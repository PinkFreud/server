## Process this file with automake to create Makefile.in

ASRC =			$(srcdir)/vi.c $(srcdir)/emacs.c $(srcdir)/common.c
AHDR =			vi.h emacs.h common.h

INCLUDES =		-I$(top_builddir)/include -I$(top_srcdir)/include

noinst_LIBRARIES =	libedit.a

libedit_a_SOURCES =	chared.c el.c history.c map.c prompt.c readline.c \
			search.c tokenizer.c vi.c common.c emacs.c \
			hist.c key.c parse.c read.c refresh.c sig.c term.c \
			tty.c help.c fcns.c filecomplete.c \
			np/unvis.c np/strlcpy.c np/vis.c np/strlcat.c \
			np/fgetln.c

libedit_a_LIBADD = 		@LIBEDIT_LOBJECTS@
libedit_a_DEPENDENCIES 	= 	@LIBEDIT_LOBJECTS@

<<<<<<< HEAD
noinst_HEADERS =	readline/readline.h \
\
			chared.h el.h el_term.h histedit.h key.h parse.h refresh.h sig.h \
			sys.h tokenizer.h config.h hist.h map.h prompt.h read.h \
			search.h tty.h libedit_term.h vis.h
=======
pkginclude_HEADERS =	readline/readline.h

noinst_HEADERS =	chared.h el.h el_term.h histedit.h key.h parse.h refresh.h sig.h \
			sys.h config.h hist.h map.h prompt.h read.h \
			search.h tty.h filecomplete.h
>>>>>>> 773b18e6

EXTRA_DIST = makelist.sh

CLEANFILES = makelist common.h emacs.h vi.h fcns.h help.h fcns.c help.c

SUFFIXES = .sh

.sh:
	@RM@ -f $@ $@-t
	@SED@ \
	  -e 's!@''AWK''@!@AWK@!' \
	$< > $@-t
	@MV@ $@-t $@

vi.h: $(srcdir)/vi.c makelist
	sh ./makelist -h $(srcdir)/vi.c > $@.tmp && \
	mv $@.tmp $@

emacs.h: $(srcdir)/emacs.c makelist
	sh ./makelist -h $(srcdir)/emacs.c > $@.tmp && \
	mv $@.tmp $@

common.h: $(srcdir)/common.c makelist
	sh ./makelist -h $(srcdir)/common.c > $@.tmp && \
	mv $@.tmp $@

help.c: ${ASRC} makelist
	sh ./makelist -bc ${ASRC} > $@.tmp && \
	mv $@.tmp $@

help.h: ${ASRC} makelist
	sh ./makelist -bh ${ASRC} > $@.tmp && \
	mv $@.tmp $@

fcns.h: ${AHDR} makelist
	sh ./makelist -fh ${AHDR} > $@.tmp && \
	mv $@.tmp $@

fcns.c: ${AHDR} fcns.h makelist
	sh ./makelist -fc ${AHDR} > $@.tmp && \
	mv $@.tmp $@

#%.o: vi.h emacs.h common.h help.h fcns.h
#objects := $(patsubst %.c,%.o,$(wildcard *.c))
#$(objects):  vi.h emacs.h

chared.o: vi.h emacs.h common.h help.h fcns.h
el.o: vi.h emacs.h common.h help.h fcns.h
history.o: vi.h emacs.h common.h help.h fcns.h 
map.o: vi.h emacs.h common.h help.h fcns.h
prompt.o: vi.h emacs.h common.h help.h fcns.h
readline.o: vi.h emacs.h common.h help.h fcns.h
search.o: vi.h emacs.h common.h help.h fcns.h
tokenizer.o: vi.h emacs.h common.h help.h fcns.h
vi.o: vi.h emacs.h common.h help.h fcns.h
common.o: vi.h emacs.h common.h help.h fcns.h
emacs.o: vi.h emacs.h common.h help.h fcns.h 
hist.o: vi.h emacs.h common.h help.h fcns.h 
key.o: vi.h emacs.h common.h help.h fcns.h 
parse.o: vi.h emacs.h common.h help.h fcns.h
read.o: vi.h emacs.h common.h help.h fcns.h
refresh.o: vi.h emacs.h common.h help.h fcns.h
sig.o: vi.h emacs.h common.h help.h fcns.h
term.o: vi.h emacs.h common.h help.h fcns.h
tty.o: vi.h emacs.h common.h help.h fcns.h 
help.o: vi.h emacs.h common.h help.h fcns.h
fcns.o: vi.h emacs.h common.h help.h fcns.h
filecomplete.o: vi.h emacs.h common.h help.h fcns.h<|MERGE_RESOLUTION|>--- conflicted
+++ resolved
@@ -17,19 +17,11 @@
 libedit_a_LIBADD = 		@LIBEDIT_LOBJECTS@
 libedit_a_DEPENDENCIES 	= 	@LIBEDIT_LOBJECTS@
 
-<<<<<<< HEAD
-noinst_HEADERS =	readline/readline.h \
-\
-			chared.h el.h el_term.h histedit.h key.h parse.h refresh.h sig.h \
-			sys.h tokenizer.h config.h hist.h map.h prompt.h read.h \
-			search.h tty.h libedit_term.h vis.h
-=======
 pkginclude_HEADERS =	readline/readline.h
 
 noinst_HEADERS =	chared.h el.h el_term.h histedit.h key.h parse.h refresh.h sig.h \
 			sys.h config.h hist.h map.h prompt.h read.h \
 			search.h tty.h filecomplete.h
->>>>>>> 773b18e6
 
 EXTRA_DIST = makelist.sh
 
