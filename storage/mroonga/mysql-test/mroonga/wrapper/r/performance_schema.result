--- conflicted
+++ resolved
@@ -14,11 +14,7 @@
   `content` varchar(255) DEFAULT NULL,
   PRIMARY KEY (`id`),
   FULLTEXT KEY `content` (`content`)
-<<<<<<< HEAD
-) ENGINE=Mroonga DEFAULT CHARSET=utf8mb3 COMMENT='ENGINE "InnoDB"'
-=======
-) ENGINE=Mroonga DEFAULT CHARSET=utf8 COLLATE=utf8_general_ci COMMENT='ENGINE "InnoDB"'
->>>>>>> 0792aff1
+) ENGINE=Mroonga DEFAULT CHARSET=utf8mb3 COLLATE=utf8mb3_general_ci COMMENT='ENGINE "InnoDB"'
 INSERT INTO diaries (content) VALUES ("Tommorow will be shiny day!");
 SHOW TABLES FROM performance_schema LIKE 'threads';
 Tables_in_performance_schema (threads)
