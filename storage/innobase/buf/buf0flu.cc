/*****************************************************************************

Copyright (c) 1995, 2017, Oracle and/or its affiliates. All Rights Reserved.
Copyright (c) 2013, 2017, MariaDB Corporation.
Copyright (c) 2013, 2014, Fusion-io

This program is free software; you can redistribute it and/or modify it under
the terms of the GNU General Public License as published by the Free Software
Foundation; version 2 of the License.

This program is distributed in the hope that it will be useful, but WITHOUT
ANY WARRANTY; without even the implied warranty of MERCHANTABILITY or FITNESS
FOR A PARTICULAR PURPOSE. See the GNU General Public License for more details.

You should have received a copy of the GNU General Public License along with
this program; if not, write to the Free Software Foundation, Inc.,
51 Franklin Street, Suite 500, Boston, MA 02110-1335 USA

*****************************************************************************/

/**************************************************//**
@file buf/buf0flu.cc
The database buffer buf_pool flush algorithm

Created 11/11/1995 Heikki Tuuri
*******************************************************/

#include "ha_prototypes.h"
#include <mysql/service_thd_wait.h>
#include <my_dbug.h>

#include "buf0flu.h"
#include "buf0buf.h"
#include "buf0mtflu.h"
#include "buf0checksum.h"
#include "srv0start.h"
#include "srv0srv.h"
#include "page0zip.h"
#include "ut0byte.h"
#include "page0page.h"
#include "fil0fil.h"
#include "buf0lru.h"
#include "buf0rea.h"
#include "ibuf0ibuf.h"
#include "log0log.h"
#include "os0file.h"
#include "trx0sys.h"
#include "srv0mon.h"
#include "fsp0sysspace.h"
#include "ut0stage.h"
#include "fil0pagecompress.h"
#ifdef UNIV_LINUX
/* include defs for CPU time priority settings */
#include <unistd.h>
#include <sys/syscall.h>
#include <sys/time.h>
#include <sys/resource.h>
static const int buf_flush_page_cleaner_priority = -20;
#endif /* UNIV_LINUX */

/** Sleep time in microseconds for loop waiting for the oldest
modification lsn */
static const ulint buf_flush_wait_flushed_sleep_time = 10000;

/** Number of pages flushed through non flush_list flushes. */
static ulint buf_lru_flush_page_count = 0;

/** Flag indicating if the page_cleaner is in active state. This flag
is set to TRUE by the page_cleaner thread when it is spawned and is set
back to FALSE at shutdown by the page_cleaner as well. Therefore no
need to protect it by a mutex. It is only ever read by the thread
doing the shutdown */
bool buf_page_cleaner_is_active;

/** Factor for scan length to determine n_pages for intended oldest LSN
progress */
static ulint buf_flush_lsn_scan_factor = 3;

/** Average redo generation rate */
static lsn_t lsn_avg_rate = 0;

/** Target oldest LSN for the requested flush_sync */
static lsn_t buf_flush_sync_lsn = 0;

#ifdef UNIV_PFS_THREAD
mysql_pfs_key_t page_cleaner_thread_key;
#endif /* UNIV_PFS_THREAD */

/** Event to synchronise with the flushing. */
os_event_t	buf_flush_event;

/** State for page cleaner array slot */
enum page_cleaner_state_t {
	/** Not requested any yet.
	Moved from FINISHED by the coordinator. */
	PAGE_CLEANER_STATE_NONE = 0,
	/** Requested but not started flushing.
	Moved from NONE by the coordinator. */
	PAGE_CLEANER_STATE_REQUESTED,
	/** Flushing is on going.
	Moved from REQUESTED by the worker. */
	PAGE_CLEANER_STATE_FLUSHING,
	/** Flushing was finished.
	Moved from FLUSHING by the worker. */
	PAGE_CLEANER_STATE_FINISHED
};

/** Page cleaner request state for each buffer pool instance */
struct page_cleaner_slot_t {
	page_cleaner_state_t	state;	/*!< state of the request.
					protected by page_cleaner_t::mutex
					if the worker thread got the slot and
					set to PAGE_CLEANER_STATE_FLUSHING,
					n_flushed_lru and n_flushed_list can be
					updated only by the worker thread */
	/* This value is set during state==PAGE_CLEANER_STATE_NONE */
	ulint			n_pages_requested;
					/*!< number of requested pages
					for the slot */
	/* These values are updated during state==PAGE_CLEANER_STATE_FLUSHING,
	and commited with state==PAGE_CLEANER_STATE_FINISHED.
	The consistency is protected by the 'state' */
	ulint			n_flushed_lru;
					/*!< number of flushed pages
					by LRU scan flushing */
	ulint			n_flushed_list;
					/*!< number of flushed pages
					by flush_list flushing */
	bool			succeeded_list;
					/*!< true if flush_list flushing
					succeeded. */
	ulint			flush_lru_time;
					/*!< elapsed time for LRU flushing */
	ulint			flush_list_time;
					/*!< elapsed time for flush_list
					flushing */
	ulint			flush_lru_pass;
					/*!< count to attempt LRU flushing */
	ulint			flush_list_pass;
					/*!< count to attempt flush_list
					flushing */
};

/** Page cleaner structure common for all threads */
struct page_cleaner_t {
	ib_mutex_t		mutex;		/*!< mutex to protect whole of
						page_cleaner_t struct and
						page_cleaner_slot_t slots. */
	os_event_t		is_requested;	/*!< event to activate worker
						threads. */
	os_event_t		is_finished;	/*!< event to signal that all
						slots were finished. */
	volatile ulint		n_workers;	/*!< number of worker threads
						in existence */
	bool			requested;	/*!< true if requested pages
						to flush */
	lsn_t			lsn_limit;	/*!< upper limit of LSN to be
						flushed */
	ulint			n_slots;	/*!< total number of slots */
	ulint			n_slots_requested;
						/*!< number of slots
						in the state
						PAGE_CLEANER_STATE_REQUESTED */
	ulint			n_slots_flushing;
						/*!< number of slots
						in the state
						PAGE_CLEANER_STATE_FLUSHING */
	ulint			n_slots_finished;
						/*!< number of slots
						in the state
						PAGE_CLEANER_STATE_FINISHED */
	ulint			flush_time;	/*!< elapsed time to flush
						requests for all slots */
	ulint			flush_pass;	/*!< count to finish to flush
						requests for all slots */
	page_cleaner_slot_t*	slots;		/*!< pointer to the slots */
	bool			is_running;	/*!< false if attempt
						to shutdown */

#ifdef UNIV_DEBUG
	ulint			n_disabled_debug;
						/*<! how many of pc threads
						have been disabled */
#endif /* UNIV_DEBUG */
};

static page_cleaner_t*	page_cleaner = NULL;

#ifdef UNIV_DEBUG
my_bool innodb_page_cleaner_disabled_debug;
#endif /* UNIV_DEBUG */

/** If LRU list of a buf_pool is less than this size then LRU eviction
should not happen. This is because when we do LRU flushing we also put
the blocks on free list. If LRU list is very small then we can end up
in thrashing. */
#define BUF_LRU_MIN_LEN		256

/* @} */

/******************************************************************//**
Increases flush_list size in bytes with the page size in inline function */
static inline
void
incr_flush_list_size_in_bytes(
/*==========================*/
	buf_block_t*	block,		/*!< in: control block */
	buf_pool_t*	buf_pool)	/*!< in: buffer pool instance */
{
	ut_ad(buf_flush_list_mutex_own(buf_pool));

	buf_pool->stat.flush_list_bytes += block->page.size.physical();

	ut_ad(buf_pool->stat.flush_list_bytes <= buf_pool->curr_pool_size);
}

#if defined UNIV_DEBUG || defined UNIV_BUF_DEBUG
/******************************************************************//**
Validates the flush list.
@return TRUE if ok */
static
ibool
buf_flush_validate_low(
/*===================*/
	buf_pool_t*	buf_pool);	/*!< in: Buffer pool instance */

/******************************************************************//**
Validates the flush list some of the time.
@return TRUE if ok or the check was skipped */
static
ibool
buf_flush_validate_skip(
/*====================*/
	buf_pool_t*	buf_pool)	/*!< in: Buffer pool instance */
{
/** Try buf_flush_validate_low() every this many times */
# define BUF_FLUSH_VALIDATE_SKIP	23

	/** The buf_flush_validate_low() call skip counter.
	Use a signed type because of the race condition below. */
	static int buf_flush_validate_count = BUF_FLUSH_VALIDATE_SKIP;

	/* There is a race condition below, but it does not matter,
	because this call is only for heuristic purposes. We want to
	reduce the call frequency of the costly buf_flush_validate_low()
	check in debug builds. */
	if (--buf_flush_validate_count > 0) {
		return(TRUE);
	}

	buf_flush_validate_count = BUF_FLUSH_VALIDATE_SKIP;
	return(buf_flush_validate_low(buf_pool));
}
#endif /* UNIV_DEBUG || UNIV_BUF_DEBUG */

/******************************************************************//**
Insert a block in the flush_rbt and returns a pointer to its
predecessor or NULL if no predecessor. The ordering is maintained
on the basis of the <oldest_modification, space, offset> key.
@return pointer to the predecessor or NULL if no predecessor. */
static
buf_page_t*
buf_flush_insert_in_flush_rbt(
/*==========================*/
	buf_page_t*	bpage)	/*!< in: bpage to be inserted. */
{
	const ib_rbt_node_t*	c_node;
	const ib_rbt_node_t*	p_node;
	buf_page_t*		prev = NULL;
	buf_pool_t*		buf_pool = buf_pool_from_bpage(bpage);

	ut_ad(srv_shutdown_state != SRV_SHUTDOWN_FLUSH_PHASE);
	ut_ad(buf_flush_list_mutex_own(buf_pool));

	/* Insert this buffer into the rbt. */
	c_node = rbt_insert(buf_pool->flush_rbt, &bpage, &bpage);
	ut_a(c_node != NULL);

	/* Get the predecessor. */
	p_node = rbt_prev(buf_pool->flush_rbt, c_node);

	if (p_node != NULL) {
		buf_page_t**	value;
		value = rbt_value(buf_page_t*, p_node);
		prev = *value;
		ut_a(prev != NULL);
	}

	return(prev);
}

/*********************************************************//**
Delete a bpage from the flush_rbt. */
static
void
buf_flush_delete_from_flush_rbt(
/*============================*/
	buf_page_t*	bpage)	/*!< in: bpage to be removed. */
{
#ifdef UNIV_DEBUG
	ibool		ret = FALSE;
#endif /* UNIV_DEBUG */
	buf_pool_t*	buf_pool = buf_pool_from_bpage(bpage);

	ut_ad(buf_flush_list_mutex_own(buf_pool));

#ifdef UNIV_DEBUG
	ret =
#endif /* UNIV_DEBUG */
	rbt_delete(buf_pool->flush_rbt, &bpage);

	ut_ad(ret);
}

/*****************************************************************//**
Compare two modified blocks in the buffer pool. The key for comparison
is:
key = <oldest_modification, space, offset>
This comparison is used to maintian ordering of blocks in the
buf_pool->flush_rbt.
Note that for the purpose of flush_rbt, we only need to order blocks
on the oldest_modification. The other two fields are used to uniquely
identify the blocks.
@return < 0 if b2 < b1, 0 if b2 == b1, > 0 if b2 > b1 */
static
int
buf_flush_block_cmp(
/*================*/
	const void*	p1,		/*!< in: block1 */
	const void*	p2)		/*!< in: block2 */
{
	int			ret;
	const buf_page_t*	b1 = *(const buf_page_t**) p1;
	const buf_page_t*	b2 = *(const buf_page_t**) p2;

	ut_ad(b1 != NULL);
	ut_ad(b2 != NULL);

#ifdef UNIV_DEBUG
	buf_pool_t*	buf_pool = buf_pool_from_bpage(b1);
#endif /* UNIV_DEBUG */

	ut_ad(buf_flush_list_mutex_own(buf_pool));

	ut_ad(b1->in_flush_list);
	ut_ad(b2->in_flush_list);

	if (b2->oldest_modification > b1->oldest_modification) {
		return(1);
	} else if (b2->oldest_modification < b1->oldest_modification) {
		return(-1);
	}

	/* If oldest_modification is same then decide on the space. */
	ret = (int)(b2->id.space() - b1->id.space());

	/* Or else decide ordering on the page number. */
	return(ret ? ret : (int) (b2->id.page_no() - b1->id.page_no()));
}

/********************************************************************//**
Initialize the red-black tree to speed up insertions into the flush_list
during recovery process. Should be called at the start of recovery
process before any page has been read/written. */
void
buf_flush_init_flush_rbt(void)
/*==========================*/
{
	ulint	i;

	for (i = 0; i < srv_buf_pool_instances; i++) {
		buf_pool_t*	buf_pool;

		buf_pool = buf_pool_from_array(i);

		buf_flush_list_mutex_enter(buf_pool);

		ut_ad(buf_pool->flush_rbt == NULL);

		/* Create red black tree for speedy insertions in flush list. */
		buf_pool->flush_rbt = rbt_create(
			sizeof(buf_page_t*), buf_flush_block_cmp);

		buf_flush_list_mutex_exit(buf_pool);
	}
}

/********************************************************************//**
Frees up the red-black tree. */
void
buf_flush_free_flush_rbt(void)
/*==========================*/
{
	ulint	i;

	for (i = 0; i < srv_buf_pool_instances; i++) {
		buf_pool_t*	buf_pool;

		buf_pool = buf_pool_from_array(i);

		buf_flush_list_mutex_enter(buf_pool);

#if defined UNIV_DEBUG || defined UNIV_BUF_DEBUG
		ut_a(buf_flush_validate_low(buf_pool));
#endif /* UNIV_DEBUG || UNIV_BUF_DEBUG */

		rbt_free(buf_pool->flush_rbt);
		buf_pool->flush_rbt = NULL;

		buf_flush_list_mutex_exit(buf_pool);
	}
}

/********************************************************************//**
Inserts a modified block into the flush list. */
void
buf_flush_insert_into_flush_list(
/*=============================*/
	buf_pool_t*	buf_pool,	/*!< buffer pool instance */
	buf_block_t*	block,		/*!< in/out: block which is modified */
	lsn_t		lsn)		/*!< in: oldest modification */
{
	ut_ad(!buf_pool_mutex_own(buf_pool));
	ut_ad(log_flush_order_mutex_own());
	ut_ad(buf_page_mutex_own(block));

	buf_flush_list_mutex_enter(buf_pool);

	ut_ad((UT_LIST_GET_FIRST(buf_pool->flush_list) == NULL)
	      || (UT_LIST_GET_FIRST(buf_pool->flush_list)->oldest_modification
		  <= lsn));

	/* If we are in the recovery then we need to update the flush
	red-black tree as well. */
	if (buf_pool->flush_rbt != NULL) {
		buf_flush_list_mutex_exit(buf_pool);
		buf_flush_insert_sorted_into_flush_list(buf_pool, block, lsn);
		return;
	}

	ut_ad(buf_block_get_state(block) == BUF_BLOCK_FILE_PAGE);
	ut_ad(!block->page.in_flush_list);

	ut_d(block->page.in_flush_list = TRUE);
	block->page.oldest_modification = lsn;

	UT_LIST_ADD_FIRST(buf_pool->flush_list, &block->page);

	incr_flush_list_size_in_bytes(block, buf_pool);

#ifdef UNIV_DEBUG_VALGRIND
	void*	p;

	if (block->page.size.is_compressed()) {
		p = block->page.zip.data;
	} else {
		p = block->frame;
	}

	UNIV_MEM_ASSERT_RW(p, block->page.size.physical());
#endif /* UNIV_DEBUG_VALGRIND */

#if defined UNIV_DEBUG || defined UNIV_BUF_DEBUG
	ut_a(buf_flush_validate_skip(buf_pool));
#endif /* UNIV_DEBUG || UNIV_BUF_DEBUG */

	buf_flush_list_mutex_exit(buf_pool);
}

/********************************************************************//**
Inserts a modified block into the flush list in the right sorted position.
This function is used by recovery, because there the modifications do not
necessarily come in the order of lsn's. */
void
buf_flush_insert_sorted_into_flush_list(
/*====================================*/
	buf_pool_t*	buf_pool,	/*!< in: buffer pool instance */
	buf_block_t*	block,		/*!< in/out: block which is modified */
	lsn_t		lsn)		/*!< in: oldest modification */
{
	buf_page_t*	prev_b;
	buf_page_t*	b;

	ut_ad(srv_shutdown_state != SRV_SHUTDOWN_FLUSH_PHASE);
	ut_ad(!buf_pool_mutex_own(buf_pool));
	ut_ad(log_flush_order_mutex_own());
	ut_ad(buf_page_mutex_own(block));
	ut_ad(buf_block_get_state(block) == BUF_BLOCK_FILE_PAGE);

	buf_flush_list_mutex_enter(buf_pool);

	/* The field in_LRU_list is protected by buf_pool->mutex, which
	we are not holding.  However, while a block is in the flush
	list, it is dirty and cannot be discarded, not from the
	page_hash or from the LRU list.  At most, the uncompressed
	page frame of a compressed block may be discarded or created
	(copying the block->page to or from a buf_page_t that is
	dynamically allocated from buf_buddy_alloc()).  Because those
	transitions hold block->mutex and the flush list mutex (via
	buf_flush_relocate_on_flush_list()), there is no possibility
	of a race condition in the assertions below. */
	ut_ad(block->page.in_LRU_list);
	ut_ad(block->page.in_page_hash);
	/* buf_buddy_block_register() will take a block in the
	BUF_BLOCK_MEMORY state, not a file page. */
	ut_ad(!block->page.in_zip_hash);

	ut_ad(!block->page.in_flush_list);
	ut_d(block->page.in_flush_list = TRUE);
	block->page.oldest_modification = lsn;

#ifdef UNIV_DEBUG_VALGRIND
	void*	p;

	if (block->page.size.is_compressed()) {
		p = block->page.zip.data;
	} else {
		p = block->frame;
	}

	UNIV_MEM_ASSERT_RW(p, block->page.size.physical());
#endif /* UNIV_DEBUG_VALGRIND */

	prev_b = NULL;

	/* For the most part when this function is called the flush_rbt
	should not be NULL. In a very rare boundary case it is possible
	that the flush_rbt has already been freed by the recovery thread
	before the last page was hooked up in the flush_list by the
	io-handler thread. In that case we'll just do a simple
	linear search in the else block. */
	if (buf_pool->flush_rbt != NULL) {

		prev_b = buf_flush_insert_in_flush_rbt(&block->page);

	} else {

		b = UT_LIST_GET_FIRST(buf_pool->flush_list);

		while (b != NULL && b->oldest_modification
		       > block->page.oldest_modification) {

			ut_ad(b->in_flush_list);
			prev_b = b;
			b = UT_LIST_GET_NEXT(list, b);
		}
	}

	if (prev_b == NULL) {
		UT_LIST_ADD_FIRST(buf_pool->flush_list, &block->page);
	} else {
		UT_LIST_INSERT_AFTER(buf_pool->flush_list, prev_b, &block->page);
	}

	incr_flush_list_size_in_bytes(block, buf_pool);

#if defined UNIV_DEBUG || defined UNIV_BUF_DEBUG
	ut_a(buf_flush_validate_low(buf_pool));
#endif /* UNIV_DEBUG || UNIV_BUF_DEBUG */

	buf_flush_list_mutex_exit(buf_pool);
}

/********************************************************************//**
Returns TRUE if the file page block is immediately suitable for replacement,
i.e., the transition FILE_PAGE => NOT_USED allowed.
@return TRUE if can replace immediately */
ibool
buf_flush_ready_for_replace(
/*========================*/
	buf_page_t*	bpage)	/*!< in: buffer control block, must be
				buf_page_in_file(bpage) and in the LRU list */
{
#ifdef UNIV_DEBUG
	buf_pool_t*	buf_pool = buf_pool_from_bpage(bpage);
	ut_ad(buf_pool_mutex_own(buf_pool));
#endif /* UNIV_DEBUG */
	ut_ad(mutex_own(buf_page_get_mutex(bpage)));
	ut_ad(bpage->in_LRU_list);

	if (buf_page_in_file(bpage)) {

		return(bpage->oldest_modification == 0
		       && bpage->buf_fix_count == 0
		       && buf_page_get_io_fix(bpage) == BUF_IO_NONE);
	}

	ib::fatal() << "Buffer block " << bpage << " state " <<  bpage->state
		<< " in the LRU list!";

	return(FALSE);
}

/********************************************************************//**
Returns true if the block is modified and ready for flushing.
@return true if can flush immediately */
bool
buf_flush_ready_for_flush(
/*======================*/
	buf_page_t*	bpage,	/*!< in: buffer control block, must be
				buf_page_in_file(bpage) */
	buf_flush_t	flush_type)/*!< in: type of flush */
{
#ifdef UNIV_DEBUG
	buf_pool_t*	buf_pool = buf_pool_from_bpage(bpage);
	ut_ad(buf_pool_mutex_own(buf_pool));
#endif /* UNIV_DEBUG */

	ut_a(buf_page_in_file(bpage));
	ut_ad(mutex_own(buf_page_get_mutex(bpage)));
	ut_ad(flush_type < BUF_FLUSH_N_TYPES);

	if (bpage->oldest_modification == 0
	    || buf_page_get_io_fix(bpage) != BUF_IO_NONE) {
		return(false);
	}

	ut_ad(bpage->in_flush_list);

	switch (flush_type) {
	case BUF_FLUSH_LIST:
	case BUF_FLUSH_LRU:
	case BUF_FLUSH_SINGLE_PAGE:
		return(true);

	case BUF_FLUSH_N_TYPES:
		break;
	}

	ut_error;
	return(false);
}

/********************************************************************//**
Remove a block from the flush list of modified blocks. */
void
buf_flush_remove(
/*=============*/
	buf_page_t*	bpage)	/*!< in: pointer to the block in question */
{
	buf_pool_t*	buf_pool = buf_pool_from_bpage(bpage);

	ut_ad(buf_pool_mutex_own(buf_pool));
	ut_ad(mutex_own(buf_page_get_mutex(bpage)));
	ut_ad(bpage->in_flush_list);

	buf_flush_list_mutex_enter(buf_pool);

	/* Important that we adjust the hazard pointer before removing
	the bpage from flush list. */
	buf_pool->flush_hp.adjust(bpage);

	switch (buf_page_get_state(bpage)) {
	case BUF_BLOCK_POOL_WATCH:
	case BUF_BLOCK_ZIP_PAGE:
		/* Clean compressed pages should not be on the flush list */
	case BUF_BLOCK_NOT_USED:
	case BUF_BLOCK_READY_FOR_USE:
	case BUF_BLOCK_MEMORY:
	case BUF_BLOCK_REMOVE_HASH:
		ut_error;
		return;
	case BUF_BLOCK_ZIP_DIRTY:
		buf_page_set_state(bpage, BUF_BLOCK_ZIP_PAGE);
		UT_LIST_REMOVE(buf_pool->flush_list, bpage);
#if defined UNIV_DEBUG || defined UNIV_BUF_DEBUG
		buf_LRU_insert_zip_clean(bpage);
#endif /* UNIV_DEBUG || UNIV_BUF_DEBUG */
		break;
	case BUF_BLOCK_FILE_PAGE:
		UT_LIST_REMOVE(buf_pool->flush_list, bpage);
		break;
	}

	/* If the flush_rbt is active then delete from there as well. */
	if (buf_pool->flush_rbt != NULL) {
		buf_flush_delete_from_flush_rbt(bpage);
	}

	/* Must be done after we have removed it from the flush_rbt
	because we assert on in_flush_list in comparison function. */
	ut_d(bpage->in_flush_list = FALSE);

	buf_pool->stat.flush_list_bytes -= bpage->size.physical();

	bpage->oldest_modification = 0;

#if defined UNIV_DEBUG || defined UNIV_BUF_DEBUG
	ut_a(buf_flush_validate_skip(buf_pool));
#endif /* UNIV_DEBUG || UNIV_BUF_DEBUG */

	/* If there is an observer that want to know if the asynchronous
	flushing was done then notify it. */
	if (bpage->flush_observer != NULL) {
		bpage->flush_observer->notify_remove(buf_pool, bpage);

		bpage->flush_observer = NULL;
	}

	buf_flush_list_mutex_exit(buf_pool);
}

/*******************************************************************//**
Relocates a buffer control block on the flush_list.
Note that it is assumed that the contents of bpage have already been
copied to dpage.
IMPORTANT: When this function is called bpage and dpage are not
exact copies of each other. For example, they both will have different
::state. Also the ::list pointers in dpage may be stale. We need to
use the current list node (bpage) to do the list manipulation because
the list pointers could have changed between the time that we copied
the contents of bpage to the dpage and the flush list manipulation
below. */
void
buf_flush_relocate_on_flush_list(
/*=============================*/
	buf_page_t*	bpage,	/*!< in/out: control block being moved */
	buf_page_t*	dpage)	/*!< in/out: destination block */
{
	buf_page_t*	prev;
	buf_page_t*	prev_b = NULL;
	buf_pool_t*	buf_pool = buf_pool_from_bpage(bpage);

	ut_ad(buf_pool_mutex_own(buf_pool));
	/* Must reside in the same buffer pool. */
	ut_ad(buf_pool == buf_pool_from_bpage(dpage));

	ut_ad(mutex_own(buf_page_get_mutex(bpage)));

	buf_flush_list_mutex_enter(buf_pool);

	/* FIXME: At this point we have both buf_pool and flush_list
	mutexes. Theoretically removal of a block from flush list is
	only covered by flush_list mutex but currently we do
	have buf_pool mutex in buf_flush_remove() therefore this block
	is guaranteed to be in the flush list. We need to check if
	this will work without the assumption of block removing code
	having the buf_pool mutex. */
	ut_ad(bpage->in_flush_list);
	ut_ad(dpage->in_flush_list);

	/* If recovery is active we must swap the control blocks in
	the flush_rbt as well. */
	if (buf_pool->flush_rbt != NULL) {
		buf_flush_delete_from_flush_rbt(bpage);
		prev_b = buf_flush_insert_in_flush_rbt(dpage);
	}

	/* Important that we adjust the hazard pointer before removing
	the bpage from the flush list. */
	buf_pool->flush_hp.adjust(bpage);

	/* Must be done after we have removed it from the flush_rbt
	because we assert on in_flush_list in comparison function. */
	ut_d(bpage->in_flush_list = FALSE);

	prev = UT_LIST_GET_PREV(list, bpage);
	UT_LIST_REMOVE(buf_pool->flush_list, bpage);

	if (prev) {
		ut_ad(prev->in_flush_list);
		UT_LIST_INSERT_AFTER( buf_pool->flush_list, prev, dpage);
	} else {
		UT_LIST_ADD_FIRST(buf_pool->flush_list, dpage);
	}

	/* Just an extra check. Previous in flush_list
	should be the same control block as in flush_rbt. */
	ut_a(buf_pool->flush_rbt == NULL || prev_b == prev);

#if defined UNIV_DEBUG || defined UNIV_BUF_DEBUG
	ut_a(buf_flush_validate_low(buf_pool));
#endif /* UNIV_DEBUG || UNIV_BUF_DEBUG */

	buf_flush_list_mutex_exit(buf_pool);
}

/********************************************************************//**
Updates the flush system data structures when a write is completed. */
void
buf_flush_write_complete(
/*=====================*/
	buf_page_t*	bpage)	/*!< in: pointer to the block in question */
{
	buf_flush_t	flush_type;
	buf_pool_t*	buf_pool = buf_pool_from_bpage(bpage);

	ut_ad(bpage);

	buf_flush_remove(bpage);

	flush_type = buf_page_get_flush_type(bpage);
	buf_pool->n_flush[flush_type]--;
	ut_ad(buf_pool->n_flush[flush_type] != ULINT_MAX);

	ut_ad(buf_pool_mutex_own(buf_pool));

	if (buf_pool->n_flush[flush_type] == 0
	    && buf_pool->init_flush[flush_type] == FALSE) {

		/* The running flush batch has ended */

		os_event_set(buf_pool->no_flush[flush_type]);
	}

	buf_dblwr_update(bpage, flush_type);
}

/** Calculate the checksum of a page from compressed table and update
the page.
@param[in,out]	page	page to update
@param[in]	size	compressed page size
@param[in]	lsn	LSN to stamp on the page */
void
buf_flush_update_zip_checksum(
	buf_frame_t*	page,
	ulint		size,
	lsn_t		lsn)
{
	ut_a(size > 0);

	const uint32_t	checksum = page_zip_calc_checksum(
		page, size,
		static_cast<srv_checksum_algorithm_t>(srv_checksum_algorithm));

	mach_write_to_8(page + FIL_PAGE_LSN, lsn);
	mach_write_to_4(page + FIL_PAGE_SPACE_OR_CHKSUM, checksum);
}

/** Initialize a page for writing to the tablespace.
@param[in]	block		buffer block; NULL if bypassing the buffer pool
@param[in,out]	page		page frame
@param[in,out]	page_zip_	compressed page, or NULL if uncompressed
@param[in]	newest_lsn	newest modification LSN to the page
@param[in]	skip_checksum	whether to disable the page checksum */
void
buf_flush_init_for_writing(
	const buf_block_t*	block,
	byte*			page,
	void*			page_zip_,
	lsn_t			newest_lsn,
	bool			skip_checksum)
{
	ib_uint32_t	checksum = BUF_NO_CHECKSUM_MAGIC;

	ut_ad(block == NULL || block->frame == page);
	ut_ad(block == NULL || page_zip_ == NULL
	      || &block->page.zip == page_zip_);
	ut_ad(page);

	if (page_zip_) {
		page_zip_des_t*	page_zip;
		ulint		size;

		page_zip = static_cast<page_zip_des_t*>(page_zip_);
		size = page_zip_get_size(page_zip);

		ut_ad(size);
		ut_ad(ut_is_2pow(size));
		ut_ad(size <= UNIV_ZIP_SIZE_MAX);

		switch (fil_page_get_type(page)) {
		case FIL_PAGE_TYPE_ALLOCATED:
		case FIL_PAGE_INODE:
		case FIL_PAGE_IBUF_BITMAP:
		case FIL_PAGE_TYPE_FSP_HDR:
		case FIL_PAGE_TYPE_XDES:
			/* These are essentially uncompressed pages. */
			memcpy(page_zip->data, page, size);
			/* fall through */
		case FIL_PAGE_TYPE_ZBLOB:
		case FIL_PAGE_TYPE_ZBLOB2:
		case FIL_PAGE_INDEX:
		case FIL_PAGE_RTREE:

			buf_flush_update_zip_checksum(
				page_zip->data, size, newest_lsn);

			return;
		}

		ib::error() << "The compressed page to be written"
			" seems corrupt:";
		ut_print_buf(stderr, page, size);
		fputs("\nInnoDB: Possibly older version of the page:", stderr);
		ut_print_buf(stderr, page_zip->data, size);
		putc('\n', stderr);
		ut_error;
	}

	/* Write the newest modification lsn to the page header and trailer */
	mach_write_to_8(page + FIL_PAGE_LSN, newest_lsn);

	mach_write_to_8(page + UNIV_PAGE_SIZE - FIL_PAGE_END_LSN_OLD_CHKSUM,
			newest_lsn);

	if (skip_checksum) {
		ut_ad(block == NULL
		      || block->page.id.space() == SRV_TMP_SPACE_ID);
		ut_ad(page_get_space_id(page) == SRV_TMP_SPACE_ID);
		mach_write_to_4(page + FIL_PAGE_SPACE_OR_CHKSUM, checksum);
	} else {
		if (block != NULL && UNIV_PAGE_SIZE == 16384) {
			/* The page type could be garbage in old files
			created before MySQL 5.5. Such files always
			had a page size of 16 kilobytes. */
			ulint	page_type = fil_page_get_type(page);
			ulint	reset_type = page_type;

			switch (block->page.id.page_no() % 16384) {
			case 0:
				reset_type = block->page.id.page_no() == 0
					? FIL_PAGE_TYPE_FSP_HDR
					: FIL_PAGE_TYPE_XDES;
				break;
			case 1:
				reset_type = FIL_PAGE_IBUF_BITMAP;
				break;
			case FSP_TRX_SYS_PAGE_NO:
				if (block->page.id.page_no()
				    == TRX_SYS_PAGE_NO
				    && block->page.id.space()
				    == TRX_SYS_SPACE) {
					reset_type = FIL_PAGE_TYPE_TRX_SYS;
					break;
				}
				/* fall through */
			default:
				switch (page_type) {
				case FIL_PAGE_INDEX:
				case FIL_PAGE_RTREE:
				case FIL_PAGE_UNDO_LOG:
				case FIL_PAGE_INODE:
				case FIL_PAGE_IBUF_FREE_LIST:
				case FIL_PAGE_TYPE_ALLOCATED:
				case FIL_PAGE_TYPE_SYS:
				case FIL_PAGE_TYPE_TRX_SYS:
				case FIL_PAGE_TYPE_BLOB:
				case FIL_PAGE_TYPE_ZBLOB:
				case FIL_PAGE_TYPE_ZBLOB2:
					break;
				case FIL_PAGE_TYPE_FSP_HDR:
				case FIL_PAGE_TYPE_XDES:
				case FIL_PAGE_IBUF_BITMAP:
					/* These pages should have
					predetermined page numbers
					(see above). */
				default:
					reset_type = FIL_PAGE_TYPE_UNKNOWN;
					break;
				}
			}

			if (UNIV_UNLIKELY(page_type != reset_type)) {
				ib::info()
					<< "Resetting invalid page "
					<< block->page.id << " type "
					<< page_type << " to "
					<< reset_type << " when flushing.";
				fil_page_set_type(page, reset_type);
			}
		}

		switch ((srv_checksum_algorithm_t) srv_checksum_algorithm) {
		case SRV_CHECKSUM_ALGORITHM_CRC32:
		case SRV_CHECKSUM_ALGORITHM_STRICT_CRC32:
			checksum = buf_calc_page_crc32(page);
			mach_write_to_4(page + FIL_PAGE_SPACE_OR_CHKSUM,
					checksum);
			break;
		case SRV_CHECKSUM_ALGORITHM_INNODB:
		case SRV_CHECKSUM_ALGORITHM_STRICT_INNODB:
			checksum = (ib_uint32_t) buf_calc_page_new_checksum(
				page);
			mach_write_to_4(page + FIL_PAGE_SPACE_OR_CHKSUM,
					checksum);
			checksum = (ib_uint32_t) buf_calc_page_old_checksum(
				page);
			break;
		case SRV_CHECKSUM_ALGORITHM_NONE:
		case SRV_CHECKSUM_ALGORITHM_STRICT_NONE:
			mach_write_to_4(page + FIL_PAGE_SPACE_OR_CHKSUM,
					checksum);
			break;
			/* no default so the compiler will emit a warning if
			new enum is added and not handled here */
		}
	}

	/* With the InnoDB checksum, we overwrite the first 4 bytes of
	the end lsn field to store the old formula checksum. Since it
	depends also on the field FIL_PAGE_SPACE_OR_CHKSUM, it has to
	be calculated after storing the new formula checksum.

	In other cases we write the same value to both fields.
	If CRC32 is used then it is faster to use that checksum
	(calculated above) instead of calculating another one.
	We can afford to store something other than
	buf_calc_page_old_checksum() or BUF_NO_CHECKSUM_MAGIC in
	this field because the file will not be readable by old
	versions of MySQL/InnoDB anyway (older than MySQL 5.6.3) */

	mach_write_to_4(page + UNIV_PAGE_SIZE - FIL_PAGE_END_LSN_OLD_CHKSUM,
			checksum);
}

/********************************************************************//**
Does an asynchronous write of a buffer page. NOTE: in simulated aio and
also when the doublewrite buffer is used, we must call
buf_dblwr_flush_buffered_writes after we have posted a batch of
writes! */
static
void
buf_flush_write_block_low(
/*======================*/
	buf_page_t*	bpage,		/*!< in: buffer block to write */
	buf_flush_t	flush_type,	/*!< in: type of flush */
	bool		sync)		/*!< in: true if sync IO request */
{
	fil_space_t* space = fil_space_acquire_for_io(bpage->id.space());
	if (!space) {
		return;
	}
	ut_ad(space->purpose == FIL_TYPE_TEMPORARY
	      || space->purpose == FIL_TYPE_IMPORT
	      || space->purpose == FIL_TYPE_TABLESPACE);
	const bool	is_temp = space->purpose == FIL_TYPE_TEMPORARY;
	ut_ad(is_temp == fsp_is_system_temporary(space->id));
	page_t*	frame = NULL;
#ifdef UNIV_DEBUG
	buf_pool_t*	buf_pool = buf_pool_from_bpage(bpage);
	ut_ad(!buf_pool_mutex_own(buf_pool));
#endif /* UNIV_DEBUG */

	DBUG_PRINT("ib_buf", ("flush %s %u page %u:%u",
			      sync ? "sync" : "async", (unsigned) flush_type,
			      bpage->id.space(), bpage->id.page_no()));

	ut_ad(buf_page_in_file(bpage));

	/* We are not holding buf_pool->mutex or block_mutex here.
	Nevertheless, it is safe to access bpage, because it is
	io_fixed and oldest_modification != 0.  Thus, it cannot be
	relocated in the buffer pool or removed from flush_list or
	LRU_list. */
	ut_ad(!buf_pool_mutex_own(buf_pool));
	ut_ad(!buf_flush_list_mutex_own(buf_pool));
	ut_ad(!buf_page_get_mutex(bpage)->is_owned());
	ut_ad(buf_page_get_io_fix(bpage) == BUF_IO_WRITE);
	ut_ad(bpage->oldest_modification != 0);

#ifdef UNIV_IBUF_COUNT_DEBUG
	ut_a(ibuf_count_get(bpage->id) == 0);
#endif /* UNIV_IBUF_COUNT_DEBUG */

	ut_ad(bpage->newest_modification != 0);

	/* Force the log to the disk before writing the modified block */
	if (!srv_read_only_mode) {
		log_write_up_to(bpage->newest_modification, true);
	}

	switch (buf_page_get_state(bpage)) {
	case BUF_BLOCK_POOL_WATCH:
	case BUF_BLOCK_ZIP_PAGE: /* The page should be dirty. */
	case BUF_BLOCK_NOT_USED:
	case BUF_BLOCK_READY_FOR_USE:
	case BUF_BLOCK_MEMORY:
	case BUF_BLOCK_REMOVE_HASH:
		ut_error;
		break;
	case BUF_BLOCK_ZIP_DIRTY:
		frame = bpage->zip.data;

		mach_write_to_8(frame + FIL_PAGE_LSN,
				bpage->newest_modification);

<<<<<<< HEAD
		ut_a(page_zip_verify_checksum(frame, bpage->size.physical()));
		memset(frame + FIL_PAGE_FILE_FLUSH_LSN_OR_KEY_VERSION, 0, 8);
=======
		ut_a(page_zip_verify_checksum(frame, zip_size));
>>>>>>> 01e656a6
		break;
	case BUF_BLOCK_FILE_PAGE:
		frame = bpage->zip.data;
		if (!frame) {
			frame = ((buf_block_t*) bpage)->frame;
		}

		buf_flush_init_for_writing(
			reinterpret_cast<const buf_block_t*>(bpage),
			reinterpret_cast<const buf_block_t*>(bpage)->frame,
			bpage->zip.data ? &bpage->zip : NULL,
			bpage->newest_modification, is_temp);
		break;
	}

	frame = buf_page_encrypt_before_write(space, bpage, frame);

	/* Disable use of double-write buffer for temporary tablespace.
	Given the nature and load of temporary tablespace doublewrite buffer
	adds an overhead during flushing. */

	if (is_temp || space->atomic_write_supported
	    || !srv_use_doublewrite_buf
	    || buf_dblwr == NULL) {

		ulint	type = IORequest::WRITE | IORequest::DO_NOT_WAKE;

		IORequest	request(type, bpage);

		/* TODO: pass the tablespace to fil_io() */
		fil_io(request,
		       sync, bpage->id, bpage->size, 0, bpage->size.physical(),
		       frame, bpage);
	} else {
		ut_ad(!srv_read_only_mode);

		if (flush_type == BUF_FLUSH_SINGLE_PAGE) {
			buf_dblwr_write_single_page(bpage, sync);
		} else {
			ut_ad(!sync);
			buf_dblwr_add_to_batch(bpage);
		}
	}

	/* When doing single page flushing the IO is done synchronously
	and we flush the changes to disk only for the tablespace we
	are working on. */
	if (sync) {
		ut_ad(flush_type == BUF_FLUSH_SINGLE_PAGE);
		if (!is_temp) {
			fil_flush(space);
		}

		/* The tablespace could already have been dropped,
		because fil_io(request, sync) would already have
		decremented the node->n_pending. However,
		buf_page_io_complete() only needs to look up the
		tablespace during read requests, not during writes. */
		ut_ad(buf_page_get_io_fix(bpage) == BUF_IO_WRITE);
#ifdef UNIV_DEBUG
		dberr_t err =
#endif
		/* true means we want to evict this page from the
		LRU list as well. */
		buf_page_io_complete(bpage, true);

		ut_ad(err == DB_SUCCESS);
	}

	fil_space_release_for_io(space);

	/* Increment the counter of I/O operations used
	for selecting LRU policy. */
	buf_LRU_stat_inc_io();
}

/********************************************************************//**
Writes a flushable page asynchronously from the buffer pool to a file.
NOTE: in simulated aio we must call
os_aio_simulated_wake_handler_threads after we have posted a batch of
writes! NOTE: buf_pool->mutex and buf_page_get_mutex(bpage) must be
held upon entering this function, and they will be released by this
function if it returns true.
@return TRUE if the page was flushed */
ibool
buf_flush_page(
/*===========*/
	buf_pool_t*	buf_pool,	/*!< in: buffer pool instance */
	buf_page_t*	bpage,		/*!< in: buffer control block */
	buf_flush_t	flush_type,	/*!< in: type of flush */
	bool		sync)		/*!< in: true if sync IO request */
{
	BPageMutex*	block_mutex;

	ut_ad(flush_type < BUF_FLUSH_N_TYPES);
	ut_ad(buf_pool_mutex_own(buf_pool));
	ut_ad(buf_page_in_file(bpage));
	ut_ad(!sync || flush_type == BUF_FLUSH_SINGLE_PAGE);

	block_mutex = buf_page_get_mutex(bpage);
	ut_ad(mutex_own(block_mutex));

	ut_ad(buf_flush_ready_for_flush(bpage, flush_type));

	bool	is_uncompressed;

	is_uncompressed = (buf_page_get_state(bpage) == BUF_BLOCK_FILE_PAGE);
	ut_ad(is_uncompressed == (block_mutex != &buf_pool->zip_mutex));

	ibool		flush;
	rw_lock_t*	rw_lock;
	bool		no_fix_count = bpage->buf_fix_count == 0;

	if (!is_uncompressed) {
		flush = TRUE;
		rw_lock = NULL;
	} else if (!(no_fix_count || flush_type == BUF_FLUSH_LIST)
		   || (!no_fix_count
		       && srv_shutdown_state <= SRV_SHUTDOWN_CLEANUP
		       && fsp_is_system_temporary(bpage->id.space()))) {
		/* This is a heuristic, to avoid expensive SX attempts. */
		/* For table residing in temporary tablespace sync is done
		using IO_FIX and so before scheduling for flush ensure that
		page is not fixed. */
		flush = FALSE;
	} else {
		rw_lock = &reinterpret_cast<buf_block_t*>(bpage)->lock;
		if (flush_type != BUF_FLUSH_LIST) {
			flush = rw_lock_sx_lock_nowait(rw_lock, BUF_IO_WRITE);
		} else {
			/* Will SX lock later */
			flush = TRUE;
		}
	}

	if (flush) {

		/* We are committed to flushing by the time we get here */

		buf_page_set_io_fix(bpage, BUF_IO_WRITE);

		buf_page_set_flush_type(bpage, flush_type);

		if (buf_pool->n_flush[flush_type] == 0) {
			os_event_reset(buf_pool->no_flush[flush_type]);
		}

		++buf_pool->n_flush[flush_type];
		ut_ad(buf_pool->n_flush[flush_type] != 0);

		mutex_exit(block_mutex);

		buf_pool_mutex_exit(buf_pool);

		if (flush_type == BUF_FLUSH_LIST
		    && is_uncompressed
		    && !rw_lock_sx_lock_nowait(rw_lock, BUF_IO_WRITE)) {

			if (!fsp_is_system_temporary(bpage->id.space())) {
				/* avoiding deadlock possibility involves
				doublewrite buffer, should flush it, because
				it might hold the another block->lock. */
				buf_dblwr_flush_buffered_writes();
			} else {
				buf_dblwr_sync_datafiles();
			}

			rw_lock_sx_lock_gen(rw_lock, BUF_IO_WRITE);
		}

		/* If there is an observer that want to know if the asynchronous
		flushing was sent then notify it.
		Note: we set flush observer to a page with x-latch, so we can
		guarantee that notify_flush and notify_remove are called in pair
		with s-latch on a uncompressed page. */
		if (bpage->flush_observer != NULL) {
			buf_pool_mutex_enter(buf_pool);

			bpage->flush_observer->notify_flush(buf_pool, bpage);

			buf_pool_mutex_exit(buf_pool);
		}

		/* Even though bpage is not protected by any mutex at this
		point, it is safe to access bpage, because it is io_fixed and
		oldest_modification != 0.  Thus, it cannot be relocated in the
		buffer pool or removed from flush_list or LRU_list. */

		buf_flush_write_block_low(bpage, flush_type, sync);
	}

	return(flush);
}

# if defined UNIV_DEBUG || defined UNIV_IBUF_DEBUG
/********************************************************************//**
Writes a flushable page asynchronously from the buffer pool to a file.
NOTE: buf_pool->mutex and block->mutex must be held upon entering this
function, and they will be released by this function after flushing.
This is loosely based on buf_flush_batch() and buf_flush_page().
@return TRUE if the page was flushed and the mutexes released */
ibool
buf_flush_page_try(
/*===============*/
	buf_pool_t*	buf_pool,	/*!< in/out: buffer pool instance */
	buf_block_t*	block)		/*!< in/out: buffer control block */
{
	ut_ad(buf_pool_mutex_own(buf_pool));
	ut_ad(buf_block_get_state(block) == BUF_BLOCK_FILE_PAGE);
	ut_ad(buf_page_mutex_own(block));

	if (!buf_flush_ready_for_flush(&block->page, BUF_FLUSH_SINGLE_PAGE)) {
		return(FALSE);
	}

	/* The following call will release the buffer pool and
	block mutex. */
	return(buf_flush_page(
			buf_pool, &block->page,
			BUF_FLUSH_SINGLE_PAGE, true));
}
# endif /* UNIV_DEBUG || UNIV_IBUF_DEBUG */

/** Check the page is in buffer pool and can be flushed.
@param[in]	page_id		page id
@param[in]	flush_type	BUF_FLUSH_LRU or BUF_FLUSH_LIST
@return true if the page can be flushed. */
static
bool
buf_flush_check_neighbor(
	const page_id_t&	page_id,
	buf_flush_t		flush_type)
{
	buf_page_t*	bpage;
	buf_pool_t*	buf_pool = buf_pool_get(page_id);
	bool		ret;

	ut_ad(flush_type == BUF_FLUSH_LRU
	      || flush_type == BUF_FLUSH_LIST);

	buf_pool_mutex_enter(buf_pool);

	/* We only want to flush pages from this buffer pool. */
	bpage = buf_page_hash_get(buf_pool, page_id);

	if (!bpage) {

		buf_pool_mutex_exit(buf_pool);
		return(false);
	}

	ut_a(buf_page_in_file(bpage));

	/* We avoid flushing 'non-old' blocks in an LRU flush,
	because the flushed blocks are soon freed */

	ret = false;
	if (flush_type != BUF_FLUSH_LRU || buf_page_is_old(bpage)) {
		BPageMutex* block_mutex = buf_page_get_mutex(bpage);

		mutex_enter(block_mutex);
		if (buf_flush_ready_for_flush(bpage, flush_type)) {
			ret = true;
		}
		mutex_exit(block_mutex);
	}
	buf_pool_mutex_exit(buf_pool);

	return(ret);
}

/** Flushes to disk all flushable pages within the flush area.
@param[in]	page_id		page id
@param[in]	flush_type	BUF_FLUSH_LRU or BUF_FLUSH_LIST
@param[in]	n_flushed	number of pages flushed so far in this batch
@param[in]	n_to_flush	maximum number of pages we are allowed to flush
@return number of pages flushed */
static
ulint
buf_flush_try_neighbors(
	const page_id_t&	page_id,
	buf_flush_t		flush_type,
	ulint			n_flushed,
	ulint			n_to_flush)
{
	ulint		i;
	ulint		low;
	ulint		high;
	ulint		count = 0;
	buf_pool_t*	buf_pool = buf_pool_get(page_id);

	ut_ad(flush_type == BUF_FLUSH_LRU || flush_type == BUF_FLUSH_LIST);

	if (UT_LIST_GET_LEN(buf_pool->LRU) < BUF_LRU_OLD_MIN_LEN
	    || srv_flush_neighbors == 0) {
		/* If there is little space or neighbor flushing is
		not enabled then just flush the victim. */
		low = page_id.page_no();
		high = page_id.page_no() + 1;
	} else {
		/* When flushed, dirty blocks are searched in
		neighborhoods of this size, and flushed along with the
		original page. */

		ulint	buf_flush_area;

		buf_flush_area	= ut_min(
			BUF_READ_AHEAD_AREA(buf_pool),
			buf_pool->curr_size / 16);

		low = (page_id.page_no() / buf_flush_area) * buf_flush_area;
		high = (page_id.page_no() / buf_flush_area + 1) * buf_flush_area;

		if (srv_flush_neighbors == 1) {
			/* adjust 'low' and 'high' to limit
			   for contiguous dirty area */
			if (page_id.page_no() > low) {
				for (i = page_id.page_no() - 1; i >= low; i--) {
					if (!buf_flush_check_neighbor(
						page_id_t(page_id.space(), i),
						flush_type)) {

						break;
					}

					if (i == low) {
						/* Avoid overwrap when low == 0
						and calling
						buf_flush_check_neighbor() with
						i == (ulint) -1 */
						i--;
						break;
					}
				}
				low = i + 1;
			}

			for (i = page_id.page_no() + 1;
			     i < high
			     && buf_flush_check_neighbor(
				     page_id_t(page_id.space(), i),
				     flush_type);
			     i++) {
				/* do nothing */
			}
			high = i;
		}
	}

	const ulint	space_size = fil_space_get_size(page_id.space());
	if (high > space_size) {
		high = space_size;
	}

	DBUG_PRINT("ib_buf", ("flush %u:%u..%u",
			      page_id.space(),
			      (unsigned) low, (unsigned) high));

	for (ulint i = low; i < high; i++) {
		buf_page_t*	bpage;

		if ((count + n_flushed) >= n_to_flush) {

			/* We have already flushed enough pages and
			should call it a day. There is, however, one
			exception. If the page whose neighbors we
			are flushing has not been flushed yet then
			we'll try to flush the victim that we
			selected originally. */
			if (i <= page_id.page_no()) {
				i = page_id.page_no();
			} else {
				break;
			}
		}

		const page_id_t	cur_page_id(page_id.space(), i);

		buf_pool = buf_pool_get(cur_page_id);

		buf_pool_mutex_enter(buf_pool);

		/* We only want to flush pages from this buffer pool. */
		bpage = buf_page_hash_get(buf_pool, cur_page_id);

		if (bpage == NULL) {

			buf_pool_mutex_exit(buf_pool);
			continue;
		}

		ut_a(buf_page_in_file(bpage));

		/* We avoid flushing 'non-old' blocks in an LRU flush,
		because the flushed blocks are soon freed */

		if (flush_type != BUF_FLUSH_LRU
		    || i == page_id.page_no()
		    || buf_page_is_old(bpage)) {

			BPageMutex* block_mutex = buf_page_get_mutex(bpage);

			mutex_enter(block_mutex);

			if (buf_flush_ready_for_flush(bpage, flush_type)
			    && (i == page_id.page_no()
				|| bpage->buf_fix_count == 0)) {

				/* We also try to flush those
				neighbors != offset */

				if (buf_flush_page(
					buf_pool, bpage, flush_type, false)) {

					++count;
				} else {
					mutex_exit(block_mutex);
					buf_pool_mutex_exit(buf_pool);
				}

				continue;
			} else {
				mutex_exit(block_mutex);
			}
		}
		buf_pool_mutex_exit(buf_pool);
	}

	if (count > 1) {
		MONITOR_INC_VALUE_CUMULATIVE(
			MONITOR_FLUSH_NEIGHBOR_TOTAL_PAGE,
			MONITOR_FLUSH_NEIGHBOR_COUNT,
			MONITOR_FLUSH_NEIGHBOR_PAGES,
			(count - 1));
	}

	return(count);
}

/** Check if the block is modified and ready for flushing.
If the the block is ready to flush then flush the page and try o flush
its neighbors.
@param[in]	bpage		buffer control block,
must be buf_page_in_file(bpage)
@param[in]	flush_type	BUF_FLUSH_LRU or BUF_FLUSH_LIST
@param[in]	n_to_flush	number of pages to flush
@param[in,out]	count		number of pages flushed
@return TRUE if buf_pool mutex was released during this function.
This does not guarantee that some pages were written as well.
Number of pages written are incremented to the count. */
static
bool
buf_flush_page_and_try_neighbors(
	buf_page_t*		bpage,
	buf_flush_t		flush_type,
	ulint			n_to_flush,
	ulint*			count)
{
#ifdef UNIV_DEBUG
	buf_pool_t*	buf_pool = buf_pool_from_bpage(bpage);

	ut_ad(buf_pool_mutex_own(buf_pool));
#endif /* UNIV_DEBUG */

	bool		flushed;
	BPageMutex*	block_mutex = buf_page_get_mutex(bpage);

	mutex_enter(block_mutex);

	ut_a(buf_page_in_file(bpage));

	if (buf_flush_ready_for_flush(bpage, flush_type)) {
		buf_pool_t*	buf_pool;

		buf_pool = buf_pool_from_bpage(bpage);

		const page_id_t	page_id = bpage->id;

		mutex_exit(block_mutex);

		buf_pool_mutex_exit(buf_pool);

		/* Try to flush also all the neighbors */
		*count += buf_flush_try_neighbors(
			page_id, flush_type, *count, n_to_flush);

		buf_pool_mutex_enter(buf_pool);
		flushed = TRUE;
	} else {
		mutex_exit(block_mutex);

		flushed = false;
	}

	ut_ad(buf_pool_mutex_own(buf_pool));

	return(flushed);
}

/*******************************************************************//**
This utility moves the uncompressed frames of pages to the free list.
Note that this function does not actually flush any data to disk. It
just detaches the uncompressed frames from the compressed pages at the
tail of the unzip_LRU and puts those freed frames in the free list.
Note that it is a best effort attempt and it is not guaranteed that
after a call to this function there will be 'max' blocks in the free
list.
@return number of blocks moved to the free list. */
static
ulint
buf_free_from_unzip_LRU_list_batch(
/*===============================*/
	buf_pool_t*	buf_pool,	/*!< in: buffer pool instance */
	ulint		max)		/*!< in: desired number of
					blocks in the free_list */
{
	ulint		scanned = 0;
	ulint		count = 0;
	ulint		free_len = UT_LIST_GET_LEN(buf_pool->free);
	ulint		lru_len = UT_LIST_GET_LEN(buf_pool->unzip_LRU);

	ut_ad(buf_pool_mutex_own(buf_pool));

	buf_block_t*	block = UT_LIST_GET_LAST(buf_pool->unzip_LRU);

	while (block != NULL
	       && count < max
	       && free_len < srv_LRU_scan_depth
	       && lru_len > UT_LIST_GET_LEN(buf_pool->LRU) / 10) {

		++scanned;
		if (buf_LRU_free_page(&block->page, false)) {
			/* Block was freed. buf_pool->mutex potentially
			released and reacquired */
			++count;
			block = UT_LIST_GET_LAST(buf_pool->unzip_LRU);

		} else {

			block = UT_LIST_GET_PREV(unzip_LRU, block);
		}

		free_len = UT_LIST_GET_LEN(buf_pool->free);
		lru_len = UT_LIST_GET_LEN(buf_pool->unzip_LRU);
	}

	ut_ad(buf_pool_mutex_own(buf_pool));

	if (scanned) {
		MONITOR_INC_VALUE_CUMULATIVE(
			MONITOR_LRU_BATCH_SCANNED,
			MONITOR_LRU_BATCH_SCANNED_NUM_CALL,
			MONITOR_LRU_BATCH_SCANNED_PER_CALL,
			scanned);
	}

	return(count);
}

/*******************************************************************//**
This utility flushes dirty blocks from the end of the LRU list.
The calling thread is not allowed to own any latches on pages!
It attempts to make 'max' blocks available in the free list. Note that
it is a best effort attempt and it is not guaranteed that after a call
to this function there will be 'max' blocks in the free list.*/

void
buf_flush_LRU_list_batch(
/*=====================*/
	buf_pool_t*	buf_pool,	/*!< in: buffer pool instance */
	ulint		max,		/*!< in: desired number of
					blocks in the free_list */
	flush_counters_t*	n)	/*!< out: flushed/evicted page
					counts */
{
	buf_page_t*	bpage;
	ulint		scanned = 0;
	ulint		evict_count = 0;
	ulint		count = 0;
	ulint		free_len = UT_LIST_GET_LEN(buf_pool->free);
	ulint		lru_len = UT_LIST_GET_LEN(buf_pool->LRU);
	ulint		withdraw_depth = 0;

	n->flushed = 0;
	n->evicted = 0;
	n->unzip_LRU_evicted = 0;
	ut_ad(buf_pool_mutex_own(buf_pool));
	if (buf_pool->curr_size < buf_pool->old_size
	    && buf_pool->withdraw_target > 0) {
		withdraw_depth = buf_pool->withdraw_target
				 - UT_LIST_GET_LEN(buf_pool->withdraw);
	}

	for (bpage = UT_LIST_GET_LAST(buf_pool->LRU);
	     bpage != NULL && count + evict_count < max
	     && free_len < srv_LRU_scan_depth + withdraw_depth
	     && lru_len > BUF_LRU_MIN_LEN;
	     ++scanned,
	     bpage = buf_pool->lru_hp.get()) {

		buf_page_t* prev = UT_LIST_GET_PREV(LRU, bpage);
		buf_pool->lru_hp.set(prev);

		BPageMutex*	block_mutex = buf_page_get_mutex(bpage);

		mutex_enter(block_mutex);

		if (buf_flush_ready_for_replace(bpage)) {
			/* block is ready for eviction i.e., it is
			clean and is not IO-fixed or buffer fixed. */
			mutex_exit(block_mutex);
			if (buf_LRU_free_page(bpage, true)) {
				++evict_count;
			}
		} else if (buf_flush_ready_for_flush(bpage, BUF_FLUSH_LRU)) {
			/* Block is ready for flush. Dispatch an IO
			request. The IO helper thread will put it on
			free list in IO completion routine. */
			mutex_exit(block_mutex);
			buf_flush_page_and_try_neighbors(
				bpage, BUF_FLUSH_LRU, max, &count);
		} else {
			/* Can't evict or dispatch this block. Go to
			previous. */
			ut_ad(buf_pool->lru_hp.is_hp(prev));
			mutex_exit(block_mutex);
		}

		ut_ad(!mutex_own(block_mutex));
		ut_ad(buf_pool_mutex_own(buf_pool));

		free_len = UT_LIST_GET_LEN(buf_pool->free);
		lru_len = UT_LIST_GET_LEN(buf_pool->LRU);
	}

	buf_pool->lru_hp.set(NULL);

	/* We keep track of all flushes happening as part of LRU
	flush. When estimating the desired rate at which flush_list
	should be flushed, we factor in this value. */
	buf_lru_flush_page_count += n->flushed;

	ut_ad(buf_pool_mutex_own(buf_pool));

	if (evict_count) {
		MONITOR_INC_VALUE_CUMULATIVE(
			MONITOR_LRU_BATCH_EVICT_TOTAL_PAGE,
			MONITOR_LRU_BATCH_EVICT_COUNT,
			MONITOR_LRU_BATCH_EVICT_PAGES,
			evict_count);
	}

	if (scanned) {
		MONITOR_INC_VALUE_CUMULATIVE(
			MONITOR_LRU_BATCH_SCANNED,
			MONITOR_LRU_BATCH_SCANNED_NUM_CALL,
			MONITOR_LRU_BATCH_SCANNED_PER_CALL,
			scanned);
	}
}

/*******************************************************************//**
Flush and move pages from LRU or unzip_LRU list to the free list.
Whether LRU or unzip_LRU is used depends on the state of the system.*/

static
void
buf_do_LRU_batch(
/*=============*/
	buf_pool_t*	buf_pool,	/*!< in: buffer pool instance */
	ulint		max,		/*!< in: desired number of
					blocks in the free_list */
	flush_counters_t*	n)	/*!< out: flushed/evicted page
					counts */
{
	if (buf_LRU_evict_from_unzip_LRU(buf_pool)) {
		n->unzip_LRU_evicted = buf_free_from_unzip_LRU_list_batch(buf_pool, max);
	} else {
		n->unzip_LRU_evicted = 0;
	}

	if (max > n->unzip_LRU_evicted) {
		buf_flush_LRU_list_batch(buf_pool, max - n->unzip_LRU_evicted, n);
	} else {
		n->evicted = 0;
		n->flushed = 0;
	}

	/* Add evicted pages from unzip_LRU to the evicted pages from
	the simple LRU. */
	n->evicted += n->unzip_LRU_evicted;
}

/** This utility flushes dirty blocks from the end of the flush_list.
The calling thread is not allowed to own any latches on pages!
@param[in]	buf_pool	buffer pool instance
@param[in]	min_n		wished minimum mumber of blocks flushed (it is
not guaranteed that the actual number is that big, though)
@param[in]	lsn_limit	all blocks whose oldest_modification is smaller
than this should be flushed (if their number does not exceed min_n)
@return number of blocks for which the write request was queued;
ULINT_UNDEFINED if there was a flush of the same type already
running */
static
ulint
buf_do_flush_list_batch(
	buf_pool_t*		buf_pool,
	ulint			min_n,
	lsn_t			lsn_limit)
{
	ulint		count = 0;
	ulint		scanned = 0;

	ut_ad(buf_pool_mutex_own(buf_pool));

	/* Start from the end of the list looking for a suitable
	block to be flushed. */
	buf_flush_list_mutex_enter(buf_pool);
	ulint len = UT_LIST_GET_LEN(buf_pool->flush_list);

	/* In order not to degenerate this scan to O(n*n) we attempt
	to preserve pointer of previous block in the flush list. To do
	so we declare it a hazard pointer. Any thread working on the
	flush list must check the hazard pointer and if it is removing
	the same block then it must reset it. */
	for (buf_page_t* bpage = UT_LIST_GET_LAST(buf_pool->flush_list);
	     count < min_n && bpage != NULL && len > 0
	     && bpage->oldest_modification < lsn_limit;
	     bpage = buf_pool->flush_hp.get(),
	     ++scanned) {

		buf_page_t*	prev;

		ut_a(bpage->oldest_modification > 0);
		ut_ad(bpage->in_flush_list);

		prev = UT_LIST_GET_PREV(list, bpage);
		buf_pool->flush_hp.set(prev);
		buf_flush_list_mutex_exit(buf_pool);

#ifdef UNIV_DEBUG
		bool flushed =
#endif /* UNIV_DEBUG */
		buf_flush_page_and_try_neighbors(
			bpage, BUF_FLUSH_LIST, min_n, &count);

		buf_flush_list_mutex_enter(buf_pool);

		ut_ad(flushed || buf_pool->flush_hp.is_hp(prev));

		--len;
	}

	buf_pool->flush_hp.set(NULL);
	buf_flush_list_mutex_exit(buf_pool);

	if (scanned) {
		MONITOR_INC_VALUE_CUMULATIVE(
			MONITOR_FLUSH_BATCH_SCANNED,
			MONITOR_FLUSH_BATCH_SCANNED_NUM_CALL,
			MONITOR_FLUSH_BATCH_SCANNED_PER_CALL,
			scanned);
	}

	if (count) {
		MONITOR_INC_VALUE_CUMULATIVE(
			MONITOR_FLUSH_BATCH_TOTAL_PAGE,
			MONITOR_FLUSH_BATCH_COUNT,
			MONITOR_FLUSH_BATCH_PAGES,
			count);
	}

	ut_ad(buf_pool_mutex_own(buf_pool));

	return(count);
}

/** This utility flushes dirty blocks from the end of the LRU list or
flush_list.
NOTE 1: in the case of an LRU flush the calling thread may own latches to
pages: to avoid deadlocks, this function must be written so that it cannot
end up waiting for these latches! NOTE 2: in the case of a flush list flush,
the calling thread is not allowed to own any latches on pages!
@param[in]	buf_pool	buffer pool instance
@param[in]	flush_type	BUF_FLUSH_LRU or BUF_FLUSH_LIST; if
BUF_FLUSH_LIST, then the caller must not own any latches on pages
@param[in]	min_n		wished minimum mumber of blocks flushed (it is
not guaranteed that the actual number is that big, though)
@param[in]	lsn_limit	in the case of BUF_FLUSH_LIST all blocks whose
oldest_modification is smaller than this should be flushed (if their number
does not exceed min_n), otherwise ignored */
void
buf_flush_batch(
	buf_pool_t*		buf_pool,
	buf_flush_t		flush_type,
	ulint			min_n,
	lsn_t			lsn_limit,
	flush_counters_t*	n)	/*!< out: flushed/evicted page
					counts  */
{
	ut_ad(flush_type == BUF_FLUSH_LRU || flush_type == BUF_FLUSH_LIST);
	ut_ad(flush_type == BUF_FLUSH_LRU
	      || !sync_check_iterate(dict_sync_check()));

	buf_pool_mutex_enter(buf_pool);

	/* Note: The buffer pool mutex is released and reacquired within
	the flush functions. */
	switch (flush_type) {
	case BUF_FLUSH_LRU:
		buf_do_LRU_batch(buf_pool, min_n, n);
		break;
	case BUF_FLUSH_LIST:
		n->flushed = buf_do_flush_list_batch(buf_pool, min_n, lsn_limit);
		n->evicted = 0;
		break;
	default:
		ut_error;
	}

	buf_pool_mutex_exit(buf_pool);

	DBUG_LOG("ib_buf", "flush " << flush_type << " completed");
}

/******************************************************************//**
Gather the aggregated stats for both flush list and LRU list flushing.
@param page_count_flush	number of pages flushed from the end of the flush_list
@param page_count_LRU	number of pages flushed from the end of the LRU list
*/
void
buf_flush_stats(
/*============*/
	ulint		page_count_flush,
	ulint		page_count_LRU)
{
	DBUG_PRINT("ib_buf", ("flush completed, from flush_list %u pages, "
			      "from LRU_list %u pages",
			      unsigned(page_count_flush),
			      unsigned(page_count_LRU)));

	srv_stats.buf_pool_flushed.add(page_count_flush + page_count_LRU);
}

/******************************************************************//**
Start a buffer flush batch for LRU or flush list */
ibool
buf_flush_start(
/*============*/
	buf_pool_t*	buf_pool,	/*!< buffer pool instance */
	buf_flush_t	flush_type)	/*!< in: BUF_FLUSH_LRU
					or BUF_FLUSH_LIST */
{
	ut_ad(flush_type == BUF_FLUSH_LRU || flush_type == BUF_FLUSH_LIST);

	buf_pool_mutex_enter(buf_pool);

	if (buf_pool->n_flush[flush_type] > 0
	   || buf_pool->init_flush[flush_type] == TRUE) {

		/* There is already a flush batch of the same type running */

		buf_pool_mutex_exit(buf_pool);

		return(FALSE);
	}

	buf_pool->init_flush[flush_type] = TRUE;

	os_event_reset(buf_pool->no_flush[flush_type]);

	buf_pool_mutex_exit(buf_pool);

	return(TRUE);
}

/******************************************************************//**
Gather the aggregated stats for both flush list and LRU list flushing */
void
buf_flush_common(
/*=============*/
	buf_flush_t	flush_type,	/*!< in: type of flush */
	ulint		page_count)	/*!< in: number of pages flushed */
{
	buf_dblwr_flush_buffered_writes();

	ut_a(flush_type == BUF_FLUSH_LRU || flush_type == BUF_FLUSH_LIST);

	srv_stats.buf_pool_flushed.add(page_count);
}

/******************************************************************//**
End a buffer flush batch for LRU or flush list */
void
buf_flush_end(
/*==========*/
	buf_pool_t*	buf_pool,	/*!< buffer pool instance */
	buf_flush_t	flush_type)	/*!< in: BUF_FLUSH_LRU
					or BUF_FLUSH_LIST */
{
	buf_pool_mutex_enter(buf_pool);

	buf_pool->init_flush[flush_type] = FALSE;

	buf_pool->try_LRU_scan = TRUE;

	if (buf_pool->n_flush[flush_type] == 0) {

		/* The running flush batch has ended */

		os_event_set(buf_pool->no_flush[flush_type]);
	}

	buf_pool_mutex_exit(buf_pool);

	if (!srv_read_only_mode) {
		buf_dblwr_flush_buffered_writes();
	} else {
		os_aio_simulated_wake_handler_threads();
	}
}

/******************************************************************//**
Waits until a flush batch of the given type ends */
void
buf_flush_wait_batch_end(
/*=====================*/
	buf_pool_t*	buf_pool,	/*!< buffer pool instance */
	buf_flush_t	type)		/*!< in: BUF_FLUSH_LRU
					or BUF_FLUSH_LIST */
{
	ut_ad(type == BUF_FLUSH_LRU || type == BUF_FLUSH_LIST);

	if (buf_pool == NULL) {
		ulint	i;

		for (i = 0; i < srv_buf_pool_instances; ++i) {
			buf_pool_t*	buf_pool;

			buf_pool = buf_pool_from_array(i);

			thd_wait_begin(NULL, THD_WAIT_DISKIO);
			os_event_wait(buf_pool->no_flush[type]);
			thd_wait_end(NULL);
		}
	} else {
		thd_wait_begin(NULL, THD_WAIT_DISKIO);
		os_event_wait(buf_pool->no_flush[type]);
		thd_wait_end(NULL);
	}
}

/** Do flushing batch of a given type.
NOTE: The calling thread is not allowed to own any latches on pages!
@param[in,out]	buf_pool	buffer pool instance
@param[in]	type		flush type
@param[in]	min_n		wished minimum mumber of blocks flushed
(it is not guaranteed that the actual number is that big, though)
@param[in]	lsn_limit	in the case BUF_FLUSH_LIST all blocks whose
oldest_modification is smaller than this should be flushed (if their number
does not exceed min_n), otherwise ignored
@param[out]	n_processed	the number of pages which were processed is
passed back to caller. Ignored if NULL
@retval true	if a batch was queued successfully.
@retval false	if another batch of same type was already running. */
bool
buf_flush_do_batch(
	buf_pool_t*		buf_pool,
	buf_flush_t		type,
	ulint			min_n,
	lsn_t			lsn_limit,
	flush_counters_t*	n)
{
	ut_ad(type == BUF_FLUSH_LRU || type == BUF_FLUSH_LIST);

	if (n != NULL) {
		n->flushed = 0;
	}

	if (!buf_flush_start(buf_pool, type)) {
		return(false);
	}

	buf_flush_batch(buf_pool, type, min_n, lsn_limit, n);

	buf_flush_end(buf_pool, type);

	return(true);
}
/**
Waits until a flush batch of the given lsn ends
@param[in]	new_oldest	target oldest_modified_lsn to wait for */

void
buf_flush_wait_flushed(
	lsn_t		new_oldest)
{
	for (ulint i = 0; i < srv_buf_pool_instances; ++i) {
		buf_pool_t*	buf_pool;
		lsn_t		oldest;

		buf_pool = buf_pool_from_array(i);

		for (;;) {
			/* We don't need to wait for fsync of the flushed
			blocks, because anyway we need fsync to make chekpoint.
			So, we don't need to wait for the batch end here. */

			buf_flush_list_mutex_enter(buf_pool);

			buf_page_t*	bpage;

			/* We don't need to wait for system temporary pages */
			for (bpage = UT_LIST_GET_LAST(buf_pool->flush_list);
			     bpage != NULL
				&& fsp_is_system_temporary(bpage->id.space());
			     bpage = UT_LIST_GET_PREV(list, bpage)) {
				/* Do nothing. */
			}

			if (bpage != NULL) {
				ut_ad(bpage->in_flush_list);
				oldest = bpage->oldest_modification;
			} else {
				oldest = 0;
			}

			buf_flush_list_mutex_exit(buf_pool);

			if (oldest == 0 || oldest >= new_oldest) {
				break;
			}

			/* sleep and retry */
			os_thread_sleep(buf_flush_wait_flushed_sleep_time);

			MONITOR_INC(MONITOR_FLUSH_SYNC_WAITS);
		}
	}
}

/** This utility flushes dirty blocks from the end of the flush list of all
buffer pool instances.
NOTE: The calling thread is not allowed to own any latches on pages!
@param[in]	min_n		wished minimum mumber of blocks flushed (it is
not guaranteed that the actual number is that big, though)
@param[in]	lsn_limit	in the case BUF_FLUSH_LIST all blocks whose
oldest_modification is smaller than this should be flushed (if their number
does not exceed min_n), otherwise ignored
@param[out]	n_processed	the number of pages which were processed is
passed back to caller. Ignored if NULL.
@return true if a batch was queued successfully for each buffer pool
instance. false if another batch of same type was already running in
at least one of the buffer pool instance */
bool
buf_flush_lists(
	ulint			min_n,
	lsn_t			lsn_limit,
	ulint*			n_processed)
{
	ulint		i;
	ulint		n_flushed = 0;
	bool		success = true;

	if (buf_mtflu_init_done()) {
		return(buf_mtflu_flush_list(min_n, lsn_limit, n_processed));
	}

	if (n_processed) {
		*n_processed = 0;
	}

	if (min_n != ULINT_MAX) {
		/* Ensure that flushing is spread evenly amongst the
		buffer pool instances. When min_n is ULINT_MAX
		we need to flush everything up to the lsn limit
		so no limit here. */
		min_n = (min_n + srv_buf_pool_instances - 1)
			 / srv_buf_pool_instances;
	}

	/* Flush to lsn_limit in all buffer pool instances */
	for (i = 0; i < srv_buf_pool_instances; i++) {
		buf_pool_t*		buf_pool;
		flush_counters_t	n;

		memset(&n, 0, sizeof(flush_counters_t));
		buf_pool = buf_pool_from_array(i);

		if (!buf_flush_do_batch(buf_pool,
					BUF_FLUSH_LIST,
					min_n,
					lsn_limit,
					&n)) {
			/* We have two choices here. If lsn_limit was
			specified then skipping an instance of buffer
			pool means we cannot guarantee that all pages
			up to lsn_limit has been flushed. We can
			return right now with failure or we can try
			to flush remaining buffer pools up to the
			lsn_limit. We attempt to flush other buffer
			pools based on the assumption that it will
			help in the retry which will follow the
			failure. */
			success = false;

			continue;
		}
	}

	if (n_flushed) {
		buf_flush_stats(n_flushed, 0);
	}

	if (n_processed) {
		*n_processed = n_flushed;
	}

	return(success);
}

/******************************************************************//**
This function picks up a single page from the tail of the LRU
list, flushes it (if it is dirty), removes it from page_hash and LRU
list and puts it on the free list. It is called from user threads when
they are unable to find a replaceable page at the tail of the LRU
list i.e.: when the background LRU flushing in the page_cleaner thread
is not fast enough to keep pace with the workload.
@return true if success. */
bool
buf_flush_single_page_from_LRU(
/*===========================*/
	buf_pool_t*	buf_pool)	/*!< in/out: buffer pool instance */
{
	ulint		scanned;
	buf_page_t*	bpage;
	ibool		freed;

	buf_pool_mutex_enter(buf_pool);

	for (bpage = buf_pool->single_scan_itr.start(), scanned = 0,
	     freed = false;
	     bpage != NULL;
	     ++scanned, bpage = buf_pool->single_scan_itr.get()) {

		ut_ad(buf_pool_mutex_own(buf_pool));

		buf_page_t*	prev = UT_LIST_GET_PREV(LRU, bpage);
		buf_pool->single_scan_itr.set(prev);
		BPageMutex*	block_mutex;

		block_mutex = buf_page_get_mutex(bpage);

		mutex_enter(block_mutex);

		if (buf_flush_ready_for_replace(bpage)) {
			/* block is ready for eviction i.e., it is
			clean and is not IO-fixed or buffer fixed. */
			mutex_exit(block_mutex);

			if (buf_LRU_free_page(bpage, true)) {
				buf_pool_mutex_exit(buf_pool);
				freed = true;
				break;
			}

		} else if (buf_flush_ready_for_flush(
				   bpage, BUF_FLUSH_SINGLE_PAGE)) {

			/* Block is ready for flush. Try and dispatch an IO
			request. We'll put it on free list in IO completion
			routine if it is not buffer fixed. The following call
			will release the buffer pool and block mutex.

			Note: There is no guarantee that this page has actually
			been freed, only that it has been flushed to disk */

			freed = buf_flush_page(
				buf_pool, bpage, BUF_FLUSH_SINGLE_PAGE, true);

			if (freed) {
				break;
			}

			mutex_exit(block_mutex);
		} else {
			mutex_exit(block_mutex);
		}
		ut_ad(!mutex_own(block_mutex));
	}
	if (!freed) {
		/* Can't find a single flushable page. */
		ut_ad(!bpage);
		buf_pool_mutex_exit(buf_pool);
	}

	if (scanned) {
		MONITOR_INC_VALUE_CUMULATIVE(
			MONITOR_LRU_SINGLE_FLUSH_SCANNED,
			MONITOR_LRU_SINGLE_FLUSH_SCANNED_NUM_CALL,
			MONITOR_LRU_SINGLE_FLUSH_SCANNED_PER_CALL,
			scanned);
	}

	ut_ad(!buf_pool_mutex_own(buf_pool));
	return(freed);
}

/**
Clears up tail of the LRU list of a given buffer pool instance:
* Put replaceable pages at the tail of LRU to the free list
* Flush dirty pages at the tail of LRU to the disk
The depth to which we scan each buffer pool is controlled by dynamic
config parameter innodb_LRU_scan_depth.
@param buf_pool buffer pool instance
@return total pages flushed */
static
ulint
buf_flush_LRU_list(
	buf_pool_t*	buf_pool)
{
	ulint	scan_depth, withdraw_depth;
	flush_counters_t	n;

	memset(&n, 0, sizeof(flush_counters_t));

	if(buf_mtflu_init_done())
	{
		return(buf_mtflu_flush_LRU_tail());
	}

	ut_ad(buf_pool);
	/* srv_LRU_scan_depth can be arbitrarily large value.
	We cap it with current LRU size. */
	buf_pool_mutex_enter(buf_pool);
	scan_depth = UT_LIST_GET_LEN(buf_pool->LRU);
	if (buf_pool->curr_size < buf_pool->old_size
	    && buf_pool->withdraw_target > 0) {
		withdraw_depth = buf_pool->withdraw_target
				 - UT_LIST_GET_LEN(buf_pool->withdraw);
	} else {
		withdraw_depth = 0;
	}
	buf_pool_mutex_exit(buf_pool);
	if (withdraw_depth > srv_LRU_scan_depth) {
		scan_depth = ut_min(withdraw_depth, scan_depth);
	} else {
		scan_depth = ut_min(static_cast<ulint>(srv_LRU_scan_depth),
				    scan_depth);
	}
	/* Currently one of page_cleaners is the only thread
	that can trigger an LRU flush at the same time.
	So, it is not possible that a batch triggered during
	last iteration is still running, */
	buf_flush_do_batch(buf_pool, BUF_FLUSH_LRU, scan_depth,
			   0, &n);

	return(n.flushed);
}

/*********************************************************************//**
Wait for any possible LRU flushes that are in progress to end. */
void
buf_flush_wait_LRU_batch_end(void)
/*==============================*/
{
	for (ulint i = 0; i < srv_buf_pool_instances; i++) {
		buf_pool_t*	buf_pool;

		buf_pool = buf_pool_from_array(i);

		buf_pool_mutex_enter(buf_pool);

		if (buf_pool->n_flush[BUF_FLUSH_LRU] > 0
		   || buf_pool->init_flush[BUF_FLUSH_LRU]) {

			buf_pool_mutex_exit(buf_pool);
			buf_flush_wait_batch_end(buf_pool, BUF_FLUSH_LRU);
		} else {
			buf_pool_mutex_exit(buf_pool);
		}
	}
}

/*********************************************************************//**
Calculates if flushing is required based on number of dirty pages in
the buffer pool.
@return percent of io_capacity to flush to manage dirty page ratio */
static
ulint
af_get_pct_for_dirty()
/*==================*/
{
	double	dirty_pct = buf_get_modified_ratio_pct();

	if (dirty_pct == 0.0) {
		/* No pages modified */
		return(0);
	}

	ut_a(srv_max_dirty_pages_pct_lwm
	     <= srv_max_buf_pool_modified_pct);

	if (srv_max_dirty_pages_pct_lwm == 0) {
		/* The user has not set the option to preflush dirty
		pages as we approach the high water mark. */
		if (dirty_pct >= srv_max_buf_pool_modified_pct) {
			/* We have crossed the high water mark of dirty
			pages In this case we start flushing at 100% of
			innodb_io_capacity. */
			return(100);
		}
	} else if (dirty_pct >= srv_max_dirty_pages_pct_lwm) {
		/* We should start flushing pages gradually. */
		return(static_cast<ulint>((dirty_pct * 100)
		       / (srv_max_buf_pool_modified_pct + 1)));
	}

	return(0);
}

/*********************************************************************//**
Calculates if flushing is required based on redo generation rate.
@return percent of io_capacity to flush to manage redo space */
static
ulint
af_get_pct_for_lsn(
/*===============*/
	lsn_t	age)	/*!< in: current age of LSN. */
{
	lsn_t	max_async_age;
	lsn_t	lsn_age_factor;
	lsn_t	af_lwm = (lsn_t) ((srv_adaptive_flushing_lwm
			* log_get_capacity()) / 100);

	if (age < af_lwm) {
		/* No adaptive flushing. */
		return(0);
	}

	max_async_age = log_get_max_modified_age_async();

	if (age < max_async_age && !srv_adaptive_flushing) {
		/* We have still not reached the max_async point and
		the user has disabled adaptive flushing. */
		return(0);
	}

	/* If we are here then we know that either:
	1) User has enabled adaptive flushing
	2) User may have disabled adaptive flushing but we have reached
	max_async_age. */
	lsn_age_factor = (age * 100) / max_async_age;

	ut_ad(srv_max_io_capacity >= srv_io_capacity);
	return(static_cast<ulint>(
		((srv_max_io_capacity / srv_io_capacity)
		* (lsn_age_factor * sqrt((double)lsn_age_factor)))
		/ 7.5));
}

/*********************************************************************//**
This function is called approximately once every second by the
page_cleaner thread. Based on various factors it decides if there is a
need to do flushing.
@return number of pages recommended to be flushed
@param lsn_limit	pointer to return LSN up to which flushing must happen
@param last_pages_in	the number of pages flushed by the last flush_list
			flushing. */
static
ulint
page_cleaner_flush_pages_recommendation(
/*====================================*/
	lsn_t*	lsn_limit,
	ulint	last_pages_in)
{
	static	lsn_t		prev_lsn = 0;
	static	ulint		sum_pages = 0;
	static	ulint		avg_page_rate = 0;
	static	ulint		n_iterations = 0;
	static	time_t		prev_time;
	lsn_t			oldest_lsn;
	lsn_t			cur_lsn;
	lsn_t			age;
	lsn_t			lsn_rate;
	ulint			n_pages = 0;
	ulint			pct_for_dirty = 0;
	ulint			pct_for_lsn = 0;
	ulint			pct_total = 0;

	cur_lsn = log_get_lsn_nowait();

	/* log_get_lsn_nowait tries to get log_sys->mutex with
	mutex_enter_nowait, if this does not succeed function
	returns 0, do not use that value to update stats. */
	if (cur_lsn == 0) {
		return(0);
	}

	if (prev_lsn == 0) {
		/* First time around. */
		prev_lsn = cur_lsn;
		prev_time = ut_time();
		return(0);
	}

	if (prev_lsn == cur_lsn) {
		return(0);
	}

	sum_pages += last_pages_in;

	time_t	curr_time = ut_time();
	double	time_elapsed = difftime(curr_time, prev_time);

	/* We update our variables every srv_flushing_avg_loops
	iterations to smooth out transition in workload. */
	if (++n_iterations >= srv_flushing_avg_loops
	    || time_elapsed >= srv_flushing_avg_loops) {

		if (time_elapsed < 1) {
			time_elapsed = 1;
		}

		avg_page_rate = static_cast<ulint>(
			((static_cast<double>(sum_pages)
			  / time_elapsed)
			 + avg_page_rate) / 2);

		/* How much LSN we have generated since last call. */
		lsn_rate = static_cast<lsn_t>(
			static_cast<double>(cur_lsn - prev_lsn)
			/ time_elapsed);

		lsn_avg_rate = (lsn_avg_rate + lsn_rate) / 2;

		/* aggregate stats of all slots */
		mutex_enter(&page_cleaner->mutex);

		ulint	flush_tm = page_cleaner->flush_time;
		ulint	flush_pass = page_cleaner->flush_pass;

		page_cleaner->flush_time = 0;
		page_cleaner->flush_pass = 0;

		ulint	lru_tm = 0;
		ulint	list_tm = 0;
		ulint	lru_pass = 0;
		ulint	list_pass = 0;

		for (ulint i = 0; i < page_cleaner->n_slots; i++) {
			page_cleaner_slot_t*	slot;

			slot = &page_cleaner->slots[i];

			lru_tm    += slot->flush_lru_time;
			lru_pass  += slot->flush_lru_pass;
			list_tm   += slot->flush_list_time;
			list_pass += slot->flush_list_pass;

			slot->flush_lru_time  = 0;
			slot->flush_lru_pass  = 0;
			slot->flush_list_time = 0;
			slot->flush_list_pass = 0;
		}

		mutex_exit(&page_cleaner->mutex);

		/* minimum values are 1, to avoid dividing by zero. */
		if (lru_tm < 1) {
			lru_tm = 1;
		}
		if (list_tm < 1) {
			list_tm = 1;
		}
		if (flush_tm < 1) {
			flush_tm = 1;
		}

		if (lru_pass < 1) {
			lru_pass = 1;
		}
		if (list_pass < 1) {
			list_pass = 1;
		}
		if (flush_pass < 1) {
			flush_pass = 1;
		}

		MONITOR_SET(MONITOR_FLUSH_ADAPTIVE_AVG_TIME_SLOT,
			    list_tm / list_pass);
		MONITOR_SET(MONITOR_LRU_BATCH_FLUSH_AVG_TIME_SLOT,
			    lru_tm  / lru_pass);

		MONITOR_SET(MONITOR_FLUSH_ADAPTIVE_AVG_TIME_THREAD,
			    list_tm / (srv_n_page_cleaners * flush_pass));
		MONITOR_SET(MONITOR_LRU_BATCH_FLUSH_AVG_TIME_THREAD,
			    lru_tm / (srv_n_page_cleaners * flush_pass));
		MONITOR_SET(MONITOR_FLUSH_ADAPTIVE_AVG_TIME_EST,
			    flush_tm * list_tm / flush_pass
			    / (list_tm + lru_tm));
		MONITOR_SET(MONITOR_LRU_BATCH_FLUSH_AVG_TIME_EST,
			    flush_tm * lru_tm / flush_pass
			    / (list_tm + lru_tm));
		MONITOR_SET(MONITOR_FLUSH_AVG_TIME, flush_tm / flush_pass);

		MONITOR_SET(MONITOR_FLUSH_ADAPTIVE_AVG_PASS,
			    list_pass / page_cleaner->n_slots);
		MONITOR_SET(MONITOR_LRU_BATCH_FLUSH_AVG_PASS,
			    lru_pass / page_cleaner->n_slots);
		MONITOR_SET(MONITOR_FLUSH_AVG_PASS, flush_pass);

		prev_lsn = cur_lsn;
		prev_time = curr_time;

		n_iterations = 0;

		sum_pages = 0;
	}

	oldest_lsn = buf_pool_get_oldest_modification();

	ut_ad(oldest_lsn <= log_get_lsn());

	age = cur_lsn > oldest_lsn ? cur_lsn - oldest_lsn : 0;

	pct_for_dirty = af_get_pct_for_dirty();
	pct_for_lsn = af_get_pct_for_lsn(age);

	pct_total = ut_max(pct_for_dirty, pct_for_lsn);

	/* Estimate pages to be flushed for the lsn progress */
	ulint	sum_pages_for_lsn = 0;
	lsn_t	target_lsn = oldest_lsn
			     + lsn_avg_rate * buf_flush_lsn_scan_factor;

	for (ulint i = 0; i < srv_buf_pool_instances; i++) {
		buf_pool_t*	buf_pool = buf_pool_from_array(i);
		ulint		pages_for_lsn = 0;

		buf_flush_list_mutex_enter(buf_pool);
		for (buf_page_t* b = UT_LIST_GET_LAST(buf_pool->flush_list);
		     b != NULL;
		     b = UT_LIST_GET_PREV(list, b)) {
			if (b->oldest_modification > target_lsn) {
				break;
			}
			++pages_for_lsn;
		}
		buf_flush_list_mutex_exit(buf_pool);

		sum_pages_for_lsn += pages_for_lsn;

		mutex_enter(&page_cleaner->mutex);
		ut_ad(page_cleaner->slots[i].state
		      == PAGE_CLEANER_STATE_NONE);
		page_cleaner->slots[i].n_pages_requested
			= pages_for_lsn / buf_flush_lsn_scan_factor + 1;
		mutex_exit(&page_cleaner->mutex);
	}

	sum_pages_for_lsn /= buf_flush_lsn_scan_factor;
	if(sum_pages_for_lsn < 1) {
		sum_pages_for_lsn = 1;
	}

	/* Cap the maximum IO capacity that we are going to use by
	max_io_capacity. Limit the value to avoid too quick increase */
	ulint	pages_for_lsn =
		std::min<ulint>(sum_pages_for_lsn, srv_max_io_capacity * 2);

	n_pages = (PCT_IO(pct_total) + avg_page_rate + pages_for_lsn) / 3;

	if (n_pages > srv_max_io_capacity) {
		n_pages = srv_max_io_capacity;
	}

	/* Normalize request for each instance */
	mutex_enter(&page_cleaner->mutex);
	ut_ad(page_cleaner->n_slots_requested == 0);
	ut_ad(page_cleaner->n_slots_flushing == 0);
	ut_ad(page_cleaner->n_slots_finished == 0);

	for (ulint i = 0; i < srv_buf_pool_instances; i++) {
		/* if REDO has enough of free space,
		don't care about age distribution of pages */
		page_cleaner->slots[i].n_pages_requested = pct_for_lsn > 30 ?
			page_cleaner->slots[i].n_pages_requested
			* n_pages / sum_pages_for_lsn + 1
			: n_pages / srv_buf_pool_instances;
	}
	mutex_exit(&page_cleaner->mutex);

	MONITOR_SET(MONITOR_FLUSH_N_TO_FLUSH_REQUESTED, n_pages);

	MONITOR_SET(MONITOR_FLUSH_N_TO_FLUSH_BY_AGE, sum_pages_for_lsn);

	MONITOR_SET(MONITOR_FLUSH_AVG_PAGE_RATE, avg_page_rate);
	MONITOR_SET(MONITOR_FLUSH_LSN_AVG_RATE, lsn_avg_rate);
	MONITOR_SET(MONITOR_FLUSH_PCT_FOR_DIRTY, pct_for_dirty);
	MONITOR_SET(MONITOR_FLUSH_PCT_FOR_LSN, pct_for_lsn);

	*lsn_limit = LSN_MAX;

	return(n_pages);
}

/*********************************************************************//**
Puts the page_cleaner thread to sleep if it has finished work in less
than a second
@retval 0 wake up by event set,
@retval OS_SYNC_TIME_EXCEEDED if timeout was exceeded
@param next_loop_time	time when next loop iteration should start
@param sig_count	zero or the value returned by previous call of
			os_event_reset() */
static
ulint
pc_sleep_if_needed(
/*===============*/
	ulint		next_loop_time,
	int64_t		sig_count)
{
	/* No sleep if we are cleaning the buffer pool during the shutdown
	with everything else finished */
	if (srv_shutdown_state == SRV_SHUTDOWN_FLUSH_PHASE)
		return OS_SYNC_TIME_EXCEEDED;

	ulint	cur_time = ut_time_ms();

	if (next_loop_time > cur_time) {
		/* Get sleep interval in micro seconds. We use
		ut_min() to avoid long sleep in case of wrap around. */
		ulint	sleep_us;

		sleep_us = ut_min(static_cast<ulint>(1000000),
				  (next_loop_time - cur_time) * 1000);

		return(os_event_wait_time_low(buf_flush_event,
					      sleep_us, sig_count));
	}

	return(OS_SYNC_TIME_EXCEEDED);
}

/******************************************************************//**
Initialize page_cleaner. */
void
buf_flush_page_cleaner_init(void)
/*=============================*/
{
	ut_ad(page_cleaner == NULL);

	page_cleaner = static_cast<page_cleaner_t*>(
		ut_zalloc_nokey(sizeof(*page_cleaner)));

	mutex_create(LATCH_ID_PAGE_CLEANER, &page_cleaner->mutex);

	page_cleaner->is_requested = os_event_create("pc_is_requested");
	page_cleaner->is_finished = os_event_create("pc_is_finished");

	page_cleaner->n_slots = static_cast<ulint>(srv_buf_pool_instances);

	page_cleaner->slots = static_cast<page_cleaner_slot_t*>(
		ut_zalloc_nokey(page_cleaner->n_slots
				* sizeof(*page_cleaner->slots)));

	ut_d(page_cleaner->n_disabled_debug = 0);

	page_cleaner->is_running = true;
}

/**
Close page_cleaner. */
static
void
buf_flush_page_cleaner_close(void)
{
	/* waiting for all worker threads exit */
	while (page_cleaner->n_workers > 0) {
		os_thread_sleep(10000);
	}

	mutex_destroy(&page_cleaner->mutex);

	ut_free(page_cleaner->slots);

	os_event_destroy(page_cleaner->is_finished);
	os_event_destroy(page_cleaner->is_requested);

	ut_free(page_cleaner);

	page_cleaner = NULL;
}

/**
Requests for all slots to flush all buffer pool instances.
@param min_n	wished minimum mumber of blocks flushed
		(it is not guaranteed that the actual number is that big)
@param lsn_limit in the case BUF_FLUSH_LIST all blocks whose
		oldest_modification is smaller than this should be flushed
		(if their number does not exceed min_n), otherwise ignored
*/
static
void
pc_request(
	ulint		min_n,
	lsn_t		lsn_limit)
{
	if (min_n != ULINT_MAX) {
		/* Ensure that flushing is spread evenly amongst the
		buffer pool instances. When min_n is ULINT_MAX
		we need to flush everything up to the lsn limit
		so no limit here. */
		min_n = (min_n + srv_buf_pool_instances - 1)
			/ srv_buf_pool_instances;
	}

	mutex_enter(&page_cleaner->mutex);

	ut_ad(page_cleaner->n_slots_requested == 0);
	ut_ad(page_cleaner->n_slots_flushing == 0);
	ut_ad(page_cleaner->n_slots_finished == 0);

	page_cleaner->requested = (min_n > 0);
	page_cleaner->lsn_limit = lsn_limit;

	for (ulint i = 0; i < page_cleaner->n_slots; i++) {
		page_cleaner_slot_t* slot = &page_cleaner->slots[i];

		ut_ad(slot->state == PAGE_CLEANER_STATE_NONE);

		if (min_n == ULINT_MAX) {
			slot->n_pages_requested = ULINT_MAX;
		} else if (min_n == 0) {
			slot->n_pages_requested = 0;
		}

		/* slot->n_pages_requested was already set by
		page_cleaner_flush_pages_recommendation() */

		slot->state = PAGE_CLEANER_STATE_REQUESTED;
	}

	page_cleaner->n_slots_requested = page_cleaner->n_slots;
	page_cleaner->n_slots_flushing = 0;
	page_cleaner->n_slots_finished = 0;

	os_event_set(page_cleaner->is_requested);

	mutex_exit(&page_cleaner->mutex);
}

/**
Do flush for one slot.
@return	the number of the slots which has not been treated yet. */
static
ulint
pc_flush_slot(void)
{
	ulint	lru_tm = 0;
	ulint	list_tm = 0;
	int	lru_pass = 0;
	int	list_pass = 0;

	mutex_enter(&page_cleaner->mutex);

	if (page_cleaner->n_slots_requested > 0) {
		page_cleaner_slot_t*	slot = NULL;
		ulint			i;

		for (i = 0; i < page_cleaner->n_slots; i++) {
			slot = &page_cleaner->slots[i];

			if (slot->state == PAGE_CLEANER_STATE_REQUESTED) {
				break;
			}
		}

		/* slot should be found because
		page_cleaner->n_slots_requested > 0 */
		ut_a(i < page_cleaner->n_slots);

		buf_pool_t* buf_pool = buf_pool_from_array(i);

		page_cleaner->n_slots_requested--;
		page_cleaner->n_slots_flushing++;
		slot->state = PAGE_CLEANER_STATE_FLUSHING;

		if (page_cleaner->n_slots_requested == 0) {
			os_event_reset(page_cleaner->is_requested);
		}

		if (!page_cleaner->is_running) {
			slot->n_flushed_lru = 0;
			slot->n_flushed_list = 0;
			goto finish_mutex;
		}

		mutex_exit(&page_cleaner->mutex);

		lru_tm = ut_time_ms();

		/* Flush pages from end of LRU if required */
		slot->n_flushed_lru = buf_flush_LRU_list(buf_pool);

		lru_tm = ut_time_ms() - lru_tm;
		lru_pass++;

		if (!page_cleaner->is_running) {
			slot->n_flushed_list = 0;
			goto finish;
		}

		/* Flush pages from flush_list if required */
		if (page_cleaner->requested) {
			flush_counters_t n;
			memset(&n, 0, sizeof(flush_counters_t));
			list_tm = ut_time_ms();

			slot->succeeded_list = buf_flush_do_batch(
				buf_pool, BUF_FLUSH_LIST,
				slot->n_pages_requested,
				page_cleaner->lsn_limit,
				&n);

			slot->n_flushed_list = n.flushed;

			list_tm = ut_time_ms() - list_tm;
			list_pass++;
		} else {
			slot->n_flushed_list = 0;
			slot->succeeded_list = true;
		}
finish:
		mutex_enter(&page_cleaner->mutex);
finish_mutex:
		page_cleaner->n_slots_flushing--;
		page_cleaner->n_slots_finished++;
		slot->state = PAGE_CLEANER_STATE_FINISHED;

		slot->flush_lru_time += lru_tm;
		slot->flush_list_time += list_tm;
		slot->flush_lru_pass += lru_pass;
		slot->flush_list_pass += list_pass;

		if (page_cleaner->n_slots_requested == 0
		    && page_cleaner->n_slots_flushing == 0) {
			os_event_set(page_cleaner->is_finished);
		}
	}

	ulint	ret = page_cleaner->n_slots_requested;

	mutex_exit(&page_cleaner->mutex);

	return(ret);
}

/**
Wait until all flush requests are finished.
@param n_flushed_lru	number of pages flushed from the end of the LRU list.
@param n_flushed_list	number of pages flushed from the end of the
			flush_list.
@return			true if all flush_list flushing batch were success. */
static
bool
pc_wait_finished(
	ulint*	n_flushed_lru,
	ulint*	n_flushed_list)
{
	bool	all_succeeded = true;

	*n_flushed_lru = 0;
	*n_flushed_list = 0;

	os_event_wait(page_cleaner->is_finished);

	mutex_enter(&page_cleaner->mutex);

	ut_ad(page_cleaner->n_slots_requested == 0);
	ut_ad(page_cleaner->n_slots_flushing == 0);
	ut_ad(page_cleaner->n_slots_finished == page_cleaner->n_slots);

	for (ulint i = 0; i < page_cleaner->n_slots; i++) {
		page_cleaner_slot_t* slot = &page_cleaner->slots[i];

		ut_ad(slot->state == PAGE_CLEANER_STATE_FINISHED);

		*n_flushed_lru += slot->n_flushed_lru;
		*n_flushed_list += slot->n_flushed_list;
		all_succeeded &= slot->succeeded_list;

		slot->state = PAGE_CLEANER_STATE_NONE;

		slot->n_pages_requested = 0;
	}

	page_cleaner->n_slots_finished = 0;

	os_event_reset(page_cleaner->is_finished);

	mutex_exit(&page_cleaner->mutex);

	return(all_succeeded);
}

#ifdef UNIV_LINUX
/**
Set priority for page_cleaner threads.
@param[in]	priority	priority intended to set
@return	true if set as intended */
static
bool
buf_flush_page_cleaner_set_priority(
	int	priority)
{
	setpriority(PRIO_PROCESS, (pid_t)syscall(SYS_gettid),
		    priority);
	return(getpriority(PRIO_PROCESS, (pid_t)syscall(SYS_gettid))
	       == priority);
}
#endif /* UNIV_LINUX */

#ifdef UNIV_DEBUG
/** Loop used to disable page cleaner threads. */
static
void
buf_flush_page_cleaner_disabled_loop(void)
{
	ut_ad(page_cleaner != NULL);

	if (!innodb_page_cleaner_disabled_debug) {
		/* We return to avoid entering and exiting mutex. */
		return;
	}

	mutex_enter(&page_cleaner->mutex);
	page_cleaner->n_disabled_debug++;
	mutex_exit(&page_cleaner->mutex);

	while (innodb_page_cleaner_disabled_debug
	       && srv_shutdown_state == SRV_SHUTDOWN_NONE
	       && page_cleaner->is_running) {

		os_thread_sleep(100000); /* [A] */
	}

	/* We need to wait for threads exiting here, otherwise we would
	encounter problem when we quickly perform following steps:
		1) SET GLOBAL innodb_page_cleaner_disabled_debug = 1;
		2) SET GLOBAL innodb_page_cleaner_disabled_debug = 0;
		3) SET GLOBAL innodb_page_cleaner_disabled_debug = 1;
	That's because after step 1 this thread could still be sleeping
	inside the loop above at [A] and steps 2, 3 could happen before
	this thread wakes up from [A]. In such case this thread would
	not re-increment n_disabled_debug and we would be waiting for
	him forever in buf_flush_page_cleaner_disabled_debug_update(...).

	Therefore we are waiting in step 2 for this thread exiting here. */

	mutex_enter(&page_cleaner->mutex);
	page_cleaner->n_disabled_debug--;
	mutex_exit(&page_cleaner->mutex);
}

/** Disables page cleaner threads (coordinator and workers).
It's used by: SET GLOBAL innodb_page_cleaner_disabled_debug = 1 (0).
@param[in]	thd		thread handle
@param[in]	var		pointer to system variable
@param[out]	var_ptr		where the formal string goes
@param[in]	save		immediate result from check function */
void
buf_flush_page_cleaner_disabled_debug_update(
	THD*				thd,
	struct st_mysql_sys_var*	var,
	void*				var_ptr,
	const void*			save)
{
	if (page_cleaner == NULL) {
		return;
	}

	if (!*static_cast<const my_bool*>(save)) {
		if (!innodb_page_cleaner_disabled_debug) {
			return;
		}

		innodb_page_cleaner_disabled_debug = false;

		/* Enable page cleaner threads. */
		while (srv_shutdown_state == SRV_SHUTDOWN_NONE) {
			mutex_enter(&page_cleaner->mutex);
			const ulint n = page_cleaner->n_disabled_debug;
			mutex_exit(&page_cleaner->mutex);
			/* Check if all threads have been enabled, to avoid
			problem when we decide to re-disable them soon. */
			if (n == 0) {
				break;
			}
		}
		return;
	}

	if (innodb_page_cleaner_disabled_debug) {
		return;
	}

	innodb_page_cleaner_disabled_debug = true;

	while (srv_shutdown_state == SRV_SHUTDOWN_NONE) {
		/* Workers are possibly sleeping on is_requested.

		We have to wake them, otherwise they could possibly
		have never noticed, that they should be disabled,
		and we would wait for them here forever.

		That's why we have sleep-loop instead of simply
		waiting on some disabled_debug_event. */
		os_event_set(page_cleaner->is_requested);

		mutex_enter(&page_cleaner->mutex);

		ut_ad(page_cleaner->n_disabled_debug
		      <= srv_n_page_cleaners);

		if (page_cleaner->n_disabled_debug
		    == srv_n_page_cleaners) {

			mutex_exit(&page_cleaner->mutex);
			break;
		}

		mutex_exit(&page_cleaner->mutex);

		os_thread_sleep(100000);
	}
}
#endif /* UNIV_DEBUG */

/******************************************************************//**
page_cleaner thread tasked with flushing dirty pages from the buffer
pools. As of now we'll have only one coordinator.
@return a dummy parameter */
extern "C"
os_thread_ret_t
DECLARE_THREAD(buf_flush_page_cleaner_coordinator)(void*)
{
	my_thread_init();
#ifdef UNIV_PFS_THREAD
	pfs_register_thread(page_cleaner_thread_key);
#endif /* UNIV_PFS_THREAD */
	ut_ad(!srv_read_only_mode);

#ifdef UNIV_DEBUG_THREAD_CREATION
	ib::info() << "page_cleaner thread running, id "
		<< os_thread_pf(os_thread_get_curr_id());
#endif /* UNIV_DEBUG_THREAD_CREATION */
#ifdef UNIV_LINUX
	/* linux might be able to set different setting for each thread.
	worth to try to set high priority for page cleaner threads */
	if (buf_flush_page_cleaner_set_priority(
		buf_flush_page_cleaner_priority)) {

		ib::info() << "page_cleaner coordinator priority: "
			<< buf_flush_page_cleaner_priority;
	} else {
		ib::info() << "If the mysqld execution user is authorized,"
		" page cleaner thread priority can be changed."
		" See the man page of setpriority().";
	}
	/* Signal that setpriority() has been attempted. */
	os_event_set(recv_sys->flush_end);
#endif /* UNIV_LINUX */

	do {
		/* treat flushing requests during recovery. */
		ulint	n_flushed_lru = 0;
		ulint	n_flushed_list = 0;

		os_event_wait(recv_sys->flush_start);

		if (!recv_writer_thread_active) {
			break;
		}

		switch (recv_sys->flush_type) {
		case BUF_FLUSH_LRU:
			/* Flush pages from end of LRU if required */
			pc_request(0, LSN_MAX);
			while (pc_flush_slot() > 0) {}
			pc_wait_finished(&n_flushed_lru, &n_flushed_list);
			break;

		case BUF_FLUSH_LIST:
			/* Flush all pages */
			do {
				pc_request(ULINT_MAX, LSN_MAX);
				while (pc_flush_slot() > 0) {}
			} while (!pc_wait_finished(&n_flushed_lru,
						   &n_flushed_list));
			break;

		default:
			ut_ad(0);
		}

		os_event_reset(recv_sys->flush_start);
		os_event_set(recv_sys->flush_end);
	} while (recv_writer_thread_active);

	os_event_wait(buf_flush_event);

	ulint	ret_sleep = 0;
	ulint	n_evicted = 0;
	ulint	n_flushed_last = 0;
	ulint	warn_interval = 1;
	ulint	warn_count = 0;
	int64_t	sig_count = os_event_reset(buf_flush_event);
	ulint	next_loop_time = ut_time_ms() + 1000;
	ulint	n_flushed = 0;
	ulint	last_activity = srv_get_activity_count();
	ulint	last_pages = 0;

	while (srv_shutdown_state == SRV_SHUTDOWN_NONE) {

		/* The page_cleaner skips sleep if the server is
		idle and there are no pending IOs in the buffer pool
		and there is work to do. */
		if (srv_check_activity(last_activity)
		    || buf_get_n_pending_read_ios()
		    || n_flushed == 0) {

			ret_sleep = pc_sleep_if_needed(
				next_loop_time, sig_count);

			if (srv_shutdown_state != SRV_SHUTDOWN_NONE) {
				break;
			}
		} else if (ut_time_ms() > next_loop_time) {
			ret_sleep = OS_SYNC_TIME_EXCEEDED;
		} else {
			ret_sleep = 0;
		}

		sig_count = os_event_reset(buf_flush_event);

		if (ret_sleep == OS_SYNC_TIME_EXCEEDED) {
			ulint	curr_time = ut_time_ms();

			if (curr_time > next_loop_time + 3000
			    && !(test_flags & TEST_SIGINT)) {
				if (warn_count == 0) {
					ib::info() << "page_cleaner: 1000ms"
						" intended loop took "
						<< 1000 + curr_time
						   - next_loop_time
						<< "ms. The settings might not"
						" be optimal. (flushed="
						<< n_flushed_last
						<< " and evicted="
						<< n_evicted
						<< ", during the time.)";
					if (warn_interval > 300) {
						warn_interval = 600;
					} else {
						warn_interval *= 2;
					}

					warn_count = warn_interval;
				} else {
					--warn_count;
				}
			} else {
				/* reset counter */
				warn_interval = 1;
				warn_count = 0;
			}

			next_loop_time = curr_time + 1000;
			n_flushed_last = n_evicted = 0;
		}

		if (ret_sleep != OS_SYNC_TIME_EXCEEDED
		    && srv_flush_sync
		    && buf_flush_sync_lsn > 0) {
			/* woke up for flush_sync */
			mutex_enter(&page_cleaner->mutex);
			lsn_t	lsn_limit = buf_flush_sync_lsn;
			buf_flush_sync_lsn = 0;
			mutex_exit(&page_cleaner->mutex);

			/* Request flushing for threads */
			pc_request(ULINT_MAX, lsn_limit);

			ulint tm = ut_time_ms();

			/* Coordinator also treats requests */
			while (pc_flush_slot() > 0) {}

			/* only coordinator is using these counters,
			so no need to protect by lock. */
			page_cleaner->flush_time += ut_time_ms() - tm;
			page_cleaner->flush_pass++;

			/* Wait for all slots to be finished */
			ulint	n_flushed_lru = 0;
			ulint	n_flushed_list = 0;
			pc_wait_finished(&n_flushed_lru, &n_flushed_list);

			if (n_flushed_list > 0 || n_flushed_lru > 0) {
				buf_flush_stats(n_flushed_list, n_flushed_lru);

				MONITOR_INC_VALUE_CUMULATIVE(
					MONITOR_FLUSH_SYNC_TOTAL_PAGE,
					MONITOR_FLUSH_SYNC_COUNT,
					MONITOR_FLUSH_SYNC_PAGES,
					n_flushed_lru + n_flushed_list);
			}

			n_flushed = n_flushed_lru + n_flushed_list;

		} else if (srv_check_activity(last_activity)) {
			ulint	n_to_flush;
			lsn_t	lsn_limit = 0;

			/* Estimate pages from flush_list to be flushed */
			if (ret_sleep == OS_SYNC_TIME_EXCEEDED) {
				last_activity = srv_get_activity_count();
				n_to_flush =
					page_cleaner_flush_pages_recommendation(
						&lsn_limit, last_pages);
			} else {
				n_to_flush = 0;
			}

			/* Request flushing for threads */
			pc_request(n_to_flush, lsn_limit);

			ulint tm = ut_time_ms();

			/* Coordinator also treats requests */
			while (pc_flush_slot() > 0) {
				/* No op */
			}

			/* only coordinator is using these counters,
			so no need to protect by lock. */
			page_cleaner->flush_time += ut_time_ms() - tm;
			page_cleaner->flush_pass++ ;

			/* Wait for all slots to be finished */
			ulint	n_flushed_lru = 0;
			ulint	n_flushed_list = 0;

			pc_wait_finished(&n_flushed_lru, &n_flushed_list);

			if (n_flushed_list > 0 || n_flushed_lru > 0) {
				buf_flush_stats(n_flushed_list, n_flushed_lru);
			}

			if (ret_sleep == OS_SYNC_TIME_EXCEEDED) {
				last_pages = n_flushed_list;
			}

			n_evicted += n_flushed_lru;
			n_flushed_last += n_flushed_list;

			n_flushed = n_flushed_lru + n_flushed_list;

			if (n_flushed_lru) {
				MONITOR_INC_VALUE_CUMULATIVE(
					MONITOR_LRU_BATCH_FLUSH_TOTAL_PAGE,
					MONITOR_LRU_BATCH_FLUSH_COUNT,
					MONITOR_LRU_BATCH_FLUSH_PAGES,
					n_flushed_lru);
			}

			if (n_flushed_list) {
				MONITOR_INC_VALUE_CUMULATIVE(
					MONITOR_FLUSH_ADAPTIVE_TOTAL_PAGE,
					MONITOR_FLUSH_ADAPTIVE_COUNT,
					MONITOR_FLUSH_ADAPTIVE_PAGES,
					n_flushed_list);
			}

		} else if (ret_sleep == OS_SYNC_TIME_EXCEEDED) {
			/* no activity, slept enough */
			buf_flush_lists(PCT_IO(100), LSN_MAX, &n_flushed);

			n_flushed_last += n_flushed;

			if (n_flushed) {
				MONITOR_INC_VALUE_CUMULATIVE(
					MONITOR_FLUSH_BACKGROUND_TOTAL_PAGE,
					MONITOR_FLUSH_BACKGROUND_COUNT,
					MONITOR_FLUSH_BACKGROUND_PAGES,
					n_flushed);

			}

		} else {
			/* no activity, but woken up by event */
			n_flushed = 0;
		}

		ut_d(buf_flush_page_cleaner_disabled_loop());
	}

	ut_ad(srv_shutdown_state > 0);
	if (srv_fast_shutdown == 2
	    || srv_shutdown_state == SRV_SHUTDOWN_EXIT_THREADS) {
		/* In very fast shutdown or when innodb failed to start, we
		simulate a crash of the buffer pool. We are not required to do
		any flushing. */
		goto thread_exit;
	}

	/* In case of normal and slow shutdown the page_cleaner thread
	must wait for all other activity in the server to die down.
	Note that we can start flushing the buffer pool as soon as the
	server enters shutdown phase but we must stay alive long enough
	to ensure that any work done by the master or purge threads is
	also flushed.
	During shutdown we pass through two stages. In the first stage,
	when SRV_SHUTDOWN_CLEANUP is set other threads like the master
	and the purge threads may be working as well. We start flushing
	the buffer pool but can't be sure that no new pages are being
	dirtied until we enter SRV_SHUTDOWN_FLUSH_PHASE phase. */

	do {
		pc_request(ULINT_MAX, LSN_MAX);

		while (pc_flush_slot() > 0) {}

		ulint	n_flushed_lru = 0;
		ulint	n_flushed_list = 0;
		pc_wait_finished(&n_flushed_lru, &n_flushed_list);

		n_flushed = n_flushed_lru + n_flushed_list;

		/* We sleep only if there are no pages to flush */
		if (n_flushed == 0) {
			os_thread_sleep(100000);
		}
	} while (srv_shutdown_state == SRV_SHUTDOWN_CLEANUP);

	/* At this point all threads including the master and the purge
	thread must have been suspended. */
	ut_a(srv_get_active_thread_type() == SRV_NONE);
	ut_a(srv_shutdown_state == SRV_SHUTDOWN_FLUSH_PHASE);

	/* We can now make a final sweep on flushing the buffer pool
	and exit after we have cleaned the whole buffer pool.
	It is important that we wait for any running batch that has
	been triggered by us to finish. Otherwise we can end up
	considering end of that batch as a finish of our final
	sweep and we'll come out of the loop leaving behind dirty pages
	in the flush_list */
	buf_flush_wait_batch_end(NULL, BUF_FLUSH_LIST);
	buf_flush_wait_LRU_batch_end();

	bool	success;

	do {
		pc_request(ULINT_MAX, LSN_MAX);

		while (pc_flush_slot() > 0) {}

		ulint	n_flushed_lru = 0;
		ulint	n_flushed_list = 0;
		success = pc_wait_finished(&n_flushed_lru, &n_flushed_list);

		n_flushed = n_flushed_lru + n_flushed_list;

		buf_flush_wait_batch_end(NULL, BUF_FLUSH_LIST);
		buf_flush_wait_LRU_batch_end();

	} while (!success || n_flushed > 0);

	/* Some sanity checks */
	ut_a(srv_get_active_thread_type() == SRV_NONE);
	ut_a(srv_shutdown_state == SRV_SHUTDOWN_FLUSH_PHASE);

	for (ulint i = 0; i < srv_buf_pool_instances; i++) {
		buf_pool_t* buf_pool = buf_pool_from_array(i);
		ut_a(UT_LIST_GET_LEN(buf_pool->flush_list) == 0);
	}

	/* We have lived our life. Time to die. */

thread_exit:
	/* All worker threads are waiting for the event here,
	and no more access to page_cleaner structure by them.
	Wakes worker threads up just to make them exit. */
	page_cleaner->is_running = false;
	os_event_set(page_cleaner->is_requested);

	buf_flush_page_cleaner_close();

	buf_page_cleaner_is_active = false;

	my_thread_end();
	/* We count the number of threads in os_thread_exit(). A created
	thread should always use that to exit and not use return() to exit. */
	os_thread_exit();

	OS_THREAD_DUMMY_RETURN;
}

/******************************************************************//**
Worker thread of page_cleaner.
@return a dummy parameter */
extern "C"
os_thread_ret_t
DECLARE_THREAD(buf_flush_page_cleaner_worker)(
/*==========================================*/
	void*	arg MY_ATTRIBUTE((unused)))
			/*!< in: a dummy parameter required by
			os_thread_create */
{
	my_thread_init();

	mutex_enter(&page_cleaner->mutex);
	page_cleaner->n_workers++;
	mutex_exit(&page_cleaner->mutex);

#ifdef UNIV_LINUX
	/* linux might be able to set different setting for each thread
	worth to try to set high priority for page cleaner threads */
	if (buf_flush_page_cleaner_set_priority(
		buf_flush_page_cleaner_priority)) {

		ib::info() << "page_cleaner worker priority: "
			<< buf_flush_page_cleaner_priority;
	}
#endif /* UNIV_LINUX */

	while (true) {
		os_event_wait(page_cleaner->is_requested);

		ut_d(buf_flush_page_cleaner_disabled_loop());

		if (!page_cleaner->is_running) {
			break;
		}

		pc_flush_slot();
	}

	mutex_enter(&page_cleaner->mutex);
	page_cleaner->n_workers--;
	mutex_exit(&page_cleaner->mutex);

	my_thread_end();

	os_thread_exit();

	OS_THREAD_DUMMY_RETURN;
}

/*******************************************************************//**
Synchronously flush dirty blocks from the end of the flush list of all buffer
pool instances.
NOTE: The calling thread is not allowed to own any latches on pages! */
void
buf_flush_sync_all_buf_pools(void)
/*==============================*/
{
	bool success;
	do {
		success = buf_flush_lists(ULINT_MAX, LSN_MAX, NULL);
		buf_flush_wait_batch_end(NULL, BUF_FLUSH_LIST);
	} while (!success);

	ut_a(success);
}

/** Request IO burst and wake page_cleaner up.
@param[in]	lsn_limit	upper limit of LSN to be flushed */
void
buf_flush_request_force(
	lsn_t	lsn_limit)
{
	/* adjust based on lsn_avg_rate not to get old */
	lsn_t	lsn_target = lsn_limit + lsn_avg_rate * 3;

	mutex_enter(&page_cleaner->mutex);
	if (lsn_target > buf_flush_sync_lsn) {
		buf_flush_sync_lsn = lsn_target;
	}
	mutex_exit(&page_cleaner->mutex);

	os_event_set(buf_flush_event);
}
#if defined UNIV_DEBUG || defined UNIV_BUF_DEBUG

/** Functor to validate the flush list. */
struct	Check {
	void	operator()(const buf_page_t* elem)
	{
		ut_a(elem->in_flush_list);
	}
};

/******************************************************************//**
Validates the flush list.
@return TRUE if ok */
static
ibool
buf_flush_validate_low(
/*===================*/
	buf_pool_t*	buf_pool)		/*!< in: Buffer pool instance */
{
	buf_page_t*		bpage;
	const ib_rbt_node_t*	rnode = NULL;
	Check			check;

	ut_ad(buf_flush_list_mutex_own(buf_pool));

	ut_list_validate(buf_pool->flush_list, check);

	bpage = UT_LIST_GET_FIRST(buf_pool->flush_list);

	/* If we are in recovery mode i.e.: flush_rbt != NULL
	then each block in the flush_list must also be present
	in the flush_rbt. */
	if (buf_pool->flush_rbt != NULL) {
		rnode = rbt_first(buf_pool->flush_rbt);
	}

	while (bpage != NULL) {
		const lsn_t	om = bpage->oldest_modification;

		ut_ad(buf_pool_from_bpage(bpage) == buf_pool);

		ut_ad(bpage->in_flush_list);

		/* A page in buf_pool->flush_list can be in
		BUF_BLOCK_REMOVE_HASH state. This happens when a page
		is in the middle of being relocated. In that case the
		original descriptor can have this state and still be
		in the flush list waiting to acquire the
		buf_pool->flush_list_mutex to complete the relocation. */
		ut_a(buf_page_in_file(bpage)
		     || buf_page_get_state(bpage) == BUF_BLOCK_REMOVE_HASH);
		ut_a(om > 0);

		if (buf_pool->flush_rbt != NULL) {
			buf_page_t**	prpage;

			ut_a(rnode != NULL);
			prpage = rbt_value(buf_page_t*, rnode);

			ut_a(*prpage != NULL);
			ut_a(*prpage == bpage);
			rnode = rbt_next(buf_pool->flush_rbt, rnode);
		}

		bpage = UT_LIST_GET_NEXT(list, bpage);

		ut_a(bpage == NULL || om >= bpage->oldest_modification);
	}

	/* By this time we must have exhausted the traversal of
	flush_rbt (if active) as well. */
	ut_a(rnode == NULL);

	return(TRUE);
}

/******************************************************************//**
Validates the flush list.
@return TRUE if ok */
ibool
buf_flush_validate(
/*===============*/
	buf_pool_t*	buf_pool)	/*!< buffer pool instance */
{
	ibool	ret;

	buf_flush_list_mutex_enter(buf_pool);

	ret = buf_flush_validate_low(buf_pool);

	buf_flush_list_mutex_exit(buf_pool);

	return(ret);
}

#endif /* UNIV_DEBUG || UNIV_BUF_DEBUG */

/******************************************************************//**
Check if there are any dirty pages that belong to a space id in the flush
list in a particular buffer pool.
@return number of dirty pages present in a single buffer pool */
ulint
buf_pool_get_dirty_pages_count(
/*===========================*/
	buf_pool_t*	buf_pool,	/*!< in: buffer pool */
	ulint		id,		/*!< in: space id to check */
	FlushObserver*	observer)	/*!< in: flush observer to check */

{
	ulint		count = 0;

	buf_pool_mutex_enter(buf_pool);
	buf_flush_list_mutex_enter(buf_pool);

	buf_page_t*	bpage;

	for (bpage = UT_LIST_GET_FIRST(buf_pool->flush_list);
	     bpage != 0;
	     bpage = UT_LIST_GET_NEXT(list, bpage)) {

		ut_ad(buf_page_in_file(bpage));
		ut_ad(bpage->in_flush_list);
		ut_ad(bpage->oldest_modification > 0);

		if ((observer != NULL
		     && observer == bpage->flush_observer)
		    || (observer == NULL
			&& id == bpage->id.space())) {
			++count;
		}
	}

	buf_flush_list_mutex_exit(buf_pool);
	buf_pool_mutex_exit(buf_pool);

	return(count);
}

/******************************************************************//**
Check if there are any dirty pages that belong to a space id in the flush list.
@return number of dirty pages present in all the buffer pools */
static
ulint
buf_flush_get_dirty_pages_count(
/*============================*/
	ulint		id,		/*!< in: space id to check */
	FlushObserver*	observer)	/*!< in: flush observer to check */
{
	ulint		count = 0;

	for (ulint i = 0; i < srv_buf_pool_instances; ++i) {
		buf_pool_t*	buf_pool;

		buf_pool = buf_pool_from_array(i);

		count += buf_pool_get_dirty_pages_count(buf_pool, id, observer);
	}

	return(count);
}

/** FlushObserver constructor
@param[in]	space_id	table space id
@param[in]	trx		trx instance
@param[in]	stage		performance schema accounting object,
used by ALTER TABLE. It is passed to log_preflush_pool_modified_pages()
for accounting. */
FlushObserver::FlushObserver(
	ulint			space_id,
	trx_t*			trx,
	ut_stage_alter_t*	stage)
	:
	m_space_id(space_id),
	m_trx(trx),
	m_stage(stage),
	m_interrupted(false)
{
	m_flushed = UT_NEW_NOKEY(std::vector<ulint>(srv_buf_pool_instances));
	m_removed = UT_NEW_NOKEY(std::vector<ulint>(srv_buf_pool_instances));

	for (ulint i = 0; i < srv_buf_pool_instances; i++) {
		m_flushed->at(i) = 0;
		m_removed->at(i) = 0;
	}

	DBUG_LOG("flush", "FlushObserver(): trx->id=" << m_trx->id);
}

/** FlushObserver deconstructor */
FlushObserver::~FlushObserver()
{
	ut_ad(buf_flush_get_dirty_pages_count(m_space_id, this) == 0);

	UT_DELETE(m_flushed);
	UT_DELETE(m_removed);

	DBUG_LOG("flush", "~FlushObserver(): trx->id=" << m_trx->id);
}

/** Check whether trx is interrupted
@return true if trx is interrupted */
bool
FlushObserver::check_interrupted()
{
	if (trx_is_interrupted(m_trx)) {
		interrupted();

		return(true);
	}

	return(false);
}

/** Notify observer of a flush
@param[in]	buf_pool	buffer pool instance
@param[in]	bpage		buffer page to flush */
void
FlushObserver::notify_flush(
	buf_pool_t*	buf_pool,
	buf_page_t*	bpage)
{
	ut_ad(buf_pool_mutex_own(buf_pool));

	m_flushed->at(buf_pool->instance_no)++;

	if (m_stage != NULL) {
		m_stage->inc();
	}

	DBUG_LOG("flush", "Flush " << bpage->id);
}

/** Notify observer of a remove
@param[in]	buf_pool	buffer pool instance
@param[in]	bpage		buffer page flushed */
void
FlushObserver::notify_remove(
	buf_pool_t*	buf_pool,
	buf_page_t*	bpage)
{
	ut_ad(buf_pool_mutex_own(buf_pool));

	m_removed->at(buf_pool->instance_no)++;

	DBUG_LOG("flush", "Remove " << bpage->id);
}

/** Flush dirty pages and wait. */
void
FlushObserver::flush()
{
	buf_remove_t	buf_remove;

	if (m_interrupted) {
		buf_remove = BUF_REMOVE_FLUSH_NO_WRITE;
	} else {
		buf_remove = BUF_REMOVE_FLUSH_WRITE;

		if (m_stage != NULL) {
			ulint	pages_to_flush =
				buf_flush_get_dirty_pages_count(
					m_space_id, this);

			m_stage->begin_phase_flush(pages_to_flush);
		}
	}

	/* Flush or remove dirty pages. */
	buf_LRU_flush_or_remove_pages(m_space_id, buf_remove, m_trx);

	/* Wait for all dirty pages were flushed. */
	for (ulint i = 0; i < srv_buf_pool_instances; i++) {
		while (!is_complete(i)) {

			os_thread_sleep(2000);
		}
	}
}<|MERGE_RESOLUTION|>--- conflicted
+++ resolved
@@ -1075,12 +1075,7 @@
 		mach_write_to_8(frame + FIL_PAGE_LSN,
 				bpage->newest_modification);
 
-<<<<<<< HEAD
 		ut_a(page_zip_verify_checksum(frame, bpage->size.physical()));
-		memset(frame + FIL_PAGE_FILE_FLUSH_LSN_OR_KEY_VERSION, 0, 8);
-=======
-		ut_a(page_zip_verify_checksum(frame, zip_size));
->>>>>>> 01e656a6
 		break;
 	case BUF_BLOCK_FILE_PAGE:
 		frame = bpage->zip.data;
