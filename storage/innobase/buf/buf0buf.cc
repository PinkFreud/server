--- conflicted
+++ resolved
@@ -3364,520 +3364,6 @@
 		buf_block_buf_fix_dec(block);
 		return(FALSE);
 	}
-<<<<<<< HEAD
-=======
-
-	mtr_memo_push(mtr, block, fix_type);
-
-#if defined UNIV_DEBUG || defined UNIV_BUF_DEBUG
-	ut_a(++buf_dbg_counter % 5771 || buf_validate());
-	ut_a(block->page.buf_fix_count > 0);
-	ut_a(buf_block_get_state(block) == BUF_BLOCK_FILE_PAGE);
-#endif /* UNIV_DEBUG || UNIV_BUF_DEBUG */
-
-	ut_d(buf_page_mutex_enter(block));
-	ut_ad(!block->page.file_page_was_freed);
-	ut_d(buf_page_mutex_exit(block));
-
-	if (!access_time) {
-		/* In the case of a first access, try to apply linear
-		read-ahead */
-		buf_read_ahead_linear(block->page.id, block->zip_size(),
-				      ibuf_inside(mtr));
-	}
-
-	buf_pool = buf_pool_from_block(block);
-	buf_pool->stat.n_page_gets++;
-
-	return(TRUE);
-}
-
-/********************************************************************//**
-This is used to get access to a known database page, when no waiting can be
-done. For example, if a search in an adaptive hash index leads us to this
-frame.
-@return TRUE if success */
-ibool
-buf_page_get_known_nowait(
-/*======================*/
-	ulint		rw_latch,/*!< in: RW_S_LATCH, RW_X_LATCH */
-	buf_block_t*	block,	/*!< in: the known page */
-	ulint		mode,	/*!< in: BUF_MAKE_YOUNG or BUF_KEEP_OLD */
-	const char*	file,	/*!< in: file name */
-	unsigned	line,	/*!< in: line where called */
-	mtr_t*		mtr)	/*!< in: mini-transaction */
-{
-	buf_pool_t*	buf_pool;
-	ibool		success;
-
-	ut_ad(mtr->is_active());
-	ut_ad((rw_latch == RW_S_LATCH) || (rw_latch == RW_X_LATCH));
-
-	buf_page_mutex_enter(block);
-
-	if (buf_block_get_state(block) == BUF_BLOCK_REMOVE_HASH) {
-		/* Another thread is just freeing the block from the LRU list
-		of the buffer pool: do not try to access this page; this
-		attempt to access the page can only come through the hash
-		index because when the buffer block state is ..._REMOVE_HASH,
-		we have already removed it from the page address hash table
-		of the buffer pool. */
-
-		buf_page_mutex_exit(block);
-
-		return(FALSE);
-	}
-
-	ut_a(buf_block_get_state(block) == BUF_BLOCK_FILE_PAGE);
-
-	buf_block_buf_fix_inc(block, file, line);
-
-	buf_page_set_accessed(&block->page);
-
-	buf_page_mutex_exit(block);
-
-	buf_pool = buf_pool_from_block(block);
-
-#ifdef BTR_CUR_HASH_ADAPT
-	if (mode == BUF_MAKE_YOUNG) {
-		buf_page_make_young_if_needed(&block->page);
-	}
-#endif /* BTR_CUR_HASH_ADAPT */
-
-	ut_ad(!ibuf_inside(mtr) || mode == BUF_KEEP_OLD);
-
-	mtr_memo_type_t	fix_type;
-
-	switch (rw_latch) {
-	case RW_S_LATCH:
-		success = rw_lock_s_lock_nowait(&block->lock, file, line);
-		fix_type = MTR_MEMO_PAGE_S_FIX;
-		break;
-	case RW_X_LATCH:
-		success = rw_lock_x_lock_func_nowait_inline(
-			&block->lock, file, line);
-
-		fix_type = MTR_MEMO_PAGE_X_FIX;
-		break;
-	default:
-		ut_error; /* RW_SX_LATCH is not implemented yet */
-	}
-
-	if (!success) {
-		buf_block_buf_fix_dec(block);
-		return(FALSE);
-	}
-
-	mtr_memo_push(mtr, block, fix_type);
-
-#if defined UNIV_DEBUG || defined UNIV_BUF_DEBUG
-	ut_a(++buf_dbg_counter % 5771 || buf_validate());
-	ut_a(block->page.buf_fix_count > 0);
-	ut_a(buf_block_get_state(block) == BUF_BLOCK_FILE_PAGE);
-#endif /* UNIV_DEBUG || UNIV_BUF_DEBUG */
-
-#ifdef UNIV_DEBUG
-	if (mode != BUF_KEEP_OLD) {
-		/* If mode == BUF_KEEP_OLD, we are executing an I/O
-		completion routine.  Avoid a bogus assertion failure
-		when ibuf_merge_or_delete_for_page() is processing a
-		page that was just freed due to DROP INDEX, or
-		deleting a record from SYS_INDEXES. This check will be
-		skipped in recv_recover_page() as well. */
-
-# ifdef BTR_CUR_HASH_ADAPT
-		ut_ad(!block->page.file_page_was_freed
-		      || btr_search_check_marked_free_index(block));
-# else /* BTR_CUR_HASH_ADAPT */
-		ut_ad(!block->page.file_page_was_freed);
-# endif /* BTR_CUR_HASH_ADAPT */
-	}
-#endif /* UNIV_DEBUG */
-
-	buf_pool->stat.n_page_gets++;
-
-	return(TRUE);
-}
-
-/** Given a tablespace id and page number tries to get that page. If the
-page is not in the buffer pool it is not loaded and NULL is returned.
-Suitable for using when holding the lock_sys_t::mutex.
-@param[in]	page_id	page id
-@param[in]	file	file name
-@param[in]	line	line where called
-@param[in]	mtr	mini-transaction
-@return pointer to a page or NULL */
-buf_block_t*
-buf_page_try_get_func(
-	const page_id_t		page_id,
-	const char*		file,
-	unsigned		line,
-	mtr_t*			mtr)
-{
-	buf_block_t*	block;
-	ibool		success;
-	buf_pool_t*	buf_pool = buf_pool_get(page_id);
-	rw_lock_t*	hash_lock;
-
-	ut_ad(mtr);
-	ut_ad(mtr->is_active());
-
-	block = buf_block_hash_get_s_locked(buf_pool, page_id, &hash_lock);
-
-	if (!block || buf_block_get_state(block) != BUF_BLOCK_FILE_PAGE) {
-		if (block) {
-			rw_lock_s_unlock(hash_lock);
-		}
-		return(NULL);
-	}
-
-	ut_ad(!buf_pool_watch_is_sentinel(buf_pool, &block->page));
-
-	buf_page_mutex_enter(block);
-	rw_lock_s_unlock(hash_lock);
-
-#if defined UNIV_DEBUG || defined UNIV_BUF_DEBUG
-	ut_a(buf_block_get_state(block) == BUF_BLOCK_FILE_PAGE);
-	ut_a(page_id == block->page.id);
-#endif /* UNIV_DEBUG || UNIV_BUF_DEBUG */
-
-	buf_block_buf_fix_inc(block, file, line);
-	buf_page_mutex_exit(block);
-
-	mtr_memo_type_t	fix_type = MTR_MEMO_PAGE_S_FIX;
-	success = rw_lock_s_lock_nowait(&block->lock, file, line);
-
-	if (!success) {
-		/* Let us try to get an X-latch. If the current thread
-		is holding an X-latch on the page, we cannot get an
-		S-latch. */
-
-		fix_type = MTR_MEMO_PAGE_X_FIX;
-		success = rw_lock_x_lock_func_nowait_inline(&block->lock,
-							    file, line);
-	}
-
-	if (!success) {
-		buf_block_buf_fix_dec(block);
-		return(NULL);
-	}
-
-	mtr_memo_push(mtr, block, fix_type);
-
-#if defined UNIV_DEBUG || defined UNIV_BUF_DEBUG
-	ut_a(++buf_dbg_counter % 5771 || buf_validate());
-	ut_a(block->page.buf_fix_count > 0);
-	ut_a(buf_block_get_state(block) == BUF_BLOCK_FILE_PAGE);
-#endif /* UNIV_DEBUG || UNIV_BUF_DEBUG */
-
-	ut_d(buf_page_mutex_enter(block));
-	ut_d(ut_a(!block->page.file_page_was_freed));
-	ut_d(buf_page_mutex_exit(block));
-
-	buf_block_dbg_add_level(block, SYNC_NO_ORDER_CHECK);
-
-	buf_pool->stat.n_page_gets++;
-
-	return(block);
-}
-
-/********************************************************************//**
-Initialize some fields of a control block. */
-UNIV_INLINE
-void
-buf_page_init_low(
-/*==============*/
-	buf_page_t*	bpage)	/*!< in: block to init */
-{
-	bpage->flush_type = BUF_FLUSH_LRU;
-	bpage->io_fix = BUF_IO_NONE;
-	bpage->buf_fix_count = 0;
-	bpage->old = 0;
-	bpage->freed_page_clock = 0;
-	bpage->access_time = 0;
-	bpage->newest_modification = 0;
-	bpage->oldest_modification = 0;
-	bpage->real_size = 0;
-	bpage->slot = NULL;
-
-	HASH_INVALIDATE(bpage, hash);
-
-	ut_d(bpage->file_page_was_freed = FALSE);
-}
-
-/** Inits a page to the buffer buf_pool.
-@param[in,out]	buf_pool	buffer pool
-@param[in]	page_id		page id
-@param[in]	zip_size	ROW_FORMAT=COMPRESSED page size, or 0
-@param[in,out]	block		block to init */
-static
-void
-buf_page_init(
-	buf_pool_t*		buf_pool,
-	const page_id_t		page_id,
-	ulint			zip_size,
-	buf_block_t*		block)
-{
-	buf_page_t*	hash_page;
-
-	ut_ad(buf_pool == buf_pool_get(page_id));
-	ut_ad(buf_pool_mutex_own(buf_pool));
-
-	ut_ad(buf_page_mutex_own(block));
-	ut_a(buf_block_get_state(block) != BUF_BLOCK_FILE_PAGE);
-
-	ut_ad(rw_lock_own(buf_page_hash_lock_get(buf_pool, page_id),
-			  RW_LOCK_X));
-
-	/* Set the state of the block */
-	buf_block_set_file_page(block, page_id);
-
-	buf_block_init_low(block);
-
-	block->lock_hash_val = lock_rec_hash(page_id.space(),
-					     page_id.page_no());
-
-	buf_page_init_low(&block->page);
-
-	/* Insert into the hash table of file pages */
-
-	hash_page = buf_page_hash_get_low(buf_pool, page_id);
-
-	if (hash_page == NULL) {
-		/* Block not found in hash table */
-	} else if (UNIV_LIKELY(buf_pool_watch_is_sentinel(buf_pool,
-							  hash_page))) {
-		/* Preserve the reference count. */
-		ib_uint32_t	buf_fix_count = hash_page->buf_fix_count;
-
-		ut_a(buf_fix_count > 0);
-
-		block->page.buf_fix_count += buf_fix_count;
-
-		buf_pool_watch_remove(buf_pool, hash_page);
-	} else {
-		ib::fatal() << "Page already foudn in the hash table: "
-			    << page_id;
-	}
-
-	ut_ad(!block->page.in_zip_hash);
-	ut_ad(!block->page.in_page_hash);
-	ut_d(block->page.in_page_hash = TRUE);
-
-	block->page.id = page_id;
-
-	HASH_INSERT(buf_page_t, hash, buf_pool->page_hash,
-		    page_id.fold(), &block->page);
-
-	page_zip_set_size(&block->page.zip, zip_size);
-}
-
-/** Initialize a page for read to the buffer buf_pool. If the page is
-(1) already in buf_pool, or
-(2) if we specify to read only ibuf pages and the page is not an ibuf page, or
-(3) if the space is deleted or being deleted,
-then this function does nothing.
-Sets the io_fix flag to BUF_IO_READ and sets a non-recursive exclusive lock
-on the buffer frame. The io-handler must take care that the flag is cleared
-and the lock released later.
-@param[out]	err			DB_SUCCESS or DB_TABLESPACE_DELETED
-@param[in]	mode			BUF_READ_IBUF_PAGES_ONLY, ...
-@param[in]	page_id			page id
-@param[in]	zip_size		ROW_FORMAT=COMPRESSED page size, or 0
-@param[in]	unzip			whether the uncompressed page is
-					requested (for ROW_FORMAT=COMPRESSED)
-@return pointer to the block
-@retval	NULL	in case of an error */
-buf_page_t*
-buf_page_init_for_read(
-	dberr_t*		err,
-	ulint			mode,
-	const page_id_t		page_id,
-	ulint			zip_size,
-	bool			unzip)
-{
-	buf_block_t*	block;
-	buf_page_t*	bpage	= NULL;
-	buf_page_t*	watch_page;
-	rw_lock_t*	hash_lock;
-	mtr_t		mtr;
-	bool		lru	= false;
-	void*		data;
-	buf_pool_t*	buf_pool = buf_pool_get(page_id);
-
-	ut_ad(buf_pool);
-
-	*err = DB_SUCCESS;
-
-	if (mode == BUF_READ_IBUF_PAGES_ONLY) {
-		/* It is a read-ahead within an ibuf routine */
-
-		ut_ad(!ibuf_bitmap_page(page_id, zip_size));
-
-		ibuf_mtr_start(&mtr);
-
-		if (!recv_no_ibuf_operations
-		    && !ibuf_page(page_id, zip_size, &mtr)) {
-
-			ibuf_mtr_commit(&mtr);
-
-			return(NULL);
-		}
-	} else {
-		ut_ad(mode == BUF_READ_ANY_PAGE);
-	}
-
-	if (zip_size && !unzip && !recv_recovery_is_on()) {
-		block = NULL;
-	} else {
-		block = buf_LRU_get_free_block(buf_pool);
-		ut_ad(block);
-		ut_ad(buf_pool_from_block(block) == buf_pool);
-	}
-
-	buf_pool_mutex_enter(buf_pool);
-
-	hash_lock = buf_page_hash_lock_get(buf_pool, page_id);
-	rw_lock_x_lock(hash_lock);
-
-	watch_page = buf_page_hash_get_low(buf_pool, page_id);
-	if (watch_page && !buf_pool_watch_is_sentinel(buf_pool, watch_page)) {
-		/* The page is already in the buffer pool. */
-		watch_page = NULL;
-		rw_lock_x_unlock(hash_lock);
-		if (block) {
-			buf_page_mutex_enter(block);
-			buf_LRU_block_free_non_file_page(block);
-			buf_page_mutex_exit(block);
-		}
-
-		bpage = NULL;
-		goto func_exit;
-	}
-
-	if (block) {
-		bpage = &block->page;
-
-		buf_page_mutex_enter(block);
-
-		ut_ad(buf_pool_from_bpage(bpage) == buf_pool);
-
-		buf_page_init(buf_pool, page_id, zip_size, block);
-
-		/* Note: We are using the hash_lock for protection. This is
-		safe because no other thread can lookup the block from the
-		page hashtable yet. */
-
-		buf_page_set_io_fix(bpage, BUF_IO_READ);
-
-		rw_lock_x_unlock(hash_lock);
-
-		/* The block must be put to the LRU list, to the old blocks */
-		buf_LRU_add_block(bpage, TRUE/* to old blocks */);
-
-		/* We set a pass-type x-lock on the frame because then
-		the same thread which called for the read operation
-		(and is running now at this point of code) can wait
-		for the read to complete by waiting for the x-lock on
-		the frame; if the x-lock were recursive, the same
-		thread would illegally get the x-lock before the page
-		read is completed.  The x-lock is cleared by the
-		io-handler thread. */
-
-		rw_lock_x_lock_gen(&block->lock, BUF_IO_READ);
-
-		if (zip_size) {
-			/* buf_pool->mutex may be released and
-			reacquired by buf_buddy_alloc().  Thus, we
-			must release block->mutex in order not to
-			break the latching order in the reacquisition
-			of buf_pool->mutex.  We also must defer this
-			operation until after the block descriptor has
-			been added to buf_pool->LRU and
-			buf_pool->page_hash. */
-			buf_page_mutex_exit(block);
-			data = buf_buddy_alloc(buf_pool, zip_size, &lru);
-			buf_page_mutex_enter(block);
-			block->page.zip.data = (page_zip_t*) data;
-
-			/* To maintain the invariant
-			block->in_unzip_LRU_list
-			== buf_page_belongs_to_unzip_LRU(&block->page)
-			we have to add this block to unzip_LRU
-			after block->page.zip.data is set. */
-			ut_ad(buf_page_belongs_to_unzip_LRU(&block->page));
-			buf_unzip_LRU_add_block(block, TRUE);
-		}
-
-		buf_page_mutex_exit(block);
-	} else {
-		rw_lock_x_unlock(hash_lock);
-
-		/* The compressed page must be allocated before the
-		control block (bpage), in order to avoid the
-		invocation of buf_buddy_relocate_block() on
-		uninitialized data. */
-		data = buf_buddy_alloc(buf_pool, zip_size, &lru);
-
-		rw_lock_x_lock(hash_lock);
-
-		/* If buf_buddy_alloc() allocated storage from the LRU list,
-		it released and reacquired buf_pool->mutex.  Thus, we must
-		check the page_hash again, as it may have been modified. */
-		if (UNIV_UNLIKELY(lru)) {
-
-			watch_page = buf_page_hash_get_low(buf_pool, page_id);
-
-			if (UNIV_UNLIKELY(watch_page
-			    && !buf_pool_watch_is_sentinel(buf_pool,
-							   watch_page))) {
-
-				/* The block was added by some other thread. */
-				rw_lock_x_unlock(hash_lock);
-				watch_page = NULL;
-				buf_buddy_free(buf_pool, data, zip_size);
-
-				bpage = NULL;
-				goto func_exit;
-			}
-		}
-
-		bpage = buf_page_alloc_descriptor();
-
-		/* Initialize the buf_pool pointer. */
-		bpage->buf_pool_index = buf_pool_index(buf_pool);
-
-		page_zip_des_init(&bpage->zip);
-		page_zip_set_size(&bpage->zip, zip_size);
-		bpage->zip.data = (page_zip_t*) data;
-
-		mutex_enter(&buf_pool->zip_mutex);
-
-		buf_page_init_low(bpage);
-
-		bpage->state = BUF_BLOCK_ZIP_PAGE;
-		bpage->id = page_id;
-		bpage->flush_observer = NULL;
-
-		ut_d(bpage->in_page_hash = FALSE);
-		ut_d(bpage->in_zip_hash = FALSE);
-		ut_d(bpage->in_flush_list = FALSE);
-		ut_d(bpage->in_free_list = FALSE);
-		ut_d(bpage->in_LRU_list = FALSE);
-
-		ut_d(bpage->in_page_hash = TRUE);
-
-		if (watch_page != NULL) {
-
-			/* Preserve the reference count. */
-			ib_uint32_t	buf_fix_count;
-
-			buf_fix_count = watch_page->buf_fix_count;
-
-			ut_a(buf_fix_count > 0);
-
-			bpage->buf_fix_count += buf_fix_count;
->>>>>>> b68ae6dc
 
 	mtr_memo_push(mtr, block, fix_type);
 
