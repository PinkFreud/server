/*****************************************************************************

Copyright (c) 1995, 2018, Oracle and/or its affiliates. All Rights Reserved.
Copyright (c) 2013, 2022, MariaDB Corporation.

This program is free software; you can redistribute it and/or modify it under
the terms of the GNU General Public License as published by the Free Software
Foundation; version 2 of the License.

This program is distributed in the hope that it will be useful, but WITHOUT
ANY WARRANTY; without even the implied warranty of MERCHANTABILITY or FITNESS
FOR A PARTICULAR PURPOSE. See the GNU General Public License for more details.

You should have received a copy of the GNU General Public License along with
this program; if not, write to the Free Software Foundation, Inc.,
51 Franklin Street, Fifth Floor, Boston, MA 02110-1335 USA

*****************************************************************************/

/**************************************************//**
@file buf/buf0buf.cc
The database buffer buf_pool

Created 11/5/1995 Heikki Tuuri
*******************************************************/

#include "assume_aligned.h"
#include "mtr0types.h"
#include "mach0data.h"
#include "buf0checksum.h"
#include "mariadb_stats.h"
#include <string.h>

#ifdef UNIV_INNOCHECKSUM
<<<<<<< HEAD
#include "my_sys.h"
=======
# include "buf0buf.h"
>>>>>>> 8bf17c57
#else
#include "my_cpu.h"
#include "mem0mem.h"
#include "btr0btr.h"
#include "fil0fil.h"
#include "fil0crypt.h"
#include "buf0rea.h"
#include "buf0flu.h"
#include "buf0buddy.h"
#include "buf0dblwr.h"
#include "lock0lock.h"
#include "btr0sea.h"
#include "ibuf0ibuf.h"
#include "trx0undo.h"
#include "trx0purge.h"
#include "log0log.h"
#include "dict0stats_bg.h"
#include "srv0srv.h"
#include "srv0start.h"
#include "dict0dict.h"
#include "log0recv.h"
#include "srv0mon.h"
#include "log0crypt.h"
#include "fil0pagecompress.h"
#endif /* !UNIV_INNOCHECKSUM */
#include "page0zip.h"
#include "buf0dump.h"
#include <map>
#include <sstream>
#include "log.h"

using st_::span;

#ifdef HAVE_LIBNUMA
#include <numa.h>
#include <numaif.h>
struct set_numa_interleave_t
{
	set_numa_interleave_t()
	{
		if (srv_numa_interleave) {

			struct bitmask *numa_mems_allowed = numa_get_mems_allowed();
			ib::info() << "Setting NUMA memory policy to"
				" MPOL_INTERLEAVE";
			if (set_mempolicy(MPOL_INTERLEAVE,
					  numa_mems_allowed->maskp,
					  numa_mems_allowed->size) != 0) {

				ib::warn() << "Failed to set NUMA memory"
					" policy to MPOL_INTERLEAVE: "
					<< strerror(errno);
			}
			numa_bitmask_free(numa_mems_allowed);
		}
	}

	~set_numa_interleave_t()
	{
		if (srv_numa_interleave) {

			ib::info() << "Setting NUMA memory policy to"
				" MPOL_DEFAULT";
			if (set_mempolicy(MPOL_DEFAULT, NULL, 0) != 0) {
				ib::warn() << "Failed to set NUMA memory"
					" policy to MPOL_DEFAULT: "
					<< strerror(errno);
			}
		}
	}
};

#define NUMA_MEMPOLICY_INTERLEAVE_IN_SCOPE set_numa_interleave_t scoped_numa
#else
#define NUMA_MEMPOLICY_INTERLEAVE_IN_SCOPE
#endif /* HAVE_LIBNUMA */

/*
		IMPLEMENTATION OF THE BUFFER POOL
		=================================

		Buffer frames and blocks
		------------------------
Following the terminology of Gray and Reuter, we call the memory
blocks where file pages are loaded buffer frames. For each buffer
frame there is a control block, or shortly, a block, in the buffer
control array. The control info which does not need to be stored
in the file along with the file page, resides in the control block.

		Buffer pool struct
		------------------
The buffer buf_pool contains a single mutex which protects all the
control data structures of the buf_pool. The content of a buffer frame is
protected by a separate read-write lock in its control block, though.
These locks can be locked and unlocked without owning the buf_pool.mutex.
The OS events in the buf_pool struct can be waited for without owning the
buf_pool.mutex.

The buf_pool.mutex is a hot-spot in main memory, causing a lot of
memory bus traffic on multiprocessor systems when processors
alternately access the mutex. On our Pentium, the mutex is accessed
maybe every 10 microseconds. We gave up the solution to have mutexes
for each control block, for instance, because it seemed to be
complicated.

A solution to reduce mutex contention of the buf_pool.mutex is to
create a separate mutex for the page hash table. On Pentium,
accessing the hash table takes 2 microseconds, about half
of the total buf_pool.mutex hold time.

		Control blocks
		--------------

The control block contains, for instance, the bufferfix count
which is incremented when a thread wants a file page to be fixed
in a buffer frame. The bufferfix operation does not lock the
contents of the frame, however. For this purpose, the control
block contains a read-write lock.

The buffer frames have to be aligned so that the start memory
address of a frame is divisible by the universal page size, which
is a power of two.

The control blocks containing file pages are put to a hash table
according to the file address of the page.
We could speed up the access to an individual page by using
"pointer swizzling": we could replace the page references on
non-leaf index pages by direct pointers to the page, if it exists
in the buf_pool. We could make a separate hash table where we could
chain all the page references in non-leaf pages residing in the buf_pool,
using the page reference as the hash key,
and at the time of reading of a page update the pointers accordingly.
Drawbacks of this solution are added complexity and,
possibly, extra space required on non-leaf pages for memory pointers.
A simpler solution is just to speed up the hash table mechanism
in the database, using tables whose size is a power of 2.

		Lists of blocks
		---------------

There are several lists of control blocks.

The free list (buf_pool.free) contains blocks which are currently not
used.

The common LRU list contains all the blocks holding a file page
except those for which the bufferfix count is non-zero.
The pages are in the LRU list roughly in the order of the last
access to the page, so that the oldest pages are at the end of the
list. We also keep a pointer to near the end of the LRU list,
which we can use when we want to artificially age a page in the
buf_pool. This is used if we know that some page is not needed
again for some time: we insert the block right after the pointer,
causing it to be replaced sooner than would normally be the case.
Currently this aging mechanism is used for read-ahead mechanism
of pages, and it can also be used when there is a scan of a full
table which cannot fit in the memory. Putting the pages near the
end of the LRU list, we make sure that most of the buf_pool stays
in the main memory, undisturbed.

The unzip_LRU list contains a subset of the common LRU list.  The
blocks on the unzip_LRU list hold a compressed file page and the
corresponding uncompressed page frame.  A block is in unzip_LRU if and
only if the predicate block->page.belongs_to_unzip_LRU()
holds.  The blocks in unzip_LRU will be in same order as they are in
the common LRU list.  That is, each manipulation of the common LRU
list will result in the same manipulation of the unzip_LRU list.

The chain of modified blocks (buf_pool.flush_list) contains the blocks
holding persistent file pages that have been modified in the memory
but not written to disk yet. The block with the oldest modification
which has not yet been written to disk is at the end of the chain.
The access to this list is protected by buf_pool.flush_list_mutex.

The control blocks for uncompressed pages are accessible via
buf_block_t objects that are reachable via buf_pool.chunks[].
The control blocks (buf_page_t) of those ROW_FORMAT=COMPRESSED pages
that are not in buf_pool.flush_list and for which no uncompressed
page has been allocated in buf_pool are only accessible via
buf_pool.LRU.

The chains of free memory blocks (buf_pool.zip_free[]) are used by
the buddy allocator (buf0buddy.cc) to keep track of currently unused
memory blocks of size 1024..innodb_page_size / 2.  These
blocks are inside the memory blocks of size innodb_page_size and type
BUF_BLOCK_MEMORY that the buddy allocator requests from the buffer
pool.  The buddy allocator is solely used for allocating
ROW_FORMAT=COMPRESSED page frames.

		Loading a file page
		-------------------

First, a victim block for replacement has to be found in the
buf_pool. It is taken from the free list or searched for from the
end of the LRU-list. An exclusive lock is reserved for the frame,
the io_fix is set in the block fixing the block in buf_pool,
and the io-operation for loading the page is queued. The io-handler thread
releases the X-lock on the frame and releases the io_fix
when the io operation completes.

A thread may request the above operation using the function
buf_page_get(). It may then continue to request a lock on the frame.
The lock is granted when the io-handler releases the x-lock.

		Read-ahead
		----------

The read-ahead mechanism is intended to be intelligent and
isolated from the semantically higher levels of the database
index management. From the higher level we only need the
information if a file page has a natural successor or
predecessor page. On the leaf level of a B-tree index,
these are the next and previous pages in the natural
order of the pages.

Let us first explain the read-ahead mechanism when the leafs
of a B-tree are scanned in an ascending or descending order.
When a read page is the first time referenced in the buf_pool,
the buffer manager checks if it is at the border of a so-called
linear read-ahead area. The tablespace is divided into these
areas of size 64 blocks, for example. So if the page is at the
border of such an area, the read-ahead mechanism checks if
all the other blocks in the area have been accessed in an
ascending or descending order. If this is the case, the system
looks at the natural successor or predecessor of the page,
checks if that is at the border of another area, and in this case
issues read-requests for all the pages in that area. Maybe
we could relax the condition that all the pages in the area
have to be accessed: if data is deleted from a table, there may
appear holes of unused pages in the area.

A different read-ahead mechanism is used when there appears
to be a random access pattern to a file.
If a new page is referenced in the buf_pool, and several pages
of its random access area (for instance, 32 consecutive pages
in a tablespace) have recently been referenced, we may predict
that the whole area may be needed in the near future, and issue
the read requests for the whole area.
*/

#ifndef UNIV_INNOCHECKSUM
# ifdef SUX_LOCK_GENERIC
void page_hash_latch::read_lock_wait()
{
  /* First, try busy spinning for a while. */
  for (auto spin= srv_n_spin_wait_rounds; spin--; )
  {
    LF_BACKOFF();
    if (read_trylock())
      return;
  }
  /* Fall back to yielding to other threads. */
  do
    std::this_thread::yield();
  while (!read_trylock());
}

void page_hash_latch::write_lock_wait()
{
  write_lock_wait_start();

  /* First, try busy spinning for a while. */
  for (auto spin= srv_n_spin_wait_rounds; spin--; )
  {
    if (write_lock_poll())
      return;
    LF_BACKOFF();
  }

  /* Fall back to yielding to other threads. */
  do
    std::this_thread::yield();
  while (!write_lock_poll());
}
# endif

/** Number of attempts made to read in a page in the buffer pool */
constexpr ulint	BUF_PAGE_READ_MAX_RETRIES= 100;
/** The maximum portion of the buffer pool that can be used for the
read-ahead buffer.  (Divide buf_pool size by this amount) */
constexpr uint32_t BUF_READ_AHEAD_PORTION= 32;

/** A 64KiB buffer of NUL bytes, for use in assertions and checks,
and dummy default values of instantly dropped columns.
Initially, BLOB field references are set to NUL bytes, in
dtuple_convert_big_rec(). */
const byte *field_ref_zero;

/** The InnoDB buffer pool */
buf_pool_t buf_pool;
buf_pool_t::chunk_t::map *buf_pool_t::chunk_t::map_reg;
buf_pool_t::chunk_t::map *buf_pool_t::chunk_t::map_ref;

#ifdef UNIV_DEBUG
/** This is used to insert validation operations in execution
in the debug version */
static Atomic_counter<size_t> buf_dbg_counter;
#endif /* UNIV_DEBUG */

/** Macro to determine whether the read of write counter is used depending
on the io_type */
#define MONITOR_RW_COUNTER(read, counter)		\
	(read ? (counter##_READ) : (counter##_WRITTEN))

/** Decrypt a page for temporary tablespace.
@param[in,out]	tmp_frame	Temporary buffer
@param[in]	src_frame	Page to decrypt
@return true if temporary tablespace decrypted, false if not */
static bool buf_tmp_page_decrypt(byte* tmp_frame, byte* src_frame)
{
	if (buf_is_zeroes(span<const byte>(src_frame, srv_page_size))) {
		return true;
	}

	/* read space & lsn */
	uint header_len = FIL_PAGE_FILE_FLUSH_LSN_OR_KEY_VERSION;

	/* Copy FIL page header, it is not encrypted */
	memcpy(tmp_frame, src_frame, header_len);

	/* Calculate the offset where decryption starts */
	const byte* src = src_frame + header_len;
	byte* dst = tmp_frame + header_len;
	uint srclen = uint(srv_page_size)
		- (header_len + FIL_PAGE_FCRC32_CHECKSUM);
	ulint offset = mach_read_from_4(src_frame + FIL_PAGE_OFFSET);

	if (!log_tmp_block_decrypt(src, srclen, dst,
				   (offset * srv_page_size))) {
		return false;
	}

	static_assert(FIL_PAGE_FCRC32_CHECKSUM == 4, "alignment");
	memcpy_aligned<4>(tmp_frame + srv_page_size - FIL_PAGE_FCRC32_CHECKSUM,
			  src_frame + srv_page_size - FIL_PAGE_FCRC32_CHECKSUM,
			  FIL_PAGE_FCRC32_CHECKSUM);

	memcpy_aligned<UNIV_PAGE_SIZE_MIN>(src_frame, tmp_frame,
					   srv_page_size);
	srv_stats.pages_decrypted.inc();
	srv_stats.n_temp_blocks_decrypted.inc();

	return true; /* page was decrypted */
}

/** Decrypt a page.
@param[in,out]	bpage	Page control block
@param[in]	node	data file
@return whether the operation was successful */
static bool buf_page_decrypt_after_read(buf_page_t *bpage,
                                        const fil_node_t &node)
{
	ut_ad(node.space->referenced());
	ut_ad(node.space->id == bpage->id().space());
	const auto flags = node.space->flags;

	byte* dst_frame = bpage->zip.data ? bpage->zip.data : bpage->frame;
	bool page_compressed = node.space->is_compressed()
		&& buf_page_is_compressed(dst_frame, flags);
	const page_id_t id(bpage->id());

	if (id.page_no() == 0) {
		/* File header pages are not encrypted/compressed */
		return (true);
	}

	buf_tmp_buffer_t* slot;

	if (id.space() == SRV_TMP_SPACE_ID
	    && innodb_encrypt_temporary_tables) {
		slot = buf_pool.io_buf_reserve();
		slot->allocate();
		bool ok = buf_tmp_page_decrypt(slot->crypt_buf, dst_frame);
		slot->release();
		return ok;
	}

	/* Page is encrypted if encryption information is found from
	tablespace and page contains used key_version. This is true
	also for pages first compressed and then encrypted. */

	uint key_version = buf_page_get_key_version(dst_frame, flags);

	if (page_compressed && !key_version) {
		/* the page we read is unencrypted */
		/* Find free slot from temporary memory array */
decompress:
		if (fil_space_t::full_crc32(flags)
		    && buf_page_is_corrupted(true, dst_frame, flags)) {
			return false;
		}

		slot = buf_pool.io_buf_reserve();
		slot->allocate();

decompress_with_slot:
		ulint write_size = fil_page_decompress(
			slot->crypt_buf, dst_frame, flags);
		slot->release();
		ut_ad(node.space->referenced());
		return write_size != 0;
	}

	if (key_version && node.space->crypt_data) {
		/* Verify encryption checksum before we even try to
		decrypt. */
		if (!buf_page_verify_crypt_checksum(dst_frame, flags)) {
decrypt_failed:
			ib::error() << "Encrypted page " << id
				    << " in file " << node.name
				    << " looks corrupted; key_version="
				    << key_version;
			return false;
		}

		slot = buf_pool.io_buf_reserve();
		slot->allocate();

		/* decrypt using crypt_buf to dst_frame */
		if (!fil_space_decrypt(node.space, slot->crypt_buf, dst_frame)) {
			slot->release();
			goto decrypt_failed;
		}

		if ((fil_space_t::full_crc32(flags) && page_compressed)
		    || fil_page_get_type(dst_frame)
		    == FIL_PAGE_PAGE_COMPRESSED_ENCRYPTED) {
			goto decompress_with_slot;
		}

		slot->release();
	} else if (fil_page_get_type(dst_frame)
		   == FIL_PAGE_PAGE_COMPRESSED_ENCRYPTED) {
		goto decompress;
	}

	ut_ad(node.space->referenced());
	return true;
}
#endif /* !UNIV_INNOCHECKSUM */

/** Checks if the page is in crc32 checksum format.
@param[in]	read_buf		database page
@param[in]	checksum_field1		new checksum field
@param[in]	checksum_field2		old checksum field
@return true if the page is in crc32 checksum format. */
static
bool
buf_page_is_checksum_valid_crc32(
	const byte*			read_buf,
	ulint				checksum_field1,
	ulint				checksum_field2)
{
	const uint32_t	crc32 = buf_calc_page_crc32(read_buf);

#ifdef UNIV_INNOCHECKSUM
	extern FILE* log_file;
	extern uint32_t cur_page_num;
	if (log_file) {
		fprintf(log_file, "page::" UINT32PF ";"
			" crc32 calculated = " UINT32PF ";"
			" recorded checksum field1 = " ULINTPF " recorded"
			" checksum field2 =" ULINTPF "\n", cur_page_num,
			crc32, checksum_field1, checksum_field2);
	}
#endif /* UNIV_INNOCHECKSUM */

	if (checksum_field1 != checksum_field2) {
		return false;
	}

	return checksum_field1 == crc32;
}

/** Checks whether the lsn present in the page is lesser than the
peek current lsn.
@param[in]	check_lsn	lsn to check
@param[in]	read_buf	page. */
static void buf_page_check_lsn(bool check_lsn, const byte* read_buf)
{
#ifndef UNIV_INNOCHECKSUM
	if (check_lsn && recv_lsn_checks_on) {
		const lsn_t current_lsn = log_sys.get_lsn();
		const lsn_t	page_lsn
			= mach_read_from_8(read_buf + FIL_PAGE_LSN);

		/* Since we are going to reset the page LSN during the import
		phase it makes no sense to spam the log with error messages. */
		if (current_lsn < page_lsn) {

			const uint32_t space_id = mach_read_from_4(
				read_buf + FIL_PAGE_SPACE_ID);
			const uint32_t page_no = mach_read_from_4(
				read_buf + FIL_PAGE_OFFSET);

			ib::error() << "Page " << page_id_t(space_id, page_no)
				<< " log sequence number " << page_lsn
				<< " is in the future! Current system"
				<< " log sequence number "
				<< current_lsn << ".";

			ib::error() << "Your database may be corrupt or"
				" you may have copied the InnoDB"
				" tablespace but not the InnoDB"
				" log files. "
				<< FORCE_RECOVERY_MSG;

		}
	}
#endif /* !UNIV_INNOCHECKSUM */
}


/** Check if a buffer is all zeroes.
@param[in]	buf	data to check
@return whether the buffer is all zeroes */
bool buf_is_zeroes(span<const byte> buf)
{
  ut_ad(buf.size() <= UNIV_PAGE_SIZE_MAX);
  return memcmp(buf.data(), field_ref_zero, buf.size()) == 0;
}

/** Check if a page is corrupt.
@param check_lsn   whether FIL_PAGE_LSN should be checked
@param read_buf    database page
@param fsp_flags   contents of FIL_SPACE_FLAGS
@return whether the page is corrupted */
bool buf_page_is_corrupted(bool check_lsn, const byte *read_buf,
                           uint32_t fsp_flags)
{
	if (fil_space_t::full_crc32(fsp_flags)) {
		bool compressed = false, corrupted = false;
		const uint size = buf_page_full_crc32_size(
			read_buf, &compressed, &corrupted);
		if (corrupted) {
			return true;
		}
		const byte* end = read_buf + (size - FIL_PAGE_FCRC32_CHECKSUM);
		uint crc32 = mach_read_from_4(end);

		if (!crc32 && size == srv_page_size
		    && buf_is_zeroes(span<const byte>(read_buf, size))) {
			return false;
		}

		DBUG_EXECUTE_IF(
			"page_intermittent_checksum_mismatch", {
			static int page_counter;
			if (page_counter++ == 3) {
				crc32++;
			}
		});

		if (crc32 != my_crc32c(0, read_buf,
				       size - FIL_PAGE_FCRC32_CHECKSUM)) {
			return true;
		}
		static_assert(FIL_PAGE_FCRC32_KEY_VERSION == 0, "alignment");
		static_assert(FIL_PAGE_LSN % 4 == 0, "alignment");
		static_assert(FIL_PAGE_FCRC32_END_LSN % 4 == 0, "alignment");
		if (!compressed
		    && !mach_read_from_4(FIL_PAGE_FCRC32_KEY_VERSION
					 + read_buf)
		    && memcmp_aligned<4>(read_buf + (FIL_PAGE_LSN + 4),
					 end - (FIL_PAGE_FCRC32_END_LSN
						- FIL_PAGE_FCRC32_CHECKSUM),
					 4)) {
			return true;
		}

		buf_page_check_lsn(check_lsn, read_buf);
		return false;
	}

	const ulint zip_size = fil_space_t::zip_size(fsp_flags);
	const uint16_t page_type = fil_page_get_type(read_buf);

	/* We can trust page type if page compression is set on tablespace
	flags because page compression flag means file must have been
	created with 10.1 (later than 5.5 code base). In 10.1 page
	compressed tables do not contain post compression checksum and
	FIL_PAGE_END_LSN_OLD_CHKSUM field stored. Note that space can
	be null if we are in fil_check_first_page() and first page
	is not compressed or encrypted. Page checksum is verified
	after decompression (i.e. normally pages are already
	decompressed at this stage). */
	if ((page_type == FIL_PAGE_PAGE_COMPRESSED ||
	     page_type == FIL_PAGE_PAGE_COMPRESSED_ENCRYPTED)
#ifndef UNIV_INNOCHECKSUM
	    && FSP_FLAGS_HAS_PAGE_COMPRESSION(fsp_flags)
#endif
	) {
		return(false);
	}

	static_assert(FIL_PAGE_LSN % 4 == 0, "alignment");
	static_assert(FIL_PAGE_END_LSN_OLD_CHKSUM % 4 == 0, "alignment");

	if (!zip_size
	    && memcmp_aligned<4>(read_buf + FIL_PAGE_LSN + 4,
				 read_buf + srv_page_size
				 - FIL_PAGE_END_LSN_OLD_CHKSUM + 4, 4)) {
		/* Stored log sequence numbers at the start and the end
		of page do not match */

		return(true);
	}

	buf_page_check_lsn(check_lsn, read_buf);

	/* Check whether the checksum fields have correct values */

	if (zip_size) {
		return !page_zip_verify_checksum(read_buf, zip_size);
	}

	const uint32_t checksum_field1 = mach_read_from_4(
		read_buf + FIL_PAGE_SPACE_OR_CHKSUM);

	const uint32_t checksum_field2 = mach_read_from_4(
		read_buf + srv_page_size - FIL_PAGE_END_LSN_OLD_CHKSUM);

	static_assert(FIL_PAGE_LSN % 8 == 0, "alignment");

	/* A page filled with NUL bytes is considered not corrupted.
	Before MariaDB Server 10.1.25 (MDEV-12113) or 10.2.2 (or MySQL 5.7),
	the FIL_PAGE_FILE_FLUSH_LSN field may have been written nonzero
	for the first page of each file of the system tablespace.
	We want to ignore it for the system tablespace, but because
	we do not know the expected tablespace here, we ignore the
	field for all data files, except for
	innodb_checksum_algorithm=full_crc32 which we handled above. */
	if (!checksum_field1 && !checksum_field2) {
		/* Checksum fields can have valid value as zero.
		If the page is not empty then do the checksum
		calculation for the page. */
		bool all_zeroes = true;
		for (size_t i = 0; i < srv_page_size; i++) {
#ifndef UNIV_INNOCHECKSUM
			if (i == FIL_PAGE_FILE_FLUSH_LSN_OR_KEY_VERSION) {
				i += 8;
			}
#endif
			if (read_buf[i]) {
				all_zeroes = false;
				break;
			}
		}

		if (all_zeroes) {
			return false;
		}
	}

#ifndef UNIV_INNOCHECKSUM
	switch (srv_checksum_algorithm) {
	case SRV_CHECKSUM_ALGORITHM_STRICT_FULL_CRC32:
	case SRV_CHECKSUM_ALGORITHM_STRICT_CRC32:
#endif /* !UNIV_INNOCHECKSUM */
		return !buf_page_is_checksum_valid_crc32(
			read_buf, checksum_field1, checksum_field2);
#ifndef UNIV_INNOCHECKSUM
	default:
		if (checksum_field1 == BUF_NO_CHECKSUM_MAGIC
		    && checksum_field2 == BUF_NO_CHECKSUM_MAGIC) {
			return false;
		}

		const uint32_t crc32 = buf_calc_page_crc32(read_buf);

		/* Very old versions of InnoDB only stored 8 byte lsn to the
		start and the end of the page. */

		/* Since innodb_checksum_algorithm is not strict_* allow
		any of the algos to match for the old field */

		if (checksum_field2
		    != mach_read_from_4(read_buf + FIL_PAGE_LSN)
		    && checksum_field2 != BUF_NO_CHECKSUM_MAGIC) {

			DBUG_EXECUTE_IF(
				"page_intermittent_checksum_mismatch", {
				static int page_counter;
				if (page_counter++ == 3) return true;
			});

			if ((checksum_field1 != crc32
			     || checksum_field2 != crc32)
			    && checksum_field2
			    != buf_calc_page_old_checksum(read_buf)) {
				return true;
			}
		}

		switch (checksum_field1) {
		case 0:
		case BUF_NO_CHECKSUM_MAGIC:
			return false;
		}
		return (checksum_field1 != crc32 || checksum_field2 != crc32)
			&& checksum_field1
			!= buf_calc_page_new_checksum(read_buf);
	}
#endif /* !UNIV_INNOCHECKSUM */
}

#ifndef UNIV_INNOCHECKSUM

#if defined(DBUG_OFF) && defined(HAVE_MADVISE) &&  defined(MADV_DODUMP)
/** Enable buffers to be dumped to core files

A convience function, not called anyhwere directly however
it is left available for gdb or any debugger to call
in the event that you want all of the memory to be dumped
to a core file.

Returns number of errors found in madvise calls. */
MY_ATTRIBUTE((used))
int
buf_madvise_do_dump()
{
	int ret= 0;

	/* mirrors allocation in log_t::create() */
	if (log_sys.buf) {
		ret += madvise(log_sys.buf, log_sys.buf_size, MADV_DODUMP);
		ret += madvise(log_sys.flush_buf, log_sys.buf_size,
			       MADV_DODUMP);
	}

	mysql_mutex_lock(&buf_pool.mutex);
	auto chunk = buf_pool.chunks;

	for (ulint n = buf_pool.n_chunks; n--; chunk++) {
		ret+= madvise(chunk->mem, chunk->mem_size(), MADV_DODUMP);
	}

	mysql_mutex_unlock(&buf_pool.mutex);
	return ret;
}
#endif

#ifndef UNIV_DEBUG
static inline byte hex_to_ascii(byte hex_digit)
{
  const int offset= hex_digit <= 9 ? '0' : 'a' - 10;
  return byte(hex_digit + offset);
}
#endif

/** Dump a page to stderr.
@param[in]	read_buf	database page
@param[in]	zip_size	compressed page size, or 0 */
ATTRIBUTE_COLD
void buf_page_print(const byte *read_buf, ulint zip_size)
{
#ifndef UNIV_DEBUG
  const size_t size = zip_size ? zip_size : srv_page_size;
  const byte * const end= read_buf + size;
  sql_print_information("InnoDB: Page dump (%zu bytes):", size);

  do
  {
    byte row[64];

    for (byte *r= row; r != &row[64]; r+= 2, read_buf++)
    {
      r[0]= hex_to_ascii(byte(*read_buf >> 4));
      r[1]= hex_to_ascii(*read_buf & 15);
    }

    sql_print_information("InnoDB: %.*s", 64, row);
  }
  while (read_buf != end);

  sql_print_information("InnoDB: End of page dump");
#endif
}

/** Initialize a buffer page descriptor.
@param[in,out]	block	buffer page descriptor
@param[in]	frame	buffer page frame */
static
void
buf_block_init(buf_block_t* block, byte* frame)
{
	/* This function should only be executed at database startup or by
	buf_pool.resize(). Either way, adaptive hash index must not exist. */
	assert_block_ahi_empty_on_init(block);

	block->page.frame = frame;

	MEM_MAKE_DEFINED(&block->modify_clock, sizeof block->modify_clock);
	ut_ad(!block->modify_clock);
	MEM_MAKE_DEFINED(&block->page.lock, sizeof block->page.lock);
	block->page.init(buf_page_t::NOT_USED, page_id_t(~0ULL));
#ifdef BTR_CUR_HASH_ADAPT
	MEM_MAKE_DEFINED(&block->index, sizeof block->index);
	ut_ad(!block->index);
#endif /* BTR_CUR_HASH_ADAPT */
	ut_d(block->in_unzip_LRU_list = false);
	ut_d(block->in_withdraw_list = false);

	page_zip_des_init(&block->page.zip);

	MEM_MAKE_DEFINED(&block->page.hash, sizeof block->page.hash);
	ut_ad(!block->page.hash);
}

/** Allocate a chunk of buffer frames.
@param bytes    requested size
@return whether the allocation succeeded */
inline bool buf_pool_t::chunk_t::create(size_t bytes)
{
  DBUG_EXECUTE_IF("ib_buf_chunk_init_fails", return false;);
  /* Round down to a multiple of page size, although it already should be. */
  bytes= ut_2pow_round<size_t>(bytes, srv_page_size);

  mem= buf_pool.allocator.allocate_large_dontdump(bytes, &mem_pfx);

  if (UNIV_UNLIKELY(!mem))
    return false;

  MEM_UNDEFINED(mem, mem_size());

#ifdef HAVE_LIBNUMA
  if (srv_numa_interleave)
  {
    struct bitmask *numa_mems_allowed= numa_get_mems_allowed();
    if (mbind(mem, mem_size(), MPOL_INTERLEAVE,
              numa_mems_allowed->maskp, numa_mems_allowed->size,
              MPOL_MF_MOVE))
    {
      ib::warn() << "Failed to set NUMA memory policy of"
              " buffer pool page frames to MPOL_INTERLEAVE"
              " (error: " << strerror(errno) << ").";
    }
    numa_bitmask_free(numa_mems_allowed);
  }
#endif /* HAVE_LIBNUMA */


  /* Allocate the block descriptors from
  the start of the memory block. */
  blocks= reinterpret_cast<buf_block_t*>(mem);

  /* Align a pointer to the first frame.  Note that when
  opt_large_page_size is smaller than srv_page_size,
  (with max srv_page_size at 64k don't think any hardware
  makes this true),
  we may allocate one fewer block than requested.  When
  it is bigger, we may allocate more blocks than requested. */
  static_assert(sizeof(byte*) == sizeof(ulint), "pointer size");

  byte *frame= reinterpret_cast<byte*>((reinterpret_cast<ulint>(mem) +
                                        srv_page_size - 1) &
                                       ~ulint{srv_page_size - 1});
  size= (mem_pfx.m_size >> srv_page_size_shift) - (frame != mem);

  /* Subtract the space needed for block descriptors. */
  {
    ulint s= size;

    while (frame < reinterpret_cast<const byte*>(blocks + s))
    {
      frame+= srv_page_size;
      s--;
    }

    size= s;
  }

  /* Init block structs and assign frames for them. Then we assign the
  frames to the first blocks (we already mapped the memory above). */

  buf_block_t *block= blocks;

  for (auto i= size; i--; ) {
    buf_block_init(block, frame);
    MEM_UNDEFINED(block->page.frame, srv_page_size);
    /* Add the block to the free list */
    UT_LIST_ADD_LAST(buf_pool.free, &block->page);

    ut_d(block->page.in_free_list = TRUE);
    block++;
    frame+= srv_page_size;
  }

  reg();

  return true;
}

#ifdef UNIV_DEBUG
/** Check that all file pages in the buffer chunk are in a replaceable state.
@return address of a non-free block
@retval nullptr if all freed */
inline const buf_block_t *buf_pool_t::chunk_t::not_freed() const
{
  buf_block_t *block= blocks;
  for (auto i= size; i--; block++)
  {
    if (block->page.in_file())
    {
      /* The uncompressed buffer pool should never
      contain ROW_FORMAT=COMPRESSED block descriptors. */
      ut_ad(block->page.frame);
      const lsn_t lsn= block->page.oldest_modification();

      if (srv_read_only_mode)
      {
        /* The page cleaner is disabled in read-only mode.  No pages
        can be dirtied, so all of them must be clean. */
        ut_ad(lsn == 0 || lsn == recv_sys.lsn ||
              srv_force_recovery == SRV_FORCE_NO_LOG_REDO);
        break;
      }

      if (fsp_is_system_temporary(block->page.id().space()))
      {
        ut_ad(lsn == 0 || lsn == 2);
        break;
      }

      if (lsn > 1 || !block->page.can_relocate())
        return block;

      break;
    }
  }

  return nullptr;
}
#endif /* UNIV_DEBUG */

/** Create the hash table.
@param n  the lower bound of n_cells */
void buf_pool_t::page_hash_table::create(ulint n)
{
  n_cells= ut_find_prime(n);
  const size_t size= MY_ALIGN(pad(n_cells) * sizeof *array,
                              CPU_LEVEL1_DCACHE_LINESIZE);
  void *v= aligned_malloc(size, CPU_LEVEL1_DCACHE_LINESIZE);
  memset_aligned<CPU_LEVEL1_DCACHE_LINESIZE>(v, 0, size);
  array= static_cast<hash_chain*>(v);
}

/** Create the buffer pool.
@return whether the creation failed */
bool buf_pool_t::create()
{
  ut_ad(this == &buf_pool);
  ut_ad(srv_buf_pool_size % srv_buf_pool_chunk_unit == 0);
  ut_ad(!is_initialised());
  ut_ad(srv_buf_pool_size > 0);
  ut_ad(!resizing);
  ut_ad(!chunks_old);
  /* mariabackup loads tablespaces, and it requires field_ref_zero to be
  allocated before innodb initialization */
  ut_ad(srv_operation >= SRV_OPERATION_RESTORE || !field_ref_zero);

  NUMA_MEMPOLICY_INTERLEAVE_IN_SCOPE;

  if (!field_ref_zero) {
    if (auto b= aligned_malloc(UNIV_PAGE_SIZE_MAX, 4096))
      field_ref_zero= static_cast<const byte*>
        (memset_aligned<4096>(b, 0, UNIV_PAGE_SIZE_MAX));
    else
      return true;
  }

  chunk_t::map_reg= UT_NEW_NOKEY(chunk_t::map());

  new(&allocator) ut_allocator<unsigned char>(mem_key_buf_buf_pool);

  n_chunks= srv_buf_pool_size / srv_buf_pool_chunk_unit;
  const size_t chunk_size= srv_buf_pool_chunk_unit;

  chunks= static_cast<chunk_t*>(ut_zalloc_nokey(n_chunks * sizeof *chunks));
  UT_LIST_INIT(free, &buf_page_t::list);
  curr_size= 0;
  auto chunk= chunks;

  do
  {
    if (!chunk->create(chunk_size))
    {
      while (--chunk >= chunks)
      {
        buf_block_t* block= chunk->blocks;

        for (auto i= chunk->size; i--; block++)
          block->page.lock.free();

        allocator.deallocate_large_dodump(chunk->mem, &chunk->mem_pfx);
      }
      ut_free(chunks);
      chunks= nullptr;
      UT_DELETE(chunk_t::map_reg);
      chunk_t::map_reg= nullptr;
      aligned_free(const_cast<byte*>(field_ref_zero));
      field_ref_zero= nullptr;
      ut_ad(!is_initialised());
      return true;
    }

    curr_size+= chunk->size;
  }
  while (++chunk < chunks + n_chunks);

  ut_ad(is_initialised());
#if defined(__aarch64__)
  mysql_mutex_init(buf_pool_mutex_key, &mutex, MY_MUTEX_INIT_FAST);
#else
  mysql_mutex_init(buf_pool_mutex_key, &mutex, nullptr);
#endif

  UT_LIST_INIT(LRU, &buf_page_t::LRU);
  UT_LIST_INIT(withdraw, &buf_page_t::list);
  withdraw_target= 0;
  UT_LIST_INIT(flush_list, &buf_page_t::list);
  UT_LIST_INIT(unzip_LRU, &buf_block_t::unzip_LRU);

  for (size_t i= 0; i < UT_ARR_SIZE(zip_free); ++i)
    UT_LIST_INIT(zip_free[i], &buf_buddy_free_t::list);
  ulint s= curr_size;
  s/= BUF_READ_AHEAD_PORTION;
  read_ahead_area= s >= READ_AHEAD_PAGES
    ? READ_AHEAD_PAGES
    : my_round_up_to_next_power(static_cast<uint32_t>(s));
  curr_pool_size= srv_buf_pool_size;

  n_chunks_new= n_chunks;

  page_hash.create(2 * curr_size);
  zip_hash.create(2 * curr_size);
  last_printout_time= time(NULL);

  mysql_mutex_init(flush_list_mutex_key, &flush_list_mutex,
                   MY_MUTEX_INIT_FAST);

  pthread_cond_init(&done_flush_LRU, nullptr);
  pthread_cond_init(&done_flush_list, nullptr);
  pthread_cond_init(&do_flush_list, nullptr);
  pthread_cond_init(&done_free, nullptr);

  try_LRU_scan= true;

  ut_d(flush_hp.m_mutex= &flush_list_mutex;);
  ut_d(lru_hp.m_mutex= &mutex);
  ut_d(lru_scan_itr.m_mutex= &mutex);

  io_buf.create((srv_n_read_io_threads + srv_n_write_io_threads) *
                OS_AIO_N_PENDING_IOS_PER_THREAD);

  /* FIXME: remove some of these variables */
  srv_buf_pool_curr_size= curr_pool_size;
  srv_buf_pool_old_size= srv_buf_pool_size;
  srv_buf_pool_base_size= srv_buf_pool_size;

  last_activity_count= srv_get_activity_count();

  chunk_t::map_ref= chunk_t::map_reg;
  buf_LRU_old_ratio_update(100 * 3 / 8, false);
  btr_search_sys_create();
  ut_ad(is_initialised());
  return false;
}

/** Clean up after successful create() */
void buf_pool_t::close()
{
  ut_ad(this == &buf_pool);
  if (!is_initialised())
    return;

  mysql_mutex_destroy(&mutex);
  mysql_mutex_destroy(&flush_list_mutex);

  for (buf_page_t *bpage= UT_LIST_GET_LAST(LRU), *prev_bpage= nullptr; bpage;
       bpage= prev_bpage)
  {
    prev_bpage= UT_LIST_GET_PREV(LRU, bpage);
    ut_ad(bpage->in_file());
    ut_ad(bpage->in_LRU_list);
    /* The buffer pool must be clean during normal shutdown.
    Only on aborted startup (with recovery) or with innodb_fast_shutdown=2
    we may discard changes. */
    ut_d(const lsn_t oldest= bpage->oldest_modification();)
    ut_ad(fsp_is_system_temporary(bpage->id().space())
          ? (oldest == 0 || oldest == 2)
          : oldest <= 1 || srv_is_being_started || srv_fast_shutdown == 2);

    if (UNIV_UNLIKELY(!bpage->frame))
    {
      bpage->lock.free();
      ut_free(bpage);
    }
  }

  for (auto chunk= chunks + n_chunks; --chunk >= chunks; )
  {
    buf_block_t *block= chunk->blocks;

    for (auto i= chunk->size; i--; block++)
      block->page.lock.free();

    allocator.deallocate_large_dodump(chunk->mem, &chunk->mem_pfx);
  }

  pthread_cond_destroy(&done_flush_LRU);
  pthread_cond_destroy(&done_flush_list);
  pthread_cond_destroy(&do_flush_list);
  pthread_cond_destroy(&done_free);

  ut_free(chunks);
  chunks= nullptr;
  page_hash.free();
  zip_hash.free();

  io_buf.close();
  UT_DELETE(chunk_t::map_reg);
  chunk_t::map_reg= chunk_t::map_ref= nullptr;
  aligned_free(const_cast<byte*>(field_ref_zero));
  field_ref_zero= nullptr;
}

/** Try to reallocate a control block.
@param block  control block to reallocate
@return whether the reallocation succeeded */
inline bool buf_pool_t::realloc(buf_block_t *block)
{
	buf_block_t*	new_block;

	mysql_mutex_assert_owner(&mutex);
	ut_ad(block->page.in_file());
	ut_ad(block->page.frame);

	new_block = buf_LRU_get_free_only();

	if (new_block == NULL) {
		mysql_mutex_lock(&buf_pool.flush_list_mutex);
		page_cleaner_wakeup();
		mysql_mutex_unlock(&buf_pool.flush_list_mutex);
		return(false); /* free list was not enough */
	}

	const page_id_t id{block->page.id()};
	hash_chain& chain = page_hash.cell_get(id.fold());
	page_hash_latch& hash_lock = page_hash.lock_get(chain);
	/* It does not make sense to use transactional_lock_guard
	here, because copying innodb_page_size (4096 to 65536) bytes
	as well as other changes would likely make the memory
	transaction too large. */
	hash_lock.lock();

	if (block->page.can_relocate()) {
		memcpy_aligned<UNIV_PAGE_SIZE_MIN>(
			new_block->page.frame, block->page.frame,
			srv_page_size);
		mysql_mutex_lock(&buf_pool.flush_list_mutex);
		const auto frame = new_block->page.frame;
		new_block->page.lock.free();
		new (&new_block->page) buf_page_t(block->page);
		new_block->page.frame = frame;

		/* relocate LRU list */
		if (buf_page_t*	prev_b = buf_pool.LRU_remove(&block->page)) {
			UT_LIST_INSERT_AFTER(LRU, prev_b, &new_block->page);
		} else {
			UT_LIST_ADD_FIRST(LRU, &new_block->page);
		}

		if (LRU_old == &block->page) {
			LRU_old = &new_block->page;
		}

		ut_ad(new_block->page.in_LRU_list);

		/* relocate unzip_LRU list */
		if (block->page.zip.data != NULL) {
			ut_ad(block->in_unzip_LRU_list);
			ut_d(new_block->in_unzip_LRU_list = true);

			buf_block_t*	prev_block = UT_LIST_GET_PREV(unzip_LRU, block);
			UT_LIST_REMOVE(unzip_LRU, block);

			ut_d(block->in_unzip_LRU_list = false);
			block->page.zip.data = NULL;
			page_zip_set_size(&block->page.zip, 0);

			if (prev_block != NULL) {
				UT_LIST_INSERT_AFTER(unzip_LRU, prev_block, new_block);
			} else {
				UT_LIST_ADD_FIRST(unzip_LRU, new_block);
			}
		} else {
			ut_ad(!block->in_unzip_LRU_list);
			ut_d(new_block->in_unzip_LRU_list = false);
		}

		/* relocate page_hash */
		hash_chain& chain = page_hash.cell_get(id.fold());
		ut_ad(&block->page == page_hash.get(id, chain));
		buf_pool.page_hash.replace(chain, &block->page,
					   &new_block->page);
		buf_block_modify_clock_inc(block);
		static_assert(FIL_PAGE_OFFSET % 4 == 0, "alignment");
		memset_aligned<4>(block->page.frame
				  + FIL_PAGE_OFFSET, 0xff, 4);
		static_assert(FIL_PAGE_ARCH_LOG_NO_OR_SPACE_ID % 4 == 2,
			      "not perfect alignment");
		memset_aligned<2>(block->page.frame
				  + FIL_PAGE_ARCH_LOG_NO_OR_SPACE_ID, 0xff, 4);
		MEM_UNDEFINED(block->page.frame, srv_page_size);
		block->page.set_state(buf_page_t::REMOVE_HASH);
		if (!fsp_is_system_temporary(id.space())) {
			buf_flush_relocate_on_flush_list(&block->page,
							 &new_block->page);
		}
		mysql_mutex_unlock(&buf_pool.flush_list_mutex);
		block->page.set_corrupt_id();

		/* set other flags of buf_block_t */

#ifdef BTR_CUR_HASH_ADAPT
		/* This code should only be executed by resize(),
		while the adaptive hash index is disabled. */
		assert_block_ahi_empty(block);
		assert_block_ahi_empty_on_init(new_block);
		ut_ad(!block->index);
		new_block->index	= NULL;
		new_block->n_hash_helps	= 0;
		new_block->n_fields	= 1;
		new_block->left_side	= TRUE;
#endif /* BTR_CUR_HASH_ADAPT */
		ut_d(block->page.set_state(buf_page_t::MEMORY));
		/* free block */
		new_block = block;
	}

	hash_lock.unlock();
	buf_LRU_block_free_non_file_page(new_block);
	return(true); /* free_list was enough */
}

void buf_pool_t::io_buf_t::create(ulint n_slots)
{
  this->n_slots= n_slots;
  slots= static_cast<buf_tmp_buffer_t*>
    (ut_malloc_nokey(n_slots * sizeof *slots));
  memset((void*) slots, 0, n_slots * sizeof *slots);
}

void buf_pool_t::io_buf_t::close()
{
  for (buf_tmp_buffer_t *s= slots, *e= slots + n_slots; s != e; s++)
  {
    aligned_free(s->crypt_buf);
    aligned_free(s->comp_buf);
  }
  ut_free(slots);
  slots= nullptr;
  n_slots= 0;
}

buf_tmp_buffer_t *buf_pool_t::io_buf_t::reserve()
{
  for (;;)
  {
    for (buf_tmp_buffer_t *s= slots, *e= slots + n_slots; s != e; s++)
      if (s->acquire())
        return s;
    os_aio_wait_until_no_pending_writes(true);
    for (buf_tmp_buffer_t *s= slots, *e= slots + n_slots; s != e; s++)
      if (s->acquire())
        return s;
    os_aio_wait_until_no_pending_reads(true);
  }
}

/** Sets the global variable that feeds MySQL's innodb_buffer_pool_resize_status
to the specified string. The format and the following parameters are the
same as the ones used for printf(3).
@param[in]	fmt	format
@param[in]	...	extra parameters according to fmt */
static
void
buf_resize_status(
	const char*	fmt,
	...)
{
	va_list	ap;

	va_start(ap, fmt);

	vsnprintf(
		export_vars.innodb_buffer_pool_resize_status,
		sizeof(export_vars.innodb_buffer_pool_resize_status),
		fmt, ap);

	va_end(ap);

	ib::info() << export_vars.innodb_buffer_pool_resize_status;
}

/** Withdraw blocks from the buffer pool until meeting withdraw_target.
@return whether retry is needed */
inline bool buf_pool_t::withdraw_blocks()
{
	buf_block_t*	block;
	ulint		loop_count = 0;

	ib::info() << "Start to withdraw the last "
		<< withdraw_target << " blocks.";

	while (UT_LIST_GET_LEN(withdraw) < withdraw_target) {

		/* try to withdraw from free_list */
		ulint	count1 = 0;

		mysql_mutex_lock(&mutex);
		buf_buddy_condense_free();
		block = reinterpret_cast<buf_block_t*>(
			UT_LIST_GET_FIRST(free));
		while (block != NULL
		       && UT_LIST_GET_LEN(withdraw) < withdraw_target) {
			ut_ad(block->page.in_free_list);
			ut_ad(!block->page.oldest_modification());
			ut_ad(!block->page.in_LRU_list);
			ut_a(!block->page.in_file());

			buf_block_t*	next_block;
			next_block = reinterpret_cast<buf_block_t*>(
				UT_LIST_GET_NEXT(
					list, &block->page));

			if (will_be_withdrawn(block->page)) {
				/* This should be withdrawn */
				UT_LIST_REMOVE(free, &block->page);
				UT_LIST_ADD_LAST(withdraw, &block->page);
				ut_d(block->in_withdraw_list = true);
				count1++;
			}

			block = next_block;
		}

		/* reserve free_list length */
		if (UT_LIST_GET_LEN(withdraw) < withdraw_target) {
			buf_flush_LRU(
				std::max<ulint>(withdraw_target
						- UT_LIST_GET_LEN(withdraw),
						srv_LRU_scan_depth),
				true);
			mysql_mutex_unlock(&buf_pool.mutex);
			buf_dblwr.flush_buffered_writes();
			mysql_mutex_lock(&buf_pool.flush_list_mutex);
			buf_flush_wait_LRU_batch_end();
			mysql_mutex_unlock(&buf_pool.flush_list_mutex);
			mysql_mutex_lock(&buf_pool.mutex);
		}

		/* relocate blocks/buddies in withdrawn area */
		ulint	count2 = 0;

		buf_pool_mutex_exit_forbid();
		for (buf_page_t* bpage = UT_LIST_GET_FIRST(LRU), *next_bpage;
		     bpage; bpage = next_bpage) {
			ut_ad(bpage->in_file());
			next_bpage = UT_LIST_GET_NEXT(LRU, bpage);
			if (UNIV_LIKELY_NULL(bpage->zip.data)
			    && will_be_withdrawn(bpage->zip.data)
			    && bpage->can_relocate()) {
				if (!buf_buddy_realloc(
					    bpage->zip.data,
					    page_zip_get_size(&bpage->zip))) {
					/* failed to allocate block */
					break;
				}
				count2++;
				if (bpage->frame) {
					goto realloc_frame;
				}
			}

			if (bpage->frame && will_be_withdrawn(*bpage)
			    && bpage->can_relocate()) {
realloc_frame:
				if (!realloc(reinterpret_cast<buf_block_t*>(
						     bpage))) {
					/* failed to allocate block */
					break;
				}
				count2++;
			}
		}
		buf_pool_mutex_exit_allow();
		mysql_mutex_unlock(&mutex);

		buf_resize_status(
			"Withdrawing blocks. (" ULINTPF "/" ULINTPF ").",
			UT_LIST_GET_LEN(withdraw),
			withdraw_target);

		ib::info() << "Withdrew "
			<< count1 << " blocks from free list."
			<< " Tried to relocate " << count2 << " blocks ("
			<< UT_LIST_GET_LEN(withdraw) << "/"
			<< withdraw_target << ").";

		if (++loop_count >= 10) {
			/* give up for now.
			retried after user threads paused. */

			ib::info() << "will retry to withdraw later";

			/* need retry later */
			return(true);
		}
	}

	/* confirm withdrawn enough */
	for (const chunk_t* chunk = chunks + n_chunks_new,
	     * const echunk = chunks + n_chunks; chunk != echunk; chunk++) {
		block = chunk->blocks;
		for (ulint j = chunk->size; j--; block++) {
			ut_a(block->page.state() == buf_page_t::NOT_USED);
			ut_ad(block->in_withdraw_list);
		}
	}

	ib::info() << "Withdrawn target: " << UT_LIST_GET_LEN(withdraw)
		   << " blocks.";

	return(false);
}



inline void buf_pool_t::page_hash_table::write_lock_all()
{
  for (auto n= pad(n_cells) & ~ELEMENTS_PER_LATCH;; n-= ELEMENTS_PER_LATCH + 1)
  {
    reinterpret_cast<page_hash_latch&>(array[n]).lock();
    if (!n)
      break;
  }
}


inline void buf_pool_t::page_hash_table::write_unlock_all()
{
  for (auto n= pad(n_cells) & ~ELEMENTS_PER_LATCH;; n-= ELEMENTS_PER_LATCH + 1)
  {
    reinterpret_cast<page_hash_latch&>(array[n]).unlock();
    if (!n)
      break;
  }
}


namespace
{

struct find_interesting_trx
{
  void operator()(const trx_t &trx)
  {
    if (trx.state == TRX_STATE_NOT_STARTED)
      return;
    if (trx.mysql_thd == nullptr)
      return;
    if (withdraw_started <= trx.start_time_micro)
      return;

    if (!found)
    {
      ib::warn() << "The following trx might hold "
                    "the blocks in buffer pool to "
                    "be withdrawn. Buffer pool "
                    "resizing can complete only "
                    "after all the transactions "
                    "below release the blocks.";
      found= true;
    }

    lock_trx_print_wait_and_mvcc_state(stderr, &trx, current_time);
  }

  bool &found;
  /** microsecond_interval_timer() */
  const ulonglong withdraw_started;
  const my_hrtime_t current_time;
};

} // namespace

/** Resize from srv_buf_pool_old_size to srv_buf_pool_size. */
inline void buf_pool_t::resize()
{
  ut_ad(this == &buf_pool);

	bool		warning = false;

	NUMA_MEMPOLICY_INTERLEAVE_IN_SCOPE;

	ut_ad(!resize_in_progress());
	ut_ad(srv_buf_pool_chunk_unit > 0);

	ulint new_instance_size = srv_buf_pool_size >> srv_page_size_shift;
	std::ostringstream str_old_size, str_new_size, str_chunk_size;
	str_old_size << ib::bytes_iec{srv_buf_pool_old_size};
	str_new_size << ib::bytes_iec{srv_buf_pool_size};
	str_chunk_size << ib::bytes_iec{srv_buf_pool_chunk_unit};

	buf_resize_status("Resizing buffer pool from %s to %s (unit = %s).",
			  str_old_size.str().c_str(),
			  str_new_size.str().c_str(),
			  str_chunk_size.str().c_str());

#ifdef BTR_CUR_HASH_ADAPT
	/* disable AHI if needed */
	buf_resize_status("Disabling adaptive hash index.");

	btr_search_s_lock_all();
	const bool btr_search_disabled = btr_search_enabled;
	btr_search_s_unlock_all();

	btr_search_disable();

	if (btr_search_disabled) {
		ib::info() << "disabled adaptive hash index.";
	}
#endif /* BTR_CUR_HASH_ADAPT */

	mysql_mutex_lock(&mutex);
	ut_ad(n_chunks_new == n_chunks);
	ut_ad(UT_LIST_GET_LEN(withdraw) == 0);

	n_chunks_new = (new_instance_size << srv_page_size_shift)
		/ srv_buf_pool_chunk_unit;
	curr_size = n_chunks_new * chunks->size;
	mysql_mutex_unlock(&mutex);

	if (is_shrinking()) {
		/* set withdraw target */
		size_t w = 0;

		for (const chunk_t* chunk = chunks + n_chunks_new,
		     * const echunk = chunks + n_chunks;
		     chunk != echunk; chunk++)
			w += chunk->size;

		ut_ad(withdraw_target == 0);
		withdraw_target = w;
	}

	buf_resize_status("Withdrawing blocks to be shrunken.");

	ulonglong	withdraw_started = microsecond_interval_timer();
	ulonglong	message_interval = 60ULL * 1000 * 1000;
	ulint		retry_interval = 1;

withdraw_retry:
	/* wait for the number of blocks fit to the new size (if needed)*/
	bool	should_retry_withdraw = is_shrinking()
		&& withdraw_blocks();

	if (srv_shutdown_state != SRV_SHUTDOWN_NONE) {
		/* abort to resize for shutdown. */
		return;
	}

	/* abort buffer pool load */
	buf_load_abort();

	const ulonglong current_time = microsecond_interval_timer();

	if (should_retry_withdraw
	    && current_time - withdraw_started >= message_interval) {

		if (message_interval > 900000000) {
			message_interval = 1800000000;
		} else {
			message_interval *= 2;
		}

		bool found= false;
		find_interesting_trx f
			{found, withdraw_started, my_hrtime_coarse()};
		withdraw_started = current_time;

		/* This is going to exceed the maximum size of a
		memory transaction. */
		LockMutexGuard g{SRW_LOCK_CALL};
		trx_sys.trx_list.for_each(f);
	}

	if (should_retry_withdraw) {
		ib::info() << "Will retry to withdraw " << retry_interval
			<< " seconds later.";
		std::this_thread::sleep_for(
			std::chrono::seconds(retry_interval));

		if (retry_interval > 5) {
			retry_interval = 10;
		} else {
			retry_interval *= 2;
		}

		goto withdraw_retry;
	}

	buf_resize_status("Latching entire buffer pool.");

#ifndef DBUG_OFF
	{
		bool	should_wait = true;

		while (should_wait) {
			should_wait = false;
			DBUG_EXECUTE_IF(
				"ib_buf_pool_resize_wait_before_resize",
				should_wait = true;
				std::this_thread::sleep_for(
					std::chrono::milliseconds(10)););
		}
	}
#endif /* !DBUG_OFF */

	if (srv_shutdown_state != SRV_SHUTDOWN_NONE) {
		return;
	}

	/* Indicate critical path */
	resizing.store(true, std::memory_order_relaxed);

	mysql_mutex_lock(&mutex);
	page_hash.write_lock_all();

	chunk_t::map_reg = UT_NEW_NOKEY(chunk_t::map());

	/* add/delete chunks */

	buf_resize_status("Resizing buffer pool from "
			  ULINTPF " chunks to " ULINTPF " chunks.",
			  n_chunks, n_chunks_new);

	if (is_shrinking()) {
		/* delete chunks */
		chunk_t* chunk = chunks + n_chunks_new;
		const chunk_t* const echunk = chunks + n_chunks;

		ulint	sum_freed = 0;

		while (chunk < echunk) {
			/* buf_LRU_block_free_non_file_page() invokes
			MEM_NOACCESS() on any buf_pool.free blocks.
			We must cancel the effect of that. In
			MemorySanitizer, MEM_NOACCESS() is no-op, so
			we must not do anything special for it here. */
#ifdef HAVE_valgrind
# if !__has_feature(memory_sanitizer)
			MEM_MAKE_DEFINED(chunk->mem, chunk->mem_size());
# endif
#else
			MEM_MAKE_ADDRESSABLE(chunk->mem, chunk->size);
#endif

			buf_block_t*	block = chunk->blocks;

			for (ulint j = chunk->size; j--; block++) {
				block->page.lock.free();
			}

			allocator.deallocate_large_dodump(
				chunk->mem, &chunk->mem_pfx);
			sum_freed += chunk->size;
			++chunk;
		}

		/* discard withdraw list */
		UT_LIST_INIT(withdraw, &buf_page_t::list);
		withdraw_target = 0;

		ib::info() << n_chunks - n_chunks_new
			   << " Chunks (" << sum_freed
			   << " blocks) were freed.";

		n_chunks = n_chunks_new;
	}

	{
		/* reallocate chunks */
		const size_t	new_chunks_size
			= n_chunks_new * sizeof(chunk_t);

		chunk_t*	new_chunks = static_cast<chunk_t*>(
			ut_zalloc_nokey_nofatal(new_chunks_size));

		DBUG_EXECUTE_IF("buf_pool_resize_chunk_null",
				ut_free(new_chunks); new_chunks= nullptr; );

		if (!new_chunks) {
			ib::error() << "failed to allocate"
				" the chunk array.";
			n_chunks_new = n_chunks;
			warning = true;
			chunks_old = NULL;
			goto calc_buf_pool_size;
		}

		ulint	n_chunks_copy = ut_min(n_chunks_new, n_chunks);

		memcpy(new_chunks, chunks,
		       n_chunks_copy * sizeof *new_chunks);

		for (ulint j = 0; j < n_chunks_copy; j++) {
			new_chunks[j].reg();
		}

		chunks_old = chunks;
		chunks = new_chunks;
	}

	if (n_chunks_new > n_chunks) {
		/* add chunks */
		ulint	sum_added = 0;
		ulint	n = n_chunks;
		const size_t unit = srv_buf_pool_chunk_unit;

		for (chunk_t* chunk = chunks + n_chunks,
		     * const echunk = chunks + n_chunks_new;
		     chunk != echunk; chunk++) {
			if (!chunk->create(unit)) {
				ib::error() << "failed to allocate"
					" memory for buffer pool chunk";

				warning = true;
				n_chunks_new = n_chunks;
				break;
			}

			sum_added += chunk->size;
			++n;
		}

		ib::info() << n_chunks_new - n_chunks
			   << " chunks (" << sum_added
			   << " blocks) were added.";

		n_chunks = n;
	}
calc_buf_pool_size:
	/* recalc curr_size */
	ulint	new_size = 0;

	{
		chunk_t* chunk = chunks;
		const chunk_t* const echunk = chunk + n_chunks;
		do {
			new_size += chunk->size;
		} while (++chunk != echunk);
	}

	curr_size = new_size;
	n_chunks_new = n_chunks;

	if (chunks_old) {
		ut_free(chunks_old);
		chunks_old = NULL;
	}

	chunk_t::map* chunk_map_old = chunk_t::map_ref;
	chunk_t::map_ref = chunk_t::map_reg;

	/* set size */
	ut_ad(UT_LIST_GET_LEN(withdraw) == 0);
  ulint s= curr_size;
  s/= BUF_READ_AHEAD_PORTION;
  read_ahead_area= s >= READ_AHEAD_PAGES
    ? READ_AHEAD_PAGES
    : my_round_up_to_next_power(static_cast<uint32_t>(s));
  curr_pool_size= n_chunks * srv_buf_pool_chunk_unit;
  srv_buf_pool_curr_size= curr_pool_size;/* FIXME: remove*/
  extern ulonglong innobase_buffer_pool_size;
  innobase_buffer_pool_size= buf_pool_size_align(srv_buf_pool_curr_size);

	const bool	new_size_too_diff
		= srv_buf_pool_base_size > srv_buf_pool_size * 2
			|| srv_buf_pool_base_size * 2 < srv_buf_pool_size;

  mysql_mutex_unlock(&mutex);
  page_hash.write_unlock_all();

	UT_DELETE(chunk_map_old);

	resizing.store(false, std::memory_order_relaxed);

	/* Normalize other components, if the new size is too different */
	if (!warning && new_size_too_diff) {
		srv_buf_pool_base_size = srv_buf_pool_size;

		buf_resize_status("Resizing other hash tables.");

		srv_lock_table_size = 5
			* (srv_buf_pool_size >> srv_page_size_shift);
		lock_sys.resize(srv_lock_table_size);
		dict_sys.resize();

		ib::info() << "Resized hash tables: lock_sys,"
#ifdef BTR_CUR_HASH_ADAPT
			" adaptive hash index,"
#endif /* BTR_CUR_HASH_ADAPT */
			" and dictionary.";
	}

	/* normalize ibuf.max_size */
	ibuf_max_size_update(srv_change_buffer_max_size);

	if (srv_buf_pool_old_size != srv_buf_pool_size) {

	        buf_resize_status("Completed resizing buffer pool from %zu to %zu bytes."
			    ,srv_buf_pool_old_size, srv_buf_pool_size);
		srv_buf_pool_old_size = srv_buf_pool_size;
	}

#ifdef BTR_CUR_HASH_ADAPT
	/* enable AHI if needed */
	if (btr_search_disabled) {
		btr_search_enable(true);
		ib::info() << "Re-enabled adaptive hash index.";
	}
#endif /* BTR_CUR_HASH_ADAPT */

	if (warning)
		buf_resize_status("Resizing buffer pool failed");

	ut_d(validate());

	return;
}

/** Thread pool task invoked by innodb_buffer_pool_size changes. */
static void buf_resize_callback(void *)
{
  DBUG_ENTER("buf_resize_callback");
  ut_ad(srv_shutdown_state < SRV_SHUTDOWN_CLEANUP);
  mysql_mutex_lock(&buf_pool.mutex);
  const auto size= srv_buf_pool_size;
  const bool work= srv_buf_pool_old_size != size;
  mysql_mutex_unlock(&buf_pool.mutex);

  if (work)
    buf_pool.resize();
  else
  {
    std::ostringstream sout;
    sout << "Size did not change: old size = new size = " << size;
    buf_resize_status(sout.str().c_str());
  }
  DBUG_VOID_RETURN;
}

/* Ensure that task does not run in parallel, by setting max_concurrency to 1 for the thread group */
static tpool::task_group single_threaded_group(1);
static tpool::waitable_task buf_resize_task(buf_resize_callback,
	nullptr, &single_threaded_group);

void buf_resize_start()
{
	srv_thread_pool->submit_task(&buf_resize_task);
}

void buf_resize_shutdown()
{
	buf_resize_task.wait();
}


/** Relocate a ROW_FORMAT=COMPRESSED block in the LRU list and
buf_pool.page_hash.
The caller must relocate bpage->list.
@param bpage   ROW_FORMAT=COMPRESSED only block
@param dpage   destination control block */
static void buf_relocate(buf_page_t *bpage, buf_page_t *dpage)
{
  const page_id_t id{bpage->id()};
  buf_pool_t::hash_chain &chain= buf_pool.page_hash.cell_get(id.fold());
  ut_ad(!bpage->frame);
  mysql_mutex_assert_owner(&buf_pool.mutex);
  ut_ad(buf_pool.page_hash.lock_get(chain).is_write_locked());
  ut_ad(bpage == buf_pool.page_hash.get(id, chain));
  ut_ad(!buf_pool.watch_is_sentinel(*bpage));
  ut_d(const auto state= bpage->state());
  ut_ad(state >= buf_page_t::FREED);
  ut_ad(state <= buf_page_t::READ_FIX);
  ut_ad(bpage->lock.is_write_locked());
  const auto frame= dpage->frame;

  dpage->lock.free();
  new (dpage) buf_page_t(*bpage);

  dpage->frame= frame;

  /* Important that we adjust the hazard pointer before
  removing bpage from LRU list. */
  if (buf_page_t *b= buf_pool.LRU_remove(bpage))
    UT_LIST_INSERT_AFTER(buf_pool.LRU, b, dpage);
  else
    UT_LIST_ADD_FIRST(buf_pool.LRU, dpage);

  if (UNIV_UNLIKELY(buf_pool.LRU_old == bpage))
  {
    buf_pool.LRU_old= dpage;
#ifdef UNIV_LRU_DEBUG
    /* buf_pool.LRU_old must be the first item in the LRU list
    whose "old" flag is set. */
    ut_a(buf_pool.LRU_old->old);
    ut_a(!UT_LIST_GET_PREV(LRU, buf_pool.LRU_old) ||
         !UT_LIST_GET_PREV(LRU, buf_pool.LRU_old)->old);
    ut_a(!UT_LIST_GET_NEXT(LRU, buf_pool.LRU_old) ||
         UT_LIST_GET_NEXT(LRU, buf_pool.LRU_old)->old);
  }
  else
  {
    /* Check that the "old" flag is consistent in
    the block and its neighbours. */
    dpage->set_old(dpage->is_old());
#endif /* UNIV_LRU_DEBUG */
  }

  ut_d(CheckInLRUList::validate());

  buf_pool.page_hash.replace(chain, bpage, dpage);
}

buf_page_t *buf_pool_t::watch_set(const page_id_t id,
                                  buf_pool_t::hash_chain &chain)
{
  ut_ad(&chain == &page_hash.cell_get(id.fold()));
  page_hash.lock_get(chain).lock();

  buf_page_t *bpage= page_hash.get(id, chain);

  if (bpage)
  {
got_block:
    bpage->fix();
    if (watch_is_sentinel(*bpage))
      bpage= nullptr;
    page_hash.lock_get(chain).unlock();
    return bpage;
  }

  page_hash.lock_get(chain).unlock();
  /* Allocate a watch[] and then try to insert it into the page_hash. */
  mysql_mutex_lock(&mutex);

  /* The maximum number of purge tasks should never exceed
  the UT_ARR_SIZE(watch) - 1, and there is no way for a purge task to hold a
  watch when setting another watch. */
  for (buf_page_t *w= &watch[UT_ARR_SIZE(watch)]; w-- >= watch; )
  {
    ut_ad(w->access_time == 0);
    ut_ad(!w->oldest_modification());
    ut_ad(!w->zip.data);
    ut_ad(!w->in_zip_hash);
    static_assert(buf_page_t::NOT_USED == 0, "efficiency");
    if (ut_d(auto s=) w->state())
    {
      /* This watch may be in use for some other page. */
      ut_ad(s >= buf_page_t::UNFIXED);
      continue;
    }
    /* w is pointing to watch[], which is protected by mutex.
    Normally, buf_page_t::id for objects that are reachable by
    page_hash.get(id, chain) are protected by hash_lock. */
    w->set_state(buf_page_t::UNFIXED + 1);
    w->id_= id;

    page_hash.lock_get(chain).lock();
    bpage= page_hash.get(id, chain);
    if (UNIV_LIKELY_NULL(bpage))
    {
      w->set_state(buf_page_t::NOT_USED);
      mysql_mutex_unlock(&mutex);
      goto got_block;
    }

    ut_ad(w->state() == buf_page_t::UNFIXED + 1);
    buf_pool.page_hash.append(chain, w);
    mysql_mutex_unlock(&mutex);
    page_hash.lock_get(chain).unlock();
    return nullptr;
  }

  ut_error;
}

/** Stop watching whether a page has been read in.
watch_set(id) must have returned nullptr before.
@param id         page identifier
@param chain      unlocked hash table chain */
TRANSACTIONAL_TARGET
void buf_pool_t::watch_unset(const page_id_t id, buf_pool_t::hash_chain &chain)
{
  mysql_mutex_assert_not_owner(&mutex);
  buf_page_t *w;
  {
    transactional_lock_guard<page_hash_latch> g{page_hash.lock_get(chain)};
    /* The page must exist because watch_set() did fix(). */
    w= page_hash.get(id, chain);
    ut_ad(w->in_page_hash);
    if (!watch_is_sentinel(*w))
    {
    no_watch:
      w->unfix();
      w= nullptr;
    }
    else
    {
      const auto state= w->state();
      ut_ad(~buf_page_t::LRU_MASK & state);
      ut_ad(state >= buf_page_t::UNFIXED + 1);
      if (state != buf_page_t::UNFIXED + 1)
        goto no_watch;
    }
  }

  if (!w)
    return;

  const auto old= w;
  /* The following is based on buf_pool_t::watch_remove(). */
  mysql_mutex_lock(&mutex);
  w= page_hash.get(id, chain);

  {
    transactional_lock_guard<page_hash_latch> g
      {buf_pool.page_hash.lock_get(chain)};
    auto f= w->unfix();
    ut_ad(f < buf_page_t::READ_FIX || w != old);

    if (f == buf_page_t::UNFIXED && w == old)
    {
      page_hash.remove(chain, w);
      // Now that w is detached from page_hash, release it to watch[].
      ut_ad(w->id_ == id);
      ut_ad(!w->frame);
      ut_ad(!w->zip.data);
      w->set_state(buf_page_t::NOT_USED);
    }
  }

  mysql_mutex_unlock(&mutex);
}

/** Mark the page status as FREED for the given tablespace and page number.
@param[in,out]	space	tablespace
@param[in]	page	page number
@param[in,out]	mtr	mini-transaction */
TRANSACTIONAL_TARGET
void buf_page_free(fil_space_t *space, uint32_t page, mtr_t *mtr)
{
  ut_ad(mtr);
  ut_ad(mtr->is_active());

  if (srv_immediate_scrub_data_uncompressed
#if defined HAVE_FALLOC_PUNCH_HOLE_AND_KEEP_SIZE || defined _WIN32
      || space->is_compressed()
#endif
      )
    mtr->add_freed_offset(space, page);

  ++buf_pool.stat.n_page_gets;
  const page_id_t page_id(space->id, page);
  buf_pool_t::hash_chain &chain= buf_pool.page_hash.cell_get(page_id.fold());
  uint32_t fix;
  buf_block_t *block;
  {
    transactional_shared_lock_guard<page_hash_latch> g
      {buf_pool.page_hash.lock_get(chain)};
    block= reinterpret_cast<buf_block_t*>
      (buf_pool.page_hash.get(page_id, chain));
    if (!block || !block->page.frame)
      /* FIXME: convert ROW_FORMAT=COMPRESSED, without buf_zip_decompress() */
      return;
    /* To avoid a deadlock with buf_LRU_free_page() of some other page
    and buf_page_write_complete() of this page, we must not wait for a
    page latch while holding a page_hash latch. */
    fix= block->page.fix();
  }

  if (UNIV_UNLIKELY(fix < buf_page_t::UNFIXED))
  {
    block->page.unfix();
    return;
  }

  block->page.lock.x_lock();
  if (block->page.is_ibuf_exist())
    ibuf_merge_or_delete_for_page(nullptr, page_id, block->page.zip_size());
#ifdef BTR_CUR_HASH_ADAPT
  if (block->index)
    btr_search_drop_page_hash_index(block, false);
#endif /* BTR_CUR_HASH_ADAPT */
  block->page.set_freed(block->page.state());
  mtr->memo_push(block, MTR_MEMO_PAGE_X_MODIFY);
}

/** Get read access to a compressed page (usually of type
FIL_PAGE_TYPE_ZBLOB or FIL_PAGE_TYPE_ZBLOB2).
The page must be released with unfix().
NOTE: the page is not protected by any latch.  Mutual exclusion has to
be implemented at a higher level.  In other words, all possible
accesses to a given page through this function must be protected by
the same set of mutexes or latches.
@param page_id   page identifier
@param zip_size  ROW_FORMAT=COMPRESSED page size in bytes
@return pointer to the block, s-latched */
TRANSACTIONAL_TARGET
buf_page_t* buf_page_get_zip(const page_id_t page_id, ulint zip_size)
{
  ut_ad(zip_size);
  ut_ad(ut_is_2pow(zip_size));
  ++buf_pool.stat.n_page_gets;
  mariadb_increment_pages_accessed();

  buf_pool_t::hash_chain &chain= buf_pool.page_hash.cell_get(page_id.fold());
  page_hash_latch &hash_lock= buf_pool.page_hash.lock_get(chain);
  buf_page_t *bpage;

lookup:
  for (bool discard_attempted= false;;)
  {
#ifndef NO_ELISION
    if (xbegin())
    {
      if (hash_lock.is_locked())
        xabort();
      bpage= buf_pool.page_hash.get(page_id, chain);
      if (!bpage || buf_pool.watch_is_sentinel(*bpage))
      {
        xend();
        goto must_read_page;
      }
      if (!bpage->zip.data)
      {
        /* There is no ROW_FORMAT=COMPRESSED page. */
        xend();
        return nullptr;
      }
      if (discard_attempted || !bpage->frame)
      {
        if (!bpage->lock.s_lock_try())
          xabort();
        xend();
        break;
      }
      xend();
    }
    else
#endif
    {
      hash_lock.lock_shared();
      bpage= buf_pool.page_hash.get(page_id, chain);
      if (!bpage || buf_pool.watch_is_sentinel(*bpage))
      {
        hash_lock.unlock_shared();
        goto must_read_page;
      }

      ut_ad(bpage->in_file());
      ut_ad(page_id == bpage->id());

      if (!bpage->zip.data)
      {
        /* There is no ROW_FORMAT=COMPRESSED page. */
        hash_lock.unlock_shared();
        return nullptr;
      }

      if (discard_attempted || !bpage->frame)
      {
        /* Even when we are holding a hash_lock, it should be
        acceptable to wait for a page S-latch here, because
        buf_page_t::read_complete() will not wait for buf_pool.mutex,
        and because S-latch would not conflict with a U-latch
        that would be protecting buf_page_t::write_complete(). */
        bpage->lock.s_lock();
        hash_lock.unlock_shared();
        break;
      }

      hash_lock.unlock_shared();
    }

    discard_attempted= true;
    mysql_mutex_lock(&buf_pool.mutex);
    if (buf_page_t *bpage= buf_pool.page_hash.get(page_id, chain))
      buf_LRU_free_page(bpage, false);
    mysql_mutex_unlock(&buf_pool.mutex);
  }

  {
    ut_d(const auto s=) bpage->fix();
    ut_ad(s >= buf_page_t::UNFIXED);
    ut_ad(s < buf_page_t::READ_FIX || s >= buf_page_t::WRITE_FIX);
  }

  bpage->set_accessed();
  buf_page_make_young_if_needed(bpage);

#ifdef UNIV_DEBUG
  if (!(++buf_dbg_counter % 5771)) buf_pool.validate();
#endif /* UNIV_DEBUG */
  return bpage;

must_read_page:
  switch (dberr_t err= buf_read_page(page_id, zip_size)) {
  case DB_SUCCESS:
  case DB_SUCCESS_LOCKED_REC:
    mariadb_increment_pages_read();
    goto lookup;
  default:
    ib::error() << "Reading compressed page " << page_id
                << " failed with error: " << err;
    return nullptr;
  }
}

/********************************************************************//**
Initialize some fields of a control block. */
UNIV_INLINE
void
buf_block_init_low(
/*===============*/
	buf_block_t*	block)	/*!< in: block to init */
{
#ifdef BTR_CUR_HASH_ADAPT
	/* No adaptive hash index entries may point to a previously
	unused (and now freshly allocated) block. */
	assert_block_ahi_empty_on_init(block);
	block->index		= NULL;

	block->n_hash_helps	= 0;
	block->n_fields		= 1;
	block->n_bytes		= 0;
	block->left_side	= TRUE;
#endif /* BTR_CUR_HASH_ADAPT */
}

/********************************************************************//**
Decompress a block.
@return TRUE if successful */
ibool
buf_zip_decompress(
/*===============*/
	buf_block_t*	block,	/*!< in/out: block */
	ibool		check)	/*!< in: TRUE=verify the page checksum */
{
	const byte*	frame = block->page.zip.data;
	ulint		size = page_zip_get_size(&block->page.zip);
	/* The tablespace will not be found if this function is called
	during IMPORT. */
	fil_space_t* space= fil_space_t::get(block->page.id().space());
	const unsigned key_version = mach_read_from_4(
		frame + FIL_PAGE_FILE_FLUSH_LSN_OR_KEY_VERSION);
	fil_space_crypt_t* crypt_data = space ? space->crypt_data : NULL;
	const bool encrypted = crypt_data
		&& crypt_data->type != CRYPT_SCHEME_UNENCRYPTED
		&& (!crypt_data->is_default_encryption()
		    || srv_encrypt_tables);

	ut_ad(block->zip_size());
	ut_a(block->page.id().space() != 0);

	if (UNIV_UNLIKELY(check && !page_zip_verify_checksum(frame, size))) {

		ib::error() << "Compressed page checksum mismatch for "
			<< (space ? space->chain.start->name : "")
			<< block->page.id() << ": stored: "
			<< mach_read_from_4(frame + FIL_PAGE_SPACE_OR_CHKSUM)
			<< ", crc32: "
			<< page_zip_calc_checksum(frame, size, false)
			<< " adler32: "
			<< page_zip_calc_checksum(frame, size, true);
		goto err_exit;
	}

	switch (fil_page_get_type(frame)) {
	case FIL_PAGE_INDEX:
	case FIL_PAGE_RTREE:
		if (page_zip_decompress(&block->page.zip,
					block->page.frame, TRUE)) {
func_exit:
			if (space) {
				space->release();
			}
			return(TRUE);
		}

		ib::error() << "Unable to decompress "
			<< (space ? space->chain.start->name : "")
			<< block->page.id();
		goto err_exit;
	case FIL_PAGE_TYPE_ALLOCATED:
	case FIL_PAGE_INODE:
	case FIL_PAGE_IBUF_BITMAP:
	case FIL_PAGE_TYPE_FSP_HDR:
	case FIL_PAGE_TYPE_XDES:
	case FIL_PAGE_TYPE_ZBLOB:
	case FIL_PAGE_TYPE_ZBLOB2:
		/* Copy to uncompressed storage. */
		memcpy(block->page.frame, frame, block->zip_size());
		goto func_exit;
	}

	ib::error() << "Unknown compressed page type "
		<< fil_page_get_type(frame)
		<< " in " << (space ? space->chain.start->name : "")
		<< block->page.id();

err_exit:
	if (encrypted) {
		ib::info() << "Row compressed page could be encrypted"
			" with key_version " << key_version;
	}

	if (space) {
		space->release();
	}

	return(FALSE);
}

/** Low level function used to get access to a database page.
@param[in]	page_id			page id
@param[in]	zip_size		ROW_FORMAT=COMPRESSED page size, or 0
@param[in]	rw_latch		RW_S_LATCH, RW_X_LATCH, RW_NO_LATCH
@param[in]	guess			guessed block or NULL
@param[in]	mode			BUF_GET, BUF_GET_IF_IN_POOL,
BUF_PEEK_IF_IN_POOL, or BUF_GET_IF_IN_POOL_OR_WATCH
@param[in]	mtr			mini-transaction
@param[out]	err			DB_SUCCESS or error code
@param[in]	allow_ibuf_merge	Allow change buffer merge to happen
while reading the page from file
then it makes sure that it does merging of change buffer changes while
reading the page from file.
@return pointer to the block or NULL */
TRANSACTIONAL_TARGET
buf_block_t*
buf_page_get_low(
	const page_id_t		page_id,
	ulint			zip_size,
	ulint			rw_latch,
	buf_block_t*		guess,
	ulint			mode,
	mtr_t*			mtr,
	dberr_t*		err,
	bool			allow_ibuf_merge)
{
	unsigned	access_time;
	ulint		retries = 0;

	ut_ad(!mtr || mtr->is_active());
	ut_ad(mtr || mode == BUF_PEEK_IF_IN_POOL);
	ut_ad((rw_latch == RW_S_LATCH)
	      || (rw_latch == RW_X_LATCH)
	      || (rw_latch == RW_SX_LATCH)
	      || (rw_latch == RW_NO_LATCH));

	if (err) {
		*err = DB_SUCCESS;
	}

#ifdef UNIV_DEBUG
	switch (mode) {
	default:
		ut_ad(!allow_ibuf_merge);
		ut_ad(mode == BUF_PEEK_IF_IN_POOL);
		break;
	case BUF_GET_POSSIBLY_FREED:
	case BUF_GET_IF_IN_POOL:
		/* The caller may pass a dummy page size,
		because it does not really matter. */
		break;
	case BUF_GET:
	case BUF_GET_IF_IN_POOL_OR_WATCH:
		ut_ad(!mtr->is_freeing_tree());
		fil_space_t* s = fil_space_get(page_id.space());
		ut_ad(s);
		ut_ad(s->zip_size() == zip_size);
	}
#endif /* UNIV_DEBUG */

	ut_ad(!mtr || !ibuf_inside(mtr)
	      || ibuf_page_low(page_id, zip_size, FALSE, NULL));

	++buf_pool.stat.n_page_gets;
        mariadb_increment_pages_accessed();

	auto& chain= buf_pool.page_hash.cell_get(page_id.fold());
	page_hash_latch& hash_lock = buf_pool.page_hash.lock_get(chain);
loop:
	buf_block_t* block = guess;
	uint32_t state;

	if (block) {
		transactional_shared_lock_guard<page_hash_latch> g{hash_lock};
		if (buf_pool.is_uncompressed(block)
		    && page_id == block->page.id()) {
			ut_ad(!block->page.in_zip_hash);
			state = block->page.state();
			/* Ignore guesses that point to read-fixed blocks.
			We can only avoid a race condition by
			looking up the block via buf_pool.page_hash. */
			if ((state >= buf_page_t::FREED
			     && state < buf_page_t::READ_FIX)
			    || state >= buf_page_t::WRITE_FIX) {
				state = block->page.fix();
				goto got_block;
			}
		}
	}

	guess = nullptr;

	/* A memory transaction would frequently be aborted here. */
	hash_lock.lock_shared();
	block = reinterpret_cast<buf_block_t*>(
		buf_pool.page_hash.get(page_id, chain));
	if (UNIV_LIKELY(block
			&& !buf_pool.watch_is_sentinel(block->page))) {
		state = block->page.fix();
		hash_lock.unlock_shared();
		goto got_block;
	}
	hash_lock.unlock_shared();

	/* Page not in buf_pool: needs to be read from file */
	switch (mode) {
	case BUF_GET_IF_IN_POOL:
	case BUF_PEEK_IF_IN_POOL:
		return nullptr;
	case BUF_GET_IF_IN_POOL_OR_WATCH:
		/* Buffer-fixing inside watch_set() will prevent eviction */
		block = reinterpret_cast<buf_block_t*>
			(buf_pool.watch_set(page_id, chain));

		if (block) {
			state = block->page.state();
			goto got_block_fixed;
		}

		return nullptr;
	}

	/* The call path is buf_read_page() ->
	buf_read_page_low() (fil_space_t::io()) ->
	buf_page_t::read_complete() ->
	buf_decrypt_after_read(). Here fil_space_t* is used
	and we decrypt -> buf_page_check_corrupt() where page
	checksums are compared. Decryption, decompression as
	well as error handling takes place at a lower level.
	Here we only need to know whether the page really is
	corrupted, or if an encrypted page with a valid
	checksum cannot be decypted. */

	switch (dberr_t local_err = buf_read_page(page_id, zip_size)) {
	case DB_SUCCESS:
	case DB_SUCCESS_LOCKED_REC:
                mariadb_increment_pages_read();
		buf_read_ahead_random(page_id, zip_size, ibuf_inside(mtr));
		break;
	default:
		if (mode != BUF_GET_POSSIBLY_FREED
		    && retries++ < BUF_PAGE_READ_MAX_RETRIES) {
			DBUG_EXECUTE_IF("intermittent_read_failure",
					retries = BUF_PAGE_READ_MAX_RETRIES;);
		}
		/* fall through */
	case DB_PAGE_CORRUPTED:
		if (err) {
			*err = local_err;
		}
		return nullptr;
	}

	ut_d(if (!(++buf_dbg_counter % 5771)) buf_pool.validate());
	goto loop;

got_block:
	ut_ad(!block->page.in_zip_hash);
	state++;
got_block_fixed:
	ut_ad(state > buf_page_t::FREED);

	if (state > buf_page_t::READ_FIX && state < buf_page_t::WRITE_FIX) {
		if (mode == BUF_PEEK_IF_IN_POOL) {
ignore_block:
			ut_ad(mode == BUF_GET_POSSIBLY_FREED
			      || mode == BUF_PEEK_IF_IN_POOL);
			block->unfix();
			if (err) {
				*err = DB_CORRUPTION;
			}
			return nullptr;
		}

		if (UNIV_UNLIKELY(!block->page.frame)) {
			goto wait_for_unzip;
		}
		/* A read-fix is released after block->page.lock
		in buf_page_t::read_complete() or
		buf_pool_t::corrupted_evict(), or
		after buf_zip_decompress() in this function. */
		block->page.lock.s_lock();
		state = block->page.state();
		ut_ad(state < buf_page_t::READ_FIX
		      || state >= buf_page_t::WRITE_FIX);
		const page_id_t id{block->page.id()};
		block->page.lock.s_unlock();

		if (UNIV_UNLIKELY(id != page_id)) {
			ut_ad(id == page_id_t{~0ULL});
			block->page.unfix();
			if (++retries < BUF_PAGE_READ_MAX_RETRIES) {
				goto loop;
			}

			if (err) {
				*err = DB_PAGE_CORRUPTED;
			}

			return nullptr;
		}
	} else if (mode != BUF_PEEK_IF_IN_POOL) {
	} else if (!mtr) {
		ut_ad(!block->page.oldest_modification());
		mysql_mutex_lock(&buf_pool.mutex);
		block->unfix();

free_unfixed_block:
		if (!buf_LRU_free_page(&block->page, true)) {
			ut_ad(0);
		}

		mysql_mutex_unlock(&buf_pool.mutex);
		return nullptr;
	} else if (UNIV_UNLIKELY(!block->page.frame)) {
		/* The BUF_PEEK_IF_IN_POOL mode is mainly used for dropping an
		adaptive hash index. There cannot be an
		adaptive hash index for a compressed-only page. */
		goto ignore_block;
	}

	ut_ad(mode == BUF_GET_IF_IN_POOL || mode == BUF_PEEK_IF_IN_POOL
	      || block->zip_size() == zip_size);

	if (UNIV_UNLIKELY(!block->page.frame)) {
		if (!block->page.lock.x_lock_try()) {
wait_for_unzip:
			/* The page is being read or written, or
			another thread is executing buf_zip_decompress()
			in buf_page_get_low() on it. */
			block->page.unfix();
			std::this_thread::sleep_for(
				std::chrono::microseconds(100));
			goto loop;
		}

		buf_block_t *new_block = buf_LRU_get_free_block(false);
		buf_block_init_low(new_block);

wait_for_unfix:
		mysql_mutex_lock(&buf_pool.mutex);
		page_hash_latch& hash_lock=buf_pool.page_hash.lock_get(chain);

		/* It does not make sense to use
		transactional_lock_guard here, because buf_relocate()
		would likely make a  memory transaction too large. */
		hash_lock.lock();

		/* block->page.lock implies !block->page.can_relocate() */
		ut_ad(&block->page == buf_pool.page_hash.get(page_id, chain));

		/* Wait for any other threads to release their buffer-fix
		on the compressed-only block descriptor.
		FIXME: Never fix() before acquiring the lock.
		Only in buf_page_get_gen(), buf_page_get_low(), buf_page_free()
		we are violating that principle. */
		state = block->page.state();

		switch (state) {
		case buf_page_t::UNFIXED + 1:
		case buf_page_t::IBUF_EXIST + 1:
		case buf_page_t::REINIT + 1:
			break;
		default:
			ut_ad(state < buf_page_t::READ_FIX);

			if (state < buf_page_t::UNFIXED + 1) {
				ut_ad(state > buf_page_t::FREED);
				block->page.lock.x_unlock();
				hash_lock.unlock();
				buf_LRU_block_free_non_file_page(new_block);
				mysql_mutex_unlock(&buf_pool.mutex);
				goto ignore_block;
			}

			mysql_mutex_unlock(&buf_pool.mutex);
			hash_lock.unlock();
			std::this_thread::sleep_for(
				std::chrono::microseconds(100));
			goto wait_for_unfix;
		}

		/* Ensure that another buf_page_get_low() will wait for
		new_block->page.lock.x_unlock(). */
		block->page.set_state(buf_page_t::READ_FIX);

		/* Move the compressed page from block->page to new_block,
		and uncompress it. */

		mysql_mutex_lock(&buf_pool.flush_list_mutex);
		buf_relocate(&block->page, &new_block->page);

		/* X-latch the block for the duration of the decompression. */
		new_block->page.lock.x_lock();
		ut_d(block->page.lock.x_unlock());

		buf_flush_relocate_on_flush_list(&block->page,
						 &new_block->page);
		mysql_mutex_unlock(&buf_pool.flush_list_mutex);

		/* Insert at the front of unzip_LRU list */
		buf_unzip_LRU_add_block(new_block, FALSE);

		mysql_mutex_unlock(&buf_pool.mutex);
		hash_lock.unlock();

#if defined SUX_LOCK_GENERIC || defined UNIV_DEBUG
		block->page.lock.free();
#endif
		ut_free(reinterpret_cast<buf_page_t*>(block));
		block = new_block;

		buf_pool.n_pend_unzip++;

		access_time = block->page.is_accessed();

		if (!access_time && !recv_no_ibuf_operations
		    && ibuf_page_exists(block->page.id(), block->zip_size())) {
			state = buf_page_t::IBUF_EXIST + 1;
		}

		/* Decompress the page while not holding
		buf_pool.mutex. */
		const auto ok = buf_zip_decompress(block, false);
		--buf_pool.n_pend_unzip;
		if (!ok) {
			if (err) {
				*err = DB_PAGE_CORRUPTED;
			}
			mysql_mutex_lock(&buf_pool.mutex);
		}
		state = block->page.read_unfix(state);
		block->page.lock.x_unlock();

		if (!ok) {
			goto free_unfixed_block;
		}
	}

#if defined UNIV_DEBUG || defined UNIV_IBUF_DEBUG
re_evict:
	if (mode != BUF_GET_IF_IN_POOL
	    && mode != BUF_GET_IF_IN_POOL_OR_WATCH) {
	} else if (!ibuf_debug || recv_recovery_is_on()) {
	} else if (fil_space_t* space = fil_space_t::get(page_id.space())) {
		for (ulint i = 0; i < mtr->get_savepoint(); i++) {
			if (buf_block_t* b = mtr->block_at_savepoint(i)) {
				if (b->page.oldest_modification() > 2
				    && b->page.lock.have_any()) {
					/* We are holding a dirty page latch
					that would hang buf_flush_sync(). */
					space->release();
					goto re_evict_fail;
				}
			}
		}

		/* Try to evict the block from the buffer pool, to use the
		insert buffer (change buffer) as much as possible. */

		mysql_mutex_lock(&buf_pool.mutex);

		block->unfix();

		/* Blocks cannot be relocated or enter or exit the
		buf_pool while we are holding the buf_pool.mutex. */
		const bool evicted = buf_LRU_free_page(&block->page, true);
		space->release();

		if (!evicted) {
			block->fix();
		}

		mysql_mutex_unlock(&buf_pool.mutex);

		if (evicted) {
			if (mode == BUF_GET_IF_IN_POOL_OR_WATCH) {
				buf_pool.watch_set(page_id, chain);
			}
			return(NULL);
		}

		buf_flush_sync();

		state = block->page.state();

		if (state == buf_page_t::UNFIXED + 1
		    && !block->page.oldest_modification()) {
			goto re_evict;
		}

		/* Failed to evict the page; change it directly */
	}
re_evict_fail:
#endif /* UNIV_DEBUG || UNIV_IBUF_DEBUG */

	if (UNIV_UNLIKELY(state < buf_page_t::UNFIXED)) {
		goto ignore_block;
	}
	ut_ad((~buf_page_t::LRU_MASK) & state);
	ut_ad(state > buf_page_t::WRITE_FIX || state < buf_page_t::READ_FIX);

#ifdef UNIV_DEBUG
	if (!(++buf_dbg_counter % 5771)) buf_pool.validate();
#endif /* UNIV_DEBUG */
	ut_ad(block->page.frame);

	if (state >= buf_page_t::UNFIXED
	    && allow_ibuf_merge
	    && fil_page_get_type(block->page.frame) == FIL_PAGE_INDEX
	    && page_is_leaf(block->page.frame)) {
		block->page.lock.x_lock();
		ut_ad(block->page.id() == page_id
		      || (state >= buf_page_t::READ_FIX
			  && state < buf_page_t::WRITE_FIX));

#ifdef BTR_CUR_HASH_ADAPT
		btr_search_drop_page_hash_index(block, true);
#endif /* BTR_CUR_HASH_ADAPT */

		dberr_t e;

		if (UNIV_UNLIKELY(block->page.id() != page_id)) {
page_id_mismatch:
			state = block->page.state();
			e = DB_CORRUPTION;
ibuf_merge_corrupted:
			if (err) {
				*err = e;
			}

			if (block->page.id().is_corrupted()) {
				buf_pool.corrupted_evict(&block->page, state);
			}
			return nullptr;
		}

		state = block->page.state();
		ut_ad(state < buf_page_t::READ_FIX);

		if (state >= buf_page_t::IBUF_EXIST
		    && state < buf_page_t::REINIT) {
			block->page.clear_ibuf_exist();
			e = ibuf_merge_or_delete_for_page(block, page_id,
							  block->zip_size());
			if (UNIV_UNLIKELY(e != DB_SUCCESS)) {
				goto ibuf_merge_corrupted;
			}
		}

		if (rw_latch == RW_X_LATCH) {
			goto get_latch_valid;
		} else {
			block->page.lock.x_unlock();
			goto get_latch;
		}
	} else {
get_latch:
		switch (rw_latch) {
		case RW_NO_LATCH:
			mtr->memo_push(block, MTR_MEMO_BUF_FIX);
			return block;
		case RW_S_LATCH:
			block->page.lock.s_lock();
			ut_ad(!block->page.is_read_fixed());
			if (UNIV_UNLIKELY(block->page.id() != page_id)) {
				block->page.lock.s_unlock();
				block->page.lock.x_lock();
				goto page_id_mismatch;
			}
get_latch_valid:
			mtr->memo_push(block, mtr_memo_type_t(rw_latch));
#ifdef BTR_CUR_HASH_ADAPT
			btr_search_drop_page_hash_index(block, true);
#endif /* BTR_CUR_HASH_ADAPT */
			break;
		case RW_SX_LATCH:
			block->page.lock.u_lock();
			ut_ad(!block->page.is_io_fixed());
			if (UNIV_UNLIKELY(block->page.id() != page_id)) {
				block->page.lock.u_x_upgrade();
				goto page_id_mismatch;
			}
			goto get_latch_valid;
		default:
			ut_ad(rw_latch == RW_X_LATCH);
			if (block->page.lock.x_lock_upgraded()) {
				ut_ad(block->page.id() == page_id);
				block->unfix();
				mtr->page_lock_upgrade(*block);
				return block;
			}
			if (UNIV_UNLIKELY(block->page.id() != page_id)) {
				goto page_id_mismatch;
			}
			goto get_latch_valid;
		}

		ut_ad(page_id_t(page_get_space_id(block->page.frame),
				page_get_page_no(block->page.frame))
		      == page_id);

		if (mode == BUF_GET_POSSIBLY_FREED
		    || mode == BUF_PEEK_IF_IN_POOL) {
			return block;
		}

		const bool not_first_access{block->page.set_accessed()};
		buf_page_make_young_if_needed(&block->page);
		if (!not_first_access) {
			buf_read_ahead_linear(page_id, block->zip_size(),
					      ibuf_inside(mtr));
		}
	}

	return block;
}

/** Get access to a database page. Buffered redo log may be applied.
@param[in]	page_id			page id
@param[in]	zip_size		ROW_FORMAT=COMPRESSED page size, or 0
@param[in]	rw_latch		RW_S_LATCH, RW_X_LATCH, RW_NO_LATCH
@param[in]	guess			guessed block or NULL
@param[in]	mode			BUF_GET, BUF_GET_IF_IN_POOL,
BUF_PEEK_IF_IN_POOL, or BUF_GET_IF_IN_POOL_OR_WATCH
@param[in,out]	mtr			mini-transaction, or NULL
@param[out]	err			DB_SUCCESS or error code
@param[in]	allow_ibuf_merge	Allow change buffer merge while
reading the pages from file.
@return pointer to the block or NULL */
buf_block_t*
buf_page_get_gen(
	const page_id_t		page_id,
	ulint			zip_size,
	ulint			rw_latch,
	buf_block_t*		guess,
	ulint			mode,
	mtr_t*			mtr,
	dberr_t*		err,
	bool			allow_ibuf_merge)
{
  buf_block_t *block= recv_sys.recover(page_id);
  if (UNIV_LIKELY(!block))
    return buf_page_get_low(page_id, zip_size, rw_latch,
                            guess, mode, mtr, err, allow_ibuf_merge);
  else if (UNIV_UNLIKELY(block == reinterpret_cast<buf_block_t*>(-1)))
  {
  corrupted:
    if (err)
      *err= DB_CORRUPTION;
    return nullptr;
  }
  /* Recovery is a special case; we fix() before acquiring lock. */
  auto s= block->page.fix();
  ut_ad(s >= buf_page_t::FREED);
  /* The block may be write-fixed at this point because we are not
  holding a lock, but it must not be read-fixed. */
  ut_ad(s < buf_page_t::READ_FIX || s >= buf_page_t::WRITE_FIX);
  if (err)
    *err= DB_SUCCESS;
  const bool must_merge= allow_ibuf_merge &&
    ibuf_page_exists(page_id, block->zip_size());
  if (s < buf_page_t::UNFIXED)
  {
  got_freed_page:
    ut_ad(mode == BUF_GET_POSSIBLY_FREED || mode == BUF_PEEK_IF_IN_POOL);
    mysql_mutex_lock(&buf_pool.mutex);
    block->page.unfix();
    buf_LRU_free_page(&block->page, true);
    mysql_mutex_unlock(&buf_pool.mutex);
    goto corrupted;
  }
  else if (must_merge &&
           fil_page_get_type(block->page.frame) == FIL_PAGE_INDEX &&
           page_is_leaf(block->page.frame))
  {
    block->page.lock.x_lock();
    s= block->page.state();
    ut_ad(s > buf_page_t::FREED);
    ut_ad(s < buf_page_t::READ_FIX);
    if (s < buf_page_t::UNFIXED)
    {
      block->page.lock.x_unlock();
      goto got_freed_page;
    }
    else
    {
      if (block->page.is_ibuf_exist())
        block->page.clear_ibuf_exist();
      if (dberr_t e=
          ibuf_merge_or_delete_for_page(block, page_id, block->zip_size()))
      {
        if (err)
          *err= e;
        buf_pool.corrupted_evict(&block->page, s);
        return nullptr;
      }
    }

    if (rw_latch == RW_X_LATCH)
    {
      mtr->memo_push(block, MTR_MEMO_PAGE_X_FIX);
      return block;
    }
    block->page.lock.x_unlock();
  }
  mtr->page_lock(block, rw_latch);
  return block;
}

/********************************************************************//**
This is the general function used to get optimistic access to a database
page.
@return TRUE if success */
TRANSACTIONAL_TARGET
bool buf_page_optimistic_get(ulint rw_latch, buf_block_t *block,
                             uint64_t modify_clock, mtr_t *mtr)
{
  ut_ad(block);
  ut_ad(mtr);
  ut_ad(mtr->is_active());
  ut_ad(rw_latch == RW_S_LATCH || rw_latch == RW_X_LATCH);

  if (have_transactional_memory);
  else if (UNIV_UNLIKELY(!block->page.frame))
    return false;
  else
  {
    const auto state= block->page.state();
    if (UNIV_UNLIKELY(state < buf_page_t::UNFIXED ||
                      state >= buf_page_t::READ_FIX))
      return false;
  }

  bool success;
  const page_id_t id{block->page.id()};
  buf_pool_t::hash_chain &chain= buf_pool.page_hash.cell_get(id.fold());
  bool have_u_not_x= false;

  {
    transactional_shared_lock_guard<page_hash_latch> g
      {buf_pool.page_hash.lock_get(chain)};
    if (UNIV_UNLIKELY(id != block->page.id() || !block->page.frame))
      return false;
    const auto state= block->page.state();
    if (UNIV_UNLIKELY(state < buf_page_t::UNFIXED ||
                      state >= buf_page_t::READ_FIX))
      return false;

    if (rw_latch == RW_S_LATCH)
      success= block->page.lock.s_lock_try();
    else
    {
      have_u_not_x= block->page.lock.have_u_not_x();
      success= have_u_not_x || block->page.lock.x_lock_try();
    }
  }

  if (!success)
    return false;

  if (have_u_not_x)
  {
    block->page.lock.u_x_upgrade();
    mtr->page_lock_upgrade(*block);
    ut_ad(id == block->page.id());
    ut_ad(modify_clock == block->modify_clock);
  }
  else
  {
    ut_ad(rw_latch == RW_S_LATCH || !block->page.is_io_fixed());
    ut_ad(id == block->page.id());
    ut_ad(!ibuf_inside(mtr) || ibuf_page(id, block->zip_size(), nullptr));

    if (modify_clock != block->modify_clock || block->page.is_freed())
    {
      if (rw_latch == RW_S_LATCH)
        block->page.lock.s_unlock();
      else
        block->page.lock.x_unlock();
      return false;
    }

    block->page.fix();
    ut_ad(!block->page.is_read_fixed());
    block->page.set_accessed();
    buf_page_make_young_if_needed(&block->page);
    mtr->memo_push(block, mtr_memo_type_t(rw_latch));
  }

  ut_d(if (!(++buf_dbg_counter % 5771)) buf_pool.validate());
  ut_d(const auto state = block->page.state());
  ut_ad(state > buf_page_t::UNFIXED);
  ut_ad(state < buf_page_t::READ_FIX || state > buf_page_t::WRITE_FIX);
  ut_ad(~buf_page_t::LRU_MASK & state);
  ut_ad(block->page.frame);

  return true;
}

/** Try to S-latch a page.
Suitable for using when holding the lock_sys latches (as it avoids deadlock).
@param[in]	page_id	page identifier
@param[in,out]	mtr	mini-transaction
@return the block
@retval nullptr if an S-latch cannot be granted immediately */
TRANSACTIONAL_TARGET
buf_block_t *buf_page_try_get(const page_id_t page_id, mtr_t *mtr)
{
  ut_ad(mtr);
  ut_ad(mtr->is_active());
  buf_pool_t::hash_chain &chain= buf_pool.page_hash.cell_get(page_id.fold());
  buf_block_t *block;

  {
    transactional_shared_lock_guard<page_hash_latch> g
      {buf_pool.page_hash.lock_get(chain)};
    block= reinterpret_cast<buf_block_t*>
      (buf_pool.page_hash.get(page_id, chain));
    if (!block || !block->page.frame || !block->page.lock.s_lock_try())
      return nullptr;
  }

  block->page.fix();
  ut_ad(!block->page.is_read_fixed());
  mtr->memo_push(block, MTR_MEMO_PAGE_S_FIX);

#ifdef UNIV_DEBUG
  if (!(++buf_dbg_counter % 5771)) buf_pool.validate();
#endif /* UNIV_DEBUG */
  ut_ad(block->page.buf_fix_count());
  ut_ad(block->page.id() == page_id);

  ++buf_pool.stat.n_page_gets;
  mariadb_increment_pages_accessed();
  return block;
}

/** Initialize the block.
@param page_id  page identifier
@param zip_size ROW_FORMAT=COMPRESSED page size, or 0
@param fix      initial buf_fix_count() */
void buf_block_t::initialise(const page_id_t page_id, ulint zip_size,
                             uint32_t fix)
{
  ut_ad(!page.in_file());
  buf_block_init_low(this);
  page.init(fix, page_id);
  page_zip_set_size(&page.zip, zip_size);
}

TRANSACTIONAL_TARGET
static buf_block_t *buf_page_create_low(page_id_t page_id, ulint zip_size,
                                        mtr_t *mtr, buf_block_t *free_block)
{
  ut_ad(mtr->is_active());
  ut_ad(page_id.space() != 0 || !zip_size);

  free_block->initialise(page_id, zip_size, buf_page_t::MEMORY);

  buf_pool_t::hash_chain &chain= buf_pool.page_hash.cell_get(page_id.fold());
retry:
  mysql_mutex_lock(&buf_pool.mutex);

  buf_page_t *bpage= buf_pool.page_hash.get(page_id, chain);

  if (bpage && !buf_pool.watch_is_sentinel(*bpage))
  {
#ifdef BTR_CUR_HASH_ADAPT
    const dict_index_t *drop_hash_entry= nullptr;
#endif
    bool ibuf_exist= false;

    if (!mtr->have_x_latch(reinterpret_cast<const buf_block_t&>(*bpage)))
    {
      const bool got= bpage->lock.x_lock_try();
      if (!got)
      {
        mysql_mutex_unlock(&buf_pool.mutex);
        bpage->lock.x_lock();
        const page_id_t id{bpage->id()};
        if (UNIV_UNLIKELY(id != page_id))
        {
          ut_ad(id.is_corrupted());
          bpage->lock.x_unlock();
          goto retry;
        }
        mysql_mutex_lock(&buf_pool.mutex);
      }

      auto state= bpage->fix();
      ut_ad(state >= buf_page_t::FREED);
      ut_ad(state < buf_page_t::READ_FIX);

      if (state < buf_page_t::UNFIXED)
        bpage->set_reinit(buf_page_t::FREED);
      else
      {
        bpage->set_reinit(state & buf_page_t::LRU_MASK);
        ibuf_exist= (state & buf_page_t::LRU_MASK) == buf_page_t::IBUF_EXIST;
      }

      if (UNIV_LIKELY(bpage->frame != nullptr))
      {
        mysql_mutex_unlock(&buf_pool.mutex);
        buf_block_t *block= reinterpret_cast<buf_block_t*>(bpage);
        mtr->memo_push(block, MTR_MEMO_PAGE_X_FIX);
#ifdef BTR_CUR_HASH_ADAPT
        drop_hash_entry= block->index;
#endif
      }
      else
      {
        auto state= bpage->state();
        ut_ad(state >= buf_page_t::FREED);
        ut_ad(state < buf_page_t::READ_FIX);

        page_hash_latch &hash_lock= buf_pool.page_hash.lock_get(chain);
        /* It does not make sense to use transactional_lock_guard here,
        because buf_relocate() would likely make the memory transaction
        too large. */
        hash_lock.lock();

        if (state < buf_page_t::UNFIXED)
          bpage->set_reinit(buf_page_t::FREED);
        else
        {
          bpage->set_reinit(state & buf_page_t::LRU_MASK);
          ibuf_exist= (state & buf_page_t::LRU_MASK) == buf_page_t::IBUF_EXIST;
        }

        mysql_mutex_lock(&buf_pool.flush_list_mutex);
        buf_relocate(bpage, &free_block->page);
        free_block->page.lock.x_lock();
        buf_flush_relocate_on_flush_list(bpage, &free_block->page);
        mysql_mutex_unlock(&buf_pool.flush_list_mutex);

        buf_unzip_LRU_add_block(free_block, FALSE);

        mysql_mutex_unlock(&buf_pool.mutex);
        hash_lock.unlock();
#if defined SUX_LOCK_GENERIC || defined UNIV_DEBUG
        bpage->lock.x_unlock();
        bpage->lock.free();
#endif
        ut_free(bpage);
        mtr->memo_push(free_block, MTR_MEMO_PAGE_X_FIX);
        bpage= &free_block->page;
      }
    }
    else
    {
      mysql_mutex_unlock(&buf_pool.mutex);
      ut_ad(bpage->frame);
#ifdef BTR_CUR_HASH_ADAPT
      ut_ad(!reinterpret_cast<buf_block_t*>(bpage)->index);
#endif
      const auto state= bpage->state();
      ut_ad(state >= buf_page_t::FREED);
      bpage->set_reinit(state < buf_page_t::UNFIXED ? buf_page_t::FREED
                        : state & buf_page_t::LRU_MASK);
    }

#ifdef BTR_CUR_HASH_ADAPT
    if (drop_hash_entry)
      btr_search_drop_page_hash_index(reinterpret_cast<buf_block_t*>(bpage),
                                      false);
#endif /* BTR_CUR_HASH_ADAPT */

    if (ibuf_exist && !recv_recovery_is_on())
      ibuf_merge_or_delete_for_page(nullptr, page_id, zip_size);

    return reinterpret_cast<buf_block_t*>(bpage);
  }

  /* If we get here, the page was not in buf_pool: init it there */

  DBUG_PRINT("ib_buf", ("create page %u:%u",
                        page_id.space(), page_id.page_no()));

  bpage= &free_block->page;

  ut_ad(bpage->state() == buf_page_t::MEMORY);
  bpage->lock.x_lock();

  /* The block must be put to the LRU list */
  buf_LRU_add_block(bpage, false);
  {
    transactional_lock_guard<page_hash_latch> g
      {buf_pool.page_hash.lock_get(chain)};
    bpage->set_state(buf_page_t::REINIT + 1);
    buf_pool.page_hash.append(chain, bpage);
  }

  if (UNIV_UNLIKELY(zip_size))
  {
    bpage->zip.data= buf_buddy_alloc(zip_size);

    /* To maintain the invariant block->in_unzip_LRU_list ==
    block->page.belongs_to_unzip_LRU() we have to add this
    block to unzip_LRU after block->page.zip.data is set. */
    ut_ad(bpage->belongs_to_unzip_LRU());
    buf_unzip_LRU_add_block(reinterpret_cast<buf_block_t*>(bpage), FALSE);
  }

  buf_pool.stat.n_pages_created++;
  mysql_mutex_unlock(&buf_pool.mutex);

  mtr->memo_push(reinterpret_cast<buf_block_t*>(bpage), MTR_MEMO_PAGE_X_FIX);

  bpage->set_accessed();

  /* Delete possible entries for the page from the insert buffer:
  such can exist if the page belonged to an index which was dropped */
  if (page_id < page_id_t{SRV_SPACE_ID_UPPER_BOUND, 0} &&
      !srv_is_undo_tablespace(page_id.space()) &&
      !recv_recovery_is_on())
    ibuf_merge_or_delete_for_page(nullptr, page_id, zip_size);

  static_assert(FIL_PAGE_PREV + 4 == FIL_PAGE_NEXT, "adjacent");
  memset_aligned<8>(bpage->frame + FIL_PAGE_PREV, 0xff, 8);
  mach_write_to_2(bpage->frame + FIL_PAGE_TYPE, FIL_PAGE_TYPE_ALLOCATED);

  /* FIL_PAGE_FILE_FLUSH_LSN_OR_KEY_VERSION is only used on the
  following pages:
  (1) The first page of the InnoDB system tablespace (page 0:0)
  (2) FIL_RTREE_SPLIT_SEQ_NUM on R-tree pages
  (3) key_version on encrypted pages (not page 0:0) */

  memset(bpage->frame + FIL_PAGE_FILE_FLUSH_LSN_OR_KEY_VERSION, 0, 8);
  memset_aligned<8>(bpage->frame + FIL_PAGE_LSN, 0, 8);

#ifdef UNIV_DEBUG
  if (!(++buf_dbg_counter % 5771)) buf_pool.validate();
#endif /* UNIV_DEBUG */
  return reinterpret_cast<buf_block_t*>(bpage);
}

/** Initialize a page in the buffer pool. The page is usually not read
from a file even if it cannot be found in the buffer buf_pool. This is one
of the functions which perform to a block a state transition NOT_USED =>
FILE_PAGE (the other is buf_page_get_gen).
@param[in,out]	space		space object
@param[in]	offset		offset of the tablespace
				or deferred space id if space
				object is null
@param[in]	zip_size	ROW_FORMAT=COMPRESSED page size, or 0
@param[in,out]	mtr		mini-transaction
@param[in,out]	free_block	pre-allocated buffer block
@return pointer to the block, page bufferfixed */
buf_block_t*
buf_page_create(fil_space_t *space, uint32_t offset,
                ulint zip_size, mtr_t *mtr, buf_block_t *free_block)
{
  space->free_page(offset, false);
  return buf_page_create_low({space->id, offset}, zip_size, mtr, free_block);
}

/** Initialize a page in buffer pool while initializing the
deferred tablespace
@param space_id		space identfier
@param zip_size		ROW_FORMAT=COMPRESSED page size or 0
@param mtr		mini-transaction
@param free_block 	pre-allocated buffer block
@return pointer to the block, page bufferfixed */
buf_block_t* buf_page_create_deferred(uint32_t space_id, ulint zip_size,
                                      mtr_t *mtr, buf_block_t *free_block)
{
  return buf_page_create_low({space_id, 0}, zip_size, mtr, free_block);
}

/** Monitor the buffer page read/write activity, and increment corresponding
counter value in MONITOR_MODULE_BUF_PAGE.
@param bpage   buffer page whose read or write was completed
@param read    true=read, false=write */
ATTRIBUTE_COLD void buf_page_monitor(const buf_page_t &bpage, bool read)
{
	monitor_id_t	counter;

	const byte* frame = bpage.zip.data ? bpage.zip.data : bpage.frame;

	switch (fil_page_get_type(frame)) {
		ulint	level;
	case FIL_PAGE_TYPE_INSTANT:
	case FIL_PAGE_INDEX:
	case FIL_PAGE_RTREE:
		level = btr_page_get_level(frame);

		/* Check if it is an index page for insert buffer */
		if (fil_page_get_type(frame) == FIL_PAGE_INDEX
		    && btr_page_get_index_id(frame)
		    == (index_id_t)(DICT_IBUF_ID_MIN + IBUF_SPACE_ID)) {
			if (level == 0) {
				counter = MONITOR_RW_COUNTER(
					read, MONITOR_INDEX_IBUF_LEAF_PAGE);
			} else {
				counter = MONITOR_RW_COUNTER(
					read,
					MONITOR_INDEX_IBUF_NON_LEAF_PAGE);
			}
		} else {
			if (level == 0) {
				counter = MONITOR_RW_COUNTER(
					read, MONITOR_INDEX_LEAF_PAGE);
			} else {
				counter = MONITOR_RW_COUNTER(
					read, MONITOR_INDEX_NON_LEAF_PAGE);
			}
		}
		break;

	case FIL_PAGE_UNDO_LOG:
		counter = MONITOR_RW_COUNTER(read, MONITOR_UNDO_LOG_PAGE);
		break;

	case FIL_PAGE_INODE:
		counter = MONITOR_RW_COUNTER(read, MONITOR_INODE_PAGE);
		break;

	case FIL_PAGE_IBUF_FREE_LIST:
		counter = MONITOR_RW_COUNTER(read, MONITOR_IBUF_FREELIST_PAGE);
		break;

	case FIL_PAGE_IBUF_BITMAP:
		counter = MONITOR_RW_COUNTER(read, MONITOR_IBUF_BITMAP_PAGE);
		break;

	case FIL_PAGE_TYPE_SYS:
		counter = MONITOR_RW_COUNTER(read, MONITOR_SYSTEM_PAGE);
		break;

	case FIL_PAGE_TYPE_TRX_SYS:
		counter = MONITOR_RW_COUNTER(read, MONITOR_TRX_SYSTEM_PAGE);
		break;

	case FIL_PAGE_TYPE_FSP_HDR:
		counter = MONITOR_RW_COUNTER(read, MONITOR_FSP_HDR_PAGE);
		break;

	case FIL_PAGE_TYPE_XDES:
		counter = MONITOR_RW_COUNTER(read, MONITOR_XDES_PAGE);
		break;

	case FIL_PAGE_TYPE_BLOB:
		counter = MONITOR_RW_COUNTER(read, MONITOR_BLOB_PAGE);
		break;

	case FIL_PAGE_TYPE_ZBLOB:
		counter = MONITOR_RW_COUNTER(read, MONITOR_ZBLOB_PAGE);
		break;

	case FIL_PAGE_TYPE_ZBLOB2:
		counter = MONITOR_RW_COUNTER(read, MONITOR_ZBLOB2_PAGE);
		break;

	default:
		counter = MONITOR_RW_COUNTER(read, MONITOR_OTHER_PAGE);
	}

	MONITOR_INC_NOCHECK(counter);
}

/** Check if the encrypted page is corrupted for the full crc32 format.
@param[in]	space_id	page belongs to space id
@param[in]	d		page
@param[in]	is_compressed	compressed page
@return true if page is corrupted or false if it isn't */
static bool buf_page_full_crc32_is_corrupted(ulint space_id, const byte* d,
                                             bool is_compressed)
{
  if (space_id != mach_read_from_4(d + FIL_PAGE_SPACE_ID))
    return true;

  static_assert(FIL_PAGE_LSN % 4 == 0, "alignment");
  static_assert(FIL_PAGE_FCRC32_END_LSN % 4 == 0, "alignment");

  return !is_compressed &&
    memcmp_aligned<4>(FIL_PAGE_LSN + 4 + d,
                      d + srv_page_size - FIL_PAGE_FCRC32_END_LSN, 4);
}

/** Check if page is maybe compressed, encrypted or both when we encounter
corrupted page. Note that we can't be 100% sure if page is corrupted
or decrypt/decompress just failed.
@param[in,out]	bpage		page
@param[in]	node		data file
@return	whether the operation succeeded
@retval	DB_SUCCESS		if page has been read and is not corrupted
@retval	DB_PAGE_CORRUPTED	if page based on checksum check is corrupted
@retval	DB_DECRYPTION_FAILED	if page post encryption checksum matches but
after decryption normal page checksum does not match. */
static dberr_t buf_page_check_corrupt(buf_page_t *bpage,
                                      const fil_node_t &node)
{
	ut_ad(node.space->referenced());

	byte* dst_frame = bpage->zip.data ? bpage->zip.data : bpage->frame;
	dberr_t err = DB_SUCCESS;
	uint key_version = buf_page_get_key_version(dst_frame,
						    node.space->flags);

	/* In buf_decrypt_after_read we have either decrypted the page if
	page post encryption checksum matches and used key_id is found
	from the encryption plugin. If checksum did not match page was
	not decrypted and it could be either encrypted and corrupted
	or corrupted or good page. If we decrypted, there page could
	still be corrupted if used key does not match. */
	const bool seems_encrypted = !node.space->full_crc32() && key_version
		&& node.space->crypt_data
		&& node.space->crypt_data->type != CRYPT_SCHEME_UNENCRYPTED;
	ut_ad(node.space->purpose != FIL_TYPE_TEMPORARY ||
	      node.space->full_crc32());

	/* If traditional checksums match, we assume that page is
	not anymore encrypted. */
	if (node.space->full_crc32()
	    && !buf_is_zeroes(span<const byte>(dst_frame,
					       node.space->physical_size()))
	    && (key_version || node.space->is_compressed()
		|| node.space->purpose == FIL_TYPE_TEMPORARY)) {
		if (buf_page_full_crc32_is_corrupted(
			    bpage->id().space(), dst_frame,
			    node.space->is_compressed())) {
			err = DB_PAGE_CORRUPTED;
		}
	} else if (buf_page_is_corrupted(true, dst_frame, node.space->flags)) {
		err = DB_PAGE_CORRUPTED;
	}

	if (seems_encrypted && err == DB_PAGE_CORRUPTED
	    && bpage->id().page_no() != 0) {
		err = DB_DECRYPTION_FAILED;

		ib::error()
			<< "The page " << bpage->id()
			<< " in file '" << node.name
			<< "' cannot be decrypted; key_version="
			<< key_version;
	}

	return (err);
}

/** Complete a read of a page.
@param node     data file
@return whether the operation succeeded
@retval DB_PAGE_CORRUPTED    if the checksum fails
@retval DB_DECRYPTION_FAILED if the page cannot be decrypted
@retval DB_FAIL              if the page contains the wrong ID */
dberr_t buf_page_t::read_complete(const fil_node_t &node)
{
  const page_id_t expected_id{id()};
  ut_ad(is_read_fixed());
  ut_ad(!buf_dblwr.is_inside(id()));
  ut_ad(id().space() == node.space->id);
  ut_ad(zip_size() == node.space->zip_size());
  ut_ad(!!zip.ssize == !!zip.data);

  const byte *read_frame= zip.data ? zip.data : frame;
  ut_ad(read_frame);

  dberr_t err;
  if (!buf_page_decrypt_after_read(this, node))
  {
    err= DB_DECRYPTION_FAILED;
    goto database_corrupted;
  }

  if (belongs_to_unzip_LRU())
  {
    buf_pool.n_pend_unzip++;
    auto ok= buf_zip_decompress(reinterpret_cast<buf_block_t*>(this), false);
    buf_pool.n_pend_unzip--;

    if (!ok)
    {
      ib::info() << "Page " << expected_id << " zip_decompress failure.";
      err= DB_PAGE_CORRUPTED;
      goto database_corrupted;
    }
  }

  {
    const page_id_t read_id(mach_read_from_4(read_frame + FIL_PAGE_SPACE_ID),
                            mach_read_from_4(read_frame + FIL_PAGE_OFFSET));

    if (read_id == expected_id);
    else if (read_id == page_id_t(0, 0))
    {
      /* This is likely an uninitialized (all-zero) page. */
      err= DB_FAIL;
      goto release_page;
    }
    else if (!node.space->full_crc32() &&
             page_id_t(0, read_id.page_no()) == expected_id)
      /* FIL_PAGE_SPACE_ID was written as garbage in the system tablespace
      before MySQL 4.1.1, which introduced innodb_file_per_table. */;
    else if (node.space->full_crc32() &&
             *reinterpret_cast<const uint32_t*>
             (&read_frame[FIL_PAGE_FCRC32_KEY_VERSION]) &&
             node.space->crypt_data &&
             node.space->crypt_data->type != CRYPT_SCHEME_UNENCRYPTED)
    {
      ib::error() << "Cannot decrypt " << expected_id;
      err= DB_DECRYPTION_FAILED;
      goto release_page;
    }
    else
    {
      ib::error() << "Space id and page no stored in the page, read in are "
                  << read_id << ", should be " << expected_id;
      err= DB_PAGE_CORRUPTED;
      goto release_page;
    }
  }

  err= buf_page_check_corrupt(this, node);
  if (UNIV_UNLIKELY(err != DB_SUCCESS))
  {
database_corrupted:
    if (belongs_to_unzip_LRU())
      memset_aligned<UNIV_PAGE_SIZE_MIN>(frame, 0, srv_page_size);

    if (err == DB_PAGE_CORRUPTED)
    {
      ib::error() << "Database page corruption on disk"
                     " or a failed read of file '"
                  << node.name << "' page " << expected_id
                  << ". You may have to recover from a backup.";

      buf_page_print(read_frame, zip_size());

      node.space->set_corrupted();

      ib::info() << " You can use CHECK TABLE to scan"
                    " your table for corruption. "
                 << FORCE_RECOVERY_MSG;
    }

    if (!srv_force_recovery)
      goto release_page;
  }

  if (err == DB_PAGE_CORRUPTED || err == DB_DECRYPTION_FAILED)
  {
release_page:
    buf_pool.corrupted_evict(this, buf_page_t::READ_FIX);
    return err;
  }

  const bool recovery= recv_recovery_is_on();

  if (recovery && !recv_recover_page(node.space, this))
    return DB_PAGE_CORRUPTED;

  const bool ibuf_may_exist= frame && !recv_no_ibuf_operations &&
    (!expected_id.space() || !is_predefined_tablespace(expected_id.space())) &&
    fil_page_get_type(read_frame) == FIL_PAGE_INDEX &&
    page_is_leaf(read_frame);

  if (UNIV_UNLIKELY(MONITOR_IS_ON(MONITOR_MODULE_BUF_PAGE)))
    buf_page_monitor(*this, true);
  DBUG_PRINT("ib_buf", ("read page %u:%u", id().space(), id().page_no()));

  if (!recovery)
  {
    ut_d(auto f=) zip.fix.fetch_sub(ibuf_may_exist
                                    ? READ_FIX - IBUF_EXIST
                                    : READ_FIX - UNFIXED);
    ut_ad(f >= READ_FIX);
    ut_ad(f < WRITE_FIX);
  }
  else if (ibuf_may_exist)
    set_ibuf_exist();

  lock.x_unlock(true);

  return DB_SUCCESS;
}

#ifdef UNIV_DEBUG
/** Check that all blocks are in a replaceable state.
@return address of a non-free block
@retval nullptr if all freed */
void buf_pool_t::assert_all_freed()
{
  mysql_mutex_lock(&mutex);
  const chunk_t *chunk= chunks;
  for (auto i= n_chunks; i--; chunk++)
    if (const buf_block_t* block= chunk->not_freed())
      ib::fatal() << "Page " << block->page.id() << " still fixed or dirty";
  mysql_mutex_unlock(&mutex);
}
#endif /* UNIV_DEBUG */

/** Refresh the statistics used to print per-second averages. */
void buf_refresh_io_stats()
{
	buf_pool.last_printout_time = time(NULL);
	buf_pool.old_stat = buf_pool.stat;
}

/** Invalidate all pages in the buffer pool.
All pages must be in a replaceable state (not modified or latched). */
void buf_pool_invalidate()
{
	mysql_mutex_lock(&buf_pool.mutex);

	/* It is possible that a write batch that has been posted
	earlier is still not complete. For buffer pool invalidation to
	proceed we must ensure there is NO write activity happening. */

	ut_d(mysql_mutex_unlock(&buf_pool.mutex));
	ut_d(buf_pool.assert_all_freed());
	ut_d(mysql_mutex_lock(&buf_pool.mutex));

	while (UT_LIST_GET_LEN(buf_pool.LRU)) {
		buf_LRU_scan_and_free_block();
	}

	ut_ad(UT_LIST_GET_LEN(buf_pool.unzip_LRU) == 0);

	buf_pool.freed_page_clock = 0;
	buf_pool.LRU_old = NULL;
	buf_pool.LRU_old_len = 0;
	buf_pool.stat.init();

	buf_refresh_io_stats();
	mysql_mutex_unlock(&buf_pool.mutex);
}

#ifdef UNIV_DEBUG
/** Validate the buffer pool. */
void buf_pool_t::validate()
{
	ulint		n_lru		= 0;
	ulint		n_flushing	= 0;
	ulint		n_free		= 0;
	ulint		n_zip		= 0;

	mysql_mutex_lock(&mutex);

	chunk_t* chunk = chunks;

	/* Check the uncompressed blocks. */

	for (auto i = n_chunks; i--; chunk++) {
		buf_block_t*	block = chunk->blocks;

		for (auto j = chunk->size; j--; block++) {
			ut_ad(block->page.frame);
			switch (const auto f = block->page.state()) {
			case buf_page_t::NOT_USED:
				n_free++;
				break;

			case buf_page_t::MEMORY:
			case buf_page_t::REMOVE_HASH:
				/* do nothing */
				break;

			default:
				if (f >= buf_page_t::READ_FIX
				    && f < buf_page_t::WRITE_FIX) {
					/* A read-fixed block is not
					necessarily in the page_hash yet. */
					break;
				}
				ut_ad(f >= buf_page_t::FREED);
				const page_id_t id{block->page.id()};
				ut_ad(page_hash.get(
					      id,
					      page_hash.cell_get(id.fold()))
				      == &block->page);
				n_lru++;
			}
		}
	}

	/* Check dirty blocks. */

	mysql_mutex_lock(&flush_list_mutex);
	for (buf_page_t* b = UT_LIST_GET_FIRST(flush_list); b;
	     b = UT_LIST_GET_NEXT(list, b)) {
		ut_ad(b->in_file());
		ut_ad(b->oldest_modification());
		ut_ad(!fsp_is_system_temporary(b->id().space()));
		n_flushing++;

		if (UNIV_UNLIKELY(!b->frame)) {
			n_lru++;
			n_zip++;
		}
		const page_id_t id{b->id()};
		ut_ad(page_hash.get(id, page_hash.cell_get(id.fold())) == b);
	}

	ut_ad(UT_LIST_GET_LEN(flush_list) == n_flushing);

	mysql_mutex_unlock(&flush_list_mutex);

	if (n_chunks_new == n_chunks
	    && n_lru + n_free > curr_size + n_zip) {

		ib::fatal() << "n_LRU " << n_lru << ", n_free " << n_free
			<< ", pool " << curr_size
			<< " zip " << n_zip << ". Aborting...";
	}

	ut_ad(UT_LIST_GET_LEN(LRU) >= n_lru);

	if (n_chunks_new == n_chunks
	    && UT_LIST_GET_LEN(free) != n_free) {

		ib::fatal() << "Free list len "
			<< UT_LIST_GET_LEN(free)
			<< ", free blocks " << n_free << ". Aborting...";
	}

	mysql_mutex_unlock(&mutex);

	ut_d(buf_LRU_validate());
	ut_d(buf_flush_validate());
}
#endif /* UNIV_DEBUG */

#if defined UNIV_DEBUG_PRINT || defined UNIV_DEBUG
/** Write information of the buf_pool to the error log. */
void buf_pool_t::print()
{
	index_id_t*	index_ids;
	ulint*		counts;
	ulint		size;
	ulint		i;
	ulint		j;
	index_id_t	id;
	ulint		n_found;
	chunk_t*	chunk;
	dict_index_t*	index;

	size = curr_size;

	index_ids = static_cast<index_id_t*>(
		ut_malloc_nokey(size * sizeof *index_ids));

	counts = static_cast<ulint*>(ut_malloc_nokey(sizeof(ulint) * size));

	mysql_mutex_lock(&mutex);
	mysql_mutex_lock(&flush_list_mutex);

	ib::info()
		<< "[buffer pool: size=" << curr_size
		<< ", database pages=" << UT_LIST_GET_LEN(LRU)
		<< ", free pages=" << UT_LIST_GET_LEN(free)
		<< ", modified database pages="
		<< UT_LIST_GET_LEN(flush_list)
		<< ", n pending decompressions=" << n_pend_unzip
		<< ", n pending flush LRU=" << n_flush()
		<< " list=" << os_aio_pending_writes()
		<< ", pages made young=" << stat.n_pages_made_young
		<< ", not young=" << stat.n_pages_not_made_young
		<< ", pages read=" << stat.n_pages_read
		<< ", created=" << stat.n_pages_created
		<< ", written=" << stat.n_pages_written << "]";

	mysql_mutex_unlock(&flush_list_mutex);

	/* Count the number of blocks belonging to each index in the buffer */

	n_found = 0;

	chunk = chunks;

	for (i = n_chunks; i--; chunk++) {
		buf_block_t*	block		= chunk->blocks;
		ulint		n_blocks	= chunk->size;

		for (; n_blocks--; block++) {
			const buf_frame_t* frame = block->page.frame;

			if (fil_page_index_page_check(frame)) {

				id = btr_page_get_index_id(frame);

				/* Look for the id in the index_ids array */
				j = 0;

				while (j < n_found) {

					if (index_ids[j] == id) {
						counts[j]++;

						break;
					}
					j++;
				}

				if (j == n_found) {
					n_found++;
					index_ids[j] = id;
					counts[j] = 1;
				}
			}
		}
	}

	mysql_mutex_unlock(&mutex);

	for (i = 0; i < n_found; i++) {
		index = dict_index_get_if_in_cache(index_ids[i]);

		if (!index) {
			ib::info() << "Block count for index "
				<< index_ids[i] << " in buffer is about "
				<< counts[i];
		} else {
			ib::info() << "Block count for index " << index_ids[i]
				<< " in buffer is about " << counts[i]
				<< ", index " << index->name
				<< " of table " << index->table->name;
		}
	}

	ut_free(index_ids);
	ut_free(counts);

	validate();
}
#endif /* UNIV_DEBUG_PRINT || UNIV_DEBUG */

#ifdef UNIV_DEBUG
/** @return the number of latched pages in the buffer pool */
ulint buf_get_latched_pages_number()
{
  ulint fixed_pages_number= 0;

  mysql_mutex_lock(&buf_pool.mutex);

  for (buf_page_t *b= UT_LIST_GET_FIRST(buf_pool.LRU); b;
       b= UT_LIST_GET_NEXT(LRU, b))
    if (b->state() > buf_page_t::UNFIXED)
      fixed_pages_number++;

  mysql_mutex_unlock(&buf_pool.mutex);

  return fixed_pages_number;
}
#endif /* UNIV_DEBUG */

/** Collect buffer pool metadata.
@param[out]	pool_info	buffer pool metadata */
void buf_stats_get_pool_info(buf_pool_info_t *pool_info)
{
	time_t			current_time;
	double			time_elapsed;

	mysql_mutex_lock(&buf_pool.mutex);

	pool_info->pool_size = buf_pool.curr_size;

	pool_info->lru_len = UT_LIST_GET_LEN(buf_pool.LRU);

	pool_info->old_lru_len = buf_pool.LRU_old_len;

	pool_info->free_list_len = UT_LIST_GET_LEN(buf_pool.free);

	mysql_mutex_lock(&buf_pool.flush_list_mutex);
	pool_info->flush_list_len = UT_LIST_GET_LEN(buf_pool.flush_list);

	pool_info->n_pend_unzip = UT_LIST_GET_LEN(buf_pool.unzip_LRU);

	pool_info->n_pend_reads = os_aio_pending_reads_approx();

	pool_info->n_pending_flush_lru = buf_pool.n_flush();

	pool_info->n_pending_flush_list = os_aio_pending_writes();
	mysql_mutex_unlock(&buf_pool.flush_list_mutex);

	current_time = time(NULL);
	time_elapsed = 0.001 + difftime(current_time,
					buf_pool.last_printout_time);

	pool_info->n_pages_made_young = buf_pool.stat.n_pages_made_young;

	pool_info->n_pages_not_made_young =
		buf_pool.stat.n_pages_not_made_young;

	pool_info->n_pages_read = buf_pool.stat.n_pages_read;

	pool_info->n_pages_created = buf_pool.stat.n_pages_created;

	pool_info->n_pages_written = buf_pool.stat.n_pages_written;

	pool_info->n_page_gets = buf_pool.stat.n_page_gets;

	pool_info->n_ra_pages_read_rnd = buf_pool.stat.n_ra_pages_read_rnd;
	pool_info->n_ra_pages_read = buf_pool.stat.n_ra_pages_read;

	pool_info->n_ra_pages_evicted = buf_pool.stat.n_ra_pages_evicted;

	pool_info->page_made_young_rate =
	static_cast<double>(buf_pool.stat.n_pages_made_young
			    - buf_pool.old_stat.n_pages_made_young)
	/ time_elapsed;

	pool_info->page_not_made_young_rate =
	static_cast<double>(buf_pool.stat.n_pages_not_made_young
			    - buf_pool.old_stat.n_pages_not_made_young)
	/ time_elapsed;

	pool_info->pages_read_rate =
	static_cast<double>(buf_pool.stat.n_pages_read
			    - buf_pool.old_stat.n_pages_read)
	/ time_elapsed;

	pool_info->pages_created_rate =
	static_cast<double>(buf_pool.stat.n_pages_created
			    - buf_pool.old_stat.n_pages_created)
	/ time_elapsed;

	pool_info->pages_written_rate =
	static_cast<double>(buf_pool.stat.n_pages_written
			    - buf_pool.old_stat.n_pages_written)
	/ time_elapsed;

	pool_info->n_page_get_delta = buf_pool.stat.n_page_gets
				      - buf_pool.old_stat.n_page_gets;

	if (pool_info->n_page_get_delta) {
		pool_info->page_read_delta = buf_pool.stat.n_pages_read
					     - buf_pool.old_stat.n_pages_read;

		pool_info->young_making_delta =
			buf_pool.stat.n_pages_made_young
			- buf_pool.old_stat.n_pages_made_young;

		pool_info->not_young_making_delta =
			buf_pool.stat.n_pages_not_made_young
			- buf_pool.old_stat.n_pages_not_made_young;
	}
	pool_info->pages_readahead_rnd_rate =
	static_cast<double>(buf_pool.stat.n_ra_pages_read_rnd
			    - buf_pool.old_stat.n_ra_pages_read_rnd)
	/ time_elapsed;


	pool_info->pages_readahead_rate =
	static_cast<double>(buf_pool.stat.n_ra_pages_read
			    - buf_pool.old_stat.n_ra_pages_read)
	/ time_elapsed;

	pool_info->pages_evicted_rate =
	static_cast<double>(buf_pool.stat.n_ra_pages_evicted
			    - buf_pool.old_stat.n_ra_pages_evicted)
	/ time_elapsed;

	pool_info->unzip_lru_len = UT_LIST_GET_LEN(buf_pool.unzip_LRU);

	pool_info->io_sum = buf_LRU_stat_sum.io;

	pool_info->io_cur = buf_LRU_stat_cur.io;

	pool_info->unzip_sum = buf_LRU_stat_sum.unzip;

	pool_info->unzip_cur = buf_LRU_stat_cur.unzip;

	buf_refresh_io_stats();
	mysql_mutex_unlock(&buf_pool.mutex);
}

/*********************************************************************//**
Prints info of the buffer i/o. */
static
void
buf_print_io_instance(
/*==================*/
	buf_pool_info_t*pool_info,	/*!< in: buffer pool info */
	FILE*		file)		/*!< in/out: buffer where to print */
{
	ut_ad(pool_info);

	fprintf(file,
		"Buffer pool size   " ULINTPF "\n"
		"Free buffers       " ULINTPF "\n"
		"Database pages     " ULINTPF "\n"
		"Old database pages " ULINTPF "\n"
		"Modified db pages  " ULINTPF "\n"
		"Percent of dirty pages(LRU & free pages): %.3f\n"
		"Max dirty pages percent: %.3f\n"
		"Pending reads " ULINTPF "\n"
		"Pending writes: LRU " ULINTPF ", flush list " ULINTPF "\n",
		pool_info->pool_size,
		pool_info->free_list_len,
		pool_info->lru_len,
		pool_info->old_lru_len,
		pool_info->flush_list_len,
		static_cast<double>(pool_info->flush_list_len)
		/ (static_cast<double>(pool_info->lru_len
				       + pool_info->free_list_len) + 1.0)
		* 100.0,
		srv_max_buf_pool_modified_pct,
		pool_info->n_pend_reads,
		pool_info->n_pending_flush_lru,
		pool_info->n_pending_flush_list);

	fprintf(file,
		"Pages made young " ULINTPF ", not young " ULINTPF "\n"
		"%.2f youngs/s, %.2f non-youngs/s\n"
		"Pages read " ULINTPF ", created " ULINTPF
		", written " ULINTPF "\n"
		"%.2f reads/s, %.2f creates/s, %.2f writes/s\n",
		pool_info->n_pages_made_young,
		pool_info->n_pages_not_made_young,
		pool_info->page_made_young_rate,
		pool_info->page_not_made_young_rate,
		pool_info->n_pages_read,
		pool_info->n_pages_created,
		pool_info->n_pages_written,
		pool_info->pages_read_rate,
		pool_info->pages_created_rate,
		pool_info->pages_written_rate);

	if (pool_info->n_page_get_delta) {
		double hit_rate = static_cast<double>(
			pool_info->page_read_delta)
			/ static_cast<double>(pool_info->n_page_get_delta);

		if (hit_rate > 1) {
			hit_rate = 1;
		}

		fprintf(file,
			"Buffer pool hit rate " ULINTPF " / 1000,"
			" young-making rate " ULINTPF " / 1000 not "
			ULINTPF " / 1000\n",
			ulint(1000 * (1 - hit_rate)),
			ulint(1000
			      * double(pool_info->young_making_delta)
			      / double(pool_info->n_page_get_delta)),
			ulint(1000 * double(pool_info->not_young_making_delta)
			      / double(pool_info->n_page_get_delta)));
	} else {
		fputs("No buffer pool page gets since the last printout\n",
		      file);
	}

	/* Statistics about read ahead algorithm */
	fprintf(file, "Pages read ahead %.2f/s,"
		" evicted without access %.2f/s,"
		" Random read ahead %.2f/s\n",

		pool_info->pages_readahead_rate,
		pool_info->pages_evicted_rate,
		pool_info->pages_readahead_rnd_rate);

	/* Print some values to help us with visualizing what is
	happening with LRU eviction. */
	fprintf(file,
		"LRU len: " ULINTPF ", unzip_LRU len: " ULINTPF "\n"
		"I/O sum[" ULINTPF "]:cur[" ULINTPF "], "
		"unzip sum[" ULINTPF "]:cur[" ULINTPF "]\n",
		pool_info->lru_len, pool_info->unzip_lru_len,
		pool_info->io_sum, pool_info->io_cur,
		pool_info->unzip_sum, pool_info->unzip_cur);
}

/*********************************************************************//**
Prints info of the buffer i/o. */
void
buf_print_io(
/*=========*/
	FILE*	file)	/*!< in/out: buffer where to print */
{
	buf_pool_info_t	pool_info;

	buf_stats_get_pool_info(&pool_info);
	buf_print_io_instance(&pool_info, file);
}

/** Verify that post encryption checksum match with the calculated checksum.
This function should be called only if tablespace contains crypt data metadata.
@param page       page frame
@param fsp_flags  contents of FSP_SPACE_FLAGS
@return whether the page is encrypted and valid */
bool buf_page_verify_crypt_checksum(const byte *page, uint32_t fsp_flags)
{
	if (!fil_space_t::full_crc32(fsp_flags)) {
		return fil_space_verify_crypt_checksum(
			page, fil_space_t::zip_size(fsp_flags));
	}

	return !buf_page_is_corrupted(true, page, fsp_flags);
}

/** Print the given page_id_t object.
@param[in,out]	out	the output stream
@param[in]	page_id	the page_id_t object to be printed
@return the output stream */
std::ostream& operator<<(std::ostream &out, const page_id_t page_id)
{
  out << "[page id: space=" << page_id.space()
      << ", page number=" << page_id.page_no() << "]";
  return out;
}
#endif /* !UNIV_INNOCHECKSUM */<|MERGE_RESOLUTION|>--- conflicted
+++ resolved
@@ -32,11 +32,8 @@
 #include <string.h>
 
 #ifdef UNIV_INNOCHECKSUM
-<<<<<<< HEAD
-#include "my_sys.h"
-=======
+# include "my_sys.h"
 # include "buf0buf.h"
->>>>>>> 8bf17c57
 #else
 #include "my_cpu.h"
 #include "mem0mem.h"
