--- conflicted
+++ resolved
@@ -794,23 +794,14 @@
   {
     char name[OS_FILE_MAX_PATH];
     snprintf(name, sizeof name, "%s/undo%03u", srv_undo_dir, i + 1);
-<<<<<<< HEAD
     uint32_t space_id= srv_undo_tablespace_open(create_new_undo, name, i);
-    if (!space_id)
-    {
-      if (!create_new_undo)
-        break;
-      ib::error() << "Unable to open create tablespace '" << name << "'.";
-=======
-    uint32_t space_id= srv_undo_tablespace_open(create_new_db, name, i);
     switch (space_id) {
     case ~0U:
       return DB_CORRUPTION;
     case 0:
-      if (!create_new_db)
+      if (!create_new_undo)
         goto unused_undo;
       sql_print_error("InnoDB: Unable to open create tablespace '%s'.", name);
->>>>>>> c92d0674
       return DB_ERROR;
     default:
       /* Should be no gaps in undo tablespace ids. */
@@ -835,13 +826,8 @@
   {
      char name[OS_FILE_MAX_PATH];
      snprintf(name, sizeof name, "%s/undo%03u", srv_undo_dir, i);
-<<<<<<< HEAD
      uint32_t space_id= srv_undo_tablespace_open(create_new_undo, name, i);
-     if (!space_id)
-=======
-     uint32_t space_id= srv_undo_tablespace_open(create_new_db, name, i);
      if (!space_id || space_id == ~0U)
->>>>>>> c92d0674
        break;
      if (0 == srv_undo_tablespaces_open++)
        srv_undo_space_id_start= space_id;
