--- conflicted
+++ resolved
@@ -222,7 +222,6 @@
 		goto err_exit;
 	}
 
-<<<<<<< HEAD
 	log_sys.set_latest_format(srv_encrypt_log);
 	if (!log_sys.attach(file, srv_log_file_size)) {
 		goto close_and_exit;
@@ -230,21 +229,6 @@
 	if (!fil_system.sys_space->open(create_new_db)) {
 		goto err_exit;
 	}
-=======
-	ret = os_file_close(file);
-	ut_a(ret);
-
-	DBUG_EXECUTE_IF("innodb_log_abort_8", return(DB_ERROR););
-	DBUG_PRINT("ib_log", ("After innodb_log_abort_8"));
-
-	/* We did not create the first log file initially as LOG_FILE_NAME, so
-	that crash recovery cannot find it until it has been completed and
-        renamed. */
-
-	log_sys.log.create();
-
-	log_sys.log.open_file(logfile0);
->>>>>>> f63045b1
 
 	/* Create a log checkpoint. */
 	if (log_sys.is_encrypted() && !log_crypt_init()) {
@@ -1322,15 +1306,23 @@
 		ut_ad(buf_page_cleaner_is_active);
 	}
 
+	if (innodb_encrypt_temporary_tables && !log_crypt_init()) {
+		return srv_init_abort(DB_ERROR);
+	}
+
 	/* Check if undo tablespaces and redo log files exist before creating
 	a new system tablespace */
-<<<<<<< HEAD
 	if (create_new_db) {
 		err = srv_check_undo_redo_logs_exists();
 		if (err != DB_SUCCESS) {
 			return(srv_init_abort(DB_ERROR));
 		}
 		recv_sys.debug_free();
+	} else {
+		err = recv_recovery_read_checkpoint();
+		if (err != DB_SUCCESS) {
+			return srv_init_abort(err);
+		}
 	}
 
 	/* Open or create the data files. */
@@ -1355,140 +1347,29 @@
 			" old data files which contain your precious data!";
 		/* fall through */
 	default:
-		/* Other errors might come from Datafile::validate_first_page() */
-		return(srv_init_abort(err));
-	}
-=======
-	srv_log_file_size_requested = srv_log_file_size;
->>>>>>> f63045b1
-
-	if (innodb_encrypt_temporary_tables && !log_crypt_init()) {
-		return srv_init_abort(DB_ERROR);
+		/* Other errors might be flagged by
+		Datafile::validate_first_page() */
+		return srv_init_abort(err);
 	}
 
 	if (create_new_db) {
-<<<<<<< HEAD
 		lsn_t flushed_lsn = log_sys.init_lsn();
-=======
-		err = srv_check_undo_redo_logs_exists();
+
+		err = create_log_file(true, flushed_lsn);
+
 		if (err != DB_SUCCESS) {
-			return(srv_init_abort(DB_ERROR));
-		}
-		recv_sys.debug_free();
-		flushed_lsn = log_sys.get_lsn();
-		log_sys.set_flushed_lsn(flushed_lsn);
->>>>>>> f63045b1
-
-		err = create_log_file(true, flushed_lsn);
-
-		if (err != DB_SUCCESS) {
-<<<<<<< HEAD
 			for (const Datafile &file: srv_sys_space) {
 				os_file_delete(innodb_data_file_key,
 					       file.filepath());
-=======
-			return(srv_init_abort(err));
-		}
-	} else {
-		srv_log_file_size = 0;
-
-		bool log_file_found;
-		if (dberr_t err = find_and_check_log_file(log_file_found)) {
-			if (err == DB_NOT_FOUND) {
-				return DB_SUCCESS;
->>>>>>> f63045b1
 			}
 			return srv_init_abort(err);
 		}
 
-<<<<<<< HEAD
-		srv_undo_space_id_start= 1;
-	}
-
-	/* Open log file and data files in the systemtablespace: we keep
+		srv_undo_space_id_start = 1;
+	}
+
+	/* Open data files in the system tablespace: we keep
 	them open until database shutdown */
-=======
-		create_new_log = srv_log_file_size == 0;
-		if (!create_new_log) {
-			srv_log_file_found = log_file_found;
-
-			log_sys.log.open_file(get_log_file_path());
-
-			log_sys.log.create();
-
-			if (!log_set_capacity(
-				srv_log_file_size_requested)) {
-				return(srv_init_abort(DB_ERROR));
-			}
-
-			/* Enable checkpoints in the page cleaner. */
-			recv_sys.recovery_on = false;
-
-			err= recv_recovery_read_max_checkpoint();
-
-			if (err != DB_SUCCESS) {
-				return srv_init_abort(err);
-			}
-		}
-	}
-
-	/* Open or create the data files. */
-	ulint	sum_of_new_sizes;
-
-	err = srv_sys_space.open_or_create(
-		false, create_new_db, &sum_of_new_sizes, &flushed_lsn);
-
-	switch (err) {
-	case DB_SUCCESS:
-		break;
-	case DB_CANNOT_OPEN_FILE:
-		sql_print_error("InnoDB: Could not open or create the system"
-			" tablespace. If you tried to add new data files"
-			" to the system tablespace, and it failed here,"
-			" you should now edit innodb_data_file_path"
-			" in my.cnf back to what it was, and remove the"
-			" new ibdata files InnoDB created in this failed"
-			" attempt. InnoDB only wrote those files full of"
-			" zeros, but did not yet use them in any way. But"
-			" be careful: do not remove old data files which"
-			" contain your precious data!");
-		/* fall through */
-	default:
-		/* Other errors might come from Datafile::validate_first_page() */
-		return(srv_init_abort(err));
-	}
-
-	if (!create_new_db && create_new_log) {
-		if (flushed_lsn < lsn_t(1000)) {
-			sql_print_error(
-				"InnoDB: Cannot create log file because"
-				" data files are corrupt or the"
-				" database was not shut down cleanly"
-				" after creating the data files.");
-			return srv_init_abort(DB_ERROR);
-		}
-
-		srv_log_file_size = srv_log_file_size_requested;
-
-		err = create_log_file(false, flushed_lsn, logfile0);
-		if (err == DB_SUCCESS) {
-			err = create_log_file_rename(flushed_lsn, logfile0);
-		}
-
-		if (err != DB_SUCCESS) {
-			return(srv_init_abort(err));
-		}
-
-		/* Suppress the message about
-		crash recovery. */
-		flushed_lsn = log_sys.get_lsn();
-		goto file_checked;
-	}
-
-file_checked:
-	/* Open data files in the systemtablespace: we keep
-        them open until database shutdown */
->>>>>>> f63045b1
 	ut_d(fil_system.sys_space->recv_size = srv_sys_space_size_debug);
 
 	if (fil_system.sys_space->open(create_new_db)) {
