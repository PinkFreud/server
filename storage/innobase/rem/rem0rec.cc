--- conflicted
+++ resolved
@@ -335,42 +335,29 @@
 	}
 
 start:
+#ifdef UNIV_DEBUG
 	/* We cannot invoke rec_offs_make_valid() if format==REC_LEAF_TEMP.
 	Similarly, rec_offs_validate() will fail in that case, because
 	it invokes rec_get_status(). */
-<<<<<<< HEAD
-	ut_d(offsets[2] = ulint(rec));
-	ut_d(offsets[3] = ulint(index));
-=======
 	memcpy(&offsets[RECORD_OFFSET], &rec, sizeof(rec));
 	memcpy(&offsets[INDEX_OFFSET], &index, sizeof(index));
 #endif /* UNIV_DEBUG */
->>>>>>> 3466b47b
 
 	/* read the lengths of fields 0..n_fields */
-	ulint len;
+	offset_t len;
 	ulint i = 0;
-<<<<<<< HEAD
 	const dict_field_t* field = index->fields;
-=======
-	do {
-		const dict_field_t*	field
-			= dict_index_get_nth_field(index, i);
-		const dict_col_t*	col
-			= dict_field_get_col(field);
-		offset_t		len;
->>>>>>> 3466b47b
 
 	do {
 		if (mblob) {
 			if (i == index->first_user_field()) {
 				offs += FIELD_REF_SIZE;
-				len = offs | REC_OFFS_EXTERNAL;
+				len = combine(offs, STORED_OFFPAGE);
 				any |= REC_OFFS_EXTERNAL;
 				field--;
 				continue;
 			} else if (i >= n_fields) {
-				len = offs | REC_OFFS_DEFAULT;
+				len = combine(offs, DEFAULT);
 				any |= REC_OFFS_DEFAULT;
 				continue;
 			}
@@ -388,16 +375,10 @@
 
 			continue;
 		} else {
-<<<<<<< HEAD
-			if (!index->instant_field_value(i, &len)) {
-				ut_ad(len == UNIV_SQL_NULL);
-				len = offs | REC_OFFS_SQL_NULL;
-=======
 			ulint dlen;
 			if (!index->instant_field_value(i, &dlen)) {
 				len = combine(offs, SQL_NULL);
 				ut_ad(dlen == UNIV_SQL_NULL);
->>>>>>> 3466b47b
 			} else {
 				len = combine(offs, DEFAULT);
 				any |= REC_OFFS_DEFAULT;
@@ -423,13 +404,8 @@
 				We do not advance offs, and we set
 				the length to zero and enable the
 				SQL NULL flag in offsets[]. */
-<<<<<<< HEAD
-				len = offs | REC_OFFS_SQL_NULL;
+				len = combine(offs, SQL_NULL);
 				continue;
-=======
-				len = combine(offs, SQL_NULL);
-				goto resolved;
->>>>>>> 3466b47b
 			}
 			null_mask <<= 1;
 		}
@@ -508,12 +484,8 @@
 	      || n >= rec_offs_n_fields(offsets));
 	for (; n < rec_offs_n_fields(offsets); n++) {
 		ut_ad(leaf);
-<<<<<<< HEAD
 		ut_ad(is_alter_metadata
-		      || rec_offs_base(offsets)[1 + n] & REC_OFFS_DEFAULT);
-=======
-		ut_ad(get_type(rec_offs_base(offsets)[1 + n]) == DEFAULT);
->>>>>>> 3466b47b
+		      || get_type(rec_offs_base(offsets)[1 + n]) == DEFAULT);
 	}
 	memcpy(&offsets[RECORD_OFFSET], &rec, sizeof(rec));
 	memcpy(&offsets[INDEX_OFFSET], &index, sizeof(index));
@@ -553,14 +525,8 @@
 		}
 	}
 	if (index) {
-<<<<<<< HEAD
-		ut_ad(ulint(index) == offsets[3]);
-		ulint max_n_fields = ut_max(
-=======
-		ulint max_n_fields;
 		ut_ad(!memcmp(&index, &offsets[INDEX_OFFSET], sizeof(index)));
-		max_n_fields = ut_max(
->>>>>>> 3466b47b
+		ulint max_n_fields = std::max(
 			dict_index_get_n_fields(index),
 			dict_index_get_n_unique_in_tree(index) + 1);
 		if (comp && rec) {
@@ -595,13 +561,8 @@
 		ut_ad(!index->n_def || i <= max_n_fields);
 	}
 	while (i--) {
-<<<<<<< HEAD
-		ulint	curr = rec_offs_base(offsets)[1 + i] & REC_OFFS_MASK;
+		ulint curr = get_value(rec_offs_base(offsets)[1 + i]);
 		ut_ad(curr <= last);
-=======
-		ulint curr = get_value(rec_offs_base(offsets)[1 + i]);
-		ut_a(curr <= last);
->>>>>>> 3466b47b
 		last = curr;
 	}
 	return(TRUE);
@@ -635,7 +596,6 @@
 	ulint	i	= 0;
 	offset_t	offs;
 
-<<<<<<< HEAD
 	/* This assertion was relaxed for the btr_cur_open_at_index_side()
 	call in btr_cur_instant_init_low(). We cannot invoke
 	index->is_instant(), because the same assertion would fail there
@@ -643,13 +603,8 @@
 	dict_table_t::deserialise_columns(). */
 	ut_ad(index->n_core_null_bytes <= UT_BITS_IN_BYTES(index->n_nullable)
 	      || index->in_instant_init);
-	ut_d(offsets[2] = ulint(rec));
-	ut_d(offsets[3] = ulint(index));
-=======
-	ut_ad(index->n_core_null_bytes <= UT_BITS_IN_BYTES(index->n_nullable));
 	ut_d(memcpy(&offsets[RECORD_OFFSET], &rec, sizeof(rec)));
 	ut_d(memcpy(&offsets[INDEX_OFFSET], &index, sizeof(index)));
->>>>>>> 3466b47b
 
 	if (dict_table_is_comp(index->table)) {
 		const byte*	nulls;
@@ -947,10 +902,11 @@
 
 	rec_offs_set_n_fields(offsets, n);
 
-	if (UNIV_UNLIKELY(alter_metadata)
-	    && dict_table_is_comp(index->table)) {
-		ut_d(offsets[2] = ulint(rec));
-		ut_d(offsets[3] = ulint(index));
+	if (UNIV_UNLIKELY(alter_metadata) && index->table->not_redundant()) {
+#ifdef UNIV_DEBUG
+		memcpy(&offsets[RECORD_OFFSET], &rec, sizeof rec);
+		memcpy(&offsets[INDEX_OFFSET], &index, sizeof index);
+#endif /* UNIV_DEBUG */
 		ut_ad(leaf);
 		ut_ad(index->is_dummy || index->table->instant);
 		ut_ad(index->is_dummy || index->is_instant());
