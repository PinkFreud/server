--- conflicted
+++ resolved
@@ -794,84 +794,9 @@
 	}
 
 #ifdef WITH_WSREP
-<<<<<<< HEAD
-	/* if BF thread is locking and has conflict with another BF
-	   thread, we need to look at trx ordering and lock types */
-	if (wsrep_thd_is_BF(trx->mysql_thd, FALSE)
-	    && wsrep_thd_is_BF(lock2->trx->mysql_thd, FALSE)) {
-		mtr_t mtr;
-
-		if (UNIV_UNLIKELY(wsrep_debug)) {
-			ib::info() << "BF-BF lock conflict, locking: "
-				   << for_locking;
-			lock_rec_print(stderr, lock2, mtr);
-			ib::info()
-				<< " SQL1: " << wsrep_thd_query(trx->mysql_thd)
-				<< " SQL2: "
-				<< wsrep_thd_query(lock2->trx->mysql_thd);
-		}
-
-		if (wsrep_trx_order_before(trx->mysql_thd,
-					   lock2->trx->mysql_thd)
-		    && (type_mode & LOCK_MODE_MASK) == LOCK_X
-		    && (lock2->type_mode & LOCK_MODE_MASK) == LOCK_X) {
-			if (for_locking || UNIV_UNLIKELY(wsrep_debug)) {
-				/* exclusive lock conflicts are not
-				   accepted */
-				ib::info()
-					<< "BF-BF X lock conflict,mode: "
-					<< type_mode
-					<< " supremum: " << lock_is_on_supremum
-					<< "conflicts states: my "
-					<< wsrep_thd_conflict_state(
-						   trx->mysql_thd, FALSE)
-					<< " locked "
-					<< wsrep_thd_conflict_state(
-						   lock2->trx->mysql_thd,
-						   FALSE);
-				lock_rec_print(stderr, lock2, mtr);
-				ib::info() << " SQL1: "
-					   << wsrep_thd_query(trx->mysql_thd)
-					   << " SQL2: "
-					   << wsrep_thd_query(
-						      lock2->trx->mysql_thd);
-
-				if (for_locking) {
-					return false;
-				}
-			}
-		} else {
-			/* if lock2->index->n_uniq <=
-			   lock2->index->n_user_defined_cols
-			   operation is on uniq index
-			*/
-			if (wsrep_debug) {
-				ib::info()
-					<< "BF conflict, modes: " << type_mode
-					<< ":" << lock2->type_mode
-					<< " idx: " << lock2->index->name()
-					<< " table: "
-					<< lock2->index->table->name
-					<< " n_uniq: " << lock2->index->n_uniq
-					<< " n_user: "
-					<< lock2->index->n_user_defined_cols
-					<< " SQL1: "
-					<< wsrep_thd_query(trx->mysql_thd)
-					<< " SQL2: "
-					<< wsrep_thd_query(
-						   lock2->trx->mysql_thd);
-			}
-			return false;
-		}
-=======
-		/* There should not be two conflicting locks that are
-		brute force. If there is it is a bug. */
-		wsrep_assert_no_bf_bf_wait(NULL, lock2, trx);
-#endif /* WITH_WSREP */
-
-		return(TRUE);
->>>>>>> 69d536a2
-	}
+	/* There should not be two conflicting locks that are
+	brute force. If there is it is a bug. */
+	wsrep_assert_no_bf_bf_wait(NULL, lock2, trx);
 #endif /* WITH_WSREP */
 
 	return true;
