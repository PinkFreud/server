--- conflicted
+++ resolved
@@ -2842,17 +2842,12 @@
 					belongs to */
 	page_cur_t*		pcur,	/*!< in/out: page cursor on record
 					to delete */
-<<<<<<< HEAD
 	page_zip_des_t*
 #ifdef UNIV_ZIP_DEBUG
 		page_zip/*!< in: compressed page descriptor */
 #endif
 	,
-	const ulint*		offsets)/*!< in: offsets for record */
-=======
-	page_zip_des_t*		page_zip,/*!< in: compressed page descriptor */
 	const offset_t*		offsets)/*!< in: offsets for record */
->>>>>>> f0aa073f
 {
 	bool		no_compress_needed;
 	buf_block_t*	block = pcur->block;
