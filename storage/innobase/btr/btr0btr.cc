--- conflicted
+++ resolved
@@ -3490,26 +3490,19 @@
 	if (index->is_instant()
 	    && father_block->page.id.page_no() == root_page_no) {
 		ut_ad(!father_page_zip);
-<<<<<<< HEAD
-		btr_set_instant(father_block, *index, mtr);
-=======
+
 		if (page_is_leaf(page)) {
-			ut_d(const rec_t* rec
-			     = page_rec_get_next(page_get_infimum_rec(page)));
-			ut_ad(rec_is_metadata(rec, index));
-			if (page_get_n_recs(page) == 1) {
-				index->remove_instant();
+			const rec_t* rec = page_rec_get_next(
+				page_get_infimum_rec(page));
+			ut_ad(rec_is_metadata(rec, *index));
+			if (rec_is_add_metadata(rec, *index)
+			    && page_get_n_recs(page) == 1) {
+				index->clear_instant_add();
 				goto copied;
 			}
 		}
 
-		byte* page_type = father_block->frame + FIL_PAGE_TYPE;
-		ut_ad(mach_read_from_2(page_type) == FIL_PAGE_INDEX);
-		mlog_write_ulint(page_type, FIL_PAGE_TYPE_INSTANT,
-				 MLOG_2BYTES, mtr);
-		page_set_instant(father_block->frame,
-				 index->n_core_fields, mtr);
->>>>>>> 68ce0231
+		btr_set_instant(father_block, *index, mtr);
 	}
 
 	/* Copy the records to the father page one by one. */
