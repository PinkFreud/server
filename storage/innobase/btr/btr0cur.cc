--- conflicted
+++ resolved
@@ -955,11 +955,7 @@
   const auto prev_savepoint= mtr->get_savepoint();
   ut_ad(block == mtr->at_savepoint(prev_savepoint - 1));
 
-<<<<<<< HEAD
   const page_t *const page= block->page.frame();
-  page_id.set_page_no(btr_page_get_prev(page));
-=======
-  const page_t *const page= block->page.frame;
   page_id.set_page_no(btr_page_get_prev(page));
   /* We are holding a latch on the current page.
 
@@ -972,7 +968,6 @@
   current block while waiting for a latch on the left sibling.  The
   buffer-fixes on both blocks will prevent eviction. */
 
->>>>>>> 9b169a63
   buf_block_t *prev= buf_page_get_gen(page_id, zip_size, RW_NO_LATCH, nullptr,
                                       BUF_GET, mtr, err, false);
   if (UNIV_UNLIKELY(!prev))
@@ -1015,24 +1010,9 @@
     ret= -1;
   }
 
-<<<<<<< HEAD
-  ret= -1;
-  mtr->lock_register(prev_savepoint - 1, MTR_MEMO_BUF_FIX);
-  mtr->rollback_to_savepoint(prev_savepoint);
-  prev= buf_page_get_gen(page_id, zip_size, rw_latch, prev,
-                         BUF_GET, mtr, err, false);
-  if (UNIV_UNLIKELY(!prev))
-    return 0;
-  mtr->upgrade_buffer_fix(prev_savepoint - 1, rw_latch);
-
- prev_latched:
   const page_t *const p= prev->page.frame();
-  if (memcmp_aligned<2>(FIL_PAGE_TYPE + p, FIL_PAGE_TYPE + page, 2) ||
-=======
-  const page_t *const p= prev->page.frame;
   if (memcmp_aligned<4>(FIL_PAGE_NEXT + p, FIL_PAGE_OFFSET + page, 4) ||
       memcmp_aligned<2>(FIL_PAGE_TYPE + p, FIL_PAGE_TYPE + page, 2) ||
->>>>>>> 9b169a63
       memcmp_aligned<2>(PAGE_HEADER + PAGE_INDEX_ID + p,
                         PAGE_HEADER + PAGE_INDEX_ID + page, 8) ||
       page_is_comp(p) != page_is_comp(page))
