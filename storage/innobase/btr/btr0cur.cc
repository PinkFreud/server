/*****************************************************************************

Copyright (c) 1994, 2019, Oracle and/or its affiliates. All Rights Reserved.
Copyright (c) 2008, Google Inc.
Copyright (c) 2012, Facebook Inc.
Copyright (c) 2015, 2020, MariaDB Corporation.

Portions of this file contain modifications contributed and copyrighted by
Google, Inc. Those modifications are gratefully acknowledged and are described
briefly in the InnoDB documentation. The contributions by Google are
incorporated with their permission, and subject to the conditions contained in
the file COPYING.Google.

This program is free software; you can redistribute it and/or modify it under
the terms of the GNU General Public License as published by the Free Software
Foundation; version 2 of the License.

This program is distributed in the hope that it will be useful, but WITHOUT
ANY WARRANTY; without even the implied warranty of MERCHANTABILITY or FITNESS
FOR A PARTICULAR PURPOSE. See the GNU General Public License for more details.

You should have received a copy of the GNU General Public License along with
this program; if not, write to the Free Software Foundation, Inc.,
51 Franklin Street, Fifth Floor, Boston, MA 02110-1335 USA

*****************************************************************************/

/**************************************************//**
@file btr/btr0cur.cc
The index tree cursor

All changes that row operations make to a B-tree or the records
there must go through this module! Undo log records are written here
of every modify or insert of a clustered index record.

			NOTE!!!
To make sure we do not run out of disk space during a pessimistic
insert or update, we have to reserve 2 x the height of the index tree
many pages in the tablespace before we start the operation, because
if leaf splitting has been started, it is difficult to undo, except
by crashing the database and doing a roll-forward.

Created 10/16/1994 Heikki Tuuri
*******************************************************/

#include "btr0cur.h"
#include "row0upd.h"
#include "mtr0log.h"
#include "page0page.h"
#include "page0zip.h"
#include "rem0rec.h"
#include "rem0cmp.h"
#include "buf0lru.h"
#include "btr0btr.h"
#include "btr0sea.h"
#include "row0log.h"
#include "row0purge.h"
#include "row0upd.h"
#include "trx0rec.h"
#include "trx0roll.h"
#include "que0que.h"
#include "row0row.h"
#include "srv0srv.h"
#include "ibuf0ibuf.h"
#include "lock0lock.h"
#include "zlib.h"
#include "srv0start.h"
#include "mysql_com.h"
#include "dict0stats.h"

/** Buffered B-tree operation types, introduced as part of delete buffering. */
enum btr_op_t {
	BTR_NO_OP = 0,			/*!< Not buffered */
	BTR_INSERT_OP,			/*!< Insert, do not ignore UNIQUE */
	BTR_INSERT_IGNORE_UNIQUE_OP,	/*!< Insert, ignoring UNIQUE */
	BTR_DELETE_OP,			/*!< Purge a delete-marked record */
	BTR_DELMARK_OP			/*!< Mark a record for deletion */
};

/** Modification types for the B-tree operation.
    Note that the order must be DELETE, BOTH, INSERT !!
 */
enum btr_intention_t {
	BTR_INTENTION_DELETE,
	BTR_INTENTION_BOTH,
	BTR_INTENTION_INSERT
};

/** For the index->lock scalability improvement, only possibility of clear
performance regression observed was caused by grown huge history list length.
That is because the exclusive use of index->lock also worked as reserving
free blocks and read IO bandwidth with priority. To avoid huge glowing history
list as same level with previous implementation, prioritizes pessimistic tree
operations by purge as the previous, when it seems to be growing huge.

 Experimentally, the history list length starts to affect to performance
throughput clearly from about 100000. */
#define BTR_CUR_FINE_HISTORY_LENGTH	100000

/** Number of searches down the B-tree in btr_cur_search_to_nth_level(). */
Atomic_counter<ulint>	btr_cur_n_non_sea;
/** Old value of btr_cur_n_non_sea.  Copied by
srv_refresh_innodb_monitor_stats().  Referenced by
srv_printf_innodb_monitor(). */
ulint	btr_cur_n_non_sea_old;
#ifdef BTR_CUR_HASH_ADAPT
/** Number of successful adaptive hash index lookups in
btr_cur_search_to_nth_level(). */
ulint	btr_cur_n_sea;
/** Old value of btr_cur_n_sea.  Copied by
srv_refresh_innodb_monitor_stats().  Referenced by
srv_printf_innodb_monitor(). */
ulint	btr_cur_n_sea_old;
#endif /* BTR_CUR_HASH_ADAPT */

#ifdef UNIV_DEBUG
/* Flag to limit optimistic insert records */
uint	btr_cur_limit_optimistic_insert_debug;
#endif /* UNIV_DEBUG */

/** In the optimistic insert, if the insert does not fit, but this much space
can be released by page reorganize, then it is reorganized */
#define BTR_CUR_PAGE_REORGANIZE_LIMIT	(srv_page_size / 32)

/** The structure of a BLOB part header */
/* @{ */
/*--------------------------------------*/
#define BTR_BLOB_HDR_PART_LEN		0	/*!< BLOB part len on this
						page */
#define BTR_BLOB_HDR_NEXT_PAGE_NO	4	/*!< next BLOB part page no,
						FIL_NULL if none */
/*--------------------------------------*/
#define BTR_BLOB_HDR_SIZE		8	/*!< Size of a BLOB
						part header, in bytes */

/** Estimated table level stats from sampled value.
@param value sampled stats
@param index index being sampled
@param sample number of sampled rows
@param ext_size external stored data size
@param not_empty table not empty
@return estimated table wide stats from sampled value */
#define BTR_TABLE_STATS_FROM_SAMPLE(value, index, sample, ext_size, not_empty) \
	(((value) * static_cast<ib_uint64_t>(index->stat_n_leaf_pages) \
	  + (sample) - 1 + (ext_size) + (not_empty)) / ((sample) + (ext_size)))

/* @} */

/*******************************************************************//**
Marks all extern fields in a record as owned by the record. This function
should be called if the delete mark of a record is removed: a not delete
marked record always owns all its extern fields. */
static
void
btr_cur_unmark_extern_fields(
/*=========================*/
	buf_block_t*	block,	/*!< in/out: index page */
	rec_t*		rec,	/*!< in/out: record in a clustered index */
	dict_index_t*	index,	/*!< in: index of the page */
	const rec_offs*	offsets,/*!< in: array returned by rec_get_offsets() */
	mtr_t*		mtr);	/*!< in: mtr, or NULL if not logged */
/*******************************************************************//**
Adds path information to the cursor for the current page, for which
the binary search has been performed. */
static
void
btr_cur_add_path_info(
/*==================*/
	btr_cur_t*	cursor,		/*!< in: cursor positioned on a page */
	ulint		height,		/*!< in: height of the page in tree;
					0 means leaf node */
	ulint		root_height);	/*!< in: root node height in tree */
/***********************************************************//**
Frees the externally stored fields for a record, if the field is mentioned
in the update vector. */
static
void
btr_rec_free_updated_extern_fields(
/*===============================*/
	dict_index_t*	index,	/*!< in: index of rec; the index tree MUST be
				X-latched */
	rec_t*		rec,	/*!< in: record */
	buf_block_t*	block,	/*!< in: index page of rec */
	const rec_offs*	offsets,/*!< in: rec_get_offsets(rec, index) */
	const upd_t*	update,	/*!< in: update vector */
	bool		rollback,/*!< in: performing rollback? */
	mtr_t*		mtr);	/*!< in: mini-transaction handle which contains
				an X-latch to record page and to the tree */
/***********************************************************//**
Frees the externally stored fields for a record. */
static
void
btr_rec_free_externally_stored_fields(
/*==================================*/
	dict_index_t*	index,	/*!< in: index of the data, the index
				tree MUST be X-latched */
	rec_t*		rec,	/*!< in: record */
	const rec_offs*	offsets,/*!< in: rec_get_offsets(rec, index) */
	buf_block_t*	block,	/*!< in: index page of rec */
	bool		rollback,/*!< in: performing rollback? */
	mtr_t*		mtr);	/*!< in: mini-transaction handle which contains
				an X-latch to record page and to the index
				tree */

/*==================== B-TREE SEARCH =========================*/

/** Latches the leaf page or pages requested.
@param[in]	block		leaf page where the search converged
@param[in]	latch_mode	BTR_SEARCH_LEAF, ...
@param[in]	cursor		cursor
@param[in]	mtr		mini-transaction
@return	blocks and savepoints which actually latched. */
btr_latch_leaves_t
btr_cur_latch_leaves(
	buf_block_t*		block,
	ulint			latch_mode,
	btr_cur_t*		cursor,
	mtr_t*			mtr)
{
	rw_lock_type_t	mode;
	uint32_t	left_page_no;
	uint32_t	right_page_no;
	buf_block_t*	get_block;
	bool		spatial;
	btr_latch_leaves_t latch_leaves = {{NULL, NULL, NULL}, {0, 0, 0}};

	compile_time_assert(int(MTR_MEMO_PAGE_S_FIX) == int(RW_S_LATCH));
	compile_time_assert(int(MTR_MEMO_PAGE_X_FIX) == int(RW_X_LATCH));
	compile_time_assert(int(MTR_MEMO_PAGE_SX_FIX) == int(RW_SX_LATCH));
	ut_ad(block->page.id().space() == cursor->index->table->space->id);

	spatial = dict_index_is_spatial(cursor->index) && cursor->rtr_info;
	ut_ad(block->page.in_file());

	switch (latch_mode) {
	case BTR_SEARCH_LEAF:
	case BTR_MODIFY_LEAF:
	case BTR_SEARCH_TREE:
		if (spatial) {
			cursor->rtr_info->tree_savepoints[RTR_MAX_LEVELS]
				= mtr_set_savepoint(mtr);
		}

		mode = latch_mode == BTR_MODIFY_LEAF ? RW_X_LATCH : RW_S_LATCH;
		latch_leaves.savepoints[1] = mtr_set_savepoint(mtr);
		get_block = btr_block_get(*cursor->index,
					  block->page.id().page_no(), mode,
					  true, mtr);
		latch_leaves.blocks[1] = get_block;
#ifdef UNIV_BTR_DEBUG
		ut_a(page_is_comp(get_block->frame)
		     == page_is_comp(block->frame));
#endif /* UNIV_BTR_DEBUG */
		if (spatial) {
			cursor->rtr_info->tree_blocks[RTR_MAX_LEVELS]
				= get_block;
		}

		return(latch_leaves);
	case BTR_MODIFY_TREE:
		/* It is exclusive for other operations which calls
		btr_page_set_prev() */
		ut_ad(mtr->memo_contains_flagged(&cursor->index->lock,
						 MTR_MEMO_X_LOCK
						 | MTR_MEMO_SX_LOCK));
		/* x-latch also siblings from left to right */
		left_page_no = btr_page_get_prev(block->frame);

		if (left_page_no != FIL_NULL) {

			if (spatial) {
				cursor->rtr_info->tree_savepoints[
					RTR_MAX_LEVELS] = mtr_set_savepoint(mtr);
			}

			latch_leaves.savepoints[0] = mtr_set_savepoint(mtr);
			get_block = btr_block_get(
				*cursor->index, left_page_no, RW_X_LATCH,
				true, mtr);
			latch_leaves.blocks[0] = get_block;

			if (spatial) {
				cursor->rtr_info->tree_blocks[RTR_MAX_LEVELS]
					= get_block;
			}
		}

		if (spatial) {
			cursor->rtr_info->tree_savepoints[RTR_MAX_LEVELS + 1]
				= mtr_set_savepoint(mtr);
		}

		latch_leaves.savepoints[1] = mtr_set_savepoint(mtr);
		get_block = btr_block_get(
			*cursor->index, block->page.id().page_no(),
			RW_X_LATCH, true, mtr);
		latch_leaves.blocks[1] = get_block;

#ifdef UNIV_BTR_DEBUG
		/* Sanity check only after both the blocks are latched. */
		if (latch_leaves.blocks[0] != NULL) {
			ut_a(page_is_comp(latch_leaves.blocks[0]->frame)
			     == page_is_comp(block->frame));
			ut_a(btr_page_get_next(latch_leaves.blocks[0]->frame)
			     == block->page.id().page_no());
		}
		ut_a(page_is_comp(get_block->frame)
		     == page_is_comp(block->frame));
#endif /* UNIV_BTR_DEBUG */

		if (spatial) {
			cursor->rtr_info->tree_blocks[RTR_MAX_LEVELS + 1]
				= get_block;
		}

		right_page_no = btr_page_get_next(block->frame);

		if (right_page_no != FIL_NULL) {
			if (spatial) {
				cursor->rtr_info->tree_savepoints[
					RTR_MAX_LEVELS + 2] = mtr_set_savepoint(
								mtr);
			}
			latch_leaves.savepoints[2] = mtr_set_savepoint(mtr);
			get_block = btr_block_get(*cursor->index,
						  right_page_no, RW_X_LATCH,
						  true, mtr);
			latch_leaves.blocks[2] = get_block;
#ifdef UNIV_BTR_DEBUG
			ut_a(page_is_comp(get_block->frame)
			     == page_is_comp(block->frame));
			ut_a(btr_page_get_prev(get_block->frame)
			     == block->page.id().page_no());
#endif /* UNIV_BTR_DEBUG */
			if (spatial) {
				cursor->rtr_info->tree_blocks[
					RTR_MAX_LEVELS + 2] = get_block;
			}
		}

		return(latch_leaves);

	case BTR_SEARCH_PREV:
	case BTR_MODIFY_PREV:
		mode = latch_mode == BTR_SEARCH_PREV ? RW_S_LATCH : RW_X_LATCH;
		/* latch also left sibling */
		rw_lock_s_lock(&block->lock);
		left_page_no = btr_page_get_prev(block->frame);
		rw_lock_s_unlock(&block->lock);

		if (left_page_no != FIL_NULL) {
			latch_leaves.savepoints[0] = mtr_set_savepoint(mtr);
			get_block = btr_block_get(
				*cursor->index, left_page_no, mode,
				true, mtr);
			latch_leaves.blocks[0] = get_block;
			cursor->left_block = get_block;
#ifdef UNIV_BTR_DEBUG
			ut_a(page_is_comp(get_block->frame)
			     == page_is_comp(block->frame));
			ut_a(btr_page_get_next(get_block->frame)
			     == block->page.id().page_no());
#endif /* UNIV_BTR_DEBUG */
		}

		latch_leaves.savepoints[1] = mtr_set_savepoint(mtr);
		get_block = btr_block_get(*cursor->index,
					  block->page.id().page_no(), mode,
					  true, mtr);
		latch_leaves.blocks[1] = get_block;
#ifdef UNIV_BTR_DEBUG
		ut_a(page_is_comp(get_block->frame)
		     == page_is_comp(block->frame));
#endif /* UNIV_BTR_DEBUG */
		return(latch_leaves);
	case BTR_CONT_MODIFY_TREE:
		ut_ad(dict_index_is_spatial(cursor->index));
		return(latch_leaves);
	}

	ut_error;
	return(latch_leaves);
}

/** Load the instant ALTER TABLE metadata from the clustered index
when loading a table definition.
@param[in,out]	index	clustered index definition
@param[in,out]	mtr	mini-transaction
@return	error code
@retval	DB_SUCCESS	if no error occurred
@retval	DB_CORRUPTION	if any corruption was noticed */
static dberr_t btr_cur_instant_init_low(dict_index_t* index, mtr_t* mtr)
{
	ut_ad(index->is_primary());
	ut_ad(index->n_core_null_bytes == dict_index_t::NO_CORE_NULL_BYTES);
	ut_ad(index->table->supports_instant());
	ut_ad(index->table->is_readable());

	const fil_space_t* space = index->table->space;
	if (!space) {
unreadable:
		ib::error() << "Table " << index->table->name
			    << " has an unreadable root page";
		index->table->corrupted = true;
		return DB_CORRUPTION;
	}

	page_t* root = btr_root_get(index, mtr);

	if (!root || btr_cur_instant_root_init(index, root)) {
		goto unreadable;
	}

	ut_ad(index->n_core_null_bytes != dict_index_t::NO_CORE_NULL_BYTES);

	if (fil_page_get_type(root) == FIL_PAGE_INDEX) {
		ut_ad(!index->is_instant());
		return DB_SUCCESS;
	}

	btr_cur_t cur;
	/* Relax the assertion in rec_init_offsets(). */
	ut_ad(!index->in_instant_init);
	ut_d(index->in_instant_init = true);
	dberr_t err = btr_cur_open_at_index_side(true, index, BTR_SEARCH_LEAF,
						 &cur, 0, mtr);
	ut_d(index->in_instant_init = false);
	if (err != DB_SUCCESS) {
		index->table->corrupted = true;
		return err;
	}

	ut_ad(page_cur_is_before_first(&cur.page_cur));
	ut_ad(page_is_leaf(cur.page_cur.block->frame));

	page_cur_move_to_next(&cur.page_cur);

	const rec_t* rec = cur.page_cur.rec;
	const ulint comp = dict_table_is_comp(index->table);
	const ulint info_bits = rec_get_info_bits(rec, comp);

	if (page_rec_is_supremum(rec)
	    || !(info_bits & REC_INFO_MIN_REC_FLAG)) {
		if (!index->is_instant()) {
			/* The FIL_PAGE_TYPE_INSTANT and PAGE_INSTANT may be
			assigned even if instant ADD COLUMN was not
			committed. Changes to these page header fields are not
			undo-logged, but changes to the hidden metadata record
			are. If the server is killed and restarted, the page
			header fields could remain set even though no metadata
			record is present. */
			return DB_SUCCESS;
		}

		ib::error() << "Table " << index->table->name
			    << " is missing instant ALTER metadata";
		index->table->corrupted = true;
		return DB_CORRUPTION;
	}

	if ((info_bits & ~REC_INFO_DELETED_FLAG) != REC_INFO_MIN_REC_FLAG
	    || (comp && rec_get_status(rec) != REC_STATUS_INSTANT)) {
incompatible:
		ib::error() << "Table " << index->table->name
			<< " contains unrecognizable instant ALTER metadata";
		index->table->corrupted = true;
		return DB_CORRUPTION;
	}

	/* Read the metadata. We can get here on server restart
	or when the table was evicted from the data dictionary cache
	and is now being accessed again.

	Here, READ COMMITTED and REPEATABLE READ should be equivalent.
	Committing the ADD COLUMN operation would acquire
	MDL_EXCLUSIVE and LOCK_X|LOCK_TABLE, which would prevent any
	concurrent operations on the table, including table eviction
	from the cache. */

	if (info_bits & REC_INFO_DELETED_FLAG) {
		/* This metadata record includes a BLOB that identifies
		any dropped or reordered columns. */
		ulint trx_id_offset = index->trx_id_offset;
		/* If !index->trx_id_offset, the PRIMARY KEY contains
		variable-length columns. For the metadata record,
		variable-length columns should be written with zero
		length. However, before MDEV-21088 was fixed, for
		variable-length encoded PRIMARY KEY column of type
		CHAR, we wrote more than zero bytes. That is why we
		must determine the actual length of each PRIMARY KEY
		column.  The DB_TRX_ID will start right after any
		PRIMARY KEY columns. */
		ut_ad(index->n_uniq);

		/* We cannot invoke rec_get_offsets() before
		index->table->deserialise_columns(). Therefore,
		we must duplicate some logic here. */
		if (trx_id_offset) {
		} else if (index->table->not_redundant()) {
			/* The PRIMARY KEY contains variable-length columns.
			For the metadata record, variable-length columns are
			always written with zero length. The DB_TRX_ID will
			start right after any fixed-length columns. */

			/* OK, before MDEV-21088 was fixed, for
			variable-length encoded PRIMARY KEY column of
			type CHAR, we wrote more than zero bytes. In
			order to allow affected tables to be accessed,
			it would be nice to determine the actual
			length of each PRIMARY KEY column. However, to
			be able to do that, we should determine the
			size of the null-bit bitmap in the metadata
			record. And we cannot know that before reading
			the metadata BLOB, whose starting point we are
			trying to find here. (Although the PRIMARY KEY
			columns cannot be NULL, we would have to know
			where the lengths of variable-length PRIMARY KEY
			columns start.)

			So, unfortunately we cannot help users who
			were affected by MDEV-21088 on a ROW_FORMAT=COMPACT
			or ROW_FORMAT=DYNAMIC table. */

			for (uint i = index->n_uniq; i--; ) {
				trx_id_offset += index->fields[i].fixed_len;
			}
		} else if (rec_get_1byte_offs_flag(rec)) {
			trx_id_offset = rec_1_get_field_end_info(
				rec, index->n_uniq - 1);
			ut_ad(!(trx_id_offset & REC_1BYTE_SQL_NULL_MASK));
			trx_id_offset &= ~REC_1BYTE_SQL_NULL_MASK;
		} else {
			trx_id_offset = rec_2_get_field_end_info(
				rec, index->n_uniq - 1);
			ut_ad(!(trx_id_offset & REC_2BYTE_SQL_NULL_MASK));
			trx_id_offset &= ~REC_2BYTE_SQL_NULL_MASK;
		}

		const byte* ptr = rec + trx_id_offset
			+ (DATA_TRX_ID_LEN + DATA_ROLL_PTR_LEN);

		if (mach_read_from_4(ptr + BTR_EXTERN_LEN)) {
			goto incompatible;
		}

		uint len = mach_read_from_4(ptr + BTR_EXTERN_LEN + 4);
		if (!len
		    || mach_read_from_4(ptr + BTR_EXTERN_OFFSET)
		    != FIL_PAGE_DATA
		    || mach_read_from_4(ptr + BTR_EXTERN_SPACE_ID)
		    != space->id) {
			goto incompatible;
		}

		buf_block_t* block = buf_page_get(
			page_id_t(space->id,
				  mach_read_from_4(ptr + BTR_EXTERN_PAGE_NO)),
			0, RW_S_LATCH, mtr);
		buf_block_dbg_add_level(block, SYNC_EXTERN_STORAGE);
		if (fil_page_get_type(block->frame) != FIL_PAGE_TYPE_BLOB
		    || mach_read_from_4(&block->frame[FIL_PAGE_DATA
						      + BTR_BLOB_HDR_NEXT_PAGE_NO])
		    != FIL_NULL
		    || mach_read_from_4(&block->frame[FIL_PAGE_DATA
						      + BTR_BLOB_HDR_PART_LEN])
		    != len) {
			goto incompatible;
		}

		/* The unused part of the BLOB page should be zero-filled. */
		for (const byte* b = block->frame
		       + (FIL_PAGE_DATA + BTR_BLOB_HDR_SIZE) + len,
		       * const end = block->frame + srv_page_size
		       - BTR_EXTERN_LEN;
		     b < end; ) {
			if (*b++) {
				goto incompatible;
			}
		}

		if (index->table->deserialise_columns(
			    &block->frame[FIL_PAGE_DATA + BTR_BLOB_HDR_SIZE],
			    len)) {
			goto incompatible;
		}

		/* Proceed to initialize the default values of
		any instantly added columns. */
	}

	mem_heap_t* heap = NULL;
	rec_offs* offsets = rec_get_offsets(rec, index, NULL, true,
					    ULINT_UNDEFINED, &heap);
	if (rec_offs_any_default(offsets)) {
inconsistent:
		mem_heap_free(heap);
		goto incompatible;
	}

	/* In fact, because we only ever append fields to the metadata
	record, it is also OK to perform READ UNCOMMITTED and
	then ignore any extra fields, provided that
	trx_sys.is_registered(DB_TRX_ID). */
	if (rec_offs_n_fields(offsets)
	    > ulint(index->n_fields) + !!index->table->instant
	    && !trx_sys.is_registered(current_trx(),
				      row_get_rec_trx_id(rec, index,
							 offsets))) {
		goto inconsistent;
	}

	for (unsigned i = index->n_core_fields; i < index->n_fields; i++) {
		dict_col_t* col = index->fields[i].col;
		const unsigned o = i + !!index->table->instant;
		ulint len;
		const byte* data = rec_get_nth_field(rec, offsets, o, &len);
		ut_ad(!col->is_added());
		ut_ad(!col->def_val.data);
		col->def_val.len = len;
		switch (len) {
		case UNIV_SQL_NULL:
			continue;
		case 0:
			col->def_val.data = field_ref_zero;
			continue;
		}
		ut_ad(len != UNIV_SQL_DEFAULT);
		if (!rec_offs_nth_extern(offsets, o)) {
			col->def_val.data = mem_heap_dup(
				index->table->heap, data, len);
		} else if (len < BTR_EXTERN_FIELD_REF_SIZE
			   || !memcmp(data + len - BTR_EXTERN_FIELD_REF_SIZE,
				      field_ref_zero,
				      BTR_EXTERN_FIELD_REF_SIZE)) {
			col->def_val.len = UNIV_SQL_DEFAULT;
			goto inconsistent;
		} else {
			col->def_val.data = btr_copy_externally_stored_field(
				&col->def_val.len, data,
				cur.page_cur.block->zip_size(),
				len, index->table->heap);
		}
	}

	mem_heap_free(heap);
	return DB_SUCCESS;
}

/** Load the instant ALTER TABLE metadata from the clustered index
when loading a table definition.
@param[in,out]	table	table definition from the data dictionary
@return	error code
@retval	DB_SUCCESS	if no error occurred */
dberr_t
btr_cur_instant_init(dict_table_t* table)
{
	mtr_t		mtr;
	dict_index_t*	index = dict_table_get_first_index(table);
	mtr.start();
	dberr_t	err = index
		? btr_cur_instant_init_low(index, &mtr)
		: DB_CORRUPTION;
	mtr.commit();
	return(err);
}

/** Initialize the n_core_null_bytes on first access to a clustered
index root page.
@param[in]	index	clustered index that is on its first access
@param[in]	page	clustered index root page
@return	whether the page is corrupted */
bool btr_cur_instant_root_init(dict_index_t* index, const page_t* page)
{
	ut_ad(!index->is_dummy);
	ut_ad(fil_page_index_page_check(page));
	ut_ad(!page_has_siblings(page));
	ut_ad(page_get_space_id(page) == index->table->space_id);
	ut_ad(page_get_page_no(page) == index->page);
	ut_ad(!page_is_comp(page) == !dict_table_is_comp(index->table));
	ut_ad(index->is_primary());
	ut_ad(!index->is_instant());
	ut_ad(index->table->supports_instant());
	/* This is normally executed as part of btr_cur_instant_init()
	when dict_load_table_one() is loading a table definition.
	Other threads should not access or modify the n_core_null_bytes,
	n_core_fields before dict_load_table_one() returns.

	This can also be executed during IMPORT TABLESPACE, where the
	table definition is exclusively locked. */

	switch (fil_page_get_type(page)) {
	default:
		ut_ad("wrong page type" == 0);
		return true;
	case FIL_PAGE_INDEX:
		/* The field PAGE_INSTANT is guaranteed 0 on clustered
		index root pages of ROW_FORMAT=COMPACT or
		ROW_FORMAT=DYNAMIC when instant ADD COLUMN is not used. */
		ut_ad(!page_is_comp(page) || !page_get_instant(page));
		index->n_core_null_bytes = static_cast<uint8_t>(
			UT_BITS_IN_BYTES(unsigned(index->n_nullable)));
		return false;
	case FIL_PAGE_TYPE_INSTANT:
		break;
	}

	const uint16_t n = page_get_instant(page);

	if (n < index->n_uniq + DATA_ROLL_PTR) {
		/* The PRIMARY KEY (or hidden DB_ROW_ID) and
		DB_TRX_ID,DB_ROLL_PTR columns must always be present
		as 'core' fields. */
		return true;
	}

	if (n > REC_MAX_N_FIELDS) {
		return true;
	}

	index->n_core_fields = n & dict_index_t::MAX_N_FIELDS;

	const rec_t* infimum = page_get_infimum_rec(page);
	const rec_t* supremum = page_get_supremum_rec(page);

	if (!memcmp(infimum, "infimum", 8)
	    && !memcmp(supremum, "supremum", 8)) {
		if (n > index->n_fields) {
			/* All fields, including those for instantly
			added columns, must be present in the
			data dictionary. */
			return true;
		}

		ut_ad(!index->is_dummy);
		ut_d(index->is_dummy = true);
		index->n_core_null_bytes = static_cast<uint8_t>(
			UT_BITS_IN_BYTES(index->get_n_nullable(n)));
		ut_d(index->is_dummy = false);
		return false;
	}

	if (memcmp(infimum, field_ref_zero, 8)
	    || memcmp(supremum, field_ref_zero, 7)) {
		/* The infimum and supremum records must either contain
		the original strings, or they must be filled with zero
		bytes, except for the bytes that we have repurposed. */
		return true;
	}

	index->n_core_null_bytes = supremum[7];
	return index->n_core_null_bytes > 128;
}

/** Optimistically latches the leaf page or pages requested.
@param[in]	block		guessed buffer block
@param[in]	modify_clock	modify clock value
@param[in,out]	latch_mode	BTR_SEARCH_LEAF, ...
@param[in,out]	cursor		cursor
@param[in]	file		file name
@param[in]	line		line where called
@param[in]	mtr		mini-transaction
@return true if success */
bool
btr_cur_optimistic_latch_leaves(
	buf_block_t*	block,
	ib_uint64_t	modify_clock,
	ulint*		latch_mode,
	btr_cur_t*	cursor,
	const char*	file,
	unsigned	line,
	mtr_t*		mtr)
{
	switch (*latch_mode) {
	default:
		ut_error;
		return(false);
	case BTR_SEARCH_LEAF:
	case BTR_MODIFY_LEAF:
		return(buf_page_optimistic_get(*latch_mode, block,
				modify_clock, file, line, mtr));
	case BTR_SEARCH_PREV:
	case BTR_MODIFY_PREV:
		if (block->page.state() != BUF_BLOCK_FILE_PAGE) {
			return(false);
		}
		/* pin the block not to be relocated */
		buf_block_buf_fix_inc(block, file, line);

		rw_lock_s_lock(&block->lock);
		if (block->modify_clock != modify_clock) {
			rw_lock_s_unlock(&block->lock);
			break;
		}
		const uint32_t curr_page_no = block->page.id().page_no();
		const uint32_t left_page_no = btr_page_get_prev(block->frame);
		rw_lock_s_unlock(&block->lock);

		const rw_lock_type_t mode = *latch_mode == BTR_SEARCH_PREV
			? RW_S_LATCH : RW_X_LATCH;

		if (left_page_no != FIL_NULL) {
			dberr_t	err = DB_SUCCESS;
			cursor->left_block = buf_page_get_gen(
				page_id_t(cursor->index->table->space_id,
					  left_page_no),
				cursor->index->table->space->zip_size(),
				mode, nullptr, BUF_GET_POSSIBLY_FREED,
				__FILE__, __LINE__, mtr, &err);

			if (err == DB_DECRYPTION_FAILED) {
				cursor->index->table->file_unreadable = true;
			}

			if (btr_page_get_next(cursor->left_block->frame)
			    != curr_page_no) {
				/* release the left block */
				btr_leaf_page_release(
					cursor->left_block, mode, mtr);
				break;
			}
		} else {
			cursor->left_block = NULL;
		}

		if (buf_page_optimistic_get(mode, block, modify_clock,
					    file, line, mtr)) {
			if (btr_page_get_prev(block->frame) == left_page_no) {
				buf_block_buf_fix_dec(block);
				*latch_mode = mode;
				return(true);
			} else {
				/* release the block */
				btr_leaf_page_release(block, mode, mtr);
			}
		}

		/* release the left block */
		if (cursor->left_block != NULL) {
			btr_leaf_page_release(cursor->left_block,
					      mode, mtr);
		}
	}

	/* unpin the block */
	buf_block_buf_fix_dec(block);
	return false;
}

/**
Gets intention in btr_intention_t from latch_mode, and cleares the intention
at the latch_mode.
@param latch_mode	in/out: pointer to latch_mode
@return intention for latching tree */
static
btr_intention_t
btr_cur_get_and_clear_intention(
	ulint	*latch_mode)
{
	btr_intention_t	intention;

	switch (*latch_mode & (BTR_LATCH_FOR_INSERT | BTR_LATCH_FOR_DELETE)) {
	case BTR_LATCH_FOR_INSERT:
		intention = BTR_INTENTION_INSERT;
		break;
	case BTR_LATCH_FOR_DELETE:
		intention = BTR_INTENTION_DELETE;
		break;
	default:
		/* both or unknown */
		intention = BTR_INTENTION_BOTH;
	}
	*latch_mode &= ulint(~(BTR_LATCH_FOR_INSERT | BTR_LATCH_FOR_DELETE));

	return(intention);
}

/**
Gets the desired latch type for the root leaf (root page is root leaf)
at the latch mode.
@param latch_mode	in: BTR_SEARCH_LEAF, ...
@return latch type */
static
rw_lock_type_t
btr_cur_latch_for_root_leaf(
	ulint	latch_mode)
{
	switch (latch_mode) {
	case BTR_SEARCH_LEAF:
	case BTR_SEARCH_TREE:
	case BTR_SEARCH_PREV:
		return(RW_S_LATCH);
	case BTR_MODIFY_LEAF:
	case BTR_MODIFY_TREE:
	case BTR_MODIFY_PREV:
		return(RW_X_LATCH);
	case BTR_CONT_MODIFY_TREE:
	case BTR_CONT_SEARCH_TREE:
		/* A root page should be latched already,
		and don't need to be latched here.
		fall through (RW_NO_LATCH) */
	case BTR_NO_LATCHES:
		return(RW_NO_LATCH);
	}

	ut_error;
	return(RW_NO_LATCH); /* avoid compiler warnings */
}

/** Detects whether the modifying record might need a modifying tree structure.
@param[in]	index		index
@param[in]	page		page
@param[in]	lock_intention	lock intention for the tree operation
@param[in]	rec		record (current node_ptr)
@param[in]	rec_size	size of the record or max size of node_ptr
@param[in]	zip_size	ROW_FORMAT=COMPRESSED page size, or 0
@param[in]	mtr		mtr
@return true if tree modification is needed */
static
bool
btr_cur_will_modify_tree(
	dict_index_t*	index,
	const page_t*	page,
	btr_intention_t	lock_intention,
	const rec_t*	rec,
	ulint		rec_size,
	ulint		zip_size,
	mtr_t*		mtr)
{
	ut_ad(!page_is_leaf(page));
	ut_ad(mtr->memo_contains_flagged(&index->lock, MTR_MEMO_X_LOCK
					 | MTR_MEMO_SX_LOCK));

	/* Pessimistic delete of the first record causes delete & insert
	of node_ptr at upper level. And a subsequent page shrink is
	possible. It causes delete of node_ptr at the upper level.
	So we should pay attention also to 2nd record not only
	first record and last record. Because if the "delete & insert" are
	done for the different page, the 2nd record become
	first record and following compress might delete the record and causes
	the uppper level node_ptr modification. */

	const ulint n_recs = page_get_n_recs(page);

	if (lock_intention <= BTR_INTENTION_BOTH) {
		compile_time_assert(BTR_INTENTION_DELETE < BTR_INTENTION_BOTH);
		compile_time_assert(BTR_INTENTION_BOTH < BTR_INTENTION_INSERT);

		if (!page_has_siblings(page)) {
			return true;
		}

		ulint margin = rec_size;

		if (lock_intention == BTR_INTENTION_BOTH) {
			ulint	level = btr_page_get_level(page);

			/* This value is the worst expectation for the node_ptr
			records to be deleted from this page. It is used to
			expect whether the cursor position can be the left_most
			record in this page or not. */
			ulint   max_nodes_deleted = 0;

			/* By modifying tree operations from the under of this
			level, logically (2 ^ (level - 1)) opportunities to
			deleting records in maximum even unreally rare case. */
			if (level > 7) {
				/* TODO: adjust this practical limit. */
				max_nodes_deleted = 64;
			} else if (level > 0) {
				max_nodes_deleted = (ulint)1 << (level - 1);
			}
			/* check delete will cause. (BTR_INTENTION_BOTH
			or BTR_INTENTION_DELETE) */
			if (n_recs <= max_nodes_deleted * 2
			    || page_rec_is_first(rec, page)) {
				/* The cursor record can be the left most record
				in this page. */
				return true;
			}

			if (page_has_prev(page)
			    && page_rec_distance_is_at_most(
				    page_get_infimum_rec(page), rec,
				    max_nodes_deleted)) {
				return true;
			}

			if (page_has_next(page)
			    && page_rec_distance_is_at_most(
				    rec, page_get_supremum_rec(page),
				    max_nodes_deleted)) {
				return true;
			}

			/* Delete at leftmost record in a page causes delete
			& insert at its parent page. After that, the delete
			might cause btr_compress() and delete record at its
			parent page. Thus we should consider max deletes. */
			margin *= max_nodes_deleted;
		}

		/* Safe because we already have SX latch of the index tree */
		if (page_get_data_size(page)
		    < margin + BTR_CUR_PAGE_COMPRESS_LIMIT(index)) {
			return(true);
		}
	}

	if (lock_intention >= BTR_INTENTION_BOTH) {
		/* check insert will cause. BTR_INTENTION_BOTH
		or BTR_INTENTION_INSERT*/

		/* Once we invoke the btr_cur_limit_optimistic_insert_debug,
		we should check it here in advance, since the max allowable
		records in a page is limited. */
		LIMIT_OPTIMISTIC_INSERT_DEBUG(n_recs, return true);

		/* needs 2 records' space for the case the single split and
		insert cannot fit.
		page_get_max_insert_size_after_reorganize() includes space
		for page directory already */
		ulint	max_size
			= page_get_max_insert_size_after_reorganize(page, 2);

		if (max_size < BTR_CUR_PAGE_REORGANIZE_LIMIT + rec_size
		    || max_size < rec_size * 2) {
			return(true);
		}

		/* TODO: optimize this condition for ROW_FORMAT=COMPRESSED.
		This is based on the worst case, and we could invoke
		page_zip_available() on the block->page.zip. */
		/* needs 2 records' space also for worst compress rate. */
		if (zip_size
		    && page_zip_empty_size(index->n_fields, zip_size)
		    <= rec_size * 2 + page_get_data_size(page)
		    + page_dir_calc_reserved_space(n_recs + 2)) {
			return(true);
		}
	}

	return(false);
}

/** Detects whether the modifying record might need a opposite modification
to the intention.
@param[in]	page		page
@param[in]	lock_intention	lock intention for the tree operation
@param[in]	rec		record (current node_ptr)
@return	true if tree modification is needed */
static
bool
btr_cur_need_opposite_intention(
	const page_t*	page,
	btr_intention_t	lock_intention,
	const rec_t*	rec)
{
	switch (lock_intention) {
	case BTR_INTENTION_DELETE:
		return (page_has_prev(page) && page_rec_is_first(rec, page)) ||
			(page_has_next(page) && page_rec_is_last(rec, page));
	case BTR_INTENTION_INSERT:
		return page_has_next(page) && page_rec_is_last(rec, page);
	case BTR_INTENTION_BOTH:
		return(false);
	}

	ut_error;
	return(false);
}

/**
@param[in]	index b-tree
@return maximum size of a node pointer record in bytes */
static ulint btr_node_ptr_max_size(const dict_index_t* index)
{
	if (dict_index_is_ibuf(index)) {
		/* cannot estimate accurately */
		/* This is universal index for change buffer.
		The max size of the entry is about max key length * 2.
		(index key + primary key to be inserted to the index)
		(The max key length is UNIV_PAGE_SIZE / 16 * 3 at
		 ha_innobase::max_supported_key_length(),
		 considering MAX_KEY_LENGTH = 3072 at MySQL imposes
		 the 3500 historical InnoDB value for 16K page size case.)
		For the universal index, node_ptr contains most of the entry.
		And 512 is enough to contain ibuf columns and meta-data */
		return srv_page_size / 8 * 3 + 512;
	}

	/* Each record has page_no, length of page_no and header. */
	ulint comp = dict_table_is_comp(index->table);
	ulint rec_max_size = comp
		? REC_NODE_PTR_SIZE + 1 + REC_N_NEW_EXTRA_BYTES
		+ UT_BITS_IN_BYTES(index->n_nullable)
		: REC_NODE_PTR_SIZE + 2 + REC_N_OLD_EXTRA_BYTES
		+ 2 * index->n_fields;

	/* Compute the maximum possible record size. */
	for (ulint i = 0; i < dict_index_get_n_unique_in_tree(index); i++) {
		const dict_field_t*	field
			= dict_index_get_nth_field(index, i);
		const dict_col_t*	col
			= dict_field_get_col(field);
		ulint			field_max_size;
		ulint			field_ext_max_size;

		/* Determine the maximum length of the index field. */

		field_max_size = dict_col_get_fixed_size(col, comp);
		if (field_max_size) {
			/* dict_index_add_col() should guarantee this */
			ut_ad(!field->prefix_len
			      || field->fixed_len == field->prefix_len);
			/* Fixed lengths are not encoded
			in ROW_FORMAT=COMPACT. */
			rec_max_size += field_max_size;
			continue;
		}

		field_max_size = dict_col_get_max_size(col);
		if (UNIV_UNLIKELY(!field_max_size)) {
			switch (col->mtype) {
			case DATA_VARCHAR:
				if (!comp
				    && (!strcmp(index->table->name.m_name,
						"SYS_FOREIGN")
					|| !strcmp(index->table->name.m_name,
						   "SYS_FOREIGN_COLS"))) {
					break;
				}
				/* fall through */
			case DATA_VARMYSQL:
			case DATA_CHAR:
			case DATA_MYSQL:
				/* CHAR(0) and VARCHAR(0) are possible
				data type definitions in MariaDB.
				The InnoDB internal SQL parser maps
				CHAR to DATA_VARCHAR, so DATA_CHAR (or
				DATA_MYSQL) is only coming from the
				MariaDB SQL layer. */
				if (comp) {
					/* Add a length byte, because
					fixed-length empty field are
					encoded as variable-length.
					For ROW_FORMAT=REDUNDANT,
					these bytes were added to
					rec_max_size before this loop. */
					rec_max_size++;
				}
				continue;
			}

			/* SYS_FOREIGN.ID is defined as CHAR in the
			InnoDB internal SQL parser, which translates
			into the incorrect VARCHAR(0).  InnoDB does
			not enforce maximum lengths of columns, so
			that is why any data can be inserted in the
			first place.

			Likewise, SYS_FOREIGN.FOR_NAME,
			SYS_FOREIGN.REF_NAME, SYS_FOREIGN_COLS.ID, are
			defined as CHAR, and also they are part of a key. */

			ut_ad(!strcmp(index->table->name.m_name,
				      "SYS_FOREIGN")
			      || !strcmp(index->table->name.m_name,
					 "SYS_FOREIGN_COLS"));
			ut_ad(!comp);
			ut_ad(col->mtype == DATA_VARCHAR);

			rec_max_size += (srv_page_size == UNIV_PAGE_SIZE_MAX)
				? REDUNDANT_REC_MAX_DATA_SIZE
				: page_get_free_space_of_empty(FALSE) / 2;
		} else if (field_max_size == NAME_LEN && i == 1
			   && (!strcmp(index->table->name.m_name,
				       TABLE_STATS_NAME)
			       || !strcmp(index->table->name.m_name,
					  INDEX_STATS_NAME))) {
			ut_ad(!strcmp(field->name, "table_name"));
			/* Interpret "table_name" as VARCHAR(199) even
			if it was incorrectly defined as VARCHAR(64).
			While the caller of ha_innobase enforces the
			maximum length on any data written, the InnoDB
			internal SQL parser will happily write as much
			data as is provided. The purpose of this hack
			is to avoid InnoDB hangs after persistent
			statistics on partitioned tables are
			deleted. */
			field_max_size = 199 * SYSTEM_CHARSET_MBMAXLEN;
		}
		field_ext_max_size = field_max_size < 256 ? 1 : 2;

		if (field->prefix_len
		    && field->prefix_len < field_max_size) {
			field_max_size = field->prefix_len;
		}

		if (comp) {
			/* Add the extra size for ROW_FORMAT=COMPACT.
			For ROW_FORMAT=REDUNDANT, these bytes were
			added to rec_max_size before this loop. */
			rec_max_size += field_ext_max_size;
		}

		rec_max_size += field_max_size;
	}

	return rec_max_size;
}

/********************************************************************//**
Searches an index tree and positions a tree cursor on a given level.
NOTE: n_fields_cmp in tuple must be set so that it cannot be compared
to node pointer page number fields on the upper levels of the tree!
Note that if mode is PAGE_CUR_LE, which is used in inserts, then
cursor->up_match and cursor->low_match both will have sensible values.
If mode is PAGE_CUR_GE, then up_match will a have a sensible value.

If mode is PAGE_CUR_LE , cursor is left at the place where an insert of the
search tuple should be performed in the B-tree. InnoDB does an insert
immediately after the cursor. Thus, the cursor may end up on a user record,
or on a page infimum record. */
dberr_t
btr_cur_search_to_nth_level_func(
	dict_index_t*	index,	/*!< in: index */
	ulint		level,	/*!< in: the tree level of search */
	const dtuple_t*	tuple,	/*!< in: data tuple; NOTE: n_fields_cmp in
				tuple must be set so that it cannot get
				compared to the node ptr page number field! */
	page_cur_mode_t	mode,	/*!< in: PAGE_CUR_L, ...;
				Inserts should always be made using
				PAGE_CUR_LE to search the position! */
	ulint		latch_mode, /*!< in: BTR_SEARCH_LEAF, ..., ORed with
				at most one of BTR_INSERT, BTR_DELETE_MARK,
				BTR_DELETE, or BTR_ESTIMATE;
				cursor->left_block is used to store a pointer
				to the left neighbor page, in the cases
				BTR_SEARCH_PREV and BTR_MODIFY_PREV;
				NOTE that if ahi_latch, we might not have a
				cursor page latch, we assume that ahi_latch
				protects the record! */
	btr_cur_t*	cursor, /*!< in/out: tree cursor; the cursor page is
				s- or x-latched, but see also above! */
#ifdef BTR_CUR_HASH_ADAPT
	rw_lock_t*	ahi_latch,
				/*!< in: currently held btr_search_latch
				(in RW_S_LATCH mode), or NULL */
#endif /* BTR_CUR_HASH_ADAPT */
	const char*	file,	/*!< in: file name */
	unsigned	line,	/*!< in: line where called */
	mtr_t*		mtr,	/*!< in: mtr */
	ib_uint64_t	autoinc)/*!< in: PAGE_ROOT_AUTO_INC to be written
				(0 if none) */
{
	page_t*		page = NULL; /* remove warning */
	buf_block_t*	block;
	buf_block_t*	guess;
	ulint		height;
	ulint		up_match;
	ulint		up_bytes;
	ulint		low_match;
	ulint		low_bytes;
	ulint		rw_latch;
	page_cur_mode_t	page_mode;
	page_cur_mode_t	search_mode = PAGE_CUR_UNSUPP;
	ulint		buf_mode;
	ulint		estimate;
	ulint		node_ptr_max_size = srv_page_size / 2;
	page_cur_t*	page_cursor;
	btr_op_t	btr_op;
	ulint		root_height = 0; /* remove warning */
	dberr_t		err = DB_SUCCESS;

	btr_intention_t	lock_intention;
	bool		modify_external;
	buf_block_t*	tree_blocks[BTR_MAX_LEVELS];
	ulint		tree_savepoints[BTR_MAX_LEVELS];
	ulint		n_blocks = 0;
	ulint		n_releases = 0;
	bool		detected_same_key_root = false;

	bool		retrying_for_search_prev = false;
	ulint		leftmost_from_level = 0;
	buf_block_t**	prev_tree_blocks = NULL;
	ulint*		prev_tree_savepoints = NULL;
	ulint		prev_n_blocks = 0;
	ulint		prev_n_releases = 0;
	bool		need_path = true;
	bool		rtree_parent_modified = false;
	bool		mbr_adj = false;
	bool		found = false;

	DBUG_ENTER("btr_cur_search_to_nth_level");

#ifdef BTR_CUR_ADAPT
	btr_search_t*	info;
#endif /* BTR_CUR_ADAPT */
	mem_heap_t*	heap		= NULL;
	rec_offs	offsets_[REC_OFFS_NORMAL_SIZE];
	rec_offs*	offsets		= offsets_;
	rec_offs	offsets2_[REC_OFFS_NORMAL_SIZE];
	rec_offs*	offsets2	= offsets2_;
	rec_offs_init(offsets_);
	rec_offs_init(offsets2_);
	/* Currently, PAGE_CUR_LE is the only search mode used for searches
	ending to upper levels */

	ut_ad(level == 0 || mode == PAGE_CUR_LE
	      || RTREE_SEARCH_MODE(mode));
	ut_ad(dict_index_check_search_tuple(index, tuple));
	ut_ad(!dict_index_is_ibuf(index) || ibuf_inside(mtr));
	ut_ad(dtuple_check_typed(tuple));
	ut_ad(!(index->type & DICT_FTS));
	ut_ad(index->page != FIL_NULL);

	MEM_UNDEFINED(&cursor->up_match, sizeof cursor->up_match);
	MEM_UNDEFINED(&cursor->up_bytes, sizeof cursor->up_bytes);
	MEM_UNDEFINED(&cursor->low_match, sizeof cursor->low_match);
	MEM_UNDEFINED(&cursor->low_bytes, sizeof cursor->low_bytes);
#ifdef UNIV_DEBUG
	cursor->up_match = ULINT_UNDEFINED;
	cursor->low_match = ULINT_UNDEFINED;
#endif /* UNIV_DEBUG */

	ibool	s_latch_by_caller;

	s_latch_by_caller = latch_mode & BTR_ALREADY_S_LATCHED;

	ut_ad(!s_latch_by_caller
	      || srv_read_only_mode
	      || mtr->memo_contains_flagged(&index->lock, MTR_MEMO_S_LOCK
					    | MTR_MEMO_SX_LOCK));

	/* These flags are mutually exclusive, they are lumped together
	with the latch mode for historical reasons. It's possible for
	none of the flags to be set. */
	switch (UNIV_EXPECT(latch_mode
			    & (BTR_INSERT | BTR_DELETE | BTR_DELETE_MARK),
			    0)) {
	case 0:
		btr_op = BTR_NO_OP;
		break;
	case BTR_INSERT:
		btr_op = (latch_mode & BTR_IGNORE_SEC_UNIQUE)
			? BTR_INSERT_IGNORE_UNIQUE_OP
			: BTR_INSERT_OP;
		break;
	case BTR_DELETE:
		btr_op = BTR_DELETE_OP;
		ut_a(cursor->purge_node);
		break;
	case BTR_DELETE_MARK:
		btr_op = BTR_DELMARK_OP;
		break;
	default:
		/* only one of BTR_INSERT, BTR_DELETE, BTR_DELETE_MARK
		should be specified at a time */
		ut_error;
	}

	/* Operations on the insert buffer tree cannot be buffered. */
	ut_ad(btr_op == BTR_NO_OP || !dict_index_is_ibuf(index));
	/* Operations on the clustered index cannot be buffered. */
	ut_ad(btr_op == BTR_NO_OP || !dict_index_is_clust(index));
	/* Operations on the temporary table(indexes) cannot be buffered. */
	ut_ad(btr_op == BTR_NO_OP || !index->table->is_temporary());
	/* Operation on the spatial index cannot be buffered. */
	ut_ad(btr_op == BTR_NO_OP || !dict_index_is_spatial(index));

	estimate = latch_mode & BTR_ESTIMATE;

	lock_intention = btr_cur_get_and_clear_intention(&latch_mode);

	modify_external = latch_mode & BTR_MODIFY_EXTERNAL;

	/* Turn the flags unrelated to the latch mode off. */
	latch_mode = BTR_LATCH_MODE_WITHOUT_FLAGS(latch_mode);

	ut_ad(!modify_external || latch_mode == BTR_MODIFY_LEAF);

	ut_ad(!s_latch_by_caller
	      || latch_mode == BTR_SEARCH_LEAF
	      || latch_mode == BTR_SEARCH_TREE
	      || latch_mode == BTR_MODIFY_LEAF);

	ut_ad(autoinc == 0 || dict_index_is_clust(index));
	ut_ad(autoinc == 0
	      || latch_mode == BTR_MODIFY_TREE
	      || latch_mode == BTR_MODIFY_LEAF);
	ut_ad(autoinc == 0 || level == 0);

	cursor->flag = BTR_CUR_BINARY;
	cursor->index = index;

#ifndef BTR_CUR_ADAPT
	guess = NULL;
#else
	info = btr_search_get_info(index);

	if (!buf_pool.is_obsolete(info->withdraw_clock)) {
		guess = info->root_guess;
	} else {
		guess = NULL;
	}

#ifdef BTR_CUR_HASH_ADAPT

# ifdef UNIV_SEARCH_PERF_STAT
	info->n_searches++;
# endif
	if (autoinc == 0
	    && latch_mode <= BTR_MODIFY_LEAF
	    && info->last_hash_succ
# ifdef MYSQL_INDEX_DISABLE_AHI
	    && !index->disable_ahi
# endif
	    && !estimate
# ifdef PAGE_CUR_LE_OR_EXTENDS
	    && mode != PAGE_CUR_LE_OR_EXTENDS
# endif /* PAGE_CUR_LE_OR_EXTENDS */
	    && !dict_index_is_spatial(index)
	    /* If !ahi_latch, we do a dirty read of
	    btr_search_enabled below, and btr_search_guess_on_hash()
	    will have to check it again. */
	    && btr_search_enabled
	    && !modify_external
	    && !(tuple->info_bits & REC_INFO_MIN_REC_FLAG)
	    && btr_search_guess_on_hash(index, info, tuple, mode,
					latch_mode, cursor,
					ahi_latch, mtr)) {

		/* Search using the hash index succeeded */

		ut_ad(cursor->up_match != ULINT_UNDEFINED
		      || mode != PAGE_CUR_GE);
		ut_ad(cursor->up_match != ULINT_UNDEFINED
		      || mode != PAGE_CUR_LE);
		ut_ad(cursor->low_match != ULINT_UNDEFINED
		      || mode != PAGE_CUR_LE);
		btr_cur_n_sea++;

		DBUG_RETURN(err);
	}
# endif /* BTR_CUR_HASH_ADAPT */
#endif /* BTR_CUR_ADAPT */
	btr_cur_n_non_sea++;

	/* If the hash search did not succeed, do binary search down the
	tree */

#ifdef BTR_CUR_HASH_ADAPT
	if (ahi_latch) {
		/* Release possible search latch to obey latching order */
		rw_lock_s_unlock(ahi_latch);
	}
#endif /* BTR_CUR_HASH_ADAPT */

	/* Store the position of the tree latch we push to mtr so that we
	know how to release it when we have latched leaf node(s) */

	ulint savepoint = mtr_set_savepoint(mtr);

	rw_lock_type_t upper_rw_latch;

	switch (latch_mode) {
	case BTR_MODIFY_TREE:
		/* Most of delete-intended operations are purging.
		Free blocks and read IO bandwidth should be prior
		for them, when the history list is glowing huge. */
		if (lock_intention == BTR_INTENTION_DELETE
		    && trx_sys.rseg_history_len > BTR_CUR_FINE_HISTORY_LENGTH
		    && buf_pool.n_pend_reads) {
x_latch_index:
			mtr_x_lock_index(index, mtr);
		} else if (index->is_spatial()
			   && lock_intention <= BTR_INTENTION_BOTH) {
			/* X lock the if there is possibility of
			pessimistic delete on spatial index. As we could
			lock upward for the tree */
			goto x_latch_index;
		} else {
			mtr_sx_lock_index(index, mtr);
		}
		upper_rw_latch = RW_X_LATCH;
		break;
	case BTR_CONT_MODIFY_TREE:
	case BTR_CONT_SEARCH_TREE:
		/* Do nothing */
		ut_ad(srv_read_only_mode
		      || mtr->memo_contains_flagged(&index->lock,
						    MTR_MEMO_X_LOCK
						    | MTR_MEMO_SX_LOCK));
		if (dict_index_is_spatial(index)
		    && latch_mode == BTR_CONT_MODIFY_TREE) {
			/* If we are about to locating parent page for split
			and/or merge operation for R-Tree index, X latch
			the parent */
			upper_rw_latch = RW_X_LATCH;
		} else {
			upper_rw_latch = RW_NO_LATCH;
		}
		break;
	default:
		if (!srv_read_only_mode) {
			if (s_latch_by_caller) {
				ut_ad(rw_lock_own(dict_index_get_lock(index),
				              RW_LOCK_S));
			} else if (!modify_external) {
				/* BTR_SEARCH_TREE is intended to be used with
				BTR_ALREADY_S_LATCHED */
				ut_ad(latch_mode != BTR_SEARCH_TREE);

				mtr_s_lock_index(index, mtr);
			} else {
				/* BTR_MODIFY_EXTERNAL needs to be excluded */
				mtr_sx_lock_index(index, mtr);
			}
			upper_rw_latch = RW_S_LATCH;
		} else {
			upper_rw_latch = RW_NO_LATCH;
		}
	}
	const rw_lock_type_t root_leaf_rw_latch = btr_cur_latch_for_root_leaf(
		latch_mode);

	page_cursor = btr_cur_get_page_cur(cursor);

	const ulint		zip_size = index->table->space->zip_size();

	/* Start with the root page. */
	page_id_t		page_id(index->table->space_id, index->page);

	if (root_leaf_rw_latch == RW_X_LATCH) {
		node_ptr_max_size = btr_node_ptr_max_size(index);
	}

	up_match = 0;
	up_bytes = 0;
	low_match = 0;
	low_bytes = 0;

	height = ULINT_UNDEFINED;

	/* We use these modified search modes on non-leaf levels of the
	B-tree. These let us end up in the right B-tree leaf. In that leaf
	we use the original search mode. */

	switch (mode) {
	case PAGE_CUR_GE:
		page_mode = PAGE_CUR_L;
		break;
	case PAGE_CUR_G:
		page_mode = PAGE_CUR_LE;
		break;
	default:
#ifdef PAGE_CUR_LE_OR_EXTENDS
		ut_ad(mode == PAGE_CUR_L || mode == PAGE_CUR_LE
		      || RTREE_SEARCH_MODE(mode)
		      || mode == PAGE_CUR_LE_OR_EXTENDS);
#else /* PAGE_CUR_LE_OR_EXTENDS */
		ut_ad(mode == PAGE_CUR_L || mode == PAGE_CUR_LE
		      || RTREE_SEARCH_MODE(mode));
#endif /* PAGE_CUR_LE_OR_EXTENDS */
		page_mode = mode;
		break;
	}

	/* Loop and search until we arrive at the desired level */
	btr_latch_leaves_t latch_leaves = {{NULL, NULL, NULL}, {0, 0, 0}};

search_loop:
	buf_mode = BUF_GET;
	rw_latch = RW_NO_LATCH;
	rtree_parent_modified = false;

	if (height != 0) {
		/* We are about to fetch the root or a non-leaf page. */
		if ((latch_mode != BTR_MODIFY_TREE || height == level)
		    && !retrying_for_search_prev) {
			/* If doesn't have SX or X latch of index,
			each pages should be latched before reading. */
			if (height == ULINT_UNDEFINED
			    && upper_rw_latch == RW_S_LATCH
			    && (modify_external || autoinc)) {
				/* needs sx-latch of root page
				for fseg operation or for writing
				PAGE_ROOT_AUTO_INC */
				rw_latch = RW_SX_LATCH;
			} else {
				rw_latch = upper_rw_latch;
			}
		}
	} else if (latch_mode <= BTR_MODIFY_LEAF) {
		rw_latch = latch_mode;

		if (btr_op != BTR_NO_OP
		    && ibuf_should_try(index, btr_op != BTR_INSERT_OP)) {

			/* Try to buffer the operation if the leaf
			page is not in the buffer pool. */

			buf_mode = btr_op == BTR_DELETE_OP
				? BUF_GET_IF_IN_POOL_OR_WATCH
				: BUF_GET_IF_IN_POOL;
		}
	}

retry_page_get:
	ut_ad(n_blocks < BTR_MAX_LEVELS);
	tree_savepoints[n_blocks] = mtr_set_savepoint(mtr);
	block = buf_page_get_gen(page_id, zip_size, rw_latch, guess,
				 buf_mode, file, line, mtr, &err,
				 height == 0 && !index->is_clust());
	tree_blocks[n_blocks] = block;

	/* Note that block==NULL signifies either an error or change
	buffering. */

	if (err != DB_SUCCESS) {
		ut_ad(block == NULL);
		if (err == DB_DECRYPTION_FAILED) {
			ib_push_warning((void *)NULL,
				DB_DECRYPTION_FAILED,
				"Table %s is encrypted but encryption service or"
				" used key_id is not available. "
				" Can't continue reading table.",
				index->table->name.m_name);
			index->table->file_unreadable = true;
		}

		goto func_exit;
	}

	if (block == NULL) {
		/* This must be a search to perform an insert/delete
		mark/ delete; try using the insert/delete buffer */

		ut_ad(height == 0);
		ut_ad(cursor->thr);

		switch (btr_op) {
		case BTR_INSERT_OP:
		case BTR_INSERT_IGNORE_UNIQUE_OP:
			ut_ad(buf_mode == BUF_GET_IF_IN_POOL);
			ut_ad(!dict_index_is_spatial(index));

			if (ibuf_insert(IBUF_OP_INSERT, tuple, index,
					page_id, zip_size, cursor->thr)) {

				cursor->flag = BTR_CUR_INSERT_TO_IBUF;

				goto func_exit;
			}
			break;

		case BTR_DELMARK_OP:
			ut_ad(buf_mode == BUF_GET_IF_IN_POOL);
			ut_ad(!dict_index_is_spatial(index));

			if (ibuf_insert(IBUF_OP_DELETE_MARK, tuple,
					index, page_id, zip_size,
					cursor->thr)) {

				cursor->flag = BTR_CUR_DEL_MARK_IBUF;

				goto func_exit;
			}

			break;

		case BTR_DELETE_OP:
			ut_ad(buf_mode == BUF_GET_IF_IN_POOL_OR_WATCH);
			ut_ad(!dict_index_is_spatial(index));

			if (!row_purge_poss_sec(cursor->purge_node,
						index, tuple)) {

				/* The record cannot be purged yet. */
				cursor->flag = BTR_CUR_DELETE_REF;
			} else if (ibuf_insert(IBUF_OP_DELETE, tuple,
					       index, page_id, zip_size,
					       cursor->thr)) {

				/* The purge was buffered. */
				cursor->flag = BTR_CUR_DELETE_IBUF;
			} else {
				/* The purge could not be buffered. */
				buf_pool.watch_unset(page_id);
				break;
			}

			buf_pool.watch_unset(page_id);
			goto func_exit;

		default:
			ut_error;
		}

		/* Insert to the insert/delete buffer did not succeed, we
		must read the page from disk. */

		buf_mode = BUF_GET;

		goto retry_page_get;
	}

	if (retrying_for_search_prev && height != 0) {
		/* also latch left sibling */
		uint32_t	left_page_no;
		buf_block_t*	get_block;

		ut_ad(rw_latch == RW_NO_LATCH);

		rw_latch = upper_rw_latch;

		rw_lock_s_lock(&block->lock);
		left_page_no = btr_page_get_prev(buf_block_get_frame(block));
		rw_lock_s_unlock(&block->lock);

		if (left_page_no != FIL_NULL) {
			ut_ad(prev_n_blocks < leftmost_from_level);

			prev_tree_savepoints[prev_n_blocks]
				= mtr_set_savepoint(mtr);
			get_block = buf_page_get_gen(
				page_id_t(page_id.space(), left_page_no),
				zip_size, rw_latch, NULL, buf_mode,
				file, line, mtr, &err);
			prev_tree_blocks[prev_n_blocks] = get_block;
			prev_n_blocks++;

			if (err != DB_SUCCESS) {
				if (err == DB_DECRYPTION_FAILED) {
					ib_push_warning((void *)NULL,
						DB_DECRYPTION_FAILED,
						"Table %s is encrypted but encryption service or"
						" used key_id is not available. "
						" Can't continue reading table.",
						index->table->name.m_name);
					index->table->file_unreadable = true;
				}

				goto func_exit;
			}

			/* BTR_MODIFY_TREE doesn't update prev/next_page_no,
			without their parent page's lock. So, not needed to
			retry here, because we have the parent page's lock. */
		}

		/* release RW_NO_LATCH page and lock with RW_S_LATCH */
		mtr_release_block_at_savepoint(
			mtr, tree_savepoints[n_blocks],
			tree_blocks[n_blocks]);

		tree_savepoints[n_blocks] = mtr_set_savepoint(mtr);
		block = buf_page_get_gen(page_id, zip_size,
					 rw_latch, NULL, buf_mode,
					 file, line, mtr, &err);
		tree_blocks[n_blocks] = block;

		if (err != DB_SUCCESS) {
			if (err == DB_DECRYPTION_FAILED) {
				ib_push_warning((void *)NULL,
					DB_DECRYPTION_FAILED,
					"Table %s is encrypted but encryption service or"
					" used key_id is not available. "
					" Can't continue reading table.",
					index->table->name.m_name);
				index->table->file_unreadable = true;
			}

			goto func_exit;
		}
	}

	page = buf_block_get_frame(block);

	if (height == ULINT_UNDEFINED
	    && page_is_leaf(page)
	    && rw_latch != RW_NO_LATCH
	    && rw_latch != root_leaf_rw_latch) {
		/* The root page is also a leaf page (root_leaf).
		We should reacquire the page, because the root page
		is latched differently from leaf pages. */
		ut_ad(root_leaf_rw_latch != RW_NO_LATCH);
		ut_ad(rw_latch == RW_S_LATCH || rw_latch == RW_SX_LATCH);
		ut_ad(rw_latch == RW_S_LATCH || modify_external || autoinc);
		ut_ad(!autoinc || root_leaf_rw_latch == RW_X_LATCH);

		ut_ad(n_blocks == 0);
		mtr_release_block_at_savepoint(
			mtr, tree_savepoints[n_blocks],
			tree_blocks[n_blocks]);

		upper_rw_latch = root_leaf_rw_latch;
		goto search_loop;
	}

	if (rw_latch != RW_NO_LATCH) {
#ifdef UNIV_ZIP_DEBUG
		const page_zip_des_t*	page_zip
			= buf_block_get_page_zip(block);
		ut_a(!page_zip || page_zip_validate(page_zip, page, index));
#endif /* UNIV_ZIP_DEBUG */

		buf_block_dbg_add_level(
			block, dict_index_is_ibuf(index)
			? SYNC_IBUF_TREE_NODE : SYNC_TREE_NODE);
	}

	ut_ad(fil_page_index_page_check(page));
	ut_ad(index->id == btr_page_get_index_id(page));

	if (height == ULINT_UNDEFINED) {
		/* We are in the root node */

		height = btr_page_get_level(page);
		root_height = height;
		cursor->tree_height = root_height + 1;

		if (dict_index_is_spatial(index)) {
			ut_ad(cursor->rtr_info);

			/* If SSN in memory is not initialized, fetch
			it from root page */
			if (!rtr_get_current_ssn_id(index)) {
				/* FIXME: do this in dict_load_table_one() */
				index->set_ssn(page_get_ssn_id(page) + 1);
			}

			/* Save the MBR */
			cursor->rtr_info->thr = cursor->thr;
			rtr_get_mbr_from_tuple(tuple, &cursor->rtr_info->mbr);
		}

#ifdef BTR_CUR_ADAPT
		if (block != guess) {
			info->root_guess = block;
			info->withdraw_clock = buf_pool.withdraw_clock();
		}
#endif
	}

	if (height == 0) {
		if (rw_latch == RW_NO_LATCH) {
			latch_leaves = btr_cur_latch_leaves(
				block, latch_mode, cursor, mtr);
		}

		switch (latch_mode) {
		case BTR_MODIFY_TREE:
		case BTR_CONT_MODIFY_TREE:
		case BTR_CONT_SEARCH_TREE:
			break;
		default:
			if (!s_latch_by_caller
			    && !srv_read_only_mode
			    && !modify_external) {
				/* Release the tree s-latch */
				/* NOTE: BTR_MODIFY_EXTERNAL
				needs to keep tree sx-latch */
				mtr_release_s_latch_at_savepoint(
					mtr, savepoint,
					dict_index_get_lock(index));
			}

			/* release upper blocks */
			if (retrying_for_search_prev) {
				ut_ad(!autoinc);
				for (;
				     prev_n_releases < prev_n_blocks;
				     prev_n_releases++) {
					mtr_release_block_at_savepoint(
						mtr,
						prev_tree_savepoints[
							prev_n_releases],
						prev_tree_blocks[
							prev_n_releases]);
				}
			}

			for (; n_releases < n_blocks; n_releases++) {
				if (n_releases == 0
				    && (modify_external || autoinc)) {
					/* keep the root page latch */
					ut_ad(mtr->memo_contains_flagged(
						      tree_blocks[n_releases],
						      MTR_MEMO_PAGE_SX_FIX
						      | MTR_MEMO_PAGE_X_FIX));
					continue;
				}

				mtr_release_block_at_savepoint(
					mtr, tree_savepoints[n_releases],
					tree_blocks[n_releases]);
			}
		}

		page_mode = mode;
	}

	if (dict_index_is_spatial(index)) {
		/* Remember the page search mode */
		search_mode = page_mode;

		/* Some adjustment on search mode, when the
		page search mode is PAGE_CUR_RTREE_LOCATE
		or PAGE_CUR_RTREE_INSERT, as we are searching
		with MBRs. When it is not the target level, we
		should search all sub-trees that "CONTAIN" the
		search range/MBR. When it is at the target
		level, the search becomes PAGE_CUR_LE */
		if (page_mode == PAGE_CUR_RTREE_LOCATE
		    && level == height) {
			if (level == 0) {
				page_mode = PAGE_CUR_LE;
			} else {
				page_mode = PAGE_CUR_RTREE_GET_FATHER;
			}
		}

		if (page_mode == PAGE_CUR_RTREE_INSERT) {
			page_mode = (level == height)
					? PAGE_CUR_LE
					: PAGE_CUR_RTREE_INSERT;

			ut_ad(!page_is_leaf(page) || page_mode == PAGE_CUR_LE);
		}

		/* "need_path" indicates if we need to tracking the parent
		pages, if it is not spatial comparison, then no need to
		track it */
		if (page_mode < PAGE_CUR_CONTAIN) {
			need_path = false;
		}

		up_match = 0;
		low_match = 0;

		if (latch_mode == BTR_MODIFY_TREE
		    || latch_mode == BTR_CONT_MODIFY_TREE
		    || latch_mode == BTR_CONT_SEARCH_TREE) {
			/* Tree are locked, no need for Page Lock to protect
			the "path" */
			cursor->rtr_info->need_page_lock = false;
		}
        }

	if (dict_index_is_spatial(index) && page_mode >= PAGE_CUR_CONTAIN) {
		ut_ad(need_path);
		found = rtr_cur_search_with_match(
			block, index, tuple, page_mode, page_cursor,
			cursor->rtr_info);

		/* Need to use BTR_MODIFY_TREE to do the MBR adjustment */
		if (search_mode == PAGE_CUR_RTREE_INSERT
		    && cursor->rtr_info->mbr_adj) {
			if (latch_mode & BTR_MODIFY_LEAF) {
				/* Parent MBR needs updated, should retry
				with BTR_MODIFY_TREE */
				goto func_exit;
			} else if (latch_mode & BTR_MODIFY_TREE) {
				rtree_parent_modified = true;
				cursor->rtr_info->mbr_adj = false;
				mbr_adj = true;
			} else {
				ut_ad(0);
			}
		}

		if (found && page_mode == PAGE_CUR_RTREE_GET_FATHER) {
			cursor->low_match =
				DICT_INDEX_SPATIAL_NODEPTR_SIZE + 1;
		}
#ifdef BTR_CUR_HASH_ADAPT
	} else if (height == 0 && btr_search_enabled
		   && !(tuple->info_bits & REC_INFO_MIN_REC_FLAG)
		   && !dict_index_is_spatial(index)) {
		/* The adaptive hash index is only used when searching
		for leaf pages (height==0), but not in r-trees.
		We only need the byte prefix comparison for the purpose
		of updating the adaptive hash index. */
		page_cur_search_with_match_bytes(
			block, index, tuple, page_mode, &up_match, &up_bytes,
			&low_match, &low_bytes, page_cursor);
#endif /* BTR_CUR_HASH_ADAPT */
	} else {
		/* Search for complete index fields. */
		up_bytes = low_bytes = 0;
		page_cur_search_with_match(
			block, index, tuple, page_mode, &up_match,
			&low_match, page_cursor,
			need_path ? cursor->rtr_info : NULL);
	}

	if (estimate) {
		btr_cur_add_path_info(cursor, height, root_height);
	}

	/* If this is the desired level, leave the loop */

	ut_ad(height == btr_page_get_level(page_cur_get_page(page_cursor)));

	/* Add Predicate lock if it is serializable isolation
	and only if it is in the search case */
	if (dict_index_is_spatial(index)
	    && cursor->rtr_info->need_prdt_lock
	    && mode != PAGE_CUR_RTREE_INSERT
	    && mode != PAGE_CUR_RTREE_LOCATE
	    && mode >= PAGE_CUR_CONTAIN) {
		trx_t*		trx = thr_get_trx(cursor->thr);
		lock_prdt_t	prdt;

		lock_mutex_enter();
		lock_init_prdt_from_mbr(
			&prdt, &cursor->rtr_info->mbr, mode,
			trx->lock.lock_heap);
		lock_mutex_exit();

		if (rw_latch == RW_NO_LATCH && height != 0) {
			rw_lock_s_lock(&(block->lock));
		}

		lock_prdt_lock(block, &prdt, index, LOCK_S,
			       LOCK_PREDICATE, cursor->thr);

		if (rw_latch == RW_NO_LATCH && height != 0) {
			rw_lock_s_unlock(&(block->lock));
		}
	}

	if (level != height) {

		const rec_t*	node_ptr;
		ut_ad(height > 0);

		height--;
		guess = NULL;

		node_ptr = page_cur_get_rec(page_cursor);

		offsets = rec_get_offsets(node_ptr, index, offsets, false,
					  ULINT_UNDEFINED, &heap);

		/* If the rec is the first or last in the page for
		pessimistic delete intention, it might cause node_ptr insert
		for the upper level. We should change the intention and retry.
		*/
		if (latch_mode == BTR_MODIFY_TREE
		    && btr_cur_need_opposite_intention(
			page, lock_intention, node_ptr)) {

need_opposite_intention:
			ut_ad(upper_rw_latch == RW_X_LATCH);

			if (n_releases > 0) {
				/* release root block */
				mtr_release_block_at_savepoint(
					mtr, tree_savepoints[0],
					tree_blocks[0]);
			}

			/* release all blocks */
			for (; n_releases <= n_blocks; n_releases++) {
				mtr_release_block_at_savepoint(
					mtr, tree_savepoints[n_releases],
					tree_blocks[n_releases]);
			}

			lock_intention = BTR_INTENTION_BOTH;

			page_id.set_page_no(index->page);
			up_match = 0;
			low_match = 0;
			height = ULINT_UNDEFINED;

			n_blocks = 0;
			n_releases = 0;

			goto search_loop;
		}

		if (dict_index_is_spatial(index)) {
			if (page_rec_is_supremum(node_ptr)) {
				cursor->low_match = 0;
				cursor->up_match = 0;
				goto func_exit;
			}

			/* If we are doing insertion or record locating,
			remember the tree nodes we visited */
			if (page_mode == PAGE_CUR_RTREE_INSERT
			    || (search_mode == PAGE_CUR_RTREE_LOCATE
			        && (latch_mode != BTR_MODIFY_LEAF))) {
				bool		add_latch = false;

				if (latch_mode == BTR_MODIFY_TREE
				    && rw_latch == RW_NO_LATCH) {
					ut_ad(mtr->memo_contains_flagged(
						&index->lock, MTR_MEMO_X_LOCK
						| MTR_MEMO_SX_LOCK));
					rw_lock_s_lock(&block->lock);
					add_latch = true;
				}

				/* Store the parent cursor location */
#ifdef UNIV_DEBUG
				ulint	num_stored = rtr_store_parent_path(
					block, cursor, latch_mode,
					height + 1, mtr);
#else
				rtr_store_parent_path(
					block, cursor, latch_mode,
					height + 1, mtr);
#endif

				if (page_mode == PAGE_CUR_RTREE_INSERT) {
					btr_pcur_t*     r_cursor =
						rtr_get_parent_cursor(
							cursor, height + 1,
							true);
					/* If it is insertion, there should
					be only one parent for each level
					traverse */
#ifdef UNIV_DEBUG
					ut_ad(num_stored == 1);
#endif

					node_ptr = btr_pcur_get_rec(r_cursor);

				}

				if (add_latch) {
					rw_lock_s_unlock(&block->lock);
				}

				ut_ad(!page_rec_is_supremum(node_ptr));
			}

			ut_ad(page_mode == search_mode
			      || (page_mode == PAGE_CUR_WITHIN
				  && search_mode == PAGE_CUR_RTREE_LOCATE));

			page_mode = search_mode;
		}

		/* If the first or the last record of the page
		or the same key value to the first record or last record,
		the another page might be choosen when BTR_CONT_MODIFY_TREE.
		So, the parent page should not released to avoiding deadlock
		with blocking the another search with the same key value. */
		if (!detected_same_key_root
		    && lock_intention == BTR_INTENTION_BOTH
		    && !dict_index_is_unique(index)
		    && latch_mode == BTR_MODIFY_TREE
		    && (up_match >= rec_offs_n_fields(offsets) - 1
			|| low_match >= rec_offs_n_fields(offsets) - 1)) {
			const rec_t*	first_rec = page_rec_get_next_const(
				page_get_infimum_rec(page));
			ulint		matched_fields;

			ut_ad(upper_rw_latch == RW_X_LATCH);

			if (node_ptr == first_rec
			    || page_rec_is_last(node_ptr, page)) {
				detected_same_key_root = true;
			} else {
				matched_fields = 0;

				offsets2 = rec_get_offsets(
					first_rec, index, offsets2,
					false, ULINT_UNDEFINED, &heap);
				cmp_rec_rec(node_ptr, first_rec,
					    offsets, offsets2, index, false,
					    &matched_fields);

				if (matched_fields
				    >= rec_offs_n_fields(offsets) - 1) {
					detected_same_key_root = true;
				} else {
					const rec_t*	last_rec;

					last_rec = page_rec_get_prev_const(
						page_get_supremum_rec(page));

					matched_fields = 0;

					offsets2 = rec_get_offsets(
						last_rec, index, offsets2,
						false, ULINT_UNDEFINED, &heap);
					cmp_rec_rec(
						node_ptr, last_rec,
						offsets, offsets2, index,
						false, &matched_fields);
					if (matched_fields
					    >= rec_offs_n_fields(offsets) - 1) {
						detected_same_key_root = true;
					}
				}
			}
		}

		/* If the page might cause modify_tree,
		we should not release the parent page's lock. */
		if (!detected_same_key_root
		    && latch_mode == BTR_MODIFY_TREE
		    && !btr_cur_will_modify_tree(
				index, page, lock_intention, node_ptr,
				node_ptr_max_size, zip_size, mtr)
		    && !rtree_parent_modified) {
			ut_ad(upper_rw_latch == RW_X_LATCH);
			ut_ad(n_releases <= n_blocks);

			/* we can release upper blocks */
			for (; n_releases < n_blocks; n_releases++) {
				if (n_releases == 0) {
					/* we should not release root page
					to pin to same block. */
					continue;
				}

				/* release unused blocks to unpin */
				mtr_release_block_at_savepoint(
					mtr, tree_savepoints[n_releases],
					tree_blocks[n_releases]);
			}
		}

		if (height == level
		    && latch_mode == BTR_MODIFY_TREE) {
			ut_ad(upper_rw_latch == RW_X_LATCH);
			/* we should sx-latch root page, if released already.
			It contains seg_header. */
			if (n_releases > 0) {
				mtr_block_sx_latch_at_savepoint(
					mtr, tree_savepoints[0],
					tree_blocks[0]);
			}

			/* x-latch the branch blocks not released yet. */
			for (ulint i = n_releases; i <= n_blocks; i++) {
				mtr_block_x_latch_at_savepoint(
					mtr, tree_savepoints[i],
					tree_blocks[i]);
			}
		}

		/* We should consider prev_page of parent page, if the node_ptr
		is the leftmost of the page. because BTR_SEARCH_PREV and
		BTR_MODIFY_PREV latches prev_page of the leaf page. */
		if ((latch_mode == BTR_SEARCH_PREV
		     || latch_mode == BTR_MODIFY_PREV)
		    && !retrying_for_search_prev) {
			/* block should be latched for consistent
			   btr_page_get_prev() */
			ut_ad(mtr->memo_contains_flagged(
				      block, MTR_MEMO_PAGE_S_FIX
				      | MTR_MEMO_PAGE_X_FIX));

			if (page_has_prev(page)
			    && page_rec_is_first(node_ptr, page)) {

				if (leftmost_from_level == 0) {
					leftmost_from_level = height + 1;
				}
			} else {
				leftmost_from_level = 0;
			}

			if (height == 0 && leftmost_from_level > 0) {
				/* should retry to get also prev_page
				from level==leftmost_from_level. */
				retrying_for_search_prev = true;

				prev_tree_blocks = static_cast<buf_block_t**>(
					ut_malloc_nokey(sizeof(buf_block_t*)
							* leftmost_from_level));

				prev_tree_savepoints = static_cast<ulint*>(
					ut_malloc_nokey(sizeof(ulint)
							* leftmost_from_level));

				/* back to the level (leftmost_from_level+1) */
				ulint	idx = n_blocks
					- (leftmost_from_level - 1);

				page_id.set_page_no(
					tree_blocks[idx]->page.id().page_no());

				for (ulint i = n_blocks
					       - (leftmost_from_level - 1);
				     i <= n_blocks; i++) {
					mtr_release_block_at_savepoint(
						mtr, tree_savepoints[i],
						tree_blocks[i]);
				}

				n_blocks -= (leftmost_from_level - 1);
				height = leftmost_from_level;
				ut_ad(n_releases == 0);

				/* replay up_match, low_match */
				up_match = 0;
				low_match = 0;
				rtr_info_t*	rtr_info	= need_path
					? cursor->rtr_info : NULL;

				for (ulint i = 0; i < n_blocks; i++) {
					page_cur_search_with_match(
						tree_blocks[i], index, tuple,
						page_mode, &up_match,
						&low_match, page_cursor,
						rtr_info);
				}

				goto search_loop;
			}
		}

		/* Go to the child node */
		page_id.set_page_no(
			btr_node_ptr_get_child_page_no(node_ptr, offsets));

		n_blocks++;

		if (UNIV_UNLIKELY(height == 0 && dict_index_is_ibuf(index))) {
			/* We're doing a search on an ibuf tree and we're one
			level above the leaf page. */

			ut_ad(level == 0);

			buf_mode = BUF_GET;
			rw_latch = RW_NO_LATCH;
			goto retry_page_get;
		}

		if (dict_index_is_spatial(index)
		    && page_mode >= PAGE_CUR_CONTAIN
		    && page_mode != PAGE_CUR_RTREE_INSERT) {
			ut_ad(need_path);
			rtr_node_path_t* path =
				cursor->rtr_info->path;

			if (!path->empty() && found) {
				ut_ad(path->back().page_no
				      == page_id.page_no());
				path->pop_back();
#ifdef UNIV_DEBUG
				if (page_mode == PAGE_CUR_RTREE_LOCATE
				    && (latch_mode != BTR_MODIFY_LEAF)) {
					btr_pcur_t*	cur
					= cursor->rtr_info->parent_path->back(
					  ).cursor;
					rec_t*	my_node_ptr
						= btr_pcur_get_rec(cur);

					offsets = rec_get_offsets(
						my_node_ptr, index, offsets,
						false, ULINT_UNDEFINED, &heap);

					ulint	my_page_no
					= btr_node_ptr_get_child_page_no(
						my_node_ptr, offsets);

					ut_ad(page_id.page_no() == my_page_no);
				}
#endif
			}
		}

		goto search_loop;
	} else if (!dict_index_is_spatial(index)
		   && latch_mode == BTR_MODIFY_TREE
		   && lock_intention == BTR_INTENTION_INSERT
		   && page_has_next(page)
		   && page_rec_is_last(page_cur_get_rec(page_cursor), page)) {

		/* btr_insert_into_right_sibling() might cause
		deleting node_ptr at upper level */

		guess = NULL;

		if (height == 0) {
			/* release the leaf pages if latched */
			for (uint i = 0; i < 3; i++) {
				if (latch_leaves.blocks[i] != NULL) {
					mtr_release_block_at_savepoint(
						mtr, latch_leaves.savepoints[i],
						latch_leaves.blocks[i]);
					latch_leaves.blocks[i] = NULL;
				}
			}
		}

		goto need_opposite_intention;
	}

	if (level != 0) {
		ut_ad(!autoinc);

		if (upper_rw_latch == RW_NO_LATCH) {
			ut_ad(latch_mode == BTR_CONT_MODIFY_TREE
			      || latch_mode == BTR_CONT_SEARCH_TREE);
			buf_block_t* child_block = btr_block_get(
				*index, page_id.page_no(),
				latch_mode == BTR_CONT_MODIFY_TREE
				? RW_X_LATCH : RW_SX_LATCH, false, mtr);
			btr_assert_not_corrupted(child_block, index);
		} else {
			ut_ad(mtr->memo_contains_flagged(block,
							 upper_rw_latch));
			btr_assert_not_corrupted(block, index);

			if (s_latch_by_caller) {
				ut_ad(latch_mode == BTR_SEARCH_TREE);
				/* to exclude modifying tree operations
				should sx-latch the index. */
				ut_ad(mtr->memo_contains(index->lock,
							 MTR_MEMO_SX_LOCK));
				/* because has sx-latch of index,
				can release upper blocks. */
				for (; n_releases < n_blocks; n_releases++) {
					mtr_release_block_at_savepoint(
						mtr,
						tree_savepoints[n_releases],
						tree_blocks[n_releases]);
				}
			}
		}

		if (page_mode <= PAGE_CUR_LE) {
			cursor->low_match = low_match;
			cursor->up_match = up_match;
		}
	} else {
		cursor->low_match = low_match;
		cursor->low_bytes = low_bytes;
		cursor->up_match = up_match;
		cursor->up_bytes = up_bytes;

		if (autoinc) {
			page_set_autoinc(tree_blocks[0], autoinc, mtr, false);
		}

#ifdef BTR_CUR_HASH_ADAPT
		/* We do a dirty read of btr_search_enabled here.  We
		will properly check btr_search_enabled again in
		btr_search_build_page_hash_index() before building a
		page hash index, while holding search latch. */
		if (!btr_search_enabled) {
# ifdef MYSQL_INDEX_DISABLE_AHI
		} else if (index->disable_ahi) {
# endif
		} else if (tuple->info_bits & REC_INFO_MIN_REC_FLAG) {
			ut_ad(index->is_instant());
			/* This may be a search tuple for
			btr_pcur_restore_position(). */
			ut_ad(tuple->is_metadata()
			      || (tuple->is_metadata(tuple->info_bits
						     ^ REC_STATUS_INSTANT)));
		} else if (rec_is_metadata(btr_cur_get_rec(cursor), *index)) {
			/* Only user records belong in the adaptive
			hash index. */
		} else {
			btr_search_info_update(index, cursor);
		}
#endif /* BTR_CUR_HASH_ADAPT */
		ut_ad(cursor->up_match != ULINT_UNDEFINED
		      || mode != PAGE_CUR_GE);
		ut_ad(cursor->up_match != ULINT_UNDEFINED
		      || mode != PAGE_CUR_LE);
		ut_ad(cursor->low_match != ULINT_UNDEFINED
		      || mode != PAGE_CUR_LE);
	}

	/* For spatial index, remember  what blocks are still latched */
	if (dict_index_is_spatial(index)
	    && (latch_mode == BTR_MODIFY_TREE
		|| latch_mode == BTR_MODIFY_LEAF)) {
		for (ulint i = 0; i < n_releases; i++) {
			cursor->rtr_info->tree_blocks[i] = NULL;
			cursor->rtr_info->tree_savepoints[i] = 0;
		}

		for (ulint i = n_releases; i <= n_blocks; i++) {
			cursor->rtr_info->tree_blocks[i] = tree_blocks[i];
			cursor->rtr_info->tree_savepoints[i] = tree_savepoints[i];
		}
	}

func_exit:

	if (UNIV_LIKELY_NULL(heap)) {
		mem_heap_free(heap);
	}

	if (retrying_for_search_prev) {
		ut_free(prev_tree_blocks);
		ut_free(prev_tree_savepoints);
	}

	if (mbr_adj) {
		/* remember that we will need to adjust parent MBR */
		cursor->rtr_info->mbr_adj = true;
	}

#ifdef BTR_CUR_HASH_ADAPT
	if (ahi_latch) {
		rw_lock_s_lock(ahi_latch);
	}
#endif /* BTR_CUR_HASH_ADAPT */

	DBUG_RETURN(err);
}

/*****************************************************************//**
Opens a cursor at either end of an index. */
dberr_t
btr_cur_open_at_index_side_func(
/*============================*/
	bool		from_left,	/*!< in: true if open to the low end,
					false if to the high end */
	dict_index_t*	index,		/*!< in: index */
	ulint		latch_mode,	/*!< in: latch mode */
	btr_cur_t*	cursor,		/*!< in/out: cursor */
	ulint		level,		/*!< in: level to search for
					(0=leaf). */
	const char*	file,		/*!< in: file name */
	unsigned	line,		/*!< in: line where called */
	mtr_t*		mtr)		/*!< in/out: mini-transaction */
{
	page_cur_t*	page_cursor;
	ulint		node_ptr_max_size = srv_page_size / 2;
	ulint		height;
	ulint		root_height = 0; /* remove warning */
	rec_t*		node_ptr;
	ulint		estimate;
	btr_intention_t	lock_intention;
	buf_block_t*	tree_blocks[BTR_MAX_LEVELS];
	ulint		tree_savepoints[BTR_MAX_LEVELS];
	ulint		n_blocks = 0;
	ulint		n_releases = 0;
	mem_heap_t*	heap		= NULL;
	rec_offs	offsets_[REC_OFFS_NORMAL_SIZE];
	rec_offs*	offsets		= offsets_;
	dberr_t		err = DB_SUCCESS;

	rec_offs_init(offsets_);

	estimate = latch_mode & BTR_ESTIMATE;
	latch_mode &= ulint(~BTR_ESTIMATE);

	ut_ad(level != ULINT_UNDEFINED);

	bool	s_latch_by_caller;

	s_latch_by_caller = latch_mode & BTR_ALREADY_S_LATCHED;
	latch_mode &= ulint(~BTR_ALREADY_S_LATCHED);

	lock_intention = btr_cur_get_and_clear_intention(&latch_mode);

	ut_ad(!(latch_mode & BTR_MODIFY_EXTERNAL));

	/* This function doesn't need to lock left page of the leaf page */
	if (latch_mode == BTR_SEARCH_PREV) {
		latch_mode = BTR_SEARCH_LEAF;
	} else if (latch_mode == BTR_MODIFY_PREV) {
		latch_mode = BTR_MODIFY_LEAF;
	}

	/* Store the position of the tree latch we push to mtr so that we
	know how to release it when we have latched the leaf node */

	ulint savepoint = mtr_set_savepoint(mtr);

	rw_lock_type_t upper_rw_latch;

	switch (latch_mode) {
	case BTR_CONT_MODIFY_TREE:
	case BTR_CONT_SEARCH_TREE:
		upper_rw_latch = RW_NO_LATCH;
		break;
	case BTR_MODIFY_TREE:
		/* Most of delete-intended operations are purging.
		Free blocks and read IO bandwidth should be prior
		for them, when the history list is glowing huge. */
		if (lock_intention == BTR_INTENTION_DELETE
		    && trx_sys.rseg_history_len > BTR_CUR_FINE_HISTORY_LENGTH
		    && buf_pool.n_pend_reads) {
			mtr_x_lock_index(index, mtr);
		} else {
			mtr_sx_lock_index(index, mtr);
		}
		upper_rw_latch = RW_X_LATCH;
		break;
	default:
		ut_ad(!s_latch_by_caller
		      || mtr->memo_contains_flagged(&index->lock,
						    MTR_MEMO_SX_LOCK
						    | MTR_MEMO_S_LOCK));
		if (!srv_read_only_mode) {
			if (!s_latch_by_caller) {
				/* BTR_SEARCH_TREE is intended to be used with
				BTR_ALREADY_S_LATCHED */
				ut_ad(latch_mode != BTR_SEARCH_TREE);

				mtr_s_lock_index(index, mtr);
			}
			upper_rw_latch = RW_S_LATCH;
		} else {
			upper_rw_latch = RW_NO_LATCH;
		}
	}

	const rw_lock_type_t root_leaf_rw_latch = btr_cur_latch_for_root_leaf(
		latch_mode);

	page_cursor = btr_cur_get_page_cur(cursor);
	cursor->index = index;

	page_id_t		page_id(index->table->space_id, index->page);
	const ulint		zip_size = index->table->space->zip_size();

	if (root_leaf_rw_latch == RW_X_LATCH) {
		node_ptr_max_size = btr_node_ptr_max_size(index);
	}

	height = ULINT_UNDEFINED;

	for (;;) {
		ut_ad(n_blocks < BTR_MAX_LEVELS);
		tree_savepoints[n_blocks] = mtr_set_savepoint(mtr);

		const ulint rw_latch = height
			&& (latch_mode != BTR_MODIFY_TREE || height == level)
			? upper_rw_latch : RW_NO_LATCH;
		buf_block_t* block = buf_page_get_gen(page_id, zip_size,
						      rw_latch, NULL, BUF_GET,
						      file, line, mtr, &err,
						      height == 0
						      && !index->is_clust());
		ut_ad((block != NULL) == (err == DB_SUCCESS));
		tree_blocks[n_blocks] = block;

		if (err != DB_SUCCESS) {
			if (err == DB_DECRYPTION_FAILED) {
				ib_push_warning((void *)NULL,
					DB_DECRYPTION_FAILED,
					"Table %s is encrypted but encryption service or"
					" used key_id is not available. "
					" Can't continue reading table.",
					index->table->name.m_name);
				index->table->file_unreadable = true;
			}

			goto exit_loop;
		}

		const page_t* page = buf_block_get_frame(block);

		if (height == ULINT_UNDEFINED
		    && page_is_leaf(page)
		    && rw_latch != RW_NO_LATCH
		    && rw_latch != root_leaf_rw_latch) {
			/* We should retry to get the page, because the root page
			is latched with different level as a leaf page. */
			ut_ad(root_leaf_rw_latch != RW_NO_LATCH);
			ut_ad(rw_latch == RW_S_LATCH);

			ut_ad(n_blocks == 0);
			mtr_release_block_at_savepoint(
				mtr, tree_savepoints[n_blocks],
				tree_blocks[n_blocks]);

			upper_rw_latch = root_leaf_rw_latch;
			continue;
		}

		ut_ad(fil_page_index_page_check(page));
		ut_ad(index->id == btr_page_get_index_id(page));

		if (height == ULINT_UNDEFINED) {
			/* We are in the root node */

			height = btr_page_get_level(page);
			root_height = height;
			ut_a(height >= level);
		} else {
			/* TODO: flag the index corrupted if this fails */
			ut_ad(height == btr_page_get_level(page));
		}

		if (height == 0) {
			if (rw_latch == RW_NO_LATCH) {
				btr_cur_latch_leaves(block, latch_mode,
						     cursor, mtr);
			}

			/* In versions <= 3.23.52 we had forgotten to
			release the tree latch here. If in an index
			scan we had to scan far to find a record
			visible to the current transaction, that could
			starve others waiting for the tree latch. */

			switch (latch_mode) {
			case BTR_MODIFY_TREE:
			case BTR_CONT_MODIFY_TREE:
			case BTR_CONT_SEARCH_TREE:
				break;
			default:
				if (UNIV_UNLIKELY(srv_read_only_mode)) {
					break;
				}
				if (!s_latch_by_caller) {
					/* Release the tree s-latch */
					mtr_release_s_latch_at_savepoint(
						mtr, savepoint, &index->lock);
				}

				/* release upper blocks */
				for (; n_releases < n_blocks; n_releases++) {
					mtr_release_block_at_savepoint(
						mtr,
						tree_savepoints[n_releases],
						tree_blocks[n_releases]);
				}
			}
		} else if (height == level /* height != 0 */
			   && UNIV_LIKELY(!srv_read_only_mode)) {
			/* We already have the block latched. */
			ut_ad(latch_mode == BTR_SEARCH_TREE);
			ut_ad(s_latch_by_caller);
			ut_ad(upper_rw_latch == RW_S_LATCH);
			ut_ad(mtr->memo_contains_flagged(block,
							 MTR_MEMO_PAGE_S_FIX));

			if (s_latch_by_caller) {
				/* to exclude modifying tree operations
				should sx-latch the index. */
				ut_ad(mtr->memo_contains(index->lock,
							 MTR_MEMO_SX_LOCK));
				/* because has sx-latch of index,
				can release upper blocks. */
				for (; n_releases < n_blocks; n_releases++) {
					mtr_release_block_at_savepoint(
						mtr,
						tree_savepoints[n_releases],
						tree_blocks[n_releases]);
				}
			}
		}

		if (from_left) {
			page_cur_set_before_first(block, page_cursor);
		} else {
			page_cur_set_after_last(block, page_cursor);
		}

		if (height == level) {
			if (estimate) {
				btr_cur_add_path_info(cursor, height,
						      root_height);
			}

			break;
		}

		ut_ad(height > 0);

		if (from_left) {
			page_cur_move_to_next(page_cursor);
		} else {
			page_cur_move_to_prev(page_cursor);
		}

		if (estimate) {
			btr_cur_add_path_info(cursor, height, root_height);
		}

		height--;

		node_ptr = page_cur_get_rec(page_cursor);
		offsets = rec_get_offsets(node_ptr, cursor->index, offsets,
					  false, ULINT_UNDEFINED, &heap);

		/* If the rec is the first or last in the page for
		pessimistic delete intention, it might cause node_ptr insert
		for the upper level. We should change the intention and retry.
		*/
		if (latch_mode == BTR_MODIFY_TREE
		    && btr_cur_need_opposite_intention(
			page, lock_intention, node_ptr)) {

			ut_ad(upper_rw_latch == RW_X_LATCH);
			/* release all blocks */
			for (; n_releases <= n_blocks; n_releases++) {
				mtr_release_block_at_savepoint(
					mtr, tree_savepoints[n_releases],
					tree_blocks[n_releases]);
			}

			lock_intention = BTR_INTENTION_BOTH;

			page_id.set_page_no(dict_index_get_page(index));

			height = ULINT_UNDEFINED;

			n_blocks = 0;
			n_releases = 0;

			continue;
		}

		if (latch_mode == BTR_MODIFY_TREE
		    && !btr_cur_will_modify_tree(
				cursor->index, page, lock_intention, node_ptr,
				node_ptr_max_size, zip_size, mtr)) {
			ut_ad(upper_rw_latch == RW_X_LATCH);
			ut_ad(n_releases <= n_blocks);

			/* we can release upper blocks */
			for (; n_releases < n_blocks; n_releases++) {
				if (n_releases == 0) {
					/* we should not release root page
					to pin to same block. */
					continue;
				}

				/* release unused blocks to unpin */
				mtr_release_block_at_savepoint(
					mtr, tree_savepoints[n_releases],
					tree_blocks[n_releases]);
			}
		}

		if (height == level
		    && latch_mode == BTR_MODIFY_TREE) {
			ut_ad(upper_rw_latch == RW_X_LATCH);
			/* we should sx-latch root page, if released already.
			It contains seg_header. */
			if (n_releases > 0) {
				mtr_block_sx_latch_at_savepoint(
					mtr, tree_savepoints[0],
					tree_blocks[0]);
			}

			/* x-latch the branch blocks not released yet. */
			for (ulint i = n_releases; i <= n_blocks; i++) {
				mtr_block_x_latch_at_savepoint(
					mtr, tree_savepoints[i],
					tree_blocks[i]);
			}
		}

		/* Go to the child node */
		page_id.set_page_no(
			btr_node_ptr_get_child_page_no(node_ptr, offsets));

		n_blocks++;
	}

 exit_loop:
	if (heap) {
		mem_heap_free(heap);
	}

	return err;
}

/**********************************************************************//**
Positions a cursor at a randomly chosen position within a B-tree.
@return true if the index is available and we have put the cursor, false
if the index is unavailable */
bool
btr_cur_open_at_rnd_pos_func(
/*=========================*/
	dict_index_t*	index,		/*!< in: index */
	ulint		latch_mode,	/*!< in: BTR_SEARCH_LEAF, ... */
	btr_cur_t*	cursor,		/*!< in/out: B-tree cursor */
	const char*	file,		/*!< in: file name */
	unsigned	line,		/*!< in: line where called */
	mtr_t*		mtr)		/*!< in: mtr */
{
	page_cur_t*	page_cursor;
	ulint		node_ptr_max_size = srv_page_size / 2;
	ulint		height;
	rec_t*		node_ptr;
	btr_intention_t	lock_intention;
	buf_block_t*	tree_blocks[BTR_MAX_LEVELS];
	ulint		tree_savepoints[BTR_MAX_LEVELS];
	ulint		n_blocks = 0;
	ulint		n_releases = 0;
	mem_heap_t*	heap		= NULL;
	rec_offs	offsets_[REC_OFFS_NORMAL_SIZE];
	rec_offs*	offsets		= offsets_;
	rec_offs_init(offsets_);

	ut_ad(!index->is_spatial());

	lock_intention = btr_cur_get_and_clear_intention(&latch_mode);

	ut_ad(!(latch_mode & BTR_MODIFY_EXTERNAL));

	ulint savepoint = mtr_set_savepoint(mtr);

	rw_lock_type_t upper_rw_latch;

	switch (latch_mode) {
	case BTR_MODIFY_TREE:
		/* Most of delete-intended operations are purging.
		Free blocks and read IO bandwidth should be prior
		for them, when the history list is glowing huge. */
		if (lock_intention == BTR_INTENTION_DELETE
		    && trx_sys.rseg_history_len > BTR_CUR_FINE_HISTORY_LENGTH
		    && buf_pool.n_pend_reads) {
			mtr_x_lock_index(index, mtr);
		} else {
			mtr_sx_lock_index(index, mtr);
		}
		upper_rw_latch = RW_X_LATCH;
		break;
	case BTR_SEARCH_PREV:
	case BTR_MODIFY_PREV:
		/* This function doesn't support left uncle
		   page lock for left leaf page lock, when
		   needed. */
	case BTR_SEARCH_TREE:
	case BTR_CONT_MODIFY_TREE:
	case BTR_CONT_SEARCH_TREE:
		ut_ad(0);
		/* fall through */
	default:
		if (!srv_read_only_mode) {
			mtr_s_lock_index(index, mtr);
			upper_rw_latch = RW_S_LATCH;
		} else {
			upper_rw_latch = RW_NO_LATCH;
		}
	}

	DBUG_EXECUTE_IF("test_index_is_unavailable",
			return(false););

	if (index->page == FIL_NULL) {
		/* Since we don't hold index lock until just now, the index
		could be modified by others, for example, if this is a
		statistics updater for referenced table, it could be marked
		as unavailable by 'DROP TABLE' in the mean time, since
		we don't hold lock for statistics updater */
		return(false);
	}

	const rw_lock_type_t root_leaf_rw_latch = btr_cur_latch_for_root_leaf(
		latch_mode);

	page_cursor = btr_cur_get_page_cur(cursor);
	cursor->index = index;

	page_id_t		page_id(index->table->space_id, index->page);
	const ulint		zip_size = index->table->space->zip_size();
	dberr_t			err = DB_SUCCESS;

	if (root_leaf_rw_latch == RW_X_LATCH) {
		node_ptr_max_size = btr_node_ptr_max_size(index);
	}

	height = ULINT_UNDEFINED;

	for (;;) {
		page_t*		page;

		ut_ad(n_blocks < BTR_MAX_LEVELS);
		tree_savepoints[n_blocks] = mtr_set_savepoint(mtr);

		const rw_lock_type_t rw_latch = height
			&& latch_mode != BTR_MODIFY_TREE
			? upper_rw_latch : RW_NO_LATCH;
		buf_block_t* block = buf_page_get_gen(page_id, zip_size,
						      rw_latch, NULL, BUF_GET,
						      file, line, mtr, &err,
						      height == 0
						      && !index->is_clust());
		tree_blocks[n_blocks] = block;

		ut_ad((block != NULL) == (err == DB_SUCCESS));

		if (err != DB_SUCCESS) {
			if (err == DB_DECRYPTION_FAILED) {
				ib_push_warning((void *)NULL,
					DB_DECRYPTION_FAILED,
					"Table %s is encrypted but encryption service or"
					" used key_id is not available. "
					" Can't continue reading table.",
					index->table->name.m_name);
				index->table->file_unreadable = true;
			}

			break;
		}

		page = buf_block_get_frame(block);

		if (height == ULINT_UNDEFINED
		    && page_is_leaf(page)
		    && rw_latch != RW_NO_LATCH
		    && rw_latch != root_leaf_rw_latch) {
			/* We should retry to get the page, because the root page
			is latched with different level as a leaf page. */
			ut_ad(root_leaf_rw_latch != RW_NO_LATCH);
			ut_ad(rw_latch == RW_S_LATCH);

			ut_ad(n_blocks == 0);
			mtr_release_block_at_savepoint(
				mtr, tree_savepoints[n_blocks],
				tree_blocks[n_blocks]);

			upper_rw_latch = root_leaf_rw_latch;
			continue;
		}

		ut_ad(fil_page_index_page_check(page));
		ut_ad(index->id == btr_page_get_index_id(page));

		if (height == ULINT_UNDEFINED) {
			/* We are in the root node */

			height = btr_page_get_level(page);
		}

		if (height == 0) {
			if (rw_latch == RW_NO_LATCH
			    || srv_read_only_mode) {
				btr_cur_latch_leaves(block, latch_mode, cursor,
						     mtr);
			}

			/* btr_cur_open_at_index_side_func() and
			btr_cur_search_to_nth_level() release
			tree s-latch here.*/
			switch (latch_mode) {
			case BTR_MODIFY_TREE:
			case BTR_CONT_MODIFY_TREE:
			case BTR_CONT_SEARCH_TREE:
				break;
			default:
				/* Release the tree s-latch */
				if (!srv_read_only_mode) {
					mtr_release_s_latch_at_savepoint(
						mtr, savepoint,
						dict_index_get_lock(index));
				}

				/* release upper blocks */
				for (; n_releases < n_blocks; n_releases++) {
					mtr_release_block_at_savepoint(
						mtr,
						tree_savepoints[n_releases],
						tree_blocks[n_releases]);
				}
			}
		}

		page_cur_open_on_rnd_user_rec(block, page_cursor);

		if (height == 0) {

			break;
		}

		ut_ad(height > 0);

		height--;

		node_ptr = page_cur_get_rec(page_cursor);
		offsets = rec_get_offsets(node_ptr, cursor->index, offsets,
					  false, ULINT_UNDEFINED, &heap);

		/* If the rec is the first or last in the page for
		pessimistic delete intention, it might cause node_ptr insert
		for the upper level. We should change the intention and retry.
		*/
		if (latch_mode == BTR_MODIFY_TREE
		    && btr_cur_need_opposite_intention(
			page, lock_intention, node_ptr)) {

			ut_ad(upper_rw_latch == RW_X_LATCH);
			/* release all blocks */
			for (; n_releases <= n_blocks; n_releases++) {
				mtr_release_block_at_savepoint(
					mtr, tree_savepoints[n_releases],
					tree_blocks[n_releases]);
			}

			lock_intention = BTR_INTENTION_BOTH;

			page_id.set_page_no(dict_index_get_page(index));

			height = ULINT_UNDEFINED;

			n_blocks = 0;
			n_releases = 0;

			continue;
		}

		if (latch_mode == BTR_MODIFY_TREE
		    && !btr_cur_will_modify_tree(
				cursor->index, page, lock_intention, node_ptr,
				node_ptr_max_size, zip_size, mtr)) {
			ut_ad(upper_rw_latch == RW_X_LATCH);
			ut_ad(n_releases <= n_blocks);

			/* we can release upper blocks */
			for (; n_releases < n_blocks; n_releases++) {
				if (n_releases == 0) {
					/* we should not release root page
					to pin to same block. */
					continue;
				}

				/* release unused blocks to unpin */
				mtr_release_block_at_savepoint(
					mtr, tree_savepoints[n_releases],
					tree_blocks[n_releases]);
			}
		}

		if (height == 0
		    && latch_mode == BTR_MODIFY_TREE) {
			ut_ad(upper_rw_latch == RW_X_LATCH);
			/* we should sx-latch root page, if released already.
			It contains seg_header. */
			if (n_releases > 0) {
				mtr_block_sx_latch_at_savepoint(
					mtr, tree_savepoints[0],
					tree_blocks[0]);
			}

			/* x-latch the branch blocks not released yet. */
			for (ulint i = n_releases; i <= n_blocks; i++) {
				mtr_block_x_latch_at_savepoint(
					mtr, tree_savepoints[i],
					tree_blocks[i]);
			}
		}

		/* Go to the child node */
		page_id.set_page_no(
			btr_node_ptr_get_child_page_no(node_ptr, offsets));

		n_blocks++;
	}

	if (UNIV_LIKELY_NULL(heap)) {
		mem_heap_free(heap);
	}

	return err == DB_SUCCESS;
}

/*==================== B-TREE INSERT =========================*/

/*************************************************************//**
Inserts a record if there is enough space, or if enough space can
be freed by reorganizing. Differs from btr_cur_optimistic_insert because
no heuristics is applied to whether it pays to use CPU time for
reorganizing the page or not.

IMPORTANT: The caller will have to update IBUF_BITMAP_FREE
if this is a compressed leaf page in a secondary index.
This has to be done either within the same mini-transaction,
or by invoking ibuf_reset_free_bits() before mtr_commit().

@return pointer to inserted record if succeed, else NULL */
static MY_ATTRIBUTE((nonnull, warn_unused_result))
rec_t*
btr_cur_insert_if_possible(
/*=======================*/
	btr_cur_t*	cursor,	/*!< in: cursor on page after which to insert;
				cursor stays valid */
	const dtuple_t*	tuple,	/*!< in: tuple to insert; the size info need not
				have been stored to tuple */
	rec_offs**	offsets,/*!< out: offsets on *rec */
	mem_heap_t**	heap,	/*!< in/out: pointer to memory heap, or NULL */
	ulint		n_ext,	/*!< in: number of externally stored columns */
	mtr_t*		mtr)	/*!< in/out: mini-transaction */
{
	page_cur_t*	page_cursor;
	rec_t*		rec;

	ut_ad(dtuple_check_typed(tuple));

	ut_ad(mtr->memo_contains_flagged(btr_cur_get_block(cursor),
					 MTR_MEMO_PAGE_X_FIX));
	page_cursor = btr_cur_get_page_cur(cursor);

	/* Now, try the insert */
	rec = page_cur_tuple_insert(page_cursor, tuple, cursor->index,
				    offsets, heap, n_ext, mtr);

	/* If the record did not fit, reorganize.
	For compressed pages, page_cur_tuple_insert()
	attempted this already. */
	if (!rec && !page_cur_get_page_zip(page_cursor)
	    && btr_page_reorganize(page_cursor, cursor->index, mtr)) {
		rec = page_cur_tuple_insert(
			page_cursor, tuple, cursor->index,
			offsets, heap, n_ext, mtr);
	}

	ut_ad(!rec || rec_offs_validate(rec, cursor->index, *offsets));
	return(rec);
}

/*************************************************************//**
For an insert, checks the locks and does the undo logging if desired.
@return DB_SUCCESS, DB_WAIT_LOCK, DB_FAIL, or error number */
UNIV_INLINE MY_ATTRIBUTE((warn_unused_result, nonnull(2,3,5,6)))
dberr_t
btr_cur_ins_lock_and_undo(
/*======================*/
	ulint		flags,	/*!< in: undo logging and locking flags: if
				not zero, the parameters index and thr
				should be specified */
	btr_cur_t*	cursor,	/*!< in: cursor on page after which to insert */
	dtuple_t*	entry,	/*!< in/out: entry to insert */
	que_thr_t*	thr,	/*!< in: query thread or NULL */
	mtr_t*		mtr,	/*!< in/out: mini-transaction */
	bool*		inherit)/*!< out: true if the inserted new record maybe
				should inherit LOCK_GAP type locks from the
				successor record */
{
	dict_index_t*	index;
	dberr_t		err = DB_SUCCESS;
	rec_t*		rec;
	roll_ptr_t	roll_ptr;

	/* Check if we have to wait for a lock: enqueue an explicit lock
	request if yes */

	rec = btr_cur_get_rec(cursor);
	index = cursor->index;

	ut_ad(!dict_index_is_online_ddl(index)
	      || dict_index_is_clust(index)
	      || (flags & BTR_CREATE_FLAG));
	ut_ad(mtr->is_named_space(index->table->space));

	/* Check if there is predicate or GAP lock preventing the insertion */
	if (!(flags & BTR_NO_LOCKING_FLAG)) {
		if (dict_index_is_spatial(index)) {
			lock_prdt_t	prdt;
			rtr_mbr_t	mbr;

			rtr_get_mbr_from_tuple(entry, &mbr);

			/* Use on stack MBR variable to test if a lock is
			needed. If so, the predicate (MBR) will be allocated
			from lock heap in lock_prdt_insert_check_and_lock() */
			lock_init_prdt_from_mbr(
				&prdt, &mbr, 0, NULL);

			err = lock_prdt_insert_check_and_lock(
				flags, rec, btr_cur_get_block(cursor),
				index, thr, mtr, &prdt);
			*inherit = false;
		} else {
			err = lock_rec_insert_check_and_lock(
				flags, rec, btr_cur_get_block(cursor),
				index, thr, mtr, inherit);
		}
	}

	if (err != DB_SUCCESS
	    || !(~flags | (BTR_NO_UNDO_LOG_FLAG | BTR_KEEP_SYS_FLAG))
	    || !dict_index_is_clust(index) || dict_index_is_ibuf(index)) {

		return(err);
	}

	if (flags & BTR_NO_UNDO_LOG_FLAG) {
		roll_ptr = roll_ptr_t(1) << ROLL_PTR_INSERT_FLAG_POS;
		if (!(flags & BTR_KEEP_SYS_FLAG)) {
upd_sys:
			dfield_t* r = dtuple_get_nth_field(
				entry, index->db_roll_ptr());
			ut_ad(r->len == DATA_ROLL_PTR_LEN);
			trx_write_roll_ptr(static_cast<byte*>(r->data),
					   roll_ptr);
		}
	} else {
		err = trx_undo_report_row_operation(thr, index, entry,
						    NULL, 0, NULL, NULL,
						    &roll_ptr);
		if (err == DB_SUCCESS) {
			goto upd_sys;
		}
	}

	return(err);
}

/**
Prefetch siblings of the leaf for the pessimistic operation.
@param block	leaf page
@param index    index of the page */
static void btr_cur_prefetch_siblings(const buf_block_t *block,
                                      const dict_index_t *index)
{
  ut_ad(page_is_leaf(block->frame));

  if (index->is_ibuf())
    return;

  const page_t *page= block->frame;
  uint32_t prev= mach_read_from_4(my_assume_aligned<4>(page + FIL_PAGE_PREV));
  uint32_t next= mach_read_from_4(my_assume_aligned<4>(page + FIL_PAGE_NEXT));

  if (prev == FIL_NULL);
  else if (index->table->space->acquire())
    buf_read_page_background(index->table->space,
                             page_id_t(block->page.id().space(), prev),
                             block->zip_size(), false);
  if (next == FIL_NULL);
  else if (index->table->space->acquire())
    buf_read_page_background(index->table->space,
                             page_id_t(block->page.id().space(), next),
                             block->zip_size(), false);
}

/*************************************************************//**
Tries to perform an insert to a page in an index tree, next to cursor.
It is assumed that mtr holds an x-latch on the page. The operation does
not succeed if there is too little space on the page. If there is just
one record on the page, the insert will always succeed; this is to
prevent trying to split a page with just one record.
@return DB_SUCCESS, DB_WAIT_LOCK, DB_FAIL, or error number */
dberr_t
btr_cur_optimistic_insert(
/*======================*/
	ulint		flags,	/*!< in: undo logging and locking flags: if not
				zero, the parameters index and thr should be
				specified */
	btr_cur_t*	cursor,	/*!< in: cursor on page after which to insert;
				cursor stays valid */
	rec_offs**	offsets,/*!< out: offsets on *rec */
	mem_heap_t**	heap,	/*!< in/out: pointer to memory heap */
	dtuple_t*	entry,	/*!< in/out: entry to insert */
	rec_t**		rec,	/*!< out: pointer to inserted record if
				succeed */
	big_rec_t**	big_rec,/*!< out: big rec vector whose fields have to
				be stored externally by the caller */
	ulint		n_ext,	/*!< in: number of externally stored columns */
	que_thr_t*	thr,	/*!< in/out: query thread; can be NULL if
				!(~flags
				& (BTR_NO_LOCKING_FLAG
				| BTR_NO_UNDO_LOG_FLAG)) */
	mtr_t*		mtr)	/*!< in/out: mini-transaction;
				if this function returns DB_SUCCESS on
				a leaf page of a secondary index in a
				compressed tablespace, the caller must
				mtr_commit(mtr) before latching
				any further pages */
{
	big_rec_t*	big_rec_vec	= NULL;
	dict_index_t*	index;
	page_cur_t*	page_cursor;
	buf_block_t*	block;
	page_t*		page;
	rec_t*		dummy;
	bool		leaf;
	bool		reorg __attribute__((unused));
	bool		inherit = true;
	ulint		rec_size;
	dberr_t		err;

	ut_ad(thr || !(~flags & (BTR_NO_LOCKING_FLAG | BTR_NO_UNDO_LOG_FLAG)));
	*big_rec = NULL;

	block = btr_cur_get_block(cursor);
	page = buf_block_get_frame(block);
	index = cursor->index;

	ut_ad(mtr->memo_contains_flagged(block, MTR_MEMO_PAGE_X_FIX));
	ut_ad(!dict_index_is_online_ddl(index)
	      || dict_index_is_clust(index)
	      || (flags & BTR_CREATE_FLAG));
	ut_ad(dtuple_check_typed(entry));

#ifdef HAVE_valgrind
	if (block->page.zip.data) {
		MEM_CHECK_DEFINED(page, srv_page_size);
		MEM_CHECK_DEFINED(block->page.zip.data, block->zip_size());
	}
#endif /* HAVE_valgrind */

	leaf = page_is_leaf(page);

	if (UNIV_UNLIKELY(entry->is_alter_metadata())) {
		ut_ad(leaf);
		goto convert_big_rec;
	}

	/* Calculate the record size when entry is converted to a record */
	rec_size = rec_get_converted_size(index, entry, n_ext);

	if (page_zip_rec_needs_ext(rec_size, page_is_comp(page),
				   dtuple_get_n_fields(entry),
				   block->zip_size())) {
convert_big_rec:
		/* The record is so big that we have to store some fields
		externally on separate database pages */
		big_rec_vec = dtuple_convert_big_rec(index, 0, entry, &n_ext);

		if (UNIV_UNLIKELY(big_rec_vec == NULL)) {

			return(DB_TOO_BIG_RECORD);
		}

		rec_size = rec_get_converted_size(index, entry, n_ext);
	}

	if (block->page.zip.data && page_zip_is_too_big(index, entry)) {
		if (big_rec_vec != NULL) {
			dtuple_convert_back_big_rec(index, entry, big_rec_vec);
		}

		return(DB_TOO_BIG_RECORD);
	}

	LIMIT_OPTIMISTIC_INSERT_DEBUG(page_get_n_recs(page),
				      goto fail);

	if (block->page.zip.data && leaf
	    && (page_get_data_size(page) + rec_size
		>= dict_index_zip_pad_optimal_page_size(index))) {
		/* If compression padding tells us that insertion will
		result in too packed up page i.e.: which is likely to
		cause compression failure then don't do an optimistic
		insertion. */
fail:
		err = DB_FAIL;

		/* prefetch siblings of the leaf for the pessimistic
		operation, if the page is leaf. */
		if (page_is_leaf(page)) {
			btr_cur_prefetch_siblings(block, index);
		}
fail_err:

		if (big_rec_vec) {
			dtuple_convert_back_big_rec(index, entry, big_rec_vec);
		}

		return(err);
	}

	ulint	max_size = page_get_max_insert_size_after_reorganize(page, 1);
	if (max_size < rec_size) {
		goto fail;
	}

	const ulint n_recs = page_get_n_recs(page);
	if (UNIV_UNLIKELY(n_recs >= 8189)) {
		ut_ad(srv_page_size == 65536);
		goto fail;
	}

	if (page_has_garbage(page)) {
		if (max_size < BTR_CUR_PAGE_REORGANIZE_LIMIT
		    && n_recs > 1
		    && page_get_max_insert_size(page, 1) < rec_size) {

			goto fail;
		}
	}

	/* If there have been many consecutive inserts to the
	clustered index leaf page of an uncompressed table, check if
	we have to split the page to reserve enough free space for
	future updates of records. */

	if (leaf && !block->page.zip.data && dict_index_is_clust(index)
	    && page_get_n_recs(page) >= 2
	    && dict_index_get_space_reserve() + rec_size > max_size
	    && (btr_page_get_split_rec_to_right(cursor, &dummy)
		|| btr_page_get_split_rec_to_left(cursor))) {
		goto fail;
	}

	page_cursor = btr_cur_get_page_cur(cursor);

	DBUG_LOG("ib_cur",
		 "insert " << index->name << " (" << index->id << ") by "
		 << ib::hex(thr ? thr->graph->trx->id : 0)
		 << ' ' << rec_printer(entry).str());
	DBUG_EXECUTE_IF("do_page_reorganize",
			btr_page_reorganize(page_cursor, index, mtr););

	/* Now, try the insert */
	{
		const rec_t*	page_cursor_rec = page_cur_get_rec(page_cursor);

		/* Check locks and write to the undo log,
		if specified */
		err = btr_cur_ins_lock_and_undo(flags, cursor, entry,
						thr, mtr, &inherit);
		if (err != DB_SUCCESS) {
			goto fail_err;
		}

#ifdef UNIV_DEBUG
		if (!(flags & BTR_CREATE_FLAG)
		    && index->is_primary() && page_is_leaf(page)) {
			const dfield_t* trx_id = dtuple_get_nth_field(
				entry, dict_col_get_clust_pos(
					dict_table_get_sys_col(index->table,
							       DATA_TRX_ID),
					index));

			ut_ad(trx_id->len == DATA_TRX_ID_LEN);
			ut_ad(trx_id[1].len == DATA_ROLL_PTR_LEN);
			ut_ad(*static_cast<const byte*>
			      (trx_id[1].data) & 0x80);
			if (flags & BTR_NO_UNDO_LOG_FLAG) {
				ut_ad(!memcmp(trx_id->data, reset_trx_id,
					      DATA_TRX_ID_LEN));
			} else {
				ut_ad(thr->graph->trx->id);
				ut_ad(thr->graph->trx->id
				      == trx_read_trx_id(
					      static_cast<const byte*>(
						      trx_id->data)));
			}
		}
#endif

		*rec = page_cur_tuple_insert(
			page_cursor, entry, index, offsets, heap,
			n_ext, mtr);

		reorg = page_cursor_rec != page_cur_get_rec(page_cursor);
	}

	if (*rec) {
	} else if (block->page.zip.data) {
		ut_ad(!index->table->is_temporary());
		/* Reset the IBUF_BITMAP_FREE bits, because
		page_cur_tuple_insert() will have attempted page
		reorganize before failing. */
		if (leaf
		    && !dict_index_is_clust(index)) {
			ibuf_reset_free_bits(block);
		}

		goto fail;
	} else {
		ut_ad(!reorg);

		/* If the record did not fit, reorganize */
		if (!btr_page_reorganize(page_cursor, index, mtr)) {
			ut_ad(0);
			goto fail;
		}

		ut_ad(page_get_max_insert_size(page, 1) == max_size);

		reorg = TRUE;

		*rec = page_cur_tuple_insert(page_cursor, entry, index,
					     offsets, heap, n_ext, mtr);

		if (UNIV_UNLIKELY(!*rec)) {
			ib::fatal() <<  "Cannot insert tuple " << *entry
				<< "into index " << index->name
				<< " of table " << index->table->name
				<< ". Max size: " << max_size;
		}
	}

#ifdef BTR_CUR_HASH_ADAPT
	if (!leaf) {
# ifdef MYSQL_INDEX_DISABLE_AHI
	} else if (index->disable_ahi) {
# endif
	} else if (entry->info_bits & REC_INFO_MIN_REC_FLAG) {
		ut_ad(entry->is_metadata());
		ut_ad(index->is_instant());
		ut_ad(flags == BTR_NO_LOCKING_FLAG);
	} else {
		rw_lock_t* ahi_latch = btr_search_sys.get_latch(*index);
		if (!reorg && cursor->flag == BTR_CUR_HASH) {
			btr_search_update_hash_node_on_insert(
				cursor, ahi_latch);
		} else {
			btr_search_update_hash_on_insert(cursor, ahi_latch);
		}
	}
#endif /* BTR_CUR_HASH_ADAPT */

	if (!(flags & BTR_NO_LOCKING_FLAG) && inherit) {

		lock_update_insert(block, *rec);
	}

	if (leaf
	    && !dict_index_is_clust(index)
	    && !index->table->is_temporary()) {
		/* Update the free bits of the B-tree page in the
		insert buffer bitmap. */

		/* The free bits in the insert buffer bitmap must
		never exceed the free space on a page.  It is safe to
		decrement or reset the bits in the bitmap in a
		mini-transaction that is committed before the
		mini-transaction that affects the free space. */

		/* It is unsafe to increment the bits in a separately
		committed mini-transaction, because in crash recovery,
		the free bits could momentarily be set too high. */

		if (block->page.zip.data) {
			/* Update the bits in the same mini-transaction. */
			ibuf_update_free_bits_zip(block, mtr);
		} else {
			/* Decrement the bits in a separate
			mini-transaction. */
			ibuf_update_free_bits_if_full(
				block, max_size,
				rec_size + PAGE_DIR_SLOT_SIZE);
		}
	}

	*big_rec = big_rec_vec;

	return(DB_SUCCESS);
}

/*************************************************************//**
Performs an insert on a page of an index tree. It is assumed that mtr
holds an x-latch on the tree and on the cursor page. If the insert is
made on the leaf level, to avoid deadlocks, mtr must also own x-latches
to brothers of page, if those brothers exist.
@return DB_SUCCESS or error number */
dberr_t
btr_cur_pessimistic_insert(
/*=======================*/
	ulint		flags,	/*!< in: undo logging and locking flags: if not
				zero, the parameter thr should be
				specified; if no undo logging is specified,
				then the caller must have reserved enough
				free extents in the file space so that the
				insertion will certainly succeed */
	btr_cur_t*	cursor,	/*!< in: cursor after which to insert;
				cursor stays valid */
	rec_offs**	offsets,/*!< out: offsets on *rec */
	mem_heap_t**	heap,	/*!< in/out: pointer to memory heap
				that can be emptied */
	dtuple_t*	entry,	/*!< in/out: entry to insert */
	rec_t**		rec,	/*!< out: pointer to inserted record if
				succeed */
	big_rec_t**	big_rec,/*!< out: big rec vector whose fields have to
				be stored externally by the caller */
	ulint		n_ext,	/*!< in: number of externally stored columns */
	que_thr_t*	thr,	/*!< in/out: query thread; can be NULL if
				!(~flags
				& (BTR_NO_LOCKING_FLAG
				| BTR_NO_UNDO_LOG_FLAG)) */
	mtr_t*		mtr)	/*!< in/out: mini-transaction */
{
	dict_index_t*	index		= cursor->index;
	big_rec_t*	big_rec_vec	= NULL;
	dberr_t		err;
	bool		inherit = false;
	bool		success;
	uint32_t	n_reserved	= 0;

	ut_ad(dtuple_check_typed(entry));
	ut_ad(thr || !(~flags & (BTR_NO_LOCKING_FLAG | BTR_NO_UNDO_LOG_FLAG)));

	*big_rec = NULL;

	ut_ad(mtr->memo_contains_flagged(&index->lock, MTR_MEMO_X_LOCK
					 | MTR_MEMO_SX_LOCK));
	ut_ad(mtr->memo_contains_flagged(btr_cur_get_block(cursor),
					 MTR_MEMO_PAGE_X_FIX));
	ut_ad(!dict_index_is_online_ddl(index)
	      || dict_index_is_clust(index)
	      || (flags & BTR_CREATE_FLAG));

	cursor->flag = BTR_CUR_BINARY;

	/* Check locks and write to undo log, if specified */

	err = btr_cur_ins_lock_and_undo(flags, cursor, entry,
					thr, mtr, &inherit);

	if (err != DB_SUCCESS) {

		return(err);
	}

	if (!(flags & BTR_NO_UNDO_LOG_FLAG)) {
		/* First reserve enough free space for the file segments
		of the index tree, so that the insert will not fail because
		of lack of space */

		uint32_t n_extents = uint32_t(cursor->tree_height / 16 + 3);

		success = fsp_reserve_free_extents(&n_reserved,
						   index->table->space,
						   n_extents, FSP_NORMAL, mtr);
		if (!success) {
			return(DB_OUT_OF_FILE_SPACE);
		}
	}

	if (page_zip_rec_needs_ext(rec_get_converted_size(index, entry, n_ext),
				   index->table->not_redundant(),
				   dtuple_get_n_fields(entry),
				   btr_cur_get_block(cursor)->zip_size())
	    || UNIV_UNLIKELY(entry->is_alter_metadata()
			     && !dfield_is_ext(
				     dtuple_get_nth_field(
					     entry,
					     index->first_user_field())))) {
		/* The record is so big that we have to store some fields
		externally on separate database pages */

		if (UNIV_LIKELY_NULL(big_rec_vec)) {
			/* This should never happen, but we handle
			the situation in a robust manner. */
			ut_ad(0);
			dtuple_convert_back_big_rec(index, entry, big_rec_vec);
		}

		big_rec_vec = dtuple_convert_big_rec(index, 0, entry, &n_ext);

		if (big_rec_vec == NULL) {

			index->table->space->release_free_extents(n_reserved);
			return(DB_TOO_BIG_RECORD);
		}
	}

	if (dict_index_get_page(index)
	    == btr_cur_get_block(cursor)->page.id().page_no()) {

		/* The page is the root page */
		*rec = btr_root_raise_and_insert(
			flags, cursor, offsets, heap, entry, n_ext, mtr);
	} else {
		*rec = btr_page_split_and_insert(
			flags, cursor, offsets, heap, entry, n_ext, mtr);
	}

	if (*rec == NULL && os_has_said_disk_full) {
		return(DB_OUT_OF_FILE_SPACE);
	}

	ut_ad(page_rec_get_next(btr_cur_get_rec(cursor)) == *rec
	      || dict_index_is_spatial(index));

	if (!(flags & BTR_NO_LOCKING_FLAG)) {
		ut_ad(!index->table->is_temporary());
		if (dict_index_is_spatial(index)) {
			/* Do nothing */
		} else {
			/* The cursor might be moved to the other page
			and the max trx id field should be updated after
			the cursor was fixed. */
			if (!dict_index_is_clust(index)) {
				page_update_max_trx_id(
					btr_cur_get_block(cursor),
					btr_cur_get_page_zip(cursor),
					thr_get_trx(thr)->id, mtr);
			}

			if (!page_rec_is_infimum(btr_cur_get_rec(cursor))
			    || !page_has_prev(btr_cur_get_page(cursor))) {
				/* split and inserted need to call
				lock_update_insert() always. */
				inherit = true;
			}
		}
	}

	if (!page_is_leaf(btr_cur_get_page(cursor))) {
		ut_ad(!big_rec_vec);
	} else {
#ifdef BTR_CUR_HASH_ADAPT
# ifdef MYSQL_INDEX_DISABLE_AHI
		if (index->disable_ahi); else
# endif
		if (entry->info_bits & REC_INFO_MIN_REC_FLAG) {
			ut_ad(entry->is_metadata());
			ut_ad(index->is_instant());
			ut_ad(flags & BTR_NO_LOCKING_FLAG);
			ut_ad(!(flags & BTR_CREATE_FLAG));
		} else {
			btr_search_update_hash_on_insert(
				cursor, btr_search_sys.get_latch(*index));
		}
#endif /* BTR_CUR_HASH_ADAPT */
		if (inherit && !(flags & BTR_NO_LOCKING_FLAG)) {

			lock_update_insert(btr_cur_get_block(cursor), *rec);
		}
	}

	index->table->space->release_free_extents(n_reserved);
	*big_rec = big_rec_vec;

	return(DB_SUCCESS);
}

/*==================== B-TREE UPDATE =========================*/

/*************************************************************//**
For an update, checks the locks and does the undo logging.
@return DB_SUCCESS, DB_WAIT_LOCK, or error number */
UNIV_INLINE MY_ATTRIBUTE((warn_unused_result))
dberr_t
btr_cur_upd_lock_and_undo(
/*======================*/
	ulint		flags,	/*!< in: undo logging and locking flags */
	btr_cur_t*	cursor,	/*!< in: cursor on record to update */
	const rec_offs*	offsets,/*!< in: rec_get_offsets() on cursor */
	const upd_t*	update,	/*!< in: update vector */
	ulint		cmpl_info,/*!< in: compiler info on secondary index
				updates */
	que_thr_t*	thr,	/*!< in: query thread
				(can be NULL if BTR_NO_LOCKING_FLAG) */
	mtr_t*		mtr,	/*!< in/out: mini-transaction */
	roll_ptr_t*	roll_ptr)/*!< out: roll pointer */
{
	dict_index_t*	index;
	const rec_t*	rec;
	dberr_t		err;

	ut_ad((thr != NULL) || (flags & BTR_NO_LOCKING_FLAG));

	rec = btr_cur_get_rec(cursor);
	index = cursor->index;

	ut_ad(rec_offs_validate(rec, index, offsets));
	ut_ad(mtr->is_named_space(index->table->space));

	if (!dict_index_is_clust(index)) {
		ut_ad(dict_index_is_online_ddl(index)
		      == !!(flags & BTR_CREATE_FLAG));

		/* We do undo logging only when we update a clustered index
		record */
		return(lock_sec_rec_modify_check_and_lock(
			       flags, btr_cur_get_block(cursor), rec,
			       index, thr, mtr));
	}

	/* Check if we have to wait for a lock: enqueue an explicit lock
	request if yes */

	if (!(flags & BTR_NO_LOCKING_FLAG)) {
		err = lock_clust_rec_modify_check_and_lock(
			flags, btr_cur_get_block(cursor), rec, index,
			offsets, thr);
		if (err != DB_SUCCESS) {
			return(err);
		}
	}

	/* Append the info about the update in the undo log */

	return((flags & BTR_NO_UNDO_LOG_FLAG)
	       ? DB_SUCCESS
	       : trx_undo_report_row_operation(
		       thr, index, NULL, update,
		       cmpl_info, rec, offsets, roll_ptr));
}

/** Write DB_TRX_ID,DB_ROLL_PTR to a clustered index entry.
@param[in,out]	entry		clustered index entry
@param[in]	index		clustered index
@param[in]	trx_id		DB_TRX_ID
@param[in]	roll_ptr	DB_ROLL_PTR */
static void btr_cur_write_sys(
	dtuple_t*		entry,
	const dict_index_t*	index,
	trx_id_t		trx_id,
	roll_ptr_t		roll_ptr)
{
	dfield_t* t = dtuple_get_nth_field(entry, index->db_trx_id());
	ut_ad(t->len == DATA_TRX_ID_LEN);
	trx_write_trx_id(static_cast<byte*>(t->data), trx_id);
	dfield_t* r = dtuple_get_nth_field(entry, index->db_roll_ptr());
	ut_ad(r->len == DATA_ROLL_PTR_LEN);
	trx_write_roll_ptr(static_cast<byte*>(r->data), roll_ptr);
}

/** Update DB_TRX_ID, DB_ROLL_PTR in a clustered index record.
@param[in,out]  block           clustered index leaf page
@param[in,out]  rec             clustered index record
@param[in]      index           clustered index
@param[in]      offsets         rec_get_offsets(rec, index)
@param[in]      trx             transaction
@param[in]      roll_ptr        DB_ROLL_PTR value
@param[in,out]  mtr             mini-transaction */
static void btr_cur_upd_rec_sys(buf_block_t *block, rec_t *rec,
                                dict_index_t *index, const rec_offs *offsets,
                                const trx_t *trx, roll_ptr_t roll_ptr,
                                mtr_t *mtr)
{
  ut_ad(index->is_primary());
  ut_ad(rec_offs_validate(rec, index, offsets));

  if (UNIV_LIKELY_NULL(block->page.zip.data))
  {
    page_zip_write_trx_id_and_roll_ptr(block, rec, offsets, index->db_trx_id(),
                                       trx->id, roll_ptr, mtr);
    return;
  }

  ulint offset= index->trx_id_offset;

  if (!offset)
    offset= row_get_trx_id_offset(index, offsets);

  compile_time_assert(DATA_TRX_ID + 1 == DATA_ROLL_PTR);

  /* During IMPORT the trx id in the record can be in the future, if
  the .ibd file is being imported from another instance. During IMPORT
  roll_ptr will be 0. */
  ut_ad(roll_ptr == 0 ||
        lock_check_trx_id_sanity(trx_read_trx_id(rec + offset),
                                 rec, index, offsets));

  byte sys[DATA_TRX_ID_LEN + DATA_ROLL_PTR_LEN];

  trx_write_trx_id(sys, trx->id);
  trx_write_roll_ptr(sys + DATA_TRX_ID_LEN, roll_ptr);

  ulint d= 0;
  const byte *src= nullptr;
  byte *dest= rec + offset;
  ulint len= DATA_TRX_ID_LEN + DATA_ROLL_PTR_LEN;

  if (UNIV_LIKELY(index->trx_id_offset))
  {
    const rec_t *prev= page_rec_get_prev_const(rec);
    if (UNIV_UNLIKELY(prev == rec))
      ut_ad(0);
    else if (page_rec_is_infimum(prev));
    else
      for (src= prev + offset; d < DATA_TRX_ID_LEN + DATA_ROLL_PTR_LEN; d++)
        if (src[d] != sys[d])
          break;
    if (d > 6 && memcmp(dest, sys, d))
    {
      /* We save space by replacing a single record

      WRITE,page_offset(dest),byte[13]

      with two records:

      MEMMOVE,page_offset(dest),d(1 byte),offset(1..3 bytes),
      WRITE|0x80,0,byte[13-d]

      The single WRITE record would be x+13 bytes long, with x>2.
      The MEMMOVE record would be up to x+1+3 = x+4 bytes, and the
      second WRITE would be 1+1+13-d = 15-d bytes.

      The total size is: x+13 versus x+4+15-d = x+19-d bytes.
      To save space, we must have d>6, that is, the complete DB_TRX_ID and
      the first byte(s) of DB_ROLL_PTR must match the previous record. */
      memcpy(dest, src, d);
      mtr->memmove(*block, page_offset(dest), page_offset(src), d);
      dest+= d;
      len-= d;
      /* DB_TRX_ID,DB_ROLL_PTR must be unique in each record when
      DB_TRX_ID refers to an active transaction. */
      ut_ad(len);
    }
    else
      d= 0;
  }

  if (UNIV_LIKELY(len)) /* extra safety, to avoid corrupting the log */
    mtr->memcpy<mtr_t::MAYBE_NOP>(*block, dest, sys + d, len);
}

/*************************************************************//**
See if there is enough place in the page modification log to log
an update-in-place.

@retval false if out of space; IBUF_BITMAP_FREE will be reset
outside mtr if the page was recompressed
@retval true if enough place;

IMPORTANT: The caller will have to update IBUF_BITMAP_FREE if this is
a secondary index leaf page. This has to be done either within the
same mini-transaction, or by invoking ibuf_reset_free_bits() before
mtr_commit(mtr). */
bool
btr_cur_update_alloc_zip_func(
/*==========================*/
	page_zip_des_t*	page_zip,/*!< in/out: compressed page */
	page_cur_t*	cursor,	/*!< in/out: B-tree page cursor */
	dict_index_t*	index,	/*!< in: the index corresponding to cursor */
#ifdef UNIV_DEBUG
	rec_offs*	offsets,/*!< in/out: offsets of the cursor record */
#endif /* UNIV_DEBUG */
	ulint		length,	/*!< in: size needed */
	bool		create,	/*!< in: true=delete-and-insert,
				false=update-in-place */
	mtr_t*		mtr)	/*!< in/out: mini-transaction */
{

	/* Have a local copy of the variables as these can change
	dynamically. */
	const page_t*	page = page_cur_get_page(cursor);

	ut_ad(page_zip == page_cur_get_page_zip(cursor));
	ut_ad(!dict_index_is_ibuf(index));
	ut_ad(rec_offs_validate(page_cur_get_rec(cursor), index, offsets));

	if (page_zip_available(page_zip, dict_index_is_clust(index),
			       length, create)) {
		return(true);
	}

	if (!page_zip->m_nonempty && !page_has_garbage(page)) {
		/* The page has been freshly compressed, so
		reorganizing it will not help. */
		return(false);
	}

	if (create && page_is_leaf(page)
	    && (length + page_get_data_size(page)
		>= dict_index_zip_pad_optimal_page_size(index))) {
		return(false);
	}

	if (!btr_page_reorganize(cursor, index, mtr)) {
		goto out_of_space;
	}

	rec_offs_make_valid(page_cur_get_rec(cursor), index,
			    page_is_leaf(page), offsets);

	/* After recompressing a page, we must make sure that the free
	bits in the insert buffer bitmap will not exceed the free
	space on the page.  Because this function will not attempt
	recompression unless page_zip_available() fails above, it is
	safe to reset the free bits if page_zip_available() fails
	again, below.  The free bits can safely be reset in a separate
	mini-transaction.  If page_zip_available() succeeds below, we
	can be sure that the btr_page_reorganize() above did not reduce
	the free space available on the page. */

	if (page_zip_available(page_zip, dict_index_is_clust(index),
			       length, create)) {
		return(true);
	}

out_of_space:
	ut_ad(rec_offs_validate(page_cur_get_rec(cursor), index, offsets));

	/* Out of space: reset the free bits. */
	if (!dict_index_is_clust(index)
	    && !index->table->is_temporary()
	    && page_is_leaf(page)) {
		ibuf_reset_free_bits(page_cur_get_block(cursor));
	}

	return(false);
}

/** Apply an update vector to a record. No field size changes are allowed.

This is usually invoked on a clustered index. The only use case for a
secondary index is row_ins_sec_index_entry_by_modify() or its
counterpart in ibuf_insert_to_index_page().
@param[in,out]  rec     index record
@param[in]      index   the index of the record
@param[in]      offsets rec_get_offsets(rec, index)
@param[in]      update  update vector
@param[in,out]  block   index page
@param[in,out]  mtr     mini-transaction */
void btr_cur_upd_rec_in_place(rec_t *rec, const dict_index_t *index,
                              const rec_offs *offsets, const upd_t *update,
                              buf_block_t *block, mtr_t *mtr)
{
	ut_ad(rec_offs_validate(rec, index, offsets));
	ut_ad(!index->table->skip_alter_undo);
	ut_ad(!block->page.zip.data || index->table->not_redundant());

#ifdef UNIV_DEBUG
	if (rec_offs_comp(offsets)) {
		switch (rec_get_status(rec)) {
		case REC_STATUS_ORDINARY:
			break;
		case REC_STATUS_INSTANT:
			ut_ad(index->is_instant());
			break;
		case REC_STATUS_NODE_PTR:
		case REC_STATUS_INFIMUM:
		case REC_STATUS_SUPREMUM:
			ut_ad("wrong record status in update" == 0);
		}
	}
#endif /* UNIV_DEBUG */

	static_assert(REC_INFO_BITS_SHIFT == 0, "compatibility");
	if (UNIV_LIKELY_NULL(block->page.zip.data)) {
		ut_ad(rec_offs_comp(offsets));
		byte* info_bits = &rec[-REC_NEW_INFO_BITS];
		const bool flip_del_mark = (*info_bits ^ update->info_bits)
			& REC_INFO_DELETED_FLAG;
		*info_bits &= byte(~REC_INFO_BITS_MASK);
		*info_bits |= update->info_bits;

		if (flip_del_mark) {
			page_zip_rec_set_deleted(block, rec, update->info_bits
						 & REC_INFO_DELETED_FLAG, mtr);
		}
	} else {
		byte* info_bits = &rec[rec_offs_comp(offsets)
				       ? -REC_NEW_INFO_BITS
				       : -REC_OLD_INFO_BITS];

		mtr->write<1,mtr_t::MAYBE_NOP>(*block, info_bits,
					       (*info_bits
						& ~REC_INFO_BITS_MASK)
					       | update->info_bits);
	}

	for (ulint i = 0; i < update->n_fields; i++) {
		const upd_field_t* uf = upd_get_nth_field(update, i);
		if (upd_fld_is_virtual_col(uf) && !index->has_virtual()) {
			continue;
		}
		const ulint n = uf->field_no;

		ut_ad(!dfield_is_ext(&uf->new_val)
		      == !rec_offs_nth_extern(offsets, n));
		ut_ad(!rec_offs_nth_default(offsets, n));

		if (UNIV_UNLIKELY(dfield_is_null(&uf->new_val))) {
			if (rec_offs_nth_sql_null(offsets, n)) {
				ut_ad(index->table->is_instant());
				ut_ad(n >= index->n_core_fields);
				continue;
			}

			ut_ad(!index->table->not_redundant());
			if (ulint size = rec_get_nth_field_size(rec, n)) {
				mtr->memset(
					block,
					page_offset(rec_get_field_start_offs(
							    rec, n) + rec),
					size, 0);
			}
			ulint l = rec_get_1byte_offs_flag(rec)
				? (n + 1) : (n + 1) * 2;
			byte* b = &rec[-REC_N_OLD_EXTRA_BYTES - l];
			compile_time_assert(REC_1BYTE_SQL_NULL_MASK << 8
					    == REC_2BYTE_SQL_NULL_MASK);
			mtr->write<1>(*block, b,
				      byte(*b | REC_1BYTE_SQL_NULL_MASK));
			continue;
		}

		ulint len;
		byte* data = rec_get_nth_field(rec, offsets, n, &len);
		if (UNIV_LIKELY_NULL(block->page.zip.data)) {
			ut_ad(len == uf->new_val.len);
			memcpy(data, uf->new_val.data, len);
			continue;
		}

		if (UNIV_UNLIKELY(len != uf->new_val.len)) {
			ut_ad(len == UNIV_SQL_NULL);
			ut_ad(!rec_offs_comp(offsets));
			len = uf->new_val.len;
			ut_ad(len == rec_get_nth_field_size(rec, n));
			ulint l = rec_get_1byte_offs_flag(rec)
				? (n + 1) : (n + 1) * 2;
			byte* b = &rec[-REC_N_OLD_EXTRA_BYTES - l];
			compile_time_assert(REC_1BYTE_SQL_NULL_MASK << 8
					    == REC_2BYTE_SQL_NULL_MASK);
			mtr->write<1>(*block, b,
				      byte(*b & ~REC_1BYTE_SQL_NULL_MASK));
		}

		if (len) {
			mtr->memcpy<mtr_t::MAYBE_NOP>(*block, data,
						      uf->new_val.data, len);
		}
	}

	if (UNIV_LIKELY_NULL(block->page.zip.data)) {
		page_zip_write_rec(block, rec, index, offsets, 0, mtr);
	}
}

/*************************************************************//**
Updates a record when the update causes no size changes in its fields.
We assume here that the ordering fields of the record do not change.
@return locking or undo log related error code, or
@retval DB_SUCCESS on success
@retval DB_ZIP_OVERFLOW if there is not enough space left
on the compressed page (IBUF_BITMAP_FREE was reset outside mtr) */
dberr_t
btr_cur_update_in_place(
/*====================*/
	ulint		flags,	/*!< in: undo logging and locking flags */
	btr_cur_t*	cursor,	/*!< in: cursor on the record to update;
				cursor stays valid and positioned on the
				same record */
	rec_offs*	offsets,/*!< in/out: offsets on cursor->page_cur.rec */
	const upd_t*	update,	/*!< in: update vector */
	ulint		cmpl_info,/*!< in: compiler info on secondary index
				updates */
	que_thr_t*	thr,	/*!< in: query thread */
	trx_id_t	trx_id,	/*!< in: transaction id */
	mtr_t*		mtr)	/*!< in/out: mini-transaction; if this
				is a secondary index, the caller must
				mtr_commit(mtr) before latching any
				further pages */
{
	dict_index_t*	index;
	dberr_t		err;
	rec_t*		rec;
	roll_ptr_t	roll_ptr	= 0;
	ulint		was_delete_marked;

	ut_ad(page_is_leaf(cursor->page_cur.block->frame));
	rec = btr_cur_get_rec(cursor);
	index = cursor->index;
	ut_ad(rec_offs_validate(rec, index, offsets));
	ut_ad(!!page_rec_is_comp(rec) == dict_table_is_comp(index->table));
	ut_ad(trx_id > 0 || (flags & BTR_KEEP_SYS_FLAG));
	/* The insert buffer tree should never be updated in place. */
	ut_ad(!dict_index_is_ibuf(index));
	ut_ad(dict_index_is_online_ddl(index) == !!(flags & BTR_CREATE_FLAG)
	      || dict_index_is_clust(index));
	ut_ad(thr_get_trx(thr)->id == trx_id
	      || (flags & ulint(~(BTR_KEEP_POS_FLAG | BTR_KEEP_IBUF_BITMAP)))
	      == (BTR_NO_UNDO_LOG_FLAG | BTR_NO_LOCKING_FLAG
		  | BTR_CREATE_FLAG | BTR_KEEP_SYS_FLAG));
	ut_ad(fil_page_index_page_check(btr_cur_get_page(cursor)));
	ut_ad(btr_page_get_index_id(btr_cur_get_page(cursor)) == index->id);
	ut_ad(!(update->info_bits & REC_INFO_MIN_REC_FLAG));

	DBUG_LOG("ib_cur",
		 "update-in-place " << index->name << " (" << index->id
		 << ") by " << ib::hex(trx_id) << ": "
		 << rec_printer(rec, offsets).str());

	buf_block_t* block = btr_cur_get_block(cursor);
	page_zip_des_t*	page_zip = buf_block_get_page_zip(block);

	/* Check that enough space is available on the compressed page. */
	if (UNIV_LIKELY_NULL(page_zip)) {
		ut_ad(!index->table->is_temporary());

		if (!btr_cur_update_alloc_zip(
			    page_zip, btr_cur_get_page_cur(cursor),
			    index, offsets, rec_offs_size(offsets),
			    false, mtr)) {
			return(DB_ZIP_OVERFLOW);
		}

		rec = btr_cur_get_rec(cursor);
	}

	/* Do lock checking and undo logging */
	err = btr_cur_upd_lock_and_undo(flags, cursor, offsets,
					update, cmpl_info,
					thr, mtr, &roll_ptr);
	if (UNIV_UNLIKELY(err != DB_SUCCESS)) {
		/* We may need to update the IBUF_BITMAP_FREE
		bits after a reorganize that was done in
		btr_cur_update_alloc_zip(). */
		goto func_exit;
	}

	if (!(flags & BTR_KEEP_SYS_FLAG)) {
		btr_cur_upd_rec_sys(block, rec, index, offsets,
				    thr_get_trx(thr), roll_ptr, mtr);
	}

	was_delete_marked = rec_get_deleted_flag(
		rec, page_is_comp(buf_block_get_frame(block)));
	/* In delete-marked records, DB_TRX_ID must always refer to an
	existing undo log record. */
	ut_ad(!was_delete_marked
	      || !dict_index_is_clust(index)
	      || row_get_rec_trx_id(rec, index, offsets));

#ifdef BTR_CUR_HASH_ADAPT
	{
		rw_lock_t* ahi_latch = block->index
			? btr_search_sys.get_latch(*index) : NULL;
		if (ahi_latch) {
			/* TO DO: Can we skip this if none of the fields
			index->search_info->curr_n_fields
			are being updated? */

			/* The function row_upd_changes_ord_field_binary
			does not work on a secondary index. */

			if (!dict_index_is_clust(index)
			    || row_upd_changes_ord_field_binary(
				    index, update, thr, NULL, NULL)) {
				ut_ad(!(update->info_bits
					& REC_INFO_MIN_REC_FLAG));
				/* Remove possible hash index pointer
				to this record */
				btr_search_update_hash_on_delete(cursor);
			}

			rw_lock_x_lock(ahi_latch);
		}

		assert_block_ahi_valid(block);
#endif /* BTR_CUR_HASH_ADAPT */

		btr_cur_upd_rec_in_place(rec, index, offsets, update, block,
					 mtr);

#ifdef BTR_CUR_HASH_ADAPT
		if (ahi_latch) {
			rw_lock_x_unlock(ahi_latch);
		}
	}
#endif /* BTR_CUR_HASH_ADAPT */

	if (was_delete_marked
	    && !rec_get_deleted_flag(
		    rec, page_is_comp(buf_block_get_frame(block)))) {
		/* The new updated record owns its possible externally
		stored fields */

		btr_cur_unmark_extern_fields(block, rec, index, offsets, mtr);
	}

	ut_ad(err == DB_SUCCESS);

func_exit:
	if (page_zip
	    && !(flags & BTR_KEEP_IBUF_BITMAP)
	    && !dict_index_is_clust(index)
	    && page_is_leaf(buf_block_get_frame(block))) {
		/* Update the free bits in the insert buffer. */
		ut_ad(!index->table->is_temporary());
		ibuf_update_free_bits_zip(block, mtr);
	}

	return(err);
}

/** Trim a metadata record during the rollback of instant ALTER TABLE.
@param[in]	entry	metadata tuple
@param[in]	index	primary key
@param[in]	update	update vector for the rollback */
ATTRIBUTE_COLD
static void btr_cur_trim_alter_metadata(dtuple_t* entry,
					const dict_index_t* index,
					const upd_t* update)
{
	ut_ad(index->is_instant());
	ut_ad(update->is_alter_metadata());
	ut_ad(entry->is_alter_metadata());

	ut_ad(update->fields[0].field_no == index->first_user_field());
	ut_ad(update->fields[0].new_val.ext);
	ut_ad(update->fields[0].new_val.len == FIELD_REF_SIZE);
	ut_ad(entry->n_fields - 1 == index->n_fields);

	const byte* ptr = static_cast<const byte*>(
		update->fields[0].new_val.data);
	ut_ad(!mach_read_from_4(ptr + BTR_EXTERN_LEN));
	ut_ad(mach_read_from_4(ptr + BTR_EXTERN_LEN + 4) > 4);
	ut_ad(mach_read_from_4(ptr + BTR_EXTERN_OFFSET) == FIL_PAGE_DATA);
	ut_ad(mach_read_from_4(ptr + BTR_EXTERN_SPACE_ID)
	      == index->table->space->id);

	ulint n_fields = update->fields[1].field_no;
	ut_ad(n_fields <= index->n_fields);
	if (n_fields != index->n_uniq) {
		ut_ad(n_fields
		      >= index->n_core_fields);
		entry->n_fields = n_fields;
		return;
	}

	/* This is based on dict_table_t::deserialise_columns()
	and btr_cur_instant_init_low(). */
	mtr_t mtr;
	mtr.start();
	buf_block_t* block = buf_page_get(
		page_id_t(index->table->space->id,
			  mach_read_from_4(ptr + BTR_EXTERN_PAGE_NO)),
		0, RW_S_LATCH, &mtr);
	buf_block_dbg_add_level(block, SYNC_EXTERN_STORAGE);
	ut_ad(fil_page_get_type(block->frame) == FIL_PAGE_TYPE_BLOB);
	ut_ad(mach_read_from_4(&block->frame[FIL_PAGE_DATA
					     + BTR_BLOB_HDR_NEXT_PAGE_NO])
	      == FIL_NULL);
	ut_ad(mach_read_from_4(&block->frame[FIL_PAGE_DATA
					     + BTR_BLOB_HDR_PART_LEN])
	      == mach_read_from_4(ptr + BTR_EXTERN_LEN + 4));
	n_fields = mach_read_from_4(
		&block->frame[FIL_PAGE_DATA + BTR_BLOB_HDR_SIZE])
		+ index->first_user_field();
	/* Rollback should not increase the number of fields. */
	ut_ad(n_fields <= index->n_fields);
	ut_ad(n_fields + 1 <= entry->n_fields);
	/* dict_index_t::clear_instant_alter() cannot be invoked while
	rollback of an instant ALTER TABLE transaction is in progress
	for an is_alter_metadata() record. */
	ut_ad(n_fields >= index->n_core_fields);

	mtr.commit();
	entry->n_fields = n_fields + 1;
}

/** Trim an update tuple due to instant ADD COLUMN, if needed.
For normal records, the trailing instantly added fields that match
the initial default values are omitted.

For the special metadata record on a table on which instant
ADD COLUMN has already been executed, both ADD COLUMN and the
rollback of ADD COLUMN need to be handled specially.

@param[in,out]	entry	index entry
@param[in]	index	index
@param[in]	update	update vector
@param[in]	thr	execution thread */
static inline
void
btr_cur_trim(
	dtuple_t*		entry,
	const dict_index_t*	index,
	const upd_t*		update,
	const que_thr_t*	thr)
{
	if (!index->is_instant()) {
	} else if (UNIV_UNLIKELY(update->is_metadata())) {
		/* We are either updating a metadata record
		(instant ALTER TABLE on a table where instant ALTER was
		already executed) or rolling back such an operation. */
		ut_ad(!upd_get_nth_field(update, 0)->orig_len);
		ut_ad(entry->is_metadata());

		if (thr->graph->trx->in_rollback) {
			/* This rollback can occur either as part of
			ha_innobase::commit_inplace_alter_table() rolling
			back after a failed innobase_add_instant_try(),
			or as part of crash recovery. Either way, the
			table will be in the data dictionary cache, with
			the instantly added columns going to be removed
			later in the rollback. */
			ut_ad(index->table->cached);
			/* The DB_TRX_ID,DB_ROLL_PTR are always last,
			and there should be some change to roll back.
			The first field in the update vector is the
			first instantly added column logged by
			innobase_add_instant_try(). */
			ut_ad(update->n_fields > 2);
			if (update->is_alter_metadata()) {
				btr_cur_trim_alter_metadata(
					entry, index, update);
				return;
			}
			ut_ad(!entry->is_alter_metadata());

			ulint n_fields = upd_get_nth_field(update, 0)
				->field_no;
			ut_ad(n_fields + 1 >= entry->n_fields);
			entry->n_fields = n_fields;
		}
	} else {
		entry->trim(*index);
	}
}

/*************************************************************//**
Tries to update a record on a page in an index tree. It is assumed that mtr
holds an x-latch on the page. The operation does not succeed if there is too
little space on the page or if the update would result in too empty a page,
so that tree compression is recommended. We assume here that the ordering
fields of the record do not change.
@return error code, including
@retval DB_SUCCESS on success
@retval DB_OVERFLOW if the updated record does not fit
@retval DB_UNDERFLOW if the page would become too empty
@retval DB_ZIP_OVERFLOW if there is not enough space left
on the compressed page (IBUF_BITMAP_FREE was reset outside mtr) */
dberr_t
btr_cur_optimistic_update(
/*======================*/
	ulint		flags,	/*!< in: undo logging and locking flags */
	btr_cur_t*	cursor,	/*!< in: cursor on the record to update;
				cursor stays valid and positioned on the
				same record */
	rec_offs**	offsets,/*!< out: offsets on cursor->page_cur.rec */
	mem_heap_t**	heap,	/*!< in/out: pointer to NULL or memory heap */
	const upd_t*	update,	/*!< in: update vector; this must also
				contain trx id and roll ptr fields */
	ulint		cmpl_info,/*!< in: compiler info on secondary index
				updates */
	que_thr_t*	thr,	/*!< in: query thread */
	trx_id_t	trx_id,	/*!< in: transaction id */
	mtr_t*		mtr)	/*!< in/out: mini-transaction; if this
				is a secondary index, the caller must
				mtr_commit(mtr) before latching any
				further pages */
{
	dict_index_t*	index;
	page_cur_t*	page_cursor;
	dberr_t		err;
	buf_block_t*	block;
	page_t*		page;
	page_zip_des_t*	page_zip;
	rec_t*		rec;
	ulint		max_size;
	ulint		new_rec_size;
	ulint		old_rec_size;
	ulint		max_ins_size = 0;
	dtuple_t*	new_entry;
	roll_ptr_t	roll_ptr;
	ulint		i;

	block = btr_cur_get_block(cursor);
	page = buf_block_get_frame(block);
	rec = btr_cur_get_rec(cursor);
	index = cursor->index;
	ut_ad(trx_id > 0 || (flags & BTR_KEEP_SYS_FLAG));
	ut_ad(!!page_rec_is_comp(rec) == dict_table_is_comp(index->table));
	ut_ad(mtr->memo_contains_flagged(block, MTR_MEMO_PAGE_X_FIX));
	/* This is intended only for leaf page updates */
	ut_ad(page_is_leaf(page));
	/* The insert buffer tree should never be updated in place. */
	ut_ad(!dict_index_is_ibuf(index));
	ut_ad(dict_index_is_online_ddl(index) == !!(flags & BTR_CREATE_FLAG)
	      || dict_index_is_clust(index));
	ut_ad(thr_get_trx(thr)->id == trx_id
	      || (flags & ulint(~(BTR_KEEP_POS_FLAG | BTR_KEEP_IBUF_BITMAP)))
	      == (BTR_NO_UNDO_LOG_FLAG | BTR_NO_LOCKING_FLAG
		  | BTR_CREATE_FLAG | BTR_KEEP_SYS_FLAG));
	ut_ad(fil_page_index_page_check(page));
	ut_ad(btr_page_get_index_id(page) == index->id);

	*offsets = rec_get_offsets(rec, index, *offsets, true,
				   ULINT_UNDEFINED, heap);
#if defined UNIV_DEBUG || defined UNIV_BLOB_LIGHT_DEBUG
	ut_a(!rec_offs_any_null_extern(rec, *offsets)
	     || thr_get_trx(thr) == trx_roll_crash_recv_trx);
#endif /* UNIV_DEBUG || UNIV_BLOB_LIGHT_DEBUG */

	if (UNIV_LIKELY(!update->is_metadata())
	    && !row_upd_changes_field_size_or_external(index, *offsets,
						       update)) {

		/* The simplest and the most common case: the update does not
		change the size of any field and none of the updated fields is
		externally stored in rec or update, and there is enough space
		on the compressed page to log the update. */

		return(btr_cur_update_in_place(
			       flags, cursor, *offsets, update,
			       cmpl_info, thr, trx_id, mtr));
	}

	if (rec_offs_any_extern(*offsets)) {
any_extern:
		ut_ad(!index->is_ibuf());
		/* Externally stored fields are treated in pessimistic
		update */

		/* prefetch siblings of the leaf for the pessimistic
		operation. */
		btr_cur_prefetch_siblings(block, index);

		return(DB_OVERFLOW);
	}

	if (rec_is_metadata(rec, *index) && index->table->instant) {
		goto any_extern;
	}

	for (i = 0; i < upd_get_n_fields(update); i++) {
		if (dfield_is_ext(&upd_get_nth_field(update, i)->new_val)) {

			goto any_extern;
		}
	}

	DBUG_LOG("ib_cur",
		 "update " << index->name << " (" << index->id << ") by "
		 << ib::hex(trx_id) << ": "
		 << rec_printer(rec, *offsets).str());

	page_cursor = btr_cur_get_page_cur(cursor);

	if (!*heap) {
		*heap = mem_heap_create(
			rec_offs_size(*offsets)
			+ DTUPLE_EST_ALLOC(rec_offs_n_fields(*offsets)));
	}

	new_entry = row_rec_to_index_entry(rec, index, *offsets, *heap);
	ut_ad(!dtuple_get_n_ext(new_entry));

	/* The page containing the clustered index record
	corresponding to new_entry is latched in mtr.
	Thus the following call is safe. */
	row_upd_index_replace_new_col_vals_index_pos(new_entry, index, update,
						     *heap);
	btr_cur_trim(new_entry, index, update, thr);
	old_rec_size = rec_offs_size(*offsets);
	new_rec_size = rec_get_converted_size(index, new_entry, 0);

	page_zip = buf_block_get_page_zip(block);
#ifdef UNIV_ZIP_DEBUG
	ut_a(!page_zip || page_zip_validate(page_zip, page, index));
#endif /* UNIV_ZIP_DEBUG */

	if (page_zip) {
		ut_ad(!index->table->is_temporary());

		if (page_zip_rec_needs_ext(new_rec_size, page_is_comp(page),
					   dict_index_get_n_fields(index),
					   block->zip_size())) {
			goto any_extern;
		}

		if (!btr_cur_update_alloc_zip(
			    page_zip, page_cursor, index, *offsets,
			    new_rec_size, true, mtr)) {
			return(DB_ZIP_OVERFLOW);
		}

		rec = page_cur_get_rec(page_cursor);
	}

	/* We limit max record size to 16k even for 64k page size. */
	if (new_rec_size >= COMPRESSED_REC_MAX_DATA_SIZE ||
			(!dict_table_is_comp(index->table)
			 && new_rec_size >= REDUNDANT_REC_MAX_DATA_SIZE)) {
		err = DB_OVERFLOW;

		goto func_exit;
	}

	if (UNIV_UNLIKELY(new_rec_size
			  >= (page_get_free_space_of_empty(page_is_comp(page))
			      / 2))) {
		/* We may need to update the IBUF_BITMAP_FREE
		bits after a reorganize that was done in
		btr_cur_update_alloc_zip(). */
		err = DB_OVERFLOW;
		goto func_exit;
	}

	if (UNIV_UNLIKELY(page_get_data_size(page)
			  - old_rec_size + new_rec_size
			  < BTR_CUR_PAGE_COMPRESS_LIMIT(index))) {
		/* We may need to update the IBUF_BITMAP_FREE
		bits after a reorganize that was done in
		btr_cur_update_alloc_zip(). */

		/* The page would become too empty */
		err = DB_UNDERFLOW;
		goto func_exit;
	}

	/* We do not attempt to reorganize if the page is compressed.
	This is because the page may fail to compress after reorganization. */
	max_size = page_zip
		? page_get_max_insert_size(page, 1)
		: (old_rec_size
		   + page_get_max_insert_size_after_reorganize(page, 1));

	if (!page_zip) {
		max_ins_size = page_get_max_insert_size_after_reorganize(
				page, 1);
	}

	if (!(((max_size >= BTR_CUR_PAGE_REORGANIZE_LIMIT)
	       && (max_size >= new_rec_size))
	      || (page_get_n_recs(page) <= 1))) {

		/* We may need to update the IBUF_BITMAP_FREE
		bits after a reorganize that was done in
		btr_cur_update_alloc_zip(). */

		/* There was not enough space, or it did not pay to
		reorganize: for simplicity, we decide what to do assuming a
		reorganization is needed, though it might not be necessary */

		err = DB_OVERFLOW;
		goto func_exit;
	}

	/* Do lock checking and undo logging */
	err = btr_cur_upd_lock_and_undo(flags, cursor, *offsets,
					update, cmpl_info,
					thr, mtr, &roll_ptr);
	if (err != DB_SUCCESS) {
		/* We may need to update the IBUF_BITMAP_FREE
		bits after a reorganize that was done in
		btr_cur_update_alloc_zip(). */
		goto func_exit;
	}

	/* Ok, we may do the replacement. Store on the page infimum the
	explicit locks on rec, before deleting rec (see the comment in
	btr_cur_pessimistic_update). */
	if (!dict_table_is_locking_disabled(index->table)) {
		lock_rec_store_on_page_infimum(block, rec);
	}

	if (UNIV_UNLIKELY(update->is_metadata())) {
		ut_ad(new_entry->is_metadata());
		ut_ad(index->is_instant());
		/* This can be innobase_add_instant_try() performing a
		subsequent instant ADD COLUMN, or its rollback by
		row_undo_mod_clust_low(). */
		ut_ad(flags & BTR_NO_LOCKING_FLAG);
	} else {
		btr_search_update_hash_on_delete(cursor);
	}

	page_cur_delete_rec(page_cursor, index, *offsets, mtr);

	page_cur_move_to_prev(page_cursor);

	if (!(flags & BTR_KEEP_SYS_FLAG)) {
		btr_cur_write_sys(new_entry, index, trx_id, roll_ptr);
	}

	/* There are no externally stored columns in new_entry */
	rec = btr_cur_insert_if_possible(
		cursor, new_entry, offsets, heap, 0/*n_ext*/, mtr);
	ut_a(rec); /* <- We calculated above the insert would fit */

	if (UNIV_UNLIKELY(update->is_metadata())) {
		/* We must empty the PAGE_FREE list, because if this
		was a rollback, the shortened metadata record
		would have too many fields, and we would be unable to
		know the size of the freed record. */
		btr_page_reorganize(page_cursor, index, mtr);
	} else if (!dict_table_is_locking_disabled(index->table)) {
		/* Restore the old explicit lock state on the record */
		lock_rec_restore_from_page_infimum(block, rec, block);
	}

	page_cur_move_to_next(page_cursor);
	ut_ad(err == DB_SUCCESS);

func_exit:
	if (!(flags & BTR_KEEP_IBUF_BITMAP)
	    && !dict_index_is_clust(index)) {
		/* Update the free bits in the insert buffer. */
		if (page_zip) {
			ut_ad(!index->table->is_temporary());
			ibuf_update_free_bits_zip(block, mtr);
		} else if (!index->table->is_temporary()) {
			ibuf_update_free_bits_low(block, max_ins_size, mtr);
		}
	}

	if (err != DB_SUCCESS) {
		/* prefetch siblings of the leaf for the pessimistic
		operation. */
		btr_cur_prefetch_siblings(block, index);
	}

	return(err);
}

/*************************************************************//**
If, in a split, a new supremum record was created as the predecessor of the
updated record, the supremum record must inherit exactly the locks on the
updated record. In the split it may have inherited locks from the successor
of the updated record, which is not correct. This function restores the
right locks for the new supremum. */
static
void
btr_cur_pess_upd_restore_supremum(
/*==============================*/
	buf_block_t*	block,	/*!< in: buffer block of rec */
	const rec_t*	rec,	/*!< in: updated record */
	mtr_t*		mtr)	/*!< in: mtr */
{
	page_t*		page;
	buf_block_t*	prev_block;

	page = buf_block_get_frame(block);

	if (page_rec_get_next(page_get_infimum_rec(page)) != rec) {
		/* Updated record is not the first user record on its page */

		return;
	}

	const uint32_t	prev_page_no = btr_page_get_prev(page);

	const page_id_t	page_id(block->page.id().space(), prev_page_no);

	ut_ad(prev_page_no != FIL_NULL);
	prev_block = buf_page_get_with_no_latch(page_id, block->zip_size(),
						mtr);
#ifdef UNIV_BTR_DEBUG
	ut_a(btr_page_get_next(prev_block->frame)
	     == block->page.id().page_no());
#endif /* UNIV_BTR_DEBUG */

	/* We must already have an x-latch on prev_block! */
	ut_ad(mtr->memo_contains_flagged(prev_block, MTR_MEMO_PAGE_X_FIX));

	lock_rec_reset_and_inherit_gap_locks(prev_block, block,
					     PAGE_HEAP_NO_SUPREMUM,
					     page_rec_get_heap_no(rec));
}

/*************************************************************//**
Performs an update of a record on a page of a tree. It is assumed
that mtr holds an x-latch on the tree and on the cursor page. If the
update is made on the leaf level, to avoid deadlocks, mtr must also
own x-latches to brothers of page, if those brothers exist. We assume
here that the ordering fields of the record do not change.
@return DB_SUCCESS or error code */
dberr_t
btr_cur_pessimistic_update(
/*=======================*/
	ulint		flags,	/*!< in: undo logging, locking, and rollback
				flags */
	btr_cur_t*	cursor,	/*!< in/out: cursor on the record to update;
				cursor may become invalid if *big_rec == NULL
				|| !(flags & BTR_KEEP_POS_FLAG) */
	rec_offs**	offsets,/*!< out: offsets on cursor->page_cur.rec */
	mem_heap_t**	offsets_heap,
				/*!< in/out: pointer to memory heap
				that can be emptied */
	mem_heap_t*	entry_heap,
				/*!< in/out: memory heap for allocating
				big_rec and the index tuple */
	big_rec_t**	big_rec,/*!< out: big rec vector whose fields have to
				be stored externally by the caller */
	upd_t*		update,	/*!< in/out: update vector; this is allowed to
				also contain trx id and roll ptr fields.
				Non-updated columns that are moved offpage will
				be appended to this. */
	ulint		cmpl_info,/*!< in: compiler info on secondary index
				updates */
	que_thr_t*	thr,	/*!< in: query thread */
	trx_id_t	trx_id,	/*!< in: transaction id */
	mtr_t*		mtr)	/*!< in/out: mini-transaction; must be
				committed before latching any further pages */
{
	big_rec_t*	big_rec_vec	= NULL;
	big_rec_t*	dummy_big_rec;
	dict_index_t*	index;
	buf_block_t*	block;
	page_zip_des_t*	page_zip;
	rec_t*		rec;
	page_cur_t*	page_cursor;
	dberr_t		err;
	dberr_t		optim_err;
	roll_ptr_t	roll_ptr;
	bool		was_first;
	uint32_t	n_reserved	= 0;

	*offsets = NULL;
	*big_rec = NULL;

	block = btr_cur_get_block(cursor);
	page_zip = buf_block_get_page_zip(block);
	index = cursor->index;

	ut_ad(mtr->memo_contains_flagged(&index->lock, MTR_MEMO_X_LOCK |
					 MTR_MEMO_SX_LOCK));
	ut_ad(mtr->memo_contains_flagged(block, MTR_MEMO_PAGE_X_FIX));
#ifdef UNIV_ZIP_DEBUG
	ut_a(!page_zip || page_zip_validate(page_zip, block->frame, index));
#endif /* UNIV_ZIP_DEBUG */
	ut_ad(!page_zip || !index->table->is_temporary());
	/* The insert buffer tree should never be updated in place. */
	ut_ad(!dict_index_is_ibuf(index));
	ut_ad(trx_id > 0
	      || (flags & BTR_KEEP_SYS_FLAG));
	ut_ad(dict_index_is_online_ddl(index) == !!(flags & BTR_CREATE_FLAG)
	      || dict_index_is_clust(index));
	ut_ad(thr_get_trx(thr)->id == trx_id
	      || (flags & ulint(~BTR_KEEP_POS_FLAG))
	      == (BTR_NO_UNDO_LOG_FLAG | BTR_NO_LOCKING_FLAG
		  | BTR_CREATE_FLAG | BTR_KEEP_SYS_FLAG));

	err = optim_err = btr_cur_optimistic_update(
		flags | BTR_KEEP_IBUF_BITMAP,
		cursor, offsets, offsets_heap, update,
		cmpl_info, thr, trx_id, mtr);

	switch (err) {
	case DB_ZIP_OVERFLOW:
	case DB_UNDERFLOW:
	case DB_OVERFLOW:
		break;
	default:
	err_exit:
		/* We suppressed this with BTR_KEEP_IBUF_BITMAP.
		For DB_ZIP_OVERFLOW, the IBUF_BITMAP_FREE bits were
		already reset by btr_cur_update_alloc_zip() if the
		page was recompressed. */
		if (page_zip
		    && optim_err != DB_ZIP_OVERFLOW
		    && !dict_index_is_clust(index)
		    && page_is_leaf(block->frame)) {
			ut_ad(!index->table->is_temporary());
			ibuf_update_free_bits_zip(block, mtr);
		}

		if (big_rec_vec != NULL) {
			dtuple_big_rec_free(big_rec_vec);
		}

		return(err);
	}

	rec = btr_cur_get_rec(cursor);
	ut_ad(rec_offs_validate(rec, index, *offsets));

	dtuple_t* new_entry;

	const bool is_metadata = rec_is_metadata(rec, *index);

	if (UNIV_UNLIKELY(is_metadata)) {
		ut_ad(update->is_metadata());
		ut_ad(flags & BTR_NO_LOCKING_FLAG);
		ut_ad(index->is_instant());
		new_entry = row_metadata_to_tuple(
			rec, index, *offsets, entry_heap,
			update->info_bits, !thr_get_trx(thr)->in_rollback);
		ut_ad(new_entry->n_fields
		      == ulint(index->n_fields)
		      + update->is_alter_metadata());
	} else {
		new_entry = row_rec_to_index_entry(rec, index, *offsets,
						   entry_heap);
	}

	/* The page containing the clustered index record
	corresponding to new_entry is latched in mtr.  If the
	clustered index record is delete-marked, then its externally
	stored fields cannot have been purged yet, because then the
	purge would also have removed the clustered index record
	itself.  Thus the following call is safe. */
	row_upd_index_replace_new_col_vals_index_pos(new_entry, index, update,
						     entry_heap);
	btr_cur_trim(new_entry, index, update, thr);

	/* We have to set appropriate extern storage bits in the new
	record to be inserted: we have to remember which fields were such */

	ut_ad(!page_is_comp(block->frame) || !rec_get_node_ptr_flag(rec));
	ut_ad(rec_offs_validate(rec, index, *offsets));

	if ((flags & BTR_NO_UNDO_LOG_FLAG)
	    && rec_offs_any_extern(*offsets)) {
		/* We are in a transaction rollback undoing a row
		update: we must free possible externally stored fields
		which got new values in the update, if they are not
		inherited values. They can be inherited if we have
		updated the primary key to another value, and then
		update it back again. */

		ut_ad(big_rec_vec == NULL);
		ut_ad(dict_index_is_clust(index));
		ut_ad(thr_get_trx(thr)->in_rollback);

		DEBUG_SYNC_C("blob_rollback_middle");

		btr_rec_free_updated_extern_fields(
			index, rec, block, *offsets, update, true, mtr);
	}

	ulint n_ext = index->is_primary() ? dtuple_get_n_ext(new_entry) : 0;

	if (page_zip_rec_needs_ext(
		    rec_get_converted_size(index, new_entry, n_ext),
		    page_is_comp(block->frame),
		    dict_index_get_n_fields(index),
		    block->zip_size())
	    || (UNIV_UNLIKELY(update->is_alter_metadata())
		&& !dfield_is_ext(dtuple_get_nth_field(
					  new_entry,
					  index->first_user_field())))) {
		big_rec_vec = dtuple_convert_big_rec(index, update, new_entry, &n_ext);
		if (UNIV_UNLIKELY(big_rec_vec == NULL)) {

			/* We cannot goto return_after_reservations,
			because we may need to update the
			IBUF_BITMAP_FREE bits, which was suppressed by
			BTR_KEEP_IBUF_BITMAP. */
#ifdef UNIV_ZIP_DEBUG
			ut_a(!page_zip
			     || page_zip_validate(page_zip, block->frame,
						  index));
#endif /* UNIV_ZIP_DEBUG */
			index->table->space->release_free_extents(n_reserved);
			err = DB_TOO_BIG_RECORD;
			goto err_exit;
		}

		ut_ad(page_is_leaf(block->frame));
		ut_ad(dict_index_is_clust(index));
		ut_ad(flags & BTR_KEEP_POS_FLAG);
	}

	/* Do lock checking and undo logging */
	err = btr_cur_upd_lock_and_undo(flags, cursor, *offsets,
					update, cmpl_info,
					thr, mtr, &roll_ptr);
	if (err != DB_SUCCESS) {
		goto err_exit;
	}

	if (optim_err == DB_OVERFLOW) {

		/* First reserve enough free space for the file segments
		of the index tree, so that the update will not fail because
		of lack of space */

		uint32_t n_extents = uint32_t(cursor->tree_height / 16 + 3);

		if (!fsp_reserve_free_extents(
		            &n_reserved, index->table->space, n_extents,
		            flags & BTR_NO_UNDO_LOG_FLAG
		            ? FSP_CLEANING : FSP_NORMAL,
		            mtr)) {
			err = DB_OUT_OF_FILE_SPACE;
			goto err_exit;
		}
	}

	if (!(flags & BTR_KEEP_SYS_FLAG)) {
		btr_cur_write_sys(new_entry, index, trx_id, roll_ptr);
	}

	const ulint max_ins_size = page_zip
		? 0 : page_get_max_insert_size_after_reorganize(block->frame,
								1);

	if (UNIV_UNLIKELY(is_metadata)) {
		ut_ad(new_entry->is_metadata());
		ut_ad(index->is_instant());
		/* This can be innobase_add_instant_try() performing a
		subsequent instant ALTER TABLE, or its rollback by
		row_undo_mod_clust_low(). */
		ut_ad(flags & BTR_NO_LOCKING_FLAG);
	} else {
		btr_search_update_hash_on_delete(cursor);

		/* Store state of explicit locks on rec on the page
		infimum record, before deleting rec. The page infimum
		acts as a dummy carrier of the locks, taking care also
		of lock releases, before we can move the locks back on
		the actual record. There is a special case: if we are
		inserting on the root page and the insert causes a
		call of btr_root_raise_and_insert. Therefore we cannot
		in the lock system delete the lock structs set on the
		root page even if the root page carries just node
		pointers. */
		if (!dict_table_is_locking_disabled(index->table)) {
			lock_rec_store_on_page_infimum(block, rec);
		}
	}

#ifdef UNIV_ZIP_DEBUG
	ut_a(!page_zip || page_zip_validate(page_zip, block->frame, index));
#endif /* UNIV_ZIP_DEBUG */
	page_cursor = btr_cur_get_page_cur(cursor);

	page_cur_delete_rec(page_cursor, index, *offsets, mtr);

	page_cur_move_to_prev(page_cursor);

	rec = btr_cur_insert_if_possible(cursor, new_entry,
					 offsets, offsets_heap, n_ext, mtr);

	if (rec) {
		page_cursor->rec = rec;

		if (UNIV_UNLIKELY(is_metadata)) {
			/* We must empty the PAGE_FREE list, because if this
			was a rollback, the shortened metadata record
			would have too many fields, and we would be unable to
			know the size of the freed record. */
			btr_page_reorganize(page_cursor, index, mtr);
			rec = page_cursor->rec;
			rec_offs_make_valid(rec, index, true, *offsets);
			if (page_cursor->block->page.id().page_no()
			    == index->page) {
				btr_set_instant(page_cursor->block, *index,
						mtr);
			}
		} else if (!dict_table_is_locking_disabled(index->table)) {
			lock_rec_restore_from_page_infimum(
				btr_cur_get_block(cursor), rec, block);
		}

		if (!rec_get_deleted_flag(rec, rec_offs_comp(*offsets))
		    || rec_is_alter_metadata(rec, *index)) {
			/* The new inserted record owns its possible externally
			stored fields */
			btr_cur_unmark_extern_fields(btr_cur_get_block(cursor),
						     rec, index, *offsets, mtr);
		} else {
			/* In delete-marked records, DB_TRX_ID must
			always refer to an existing undo log record. */
			ut_ad(row_get_rec_trx_id(rec, index, *offsets));
		}

		bool adjust = big_rec_vec && (flags & BTR_KEEP_POS_FLAG);
		ut_ad(!adjust || page_is_leaf(block->frame));

		if (btr_cur_compress_if_useful(cursor, adjust, mtr)) {
			if (adjust) {
				rec_offs_make_valid(page_cursor->rec, index,
						    true, *offsets);
			}
		} else if (!dict_index_is_clust(index)
			   && page_is_leaf(block->frame)) {
			/* Update the free bits in the insert buffer.
			This is the same block which was skipped by
			BTR_KEEP_IBUF_BITMAP. */
			if (page_zip) {
				ut_ad(!index->table->is_temporary());
				ibuf_update_free_bits_zip(block, mtr);
			} else if (!index->table->is_temporary()) {
				ibuf_update_free_bits_low(block, max_ins_size,
							  mtr);
			}
		}

		if (!srv_read_only_mode
		    && !big_rec_vec
		    && page_is_leaf(block->frame)
		    && !dict_index_is_online_ddl(index)) {

			mtr_memo_release(mtr, dict_index_get_lock(index),
					 MTR_MEMO_X_LOCK | MTR_MEMO_SX_LOCK);

			/* NOTE: We cannot release root block latch here, because it
			has segment header and already modified in most of cases.*/
		}

		err = DB_SUCCESS;
		goto return_after_reservations;
	} else {
		/* If the page is compressed and it initially
		compresses very well, and there is a subsequent insert
		of a badly-compressing record, it is possible for
		btr_cur_optimistic_update() to return DB_UNDERFLOW and
		btr_cur_insert_if_possible() to return FALSE. */
		ut_a(page_zip || optim_err != DB_UNDERFLOW);

		/* Out of space: reset the free bits.
		This is the same block which was skipped by
		BTR_KEEP_IBUF_BITMAP. */
		if (!dict_index_is_clust(index)
		    && !index->table->is_temporary()
		    && page_is_leaf(block->frame)) {
			ibuf_reset_free_bits(block);
		}
	}

	if (big_rec_vec != NULL) {
		ut_ad(page_is_leaf(block->frame));
		ut_ad(dict_index_is_clust(index));
		ut_ad(flags & BTR_KEEP_POS_FLAG);

		/* btr_page_split_and_insert() in
		btr_cur_pessimistic_insert() invokes
		mtr_memo_release(mtr, index->lock, MTR_MEMO_SX_LOCK).
		We must keep the index->lock when we created a
		big_rec, so that row_upd_clust_rec() can store the
		big_rec in the same mini-transaction. */

		ut_ad(mtr->memo_contains_flagged(&index->lock, MTR_MEMO_X_LOCK
						 | MTR_MEMO_SX_LOCK));
		mtr_sx_lock_index(index, mtr);
	}

	/* Was the record to be updated positioned as the first user
	record on its page? */
	was_first = page_cur_is_before_first(page_cursor);

	/* Lock checks and undo logging were already performed by
	btr_cur_upd_lock_and_undo(). We do not try
	btr_cur_optimistic_insert() because
	btr_cur_insert_if_possible() already failed above. */

	err = btr_cur_pessimistic_insert(BTR_NO_UNDO_LOG_FLAG
					 | BTR_NO_LOCKING_FLAG
					 | BTR_KEEP_SYS_FLAG,
					 cursor, offsets, offsets_heap,
					 new_entry, &rec,
					 &dummy_big_rec, n_ext, NULL, mtr);
	ut_a(rec);
	ut_a(err == DB_SUCCESS);
	ut_a(dummy_big_rec == NULL);
	ut_ad(rec_offs_validate(rec, cursor->index, *offsets));
	page_cursor->rec = rec;

	/* Multiple transactions cannot simultaneously operate on the
	same temp-table in parallel.
	max_trx_id is ignored for temp tables because it not required
	for MVCC. */
	if (dict_index_is_sec_or_ibuf(index)
	    && !index->table->is_temporary()) {
		/* Update PAGE_MAX_TRX_ID in the index page header.
		It was not updated by btr_cur_pessimistic_insert()
		because of BTR_NO_LOCKING_FLAG. */
		page_update_max_trx_id(btr_cur_get_block(cursor),
				       btr_cur_get_page_zip(cursor),
				       trx_id, mtr);
	}

	if (!rec_get_deleted_flag(rec, rec_offs_comp(*offsets))) {
		/* The new inserted record owns its possible externally
		stored fields */
#ifdef UNIV_ZIP_DEBUG
		ut_a(!page_zip || page_zip_validate(page_zip, block->frame,
						    index));
#endif /* UNIV_ZIP_DEBUG */
		btr_cur_unmark_extern_fields(btr_cur_get_block(cursor), rec,
					     index, *offsets, mtr);
	} else {
		/* In delete-marked records, DB_TRX_ID must
		always refer to an existing undo log record. */
		ut_ad(row_get_rec_trx_id(rec, index, *offsets));
	}

	if (UNIV_UNLIKELY(is_metadata)) {
		/* We must empty the PAGE_FREE list, because if this
		was a rollback, the shortened metadata record
		would have too many fields, and we would be unable to
		know the size of the freed record. */
		btr_page_reorganize(page_cursor, index, mtr);
		rec = page_cursor->rec;
	} else if (!dict_table_is_locking_disabled(index->table)) {
		lock_rec_restore_from_page_infimum(
			btr_cur_get_block(cursor), rec, block);
	}

	/* If necessary, restore also the correct lock state for a new,
	preceding supremum record created in a page split. While the old
	record was nonexistent, the supremum might have inherited its locks
	from a wrong record. */

	if (!was_first && !dict_table_is_locking_disabled(index->table)) {
		btr_cur_pess_upd_restore_supremum(btr_cur_get_block(cursor),
						  rec, mtr);
	}

return_after_reservations:
#ifdef UNIV_ZIP_DEBUG
	ut_a(!page_zip || page_zip_validate(btr_cur_get_page_zip(cursor),
					    btr_cur_get_page(cursor), index));
#endif /* UNIV_ZIP_DEBUG */

	index->table->space->release_free_extents(n_reserved);
	*big_rec = big_rec_vec;
	return(err);
}

/*==================== B-TREE DELETE MARK AND UNMARK ===============*/

/** Modify the delete-mark flag of a record.
@tparam         flag    the value of the delete-mark flag
@param[in,out]  block   buffer block
@param[in,out]  rec     record on a physical index page
@param[in,out]  mtr     mini-transaction  */
template<bool flag>
void btr_rec_set_deleted(buf_block_t *block, rec_t *rec, mtr_t *mtr)
{
  if (page_rec_is_comp(rec))
  {
    byte *b= &rec[-REC_NEW_INFO_BITS];
    const byte v= flag
      ? (*b | REC_INFO_DELETED_FLAG)
      : (*b & byte(~REC_INFO_DELETED_FLAG));
    if (*b == v);
    else if (UNIV_LIKELY_NULL(block->page.zip.data))
    {
      *b= v;
      page_zip_rec_set_deleted(block, rec, flag, mtr);
    }
    else
      mtr->write<1>(*block, b, v);
  }
  else
  {
    ut_ad(!block->page.zip.data);
    byte *b= &rec[-REC_OLD_INFO_BITS];
    const byte v = flag
      ? (*b | REC_INFO_DELETED_FLAG)
      : (*b & byte(~REC_INFO_DELETED_FLAG));
    mtr->write<1,mtr_t::MAYBE_NOP>(*block, b, v);
  }
}

template void btr_rec_set_deleted<false>(buf_block_t *, rec_t *, mtr_t *);
template void btr_rec_set_deleted<true>(buf_block_t *, rec_t *, mtr_t *);

/***********************************************************//**
Marks a clustered index record deleted. Writes an undo log record to
undo log on this delete marking. Writes in the trx id field the id
of the deleting transaction, and in the roll ptr field pointer to the
undo log record created.
@return DB_SUCCESS, DB_LOCK_WAIT, or error number */
dberr_t
btr_cur_del_mark_set_clust_rec(
/*===========================*/
	buf_block_t*	block,	/*!< in/out: buffer block of the record */
	rec_t*		rec,	/*!< in/out: record */
	dict_index_t*	index,	/*!< in: clustered index of the record */
	const rec_offs*	offsets,/*!< in: rec_get_offsets(rec) */
	que_thr_t*	thr,	/*!< in: query thread */
	const dtuple_t*	entry,	/*!< in: dtuple for the deleting record, also
				contains the virtual cols if there are any */
	mtr_t*		mtr)	/*!< in/out: mini-transaction */
{
	roll_ptr_t	roll_ptr;
	dberr_t		err;
	trx_t*		trx;

	ut_ad(dict_index_is_clust(index));
	ut_ad(rec_offs_validate(rec, index, offsets));
	ut_ad(!!page_rec_is_comp(rec) == dict_table_is_comp(index->table));
	ut_ad(buf_block_get_frame(block) == page_align(rec));
	ut_ad(page_rec_is_leaf(rec));
	ut_ad(mtr->is_named_space(index->table->space));

	if (rec_get_deleted_flag(rec, rec_offs_comp(offsets))) {
		/* We may already have delete-marked this record
		when executing an ON DELETE CASCADE operation. */
		ut_ad(row_get_rec_trx_id(rec, index, offsets)
		      == thr_get_trx(thr)->id);
		return(DB_SUCCESS);
	}

	err = lock_clust_rec_modify_check_and_lock(BTR_NO_LOCKING_FLAG, block,
						   rec, index, offsets, thr);

	if (err != DB_SUCCESS) {

		return(err);
	}

	err = trx_undo_report_row_operation(thr, index,
					    entry, NULL, 0, rec, offsets,
					    &roll_ptr);
	if (err != DB_SUCCESS) {

		return(err);
	}

	/* The search latch is not needed here, because
	the adaptive hash index does not depend on the delete-mark
	and the delete-mark is being updated in place. */

	btr_rec_set_deleted<true>(block, rec, mtr);

	trx = thr_get_trx(thr);

	DBUG_LOG("ib_cur",
		 "delete-mark clust " << index->table->name
		 << " (" << index->id << ") by "
		 << ib::hex(trx_get_id_for_print(trx)) << ": "
		 << rec_printer(rec, offsets).str());

	if (dict_index_is_online_ddl(index)) {
		row_log_table_delete(rec, index, offsets, NULL);
	}

	btr_cur_upd_rec_sys(block, rec, index, offsets, trx, roll_ptr, mtr);
	return(err);
}

/*==================== B-TREE RECORD REMOVE =========================*/

/*************************************************************//**
Tries to compress a page of the tree if it seems useful. It is assumed
that mtr holds an x-latch on the tree and on the cursor page. To avoid
deadlocks, mtr must also own x-latches to brothers of page, if those
brothers exist. NOTE: it is assumed that the caller has reserved enough
free extents so that the compression will always succeed if done!
@return TRUE if compression occurred */
ibool
btr_cur_compress_if_useful(
/*=======================*/
	btr_cur_t*	cursor,	/*!< in/out: cursor on the page to compress;
				cursor does not stay valid if !adjust and
				compression occurs */
	ibool		adjust,	/*!< in: TRUE if should adjust the
				cursor position even if compression occurs */
	mtr_t*		mtr)	/*!< in/out: mini-transaction */
{
	ut_ad(mtr->memo_contains_flagged(&cursor->index->lock,
					 MTR_MEMO_X_LOCK | MTR_MEMO_SX_LOCK));
	ut_ad(mtr->memo_contains_flagged(btr_cur_get_block(cursor),
					 MTR_MEMO_PAGE_X_FIX));

	if (cursor->index->is_spatial()) {
		const trx_t*	trx = cursor->rtr_info->thr
			? thr_get_trx(cursor->rtr_info->thr)
			: NULL;
		const buf_block_t* block = btr_cur_get_block(cursor);

		/* Check whether page lock prevents the compression */
		if (!lock_test_prdt_page_lock(trx, block->page.id())) {
			return(false);
		}
	}

	return(btr_cur_compress_recommendation(cursor, mtr)
	       && btr_compress(cursor, adjust, mtr));
}

/*******************************************************//**
Removes the record on which the tree cursor is positioned on a leaf page.
It is assumed that the mtr has an x-latch on the page where the cursor is
positioned, but no latch on the whole tree.
@return TRUE if success, i.e., the page did not become too empty */
ibool
btr_cur_optimistic_delete_func(
/*===========================*/
	btr_cur_t*	cursor,	/*!< in: cursor on leaf page, on the record to
				delete; cursor stays valid: if deletion
				succeeds, on function exit it points to the
				successor of the deleted record */
#ifdef UNIV_DEBUG
	ulint		flags,	/*!< in: BTR_CREATE_FLAG or 0 */
#endif /* UNIV_DEBUG */
	mtr_t*		mtr)	/*!< in: mtr; if this function returns
				TRUE on a leaf page of a secondary
				index, the mtr must be committed
				before latching any further pages */
{
	buf_block_t*	block;
	rec_t*		rec;
	mem_heap_t*	heap		= NULL;
	rec_offs	offsets_[REC_OFFS_NORMAL_SIZE];
	rec_offs*	offsets		= offsets_;
	rec_offs_init(offsets_);

	ut_ad(flags == 0 || flags == BTR_CREATE_FLAG);
	ut_ad(mtr->memo_contains_flagged(btr_cur_get_block(cursor),
					 MTR_MEMO_PAGE_X_FIX));
	ut_ad(mtr->is_named_space(cursor->index->table->space));
	ut_ad(!cursor->index->is_dummy);

	/* This is intended only for leaf page deletions */

	block = btr_cur_get_block(cursor);

	ut_ad(block->page.id().space() == cursor->index->table->space->id);
	ut_ad(page_is_leaf(buf_block_get_frame(block)));
	ut_ad(!dict_index_is_online_ddl(cursor->index)
	      || dict_index_is_clust(cursor->index)
	      || (flags & BTR_CREATE_FLAG));

	rec = btr_cur_get_rec(cursor);

	offsets = rec_get_offsets(rec, cursor->index, offsets, true,
				  ULINT_UNDEFINED, &heap);

	const ibool no_compress_needed = !rec_offs_any_extern(offsets)
		&& btr_cur_can_delete_without_compress(
			cursor, rec_offs_size(offsets), mtr);

	if (!no_compress_needed) {
		/* prefetch siblings of the leaf for the pessimistic
		operation. */
		btr_cur_prefetch_siblings(block);
		goto func_exit;
	}

	if (UNIV_UNLIKELY(block->page.id().page_no() == cursor->index->page
			  && page_get_n_recs(block->frame) == 1
			  + (cursor->index->is_instant()
			     && !rec_is_metadata(rec, *cursor->index))
			  && !cursor->index->must_avoid_clear_instant_add())) {
		/* The whole index (and table) becomes logically empty.
		Empty the whole page. That is, if we are deleting the
		only user record, also delete the metadata record
		if one exists for instant ADD COLUMN (not generic ALTER TABLE).
		If we are deleting the metadata record and the
		table becomes empty, clean up the whole page. */
		dict_index_t* index = cursor->index;
		const rec_t* first_rec = page_rec_get_next_const(
			page_get_infimum_rec(block->frame));
		ut_ad(!index->is_instant()
		      || rec_is_metadata(first_rec, *index));
		const bool is_metadata = rec_is_metadata(rec, *index);
		/* We can remove the metadata when rolling back an
		instant ALTER TABLE operation, or when deleting the
		last user record on the page such that only metadata for
		instant ADD COLUMN (not generic ALTER TABLE) remains. */
		const bool empty_table = is_metadata
			|| !index->is_instant()
			|| (first_rec != rec
			    && rec_is_add_metadata(first_rec, *index));
		if (UNIV_LIKELY(empty_table)) {
			if (UNIV_LIKELY(!is_metadata)) {
				lock_update_delete(block, rec);
			}
			btr_page_empty(block, buf_block_get_page_zip(block),
				       index, 0, mtr);
			if (index->is_instant()) {
				/* MDEV-17383: free metadata BLOBs! */
				index->clear_instant_alter();
			}
			page_cur_set_after_last(block,
						btr_cur_get_page_cur(cursor));
			goto func_exit;
		}
	}

	{
		page_t*		page	= buf_block_get_frame(block);
		page_zip_des_t*	page_zip= buf_block_get_page_zip(block);

		if (UNIV_UNLIKELY(rec_get_info_bits(rec, page_rec_is_comp(rec))
				  & REC_INFO_MIN_REC_FLAG)) {
			/* This should be rolling back instant ADD COLUMN.
			If this is a recovered transaction, then
			index->is_instant() will hold until the
			insert into SYS_COLUMNS is rolled back. */
			ut_ad(cursor->index->table->supports_instant());
			ut_ad(cursor->index->is_primary());
			ut_ad(!page_zip);
			page_cur_delete_rec(btr_cur_get_page_cur(cursor),
					    cursor->index, offsets, mtr);
			/* We must empty the PAGE_FREE list, because
			after rollback, this deleted metadata record
			would have too many fields, and we would be
			unable to know the size of the freed record. */
			btr_page_reorganize(btr_cur_get_page_cur(cursor),
					    cursor->index, mtr);
			goto func_exit;
		} else {
			lock_update_delete(block, rec);

			btr_search_update_hash_on_delete(cursor);
		}

		if (page_zip) {
#ifdef UNIV_ZIP_DEBUG
			ut_a(page_zip_validate(page_zip, page, cursor->index));
#endif /* UNIV_ZIP_DEBUG */
			page_cur_delete_rec(btr_cur_get_page_cur(cursor),
					    cursor->index, offsets, mtr);
#ifdef UNIV_ZIP_DEBUG
			ut_a(page_zip_validate(page_zip, page, cursor->index));
#endif /* UNIV_ZIP_DEBUG */

			/* On compressed pages, the IBUF_BITMAP_FREE
			space is not affected by deleting (purging)
			records, because it is defined as the minimum
			of space available *without* reorganize, and
			space available in the modification log. */
		} else {
			const ulint	max_ins
				= page_get_max_insert_size_after_reorganize(
					page, 1);

			page_cur_delete_rec(btr_cur_get_page_cur(cursor),
					    cursor->index, offsets, mtr);

			/* The change buffer does not handle inserts
			into non-leaf pages, into clustered indexes,
			or into the change buffer. */
			if (!dict_index_is_clust(cursor->index)
			    && !cursor->index->table->is_temporary()
			    && !dict_index_is_ibuf(cursor->index)) {
				ibuf_update_free_bits_low(block, max_ins, mtr);
			}
		}
<<<<<<< HEAD
	} else {
		/* prefetch siblings of the leaf for the pessimistic
		operation. */
		btr_cur_prefetch_siblings(block, cursor->index);
=======
>>>>>>> 1657b7a5
	}

func_exit:
	if (UNIV_LIKELY_NULL(heap)) {
		mem_heap_free(heap);
	}

	return(no_compress_needed);
}

/*************************************************************//**
Removes the record on which the tree cursor is positioned. Tries
to compress the page if its fillfactor drops below a threshold
or if it is the only page on the level. It is assumed that mtr holds
an x-latch on the tree and on the cursor page. To avoid deadlocks,
mtr must also own x-latches to brothers of page, if those brothers
exist.
@return TRUE if compression occurred and FALSE if not or something
wrong. */
ibool
btr_cur_pessimistic_delete(
/*=======================*/
	dberr_t*	err,	/*!< out: DB_SUCCESS or DB_OUT_OF_FILE_SPACE;
				the latter may occur because we may have
				to update node pointers on upper levels,
				and in the case of variable length keys
				these may actually grow in size */
	ibool		has_reserved_extents, /*!< in: TRUE if the
				caller has already reserved enough free
				extents so that he knows that the operation
				will succeed */
	btr_cur_t*	cursor,	/*!< in: cursor on the record to delete;
				if compression does not occur, the cursor
				stays valid: it points to successor of
				deleted record on function exit */
	ulint		flags,	/*!< in: BTR_CREATE_FLAG or 0 */
	bool		rollback,/*!< in: performing rollback? */
	mtr_t*		mtr)	/*!< in: mtr */
{
	buf_block_t*	block;
	page_t*		page;
	page_zip_des_t*	page_zip;
	dict_index_t*	index;
	rec_t*		rec;
	uint32_t	n_reserved	= 0;
	bool		success;
	ibool		ret		= FALSE;
	mem_heap_t*	heap;
	rec_offs*	offsets;
#ifdef UNIV_DEBUG
	bool		parent_latched	= false;
#endif /* UNIV_DEBUG */

	block = btr_cur_get_block(cursor);
	page = buf_block_get_frame(block);
	index = btr_cur_get_index(cursor);

	ut_ad(flags == 0 || flags == BTR_CREATE_FLAG);
	ut_ad(!dict_index_is_online_ddl(index)
	      || dict_index_is_clust(index)
	      || (flags & BTR_CREATE_FLAG));
	ut_ad(mtr->memo_contains_flagged(&index->lock, MTR_MEMO_X_LOCK
					 | MTR_MEMO_SX_LOCK));
	ut_ad(mtr->memo_contains_flagged(block, MTR_MEMO_PAGE_X_FIX));
	ut_ad(mtr->is_named_space(index->table->space));
	ut_ad(!index->is_dummy);
	ut_ad(block->page.id().space() == index->table->space->id);

	if (!has_reserved_extents) {
		/* First reserve enough free space for the file segments
		of the index tree, so that the node pointer updates will
		not fail because of lack of space */

		uint32_t n_extents = uint32_t(cursor->tree_height / 32 + 1);

		success = fsp_reserve_free_extents(&n_reserved,
						   index->table->space,
						   n_extents,
						   FSP_CLEANING, mtr);
		if (!success) {
			*err = DB_OUT_OF_FILE_SPACE;

			return(FALSE);
		}
	}

	heap = mem_heap_create(1024);
	rec = btr_cur_get_rec(cursor);
	page_zip = buf_block_get_page_zip(block);
#ifdef UNIV_ZIP_DEBUG
	ut_a(!page_zip || page_zip_validate(page_zip, page, index));
#endif /* UNIV_ZIP_DEBUG */

	offsets = rec_get_offsets(rec, index, NULL, page_is_leaf(page),
				  ULINT_UNDEFINED, &heap);

	if (rec_offs_any_extern(offsets)) {
		btr_rec_free_externally_stored_fields(index,
						      rec, offsets, block,
						      rollback, mtr);
#ifdef UNIV_ZIP_DEBUG
		ut_a(!page_zip || page_zip_validate(page_zip, page, index));
#endif /* UNIV_ZIP_DEBUG */
	}

	rec_t* next_rec = NULL;
	bool min_mark_next_rec = false;

	if (page_is_leaf(page)) {
		const bool is_metadata = rec_is_metadata(
			rec, page_rec_is_comp(rec));
		if (UNIV_UNLIKELY(is_metadata)) {
			/* This should be rolling back instant ALTER TABLE.
			If this is a recovered transaction, then
			index->is_instant() will hold until the
			insert into SYS_COLUMNS is rolled back. */
			ut_ad(rollback);
			ut_ad(index->table->supports_instant());
			ut_ad(index->is_primary());
		} else if (flags == 0) {
			lock_update_delete(block, rec);
		}

		if (block->page.id().page_no() != index->page) {
			if (page_get_n_recs(page) < 2) {
				goto discard_page;
			}
		} else if (page_get_n_recs(page) == 1
			   + (index->is_instant() && !is_metadata)
			   && !index->must_avoid_clear_instant_add()) {
			/* The whole index (and table) becomes logically empty.
			Empty the whole page. That is, if we are deleting the
			only user record, also delete the metadata record
			if one exists for instant ADD COLUMN
			(not generic ALTER TABLE).
			If we are deleting the metadata record
			(in the rollback of instant ALTER TABLE) and the
			table becomes empty, clean up the whole page. */

			const rec_t* first_rec = page_rec_get_next_const(
				page_get_infimum_rec(page));
			ut_ad(!index->is_instant()
			      || rec_is_metadata(first_rec, *index));
			if (is_metadata || !index->is_instant()
			    || (first_rec != rec
				&& rec_is_add_metadata(first_rec, *index))) {
				btr_page_empty(block, page_zip, index, 0, mtr);
				if (index->is_instant()) {
					/* MDEV-17383: free metadata BLOBs! */
					index->clear_instant_alter();
				}
				page_cur_set_after_last(
					block,
					btr_cur_get_page_cur(cursor));
				ret = TRUE;
				goto return_after_reservations;
			}
		}

		if (UNIV_LIKELY(!is_metadata)) {
			btr_search_update_hash_on_delete(cursor);
		} else {
			page_cur_delete_rec(btr_cur_get_page_cur(cursor),
					    index, offsets, mtr);
			/* We must empty the PAGE_FREE list, because
			after rollback, this deleted metadata record
			would carry too many fields, and we would be
			unable to know the size of the freed record. */
			btr_page_reorganize(btr_cur_get_page_cur(cursor),
					    index, mtr);
			ut_ad(!ret);
			goto return_after_reservations;
		}
	} else if (UNIV_UNLIKELY(page_rec_is_first(rec, page))) {
		if (page_rec_is_last(rec, page)) {
discard_page:
			ut_ad(page_get_n_recs(page) == 1);
			/* If there is only one record, drop
			the whole page. */

			btr_discard_page(cursor, mtr);

			ret = TRUE;
			goto return_after_reservations;
		}

		next_rec = page_rec_get_next(rec);

		if (!page_has_prev(page)) {
			/* If we delete the leftmost node pointer on a
			non-leaf level, we must mark the new leftmost node
			pointer as the predefined minimum record */

			min_mark_next_rec = true;
		} else if (dict_index_is_spatial(index)) {
			/* For rtree, if delete the leftmost node pointer,
			we need to update parent page. */
			rtr_mbr_t	father_mbr;
			rec_t*		father_rec;
			btr_cur_t	father_cursor;
			rec_offs*	offsets;
			bool		upd_ret;
			ulint		len;

			rtr_page_get_father_block(NULL, heap, index,
						  block, mtr, NULL,
						  &father_cursor);
			offsets = rec_get_offsets(
				btr_cur_get_rec(&father_cursor), index, NULL,
				false, ULINT_UNDEFINED, &heap);

			father_rec = btr_cur_get_rec(&father_cursor);
			rtr_read_mbr(rec_get_nth_field(
				father_rec, offsets, 0, &len), &father_mbr);

			upd_ret = rtr_update_mbr_field(&father_cursor, offsets,
						       NULL, page, &father_mbr,
						       next_rec, mtr);

			if (!upd_ret) {
				*err = DB_ERROR;

				mem_heap_free(heap);
				return(FALSE);
			}

			ut_d(parent_latched = true);
		} else {
			/* Otherwise, if we delete the leftmost node pointer
			on a page, we have to change the parent node pointer
			so that it is equal to the new leftmost node pointer
			on the page */
			btr_cur_t cursor;
			btr_page_get_father(index, block, mtr, &cursor);
			btr_cur_node_ptr_delete(&cursor, mtr);
			const ulint	level = btr_page_get_level(page);
			// FIXME: reuse the node_ptr from above
			dtuple_t*	node_ptr = dict_index_build_node_ptr(
				index, next_rec, block->page.id().page_no(),
				heap, level);

			btr_insert_on_non_leaf_level(
				flags, index, level + 1, node_ptr, mtr);

			ut_d(parent_latched = true);
		}
	}

	/* SPATIAL INDEX never use SX locks; we can allow page merges
	while holding X lock on the spatial index tree.
	Do not allow merges of non-leaf B-tree pages unless it is
	safe to do so. */
	{
		const bool allow_merge = page_is_leaf(page)
			|| dict_index_is_spatial(index)
			|| btr_cur_will_modify_tree(
				index, page, BTR_INTENTION_DELETE, rec,
				btr_node_ptr_max_size(index),
				block->zip_size(), mtr);
		page_cur_delete_rec(btr_cur_get_page_cur(cursor), index,
				    offsets, mtr);

		if (min_mark_next_rec) {
			btr_set_min_rec_mark(next_rec, *block, mtr);
		}

#ifdef UNIV_ZIP_DEBUG
		ut_a(!page_zip || page_zip_validate(page_zip, page, index));
#endif /* UNIV_ZIP_DEBUG */

		ut_ad(!parent_latched
		      || btr_check_node_ptr(index, block, mtr));

		if (!ret && btr_cur_compress_recommendation(cursor, mtr)) {
			if (UNIV_LIKELY(allow_merge)) {
				ret = btr_cur_compress_if_useful(
					cursor, FALSE, mtr);
			} else {
				ib::warn() << "Not merging page "
					   << block->page.id()
					   << " in index " << index->name
					   << " of " << index->table->name;
				ut_ad("MDEV-14637" == 0);
			}
		}
	}

return_after_reservations:
	*err = DB_SUCCESS;

	mem_heap_free(heap);

	if (!srv_read_only_mode
	    && page_is_leaf(page)
	    && !dict_index_is_online_ddl(index)) {

		mtr_memo_release(mtr, dict_index_get_lock(index),
				 MTR_MEMO_X_LOCK | MTR_MEMO_SX_LOCK);

		/* NOTE: We cannot release root block latch here, because it
		has segment header and already modified in most of cases.*/
	}

	index->table->space->release_free_extents(n_reserved);
	return(ret);
}

/** Delete the node pointer in a parent page.
@param[in,out]	parent	cursor pointing to parent record
@param[in,out]	mtr	mini-transaction */
void btr_cur_node_ptr_delete(btr_cur_t* parent, mtr_t* mtr)
{
	ut_ad(mtr->memo_contains_flagged(btr_cur_get_block(parent),
					 MTR_MEMO_PAGE_X_FIX));
	dberr_t err;
	ibool compressed = btr_cur_pessimistic_delete(&err, TRUE, parent,
						      BTR_CREATE_FLAG, false,
						      mtr);
	ut_a(err == DB_SUCCESS);
	if (!compressed) {
		btr_cur_compress_if_useful(parent, FALSE, mtr);
	}
}

/*******************************************************************//**
Adds path information to the cursor for the current page, for which
the binary search has been performed. */
static
void
btr_cur_add_path_info(
/*==================*/
	btr_cur_t*	cursor,		/*!< in: cursor positioned on a page */
	ulint		height,		/*!< in: height of the page in tree;
					0 means leaf node */
	ulint		root_height)	/*!< in: root node height in tree */
{
	btr_path_t*	slot;

	ut_a(cursor->path_arr);

	if (root_height >= BTR_PATH_ARRAY_N_SLOTS - 1) {
		/* Do nothing; return empty path */

		slot = cursor->path_arr;
		slot->nth_rec = ULINT_UNDEFINED;

		return;
	}

	if (height == 0) {
		/* Mark end of slots for path */
		slot = cursor->path_arr + root_height + 1;
		slot->nth_rec = ULINT_UNDEFINED;
	}

	slot = cursor->path_arr + (root_height - height);

	const buf_block_t* block = btr_cur_get_block(cursor);

	slot->nth_rec = page_rec_get_n_recs_before(btr_cur_get_rec(cursor));
	slot->n_recs = page_get_n_recs(block->frame);
	slot->page_no = block->page.id().page_no();
	slot->page_level = btr_page_get_level(block->frame);
}

/*******************************************************************//**
Estimate the number of rows between slot1 and slot2 for any level on a
B-tree. This function starts from slot1->page and reads a few pages to
the right, counting their records. If we reach slot2->page quickly then
we know exactly how many records there are between slot1 and slot2 and
we set is_n_rows_exact to TRUE. If we cannot reach slot2->page quickly
then we calculate the average number of records in the pages scanned
so far and assume that all pages that we did not scan up to slot2->page
contain the same number of records, then we multiply that average to
the number of pages between slot1->page and slot2->page (which is
n_rows_on_prev_level). In this case we set is_n_rows_exact to FALSE.
@return number of rows, not including the borders (exact or estimated) */
static
ha_rows
btr_estimate_n_rows_in_range_on_level(
/*==================================*/
	dict_index_t*	index,			/*!< in: index */
	btr_path_t*	slot1,			/*!< in: left border */
	btr_path_t*	slot2,			/*!< in: right border */
	ha_rows		n_rows_on_prev_level,	/*!< in: number of rows
						on the previous level for the
						same descend paths; used to
						determine the number of pages
						on this level */
	bool*		is_n_rows_exact)	/*!< out: TRUE if the returned
						value is exact i.e. not an
						estimation */
{
	ha_rows		n_rows = 0;
	uint		n_pages_read = 0;
	ulint		level;

	/* Assume by default that we will scan all pages between
	slot1->page_no and slot2->page_no. */
	*is_n_rows_exact = true;

	/* Add records from slot1->page_no which are to the right of
	the record which serves as a left border of the range, if any
	(we don't include the record itself in this count). */
	if (slot1->nth_rec <= slot1->n_recs) {
		n_rows += slot1->n_recs - slot1->nth_rec;
	}

	/* Add records from slot2->page_no which are to the left of
	the record which servers as a right border of the range, if any
	(we don't include the record itself in this count). */
	if (slot2->nth_rec > 1) {
		n_rows += slot2->nth_rec - 1;
	}

	/* Count the records in the pages between slot1->page_no and
	slot2->page_no (non inclusive), if any. */

	/* Do not read more than this number of pages in order not to hurt
	performance with this code which is just an estimation. If we read
	this many pages before reaching slot2->page_no then we estimate the
	average from the pages scanned so far. */
#	define N_PAGES_READ_LIMIT	10

	const fil_space_t*	space = index->table->space;
	page_id_t		page_id(space->id, slot1->page_no);
	const ulint		zip_size = space->zip_size();

	level = slot1->page_level;

	do {
		mtr_t		mtr;
		page_t*		page;
		buf_block_t*	block;
		dberr_t		err=DB_SUCCESS;

		mtr_start(&mtr);

		/* Fetch the page. Because we are not holding the
		index->lock, the tree may have changed and we may be
		attempting to read a page that is no longer part of
		the B-tree. We pass BUF_GET_POSSIBLY_FREED in order to
		silence a debug assertion about this. */
		block = buf_page_get_gen(page_id, zip_size, RW_S_LATCH,
					 NULL, BUF_GET_POSSIBLY_FREED,
					 __FILE__, __LINE__, &mtr, &err);

		ut_ad((block != NULL) == (err == DB_SUCCESS));

		if (err != DB_SUCCESS) {
			if (err == DB_DECRYPTION_FAILED) {
				ib_push_warning((void *)NULL,
					DB_DECRYPTION_FAILED,
					"Table %s is encrypted but encryption service or"
					" used key_id is not available. "
					" Can't continue reading table.",
					index->table->name.m_name);
				index->table->file_unreadable = true;
			}

			mtr_commit(&mtr);
			goto inexact;
		}

		page = buf_block_get_frame(block);

		/* It is possible that the tree has been reorganized in the
		meantime and this is a different page. If this happens the
		calculated estimate will be bogus, which is not fatal as
		this is only an estimate. We are sure that a page with
		page_no exists because InnoDB never frees pages, only
		reuses them. */
		if (!fil_page_index_page_check(page)
		    || btr_page_get_index_id(page) != index->id
		    || btr_page_get_level(page) != level) {

			/* The page got reused for something else */
			mtr_commit(&mtr);
			goto inexact;
		}

		/* It is possible but highly unlikely that the page was
		originally written by an old version of InnoDB that did
		not initialize FIL_PAGE_TYPE on other than B-tree pages.
		For example, this could be an almost-empty BLOB page
		that happens to contain the magic values in the fields
		that we checked above. */

		n_pages_read++;

		if (page_id.page_no() != slot1->page_no) {
			/* Do not count the records on slot1->page_no,
			we already counted them before this loop. */
			n_rows += page_get_n_recs(page);
		}

		page_id.set_page_no(btr_page_get_next(page));

		mtr_commit(&mtr);

		if (n_pages_read == N_PAGES_READ_LIMIT
		    || page_id.page_no() == FIL_NULL) {
			/* Either we read too many pages or
			we reached the end of the level without passing
			through slot2->page_no, the tree must have changed
			in the meantime */
			goto inexact;
		}

	} while (page_id.page_no() != slot2->page_no);

	return(n_rows);

inexact:

	*is_n_rows_exact = false;

	/* We did interrupt before reaching slot2->page */

	if (n_pages_read > 0) {
		/* The number of pages on this level is
		n_rows_on_prev_level, multiply it by the
		average number of recs per page so far */
		n_rows = n_rows_on_prev_level * n_rows / n_pages_read;
	} else {
		/* The tree changed before we could even
		start with slot1->page_no */
		n_rows = 10;
	}

	return(n_rows);
}

/** If the tree gets changed too much between the two dives for the left
and right boundary then btr_estimate_n_rows_in_range_low() will retry
that many times before giving up and returning the value stored in
rows_in_range_arbitrary_ret_val. */
static const unsigned	rows_in_range_max_retries = 4;

/** We pretend that a range has that many records if the tree keeps changing
for rows_in_range_max_retries retries while we try to estimate the records
in a given range. */
static const ha_rows	rows_in_range_arbitrary_ret_val = 10;

/** Estimates the number of rows in a given index range.
@param[in]	index		index
@param[in]	tuple1		range start
@param[in]	tuple2		range end
@param[in]	nth_attempt	if the tree gets modified too much while
we are trying to analyze it, then we will retry (this function will call
itself, incrementing this parameter)
@return estimated number of rows; if after rows_in_range_max_retries
retries the tree keeps changing, then we will just return
rows_in_range_arbitrary_ret_val as a result (if
nth_attempt >= rows_in_range_max_retries and the tree is modified between
the two dives). */
static
ha_rows
btr_estimate_n_rows_in_range_low(
	dict_index_t*	index,
	btr_pos_t*	tuple1,
	btr_pos_t*	tuple2,
	unsigned	nth_attempt)
{
	btr_path_t	path1[BTR_PATH_ARRAY_N_SLOTS];
	btr_path_t	path2[BTR_PATH_ARRAY_N_SLOTS];
	btr_cur_t	cursor;
	btr_path_t*	slot1;
	btr_path_t*	slot2;
	bool		diverged;
	bool		diverged_lot;
	ulint		divergence_level;
	ha_rows		n_rows;
	bool		is_n_rows_exact;
	ulint		i;
	mtr_t		mtr;
	ha_rows		table_n_rows;
        page_cur_mode_t mode2= tuple2->mode;

	table_n_rows = dict_table_get_n_rows(index->table);

	/* Below we dive to the two records specified by tuple1 and tuple2 and
	we remember the entire dive paths from the tree root. The place where
	the tuple1 path ends on the leaf level we call "left border" of our
	interval and the place where the tuple2 path ends on the leaf level -
	"right border". We take care to either include or exclude the interval
	boundaries depending on whether <, <=, > or >= was specified. For
	example if "5 < x AND x <= 10" then we should not include the left
	boundary, but should include the right one. */

	mtr_start(&mtr);

	cursor.path_arr = path1;

	bool	should_count_the_left_border;

	if (dtuple_get_n_fields(tuple1->tuple) > 0) {

              btr_cur_search_to_nth_level(index, 0, tuple1->tuple,
                                            tuple1->mode,
					    BTR_SEARCH_LEAF | BTR_ESTIMATE,
					    &cursor, 0,
					    __FILE__, __LINE__, &mtr);

		ut_ad(!page_rec_is_infimum(btr_cur_get_rec(&cursor)));

		/* We should count the border if there are any records to
		match the criteria, i.e. if the maximum record on the tree is
		5 and x > 3 is specified then the cursor will be positioned at
		5 and we should count the border, but if x > 7 is specified,
		then the cursor will be positioned at 'sup' on the rightmost
		leaf page in the tree and we should not count the border. */
		should_count_the_left_border
			= !page_rec_is_supremum(btr_cur_get_rec(&cursor));
	} else {
		dberr_t err = DB_SUCCESS;

		err = btr_cur_open_at_index_side(true, index,
					   BTR_SEARCH_LEAF | BTR_ESTIMATE,
					   &cursor, 0, &mtr);

		if (err != DB_SUCCESS) {
			ib::warn() << " Error code: " << err
				   << " btr_estimate_n_rows_in_range_low "
				   << " called from file: "
				   << __FILE__ << " line: " << __LINE__
				   << " table: " << index->table->name
				   << " index: " << index->name;
		}

		ut_ad(page_rec_is_infimum(btr_cur_get_rec(&cursor)));

		/* The range specified is wihout a left border, just
		'x < 123' or 'x <= 123' and btr_cur_open_at_index_side()
		positioned the cursor on the infimum record on the leftmost
		page, which must not be counted. */
		should_count_the_left_border = false;
	}

        tuple1->page_id= cursor.page_cur.block->page.id();

	mtr_commit(&mtr);

	if (!index->is_readable()) {
		return 0;
	}

	mtr_start(&mtr);

	cursor.path_arr = path2;

	bool	should_count_the_right_border;

	if (dtuple_get_n_fields(tuple2->tuple) > 0) {

		btr_cur_search_to_nth_level(index, 0, tuple2->tuple,
                                            mode2,
					    BTR_SEARCH_LEAF | BTR_ESTIMATE,
					    &cursor, 0,
					    __FILE__, __LINE__, &mtr);

		const rec_t*	rec = btr_cur_get_rec(&cursor);

		ut_ad(!(mode2 == PAGE_CUR_L && page_rec_is_supremum(rec)));

		should_count_the_right_border
			= (mode2 == PAGE_CUR_LE /* if the range is '<=' */
			   /* and the record was found */
			   && cursor.low_match >= dtuple_get_n_fields(tuple2->tuple))
			|| (mode2 == PAGE_CUR_L /* or if the range is '<' */
			    /* and there are any records to match the criteria,
			    i.e. if the minimum record on the tree is 5 and
			    x < 7 is specified then the cursor will be
			    positioned at 5 and we should count the border, but
			    if x < 2 is specified, then the cursor will be
			    positioned at 'inf' and we should not count the
			    border */
			    && !page_rec_is_infimum(rec));
		/* Notice that for "WHERE col <= 'foo'" MySQL passes to
		ha_innobase::records_in_range():
		min_key=NULL (left-unbounded) which is expected
		max_key='foo' flag=HA_READ_AFTER_KEY (PAGE_CUR_G), which is
		unexpected - one would expect
		flag=HA_READ_KEY_OR_PREV (PAGE_CUR_LE). In this case the
		cursor will be positioned on the first record to the right of
		the requested one (can also be positioned on the 'sup') and
		we should not count the right border. */
	} else {
		dberr_t err = DB_SUCCESS;

		err = btr_cur_open_at_index_side(false, index,
					   BTR_SEARCH_LEAF | BTR_ESTIMATE,
					   &cursor, 0, &mtr);

		if (err != DB_SUCCESS) {
			ib::warn() << " Error code: " << err
				   << " btr_estimate_n_rows_in_range_low "
				   << " called from file: "
				   << __FILE__ << " line: " << __LINE__
				   << " table: " << index->table->name
				   << " index: " << index->name;
		}

		ut_ad(page_rec_is_supremum(btr_cur_get_rec(&cursor)));

		/* The range specified is wihout a right border, just
		'x > 123' or 'x >= 123' and btr_cur_open_at_index_side()
		positioned the cursor on the supremum record on the rightmost
		page, which must not be counted. */
		should_count_the_right_border = false;
	}

        tuple2->page_id= cursor.page_cur.block->page.id();

	mtr_commit(&mtr);

	/* We have the path information for the range in path1 and path2 */

	n_rows = 0;
	is_n_rows_exact = true;

	/* This becomes true when the two paths do not pass through the
	same pages anymore. */
	diverged = false;

	/* This becomes true when the paths are not the same or adjacent
	any more. This means that they pass through the same or
	neighboring-on-the-same-level pages only. */
	diverged_lot = false;

	/* This is the level where paths diverged a lot. */
	divergence_level = 1000000;

	for (i = 0; ; i++) {
		ut_ad(i < BTR_PATH_ARRAY_N_SLOTS);

		slot1 = path1 + i;
		slot2 = path2 + i;

		if (slot1->nth_rec == ULINT_UNDEFINED
		    || slot2->nth_rec == ULINT_UNDEFINED) {

			/* Here none of the borders were counted. For example,
			if on the leaf level we descended to:
			(inf, a, b, c, d, e, f, sup)
			         ^        ^
			       path1    path2
			then n_rows will be 2 (c and d). */

			if (is_n_rows_exact) {
				/* Only fiddle to adjust this off-by-one
				if the number is exact, otherwise we do
				much grosser adjustments below. */

				btr_path_t*	last1 = &path1[i - 1];
				btr_path_t*	last2 = &path2[i - 1];

				/* If both paths end up on the same record on
				the leaf level. */
				if (last1->page_no == last2->page_no
				    && last1->nth_rec == last2->nth_rec) {

					/* n_rows can be > 0 here if the paths
					were first different and then converged
					to the same record on the leaf level.
					For example:
					SELECT ... LIKE 'wait/synch/rwlock%'
					mode1=PAGE_CUR_GE,
					tuple1="wait/synch/rwlock"
					path1[0]={nth_rec=58, n_recs=58,
						  page_no=3, page_level=1}
					path1[1]={nth_rec=56, n_recs=55,
						  page_no=119, page_level=0}

					mode2=PAGE_CUR_G
					tuple2="wait/synch/rwlock"
					path2[0]={nth_rec=57, n_recs=57,
						  page_no=3, page_level=1}
					path2[1]={nth_rec=56, n_recs=55,
						  page_no=119, page_level=0} */

					/* If the range is such that we should
					count both borders, then avoid
					counting that record twice - once as a
					left border and once as a right
					border. */
					if (should_count_the_left_border
					    && should_count_the_right_border) {

						n_rows = 1;
					} else {
						/* Some of the borders should
						not be counted, e.g. [3,3). */
						n_rows = 0;
					}
				} else {
					if (should_count_the_left_border) {
						n_rows++;
					}

					if (should_count_the_right_border) {
						n_rows++;
					}
				}
			}

			if (i > divergence_level + 1 && !is_n_rows_exact) {
				/* In trees whose height is > 1 our algorithm
				tends to underestimate: multiply the estimate
				by 2: */

				n_rows = n_rows * 2;
			}

			DBUG_EXECUTE_IF("bug14007649", return(n_rows););

			/* Do not estimate the number of rows in the range
			to over 1 / 2 of the estimated rows in the whole
			table */

			if (n_rows > table_n_rows / 2 && !is_n_rows_exact) {

				n_rows = table_n_rows / 2;

				/* If there are just 0 or 1 rows in the table,
				then we estimate all rows are in the range */

				if (n_rows == 0) {
					n_rows = table_n_rows;
				}
			}

			return(n_rows);
		}

		if (!diverged && slot1->nth_rec != slot2->nth_rec) {

			/* If both slots do not point to the same page,
			this means that the tree must have changed between
			the dive for slot1 and the dive for slot2 at the
			beginning of this function. */
			if (slot1->page_no != slot2->page_no
			    || slot1->page_level != slot2->page_level) {

				/* If the tree keeps changing even after a
				few attempts, then just return some arbitrary
				number. */
				if (nth_attempt >= rows_in_range_max_retries) {
					return(rows_in_range_arbitrary_ret_val);
				}

				return btr_estimate_n_rows_in_range_low(
                                       index, tuple1, tuple2,
                                       nth_attempt + 1);
			}

			diverged = true;

			if (slot1->nth_rec < slot2->nth_rec) {
				/* We do not count the borders (nor the left
				nor the right one), thus "- 1". */
				n_rows = slot2->nth_rec - slot1->nth_rec - 1;

				if (n_rows > 0) {
					/* There is at least one row between
					the two borders pointed to by slot1
					and slot2, so on the level below the
					slots will point to non-adjacent
					pages. */
					diverged_lot = true;
					divergence_level = i;
				}
			} else {
				/* It is possible that
				slot1->nth_rec >= slot2->nth_rec
				if, for example, we have a single page
				tree which contains (inf, 5, 6, supr)
				and we select where x > 20 and x < 30;
				in this case slot1->nth_rec will point
				to the supr record and slot2->nth_rec
				will point to 6. */
				n_rows = 0;
				should_count_the_left_border = false;
				should_count_the_right_border = false;
			}

		} else if (diverged && !diverged_lot) {

			if (slot1->nth_rec < slot1->n_recs
			    || slot2->nth_rec > 1) {

				diverged_lot = true;
				divergence_level = i;

				n_rows = 0;

				if (slot1->nth_rec < slot1->n_recs) {
					n_rows += slot1->n_recs
						- slot1->nth_rec;
				}

				if (slot2->nth_rec > 1) {
					n_rows += slot2->nth_rec - 1;
				}
			}
		} else if (diverged_lot) {

			n_rows = btr_estimate_n_rows_in_range_on_level(
				index, slot1, slot2, n_rows,
				&is_n_rows_exact);
		}
	}
}

/** Estimates the number of rows in a given index range.
@param[in]	index	index
@param[in]	tuple1	range start, may also be empty tuple
@param[in]	mode1	search mode for range start
@param[in]	tuple2	range end, may also be empty tuple
@param[in]	mode2	search mode for range end
@return estimated number of rows */
ha_rows
btr_estimate_n_rows_in_range(
	dict_index_t*	index,
        btr_pos_t       *tuple1,
        btr_pos_t       *tuple2)
{
	return btr_estimate_n_rows_in_range_low(
		index, tuple1, tuple2, 1);
}

/*******************************************************************//**
Record the number of non_null key values in a given index for
each n-column prefix of the index where 1 <= n <= dict_index_get_n_unique(index).
The estimates are eventually stored in the array:
index->stat_n_non_null_key_vals[], which is indexed from 0 to n-1. */
static
void
btr_record_not_null_field_in_rec(
/*=============================*/
	ulint		n_unique,	/*!< in: dict_index_get_n_unique(index),
					number of columns uniquely determine
					an index entry */
	const rec_offs*	offsets,	/*!< in: rec_get_offsets(rec, index),
					its size could be for all fields or
					that of "n_unique" */
	ib_uint64_t*	n_not_null)	/*!< in/out: array to record number of
					not null rows for n-column prefix */
{
	ulint	i;

	ut_ad(rec_offs_n_fields(offsets) >= n_unique);

	if (n_not_null == NULL) {
		return;
	}

	for (i = 0; i < n_unique; i++) {
		if (rec_offs_nth_sql_null(offsets, i)) {
			break;
		}

		n_not_null[i]++;
	}
}

/*******************************************************************//**
Estimates the number of different key values in a given index, for
each n-column prefix of the index where 1 <= n <= dict_index_get_n_unique(index).
The estimates are stored in the array index->stat_n_diff_key_vals[] (indexed
0..n_uniq-1) and the number of pages that were sampled is saved in
index->stat_n_sample_sizes[].
If innodb_stats_method is nulls_ignored, we also record the number of
non-null values for each prefix and stored the estimates in
array index->stat_n_non_null_key_vals.
@return true if the index is available and we get the estimated numbers,
false if the index is unavailable. */
bool
btr_estimate_number_of_different_key_vals(
/*======================================*/
	dict_index_t*	index)	/*!< in: index */
{
	btr_cur_t	cursor;
	page_t*		page;
	rec_t*		rec;
	ulint		n_cols;
	ib_uint64_t*	n_diff;
	ib_uint64_t*	n_not_null;
	ibool		stats_null_not_equal;
	uintmax_t	n_sample_pages=1; /* number of pages to sample */
	ulint		not_empty_flag	= 0;
	ulint		total_external_size = 0;
	ulint		i;
	ulint		j;
	uintmax_t	add_on;
	mtr_t		mtr;
	mem_heap_t*	heap		= NULL;
	rec_offs*	offsets_rec	= NULL;
	rec_offs*	offsets_next_rec = NULL;

	/* For spatial index, there is no such stats can be
	fetched. */
	if (dict_index_is_spatial(index)) {
		return(false);
	}

	n_cols = dict_index_get_n_unique(index);

	heap = mem_heap_create((sizeof *n_diff + sizeof *n_not_null)
			       * n_cols
			       + dict_index_get_n_fields(index)
			       * (sizeof *offsets_rec
				  + sizeof *offsets_next_rec));

	n_diff = (ib_uint64_t*) mem_heap_zalloc(
		heap, n_cols * sizeof(n_diff[0]));

	n_not_null = NULL;

	/* Check srv_innodb_stats_method setting, and decide whether we
	need to record non-null value and also decide if NULL is
	considered equal (by setting stats_null_not_equal value) */
	switch (srv_innodb_stats_method) {
	case SRV_STATS_NULLS_IGNORED:
		n_not_null = (ib_uint64_t*) mem_heap_zalloc(
			heap, n_cols * sizeof *n_not_null);
		/* fall through */

	case SRV_STATS_NULLS_UNEQUAL:
		/* for both SRV_STATS_NULLS_IGNORED and SRV_STATS_NULLS_UNEQUAL
		case, we will treat NULLs as unequal value */
		stats_null_not_equal = TRUE;
		break;

	case SRV_STATS_NULLS_EQUAL:
		stats_null_not_equal = FALSE;
		break;

	default:
		ut_error;
	}

	if (srv_stats_sample_traditional) {
		/* It makes no sense to test more pages than are contained
		in the index, thus we lower the number if it is too high */
		if (srv_stats_transient_sample_pages > index->stat_index_size) {
			if (index->stat_index_size > 0) {
				n_sample_pages = index->stat_index_size;
			}
		} else {
			n_sample_pages = srv_stats_transient_sample_pages;
		}
	} else {
		/* New logaritmic number of pages that are estimated.
		Number of pages estimated should be between 1 and
		index->stat_index_size.

		If we have only 0 or 1 index pages then we can only take 1
		sample. We have already initialized n_sample_pages to 1.

		So taking index size as I and sample as S and log(I)*S as L

		requirement 1) we want the out limit of the expression to not exceed I;
		requirement 2) we want the ideal pages to be at least S;
		so the current expression is min(I, max( min(S,I), L)

		looking for simplifications:

		case 1: assume S < I
		min(I, max( min(S,I), L) -> min(I , max( S, L))

		but since L=LOG2(I)*S and log2(I) >=1   L>S always so max(S,L) = L.

		so we have: min(I , L)

		case 2: assume I < S
		    min(I, max( min(S,I), L) -> min(I, max( I, L))

		case 2a: L > I
		    min(I, max( I, L)) -> min(I, L) -> I

		case 2b: when L < I
		    min(I, max( I, L))  ->  min(I, I ) -> I

		so taking all case2 paths is I, our expression is:
		n_pages = S < I? min(I,L) : I
                */
		if (index->stat_index_size > 1) {
			n_sample_pages = (srv_stats_transient_sample_pages < index->stat_index_size)
				? ut_min(index->stat_index_size,
					 static_cast<ulint>(
						 log2(double(index->stat_index_size))
						 * double(srv_stats_transient_sample_pages)))
				: index->stat_index_size;
		}
	}

	/* Sanity check */
	ut_ad(n_sample_pages > 0 && n_sample_pages <= (index->stat_index_size <= 1 ? 1 : index->stat_index_size));

	/* We sample some pages in the index to get an estimate */

	for (i = 0; i < n_sample_pages; i++) {
		mtr_start(&mtr);

		bool	available;

		available = btr_cur_open_at_rnd_pos(index, BTR_SEARCH_LEAF,
						    &cursor, &mtr);

		if (!available) {
			mtr_commit(&mtr);
			mem_heap_free(heap);

			return(false);
		}

		/* Count the number of different key values for each prefix of
		the key on this index page. If the prefix does not determine
		the index record uniquely in the B-tree, then we subtract one
		because otherwise our algorithm would give a wrong estimate
		for an index where there is just one key value. */

		if (!index->is_readable()) {
			mtr_commit(&mtr);
			goto exit_loop;
		}

		page = btr_cur_get_page(&cursor);

		rec = page_rec_get_next(page_get_infimum_rec(page));
		const bool is_leaf = page_is_leaf(page);

		if (!page_rec_is_supremum(rec)) {
			not_empty_flag = 1;
			offsets_rec = rec_get_offsets(rec, index, offsets_rec,
						      is_leaf,
						      ULINT_UNDEFINED, &heap);

			if (n_not_null != NULL) {
				btr_record_not_null_field_in_rec(
					n_cols, offsets_rec, n_not_null);
			}
		}

		while (!page_rec_is_supremum(rec)) {
			ulint	matched_fields;
			rec_t*	next_rec = page_rec_get_next(rec);
			if (page_rec_is_supremum(next_rec)) {
				total_external_size +=
					btr_rec_get_externally_stored_len(
						rec, offsets_rec);
				break;
			}

			offsets_next_rec = rec_get_offsets(next_rec, index,
							   offsets_next_rec,
							   is_leaf,
							   ULINT_UNDEFINED,
							   &heap);

			cmp_rec_rec(rec, next_rec,
				    offsets_rec, offsets_next_rec,
				    index, stats_null_not_equal,
				    &matched_fields);

			for (j = matched_fields; j < n_cols; j++) {
				/* We add one if this index record has
				a different prefix from the previous */

				n_diff[j]++;
			}

			if (n_not_null != NULL) {
				btr_record_not_null_field_in_rec(
					n_cols, offsets_next_rec, n_not_null);
			}

			total_external_size
				+= btr_rec_get_externally_stored_len(
					rec, offsets_rec);

			rec = next_rec;
			/* Initialize offsets_rec for the next round
			and assign the old offsets_rec buffer to
			offsets_next_rec. */
			{
				rec_offs* offsets_tmp = offsets_rec;
				offsets_rec = offsets_next_rec;
				offsets_next_rec = offsets_tmp;
			}
		}

		if (n_cols == dict_index_get_n_unique_in_tree(index)
		    && page_has_siblings(page)) {

			/* If there is more than one leaf page in the tree,
			we add one because we know that the first record
			on the page certainly had a different prefix than the
			last record on the previous index page in the
			alphabetical order. Before this fix, if there was
			just one big record on each clustered index page, the
			algorithm grossly underestimated the number of rows
			in the table. */

			n_diff[n_cols - 1]++;
		}

		mtr_commit(&mtr);
	}

exit_loop:
	/* If we saw k borders between different key values on
	n_sample_pages leaf pages, we can estimate how many
	there will be in index->stat_n_leaf_pages */

	/* We must take into account that our sample actually represents
	also the pages used for external storage of fields (those pages are
	included in index->stat_n_leaf_pages) */

	for (j = 0; j < n_cols; j++) {
		index->stat_n_diff_key_vals[j]
			= BTR_TABLE_STATS_FROM_SAMPLE(
				n_diff[j], index, n_sample_pages,
				total_external_size, not_empty_flag);

		/* If the tree is small, smaller than
		10 * n_sample_pages + total_external_size, then
		the above estimate is ok. For bigger trees it is common that we
		do not see any borders between key values in the few pages
		we pick. But still there may be n_sample_pages
		different key values, or even more. Let us try to approximate
		that: */

		add_on = index->stat_n_leaf_pages
			/ (10 * (n_sample_pages
				 + total_external_size));

		if (add_on > n_sample_pages) {
			add_on = n_sample_pages;
		}

		index->stat_n_diff_key_vals[j] += add_on;

		index->stat_n_sample_sizes[j] = n_sample_pages;

		/* Update the stat_n_non_null_key_vals[] with our
		sampled result. stat_n_non_null_key_vals[] is created
		and initialized to zero in dict_index_add_to_cache(),
		along with stat_n_diff_key_vals[] array */
		if (n_not_null != NULL) {
			index->stat_n_non_null_key_vals[j] =
				 BTR_TABLE_STATS_FROM_SAMPLE(
					n_not_null[j], index, n_sample_pages,
					total_external_size, not_empty_flag);
		}
	}

	mem_heap_free(heap);

	return(true);
}

/*================== EXTERNAL STORAGE OF BIG FIELDS ===================*/

/***********************************************************//**
Gets the offset of the pointer to the externally stored part of a field.
@return offset of the pointer to the externally stored part */
static
ulint
btr_rec_get_field_ref_offs(
/*=======================*/
	const rec_offs*	offsets,/*!< in: array returned by rec_get_offsets() */
	ulint		n)	/*!< in: index of the external field */
{
	ulint	field_ref_offs;
	ulint	local_len;

	ut_a(rec_offs_nth_extern(offsets, n));
	field_ref_offs = rec_get_nth_field_offs(offsets, n, &local_len);
	ut_a(len_is_stored(local_len));
	ut_a(local_len >= BTR_EXTERN_FIELD_REF_SIZE);

	return(field_ref_offs + local_len - BTR_EXTERN_FIELD_REF_SIZE);
}

/** Gets a pointer to the externally stored part of a field.
@param rec record
@param offsets rec_get_offsets(rec)
@param n index of the externally stored field
@return pointer to the externally stored part */
#define btr_rec_get_field_ref(rec, offsets, n)			\
	((rec) + btr_rec_get_field_ref_offs(offsets, n))

/** Gets the externally stored size of a record, in units of a database page.
@param[in]	rec	record
@param[in]	offsets	array returned by rec_get_offsets()
@return externally stored part, in units of a database page */
ulint
btr_rec_get_externally_stored_len(
	const rec_t*	rec,
	const rec_offs*	offsets)
{
	ulint	n_fields;
	ulint	total_extern_len = 0;
	ulint	i;

	ut_ad(!rec_offs_comp(offsets) || !rec_get_node_ptr_flag(rec));

	if (!rec_offs_any_extern(offsets)) {
		return(0);
	}

	n_fields = rec_offs_n_fields(offsets);

	for (i = 0; i < n_fields; i++) {
		if (rec_offs_nth_extern(offsets, i)) {

			ulint	extern_len = mach_read_from_4(
				btr_rec_get_field_ref(rec, offsets, i)
				+ BTR_EXTERN_LEN + 4);

			total_extern_len += ut_calc_align(
				extern_len, ulint(srv_page_size));
		}
	}

	return total_extern_len >> srv_page_size_shift;
}

/*******************************************************************//**
Sets the ownership bit of an externally stored field in a record. */
static
void
btr_cur_set_ownership_of_extern_field(
/*==================================*/
	buf_block_t*	block,	/*!< in/out: index page */
	rec_t*		rec,	/*!< in/out: clustered index record */
	dict_index_t*	index,	/*!< in: index of the page */
	const rec_offs*	offsets,/*!< in: array returned by rec_get_offsets() */
	ulint		i,	/*!< in: field number */
	bool		val,	/*!< in: value to set */
	mtr_t*		mtr)	/*!< in: mtr, or NULL if not logged */
{
	byte*	data;
	ulint	local_len;
	ulint	byte_val;

	data = rec_get_nth_field(rec, offsets, i, &local_len);
	ut_ad(rec_offs_nth_extern(offsets, i));
	ut_a(local_len >= BTR_EXTERN_FIELD_REF_SIZE);

	local_len -= BTR_EXTERN_FIELD_REF_SIZE;

	byte_val = mach_read_from_1(data + local_len + BTR_EXTERN_LEN);

	if (val) {
		byte_val &= ~BTR_EXTERN_OWNER_FLAG;
	} else {
#if defined UNIV_DEBUG || defined UNIV_BLOB_LIGHT_DEBUG
		ut_a(!(byte_val & BTR_EXTERN_OWNER_FLAG));
#endif /* UNIV_DEBUG || UNIV_BLOB_LIGHT_DEBUG */
		byte_val |= BTR_EXTERN_OWNER_FLAG;
	}

	if (UNIV_LIKELY_NULL(block->page.zip.data)) {
		mach_write_to_1(data + local_len + BTR_EXTERN_LEN, byte_val);
		page_zip_write_blob_ptr(block, rec, index, offsets, i, mtr);
	} else {
		mtr->write<1,mtr_t::MAYBE_NOP>(*block, data + local_len
					       + BTR_EXTERN_LEN, byte_val);
	}
}

/*******************************************************************//**
Marks non-updated off-page fields as disowned by this record. The ownership
must be transferred to the updated record which is inserted elsewhere in the
index tree. In purge only the owner of externally stored field is allowed
to free the field. */
void
btr_cur_disown_inherited_fields(
/*============================*/
	buf_block_t*	block,	/*!< in/out: index page */
	rec_t*		rec,	/*!< in/out: record in a clustered index */
	dict_index_t*	index,	/*!< in: index of the page */
	const rec_offs*	offsets,/*!< in: array returned by rec_get_offsets() */
	const upd_t*	update,	/*!< in: update vector */
	mtr_t*		mtr)	/*!< in/out: mini-transaction */
{
	ut_ad(rec_offs_validate(rec, index, offsets));
	ut_ad(!rec_offs_comp(offsets) || !rec_get_node_ptr_flag(rec));
	ut_ad(rec_offs_any_extern(offsets));

	for (uint16_t i = 0; i < rec_offs_n_fields(offsets); i++) {
		if (rec_offs_nth_extern(offsets, i)
		    && !upd_get_field_by_field_no(update, i, false)) {
			btr_cur_set_ownership_of_extern_field(
				block, rec, index, offsets, i, false, mtr);
		}
	}
}

/*******************************************************************//**
Marks all extern fields in a record as owned by the record. This function
should be called if the delete mark of a record is removed: a not delete
marked record always owns all its extern fields. */
static
void
btr_cur_unmark_extern_fields(
/*=========================*/
	buf_block_t*	block,	/*!< in/out: index page */
	rec_t*		rec,	/*!< in/out: record in a clustered index */
	dict_index_t*	index,	/*!< in: index of the page */
	const rec_offs*	offsets,/*!< in: array returned by rec_get_offsets() */
	mtr_t*		mtr)	/*!< in: mtr, or NULL if not logged */
{
	ut_ad(!rec_offs_comp(offsets) || !rec_get_node_ptr_flag(rec));
	if (!rec_offs_any_extern(offsets)) {
		return;
	}

	const ulint n = rec_offs_n_fields(offsets);

	for (ulint i = 0; i < n; i++) {
		if (rec_offs_nth_extern(offsets, i)) {
			btr_cur_set_ownership_of_extern_field(
				block, rec, index, offsets, i, true, mtr);
		}
	}
}

/*******************************************************************//**
Returns the length of a BLOB part stored on the header page.
@return part length */
static
uint32_t
btr_blob_get_part_len(
/*==================*/
	const byte*	blob_header)	/*!< in: blob header */
{
	return(mach_read_from_4(blob_header + BTR_BLOB_HDR_PART_LEN));
}

/*******************************************************************//**
Returns the page number where the next BLOB part is stored.
@return page number or FIL_NULL if no more pages */
static
uint32_t
btr_blob_get_next_page_no(
/*======================*/
	const byte*	blob_header)	/*!< in: blob header */
{
	return(mach_read_from_4(blob_header + BTR_BLOB_HDR_NEXT_PAGE_NO));
}

/** Deallocate a buffer block that was reserved for a BLOB part.
@param block   buffer block
@param all     flag whether to remove a ROW_FORMAT=COMPRESSED page
@param mtr     mini-transaction to commit */
static void btr_blob_free(buf_block_t *block, bool all, mtr_t *mtr)
{
  const page_id_t page_id(block->page.id());
  ut_ad(mtr->memo_contains_flagged(block, MTR_MEMO_PAGE_X_FIX));
  mtr->commit();

  const ulint fold= page_id.fold();

  mysql_mutex_lock(&buf_pool.mutex);

  if (buf_page_t *bpage= buf_pool.page_hash_get_low(page_id, fold))
    if(!buf_LRU_free_page(bpage, all) && all && bpage->zip.data)
      /* Attempt to deallocate the redundant copy of the uncompressed page
      if the whole ROW_FORMAT=COMPRESSED block cannot be deallocted. */
      buf_LRU_free_page(bpage, false);

  mysql_mutex_unlock(&buf_pool.mutex);
}

/** Helper class used while writing blob pages, during insert or update. */
struct btr_blob_log_check_t {
	/** Persistent cursor on a clusterex index record with blobs. */
	btr_pcur_t*	m_pcur;
	/** Mini transaction holding the latches for m_pcur */
	mtr_t*		m_mtr;
	/** rec_get_offsets(rec, index); offset of clust_rec */
	const rec_offs*	m_offsets;
	/** The block containing clustered record */
	buf_block_t**	m_block;
	/** The clustered record pointer */
	rec_t**		m_rec;
	/** The blob operation code */
	enum blob_op	m_op;

	/** Constructor
	@param[in]	pcur		persistent cursor on a clustered
					index record with blobs.
	@param[in]	mtr		mini-transaction holding latches for
					pcur.
	@param[in]	offsets		offsets of the clust_rec
	@param[in,out]	block		record block containing pcur record
	@param[in,out]	rec		the clustered record pointer
	@param[in]	op		the blob operation code */
	btr_blob_log_check_t(
		btr_pcur_t*	pcur,
		mtr_t*		mtr,
		const rec_offs*	offsets,
		buf_block_t**	block,
		rec_t**		rec,
		enum blob_op	op)
		: m_pcur(pcur),
		  m_mtr(mtr),
		  m_offsets(offsets),
		  m_block(block),
		  m_rec(rec),
		  m_op(op)
	{
		ut_ad(rec_offs_validate(*m_rec, m_pcur->index(), m_offsets));
		ut_ad((*m_block)->frame == page_align(*m_rec));
		ut_ad(*m_rec == btr_pcur_get_rec(m_pcur));
	}

	/** Check if there is enough space in log file. Commit and re-start the
	mini transaction. */
	void check()
	{
		dict_index_t*	index = m_pcur->index();
		ulint		offs = 0;
		uint32_t	page_no = FIL_NULL;

		if (UNIV_UNLIKELY(m_op == BTR_STORE_INSERT_BULK)) {
			offs = page_offset(*m_rec);
			page_no = (*m_block)->page.id().page_no();
			buf_block_buf_fix_inc(*m_block, __FILE__, __LINE__);
			ut_ad(page_no != FIL_NULL);
		} else {
			btr_pcur_store_position(m_pcur, m_mtr);
		}
		m_mtr->commit();

		DEBUG_SYNC_C("blob_write_middle");

		log_free_check();

		DEBUG_SYNC_C("blob_write_middle_after_check");

		const mtr_log_t log_mode = m_mtr->get_log_mode();
		m_mtr->start();
		m_mtr->set_log_mode(log_mode);
		index->set_modified(*m_mtr);

		if (UNIV_UNLIKELY(page_no != FIL_NULL)) {
			m_pcur->btr_cur.page_cur.block = btr_block_get(
				*index, page_no, RW_X_LATCH, false, m_mtr);
			m_pcur->btr_cur.page_cur.rec
				= m_pcur->btr_cur.page_cur.block->frame
				+ offs;

			buf_block_buf_fix_dec(m_pcur->btr_cur.page_cur.block);
		} else {
			ut_ad(m_pcur->rel_pos == BTR_PCUR_ON);
			bool ret = btr_pcur_restore_position(
				BTR_MODIFY_LEAF | BTR_MODIFY_EXTERNAL,
				m_pcur, m_mtr);

			ut_a(ret);
		}

		*m_block	= btr_pcur_get_block(m_pcur);
		*m_rec		= btr_pcur_get_rec(m_pcur);

		rec_offs_make_valid(*m_rec, index, true,
				    const_cast<rec_offs*>(m_offsets));

		ut_ad(m_mtr->memo_contains_page_flagged(
		      *m_rec,
		      MTR_MEMO_PAGE_X_FIX | MTR_MEMO_PAGE_SX_FIX));

		ut_ad((m_op == BTR_STORE_INSERT_BULK)
		      == !m_mtr->memo_contains_flagged(&index->lock,
						       MTR_MEMO_SX_LOCK
						       | MTR_MEMO_X_LOCK));
	}
};

/*******************************************************************//**
Stores the fields in big_rec_vec to the tablespace and puts pointers to
them in rec.  The extern flags in rec will have to be set beforehand.
The fields are stored on pages allocated from leaf node
file segment of the index tree.

TODO: If the allocation extends the tablespace, it will not be redo logged, in
any mini-transaction.  Tablespace extension should be redo-logged, so that
recovery will not fail when the big_rec was written to the extended portion of
the file, in case the file was somehow truncated in the crash.

@return DB_SUCCESS or DB_OUT_OF_FILE_SPACE */
dberr_t
btr_store_big_rec_extern_fields(
/*============================*/
	btr_pcur_t*	pcur,		/*!< in/out: a persistent cursor. if
					btr_mtr is restarted, then this can
					be repositioned. */
	rec_offs*	offsets,	/*!< in/out: rec_get_offsets() on
					pcur. the "external storage" flags
					in offsets will correctly correspond
					to rec when this function returns */
	const big_rec_t*big_rec_vec,	/*!< in: vector containing fields
					to be stored externally */
	mtr_t*		btr_mtr,	/*!< in/out: mtr containing the
					latches to the clustered index. can be
					committed and restarted. */
	enum blob_op	op)		/*! in: operation code */
{
	byte*		field_ref;
	ulint		extern_len;
	ulint		store_len;
	ulint		space_id;
	ulint		i;
	mtr_t		mtr;
	mem_heap_t*	heap = NULL;
	page_zip_des_t*	page_zip;
	z_stream	c_stream;
	dberr_t		error		= DB_SUCCESS;
	dict_index_t*	index		= pcur->index();
	buf_block_t*	rec_block	= btr_pcur_get_block(pcur);
	rec_t*		rec		= btr_pcur_get_rec(pcur);

	ut_ad(rec_offs_validate(rec, index, offsets));
	ut_ad(rec_offs_any_extern(offsets));
	ut_ad(op == BTR_STORE_INSERT_BULK
	      || btr_mtr->memo_contains_flagged(&index->lock, MTR_MEMO_X_LOCK
						| MTR_MEMO_SX_LOCK));
	ut_ad(btr_mtr->memo_contains_flagged(rec_block, MTR_MEMO_PAGE_X_FIX));
	ut_ad(buf_block_get_frame(rec_block) == page_align(rec));
	ut_a(dict_index_is_clust(index));

	btr_blob_log_check_t redo_log(pcur, btr_mtr, offsets, &rec_block,
				      &rec, op);
	page_zip = buf_block_get_page_zip(rec_block);
	space_id = rec_block->page.id().space();
	ut_a(fil_page_index_page_check(page_align(rec))
	     || op == BTR_STORE_INSERT_BULK);

	if (page_zip) {
		int	err;

		/* Zlib deflate needs 128 kilobytes for the default
		window size, plus 512 << memLevel, plus a few
		kilobytes for small objects.  We use reduced memLevel
		to limit the memory consumption, and preallocate the
		heap, hoping to avoid memory fragmentation. */
		heap = mem_heap_create(250000);
		page_zip_set_alloc(&c_stream, heap);

		err = deflateInit2(&c_stream, int(page_zip_level),
				   Z_DEFLATED, 15, 7, Z_DEFAULT_STRATEGY);
		ut_a(err == Z_OK);
	}

#if defined UNIV_DEBUG || defined UNIV_BLOB_LIGHT_DEBUG
	/* All pointers to externally stored columns in the record
	must either be zero or they must be pointers to inherited
	columns, owned by this record or an earlier record version. */
	for (i = 0; i < big_rec_vec->n_fields; i++) {
		field_ref = btr_rec_get_field_ref(
			rec, offsets, big_rec_vec->fields[i].field_no);

		ut_a(!(field_ref[BTR_EXTERN_LEN] & BTR_EXTERN_OWNER_FLAG));
		/* Either this must be an update in place,
		or the BLOB must be inherited, or the BLOB pointer
		must be zero (will be written in this function). */
		ut_a(op == BTR_STORE_UPDATE
		     || (field_ref[BTR_EXTERN_LEN] & BTR_EXTERN_INHERITED_FLAG)
		     || !memcmp(field_ref, field_ref_zero,
				BTR_EXTERN_FIELD_REF_SIZE));
	}
#endif /* UNIV_DEBUG || UNIV_BLOB_LIGHT_DEBUG */

	/* Space available in compressed page to carry blob data */
	const ulint	payload_size_zip = rec_block->physical_size()
		- FIL_PAGE_DATA;

	/* Space available in uncompressed page to carry blob data */
	const ulint	payload_size = payload_size_zip
		- (BTR_BLOB_HDR_SIZE + FIL_PAGE_DATA_END);

	/* We have to create a file segment to the tablespace
	for each field and put the pointer to the field in rec */

	for (i = 0; i < big_rec_vec->n_fields; i++) {
		const ulint field_no = big_rec_vec->fields[i].field_no;

		field_ref = btr_rec_get_field_ref(rec, offsets, field_no);
#if defined UNIV_DEBUG || defined UNIV_BLOB_LIGHT_DEBUG
		/* A zero BLOB pointer should have been initially inserted. */
		ut_a(!memcmp(field_ref, field_ref_zero,
			     BTR_EXTERN_FIELD_REF_SIZE));
#endif /* UNIV_DEBUG || UNIV_BLOB_LIGHT_DEBUG */
		extern_len = big_rec_vec->fields[i].len;
		MEM_CHECK_DEFINED(big_rec_vec->fields[i].data, extern_len);
		ut_a(extern_len > 0);

		uint32_t prev_page_no = FIL_NULL;

		if (page_zip) {
			int	err = deflateReset(&c_stream);
			ut_a(err == Z_OK);

			c_stream.next_in = (Bytef*)
				big_rec_vec->fields[i].data;
			c_stream.avail_in = static_cast<uInt>(extern_len);
		}

		for (ulint blob_npages = 0;; ++blob_npages) {
			buf_block_t*	block;
			const ulint	commit_freq = 4;
			uint32_t	r_extents;

			ut_ad(page_align(field_ref) == page_align(rec));

			if (!(blob_npages % commit_freq)) {

				redo_log.check();

				field_ref = btr_rec_get_field_ref(
					rec, offsets, field_no);

				page_zip = buf_block_get_page_zip(rec_block);
			}

			mtr.start();
			index->set_modified(mtr);
			mtr.set_log_mode(btr_mtr->get_log_mode());

			buf_page_get(rec_block->page.id(),
				     rec_block->zip_size(), RW_X_LATCH, &mtr);

			uint32_t hint_prev = prev_page_no;
			if (hint_prev == FIL_NULL) {
				hint_prev = rec_block->page.id().page_no();
			}

			if (!fsp_reserve_free_extents(&r_extents,
						      index->table->space, 1,
						      FSP_BLOB, &mtr, 1)) {
				mtr.commit();
				error = DB_OUT_OF_FILE_SPACE;
				goto func_exit;
			}

			block = btr_page_alloc(index, hint_prev + 1,
					       FSP_NO_DIR, 0, &mtr, &mtr);

			index->table->space->release_free_extents(r_extents);

			ut_a(block != NULL);

			const uint32_t page_no = block->page.id().page_no();

			if (prev_page_no != FIL_NULL) {
				buf_block_t*	prev_block;

				prev_block = buf_page_get(
					page_id_t(space_id, prev_page_no),
					rec_block->zip_size(),
					RW_X_LATCH, &mtr);

				buf_block_dbg_add_level(prev_block,
							SYNC_EXTERN_STORAGE);

				if (page_zip) {
					mtr.write<4>(*prev_block,
						     prev_block->frame
						     + FIL_PAGE_NEXT,
						     page_no);
					memcpy_aligned<4>(
						buf_block_get_page_zip(
							prev_block)
						->data + FIL_PAGE_NEXT,
						prev_block->frame
						+ FIL_PAGE_NEXT, 4);
				} else {
					mtr.write<4>(*prev_block,
						     BTR_BLOB_HDR_NEXT_PAGE_NO
						     + FIL_PAGE_DATA
						     + prev_block->frame,
						     page_no);
				}
			} else if (dict_index_is_online_ddl(index)) {
				row_log_table_blob_alloc(index, page_no);
			}

			ut_ad(!page_has_siblings(block->frame));
			ut_ad(!fil_page_get_type(block->frame));

			if (page_zip) {
				int		err;
				page_zip_des_t*	blob_page_zip;

				mtr.write<1>(*block,
					     FIL_PAGE_TYPE + 1 + block->frame,
					     prev_page_no == FIL_NULL
					     ? FIL_PAGE_TYPE_ZBLOB
					     : FIL_PAGE_TYPE_ZBLOB2);
				block->page.zip.data[FIL_PAGE_TYPE + 1]
					= block->frame[FIL_PAGE_TYPE + 1];

				c_stream.next_out = block->frame
					+ FIL_PAGE_DATA;
				c_stream.avail_out = static_cast<uInt>(
					payload_size_zip);

				err = deflate(&c_stream, Z_FINISH);
				ut_a(err == Z_OK || err == Z_STREAM_END);
				ut_a(err == Z_STREAM_END
				     || c_stream.avail_out == 0);

				mtr.memcpy(*block,
					   FIL_PAGE_DATA,
					   page_zip_get_size(page_zip)
					   - FIL_PAGE_DATA
					   - c_stream.avail_out);
				/* Copy the page to compressed storage,
				because it will be flushed to disk
				from there. */
				blob_page_zip = buf_block_get_page_zip(block);
				ut_ad(blob_page_zip);
				ut_ad(page_zip_get_size(blob_page_zip)
				      == page_zip_get_size(page_zip));
				memcpy(blob_page_zip->data, block->frame,
				       page_zip_get_size(page_zip));

				if (err == Z_OK && prev_page_no != FIL_NULL) {

					goto next_zip_page;
				}

				if (err == Z_STREAM_END) {
					mach_write_to_4(field_ref
							+ BTR_EXTERN_LEN, 0);
					mach_write_to_4(field_ref
							+ BTR_EXTERN_LEN + 4,
							c_stream.total_in);
				} else {
					memset(field_ref + BTR_EXTERN_LEN,
					       0, 8);
				}

				if (prev_page_no == FIL_NULL) {
					ut_ad(blob_npages == 0);
					mach_write_to_4(field_ref
							+ BTR_EXTERN_SPACE_ID,
							space_id);

					mach_write_to_4(field_ref
							+ BTR_EXTERN_PAGE_NO,
							page_no);

					mach_write_to_4(field_ref
							+ BTR_EXTERN_OFFSET,
							FIL_PAGE_NEXT);
				}

				/* We compress a page when finish bulk insert.*/
				if (UNIV_LIKELY(op != BTR_STORE_INSERT_BULK)) {
					page_zip_write_blob_ptr(
						rec_block, rec, index, offsets,
						field_no, &mtr);
				}

next_zip_page:
				prev_page_no = page_no;

				/* Commit mtr and release the
				uncompressed page frame to save memory. */
				btr_blob_free(block, FALSE, &mtr);

				if (err == Z_STREAM_END) {
					break;
				}
			} else {
				mtr.write<1>(*block, FIL_PAGE_TYPE + 1
					     + block->frame,
					     FIL_PAGE_TYPE_BLOB);

				if (extern_len > payload_size) {
					store_len = payload_size;
				} else {
					store_len = extern_len;
				}

				mtr.memcpy<mtr_t::MAYBE_NOP>(
					*block,
					FIL_PAGE_DATA + BTR_BLOB_HDR_SIZE
					+ block->frame,
					static_cast<const byte*>
					(big_rec_vec->fields[i].data)
					+ big_rec_vec->fields[i].len
					- extern_len, store_len);
				mtr.write<4>(*block, BTR_BLOB_HDR_PART_LEN
					     + FIL_PAGE_DATA + block->frame,
					     store_len);
				compile_time_assert(FIL_NULL == 0xffffffff);
				mtr.memset(block, BTR_BLOB_HDR_NEXT_PAGE_NO
					   + FIL_PAGE_DATA, 4, 0xff);

				extern_len -= store_len;

				ut_ad(!mach_read_from_4(BTR_EXTERN_LEN
							+ field_ref));
				mtr.write<4>(*rec_block,
					     BTR_EXTERN_LEN + 4 + field_ref,
					     big_rec_vec->fields[i].len
					     - extern_len);

				if (prev_page_no == FIL_NULL) {
					ut_ad(blob_npages == 0);
					mtr.write<4,mtr_t::MAYBE_NOP>(
						*rec_block,
						field_ref + BTR_EXTERN_SPACE_ID,
						space_id);

					mtr.write<4>(*rec_block, field_ref
						     + BTR_EXTERN_PAGE_NO,
						     page_no);

					mtr.write<4>(*rec_block, field_ref
						     + BTR_EXTERN_OFFSET,
						     FIL_PAGE_DATA);
				}

				prev_page_no = page_no;

				mtr.commit();

				if (extern_len == 0) {
					break;
				}
			}
		}

		DBUG_EXECUTE_IF("btr_store_big_rec_extern",
				error = DB_OUT_OF_FILE_SPACE;
				goto func_exit;);

		rec_offs_make_nth_extern(offsets, field_no);
	}

func_exit:
	if (page_zip) {
		deflateEnd(&c_stream);
	}

	if (heap != NULL) {
		mem_heap_free(heap);
	}

#if defined UNIV_DEBUG || defined UNIV_BLOB_LIGHT_DEBUG
	/* All pointers to externally stored columns in the record
	must be valid. */
	for (i = 0; i < rec_offs_n_fields(offsets); i++) {
		if (!rec_offs_nth_extern(offsets, i)) {
			continue;
		}

		field_ref = btr_rec_get_field_ref(rec, offsets, i);

		/* The pointer must not be zero if the operation
		succeeded. */
		ut_a(0 != memcmp(field_ref, field_ref_zero,
				 BTR_EXTERN_FIELD_REF_SIZE)
		     || error != DB_SUCCESS);
		/* The column must not be disowned by this record. */
		ut_a(!(field_ref[BTR_EXTERN_LEN] & BTR_EXTERN_OWNER_FLAG));
	}
#endif /* UNIV_DEBUG || UNIV_BLOB_LIGHT_DEBUG */
	return(error);
}

/** Check the FIL_PAGE_TYPE on an uncompressed BLOB page.
@param[in]      block   uncompressed BLOB page
@param[in]      read    true=read, false=purge */
static void btr_check_blob_fil_page_type(const buf_block_t& block, bool read)
{
  uint16_t type= fil_page_get_type(block.frame);

  if (UNIV_LIKELY(type == FIL_PAGE_TYPE_BLOB))
    return;
  /* FIXME: take the tablespace as a parameter */
  if (fil_space_t *space= fil_space_t::get(block.page.id().space()))
  {
    /* Old versions of InnoDB did not initialize FIL_PAGE_TYPE on BLOB
    pages.  Do not print anything about the type mismatch when reading
    a BLOB page that may be from old versions. */
    if (space->full_crc32() || DICT_TF_HAS_ATOMIC_BLOBS(space->flags))
    {
      ib::fatal() << "FIL_PAGE_TYPE=" << type
		  << (read ? " on BLOB read file " : " on BLOB purge file ")
		  << space->chain.start->name
		  << " page " << block.page.id().page_no();
    }
    space->release();
  }
}

/*******************************************************************//**
Frees the space in an externally stored field to the file space
management if the field in data is owned by the externally stored field,
in a rollback we may have the additional condition that the field must
not be inherited. */
void
btr_free_externally_stored_field(
/*=============================*/
	dict_index_t*	index,		/*!< in: index of the data, the index
					tree MUST be X-latched; if the tree
					height is 1, then also the root page
					must be X-latched! (this is relevant
					in the case this function is called
					from purge where 'data' is located on
					an undo log page, not an index
					page) */
	byte*		field_ref,	/*!< in/out: field reference */
	const rec_t*	rec,		/*!< in: record containing field_ref, for
					page_zip_write_blob_ptr(), or NULL */
	const rec_offs*	offsets,	/*!< in: rec_get_offsets(rec, index),
					or NULL */
	buf_block_t*	block,		/*!< in/out: page of field_ref */
	ulint		i,		/*!< in: field number of field_ref;
					ignored if rec == NULL */
	bool		rollback,	/*!< in: performing rollback? */
	mtr_t*		local_mtr)	/*!< in: mtr
					containing the latch to data an an
					X-latch to the index tree */
{
	page_t*		page;
	const uint32_t	space_id	= mach_read_from_4(
		field_ref + BTR_EXTERN_SPACE_ID);
	const uint32_t	start_page	= mach_read_from_4(
		field_ref + BTR_EXTERN_PAGE_NO);
	uint32_t	page_no;
	uint32_t	next_page_no;
	mtr_t		mtr;

	ut_ad(index->is_primary());
	ut_ad(local_mtr->memo_contains_flagged(&index->lock, MTR_MEMO_X_LOCK
					       | MTR_MEMO_SX_LOCK));
	ut_ad(local_mtr->memo_contains_page_flagged(field_ref,
						    MTR_MEMO_PAGE_X_FIX));
	ut_ad(!rec || rec_offs_validate(rec, index, offsets));
	ut_ad(!rec || field_ref == btr_rec_get_field_ref(rec, offsets, i));
	ut_ad(local_mtr->is_named_space(
		      page_get_space_id(page_align(field_ref))));

	if (UNIV_UNLIKELY(!memcmp(field_ref, field_ref_zero,
				  BTR_EXTERN_FIELD_REF_SIZE))) {
		/* In the rollback, we may encounter a clustered index
		record with some unwritten off-page columns. There is
		nothing to free then. */
		ut_a(rollback);
		return;
	}

	ut_ad(!(mach_read_from_4(field_ref + BTR_EXTERN_LEN)
	        & ~((BTR_EXTERN_OWNER_FLAG
	             | BTR_EXTERN_INHERITED_FLAG) << 24)));
	ut_ad(space_id == index->table->space->id);
	ut_ad(space_id == index->table->space_id);

	const ulint ext_zip_size = index->table->space->zip_size();
	const ulint rec_zip_size = rec ? ext_zip_size : 0;

	/* !rec holds in a call from purge when field_ref is in an undo page */
	ut_ad(rec || !block->page.zip.data);

	for (;;) {
#ifdef UNIV_DEBUG
		buf_block_t*	rec_block;
#endif /* UNIV_DEBUG */
		buf_block_t*	ext_block;

		mtr_start(&mtr);
		mtr.set_spaces(*local_mtr);
		mtr.set_log_mode(local_mtr->get_log_mode());

		ut_ad(!index->table->is_temporary()
		      || local_mtr->get_log_mode() == MTR_LOG_NO_REDO);

		const page_t*	p = page_align(field_ref);

		const page_id_t	page_id(page_get_space_id(p),
					page_get_page_no(p));

#ifdef UNIV_DEBUG
		rec_block =
#endif /* UNIV_DEBUG */
		buf_page_get(page_id, rec_zip_size, RW_X_LATCH, &mtr);

		buf_block_dbg_add_level(rec_block, SYNC_NO_ORDER_CHECK);
		page_no = mach_read_from_4(field_ref + BTR_EXTERN_PAGE_NO);

		if (/* There is no external storage data */
		    page_no == FIL_NULL
		    /* This field does not own the externally stored field */
		    || (mach_read_from_1(field_ref + BTR_EXTERN_LEN)
			& BTR_EXTERN_OWNER_FLAG)
		    /* Rollback and inherited field */
		    || (rollback
			&& (mach_read_from_1(field_ref + BTR_EXTERN_LEN)
			    & BTR_EXTERN_INHERITED_FLAG))) {

			/* Do not free */
			mtr_commit(&mtr);

			return;
		}

		if (page_no == start_page && dict_index_is_online_ddl(index)) {
			row_log_table_blob_free(index, start_page);
		}

		ext_block = buf_page_get(
			page_id_t(space_id, page_no), ext_zip_size,
			RW_X_LATCH, &mtr);

		buf_block_dbg_add_level(ext_block, SYNC_EXTERN_STORAGE);
		page = buf_block_get_frame(ext_block);

		if (ext_zip_size) {
			/* Note that page_zip will be NULL
			in row_purge_upd_exist_or_extern(). */
			switch (fil_page_get_type(page)) {
			case FIL_PAGE_TYPE_ZBLOB:
			case FIL_PAGE_TYPE_ZBLOB2:
				break;
			default:
				ut_error;
			}
			next_page_no = mach_read_from_4(page + FIL_PAGE_NEXT);

			btr_page_free(index, ext_block, &mtr, true);

			if (UNIV_LIKELY_NULL(block->page.zip.data)) {
				mach_write_to_4(field_ref + BTR_EXTERN_PAGE_NO,
						next_page_no);
				memset(field_ref + BTR_EXTERN_LEN + 4, 0, 4);
				page_zip_write_blob_ptr(block, rec, index,
							offsets, i, &mtr);
			} else {
				mtr.write<4>(*block,
					     BTR_EXTERN_PAGE_NO + field_ref,
					     next_page_no);
				mtr.write<4,mtr_t::MAYBE_NOP>(*block,
							      BTR_EXTERN_LEN
							      + 4 + field_ref,
							      0U);
			}
		} else {
			ut_ad(!block->page.zip.data);
			btr_check_blob_fil_page_type(*ext_block, false);

			next_page_no = mach_read_from_4(
				page + FIL_PAGE_DATA
				+ BTR_BLOB_HDR_NEXT_PAGE_NO);
			btr_page_free(index, ext_block, &mtr, true);

			mtr.write<4>(*block, BTR_EXTERN_PAGE_NO + field_ref,
				     next_page_no);
			/* Zero out the BLOB length.  If the server
			crashes during the execution of this function,
			trx_rollback_all_recovered() could
			dereference the half-deleted BLOB, fetching a
			wrong prefix for the BLOB. */
			mtr.write<4,mtr_t::MAYBE_NOP>(*block,
						      BTR_EXTERN_LEN + 4
						      + field_ref, 0U);
		}

		/* Commit mtr and release the BLOB block to save memory. */
		btr_blob_free(ext_block, TRUE, &mtr);
	}
}

/***********************************************************//**
Frees the externally stored fields for a record. */
static
void
btr_rec_free_externally_stored_fields(
/*==================================*/
	dict_index_t*	index,	/*!< in: index of the data, the index
				tree MUST be X-latched */
	rec_t*		rec,	/*!< in/out: record */
	const rec_offs*	offsets,/*!< in: rec_get_offsets(rec, index) */
	buf_block_t*	block,	/*!< in: index page of rec */
	bool		rollback,/*!< in: performing rollback? */
	mtr_t*		mtr)	/*!< in: mini-transaction handle which contains
				an X-latch to record page and to the index
				tree */
{
	ulint	n_fields;
	ulint	i;

	ut_ad(rec_offs_validate(rec, index, offsets));
	ut_ad(mtr->memo_contains_page_flagged(rec, MTR_MEMO_PAGE_X_FIX));
	ut_ad(index->is_primary());
	ut_ad(page_rec_is_leaf(rec));
	/* Free possible externally stored fields in the record */

	ut_ad(dict_table_is_comp(index->table) == !!rec_offs_comp(offsets));
	n_fields = rec_offs_n_fields(offsets);

	for (i = 0; i < n_fields; i++) {
		if (rec_offs_nth_extern(offsets, i)) {
			btr_free_externally_stored_field(
				index, btr_rec_get_field_ref(rec, offsets, i),
				rec, offsets, block, i, rollback, mtr);
		}
	}
}

/***********************************************************//**
Frees the externally stored fields for a record, if the field is mentioned
in the update vector. */
static
void
btr_rec_free_updated_extern_fields(
/*===============================*/
	dict_index_t*	index,	/*!< in: index of rec; the index tree MUST be
				X-latched */
	rec_t*		rec,	/*!< in/out: record */
	buf_block_t*	block,	/*!< in: index page of rec */
	const rec_offs*	offsets,/*!< in: rec_get_offsets(rec, index) */
	const upd_t*	update,	/*!< in: update vector */
	bool		rollback,/*!< in: performing rollback? */
	mtr_t*		mtr)	/*!< in: mini-transaction handle which contains
				an X-latch to record page and to the tree */
{
	ulint	n_fields;
	ulint	i;

	ut_ad(rec_offs_validate(rec, index, offsets));
	ut_ad(mtr->memo_contains_page_flagged(rec, MTR_MEMO_PAGE_X_FIX));

	/* Free possible externally stored fields in the record */

	n_fields = upd_get_n_fields(update);

	for (i = 0; i < n_fields; i++) {
		const upd_field_t* ufield = upd_get_nth_field(update, i);

		if (rec_offs_nth_extern(offsets, ufield->field_no)) {
			ulint	len;
			byte*	data = rec_get_nth_field(
				rec, offsets, ufield->field_no, &len);
			ut_a(len >= BTR_EXTERN_FIELD_REF_SIZE);

			btr_free_externally_stored_field(
				index, data + len - BTR_EXTERN_FIELD_REF_SIZE,
				rec, offsets, block,
				ufield->field_no, rollback, mtr);
		}
	}
}

/*******************************************************************//**
Copies the prefix of an uncompressed BLOB.  The clustered index record
that points to this BLOB must be protected by a lock or a page latch.
@return number of bytes written to buf */
static
ulint
btr_copy_blob_prefix(
/*=================*/
	byte*		buf,	/*!< out: the externally stored part of
				the field, or a prefix of it */
	uint32_t	len,	/*!< in: length of buf, in bytes */
	page_id_t	id,	/*!< in: page identifier of the first BLOB page */
	uint32_t	offset)	/*!< in: offset on the first BLOB page */
{
	ulint	copied_len	= 0;

	for (;;) {
		mtr_t		mtr;
		buf_block_t*	block;
		const page_t*	page;
		const byte*	blob_header;
		ulint		part_len;
		ulint		copy_len;

		mtr_start(&mtr);

		block = buf_page_get(id, 0, RW_S_LATCH, &mtr);
		buf_block_dbg_add_level(block, SYNC_EXTERN_STORAGE);
		page = buf_block_get_frame(block);

		btr_check_blob_fil_page_type(*block, true);

		blob_header = page + offset;
		part_len = btr_blob_get_part_len(blob_header);
		copy_len = ut_min(part_len, len - copied_len);

		memcpy(buf + copied_len,
		       blob_header + BTR_BLOB_HDR_SIZE, copy_len);
		copied_len += copy_len;

		id.set_page_no(btr_blob_get_next_page_no(blob_header));

		mtr_commit(&mtr);

		if (id.page_no() == FIL_NULL || copy_len != part_len) {
			MEM_CHECK_DEFINED(buf, copied_len);
			return(copied_len);
		}

		/* On other BLOB pages except the first the BLOB header
		always is at the page data start: */

		offset = FIL_PAGE_DATA;

		ut_ad(copied_len <= len);
	}
}

/** Copies the prefix of a compressed BLOB.
The clustered index record that points to this BLOB must be protected
by a lock or a page latch.
@param[out]	buf		the externally stored part of the field,
or a prefix of it
@param[in]	len		length of buf, in bytes
@param[in]	zip_size	ROW_FORMAT=COMPRESSED page size
@param[in]	id		page identifier of the BLOB pages
@return number of bytes written to buf */
static
ulint
btr_copy_zblob_prefix(
	byte*			buf,
	uint32_t		len,
	ulint			zip_size,
	page_id_t		id,
	uint32_t		offset)
{
	ulint		page_type = FIL_PAGE_TYPE_ZBLOB;
	mem_heap_t*	heap;
	int		err;
	z_stream	d_stream;

	d_stream.next_out = buf;
	d_stream.avail_out = static_cast<uInt>(len);
	d_stream.next_in = Z_NULL;
	d_stream.avail_in = 0;

	/* Zlib inflate needs 32 kilobytes for the default
	window size, plus a few kilobytes for small objects. */
	heap = mem_heap_create(40000);
	page_zip_set_alloc(&d_stream, heap);

	ut_ad(zip_size);
	ut_ad(ut_is_2pow(zip_size));
	ut_ad(id.space());

	err = inflateInit(&d_stream);
	ut_a(err == Z_OK);

	for (;;) {
		buf_page_t*	bpage;
		uint32_t	next_page_no;

		/* There is no latch on bpage directly.  Instead,
		bpage is protected by the B-tree page latch that
		is being held on the clustered index record, or,
		in row_merge_copy_blobs(), by an exclusive table lock. */
		bpage = buf_page_get_zip(id, zip_size);

		if (UNIV_UNLIKELY(!bpage)) {
			ib::error() << "Cannot load compressed BLOB " << id;
			goto func_exit;
		}

		if (UNIV_UNLIKELY
		    (fil_page_get_type(bpage->zip.data) != page_type)) {

			ib::error() << "Unexpected type "
				<< fil_page_get_type(bpage->zip.data)
				<< " of compressed BLOB page " << id;

			ut_ad(0);
			goto end_of_blob;
		}

		next_page_no = mach_read_from_4(bpage->zip.data + offset);

		if (UNIV_LIKELY(offset == FIL_PAGE_NEXT)) {
			/* When the BLOB begins at page header,
			the compressed data payload does not
			immediately follow the next page pointer. */
			offset = FIL_PAGE_DATA;
		} else {
			offset += 4;
		}

		d_stream.next_in = bpage->zip.data + offset;
		d_stream.avail_in = uInt(zip_size - offset);

		err = inflate(&d_stream, Z_NO_FLUSH);
		switch (err) {
		case Z_OK:
			if (!d_stream.avail_out) {
				goto end_of_blob;
			}
			break;
		case Z_STREAM_END:
			if (next_page_no == FIL_NULL) {
				goto end_of_blob;
			}
			/* fall through */
		default:
inflate_error:
			ib::error() << "inflate() of compressed BLOB page "
				<< id
				<< " returned " << err
				<< " (" << d_stream.msg << ")";

		case Z_BUF_ERROR:
			goto end_of_blob;
		}

		if (next_page_no == FIL_NULL) {
			if (!d_stream.avail_in) {
				ib::error()
					<< "Unexpected end of compressed "
					<< "BLOB page " << id;
			} else {
				err = inflate(&d_stream, Z_FINISH);
				switch (err) {
				case Z_STREAM_END:
				case Z_BUF_ERROR:
					break;
				default:
					goto inflate_error;
				}
			}

end_of_blob:
			buf_page_release_zip(bpage);
			goto func_exit;
		}

		buf_page_release_zip(bpage);

		/* On other BLOB pages except the first
		the BLOB header always is at the page header: */

		id.set_page_no(next_page_no);
		offset = FIL_PAGE_NEXT;
		page_type = FIL_PAGE_TYPE_ZBLOB2;
	}

func_exit:
	inflateEnd(&d_stream);
	mem_heap_free(heap);
	MEM_CHECK_DEFINED(buf, d_stream.total_out);
	return(d_stream.total_out);
}

/** Copies the prefix of an externally stored field of a record.
The clustered index record that points to this BLOB must be protected
by a lock or a page latch.
@param[out]	buf		the externally stored part of the
field, or a prefix of it
@param[in]	len		length of buf, in bytes
@param[in]	zip_size	ROW_FORMAT=COMPRESSED page size, or 0
@param[in]	id		page identifier of the first BLOB page
@param[in]	offset		offset on the first BLOB page
@return number of bytes written to buf */
static
ulint
btr_copy_externally_stored_field_prefix_low(
	byte*			buf,
	uint32_t		len,
	ulint			zip_size,
	page_id_t		id,
	uint32_t		offset)
{
  if (len == 0)
    return 0;

  return zip_size
    ? btr_copy_zblob_prefix(buf, len, zip_size, id, offset)
    : btr_copy_blob_prefix(buf, len, id, offset);
}

/** Copies the prefix of an externally stored field of a record.
The clustered index record must be protected by a lock or a page latch.
@param[out]	buf		the field, or a prefix of it
@param[in]	len		length of buf, in bytes
@param[in]	zip_size	ROW_FORMAT=COMPRESSED page size, or 0
@param[in]	data		'internally' stored part of the field
containing also the reference to the external part; must be protected by
a lock or a page latch
@param[in]	local_len	length of data, in bytes
@return the length of the copied field, or 0 if the column was being
or has been deleted */
ulint
btr_copy_externally_stored_field_prefix(
	byte*			buf,
	ulint			len,
	ulint			zip_size,
	const byte*		data,
	ulint			local_len)
{
	ut_a(local_len >= BTR_EXTERN_FIELD_REF_SIZE);

	local_len -= BTR_EXTERN_FIELD_REF_SIZE;

	if (UNIV_UNLIKELY(local_len >= len)) {
		memcpy(buf, data, len);
		return(len);
	}

	memcpy(buf, data, local_len);
	data += local_len;

	ut_a(memcmp(data, field_ref_zero, BTR_EXTERN_FIELD_REF_SIZE));

	if (!mach_read_from_4(data + BTR_EXTERN_LEN + 4)) {
		/* The externally stored part of the column has been
		(partially) deleted.  Signal the half-deleted BLOB
		to the caller. */

		return(0);
	}

	uint32_t space_id = mach_read_from_4(data + BTR_EXTERN_SPACE_ID);
	uint32_t page_no = mach_read_from_4(data + BTR_EXTERN_PAGE_NO);
	uint32_t offset = mach_read_from_4(data + BTR_EXTERN_OFFSET);
	len -= local_len;

	return(local_len
	       + btr_copy_externally_stored_field_prefix_low(buf + local_len,
							     uint32_t(len),
							     zip_size,
							     page_id_t(
								     space_id,
								     page_no),
							     offset));
}

/** Copies an externally stored field of a record to mem heap.
The clustered index record must be protected by a lock or a page latch.
@param[out]	len		length of the whole field
@param[in]	data		'internally' stored part of the field
containing also the reference to the external part; must be protected by
a lock or a page latch
@param[in]	zip_size	ROW_FORMAT=COMPRESSED page size, or 0
@param[in]	local_len	length of data
@param[in,out]	heap		mem heap
@return the whole field copied to heap */
byte*
btr_copy_externally_stored_field(
	ulint*			len,
	const byte*		data,
	ulint			zip_size,
	ulint			local_len,
	mem_heap_t*		heap)
{
	byte*	buf;

	ut_a(local_len >= BTR_EXTERN_FIELD_REF_SIZE);

	local_len -= BTR_EXTERN_FIELD_REF_SIZE;

	uint32_t space_id = mach_read_from_4(data + local_len
					     + BTR_EXTERN_SPACE_ID);
	uint32_t page_no = mach_read_from_4(data + local_len
					    + BTR_EXTERN_PAGE_NO);
	uint32_t offset = mach_read_from_4(data + local_len
					   + BTR_EXTERN_OFFSET);

	/* Currently a BLOB cannot be bigger than 4 GB; we
	leave the 4 upper bytes in the length field unused */

	uint32_t extern_len = mach_read_from_4(data + local_len
					       + BTR_EXTERN_LEN + 4);

	buf = (byte*) mem_heap_alloc(heap, local_len + extern_len);

	memcpy(buf, data, local_len);
	*len = local_len
		+ btr_copy_externally_stored_field_prefix_low(buf + local_len,
							      extern_len,
							      zip_size,
							      page_id_t(
								      space_id,
								      page_no),
							      offset);

	return(buf);
}

/** Copies an externally stored field of a record to mem heap.
@param[in]	rec		record in a clustered index; must be
protected by a lock or a page latch
@param[in]	offset		array returned by rec_get_offsets()
@param[in]	zip_size	ROW_FORMAT=COMPRESSED page size, or 0
@param[in]	no		field number
@param[out]	len		length of the field
@param[in,out]	heap		mem heap
@return the field copied to heap, or NULL if the field is incomplete */
byte*
btr_rec_copy_externally_stored_field(
	const rec_t*		rec,
	const rec_offs*		offsets,
	ulint			zip_size,
	ulint			no,
	ulint*			len,
	mem_heap_t*		heap)
{
	ulint		local_len;
	const byte*	data;

	ut_a(rec_offs_nth_extern(offsets, no));

	/* An externally stored field can contain some initial
	data from the field, and in the last 20 bytes it has the
	space id, page number, and offset where the rest of the
	field data is stored, and the data length in addition to
	the data stored locally. We may need to store some data
	locally to get the local record length above the 128 byte
	limit so that field offsets are stored in two bytes, and
	the extern bit is available in those two bytes. */

	data = rec_get_nth_field(rec, offsets, no, &local_len);

	ut_a(local_len >= BTR_EXTERN_FIELD_REF_SIZE);

	if (UNIV_UNLIKELY
	    (!memcmp(data + local_len - BTR_EXTERN_FIELD_REF_SIZE,
		     field_ref_zero, BTR_EXTERN_FIELD_REF_SIZE))) {
		/* The externally stored field was not written yet.
		This record should only be seen by
		trx_rollback_recovered() or any
		TRX_ISO_READ_UNCOMMITTED transactions. */
		return(NULL);
	}

	return(btr_copy_externally_stored_field(len, data,
						zip_size, local_len, heap));
}<|MERGE_RESOLUTION|>--- conflicted
+++ resolved
@@ -5490,7 +5490,7 @@
 	if (!no_compress_needed) {
 		/* prefetch siblings of the leaf for the pessimistic
 		operation. */
-		btr_cur_prefetch_siblings(block);
+		btr_cur_prefetch_siblings(block, cursor->index);
 		goto func_exit;
 	}
 
@@ -5595,13 +5595,6 @@
 				ibuf_update_free_bits_low(block, max_ins, mtr);
 			}
 		}
-<<<<<<< HEAD
-	} else {
-		/* prefetch siblings of the leaf for the pessimistic
-		operation. */
-		btr_cur_prefetch_siblings(block, cursor->index);
-=======
->>>>>>> 1657b7a5
 	}
 
 func_exit:
