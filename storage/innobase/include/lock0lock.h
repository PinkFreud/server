--- conflicted
+++ resolved
@@ -1,10 +1,6 @@
 /*****************************************************************************
 
-<<<<<<< HEAD
-Copyright (c) 1996, 2016, Oracle and/or its affiliates. All Rights Reserved.
-=======
 Copyright (c) 1996, 2022, Oracle and/or its affiliates.
->>>>>>> fe3d07ca
 Copyright (c) 2017, 2022, MariaDB Corporation.
 
 This program is free software; you can redistribute it and/or modify it under
@@ -135,28 +131,12 @@
 pages: the reason is that in a pessimistic update the infimum record
 of the root page will act as a dummy carrier of the locks of the record
 to be updated. */
-<<<<<<< HEAD
 void lock_update_root_raise(const buf_block_t &block, const page_id_t root);
 /** Update the lock table when a page is copied to another.
 @param new_block  the target page
 @param old        old page (not index root page) */
 void lock_update_copy_and_discard(const buf_block_t &new_block, page_id_t old);
-=======
-void
-lock_update_root_raise(
-/*===================*/
-	const buf_block_t*	block,	/*!< in: index page to which copied */
-	const buf_block_t*	root);	/*!< in: root page */
-/*************************************************************//**
-Updates the lock table when a page is copied to another and the original page
-is removed from the chain of leaf pages, except if page is the root! */
-void
-lock_update_copy_and_discard(
-/*=========================*/
-	const buf_block_t*	new_block,	/*!< in: index page to
-						which copied */
-	const buf_block_t*	block);		/*!< in: index page;
-						NOT the root! */
+
 /** Update gap locks between the last record of the left_block and the
 first record of the right_block when a record is about to be inserted
 at the start of the right_block, even though it should "naturally" be
@@ -191,7 +171,6 @@
 @param right_block  right page */
 void lock_update_node_pointer(const buf_block_t *left_block,
                               const buf_block_t *right_block);
->>>>>>> fe3d07ca
 /*************************************************************//**
 Updates the lock table when a page is split to the left. */
 void
