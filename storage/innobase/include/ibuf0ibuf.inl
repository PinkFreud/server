/*****************************************************************************

Copyright (c) 1997, 2015, Oracle and/or its affiliates. All Rights Reserved.
Copyright (c) 2021, MariaDB Corporation.

This program is free software; you can redistribute it and/or modify it under
the terms of the GNU General Public License as published by the Free Software
Foundation; version 2 of the License.

This program is distributed in the hope that it will be useful, but WITHOUT
ANY WARRANTY; without even the implied warranty of MERCHANTABILITY or FITNESS
FOR A PARTICULAR PURPOSE. See the GNU General Public License for more details.

You should have received a copy of the GNU General Public License along with
this program; if not, write to the Free Software Foundation, Inc.,
51 Franklin Street, Fifth Floor, Boston, MA 02110-1335 USA

*****************************************************************************/

/**************************************************//**
@file include/ibuf0ibuf.ic
Insert buffer

Created 7/19/1997 Heikki Tuuri
*******************************************************/

#include "page0page.h"
#include "page0zip.h"
#include "fsp0types.h"
#include "buf0lru.h"

/** An index page must contain at least srv_page_size /
IBUF_PAGE_SIZE_PER_FREE_SPACE bytes of free space for ibuf to try to
buffer inserts to this page.  If there is this much of free space, the
corresponding bits are set in the ibuf bitmap. */
#define IBUF_PAGE_SIZE_PER_FREE_SPACE	32

/***************************************************************//**
Starts an insert buffer mini-transaction. */
UNIV_INLINE
void
ibuf_mtr_start(
/*===========*/
	mtr_t*	mtr)	/*!< out: mini-transaction */
{
	mtr_start(mtr);
	mtr->enter_ibuf();

	if (high_level_read_only || srv_read_only_mode) {
		mtr_set_log_mode(mtr, MTR_LOG_NO_REDO);
	}

}
/***************************************************************//**
Commits an insert buffer mini-transaction. */
UNIV_INLINE
void
ibuf_mtr_commit(
/*============*/
	mtr_t*	mtr)	/*!< in/out: mini-transaction */
{
	ut_ad(mtr->is_inside_ibuf());
	ut_d(mtr->exit_ibuf());

	mtr_commit(mtr);
}

/************************************************************************//**
Sets the free bit of the page in the ibuf bitmap. This is done in a separate
mini-transaction, hence this operation does not restrict further work to only
ibuf bitmap operations, which would result if the latch to the bitmap page
were kept. */
void
ibuf_set_free_bits_func(
/*====================*/
	buf_block_t*	block,	/*!< in: index page of a non-clustered index;
				free bit is reset if page level is 0 */
#ifdef UNIV_IBUF_DEBUG
	ulint		max_val,/*!< in: ULINT_UNDEFINED or a maximum
				value which the bits must have before
				setting; this is for debugging */
#endif /* UNIV_IBUF_DEBUG */
	ulint		val);	/*!< in: value to set: < 4 */
#ifdef UNIV_IBUF_DEBUG
# define ibuf_set_free_bits(b,v,max) ibuf_set_free_bits_func(b,max,v)
#else /* UNIV_IBUF_DEBUG */
# define ibuf_set_free_bits(b,v,max) ibuf_set_free_bits_func(b,v)
#endif /* UNIV_IBUF_DEBUG */

/**********************************************************************//**
A basic partial test if an insert to the insert buffer could be possible and
recommended. */
UNIV_INLINE
ibool
ibuf_should_try(
/*============*/
	dict_index_t*	index,			/*!< in: index where to insert */
	ulint		ignore_sec_unique)	/*!< in: if != 0, we should
						ignore UNIQUE constraint on
						a secondary index when we
						decide */
{
<<<<<<< HEAD
  if (!innodb_change_buffering || !ibuf.max_size || index->is_clust() ||
      index->is_spatial())
    return false;
  if (!ignore_sec_unique && index->is_unique())
    return false;
  if (index->table->quiesce != QUIESCE_NONE)
    return false;
  for (unsigned i= 0; i < index->n_fields; i++)
    if (index->fields[i].descending)
      return false;
  return true;
=======
	return(innodb_change_buffering
	       && !(index->type & (DICT_CLUSTERED | DICT_IBUF))
	       && ibuf.max_size != 0
	       && index->table->quiesce == QUIESCE_NONE
	       && (ignore_sec_unique || !dict_index_is_unique(index)));
>>>>>>> cea50896
}

/******************************************************************//**
Returns TRUE if the current OS thread is performing an insert buffer
routine.

For instance, a read-ahead of non-ibuf pages is forbidden by threads
that are executing an insert buffer routine.
@return TRUE if inside an insert buffer routine */
UNIV_INLINE
ibool
ibuf_inside(
/*========*/
	const mtr_t*	mtr)	/*!< in: mini-transaction */
{
	return(mtr->is_inside_ibuf());
}

/** Translates the free space on a page to a value in the ibuf bitmap.
@param[in]	page_size	page size in bytes
@param[in]	max_ins_size	maximum insert size after reorganize for
the page
@return value for ibuf bitmap bits */
UNIV_INLINE
ulint
ibuf_index_page_calc_free_bits(
	ulint	page_size,
	ulint	max_ins_size)
{
	ulint	n;
	ut_ad(ut_is_2pow(page_size));
	ut_ad(page_size > IBUF_PAGE_SIZE_PER_FREE_SPACE);

	n = max_ins_size / (page_size / IBUF_PAGE_SIZE_PER_FREE_SPACE);

	if (n == 3) {
		n = 2;
	}

	if (n > 3) {
		n = 3;
	}

	return(n);
}

/*********************************************************************//**
Translates the free space on a compressed page to a value in the ibuf bitmap.
@return value for ibuf bitmap bits */
UNIV_INLINE
ulint
ibuf_index_page_calc_free_zip(
/*==========================*/
	const buf_block_t*	block)	/*!< in: buffer block */
{
	ulint			max_ins_size;
	const page_zip_des_t*	page_zip;
	lint			zip_max_ins;

	ut_ad(block->page.zip.data);

	/* Consider the maximum insert size on the uncompressed page
	without reorganizing the page. We must not assume anything
	about the compression ratio. If zip_max_ins > max_ins_size and
	there is 1/4 garbage on the page, recompression after the
	reorganize could fail, in theory. So, let us guarantee that
	merging a buffered insert to a compressed page will always
	succeed without reorganizing or recompressing the page, just
	by using the page modification log. */
	max_ins_size = page_get_max_insert_size(
		buf_block_get_frame(block), 1);

	page_zip = buf_block_get_page_zip(block);
	zip_max_ins = page_zip_max_ins_size(page_zip,
					    FALSE/* not clustered */);

	if (zip_max_ins < 0) {
		return(0);
	} else if (max_ins_size > (ulint) zip_max_ins) {
		max_ins_size = (ulint) zip_max_ins;
	}

	return(ibuf_index_page_calc_free_bits(block->physical_size(),
					      max_ins_size));
}

/*********************************************************************//**
Translates the free space on a page to a value in the ibuf bitmap.
@return value for ibuf bitmap bits */
UNIV_INLINE
ulint
ibuf_index_page_calc_free(
/*======================*/
	const buf_block_t*	block)	/*!< in: buffer block */
{
	if (!block->page.zip.data) {
		ulint	max_ins_size;

		max_ins_size = page_get_max_insert_size_after_reorganize(
			buf_block_get_frame(block), 1);

		return(ibuf_index_page_calc_free_bits(
				block->physical_size(), max_ins_size));
	} else {
		return(ibuf_index_page_calc_free_zip(block));
	}
}

/************************************************************************//**
Updates the free bits of an uncompressed page in the ibuf bitmap if
there is not enough free on the page any more.  This is done in a
separate mini-transaction, hence this operation does not restrict
further work to only ibuf bitmap operations, which would result if the
latch to the bitmap page were kept.  NOTE: The free bits in the insert
buffer bitmap must never exceed the free space on a page.  It is
unsafe to increment the bits in a separately committed
mini-transaction, because in crash recovery, the free bits could
momentarily be set too high.  It is only safe to use this function for
decrementing the free bits.  Should more free space become available,
we must not update the free bits here, because that would break crash
recovery. */
UNIV_INLINE
void
ibuf_update_free_bits_if_full(
/*==========================*/
	buf_block_t*	block,	/*!< in: index page to which we have added new
				records; the free bits are updated if the
				index is non-clustered and non-unique and
				the page level is 0, and the page becomes
				fuller */
	ulint		max_ins_size,/*!< in: value of maximum insert size with
				reorganize before the latest operation
				performed to the page */
	ulint		increase)/*!< in: upper limit for the additional space
				used in the latest operation, if known, or
				ULINT_UNDEFINED */
{
	ulint	before;
	ulint	after;

	ut_ad(buf_block_get_page_zip(block) == NULL);

	before = ibuf_index_page_calc_free_bits(
		srv_page_size, max_ins_size);

	if (max_ins_size >= increase) {
		compile_time_assert(ULINT32_UNDEFINED > UNIV_PAGE_SIZE_MAX);
		after = ibuf_index_page_calc_free_bits(
			srv_page_size, max_ins_size - increase);
#ifdef UNIV_IBUF_DEBUG
		ut_a(after <= ibuf_index_page_calc_free(block));
#endif
	} else {
		after = ibuf_index_page_calc_free(block);
	}

	if (after == 0) {
		/* We move the page to the front of the buffer pool LRU list:
		the purpose of this is to prevent those pages to which we
		cannot make inserts using the insert buffer from slipping
		out of the buffer pool */

		buf_page_make_young(&block->page);
	}

	if (before > after) {
		ibuf_set_free_bits(block, after, before);
	}
}<|MERGE_RESOLUTION|>--- conflicted
+++ resolved
@@ -100,9 +100,8 @@
 						a secondary index when we
 						decide */
 {
-<<<<<<< HEAD
-  if (!innodb_change_buffering || !ibuf.max_size || index->is_clust() ||
-      index->is_spatial())
+  if (index->type & (DICT_CLUSTERED | DICT_IBUF | DICT_SPATIAL) ||
+      !innodb_change_buffering || !ibuf.max_size)
     return false;
   if (!ignore_sec_unique && index->is_unique())
     return false;
@@ -112,13 +111,6 @@
     if (index->fields[i].descending)
       return false;
   return true;
-=======
-	return(innodb_change_buffering
-	       && !(index->type & (DICT_CLUSTERED | DICT_IBUF))
-	       && ibuf.max_size != 0
-	       && index->table->quiesce == QUIESCE_NONE
-	       && (ignore_sec_unique || !dict_index_is_unique(index)));
->>>>>>> cea50896
 }
 
 /******************************************************************//**
