--- conflicted
+++ resolved
@@ -2,11 +2,7 @@
 
 Copyright (c) 1994, 2016, Oracle and/or its affiliates. All Rights Reserved.
 Copyright (c) 2012, Facebook Inc.
-<<<<<<< HEAD
-Copyright (c) 2014, 2020, MariaDB Corporation.
-=======
 Copyright (c) 2014, 2021, MariaDB Corporation.
->>>>>>> f84e28c1
 
 This program is free software; you can redistribute it and/or modify it under
 the terms of the GNU General Public License as published by the Free Software
@@ -732,29 +728,9 @@
 @param[in]	block		page to remove
 @param[in]	index		index tree
 @param[in,out]	mtr		mini-transaction */
-<<<<<<< HEAD
-void btr_level_list_remove(const buf_block_t& block, const dict_index_t& index,
-			   mtr_t* mtr);
-=======
-dberr_t
-btr_level_list_remove_func(
-	ulint			space,
-	ulint			zip_size,
-	page_t*			page,
-	dict_index_t*		index,
-	mtr_t*			mtr)
-	MY_ATTRIBUTE((warn_unused_result));
-
-/*************************************************************//**
-Removes a page from the level list of pages.
-@param space	in: space where removed
-@param zip_size	in: compressed page size in bytes, or 0 for uncompressed
-@param page	in/out: page to remove
-@param index	in: index tree
-@param mtr	in/out: mini-transaction */
-# define btr_level_list_remove(space,zip_size,page,index,mtr)		\
-	btr_level_list_remove_func(space,zip_size,page,index,mtr)
->>>>>>> f84e28c1
+dberr_t btr_level_list_remove(const buf_block_t& block,
+                              const dict_index_t& index, mtr_t* mtr)
+  MY_ATTRIBUTE((warn_unused_result));
 
 /*************************************************************//**
 If page is the only on its level, this function moves its records to the
