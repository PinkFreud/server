--- conflicted
+++ resolved
@@ -299,20 +299,6 @@
 extern ulong	srv_log_write_ahead_size;
 extern my_bool	srv_adaptive_flushing;
 extern my_bool	srv_flush_sync;
-
-<<<<<<< HEAD
-#ifdef WITH_INNODB_DISALLOW_WRITES
-extern my_bool innodb_disallow_writes;
-void innodb_wait_allow_writes();
-#else
-# define innodb_wait_allow_writes() do {} while (0)
-#endif /* WITH_INNODB_DISALLOW_WRITES */
-=======
-/* If this flag is TRUE, then we will load the indexes' (and tables') metadata
-even if they are marked as "corrupted". Mostly it is for DBA to process
-corrupted index and table */
-extern my_bool	srv_load_corrupted;
->>>>>>> fd6a464a
 
 /** Requested size in bytes */
 extern ulint		srv_buf_pool_size;
