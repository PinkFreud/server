/*****************************************************************************

Copyright (c) 1995, 2017, Oracle and/or its affiliates. All Rights Reserved.
Copyright (c) 2013, 2022, MariaDB Corporation.

This program is free software; you can redistribute it and/or modify it under
the terms of the GNU General Public License as published by the Free Software
Foundation; version 2 of the License.

This program is distributed in the hope that it will be useful, but WITHOUT
ANY WARRANTY; without even the implied warranty of MERCHANTABILITY or FITNESS
FOR A PARTICULAR PURPOSE. See the GNU General Public License for more details.

You should have received a copy of the GNU General Public License along with
this program; if not, write to the Free Software Foundation, Inc.,
51 Franklin Street, Fifth Floor, Boston, MA 02110-1335 USA

*****************************************************************************/

/**************************************************//**
@file include/fil0fil.h
The low-level file system

Created 10/25/1995 Heikki Tuuri
*******************************************************/

#pragma once

#include "fsp0types.h"
#include "mach0data.h"
#include "assume_aligned.h"

#ifndef UNIV_INNOCHECKSUM

#include "srw_lock.h"
#include "buf0dblwr.h"
#include "hash0hash.h"
#include "log0recv.h"
#include "dict0types.h"
#include "ilist.h"
#include <set>
#include <mutex>

struct unflushed_spaces_tag_t;
<<<<<<< HEAD
struct default_encrypt_tag_t;
=======
struct rotation_list_tag_t;
>>>>>>> 0a67daad
struct space_list_tag_t;
struct named_spaces_tag_t;

using space_list_t= ilist<fil_space_t, space_list_tag_t>;

// Forward declaration
extern my_bool srv_use_doublewrite_buf;

/** Possible values of innodb_flush_method */
enum srv_flush_t
{
  /** fsync, the default */
  SRV_FSYNC= 0,
  /** open log files in O_DSYNC mode */
  SRV_O_DSYNC,
  /** do not call os_file_flush() when writing data files, but do flush
  after writing to log files */
  SRV_LITTLESYNC,
  /** do not flush after writing */
  SRV_NOSYNC,
  /** invoke os_file_set_nocache() on data files. This implies using
  unbuffered I/O but still fdatasync(), because some filesystems might
  not flush meta-data on write completion */
  SRV_O_DIRECT,
  /** Like O_DIRECT, but skip fdatasync(), assuming that the data is
  durable on write completion */
  SRV_O_DIRECT_NO_FSYNC
#ifdef _WIN32
  /** Traditional Windows appoach to open all files without caching,
  and do FileFlushBuffers() */
  ,SRV_ALL_O_DIRECT_FSYNC
#endif
};

/** innodb_flush_method */
extern ulong srv_file_flush_method;

/** Undo tablespaces starts with space_id. */
extern uint32_t srv_undo_space_id_start;
/** The number of UNDO tablespaces that are open and ready to use. */
extern uint32_t srv_undo_tablespaces_open;

/** Check whether given space id is undo tablespace id
@param[in]	space_id	space id to check
@return true if it is undo tablespace else false. */
inline bool srv_is_undo_tablespace(uint32_t space_id)
{
  return srv_undo_space_id_start > 0 &&
    space_id >= srv_undo_space_id_start &&
    space_id < srv_undo_space_id_start + srv_undo_tablespaces_open;
}

class page_id_t;

/** Structure containing encryption specification */
struct fil_space_crypt_t;

/** File types */
enum fil_type_t {
	/** temporary tablespace (temporary undo log or tables) */
	FIL_TYPE_TEMPORARY,
	/** a tablespace that is being imported (no logging until finished) */
	FIL_TYPE_IMPORT,
	/** persistent tablespace (for system, undo log or tables) */
	FIL_TYPE_TABLESPACE,
};

struct fil_node_t;

/** Structure to store first and last value of range */
struct range_t
{
  uint32_t first;
  uint32_t last;
};

/** Sort the range based on first value of the range */
struct range_compare
{
  bool operator() (const range_t lhs, const range_t rhs) const
  {
    return lhs.first < rhs.first;
  }
};

using range_set_t= std::set<range_t, range_compare>;
/** Range to store the set of ranges of integers */
class range_set
{
private:
  range_set_t ranges;

  range_set_t::iterator find(uint32_t value) const
  {
    auto r_offset= ranges.lower_bound({value, value});
    const auto r_end= ranges.end();
    if (r_offset != r_end);
    else if (empty())
      return r_end;
    else
      r_offset= std::prev(r_end);
    if (r_offset->first <= value && r_offset->last >= value)
      return r_offset;
    return r_end;
  }
public:
  /** Merge the current range with previous range.
  @param[in] range      range to be merged
  @param[in] prev_range range to be merged with next */
  void merge_range(range_set_t::iterator range,
		   range_set_t::iterator prev_range)
  {
    if (range->first != prev_range->last + 1)
      return;

    /* Merge the current range with previous range */
    range_t new_range {prev_range->first, range->last};
    ranges.erase(prev_range);
    ranges.erase(range);
    ranges.emplace(new_range);
  }

  /** Split the range and add two more ranges
  @param[in] range	range to be split
  @param[in] value	Value to be removed from range */
  void split_range(range_set_t::iterator range, uint32_t value)
  {
    range_t split1{range->first, value - 1};
    range_t split2{value + 1, range->last};

    /* Remove the existing element */
    ranges.erase(range);

    /* Insert the two elements */
    ranges.emplace(split1);
    ranges.emplace(split2);
  }

  /** Remove the value with the given range
  @param[in,out] range  range to be changed
  @param[in]	 value	value to be removed */
  void remove_within_range(range_set_t::iterator range, uint32_t value)
  {
    range_t new_range{range->first, range->last};
    if (value == range->first)
    {
      if (range->first == range->last)
      {
        ranges.erase(range);
        return;
      }
      else
        new_range.first++;
    }
    else if (value == range->last)
      new_range.last--;
    else if (range->first < value && range->last > value)
      return split_range(range, value);

    ranges.erase(range);
    ranges.emplace(new_range);
  }

  /** Remove the value from the ranges.
  @param[in]	value	Value to be removed. */
  void remove_value(uint32_t value)
  {
    if (empty())
      return;
    range_t new_range {value, value};
    range_set_t::iterator range= ranges.lower_bound(new_range);
    if (range == ranges.end())
      return remove_within_range(std::prev(range), value);

    if (range->first > value && range != ranges.begin())
      /* Iterate the previous ranges to delete */
      return remove_within_range(std::prev(range), value);
    return remove_within_range(range, value);
  }
  /** Add the value within the existing range
  @param[in]	range	range to be modified
  @param[in]	value	value to be added */
  range_set_t::iterator add_within_range(range_set_t::iterator range,
                                         uint32_t value)
  {
    if (range->first <= value && range->last >= value)
      return range;

    range_t new_range{range->first, range->last};
    if (range->last + 1 == value)
      new_range.last++;
    else if (range->first - 1 == value)
      new_range.first--;
    else return ranges.end();
    ranges.erase(range);
    return ranges.emplace(new_range).first;
  }
  /** Add the range in the ranges set
  @param[in]	new_range	range to be added */
  void add_range(range_t new_range)
  {
    auto r_offset= ranges.lower_bound(new_range);
    auto r_begin= ranges.begin();
    auto r_end= ranges.end();
    if (!ranges.size())
    {
new_range:
      ranges.emplace(new_range);
      return;
    }

    if (r_offset == r_end)
    {
      /* last range */
      if (add_within_range(std::prev(r_offset), new_range.first) == r_end)
        goto new_range;
    }
    else if (r_offset == r_begin)
    {
      /* First range */
      if (add_within_range(r_offset, new_range.first) == r_end)
        goto new_range;
    }
    else if (r_offset->first - 1 == new_range.first)
    {
      /* Change starting of the existing range */
      auto r_value= add_within_range(r_offset, new_range.first);
      if (r_value != ranges.begin())
        merge_range(r_value, std::prev(r_value));
    }
    else
    {
      /* previous range last_value alone */
      if (add_within_range(std::prev(r_offset), new_range.first) == r_end)
        goto new_range;
    }
  }

 /** Add the value in the ranges
 @param[in] value  value to be added */
  void add_value(uint32_t value)
  {
    range_t new_range{value, value};
    add_range(new_range);
  }

  bool remove_if_exists(uint32_t value)
  {
    auto r_offset= find(value);
    if (r_offset != ranges.end())
    {
      remove_within_range(r_offset, value);
      return true;
    }
    return false;
  }

  bool contains(uint32_t value) const
  {
    return find(value) != ranges.end();
  }

  ulint size() { return ranges.size(); }
  void clear() { ranges.clear(); }
  bool empty() const { return ranges.empty(); }
  typename range_set_t::iterator begin() { return ranges.begin(); }
  typename range_set_t::iterator end() { return ranges.end(); }
};
#endif

/** Tablespace or log data space */
#ifndef UNIV_INNOCHECKSUM
struct fil_io_t
{
  /** error code */
  dberr_t err;
  /** file; node->space->release() must follow IORequestRead call */
  fil_node_t *node;
};

/** Tablespace encryption mode */
enum fil_encryption_t
{
  /** Encrypted if innodb_encrypt_tables=ON (srv_encrypt_tables) */
  FIL_ENCRYPTION_DEFAULT,
  /** Encrypted */
  FIL_ENCRYPTION_ON,
  /** Not encrypted */
  FIL_ENCRYPTION_OFF
};

struct fil_space_t final : ilist_node<unflushed_spaces_tag_t>,
<<<<<<< HEAD
                           ilist_node<default_encrypt_tag_t>,
=======
                           ilist_node<rotation_list_tag_t>,
>>>>>>> 0a67daad
                           ilist_node<space_list_tag_t>,
                           ilist_node<named_spaces_tag_t>
#else
struct fil_space_t final
#endif
{
#ifndef UNIV_INNOCHECKSUM
  friend fil_node_t;
  ~fil_space_t()
  {
    ut_ad(!latch_owner);
    ut_ad(!latch_count);
    latch.destroy();
  }

<<<<<<< HEAD
=======
	ulint		id;	/*!< space id */

>>>>>>> 0a67daad
  /** fil_system.spaces chain node */
  fil_space_t *hash;
	lsn_t		max_lsn;
				/*!< LSN of the most recent
				fil_names_write_if_was_clean().
				Reset to 0 by fil_names_clear().
				Protected by log_sys.mutex.
				If and only if this is nonzero, the
				tablespace will be in named_spaces. */
  /** tablespace identifier */
  uint32_t id;
	/** whether undo tablespace truncation is in progress */
	bool		is_being_truncated;
	fil_type_t	purpose;/*!< purpose */
	UT_LIST_BASE_NODE_T(fil_node_t) chain;
				/*!< base node for the file chain */
	uint32_t	size;	/*!< tablespace file size in pages;
				0 if not known yet */
	uint32_t	size_in_header;
				/* FSP_SIZE in the tablespace header;
				0 if not known yet */
	uint32_t	free_len;
				/*!< length of the FSP_FREE list */
	uint32_t	free_limit;
				/*!< contents of FSP_FREE_LIMIT */
	uint32_t	recv_size;
				/*!< recovered tablespace size in pages;
				0 if no size change was read from the redo log,
				or if the size change was implemented */
	uint32_t	n_reserved_extents;
				/*!< number of reserved free extents for
				ongoing operations like B-tree page split */
private:
#ifdef UNIV_DEBUG
  fil_space_t *next_in_space_list();
  fil_space_t *prev_in_space_list();

  fil_space_t *next_in_unflushed_spaces();
  fil_space_t *prev_in_unflushed_spaces();
#endif

  /** the committed size of the tablespace in pages */
  Atomic_relaxed<uint32_t> committed_size;
  /** Number of pending operations on the file.
  The tablespace cannot be freed while (n_pending & PENDING) != 0. */
  std::atomic<uint32_t> n_pending;
  /** Flag in n_pending that indicates that the tablespace is being
  deleted, and no further operations should be performed */
  static constexpr uint32_t STOPPING= 1U << 31;
  /** Flag in n_pending that indicates that the tablespace is a candidate
  for being closed, and fil_node_t::is_open() can only be trusted after
  acquiring fil_system.mutex and resetting the flag */
  static constexpr uint32_t CLOSING= 1U << 30;
  /** Flag in n_pending that indicates that the tablespace needs fsync().
  This must be the least significant flag bit; @see release_flush() */
  static constexpr uint32_t NEEDS_FSYNC= 1U << 29;
  /** The reference count */
  static constexpr uint32_t PENDING= ~(STOPPING | CLOSING | NEEDS_FSYNC);
  /** latch protecting all page allocation bitmap pages */
  srw_lock latch;
  pthread_t latch_owner;
  ut_d(Atomic_relaxed<uint32_t> latch_count;)
public:
  /** MariaDB encryption data */
  fil_space_crypt_t *crypt_data;
<<<<<<< HEAD

  /** Whether needs_flush(), or this is in fil_system.unflushed_spaces */
  bool is_in_unflushed_spaces;

  /** Whether this in fil_system.default_encrypt_tables (needs key rotation) */
  bool is_in_default_encrypt;

private:
  /** Whether any corrupton of this tablespace has been reported */
  mutable std::atomic_flag is_corrupted;

  /** mutex to protect freed_ranges and last_freed_lsn */
  std::mutex freed_range_mutex;

  /** Ranges of freed page numbers; protected by freed_range_mutex */
  range_set freed_ranges;

  /** LSN of freeing last page; protected by freed_range_mutex */
  lsn_t last_freed_lsn;

public:
  /** @return whether doublewrite buffering is needed */
  inline bool use_doublewrite() const;

  /** @return whether a page has been freed */
  inline bool is_freed(uint32_t page);

=======

  /** Whether needs_flush(), or this is in fil_system.unflushed_spaces */
  bool is_in_unflushed_spaces;

  /** Whether this in fil_system.default_encrypt_tables (needs key rotation) */
  bool is_in_default_encrypt;

private:
  /** Whether any corrupton of this tablespace has been reported */
  mutable std::atomic_flag is_corrupted;

  /** mutex to protect freed_ranges and last_freed_lsn */
  std::mutex freed_range_mutex;

  /** Ranges of freed page numbers; protected by freed_range_mutex */
  range_set freed_ranges;

  /** LSN of freeing last page; protected by freed_range_mutex */
  lsn_t last_freed_lsn;

public:
  /** @return whether doublewrite buffering is needed */
  inline bool use_doublewrite() const;

  /** @return whether a page has been freed */
  inline bool is_freed(uint32_t page);

>>>>>>> 0a67daad
  /** Apply freed_ranges to the file.
  @param writable whether the file is writable
  @return number of pages written or hole-punched */
  uint32_t flush_freed(bool writable);

	/** Append a file to the chain of files of a space.
	@param[in]	name		file name of a file that is not open
	@param[in]	handle		file handle, or OS_FILE_CLOSED
	@param[in]	size		file size in entire database pages
	@param[in]	is_raw		whether this is a raw device
	@param[in]	atomic_write	true if atomic write could be enabled
	@param[in]	max_pages	maximum number of pages in file,
	or UINT32_MAX for unlimited
	@return file object */
	fil_node_t* add(const char* name, pfs_os_file_t handle,
			uint32_t size, bool is_raw, bool atomic_write,
			uint32_t max_pages = UINT32_MAX);
#ifdef UNIV_DEBUG
	/** Assert that the mini-transaction is compatible with
	updating an allocation bitmap page.
	@param[in]	mtr	mini-transaction */
	void modify_check(const mtr_t& mtr) const;
#endif /* UNIV_DEBUG */

	/** Try to reserve free extents.
	@param[in]	n_free_now	current number of free extents
	@param[in]	n_to_reserve	number of extents to reserve
	@return	whether the reservation succeeded */
	bool reserve_free_extents(uint32_t n_free_now, uint32_t n_to_reserve)
	{
		if (n_reserved_extents + n_to_reserve > n_free_now) {
			return false;
		}

		n_reserved_extents += n_to_reserve;
		return true;
	}

	/** Release the reserved free extents.
	@param[in]	n_reserved	number of reserved extents */
	void release_free_extents(uint32_t n_reserved)
	{
		if (!n_reserved) return;
		ut_a(n_reserved_extents >= n_reserved);
		n_reserved_extents -= n_reserved;
	}

  /** Rename a file.
  @param[in]	path	tablespace file name after renaming
  @param[in]	log	whether to write redo log
  @param[in]	replace	whether to ignore the existence of path
  @return	error code
  @retval	DB_SUCCESS	on success */
  dberr_t rename(const char *path, bool log, bool replace= false)
    MY_ATTRIBUTE((nonnull));

  /** Note that the tablespace has been imported.
  Initially, purpose=FIL_TYPE_IMPORT so that no redo log is
  written while the space ID is being updated in each page. */
  inline void set_imported();

  /** Report the tablespace as corrupted */
  ATTRIBUTE_COLD void set_corrupted() const;

  /** @return whether the storage device is rotational (HDD, not SSD) */
  inline bool is_rotational() const;

  /** Open each file. Never invoked on .ibd files.
  @param create_new_db    whether to skip the call to fil_node_t::read_page0()
  @return whether all files were opened */
  bool open(bool create_new_db);
  /** Close each file. Only invoked on fil_system.temp_space. */
  void close();

  /** Note that operations on the tablespace must stop.
  @return whether the operations were already stopped */
  inline bool set_stopping_check();
  /** Note that operations on the tablespace must stop. */
  inline void set_stopping();

  /** Note that operations on the tablespace can resume after truncation */
  inline void clear_stopping();

  /** Look up the tablespace and wait for pending operations to cease
  @param id  tablespace identifier
  @return tablespace
  @retval nullptr if no tablespace was found */
<<<<<<< HEAD
  static fil_space_t *check_pending_operations(uint32_t id);
=======
  static fil_space_t *check_pending_operations(ulint id);
>>>>>>> 0a67daad

private:
  MY_ATTRIBUTE((warn_unused_result))
  /** Try to acquire a tablespace reference (increment referenced()).
  @param avoid   when these flags are set, nothing will be acquired
  @return the old reference count */
  uint32_t acquire_low(uint32_t avoid= STOPPING)
  {
    uint32_t n= 0;
    while (!n_pending.compare_exchange_strong(n, n + 1,
                                              std::memory_order_acquire,
                                              std::memory_order_relaxed) &&
           !(n & avoid));
    return n;
  }
public:
  MY_ATTRIBUTE((warn_unused_result))
  /** Acquire a tablespace reference.
  @return whether a tablespace reference was successfully acquired */
  inline bool acquire_if_not_stopped();

  MY_ATTRIBUTE((warn_unused_result))
  /** Acquire a tablespace reference for I/O.
  @return whether the file is usable */
  bool acquire()
  {
    const auto flags= acquire_low(STOPPING | CLOSING) & (STOPPING | CLOSING);
    return UNIV_LIKELY(!flags) || (flags == CLOSING && acquire_and_prepare());
  }

  /** Acquire another tablespace reference for I/O. */
  inline void reacquire();

  /** Release a tablespace reference.
  @return whether this was the last reference */
  bool release()
  {
    uint32_t n= n_pending.fetch_sub(1, std::memory_order_release);
    ut_ad(n & PENDING);
    return (n & PENDING) == 1;
  }

  /** Clear the NEEDS_FSYNC flag */
  void clear_flush()
  {
#if defined __GNUC__ && (defined __i386__ || defined __x86_64__)
    static_assert(NEEDS_FSYNC == 1U << 29, "compatibility");
    __asm__ __volatile__("lock btrl $29, %0" : "+m" (n_pending));
#elif defined _MSC_VER && (defined _M_IX86 || defined _M_X64)
    static_assert(NEEDS_FSYNC == 1U << 29, "compatibility");
    _interlockedbittestandreset(reinterpret_cast<volatile long*>
                                (&n_pending), 29);
#else
    n_pending.fetch_and(~NEEDS_FSYNC, std::memory_order_release);
#endif
  }

private:
  /** Clear the CLOSING flag */
  void clear_closing()
  {
#if defined __GNUC__ && (defined __i386__ || defined __x86_64__)
    static_assert(CLOSING == 1U << 30, "compatibility");
    __asm__ __volatile__("lock btrl $30, %0" : "+m" (n_pending));
#elif defined _MSC_VER && (defined _M_IX86 || defined _M_X64)
    static_assert(CLOSING == 1U << 30, "compatibility");
    _interlockedbittestandreset(reinterpret_cast<volatile long*>
                                (&n_pending), 30);
#else
    n_pending.fetch_and(~CLOSING, std::memory_order_relaxed);
#endif
  }

  /** @return pending operations (and flags) */
  uint32_t pending()const { return n_pending.load(std::memory_order_acquire); }
public:
  /** @return whether close() of the file handle has been requested */
  bool is_closing() const { return pending() & CLOSING; }
  /** @return whether the tablespace is going to be dropped */
  bool is_stopping() const { return pending() & STOPPING; }
  /** @return number of pending operations */
  bool is_ready_to_close() const
  { return (pending() & (PENDING | CLOSING)) == CLOSING; }
  /** @return whether fsync() or similar is needed */
  bool needs_flush() const { return pending() & NEEDS_FSYNC; }
  /** @return whether fsync() or similar is needed, and the tablespace is
  not being dropped  */
  bool needs_flush_not_stopping() const
  { return (pending() & (NEEDS_FSYNC | STOPPING)) == NEEDS_FSYNC; }

  uint32_t referenced() const { return pending() & PENDING; }
private:
  MY_ATTRIBUTE((warn_unused_result))
  /** Prepare to close the file handle.
  @return number of pending operations, possibly with NEEDS_FSYNC flag */
  uint32_t set_closing()
  {
    return n_pending.fetch_or(CLOSING, std::memory_order_acquire) &
      (PENDING | NEEDS_FSYNC);
  }

public:
  /** Try to close a file to adhere to the innodb_open_files limit.
  @param print_info   whether to diagnose why a file cannot be closed
  @return whether a file was closed */
  static bool try_to_close(bool print_info);

  /** Close all tablespace files at shutdown */
  static void close_all();

  /** @return last_freed_lsn */
  lsn_t get_last_freed_lsn() { return last_freed_lsn; }
  /** Update last_freed_lsn */
  void update_last_freed_lsn(lsn_t lsn)
  {
    std::lock_guard<std::mutex> freed_lock(freed_range_mutex);
    last_freed_lsn= lsn;
  }

  /** Note that the file will need fsync().
  @return whether this needs to be added to fil_system.unflushed_spaces */
  bool set_needs_flush()
  {
    uint32_t n= 1;
    while (!n_pending.compare_exchange_strong(n, n | NEEDS_FSYNC,
                                              std::memory_order_acquire,
                                              std::memory_order_relaxed))
    {
      ut_ad(n & PENDING);
      if (n & (NEEDS_FSYNC | STOPPING))
        return false;
    }

    return true;
  }

  /** Clear all freed ranges for undo tablespace when InnoDB
  encounters TRIM redo log record */
  void clear_freed_ranges()
  {
    std::lock_guard<std::mutex> freed_lock(freed_range_mutex);
    freed_ranges.clear();
  }
#endif /* !UNIV_INNOCHECKSUM */
  /** FSP_SPACE_FLAGS and FSP_FLAGS_MEM_ flags;
  check fsp0types.h to more info about flags. */
  uint32_t flags;

  /** Determine if full_crc32 is used for a data file
  @param[in]	flags	tablespace flags (FSP_SPACE_FLAGS)
  @return whether the full_crc32 algorithm is active */
  static bool full_crc32(uint32_t flags)
  { return flags & FSP_FLAGS_FCRC32_MASK_MARKER; }
  /** @return whether innodb_checksum_algorithm=full_crc32 is active */
  bool full_crc32() const { return full_crc32(flags); }
  /** Determine if full_crc32 is used along with PAGE_COMPRESSED */
  static bool is_full_crc32_compressed(uint32_t flags)
  {
    if (!full_crc32(flags))
      return false;
    auto algo= FSP_FLAGS_FCRC32_GET_COMPRESSED_ALGO(flags);
    DBUG_ASSERT(algo <= PAGE_ALGORITHM_LAST);
    return algo != 0;
  }
  /** Determine the logical page size.
  @param flags	tablespace flags (FSP_SPACE_FLAGS)
  @return the logical page size
  @retval 0 if the flags are invalid */
  static unsigned logical_size(uint32_t flags)
  {
    switch (full_crc32(flags)
            ? FSP_FLAGS_FCRC32_GET_PAGE_SSIZE(flags)
            : FSP_FLAGS_GET_PAGE_SSIZE(flags)) {
    case 3: return 4096;
    case 4: return 8192;
    case 5: return full_crc32(flags) ? 16384 : 0;
    case 0: return full_crc32(flags) ? 0 : 16384;
    case 6: return 32768;
    case 7: return 65536;
    default: return 0;
    }
  }
  /** Determine the ROW_FORMAT=COMPRESSED page size.
  @param flags	tablespace flags (FSP_SPACE_FLAGS)
  @return the ROW_FORMAT=COMPRESSED page size
  @retval 0	if ROW_FORMAT=COMPRESSED is not used */
  static unsigned zip_size(uint32_t flags)
  {
    if (full_crc32(flags))
      return 0;
    const uint32_t zip_ssize= FSP_FLAGS_GET_ZIP_SSIZE(flags);
    return zip_ssize ? (UNIV_ZIP_SIZE_MIN >> 1) << zip_ssize : 0;
  }
  /** Determine the physical page size.
  @param flags	tablespace flags (FSP_SPACE_FLAGS)
  @return the physical page size */
  static unsigned physical_size(uint32_t flags)
  {
    if (full_crc32(flags))
      return logical_size(flags);

    const uint32_t zip_ssize= FSP_FLAGS_GET_ZIP_SSIZE(flags);
    return zip_ssize
      ? (UNIV_ZIP_SIZE_MIN >> 1) << zip_ssize
      : unsigned(srv_page_size);
  }

  /** @return the ROW_FORMAT=COMPRESSED page size
  @retval 0  if ROW_FORMAT=COMPRESSED is not used */
  unsigned zip_size() const { return zip_size(flags); }
  /** @return the physical page size */
  unsigned physical_size() const { return physical_size(flags); }

  /** Check whether PAGE_COMPRESSED is enabled.
  @param[in]	flags	tablespace flags */
  static bool is_compressed(uint32_t flags)
  {
    return is_full_crc32_compressed(flags) ||
      FSP_FLAGS_HAS_PAGE_COMPRESSION(flags);
  }
  /** @return whether the compression enabled for the tablespace. */
  bool is_compressed() const { return is_compressed(flags); }

  /** Get the compression algorithm for full crc32 format.
  @param flags contents of FSP_SPACE_FLAGS
  @return PAGE_COMPRESSED algorithm of full_crc32 tablespace
  @retval 0 if not PAGE_COMPRESSED or not full_crc32 */
  static unsigned get_compression_algo(uint32_t flags)
  {
    return full_crc32(flags)
      ? FSP_FLAGS_FCRC32_GET_COMPRESSED_ALGO(flags)
      : 0;
  }
  /** @return the page_compressed algorithm
  @retval 0 if not page_compressed */
  unsigned get_compression_algo() const { return get_compression_algo(flags); }
  /** Determine if the page_compressed page contains an extra byte
  for exact compressed stream length
  @param flags   contents of FSP_SPACE_FLAGS
  @return whether the extra byte is needed */
  static bool full_crc32_page_compressed_len(uint32_t flags)
  {
    DBUG_ASSERT(full_crc32(flags));
    switch (get_compression_algo(flags)) {
    case PAGE_LZ4_ALGORITHM:
    case PAGE_LZO_ALGORITHM:
    case PAGE_SNAPPY_ALGORITHM:
      return true;
    }
    return false;
  }

  /** Whether the full checksum matches with non full checksum flags.
  @param flags    contents of FSP_SPACE_FLAGS
  @param expected expected flags
  @return true if it is equivalent */
  static bool is_flags_full_crc32_equal(uint32_t flags, uint32_t expected)
  {
    ut_ad(full_crc32(flags));
    uint32_t fcrc32_psize= FSP_FLAGS_FCRC32_GET_PAGE_SSIZE(flags);

    if (full_crc32(expected))
      /* The data file may have been created with a
      different innodb_compression_algorithm. But
      we only support one innodb_page_size for all files. */
      return fcrc32_psize == FSP_FLAGS_FCRC32_GET_PAGE_SSIZE(expected);

    uint32_t non_fcrc32_psize = FSP_FLAGS_GET_PAGE_SSIZE(expected);
    if (!non_fcrc32_psize)
      return fcrc32_psize == 5;
    return fcrc32_psize == non_fcrc32_psize;
  }

  /** Whether old tablespace flags match full_crc32 flags.
  @param flags    contents of FSP_SPACE_FLAGS
  @param expected expected flags
  @return true if it is equivalent */
  static bool is_flags_non_full_crc32_equal(uint32_t flags, uint32_t expected)
  {
    ut_ad(!full_crc32(flags));
    if (!full_crc32(expected))
      return false;

    uint32_t non_fcrc32_psize= FSP_FLAGS_GET_PAGE_SSIZE(flags);
    uint32_t fcrc32_psize = FSP_FLAGS_FCRC32_GET_PAGE_SSIZE(expected);

    if (!non_fcrc32_psize)
      return fcrc32_psize == 5;
    return fcrc32_psize == non_fcrc32_psize;
  }

  /** Whether both fsp flags are equivalent */
  static bool is_flags_equal(uint32_t flags, uint32_t expected)
  {
    if (!((flags ^ expected) & ~(1U << FSP_FLAGS_POS_RESERVED)))
      return true;
    return full_crc32(flags)
       ? is_flags_full_crc32_equal(flags, expected)
       : is_flags_non_full_crc32_equal(flags, expected);
  }

  /** Validate the tablespace flags for full crc32 format.
  @param flags contents of FSP_SPACE_FLAGS
  @return whether the flags are correct in full crc32 format */
  static bool is_fcrc32_valid_flags(uint32_t flags)
  {
    ut_ad(flags & FSP_FLAGS_FCRC32_MASK_MARKER);
    const ulint page_ssize= physical_size(flags);
    if (page_ssize < 3 || page_ssize & 8)
      return false;
    flags >>= FSP_FLAGS_FCRC32_POS_COMPRESSED_ALGO;
    return flags <= PAGE_ALGORITHM_LAST;
  }
  /** Validate the tablespace flags.
  @param flags	contents of FSP_SPACE_FLAGS
  @param is_ibd	whether this is an .ibd file (not system tablespace)
  @return whether the flags are correct */
  static bool is_valid_flags(uint32_t flags, bool is_ibd)
  {
    DBUG_EXECUTE_IF("fsp_flags_is_valid_failure", return false;);
    if (full_crc32(flags))
      return is_fcrc32_valid_flags(flags);

    if (flags == 0)
      return true;
    if (~FSP_FLAGS_MASK & flags)
      return false;

    if (FSP_FLAGS_MASK_ATOMIC_BLOBS ==
        (flags & (FSP_FLAGS_MASK_POST_ANTELOPE | FSP_FLAGS_MASK_ATOMIC_BLOBS)))
      /* If the "atomic blobs" flag (indicating
      ROW_FORMAT=DYNAMIC or ROW_FORMAT=COMPRESSED) flag is set, then the
      ROW_FORMAT!=REDUNDANT flag must also be set. */
      return false;

    /* Bits 10..14 should be 0b0000d where d is the DATA_DIR flag
    of MySQL 5.6 and MariaDB 10.0, which we ignore.
    In the buggy FSP_SPACE_FLAGS written by MariaDB 10.1.0 to 10.1.20,
    bits 10..14 would be nonzero 0bsssaa where sss is
    nonzero PAGE_SSIZE (3, 4, 6, or 7)
    and aa is ATOMIC_WRITES (not 0b11). */
    if (FSP_FLAGS_GET_RESERVED(flags) & ~1U)
      return false;

    const uint32_t ssize= FSP_FLAGS_GET_PAGE_SSIZE(flags);
    if (ssize == 1 || ssize == 2 || ssize == 5 || ssize & 8)
      /* the page_size is not between 4k and 64k;
      16k should be encoded as 0, not 5 */
      return false;

    const uint32_t zssize= FSP_FLAGS_GET_ZIP_SSIZE(flags);
    if (zssize == 0)
      /* not ROW_FORMAT=COMPRESSED */;
    else if (zssize > (ssize ? ssize : 5))
      /* Invalid KEY_BLOCK_SIZE */
      return false;
    else if (~flags &
             (FSP_FLAGS_MASK_POST_ANTELOPE | FSP_FLAGS_MASK_ATOMIC_BLOBS))
     /* both these flags must set for ROW_FORMAT=COMPRESSED */
     return false;

    /* The flags do look valid. But, avoid misinterpreting
    buggy MariaDB 10.1 format flags for
    PAGE_COMPRESSED=1 PAGE_COMPRESSION_LEVEL={0,2,3}
    as valid-looking PAGE_SSIZE if this is known to be
    an .ibd file and we are using the default innodb_page_size=16k. */
    return(ssize == 0 || !is_ibd || srv_page_size != UNIV_PAGE_SIZE_ORIG);
  }

#ifndef UNIV_INNOCHECKSUM
  MY_ATTRIBUTE((warn_unused_result))
  /** Create a tablespace in fil_system.
  @param id         tablespace identifier
  @param flags      tablespace flags
  @param purpose    tablespace purpose
  @param crypt_data encryption information
  @param mode       encryption mode
  @return pointer to created tablespace, to be filled in with add()
  @retval nullptr on failure (such as when the same tablespace exists) */
<<<<<<< HEAD
  static fil_space_t *create(uint32_t id, uint32_t flags,
=======
  static fil_space_t *create(ulint id, ulint flags,
>>>>>>> 0a67daad
                             fil_type_t purpose, fil_space_crypt_t *crypt_data,
                             fil_encryption_t mode= FIL_ENCRYPTION_DEFAULT);

  MY_ATTRIBUTE((warn_unused_result))
  /** Acquire a tablespace reference.
  @param id      tablespace identifier
  @return tablespace
  @retval nullptr if the tablespace is missing or inaccessible */
  static fil_space_t *get(uint32_t id);

  /** Add/remove the free page in the freed ranges list.
  @param[in] offset     page number to be added
  @param[in] free       true if page to be freed */
  void free_page(uint32_t offset, bool add=true)
  {
    std::lock_guard<std::mutex> freed_lock(freed_range_mutex);
    if (add)
      return freed_ranges.add_value(offset);

    if (freed_ranges.empty())
      return;

    return freed_ranges.remove_value(offset);
  }

  /** Add the range of freed pages */
  void add_free_ranges(range_set ranges)
  {
    std::lock_guard<std::mutex> freed_lock(freed_range_mutex);
    freed_ranges= std::move(ranges);
  }

  /** Add the set of freed page ranges */
  void add_free_range(const range_t range)
  {
    std::lock_guard<std::mutex> freed_lock(freed_range_mutex);
    freed_ranges.add_range(range);
  }

  /** Set the tablespace size in pages */
  void set_sizes(uint32_t s)
  {
    ut_ad(id ? !size : (size >= s));
    size= s; committed_size= s;
  }

  /** Update committed_size in mtr_t::commit() */
  void set_committed_size() { committed_size= size; }

  /** @return the last persisted page number */
  uint32_t last_page_number() const { return committed_size - 1; }

  /** @return the size in pages (0 if unreadable) */
  inline uint32_t get_size();

  /** Read or write data.
  @param type     I/O context
  @param offset   offset in bytes
  @param len      number of bytes
  @param buf      the data to be read or written
  @param bpage    buffer block (for type.is_async() completion callback)
  @return status and file descriptor */
  fil_io_t io(const IORequest &type, os_offset_t offset, size_t len,
              void *buf, buf_page_t *bpage= nullptr);
  /** Flush pending writes from the file system cache to the file. */
  template<bool have_reference> inline void flush();
  /** Flush pending writes from the file system cache to the file. */
  void flush_low();

  /** Read the first page of a data file.
  @return whether the page was found valid */
  bool read_page0();

  /** Determine the next tablespace for encryption key rotation.
  @param space    current tablespace (nullptr to start from the beginning)
  @param recheck  whether the removal condition needs to be rechecked after
                  encryption parameters were changed
  @param encrypt  expected state of innodb_encrypt_tables
  @return the next tablespace
  @retval nullptr upon reaching the end of the iteration */
  static space_list_t::iterator next(space_list_t::iterator space,
                                     bool recheck, bool encrypt);

#ifdef UNIV_DEBUG
  bool is_latched() const { return latch_count != 0; }
#endif
  bool is_owner() const { return latch_owner == pthread_self(); }
  /** Acquire the allocation latch in exclusive mode */
  void x_lock()
  {
    latch.wr_lock(SRW_LOCK_CALL);
    ut_ad(!latch_owner);
    latch_owner= pthread_self();
    ut_ad(!latch_count.fetch_add(1));
  }
  /** Release the allocation latch from exclusive mode */
  void x_unlock()
  {
    ut_ad(latch_count.fetch_sub(1) == 1);
    ut_ad(latch_owner == pthread_self());
    latch_owner= 0;
    latch.wr_unlock();
  }
  /** Acquire the allocation latch in shared mode */
  void s_lock()
  {
    ut_ad(!is_owner());
    latch.rd_lock(SRW_LOCK_CALL);
    ut_ad(!latch_owner);
    ut_d(latch_count.fetch_add(1));
  }
  /** Release the allocation latch from shared mode */
  void s_unlock()
  {
    ut_ad(latch_count.fetch_sub(1));
    ut_ad(!latch_owner);
    latch.rd_unlock();
  }

  typedef span<const char> name_type;

  /** @return the tablespace name (databasename/tablename) */
  name_type name() const;

private:
  /** @return whether the file is usable for io() */
  ATTRIBUTE_COLD bool prepare_acquired();
  /** @return whether the file is usable for io() */
  ATTRIBUTE_COLD bool acquire_and_prepare();
#endif /*!UNIV_INNOCHECKSUM */
};

#ifndef UNIV_INNOCHECKSUM
/** File node of a tablespace or the log data space */
struct fil_node_t final
{
  /** tablespace containing this file */
  fil_space_t *space;
  /** file name; protected by fil_system.mutex and log_sys.mutex */
  char *name;
  /** file handle */
  pfs_os_file_t handle;
  /** whether the file is on non-rotational media (SSD) */
  unsigned on_ssd:1;
  /** how to write page_compressed tables
  (0=do not punch holes but write minimal amount of data, 1=punch holes,
  2=always write the same amount; thinly provisioned storage will compress) */
  unsigned punch_hole:2;
  /** whether this file could use atomic write */
  unsigned atomic_write:1;
  /** whether the file actually is a raw device or disk partition */
  unsigned is_raw_disk:1;
  /** whether the tablespace discovery is being deferred during crash
  recovery due to incompletely written page 0 */
  unsigned deferred:1;

  /** size of the file in database pages (0 if not known yet);
  the possible last incomplete megabyte may be ignored if space->id == 0 */
  uint32_t size;
  /** initial size of the file in database pages;
  FIL_IBD_FILE_INITIAL_SIZE by default */
  uint32_t init_size;
  /** maximum size of the file in database pages (0 if unlimited) */
  uint32_t max_size;
  /** whether the file is currently being extended */
  Atomic_relaxed<bool> being_extended;
  /** link to other files in this tablespace */
  UT_LIST_NODE_T(fil_node_t) chain;

  /** Filesystem block size */
  ulint block_size;

  /** @return whether this file is open */
  bool is_open() const { return handle != OS_FILE_CLOSED; }

  /** Read the first page of a data file.
  @return whether the page was found valid */
  bool read_page0();

  /** Determine some file metadata when creating or reading the file.
  @param file   the file that is being created, or OS_FILE_CLOSED */
  void find_metadata(os_file_t file= OS_FILE_CLOSED
#ifndef _WIN32
                     , bool create= false, struct stat *statbuf= nullptr
#endif
                     );

  /** Close the file handle. */
  void close();
  /** Same as close() but returns file handle instead of closing it. */
  pfs_os_file_t detach() MY_ATTRIBUTE((warn_unused_result));
  /** Prepare to free a file from fil_system.
  @param detach_handle whether to detach instead of closing a handle
  @return detached handle or OS_FILE_CLOSED */
  inline pfs_os_file_t close_to_free(bool detach_handle= false);

  /** Update the data structures on write completion */
  inline void complete_write();

private:
  /** Does stuff common for close() and detach() */
  void prepare_to_close_or_detach();
};

inline bool fil_space_t::use_doublewrite() const
{
  return !UT_LIST_GET_FIRST(chain)->atomic_write && srv_use_doublewrite_buf &&
    buf_dblwr.is_initialised();
}

inline void fil_space_t::set_imported()
{
  ut_ad(purpose == FIL_TYPE_IMPORT);
  purpose= FIL_TYPE_TABLESPACE;
  UT_LIST_GET_FIRST(chain)->find_metadata();
}

inline bool fil_space_t::is_rotational() const
{
  for (const fil_node_t *node= UT_LIST_GET_FIRST(chain); node;
       node= UT_LIST_GET_NEXT(chain, node))
    if (!node->on_ssd)
      return true;
  return false;
}

/** Common InnoDB file extensions */
enum ib_extention {
	NO_EXT = 0,
	IBD = 1,
	ISL = 2,
	CFG = 3
};
extern const char* dot_ext[];
#define DOT_IBD dot_ext[IBD]
#define DOT_ISL dot_ext[ISL]
#define DOT_CFG dot_ext[CFG]

/** When mariadbd is run, the default directory "." is the mysqld datadir,
but in the MariaDB Embedded Server Library and mysqlbackup it is not the default
directory, and we must set the base file path explicitly */
extern const char*	fil_path_to_mysql_datadir;
#else
# include "univ.i"
#endif /* !UNIV_INNOCHECKSUM */

/** Initial size of a single-table tablespace in pages */
#define FIL_IBD_FILE_INITIAL_SIZE	4U

/** 'null' (undefined) page offset in the context of file spaces */
#define	FIL_NULL	ULINT32_UNDEFINED


#define FIL_ADDR_PAGE	0U	/* first in address is the page offset */
#define	FIL_ADDR_BYTE	4U	/* then comes 2-byte byte offset within page*/
#define	FIL_ADDR_SIZE	6U	/* address size is 6 bytes */

/** File space address */
struct fil_addr_t {
  /** page number within a tablespace */
  uint32_t page;
  /** byte offset within the page */
  uint16_t boffset;
};

/** The byte offsets on a file page for various variables @{ */
#define FIL_PAGE_SPACE_OR_CHKSUM 0	/*!< in < MySQL-4.0.14 space id the
					page belongs to (== 0) but in later
					versions the 'new' checksum of the
					page */
#define FIL_PAGE_OFFSET		4U	/*!< page offset inside space */
#define FIL_PAGE_PREV		8U	/*!< if there is a 'natural'
					predecessor of the page, its
					offset.  Otherwise FIL_NULL.
					This field is not set on BLOB
					pages, which are stored as a
					singly-linked list.  See also
					FIL_PAGE_NEXT. */
#define FIL_PAGE_NEXT		12U	/*!< if there is a 'natural' successor
					of the page, its offset.
					Otherwise FIL_NULL.
					B-tree index pages
					(FIL_PAGE_TYPE contains FIL_PAGE_INDEX)
					on the same PAGE_LEVEL are maintained
					as a doubly linked list via
					FIL_PAGE_PREV and FIL_PAGE_NEXT
					in the collation order of the
					smallest user record on each page. */
#define FIL_PAGE_LSN		16U	/*!< lsn of the end of the newest
					modification log record to the page */
#define	FIL_PAGE_TYPE		24U	/*!< file page type: FIL_PAGE_INDEX,...,
					2 bytes.

					The contents of this field can only
					be trusted in the following case:
					if the page is an uncompressed
					B-tree index page, then it is
					guaranteed that the value is
					FIL_PAGE_INDEX.
					The opposite does not hold.

					In tablespaces created by
					MySQL/InnoDB 5.1.7 or later, the
					contents of this field is valid
					for all uncompressed pages. */

/** For the first page in a system tablespace data file(ibdata*, not *.ibd):
the file has been flushed to disk at least up to this lsn
For other pages of tablespaces not in innodb_checksum_algorithm=full_crc32
format: 32-bit key version used to encrypt the page + 32-bit checksum
or 64 bits of zero if no encryption */
#define FIL_PAGE_FILE_FLUSH_LSN_OR_KEY_VERSION 26U

/** This overloads FIL_PAGE_FILE_FLUSH_LSN for RTREE Split Sequence Number */
#define	FIL_RTREE_SPLIT_SEQ_NUM	FIL_PAGE_FILE_FLUSH_LSN_OR_KEY_VERSION

/** Start of the page_compressed content */
#define FIL_PAGE_COMP_ALGO	FIL_PAGE_FILE_FLUSH_LSN_OR_KEY_VERSION

/** starting from 4.1.x this contains the space id of the page */
#define FIL_PAGE_ARCH_LOG_NO_OR_SPACE_ID  34U

#define FIL_PAGE_SPACE_ID  FIL_PAGE_ARCH_LOG_NO_OR_SPACE_ID

#define FIL_PAGE_DATA		38U	/*!< start of the data on the page */

/** 32-bit key version used to encrypt the page in full_crc32 format.
For non-encrypted page, it contains 0. */
#define FIL_PAGE_FCRC32_KEY_VERSION	0

/** page_compressed without innodb_checksum_algorithm=full_crc32 @{ */
/** Number of bytes used to store actual payload data size on
page_compressed pages when not using full_crc32. */
#define FIL_PAGE_COMP_SIZE		0

/** Number of bytes for FIL_PAGE_COMP_SIZE */
#define FIL_PAGE_COMP_METADATA_LEN		2

/** Number of bytes used to store actual compression method
for encrypted tables when not using full_crc32. */
#define FIL_PAGE_ENCRYPT_COMP_ALGO		2

/** Extra header size for encrypted page_compressed pages when
not using full_crc32 */
#define FIL_PAGE_ENCRYPT_COMP_METADATA_LEN	4
/* @} */

/** File page trailer @{ */
#define FIL_PAGE_END_LSN_OLD_CHKSUM 8	/*!< the low 4 bytes of this are used
					to store the page checksum, the
					last 4 bytes should be identical
					to the last 4 bytes of FIL_PAGE_LSN */
#define FIL_PAGE_DATA_END	8	/*!< size of the page trailer */

/** Store the last 4 bytes of FIL_PAGE_LSN */
#define FIL_PAGE_FCRC32_END_LSN 8

/** Store crc32 checksum at the end of the page */
#define FIL_PAGE_FCRC32_CHECKSUM	4
/* @} */

/** File page types (values of FIL_PAGE_TYPE) @{ */
/** page_compressed, encrypted=YES (not used for full_crc32) */
constexpr uint16_t FIL_PAGE_PAGE_COMPRESSED_ENCRYPTED= 37401;
/** page_compressed (not used for full_crc32) */
constexpr uint16_t FIL_PAGE_PAGE_COMPRESSED= 34354;
/** B-tree index page */
constexpr uint16_t FIL_PAGE_INDEX= 17855;
/** R-tree index page (SPATIAL INDEX) */
constexpr uint16_t FIL_PAGE_RTREE= 17854;
/** Undo log page */
constexpr uint16_t FIL_PAGE_UNDO_LOG= 2;
/** Index node (of file-in-file metadata) */
constexpr uint16_t FIL_PAGE_INODE= 3;
/** Insert buffer free list */
constexpr uint16_t FIL_PAGE_IBUF_FREE_LIST= 4;
/** Freshly allocated page */
constexpr uint16_t FIL_PAGE_TYPE_ALLOCATED= 0;
/** Change buffer bitmap (pages n*innodb_page_size+1) */
constexpr uint16_t FIL_PAGE_IBUF_BITMAP= 5;
/** System page */
constexpr uint16_t FIL_PAGE_TYPE_SYS= 6;
/** Transaction system data */
constexpr uint16_t FIL_PAGE_TYPE_TRX_SYS= 7;
/** Tablespace header (page 0) */
constexpr uint16_t FIL_PAGE_TYPE_FSP_HDR= 8;
/** Extent descriptor page (pages n*innodb_page_size, except 0) */
constexpr uint16_t FIL_PAGE_TYPE_XDES= 9;
/** Uncompressed BLOB page */
constexpr uint16_t FIL_PAGE_TYPE_BLOB= 10;
/** First ROW_FORMAT=COMPRESSED BLOB page */
constexpr uint16_t FIL_PAGE_TYPE_ZBLOB= 11;
/** Subsequent ROW_FORMAT=COMPRESSED BLOB page */
constexpr uint16_t FIL_PAGE_TYPE_ZBLOB2= 12;
/** In old tablespaces, garbage in FIL_PAGE_TYPE is replaced with this
value when flushing pages. */
constexpr uint16_t FIL_PAGE_TYPE_UNKNOWN= 13;

/* File page types introduced in MySQL 5.7, not supported in MariaDB */
//constexpr uint16_t FIL_PAGE_COMPRESSED = 14;
//constexpr uint16_t FIL_PAGE_ENCRYPTED = 15;
//constexpr uint16_t FIL_PAGE_COMPRESSED_AND_ENCRYPTED = 16;
//constexpr FIL_PAGE_ENCRYPTED_RTREE = 17;
/** Clustered index root page after instant ADD COLUMN */
constexpr uint16_t FIL_PAGE_TYPE_INSTANT= 18;

/** Used by i_s.cc to index into the text description.
Note: FIL_PAGE_TYPE_INSTANT maps to the same as FIL_PAGE_INDEX. */
constexpr uint16_t FIL_PAGE_TYPE_LAST= FIL_PAGE_TYPE_UNKNOWN;

/** Set in FIL_PAGE_TYPE for full_crc32 pages in page_compressed format.
If the flag is set, then the following holds for the remaining bits
of FIL_PAGE_TYPE:
Bits 0..7 will contain the compressed page size in bytes.
Bits 8..14 are reserved and must be 0. */
constexpr uint16_t FIL_PAGE_COMPRESS_FCRC32_MARKER= 15;
/* @} */

/** @return whether the page type is B-tree or R-tree index */
inline bool fil_page_type_is_index(uint16_t page_type)
{
	switch (page_type) {
	case FIL_PAGE_TYPE_INSTANT:
	case FIL_PAGE_INDEX:
	case FIL_PAGE_RTREE:
		return(true);
	}
	return(false);
}

/** Check whether the page is index page (either regular Btree index or Rtree
index */
#define fil_page_index_page_check(page)                         \
        fil_page_type_is_index(fil_page_get_type(page))

/** Get the file page type.
@param[in]	page	file page
@return page type */
inline uint16_t fil_page_get_type(const byte *page)
{
  return mach_read_from_2(my_assume_aligned<2>(page + FIL_PAGE_TYPE));
}

#ifndef UNIV_INNOCHECKSUM

/** Number of pending tablespace flushes */
extern Atomic_counter<ulint> fil_n_pending_tablespace_flushes;

/** Look up a tablespace.
The caller should hold an InnoDB table lock or a MDL that prevents
the tablespace from being dropped during the operation,
or the caller should be in single-threaded crash recovery mode
(no user connections that could drop tablespaces).
Normally, fil_space_t::get() should be used instead.
@param[in]	id	tablespace ID
@return tablespace, or NULL if not found */
fil_space_t *fil_space_get(uint32_t id)
  MY_ATTRIBUTE((warn_unused_result));

/** The tablespace memory cache */
struct fil_system_t
{
  /**
    Constructor.

    Some members may require late initialisation, thus we just mark object as
    uninitialised. Real initialisation happens in create().
  */
  fil_system_t() : m_initialised(false) {}

  bool is_initialised() const { return m_initialised; }

  /**
    Create the file system interface at database start.

    @param[in] hash_size	hash table size
  */
  void create(ulint hash_size);

  /** Close the file system interface at shutdown */
  void close();

private:
  bool m_initialised;
#ifdef __linux__
  /** available block devices that reside on non-rotational storage */
  std::vector<dev_t> ssd;
public:
  /** @return whether a file system device is on non-rotational storage */
  bool is_ssd(dev_t dev) const
  {
    /* Linux seems to allow up to 15 partitions per block device.
    If the detected ssd carries "partition number 0" (it is the whole device),
    compare the candidate file system number without the partition number. */
    for (const auto s : ssd)
      if (dev == s || (dev & ~15U) == s)
        return true;
    return false;
  }
#endif
public:
  /** Detach a tablespace from the cache and close the files.
  @param space tablespace
  @param detach_handle whether to detach the handle, instead of closing
  @return detached handle
  @retval OS_FILE_CLOSED if no handle was detached */
  pfs_os_file_t detach(fil_space_t *space, bool detach_handle= false);

  /** the mutex protecting most data fields, and some fields of fil_space_t */
  mysql_mutex_t mutex;
	fil_space_t*	sys_space;	/*!< The innodb_system tablespace */
	fil_space_t*	temp_space;	/*!< The innodb_temporary tablespace */
  /** Map of fil_space_t::id to fil_space_t* */
  hash_table_t spaces;
  /** tablespaces for which fil_space_t::needs_flush() holds */
  sized_ilist<fil_space_t, unflushed_spaces_tag_t> unflushed_spaces;
  /** number of currently open files; protected by mutex */
  ulint n_open;
  /** last time we noted n_open exceeding the limit; protected by mutex */
  time_t n_open_exceeded_time;
  /** maximum persistent tablespace id that has ever been assigned */
  uint32_t max_assigned_id;
  /** nonzero if fil_node_open_file_low() should avoid moving the tablespace
  to the end of space_list, for FIFO policy of try_to_close() */
  ulint freeze_space_list;
  ilist<fil_space_t, space_list_tag_t> space_list;
					/*!< list of all file spaces */
  ilist<fil_space_t, named_spaces_tag_t> named_spaces;
					/*!< list of all file spaces
					for which a FILE_MODIFY
					record has been written since
					the latest redo log checkpoint.
					Protected only by log_sys.mutex. */

  /** list of all ENCRYPTED=DEFAULT tablespaces that need
  to be converted to the current value of innodb_encrypt_tables */
  ilist<fil_space_t, default_encrypt_tag_t> default_encrypt_tables;

  /** whether fil_space_t::create() has issued a warning about
  potential space_id reuse */
  bool space_id_reuse_warned;

  /** Return the next tablespace from default_encrypt_tables list.
  @param space   previous tablespace (nullptr to start from the start)
  @param recheck whether the removal condition needs to be rechecked after
  the encryption parameters were changed
  @param encrypt expected state of innodb_encrypt_tables
  @return the next tablespace to process (n_pending_ops incremented)
  @retval fil_system.temp_space if there is no work to do
  @retval nullptr upon reaching the end of the iteration */
  inline fil_space_t* default_encrypt_next(fil_space_t *space, bool recheck,
                                           bool encrypt);

  /** Extend all open data files to the recovered size */
  ATTRIBUTE_COLD void extend_to_recv_size();

  /** Determine if a tablespace associated with a file name exists.
  @param path   tablespace file name to look for
  @return a matching tablespace */
  inline fil_space_t *find(const char *path) const;
};

/** The tablespace memory cache. */
extern fil_system_t	fil_system;

inline void fil_space_t::reacquire()
{
  ut_d(uint32_t n=) n_pending.fetch_add(1, std::memory_order_relaxed);
#ifdef SAFE_MUTEX
  if (mysql_mutex_is_owner(&fil_system.mutex)) return;
  ut_ad(n & PENDING);
  ut_ad(UT_LIST_GET_FIRST(chain)->is_open());
#endif /* SAFE_MUTEX */
}

/** Note that operations on the tablespace must stop.
@return whether the operations were already stopped */
inline bool fil_space_t::set_stopping_check()
{
  mysql_mutex_assert_owner(&fil_system.mutex);
#if (defined __clang_major__ && __clang_major__ < 10) || defined __APPLE_CC__
  /* Only clang-10 introduced support for asm goto */
  return n_pending.fetch_or(STOPPING, std::memory_order_relaxed) & STOPPING;
#elif defined __GNUC__ && (defined __i386__ || defined __x86_64__)
  static_assert(STOPPING == 1U << 31, "compatibility");
  __asm__ goto("lock btsl $31, %0\t\njnc %l1" : : "m" (n_pending)
               : "cc", "memory" : not_stopped);
  return true;
not_stopped:
  return false;
#elif defined _MSC_VER && (defined _M_IX86 || defined _M_X64)
  static_assert(STOPPING == 1U << 31, "compatibility");
  return _interlockedbittestandset(reinterpret_cast<volatile long*>
                                   (&n_pending), 31);
#else
  return n_pending.fetch_or(STOPPING, std::memory_order_relaxed) & STOPPING;
#endif
}

/** Note that operations on the tablespace must stop.
@return whether the operations were already stopped */
inline void fil_space_t::set_stopping()
{
  mysql_mutex_assert_owner(&fil_system.mutex);
#if defined __GNUC__ && (defined __i386__ || defined __x86_64__)
  static_assert(STOPPING == 1U << 31, "compatibility");
  __asm__ __volatile__("lock btsl $31, %0" : "+m" (n_pending));
#elif defined _MSC_VER && (defined _M_IX86 || defined _M_X64)
  static_assert(STOPPING == 1U << 31, "compatibility");
  _interlockedbittestandset(reinterpret_cast<volatile long*>(&n_pending), 31);
#else
  n_pending.fetch_or(STOPPING, std::memory_order_relaxed);
#endif
}

inline void fil_space_t::clear_stopping()
{
  mysql_mutex_assert_owner(&fil_system.mutex);
  static_assert(STOPPING == 1U << 31, "compatibility");
  ut_d(auto n=) n_pending.fetch_sub(STOPPING, std::memory_order_relaxed);
  ut_ad(n & STOPPING);
}

/** Flush pending writes from the file system cache to the file. */
template<bool have_reference> inline void fil_space_t::flush()
{
  mysql_mutex_assert_not_owner(&fil_system.mutex);
  ut_ad(!have_reference || (pending() & PENDING));
  ut_ad(purpose == FIL_TYPE_TABLESPACE || purpose == FIL_TYPE_IMPORT);
  if (srv_file_flush_method == SRV_O_DIRECT_NO_FSYNC)
  {
    ut_ad(!is_in_unflushed_spaces);
    ut_ad(!needs_flush());
  }
  else if (have_reference)
    flush_low();
  else
  {
    if (!(acquire_low() & (STOPPING | CLOSING)))
      flush_low();
    release();
  }
}

/** @return the size in pages (0 if unreadable) */
inline uint32_t fil_space_t::get_size()
{
  if (!size)
  {
    mysql_mutex_lock(&fil_system.mutex);
    read_page0();
    mysql_mutex_unlock(&fil_system.mutex);
  }
  return size;
}

#include "fil0crypt.h"

/*******************************************************************//**
Assigns a new space id for a new single-table tablespace. This works simply by
incrementing the global counter. If 4 billion id's is not enough, we may need
to recycle id's.
@return true if assigned, false if not */
bool fil_assign_new_space_id(uint32_t *space_id);

/** Frees a space object from the tablespace memory cache.
Closes the files in the chain but does not delete them.
There must not be any pending i/o's or flushes on the files.
@param id          tablespace identifier
@param x_latched   whether the caller holds exclusive fil_space_t::latch
@return true if success */
bool fil_space_free(uint32_t id, bool x_latched);

/** Set the recovered size of a tablespace in pages.
@param	id	tablespace ID
@param	size	recovered size in pages
@param	flags	tablespace flags */
void fil_space_set_recv_size_and_flags(uint32_t id, uint32_t size,
                                       uint32_t flags);

/*******************************************************************//**
Sets the max tablespace id counter if the given number is bigger than the
previous value. */
void fil_set_max_space_id_if_bigger(uint32_t max_id);

/** Write the flushed LSN to the page header of the first page in the
system tablespace.
@param[in]	lsn	flushed LSN
@return DB_SUCCESS or error number */
dberr_t
fil_write_flushed_lsn(
	lsn_t	lsn)
MY_ATTRIBUTE((warn_unused_result));

MY_ATTRIBUTE((warn_unused_result))
/** Delete a tablespace and associated .ibd file.
@param id    tablespace identifier
@return detached file handle (to be closed by the caller)
@return	OS_FILE_CLOSED if no file existed */
<<<<<<< HEAD
pfs_os_file_t fil_delete_tablespace(uint32_t id);
=======
pfs_os_file_t fil_delete_tablespace(ulint id);
>>>>>>> 0a67daad

/** Close a single-table tablespace on failed IMPORT TABLESPACE.
The tablespace must be cached in the memory cache.
Free all pages used by the tablespace. */
void fil_close_tablespace(uint32_t id);

/*******************************************************************//**
Allocates and builds a file name from a path, a table or tablespace name
and a suffix. The string must be freed by caller with ut_free().
@param[in] path NULL or the directory path or the full path and filename.
@param[in] name {} if path is full, or Table/Tablespace name
@param[in] ext the file extension to use
@param[in] trim_name true if the last name on the path should be trimmed.
@return own: file name */
char* fil_make_filepath(const char *path, const fil_space_t::name_type &name,
                        ib_extention ext, bool trim_name);

char *fil_make_filepath(const char* path, const table_name_t name,
                        ib_extention suffix, bool strip_name);

/** Create a tablespace file.
@param[in]	space_id	Tablespace ID
@param[in]	name		Tablespace name in dbname/tablename format.
@param[in]	path		Path and filename of the datafile to create.
@param[in]	flags		Tablespace flags
@param[in]	size		Initial size of the tablespace file in pages,
must be >= FIL_IBD_FILE_INITIAL_SIZE
@param[in]	mode		MariaDB encryption mode
@param[in]	key_id		MariaDB encryption key_id
@param[out]	err		DB_SUCCESS or error code
@return	the created tablespace
@retval	NULL	on error */
fil_space_t*
fil_ibd_create(
<<<<<<< HEAD
	uint32_t	space_id,
=======
	ulint		space_id,
>>>>>>> 0a67daad
	const table_name_t name,
	const char*	path,
	uint32_t	flags,
	uint32_t	size,
	fil_encryption_t mode,
	uint32_t	key_id,
	dberr_t*	err)
	MY_ATTRIBUTE((nonnull, warn_unused_result));

/** Try to adjust FSP_SPACE_FLAGS if they differ from the expectations.
(Typically when upgrading from MariaDB 10.1.0..10.1.20.)
@param[in,out]	space		tablespace
@param[in]	flags		desired tablespace flags */
void fsp_flags_try_adjust(fil_space_t *space, uint32_t flags);

/********************************************************************//**
Tries to open a single-table tablespace and optionally checks the space id is
right in it. If does not succeed, prints an error message to the .err log. This
function is used to open a tablespace when we start up mysqld, and also in
IMPORT TABLESPACE.
NOTE that we assume this operation is used either at the database startup
or under the protection of dict_sys.latch, so that two users cannot
race here. This operation does not leave the file associated with the
tablespace open, but closes it after we have looked at the space id in it.

If the validate boolean is set, we read the first page of the file and
check that the space id in the file is what we expect. We assume that
this function runs much faster if no check is made, since accessing the
file inode probably is much faster (the OS caches them) than accessing
the first page of the file.  This boolean may be initially false, but if
a remote tablespace is found it will be changed to true.

@param[in]	validate	0=maybe missing, 1=do not validate, 2=validate
@param[in]	purpose		FIL_TYPE_TABLESPACE or FIL_TYPE_TEMPORARY
@param[in]	id		tablespace ID
@param[in]	flags		expected FSP_SPACE_FLAGS
@param[in]	name		table name
If file-per-table, it is the table name in the databasename/tablename format
@param[in]	path_in		expected filepath, usually read from dictionary
@param[out]	err		DB_SUCCESS or error code
@return	tablespace
@retval	NULL	if the tablespace could not be opened */
fil_space_t*
fil_ibd_open(
	unsigned		validate,
	fil_type_t		purpose,
<<<<<<< HEAD
	uint32_t		id,
	uint32_t		flags,
=======
	ulint			id,
	ulint			flags,
>>>>>>> 0a67daad
	fil_space_t::name_type	name,
	const char*		path_in,
	dberr_t*		err = NULL)
	MY_ATTRIBUTE((warn_unused_result));

enum fil_load_status {
	/** The tablespace file(s) were found and valid. */
	FIL_LOAD_OK,
	/** The name no longer matches space_id */
	FIL_LOAD_ID_CHANGED,
	/** The file(s) were not found */
	FIL_LOAD_NOT_FOUND,
	/** The file(s) were not valid */
	FIL_LOAD_INVALID,
	/** The tablespace file was deferred to open */
	FIL_LOAD_DEFER
};

/** Open a single-file tablespace and add it to the InnoDB data structures.
@param[in]	space_id	tablespace ID
@param[in]	filename	path/to/databasename/tablename.ibd
@param[out]	space		the tablespace, or NULL on error
@return status of the operation */
enum fil_load_status
fil_ibd_load(uint32_t space_id, const char *filename, fil_space_t *&space)
  MY_ATTRIBUTE((warn_unused_result));

/** Determine if a matching tablespace exists in the InnoDB tablespace
memory cache. Note that if we have not done a crash recovery at the database
startup, there may be many tablespaces which are not yet in the memory cache.
@param[in]	id		Tablespace ID
@param[in]	table_flags	table flags
@return the tablespace
@retval	NULL	if no matching tablespace exists in the memory cache */
<<<<<<< HEAD
fil_space_t *fil_space_for_table_exists_in_mem(uint32_t id,
                                               uint32_t table_flags);
=======
fil_space_t *fil_space_for_table_exists_in_mem(ulint id, ulint table_flags);
>>>>>>> 0a67daad

/** Try to extend a tablespace if it is smaller than the specified size.
@param[in,out]	space	tablespace
@param[in]	size	desired size in pages
@return whether the tablespace is at least as big as requested */
bool fil_space_extend(fil_space_t *space, uint32_t size);

/** Flush to disk the writes in file spaces of the given type
possibly cached by the OS. */
void fil_flush_file_spaces();
/******************************************************************//**
Checks the consistency of the tablespace cache.
@return true if ok */
bool fil_validate();
/*********************************************************************//**
Sets the file page type. */
void
fil_page_set_type(
/*==============*/
	byte*	page,	/*!< in/out: file page */
	ulint	type);	/*!< in: type */

/********************************************************************//**
Delete the tablespace file and any related files like .cfg.
This should not be called for temporary tables. */
void
fil_delete_file(
/*============*/
	const char*	path);	/*!< in: filepath of the ibd tablespace */

<<<<<<< HEAD
/** Look up a tablespace.
@param tablespace identifier
@return tablespace
@retval nullptr if not found */
fil_space_t *fil_space_get_by_id(uint32_t id);
=======
/*******************************************************************//**
Returns the table space by a given id, NULL if not found. */
fil_space_t*
fil_space_get_by_id(
/*================*/
	ulint	id);	/*!< in: space id */
>>>>>>> 0a67daad

/** Note that a non-predefined persistent tablespace has been modified
by redo log.
@param[in,out]	space	tablespace */
void
fil_names_dirty(
	fil_space_t*	space);

/** Write FILE_MODIFY records when a non-predefined persistent
tablespace was modified for the first time since the latest
fil_names_clear().
@param[in,out]	space	tablespace */
void fil_names_dirty_and_write(fil_space_t* space);

/** Write FILE_MODIFY records if a persistent tablespace was modified
for the first time since the latest fil_names_clear().
@param[in,out]	space	tablespace
@param[in,out]	mtr	mini-transaction
@return whether any FILE_MODIFY record was written */
inline bool fil_names_write_if_was_clean(fil_space_t* space)
{
	mysql_mutex_assert_owner(&log_sys.mutex);

	if (space == NULL) {
		return(false);
	}

	const bool	was_clean = space->max_lsn == 0;
	ut_ad(space->max_lsn <= log_sys.get_lsn());
	space->max_lsn = log_sys.get_lsn();

	if (was_clean) {
		fil_names_dirty_and_write(space);
	}

	return(was_clean);
}


bool fil_comp_algo_loaded(ulint comp_algo);

/** On a log checkpoint, reset fil_names_dirty_and_write() flags
and write out FILE_MODIFY and FILE_CHECKPOINT if needed.
@param[in]	lsn		checkpoint LSN
@param[in]	do_write	whether to always write FILE_CHECKPOINT
@return whether anything was written to the redo log
@retval false	if no flags were set and nothing written
@retval true	if anything was written to the redo log */
bool
fil_names_clear(
	lsn_t	lsn,
	bool	do_write);

#ifdef UNIV_ENABLE_UNIT_TEST_MAKE_FILEPATH
void test_make_filepath();
#endif /* UNIV_ENABLE_UNIT_TEST_MAKE_FILEPATH */

/** Determine the block size of the data file.
@param[in]	space		tablespace
@param[in]	offset		page number
@return	block size */
ulint fil_space_get_block_size(const fil_space_t* space, unsigned offset);

#endif /* UNIV_INNOCHECKSUM */<|MERGE_RESOLUTION|>--- conflicted
+++ resolved
@@ -42,11 +42,7 @@
 #include <mutex>
 
 struct unflushed_spaces_tag_t;
-<<<<<<< HEAD
 struct default_encrypt_tag_t;
-=======
-struct rotation_list_tag_t;
->>>>>>> 0a67daad
 struct space_list_tag_t;
 struct named_spaces_tag_t;
 
@@ -339,11 +335,7 @@
 };
 
 struct fil_space_t final : ilist_node<unflushed_spaces_tag_t>,
-<<<<<<< HEAD
                            ilist_node<default_encrypt_tag_t>,
-=======
-                           ilist_node<rotation_list_tag_t>,
->>>>>>> 0a67daad
                            ilist_node<space_list_tag_t>,
                            ilist_node<named_spaces_tag_t>
 #else
@@ -359,11 +351,6 @@
     latch.destroy();
   }
 
-<<<<<<< HEAD
-=======
-	ulint		id;	/*!< space id */
-
->>>>>>> 0a67daad
   /** fil_system.spaces chain node */
   fil_space_t *hash;
 	lsn_t		max_lsn;
@@ -429,7 +416,6 @@
 public:
   /** MariaDB encryption data */
   fil_space_crypt_t *crypt_data;
-<<<<<<< HEAD
 
   /** Whether needs_flush(), or this is in fil_system.unflushed_spaces */
   bool is_in_unflushed_spaces;
@@ -457,35 +443,6 @@
   /** @return whether a page has been freed */
   inline bool is_freed(uint32_t page);
 
-=======
-
-  /** Whether needs_flush(), or this is in fil_system.unflushed_spaces */
-  bool is_in_unflushed_spaces;
-
-  /** Whether this in fil_system.default_encrypt_tables (needs key rotation) */
-  bool is_in_default_encrypt;
-
-private:
-  /** Whether any corrupton of this tablespace has been reported */
-  mutable std::atomic_flag is_corrupted;
-
-  /** mutex to protect freed_ranges and last_freed_lsn */
-  std::mutex freed_range_mutex;
-
-  /** Ranges of freed page numbers; protected by freed_range_mutex */
-  range_set freed_ranges;
-
-  /** LSN of freeing last page; protected by freed_range_mutex */
-  lsn_t last_freed_lsn;
-
-public:
-  /** @return whether doublewrite buffering is needed */
-  inline bool use_doublewrite() const;
-
-  /** @return whether a page has been freed */
-  inline bool is_freed(uint32_t page);
-
->>>>>>> 0a67daad
   /** Apply freed_ranges to the file.
   @param writable whether the file is writable
   @return number of pages written or hole-punched */
@@ -573,11 +530,7 @@
   @param id  tablespace identifier
   @return tablespace
   @retval nullptr if no tablespace was found */
-<<<<<<< HEAD
   static fil_space_t *check_pending_operations(uint32_t id);
-=======
-  static fil_space_t *check_pending_operations(ulint id);
->>>>>>> 0a67daad
 
 private:
   MY_ATTRIBUTE((warn_unused_result))
@@ -957,11 +910,7 @@
   @param mode       encryption mode
   @return pointer to created tablespace, to be filled in with add()
   @retval nullptr on failure (such as when the same tablespace exists) */
-<<<<<<< HEAD
   static fil_space_t *create(uint32_t id, uint32_t flags,
-=======
-  static fil_space_t *create(ulint id, ulint flags,
->>>>>>> 0a67daad
                              fil_type_t purpose, fil_space_crypt_t *crypt_data,
                              fil_encryption_t mode= FIL_ENCRYPTION_DEFAULT);
 
@@ -1661,11 +1610,7 @@
 @param id    tablespace identifier
 @return detached file handle (to be closed by the caller)
 @return	OS_FILE_CLOSED if no file existed */
-<<<<<<< HEAD
 pfs_os_file_t fil_delete_tablespace(uint32_t id);
-=======
-pfs_os_file_t fil_delete_tablespace(ulint id);
->>>>>>> 0a67daad
 
 /** Close a single-table tablespace on failed IMPORT TABLESPACE.
 The tablespace must be cached in the memory cache.
@@ -1700,11 +1645,7 @@
 @retval	NULL	on error */
 fil_space_t*
 fil_ibd_create(
-<<<<<<< HEAD
 	uint32_t	space_id,
-=======
-	ulint		space_id,
->>>>>>> 0a67daad
 	const table_name_t name,
 	const char*	path,
 	uint32_t	flags,
@@ -1751,13 +1692,8 @@
 fil_ibd_open(
 	unsigned		validate,
 	fil_type_t		purpose,
-<<<<<<< HEAD
 	uint32_t		id,
 	uint32_t		flags,
-=======
-	ulint			id,
-	ulint			flags,
->>>>>>> 0a67daad
 	fil_space_t::name_type	name,
 	const char*		path_in,
 	dberr_t*		err = NULL)
@@ -1792,12 +1728,8 @@
 @param[in]	table_flags	table flags
 @return the tablespace
 @retval	NULL	if no matching tablespace exists in the memory cache */
-<<<<<<< HEAD
 fil_space_t *fil_space_for_table_exists_in_mem(uint32_t id,
                                                uint32_t table_flags);
-=======
-fil_space_t *fil_space_for_table_exists_in_mem(ulint id, ulint table_flags);
->>>>>>> 0a67daad
 
 /** Try to extend a tablespace if it is smaller than the specified size.
 @param[in,out]	space	tablespace
@@ -1828,20 +1760,11 @@
 /*============*/
 	const char*	path);	/*!< in: filepath of the ibd tablespace */
 
-<<<<<<< HEAD
 /** Look up a tablespace.
 @param tablespace identifier
 @return tablespace
 @retval nullptr if not found */
 fil_space_t *fil_space_get_by_id(uint32_t id);
-=======
-/*******************************************************************//**
-Returns the table space by a given id, NULL if not found. */
-fil_space_t*
-fil_space_get_by_id(
-/*================*/
-	ulint	id);	/*!< in: space id */
->>>>>>> 0a67daad
 
 /** Note that a non-predefined persistent tablespace has been modified
 by redo log.
