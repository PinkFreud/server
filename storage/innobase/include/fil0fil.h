--- conflicted
+++ resolved
@@ -141,14 +141,8 @@
 	The tablespace object cannot be freed while this is nonzero,
 	but it can be detached from fil_system.
 	Note that fil_node_t::n_pending tracks actual pending I/O requests.
-<<<<<<< HEAD
 	Protected by fil_system.mutex and std::atomic. */
 	std::atomic<ulint>		n_pending_ios;
-	hash_node_t	hash;	/*!< hash chain node */
-=======
-	Protected by fil_system.mutex and my_atomic_loadlint() and friends. */
-	ulint		n_pending_ios;
->>>>>>> 77cbaa96
 	rw_lock_t	latch;	/*!< latch protecting the file space storage
 				allocation */
 	UT_LIST_NODE_T(fil_space_t) unflushed_spaces;
