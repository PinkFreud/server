/*****************************************************************************

Copyright (c) 1996, 2015, Oracle and/or its affiliates. All Rights Reserved.
Copyright (c) 2017, 2020, MariaDB Corporation.

This program is free software; you can redistribute it and/or modify it under
the terms of the GNU General Public License as published by the Free Software
Foundation; version 2 of the License.

This program is distributed in the hope that it will be useful, but WITHOUT
ANY WARRANTY; without even the implied warranty of MERCHANTABILITY or FITNESS
FOR A PARTICULAR PURPOSE. See the GNU General Public License for more details.

You should have received a copy of the GNU General Public License along with
this program; if not, write to the Free Software Foundation, Inc.,
51 Franklin Street, Fifth Floor, Boston, MA 02110-1335 USA

*****************************************************************************/

/**************************************************//**
@file include/lock0lock.ic
The transaction lock system

Created 5/7/1996 Heikki Tuuri
*******************************************************/

#include "dict0dict.h"
#include "buf0buf.h"
#include "page0page.h"

/*********************************************************************//**
Gets the heap_no of the smallest user record on a page.
@return heap_no of smallest user record, or PAGE_HEAP_NO_SUPREMUM */
UNIV_INLINE
ulint
lock_get_min_heap_no(
/*=================*/
	const buf_block_t*	block)	/*!< in: buffer block */
{
	const page_t*	page	= block->frame;

	if (page_is_comp(page)) {
		return(rec_get_heap_no_new(
			       page
			       + rec_get_next_offs(page + PAGE_NEW_INFIMUM,
						   TRUE)));
	} else {
		return(rec_get_heap_no_old(
			       page
			       + rec_get_next_offs(page + PAGE_OLD_INFIMUM,
						   FALSE)));
	}
}

/*************************************************************//**
Get the lock hash table */
UNIV_INLINE
hash_table_t*
lock_hash_get(
/*==========*/
	ulint	mode)	/*!< in: lock mode */
{
	if (mode & LOCK_PREDICATE) {
		return &lock_sys.prdt_hash;
	} else if (mode & LOCK_PRDT_PAGE) {
		return &lock_sys.prdt_page_hash;
	} else {
		return &lock_sys.rec_hash;
	}
}

/*********************************************************************//**
Creates a new record lock and inserts it to the lock queue. Does NOT check
for deadlocks or lock compatibility!
@return created lock */
UNIV_INLINE
lock_t*
lock_rec_create(
/*============*/
#ifdef WITH_WSREP
	lock_t*			c_lock,	/*!< conflicting lock */
	que_thr_t*		thr,	/*!< thread owning trx */
#endif
<<<<<<< HEAD
                        unsigned type_mode, const buf_block_t *block,
                        ulint heap_no, dict_index_t *index, trx_t *trx,
                        bool caller_owns_trx_mutex,
                        bool insert_before_waiting)
=======
	ulint			type_mode,/*!< in: lock mode and wait
					flag, type is ignored and
					replaced by LOCK_REC */
	const buf_block_t*	block,	/*!< in: buffer block containing
					the record */
	ulint			heap_no,/*!< in: heap number of the record */
	dict_index_t*		index,	/*!< in: index of record */
	trx_t*			trx,	/*!< in,out: transaction */
	bool			caller_owns_trx_mutex)
					/*!< in: TRUE if caller owns
					trx mutex */
>>>>>>> 1ec32057
{
	btr_assert_not_corrupted(block, index);
	return lock_rec_create_low(
#ifdef WITH_WSREP
		c_lock, thr,
#endif
<<<<<<< HEAD
		type_mode, block->page.id(), block->frame, heap_no,
		index, trx, caller_owns_trx_mutex, insert_before_waiting);
=======
		type_mode,
		block->page.id.space(), block->page.id.page_no(),
		block->frame, heap_no,
		index, trx, caller_owns_trx_mutex);
>>>>>>> 1ec32057
}<|MERGE_RESOLUTION|>--- conflicted
+++ resolved
@@ -81,13 +81,7 @@
 	lock_t*			c_lock,	/*!< conflicting lock */
 	que_thr_t*		thr,	/*!< thread owning trx */
 #endif
-<<<<<<< HEAD
-                        unsigned type_mode, const buf_block_t *block,
-                        ulint heap_no, dict_index_t *index, trx_t *trx,
-                        bool caller_owns_trx_mutex,
-                        bool insert_before_waiting)
-=======
-	ulint			type_mode,/*!< in: lock mode and wait
+	unsigned		type_mode,/*!< in: lock mode and wait
 					flag, type is ignored and
 					replaced by LOCK_REC */
 	const buf_block_t*	block,	/*!< in: buffer block containing
@@ -98,20 +92,12 @@
 	bool			caller_owns_trx_mutex)
 					/*!< in: TRUE if caller owns
 					trx mutex */
->>>>>>> 1ec32057
 {
 	btr_assert_not_corrupted(block, index);
 	return lock_rec_create_low(
 #ifdef WITH_WSREP
 		c_lock, thr,
 #endif
-<<<<<<< HEAD
 		type_mode, block->page.id(), block->frame, heap_no,
-		index, trx, caller_owns_trx_mutex, insert_before_waiting);
-=======
-		type_mode,
-		block->page.id.space(), block->page.id.page_no(),
-		block->frame, heap_no,
 		index, trx, caller_owns_trx_mutex);
->>>>>>> 1ec32057
 }