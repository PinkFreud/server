--- conflicted
+++ resolved
@@ -235,36 +235,6 @@
 	bool is_named_space(const fil_space_t* space) const;
 #endif /* UNIV_DEBUG */
 
-<<<<<<< HEAD
-	/** Locks a rw-latch in S mode.
-	NOTE: use mtr_s_lock().
-	@param lock	rw-lock
-	@param file	file name from where called
-	@param line	line number in file */
-	inline void s_lock(rw_lock_t* lock, const char* file, unsigned line);
-
-	/** Locks a rw-latch in X mode.
-	NOTE: use mtr_x_lock().
-	@param lock	rw-lock
-	@param file	file name from where called
-	@param line	line number in file */
-	inline void x_lock(rw_lock_t* lock, const char*	file, unsigned line);
-
-	/** Locks a rw-latch in X mode.
-	NOTE: use mtr_sx_lock().
-	@param lock	rw-lock
-	@param file	file name from where called
-	@param line	line number in file */
-	inline void sx_lock(rw_lock_t* lock, const char* file, unsigned line);
-=======
-	/** Read 1 - 4 bytes from a file page buffered in the buffer pool.
-	@param ptr	pointer from where to read
-	@param type)	MLOG_1BYTE, MLOG_2BYTES, MLOG_4BYTES
-	@return	value read */
-	inline ulint read_ulint(const byte* ptr, mlog_id_t type) const
-		MY_ATTRIBUTE((warn_unused_result));
->>>>>>> 3d4a8015
-
 	/** Acquire a tablespace X-latch.
 	@param[in]	space_id	tablespace ID
 	@param[in]	file		file name from where called
