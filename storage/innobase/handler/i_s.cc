/*****************************************************************************

Copyright (c) 2007, 2016, Oracle and/or its affiliates. All Rights Reserved.
Copyright (c) 2014, 2017, MariaDB Corporation.

This program is free software; you can redistribute it and/or modify it under
the terms of the GNU General Public License as published by the Free Software
Foundation; version 2 of the License.

This program is distributed in the hope that it will be useful, but WITHOUT
ANY WARRANTY; without even the implied warranty of MERCHANTABILITY or FITNESS
FOR A PARTICULAR PURPOSE. See the GNU General Public License for more details.

You should have received a copy of the GNU General Public License along with
this program; if not, write to the Free Software Foundation, Inc.,
51 Franklin Street, Suite 500, Boston, MA 02110-1335 USA

*****************************************************************************/

/**************************************************//**
@file handler/i_s.cc
InnoDB INFORMATION SCHEMA tables interface to MySQL.

Created July 18, 2007 Vasil Dimov
Modified Dec 29, 2014 Jan Lindström (Added sys_semaphore_waits)
*******************************************************/

#include "ha_prototypes.h"
#include <mysql_version.h>
#include <field.h>
#include "univ.i"

#include <sql_acl.h>
#include <sql_show.h>
#include <sql_time.h>

#include "i_s.h"
#include "btr0pcur.h"
#include "btr0types.h"
#include "dict0dict.h"
#include "dict0load.h"
#include "buf0buddy.h"
#include "buf0buf.h"
#include "ibuf0ibuf.h"
#include "dict0mem.h"
#include "dict0types.h"
#include "srv0start.h"
#include "trx0i_s.h"
#include "trx0trx.h"
#include "srv0mon.h"
#include "fut0fut.h"
#include "pars0pars.h"
#include "fts0types.h"
#include "fts0opt.h"
#include "fts0priv.h"
#include "btr0btr.h"
#include "page0zip.h"
#include "sync0arr.h"
#include "fil0fil.h"
#include "fil0crypt.h"
#include "fsp0sysspace.h"
#include "ut0new.h"
#include "dict0crea.h"

/** structure associates a name string with a file page type and/or buffer
page state. */
struct buf_page_desc_t{
	const char*	type_str;	/*!< String explain the page
					type/state */
	ulint		type_value;	/*!< Page type or page state */
};

/** We also define I_S_PAGE_TYPE_INDEX as the Index Page's position
in i_s_page_type[] array */
#define I_S_PAGE_TYPE_INDEX		1

/** Any unassigned FIL_PAGE_TYPE will be treated as unknown. */
#define	I_S_PAGE_TYPE_UNKNOWN		FIL_PAGE_TYPE_UNKNOWN

/** R-tree index page */
#define	I_S_PAGE_TYPE_RTREE		(FIL_PAGE_TYPE_LAST + 1)

/** Change buffer B-tree page */
#define	I_S_PAGE_TYPE_IBUF		(FIL_PAGE_TYPE_LAST + 2)

#define I_S_PAGE_TYPE_LAST		I_S_PAGE_TYPE_IBUF

#define I_S_PAGE_TYPE_BITS		4

/* Check if we can hold all page types */
#if I_S_PAGE_TYPE_LAST >= 1 << I_S_PAGE_TYPE_BITS
# error i_s_page_type[] is too large
#endif

/** Name string for File Page Types */
static buf_page_desc_t	i_s_page_type[] = {
	{"ALLOCATED", FIL_PAGE_TYPE_ALLOCATED},
	{"INDEX", FIL_PAGE_INDEX},
	{"UNDO_LOG", FIL_PAGE_UNDO_LOG},
	{"INODE", FIL_PAGE_INODE},
	{"IBUF_FREE_LIST", FIL_PAGE_IBUF_FREE_LIST},
	{"IBUF_BITMAP", FIL_PAGE_IBUF_BITMAP},
	{"SYSTEM", FIL_PAGE_TYPE_SYS},
	{"TRX_SYSTEM", FIL_PAGE_TYPE_TRX_SYS},
	{"FILE_SPACE_HEADER", FIL_PAGE_TYPE_FSP_HDR},
	{"EXTENT_DESCRIPTOR", FIL_PAGE_TYPE_XDES},
	{"BLOB", FIL_PAGE_TYPE_BLOB},
	{"COMPRESSED_BLOB", FIL_PAGE_TYPE_ZBLOB},
	{"COMPRESSED_BLOB2", FIL_PAGE_TYPE_ZBLOB2},
	{"UNKNOWN", I_S_PAGE_TYPE_UNKNOWN},
	{"RTREE_INDEX", I_S_PAGE_TYPE_RTREE},
	{"IBUF_INDEX", I_S_PAGE_TYPE_IBUF},
	{"PAGE COMPRESSED", FIL_PAGE_PAGE_COMPRESSED},
	{"PAGE COMPRESSED AND ENCRYPTED", FIL_PAGE_PAGE_COMPRESSED_ENCRYPTED},
};

/** This structure defines information we will fetch from pages
currently cached in the buffer pool. It will be used to populate
table INFORMATION_SCHEMA.INNODB_BUFFER_PAGE */
struct buf_page_info_t{
	ulint		block_id;	/*!< Buffer Pool block ID */
	unsigned	space_id:32;	/*!< Tablespace ID */
	unsigned	page_num:32;	/*!< Page number/offset */
	unsigned	access_time:32;	/*!< Time of first access */
	unsigned	pool_id:MAX_BUFFER_POOLS_BITS;
					/*!< Buffer Pool ID. Must be less than
					MAX_BUFFER_POOLS */
	unsigned	flush_type:2;	/*!< Flush type */
	unsigned	io_fix:2;	/*!< type of pending I/O operation */
	unsigned	fix_count:19;	/*!< Count of how manyfold this block
					is bufferfixed */
#ifdef BTR_CUR_HASH_ADAPT
	unsigned	hashed:1;	/*!< Whether hash index has been
					built on this page */
#endif /* BTR_CUR_HASH_ADAPT */
	unsigned	is_old:1;	/*!< TRUE if the block is in the old
					blocks in buf_pool->LRU_old */
	unsigned	freed_page_clock:31; /*!< the value of
					buf_pool->freed_page_clock */
	unsigned	zip_ssize:PAGE_ZIP_SSIZE_BITS;
					/*!< Compressed page size */
	unsigned	page_state:BUF_PAGE_STATE_BITS; /*!< Page state */
	unsigned	page_type:I_S_PAGE_TYPE_BITS;	/*!< Page type */
	unsigned	num_recs:UNIV_PAGE_SIZE_SHIFT_MAX-2;
					/*!< Number of records on Page */
	unsigned	data_size:UNIV_PAGE_SIZE_SHIFT_MAX;
					/*!< Sum of the sizes of the records */
	lsn_t		newest_mod;	/*!< Log sequence number of
					the youngest modification */
	lsn_t		oldest_mod;	/*!< Log sequence number of
					the oldest modification */
	index_id_t	index_id;	/*!< Index ID if a index page */
};

/*
Use the following types mapping:

C type	ST_FIELD_INFO::field_type
---------------------------------
long			MYSQL_TYPE_LONGLONG
(field_length=MY_INT64_NUM_DECIMAL_DIGITS)

long unsigned		MYSQL_TYPE_LONGLONG
(field_length=MY_INT64_NUM_DECIMAL_DIGITS, field_flags=MY_I_S_UNSIGNED)

char*			MYSQL_TYPE_STRING
(field_length=n)

float			MYSQL_TYPE_FLOAT
(field_length=0 is ignored)

void*			MYSQL_TYPE_LONGLONG
(field_length=MY_INT64_NUM_DECIMAL_DIGITS, field_flags=MY_I_S_UNSIGNED)

boolean (if else)	MYSQL_TYPE_LONG
(field_length=1)

time_t			MYSQL_TYPE_DATETIME
(field_length=0 ignored)
---------------------------------
*/

/** Implemented on sync0arr.cc */
/*******************************************************************//**
Function to populate INFORMATION_SCHEMA.INNODB_SYS_SEMAPHORE_WAITS table.
Loop through each item on sync array, and extract the column
information and fill the INFORMATION_SCHEMA.INNODB_SYS_SEMAPHORE_WAITS table.
@return 0 on success */
UNIV_INTERN
int
sync_arr_fill_sys_semphore_waits_table(
/*===================================*/
	THD*		thd,	/*!< in: thread */
	TABLE_LIST*	tables,	/*!< in/out: tables to fill */
	Item*		);	/*!< in: condition (not used) */

/*******************************************************************//**
Common function to fill any of the dynamic tables:
INFORMATION_SCHEMA.innodb_trx
INFORMATION_SCHEMA.innodb_locks
INFORMATION_SCHEMA.innodb_lock_waits
@return 0 on success */
static
int
trx_i_s_common_fill_table(
/*======================*/
	THD*		thd,	/*!< in: thread */
	TABLE_LIST*	tables,	/*!< in/out: tables to fill */
	Item*		);	/*!< in: condition (not used) */

/*******************************************************************//**
Unbind a dynamic INFORMATION_SCHEMA table.
@return 0 on success */
static
int
i_s_common_deinit(
/*==============*/
	void*	p);	/*!< in/out: table schema object */
/*******************************************************************//**
Auxiliary function to store time_t value in MYSQL_TYPE_DATETIME
field.
@return 0 on success */
static
int
field_store_time_t(
/*===============*/
	Field*	field,	/*!< in/out: target field for storage */
	time_t	time)	/*!< in: value to store */
{
	MYSQL_TIME	my_time;
	struct tm	tm_time;

	if (time) {
#if 0
		/* use this if you are sure that `variables' and `time_zone'
		are always initialized */
		thd->variables.time_zone->gmt_sec_to_TIME(
			&my_time, (my_time_t) time);
#else
		localtime_r(&time, &tm_time);
		localtime_to_TIME(&my_time, &tm_time);
		my_time.time_type = MYSQL_TIMESTAMP_DATETIME;
#endif
	} else {
		memset(&my_time, 0, sizeof(my_time));
	}

	/* JAN: TODO: MySQL 5.7
	return(field->store_time(&my_time, MYSQL_TIMESTAMP_DATETIME));
	*/
	return(field->store_time(&my_time));
}

/*******************************************************************//**
Auxiliary function to store char* value in MYSQL_TYPE_STRING field.
@return 0 on success */
int
field_store_string(
/*===============*/
	Field*		field,	/*!< in/out: target field for storage */
	const char*	str)	/*!< in: NUL-terminated utf-8 string,
				or NULL */
{
	int	ret;

	if (str != NULL) {

		ret = field->store(str, static_cast<uint>(strlen(str)),
				   system_charset_info);
		field->set_notnull();
	} else {

		ret = 0; /* success */
		field->set_null();
	}

	return(ret);
}

/*******************************************************************//**
Store the name of an index in a MYSQL_TYPE_VARCHAR field.
Handles the names of incomplete secondary indexes.
@return 0 on success */
static
int
field_store_index_name(
/*===================*/
	Field*		field,		/*!< in/out: target field for
					storage */
	const char*	index_name)	/*!< in: NUL-terminated utf-8
					index name, possibly starting with
					TEMP_INDEX_PREFIX */
{
	int	ret;

	ut_ad(index_name != NULL);
	ut_ad(field->real_type() == MYSQL_TYPE_VARCHAR);

	/* Since TEMP_INDEX_PREFIX is not a valid UTF8, we need to convert
	it to something else. */
	if (*index_name == *TEMP_INDEX_PREFIX_STR) {
		char	buf[NAME_LEN + 1];
		buf[0] = '?';
		memcpy(buf + 1, index_name + 1, strlen(index_name));
		ret = field->store(
			buf, static_cast<uint>(strlen(buf)),
			system_charset_info);
	} else {
		ret = field->store(
			index_name, static_cast<uint>(strlen(index_name)),
			system_charset_info);
	}

	field->set_notnull();

	return(ret);
}

/*******************************************************************//**
Auxiliary function to store ulint value in MYSQL_TYPE_LONGLONG field.
If the value is ULINT_UNDEFINED then the field is set to NULL.
@return 0 on success */
int
field_store_ulint(
/*==============*/
	Field*	field,	/*!< in/out: target field for storage */
	ulint	n)	/*!< in: value to store */
{
	int	ret;

	if (n != ULINT_UNDEFINED) {

		ret = field->store(n, true);
		field->set_notnull();
	} else {

		ret = 0; /* success */
		field->set_null();
	}

	return(ret);
}

#ifdef BTR_CUR_HASH_ADAPT
# define I_S_AHI 1 /* Include the IS_HASHED column */
#else
# define I_S_AHI 0 /* Omit the IS_HASHED column */
#endif

/* Fields of the dynamic table INFORMATION_SCHEMA.innodb_trx */
static ST_FIELD_INFO	innodb_trx_fields_info[] =
{
#define IDX_TRX_ID		0
	{STRUCT_FLD(field_name,		"trx_id"),
	 STRUCT_FLD(field_length,	TRX_ID_MAX_LEN + 1),
	 STRUCT_FLD(field_type,		MYSQL_TYPE_STRING),
	 STRUCT_FLD(value,		0),
	 STRUCT_FLD(field_flags,	0),
	 STRUCT_FLD(old_name,		""),
	 STRUCT_FLD(open_method,	SKIP_OPEN_TABLE)},

#define IDX_TRX_STATE		1
	{STRUCT_FLD(field_name,		"trx_state"),
	 STRUCT_FLD(field_length,	TRX_QUE_STATE_STR_MAX_LEN + 1),
	 STRUCT_FLD(field_type,		MYSQL_TYPE_STRING),
	 STRUCT_FLD(value,		0),
	 STRUCT_FLD(field_flags,	0),
	 STRUCT_FLD(old_name,		""),
	 STRUCT_FLD(open_method,	SKIP_OPEN_TABLE)},

#define IDX_TRX_STARTED		2
	{STRUCT_FLD(field_name,		"trx_started"),
	 STRUCT_FLD(field_length,	0),
	 STRUCT_FLD(field_type,		MYSQL_TYPE_DATETIME),
	 STRUCT_FLD(value,		0),
	 STRUCT_FLD(field_flags,	0),
	 STRUCT_FLD(old_name,		""),
	 STRUCT_FLD(open_method,	SKIP_OPEN_TABLE)},

#define IDX_TRX_REQUESTED_LOCK_ID	3
	{STRUCT_FLD(field_name,		"trx_requested_lock_id"),
	 STRUCT_FLD(field_length,	TRX_I_S_LOCK_ID_MAX_LEN + 1),
	 STRUCT_FLD(field_type,		MYSQL_TYPE_STRING),
	 STRUCT_FLD(value,		0),
	 STRUCT_FLD(field_flags,	MY_I_S_MAYBE_NULL),
	 STRUCT_FLD(old_name,		""),
	 STRUCT_FLD(open_method,	SKIP_OPEN_TABLE)},

#define IDX_TRX_WAIT_STARTED	4
	{STRUCT_FLD(field_name,		"trx_wait_started"),
	 STRUCT_FLD(field_length,	0),
	 STRUCT_FLD(field_type,		MYSQL_TYPE_DATETIME),
	 STRUCT_FLD(value,		0),
	 STRUCT_FLD(field_flags,	MY_I_S_MAYBE_NULL),
	 STRUCT_FLD(old_name,		""),
	 STRUCT_FLD(open_method,	SKIP_OPEN_TABLE)},

#define IDX_TRX_WEIGHT		5
	{STRUCT_FLD(field_name,		"trx_weight"),
	 STRUCT_FLD(field_length,	MY_INT64_NUM_DECIMAL_DIGITS),
	 STRUCT_FLD(field_type,		MYSQL_TYPE_LONGLONG),
	 STRUCT_FLD(value,		0),
	 STRUCT_FLD(field_flags,	MY_I_S_UNSIGNED),
	 STRUCT_FLD(old_name,		""),
	 STRUCT_FLD(open_method,	SKIP_OPEN_TABLE)},

#define IDX_TRX_MYSQL_THREAD_ID	6
	{STRUCT_FLD(field_name,		"trx_mysql_thread_id"),
	 STRUCT_FLD(field_length,	MY_INT64_NUM_DECIMAL_DIGITS),
	 STRUCT_FLD(field_type,		MYSQL_TYPE_LONGLONG),
	 STRUCT_FLD(value,		0),
	 STRUCT_FLD(field_flags,	MY_I_S_UNSIGNED),
	 STRUCT_FLD(old_name,		""),
	 STRUCT_FLD(open_method,	SKIP_OPEN_TABLE)},

#define IDX_TRX_QUERY		7
	{STRUCT_FLD(field_name,		"trx_query"),
	 STRUCT_FLD(field_length,	TRX_I_S_TRX_QUERY_MAX_LEN),
	 STRUCT_FLD(field_type,		MYSQL_TYPE_STRING),
	 STRUCT_FLD(value,		0),
	 STRUCT_FLD(field_flags,	MY_I_S_MAYBE_NULL),
	 STRUCT_FLD(old_name,		""),
	 STRUCT_FLD(open_method,	SKIP_OPEN_TABLE)},

#define IDX_TRX_OPERATION_STATE	8
	{STRUCT_FLD(field_name,		"trx_operation_state"),
	 STRUCT_FLD(field_length,	TRX_I_S_TRX_OP_STATE_MAX_LEN),
	 STRUCT_FLD(field_type,		MYSQL_TYPE_STRING),
	 STRUCT_FLD(value,		0),
	 STRUCT_FLD(field_flags,	MY_I_S_MAYBE_NULL),
	 STRUCT_FLD(old_name,		""),
	 STRUCT_FLD(open_method,	SKIP_OPEN_TABLE)},

#define IDX_TRX_TABLES_IN_USE	9
	{STRUCT_FLD(field_name,		"trx_tables_in_use"),
	 STRUCT_FLD(field_length,	MY_INT64_NUM_DECIMAL_DIGITS),
	 STRUCT_FLD(field_type,		MYSQL_TYPE_LONGLONG),
	 STRUCT_FLD(value,		0),
	 STRUCT_FLD(field_flags,	MY_I_S_UNSIGNED),
	 STRUCT_FLD(old_name,		""),
	 STRUCT_FLD(open_method,	SKIP_OPEN_TABLE)},

#define IDX_TRX_TABLES_LOCKED	10
	{STRUCT_FLD(field_name,		"trx_tables_locked"),
	 STRUCT_FLD(field_length,	MY_INT64_NUM_DECIMAL_DIGITS),
	 STRUCT_FLD(field_type,		MYSQL_TYPE_LONGLONG),
	 STRUCT_FLD(value,		0),
	 STRUCT_FLD(field_flags,	MY_I_S_UNSIGNED),
	 STRUCT_FLD(old_name,		""),
	 STRUCT_FLD(open_method,	SKIP_OPEN_TABLE)},

#define IDX_TRX_LOCK_STRUCTS	11
	{STRUCT_FLD(field_name,		"trx_lock_structs"),
	 STRUCT_FLD(field_length,	MY_INT64_NUM_DECIMAL_DIGITS),
	 STRUCT_FLD(field_type,		MYSQL_TYPE_LONGLONG),
	 STRUCT_FLD(value,		0),
	 STRUCT_FLD(field_flags,	MY_I_S_UNSIGNED),
	 STRUCT_FLD(old_name,		""),
	 STRUCT_FLD(open_method,	SKIP_OPEN_TABLE)},

#define IDX_TRX_LOCK_MEMORY_BYTES	12
	{STRUCT_FLD(field_name,		"trx_lock_memory_bytes"),
	 STRUCT_FLD(field_length,	MY_INT64_NUM_DECIMAL_DIGITS),
	 STRUCT_FLD(field_type,		MYSQL_TYPE_LONGLONG),
	 STRUCT_FLD(value,		0),
	 STRUCT_FLD(field_flags,	MY_I_S_UNSIGNED),
	 STRUCT_FLD(old_name,		""),
	 STRUCT_FLD(open_method,	SKIP_OPEN_TABLE)},

#define IDX_TRX_ROWS_LOCKED	13
	{STRUCT_FLD(field_name,		"trx_rows_locked"),
	 STRUCT_FLD(field_length,	MY_INT64_NUM_DECIMAL_DIGITS),
	 STRUCT_FLD(field_type,		MYSQL_TYPE_LONGLONG),
	 STRUCT_FLD(value,		0),
	 STRUCT_FLD(field_flags,	MY_I_S_UNSIGNED),
	 STRUCT_FLD(old_name,		""),
	 STRUCT_FLD(open_method,	SKIP_OPEN_TABLE)},

#define IDX_TRX_ROWS_MODIFIED		14
	{STRUCT_FLD(field_name,		"trx_rows_modified"),
	 STRUCT_FLD(field_length,	MY_INT64_NUM_DECIMAL_DIGITS),
	 STRUCT_FLD(field_type,		MYSQL_TYPE_LONGLONG),
	 STRUCT_FLD(value,		0),
	 STRUCT_FLD(field_flags,	MY_I_S_UNSIGNED),
	 STRUCT_FLD(old_name,		""),
	 STRUCT_FLD(open_method,	SKIP_OPEN_TABLE)},

#define IDX_TRX_CONNCURRENCY_TICKETS	15
	{STRUCT_FLD(field_name,		"trx_concurrency_tickets"),
	 STRUCT_FLD(field_length,	MY_INT64_NUM_DECIMAL_DIGITS),
	 STRUCT_FLD(field_type,		MYSQL_TYPE_LONGLONG),
	 STRUCT_FLD(value,		0),
	 STRUCT_FLD(field_flags,	MY_I_S_UNSIGNED),
	 STRUCT_FLD(old_name,		""),
	 STRUCT_FLD(open_method,	SKIP_OPEN_TABLE)},

#define IDX_TRX_ISOLATION_LEVEL	16
	{STRUCT_FLD(field_name,		"trx_isolation_level"),
	 STRUCT_FLD(field_length,	TRX_I_S_TRX_ISOLATION_LEVEL_MAX_LEN),
	 STRUCT_FLD(field_type,		MYSQL_TYPE_STRING),
	 STRUCT_FLD(value,		0),
	 STRUCT_FLD(field_flags,	0),
	 STRUCT_FLD(old_name,		""),
	 STRUCT_FLD(open_method,	SKIP_OPEN_TABLE)},

#define IDX_TRX_UNIQUE_CHECKS	17
	{STRUCT_FLD(field_name,		"trx_unique_checks"),
	 STRUCT_FLD(field_length,	1),
	 STRUCT_FLD(field_type,		MYSQL_TYPE_LONG),
	 STRUCT_FLD(value,		1),
	 STRUCT_FLD(field_flags,	0),
	 STRUCT_FLD(old_name,		""),
	 STRUCT_FLD(open_method,	SKIP_OPEN_TABLE)},

#define IDX_TRX_FOREIGN_KEY_CHECKS	18
	{STRUCT_FLD(field_name,		"trx_foreign_key_checks"),
	 STRUCT_FLD(field_length,	1),
	 STRUCT_FLD(field_type,		MYSQL_TYPE_LONG),
	 STRUCT_FLD(value,		1),
	 STRUCT_FLD(field_flags,	0),
	 STRUCT_FLD(old_name,		""),
	 STRUCT_FLD(open_method,	SKIP_OPEN_TABLE)},

#define IDX_TRX_LAST_FOREIGN_KEY_ERROR	19
	{STRUCT_FLD(field_name,		"trx_last_foreign_key_error"),
	 STRUCT_FLD(field_length,	TRX_I_S_TRX_FK_ERROR_MAX_LEN),
	 STRUCT_FLD(field_type,		MYSQL_TYPE_STRING),
	 STRUCT_FLD(value,		0),
	 STRUCT_FLD(field_flags,	MY_I_S_MAYBE_NULL),
	 STRUCT_FLD(old_name,		""),
	 STRUCT_FLD(open_method,	SKIP_OPEN_TABLE)},

#ifdef BTR_CUR_HASH_ADAPT
#define IDX_TRX_ADAPTIVE_HASH_LATCHED	20
	{STRUCT_FLD(field_name,		"trx_adaptive_hash_latched"),
	 STRUCT_FLD(field_length,	1),
	 STRUCT_FLD(field_type,		MYSQL_TYPE_LONG),
	 STRUCT_FLD(value,		0),
	 STRUCT_FLD(field_flags,	0),
	 STRUCT_FLD(old_name,		""),
	 STRUCT_FLD(open_method,	SKIP_OPEN_TABLE)},
#endif /* BTR_CUR_HASH_ADAPT */

#define IDX_TRX_READ_ONLY		20 + I_S_AHI
	{STRUCT_FLD(field_name,		"trx_is_read_only"),
	 STRUCT_FLD(field_length,	1),
	 STRUCT_FLD(field_type,		MYSQL_TYPE_LONG),
	 STRUCT_FLD(value,		0),
	 STRUCT_FLD(field_flags,	0),
	 STRUCT_FLD(old_name,		""),
	 STRUCT_FLD(open_method,	SKIP_OPEN_TABLE)},

#define IDX_TRX_AUTOCOMMIT_NON_LOCKING	21 + I_S_AHI
	{STRUCT_FLD(field_name,		"trx_autocommit_non_locking"),
	 STRUCT_FLD(field_length,	1),
	 STRUCT_FLD(field_type,		MYSQL_TYPE_LONG),
	 STRUCT_FLD(value,		0),
	 STRUCT_FLD(field_flags,	0),
	 STRUCT_FLD(old_name,		""),
	 STRUCT_FLD(open_method,	SKIP_OPEN_TABLE)},

	END_OF_ST_FIELD_INFO
};

/*******************************************************************//**
Read data from cache buffer and fill the INFORMATION_SCHEMA.innodb_trx
table with it.
@return 0 on success */
static
int
fill_innodb_trx_from_cache(
/*=======================*/
	trx_i_s_cache_t*	cache,	/*!< in: cache to read from */
	THD*			thd,	/*!< in: used to call
					schema_table_store_record() */
	TABLE*			table)	/*!< in/out: fill this table */
{
	Field**	fields;
	ulint	rows_num;
	char	lock_id[TRX_I_S_LOCK_ID_MAX_LEN + 1];
	ulint	i;

	DBUG_ENTER("fill_innodb_trx_from_cache");

	fields = table->field;

	rows_num = trx_i_s_cache_get_rows_used(cache,
					       I_S_INNODB_TRX);

	for (i = 0; i < rows_num; i++) {

		i_s_trx_row_t*	row;
		char		trx_id[TRX_ID_MAX_LEN + 1];

		row = (i_s_trx_row_t*)
			trx_i_s_cache_get_nth_row(
				cache, I_S_INNODB_TRX, i);

		/* trx_id */
		ut_snprintf(trx_id, sizeof(trx_id), TRX_ID_FMT, row->trx_id);
		OK(field_store_string(fields[IDX_TRX_ID], trx_id));

		/* trx_state */
		OK(field_store_string(fields[IDX_TRX_STATE],
				      row->trx_state));

		/* trx_started */
		OK(field_store_time_t(fields[IDX_TRX_STARTED],
				      (time_t) row->trx_started));

		/* trx_requested_lock_id */
		/* trx_wait_started */
		if (row->trx_wait_started != 0) {

			OK(field_store_string(
				   fields[IDX_TRX_REQUESTED_LOCK_ID],
				   trx_i_s_create_lock_id(
					   row->requested_lock_row,
					   lock_id, sizeof(lock_id))));
			/* field_store_string() sets it no notnull */

			OK(field_store_time_t(
				   fields[IDX_TRX_WAIT_STARTED],
				   (time_t) row->trx_wait_started));
			fields[IDX_TRX_WAIT_STARTED]->set_notnull();
		} else {

			fields[IDX_TRX_REQUESTED_LOCK_ID]->set_null();
			fields[IDX_TRX_WAIT_STARTED]->set_null();
		}

		/* trx_weight */
		OK(fields[IDX_TRX_WEIGHT]->store(row->trx_weight, true));

		/* trx_mysql_thread_id */
		OK(fields[IDX_TRX_MYSQL_THREAD_ID]->store(
			   row->trx_mysql_thread_id, true));

		/* trx_query */
		if (row->trx_query) {
			/* store will do appropriate character set
			conversion check */
			fields[IDX_TRX_QUERY]->store(
				row->trx_query,
				static_cast<uint>(strlen(row->trx_query)),
				row->trx_query_cs);
			fields[IDX_TRX_QUERY]->set_notnull();
		} else {
			fields[IDX_TRX_QUERY]->set_null();
		}

		/* trx_operation_state */
		OK(field_store_string(fields[IDX_TRX_OPERATION_STATE],
				      row->trx_operation_state));

		/* trx_tables_in_use */
		OK(fields[IDX_TRX_TABLES_IN_USE]->store(
			   row->trx_tables_in_use, true));

		/* trx_tables_locked */
		OK(fields[IDX_TRX_TABLES_LOCKED]->store(
			   row->trx_tables_locked, true));

		/* trx_lock_structs */
		OK(fields[IDX_TRX_LOCK_STRUCTS]->store(
			   row->trx_lock_structs, true));

		/* trx_lock_memory_bytes */
		OK(fields[IDX_TRX_LOCK_MEMORY_BYTES]->store(
			   row->trx_lock_memory_bytes, true));

		/* trx_rows_locked */
		OK(fields[IDX_TRX_ROWS_LOCKED]->store(
			   row->trx_rows_locked, true));

		/* trx_rows_modified */
		OK(fields[IDX_TRX_ROWS_MODIFIED]->store(
			   row->trx_rows_modified, true));

		/* trx_concurrency_tickets */
		OK(fields[IDX_TRX_CONNCURRENCY_TICKETS]->store(
			   row->trx_concurrency_tickets, true));

		/* trx_isolation_level */
		OK(field_store_string(fields[IDX_TRX_ISOLATION_LEVEL],
				      row->trx_isolation_level));

		/* trx_unique_checks */
		OK(fields[IDX_TRX_UNIQUE_CHECKS]->store(
			   row->trx_unique_checks, true));

		/* trx_foreign_key_checks */
		OK(fields[IDX_TRX_FOREIGN_KEY_CHECKS]->store(
			   row->trx_foreign_key_checks, true));

		/* trx_last_foreign_key_error */
		OK(field_store_string(fields[IDX_TRX_LAST_FOREIGN_KEY_ERROR],
				      row->trx_foreign_key_error));

#ifdef BTR_CUR_HASH_ADAPT
		/* trx_adaptive_hash_latched */
		OK(fields[IDX_TRX_ADAPTIVE_HASH_LATCHED]->store(
			   row->trx_has_search_latch, true));
#endif /* BTR_CUR_HASH_ADAPT */

		/* trx_is_read_only*/
		OK(fields[IDX_TRX_READ_ONLY]->store(
			   row->trx_is_read_only, true));

		/* trx_is_autocommit_non_locking */
		OK(fields[IDX_TRX_AUTOCOMMIT_NON_LOCKING]->store(
			   (longlong) row->trx_is_autocommit_non_locking,
			   true));

		OK(schema_table_store_record(thd, table));
	}

	DBUG_RETURN(0);
}

/*******************************************************************//**
Bind the dynamic table INFORMATION_SCHEMA.innodb_trx
@return 0 on success */
static
int
innodb_trx_init(
/*============*/
	void*	p)	/*!< in/out: table schema object */
{
	ST_SCHEMA_TABLE*	schema;

	DBUG_ENTER("innodb_trx_init");

	schema = (ST_SCHEMA_TABLE*) p;

	schema->fields_info = innodb_trx_fields_info;
	schema->fill_table = trx_i_s_common_fill_table;

	DBUG_RETURN(0);
}

static struct st_mysql_information_schema	i_s_info =
{
	MYSQL_INFORMATION_SCHEMA_INTERFACE_VERSION
};

UNIV_INTERN struct st_maria_plugin	i_s_innodb_trx =
{
	/* the plugin type (a MYSQL_XXX_PLUGIN value) */
	/* int */
	STRUCT_FLD(type, MYSQL_INFORMATION_SCHEMA_PLUGIN),

	/* pointer to type-specific plugin descriptor */
	/* void* */
	STRUCT_FLD(info, &i_s_info),

	/* plugin name */
	/* const char* */
	STRUCT_FLD(name, "INNODB_TRX"),

	/* plugin author (for SHOW PLUGINS) */
	/* const char* */
	STRUCT_FLD(author, plugin_author),

	/* general descriptive text (for SHOW PLUGINS) */
	/* const char* */
	STRUCT_FLD(descr, "InnoDB transactions"),

	/* the plugin license (PLUGIN_LICENSE_XXX) */
	/* int */
	STRUCT_FLD(license, PLUGIN_LICENSE_GPL),

	/* the function to invoke when plugin is loaded */
	/* int (*)(void*); */
	STRUCT_FLD(init, innodb_trx_init),

	/* the function to invoke when plugin is unloaded */
	/* int (*)(void*); */
	STRUCT_FLD(deinit, i_s_common_deinit),

	/* plugin version (for SHOW PLUGINS) */
	/* unsigned int */
	STRUCT_FLD(version, INNODB_VERSION_SHORT),

	/* struct st_mysql_show_var* */
	STRUCT_FLD(status_vars, NULL),

	/* struct st_mysql_sys_var** */
	STRUCT_FLD(system_vars, NULL),

        /* Maria extension */
	STRUCT_FLD(version_info, INNODB_VERSION_STR),
        STRUCT_FLD(maturity, MariaDB_PLUGIN_MATURITY_STABLE),
};

/* Fields of the dynamic table INFORMATION_SCHEMA.innodb_locks */
static ST_FIELD_INFO	innodb_locks_fields_info[] =
{
#define IDX_LOCK_ID		0
	{STRUCT_FLD(field_name,		"lock_id"),
	 STRUCT_FLD(field_length,	TRX_I_S_LOCK_ID_MAX_LEN + 1),
	 STRUCT_FLD(field_type,		MYSQL_TYPE_STRING),
	 STRUCT_FLD(value,		0),
	 STRUCT_FLD(field_flags,	0),
	 STRUCT_FLD(old_name,		""),
	 STRUCT_FLD(open_method,	SKIP_OPEN_TABLE)},

#define IDX_LOCK_TRX_ID		1
	{STRUCT_FLD(field_name,		"lock_trx_id"),
	 STRUCT_FLD(field_length,	TRX_ID_MAX_LEN + 1),
	 STRUCT_FLD(field_type,		MYSQL_TYPE_STRING),
	 STRUCT_FLD(value,		0),
	 STRUCT_FLD(field_flags,	0),
	 STRUCT_FLD(old_name,		""),
	 STRUCT_FLD(open_method,	SKIP_OPEN_TABLE)},

#define IDX_LOCK_MODE		2
	{STRUCT_FLD(field_name,		"lock_mode"),
	 /* S[,GAP] X[,GAP] IS[,GAP] IX[,GAP] AUTO_INC UNKNOWN */
	 STRUCT_FLD(field_length,	32),
	 STRUCT_FLD(field_type,		MYSQL_TYPE_STRING),
	 STRUCT_FLD(value,		0),
	 STRUCT_FLD(field_flags,	0),
	 STRUCT_FLD(old_name,		""),
	 STRUCT_FLD(open_method,	SKIP_OPEN_TABLE)},

#define IDX_LOCK_TYPE		3
	{STRUCT_FLD(field_name,		"lock_type"),
	 STRUCT_FLD(field_length,	32 /* RECORD|TABLE|UNKNOWN */),
	 STRUCT_FLD(field_type,		MYSQL_TYPE_STRING),
	 STRUCT_FLD(value,		0),
	 STRUCT_FLD(field_flags,	0),
	 STRUCT_FLD(old_name,		""),
	 STRUCT_FLD(open_method,	SKIP_OPEN_TABLE)},

#define IDX_LOCK_TABLE		4
	{STRUCT_FLD(field_name,		"lock_table"),
	 STRUCT_FLD(field_length,	1024),
	 STRUCT_FLD(field_type,		MYSQL_TYPE_STRING),
	 STRUCT_FLD(value,		0),
	 STRUCT_FLD(field_flags,	0),
	 STRUCT_FLD(old_name,		""),
	 STRUCT_FLD(open_method,	SKIP_OPEN_TABLE)},

#define IDX_LOCK_INDEX		5
	{STRUCT_FLD(field_name,		"lock_index"),
	 STRUCT_FLD(field_length,	1024),
	 STRUCT_FLD(field_type,		MYSQL_TYPE_STRING),
	 STRUCT_FLD(value,		0),
	 STRUCT_FLD(field_flags,	MY_I_S_MAYBE_NULL),
	 STRUCT_FLD(old_name,		""),
	 STRUCT_FLD(open_method,	SKIP_OPEN_TABLE)},

#define IDX_LOCK_SPACE		6
	{STRUCT_FLD(field_name,		"lock_space"),
	 STRUCT_FLD(field_length,	MY_INT64_NUM_DECIMAL_DIGITS),
	 STRUCT_FLD(field_type,		MYSQL_TYPE_LONGLONG),
	 STRUCT_FLD(value,		0),
	 STRUCT_FLD(field_flags,	MY_I_S_UNSIGNED | MY_I_S_MAYBE_NULL),
	 STRUCT_FLD(old_name,		""),
	 STRUCT_FLD(open_method,	SKIP_OPEN_TABLE)},

#define IDX_LOCK_PAGE		7
	{STRUCT_FLD(field_name,		"lock_page"),
	 STRUCT_FLD(field_length,	MY_INT64_NUM_DECIMAL_DIGITS),
	 STRUCT_FLD(field_type,		MYSQL_TYPE_LONGLONG),
	 STRUCT_FLD(value,		0),
	 STRUCT_FLD(field_flags,	MY_I_S_UNSIGNED | MY_I_S_MAYBE_NULL),
	 STRUCT_FLD(old_name,		""),
	 STRUCT_FLD(open_method,	SKIP_OPEN_TABLE)},

#define IDX_LOCK_REC		8
	{STRUCT_FLD(field_name,		"lock_rec"),
	 STRUCT_FLD(field_length,	MY_INT64_NUM_DECIMAL_DIGITS),
	 STRUCT_FLD(field_type,		MYSQL_TYPE_LONGLONG),
	 STRUCT_FLD(value,		0),
	 STRUCT_FLD(field_flags,	MY_I_S_UNSIGNED | MY_I_S_MAYBE_NULL),
	 STRUCT_FLD(old_name,		""),
	 STRUCT_FLD(open_method,	SKIP_OPEN_TABLE)},

#define IDX_LOCK_DATA		9
	{STRUCT_FLD(field_name,		"lock_data"),
	 STRUCT_FLD(field_length,	TRX_I_S_LOCK_DATA_MAX_LEN),
	 STRUCT_FLD(field_type,		MYSQL_TYPE_STRING),
	 STRUCT_FLD(value,		0),
	 STRUCT_FLD(field_flags,	MY_I_S_MAYBE_NULL),
	 STRUCT_FLD(old_name,		""),
	 STRUCT_FLD(open_method,	SKIP_OPEN_TABLE)},

	END_OF_ST_FIELD_INFO
};

/*******************************************************************//**
Read data from cache buffer and fill the INFORMATION_SCHEMA.innodb_locks
table with it.
@return 0 on success */
static
int
fill_innodb_locks_from_cache(
/*=========================*/
	trx_i_s_cache_t*	cache,	/*!< in: cache to read from */
	THD*			thd,	/*!< in: MySQL client connection */
	TABLE*			table)	/*!< in/out: fill this table */
{
	Field**	fields;
	ulint	rows_num;
	char	lock_id[TRX_I_S_LOCK_ID_MAX_LEN + 1];
	ulint	i;

	DBUG_ENTER("fill_innodb_locks_from_cache");

	fields = table->field;

	rows_num = trx_i_s_cache_get_rows_used(cache,
					       I_S_INNODB_LOCKS);

	for (i = 0; i < rows_num; i++) {

		i_s_locks_row_t*	row;
		char			buf[MAX_FULL_NAME_LEN + 1];
		const char*		bufend;

		char			lock_trx_id[TRX_ID_MAX_LEN + 1];

		row = (i_s_locks_row_t*)
			trx_i_s_cache_get_nth_row(
				cache, I_S_INNODB_LOCKS, i);

		/* lock_id */
		trx_i_s_create_lock_id(row, lock_id, sizeof(lock_id));
		OK(field_store_string(fields[IDX_LOCK_ID],
				      lock_id));

		/* lock_trx_id */
		ut_snprintf(lock_trx_id, sizeof(lock_trx_id),
			    TRX_ID_FMT, row->lock_trx_id);
		OK(field_store_string(fields[IDX_LOCK_TRX_ID], lock_trx_id));

		/* lock_mode */
		OK(field_store_string(fields[IDX_LOCK_MODE],
				      row->lock_mode));

		/* lock_type */
		OK(field_store_string(fields[IDX_LOCK_TYPE],
				      row->lock_type));

		/* lock_table */
		bufend = innobase_convert_name(buf, sizeof(buf),
					       row->lock_table,
					       strlen(row->lock_table),
					       thd);
		OK(fields[IDX_LOCK_TABLE]->store(
			buf, uint(bufend - buf), system_charset_info));

		/* lock_index */
		if (row->lock_index != NULL) {
			OK(field_store_index_name(fields[IDX_LOCK_INDEX],
						  row->lock_index));
		} else {
			fields[IDX_LOCK_INDEX]->set_null();
		}

		/* lock_space */
		OK(field_store_ulint(fields[IDX_LOCK_SPACE],
				     row->lock_space));

		/* lock_page */
		OK(field_store_ulint(fields[IDX_LOCK_PAGE],
				     row->lock_page));

		/* lock_rec */
		OK(field_store_ulint(fields[IDX_LOCK_REC],
				     row->lock_rec));

		/* lock_data */
		OK(field_store_string(fields[IDX_LOCK_DATA],
				      row->lock_data));

		OK(schema_table_store_record(thd, table));
	}

	DBUG_RETURN(0);
}

/*******************************************************************//**
Bind the dynamic table INFORMATION_SCHEMA.innodb_locks
@return 0 on success */
static
int
innodb_locks_init(
/*==============*/
	void*	p)	/*!< in/out: table schema object */
{
	ST_SCHEMA_TABLE*	schema;

	DBUG_ENTER("innodb_locks_init");

	schema = (ST_SCHEMA_TABLE*) p;

	schema->fields_info = innodb_locks_fields_info;
	schema->fill_table = trx_i_s_common_fill_table;

	DBUG_RETURN(0);
}

UNIV_INTERN struct st_maria_plugin	i_s_innodb_locks =
{
	/* the plugin type (a MYSQL_XXX_PLUGIN value) */
	/* int */
	STRUCT_FLD(type, MYSQL_INFORMATION_SCHEMA_PLUGIN),

	/* pointer to type-specific plugin descriptor */
	/* void* */
	STRUCT_FLD(info, &i_s_info),

	/* plugin name */
	/* const char* */
	STRUCT_FLD(name, "INNODB_LOCKS"),

	/* plugin author (for SHOW PLUGINS) */
	/* const char* */
	STRUCT_FLD(author, plugin_author),

	/* general descriptive text (for SHOW PLUGINS) */
	/* const char* */
	STRUCT_FLD(descr, "InnoDB conflicting locks"),

	/* the plugin license (PLUGIN_LICENSE_XXX) */
	/* int */
	STRUCT_FLD(license, PLUGIN_LICENSE_GPL),

	/* the function to invoke when plugin is loaded */
	/* int (*)(void*); */
	STRUCT_FLD(init, innodb_locks_init),

	/* the function to invoke when plugin is unloaded */
	/* int (*)(void*); */
	STRUCT_FLD(deinit, i_s_common_deinit),

	/* plugin version (for SHOW PLUGINS) */
	/* unsigned int */
	STRUCT_FLD(version, INNODB_VERSION_SHORT),

	/* struct st_mysql_show_var* */
	STRUCT_FLD(status_vars, NULL),

	/* struct st_mysql_sys_var** */
	STRUCT_FLD(system_vars, NULL),

        /* Maria extension */
	STRUCT_FLD(version_info, INNODB_VERSION_STR),
        STRUCT_FLD(maturity, MariaDB_PLUGIN_MATURITY_STABLE),
};

/* Fields of the dynamic table INFORMATION_SCHEMA.innodb_lock_waits */
static ST_FIELD_INFO	innodb_lock_waits_fields_info[] =
{
#define IDX_REQUESTING_TRX_ID	0
	{STRUCT_FLD(field_name,		"requesting_trx_id"),
	 STRUCT_FLD(field_length,	TRX_ID_MAX_LEN + 1),
	 STRUCT_FLD(field_type,		MYSQL_TYPE_STRING),
	 STRUCT_FLD(value,		0),
	 STRUCT_FLD(field_flags,	0),
	 STRUCT_FLD(old_name,		""),
	 STRUCT_FLD(open_method,	SKIP_OPEN_TABLE)},

#define IDX_REQUESTED_LOCK_ID	1
	{STRUCT_FLD(field_name,		"requested_lock_id"),
	 STRUCT_FLD(field_length,	TRX_I_S_LOCK_ID_MAX_LEN + 1),
	 STRUCT_FLD(field_type,		MYSQL_TYPE_STRING),
	 STRUCT_FLD(value,		0),
	 STRUCT_FLD(field_flags,	0),
	 STRUCT_FLD(old_name,		""),
	 STRUCT_FLD(open_method,	SKIP_OPEN_TABLE)},

#define IDX_BLOCKING_TRX_ID	2
	{STRUCT_FLD(field_name,		"blocking_trx_id"),
	 STRUCT_FLD(field_length,	TRX_ID_MAX_LEN + 1),
	 STRUCT_FLD(field_type,		MYSQL_TYPE_STRING),
	 STRUCT_FLD(value,		0),
	 STRUCT_FLD(field_flags,	0),
	 STRUCT_FLD(old_name,		""),
	 STRUCT_FLD(open_method,	SKIP_OPEN_TABLE)},

#define IDX_BLOCKING_LOCK_ID	3
	{STRUCT_FLD(field_name,		"blocking_lock_id"),
	 STRUCT_FLD(field_length,	TRX_I_S_LOCK_ID_MAX_LEN + 1),
	 STRUCT_FLD(field_type,		MYSQL_TYPE_STRING),
	 STRUCT_FLD(value,		0),
	 STRUCT_FLD(field_flags,	0),
	 STRUCT_FLD(old_name,		""),
	 STRUCT_FLD(open_method,	SKIP_OPEN_TABLE)},

	END_OF_ST_FIELD_INFO
};

/*******************************************************************//**
Read data from cache buffer and fill the
INFORMATION_SCHEMA.innodb_lock_waits table with it.
@return 0 on success */
static
int
fill_innodb_lock_waits_from_cache(
/*==============================*/
	trx_i_s_cache_t*	cache,	/*!< in: cache to read from */
	THD*			thd,	/*!< in: used to call
					schema_table_store_record() */
	TABLE*			table)	/*!< in/out: fill this table */
{
	Field**	fields;
	ulint	rows_num;
	char	requested_lock_id[TRX_I_S_LOCK_ID_MAX_LEN + 1];
	char	blocking_lock_id[TRX_I_S_LOCK_ID_MAX_LEN + 1];
	ulint	i;

	DBUG_ENTER("fill_innodb_lock_waits_from_cache");

	fields = table->field;

	rows_num = trx_i_s_cache_get_rows_used(cache,
					       I_S_INNODB_LOCK_WAITS);

	for (i = 0; i < rows_num; i++) {

		i_s_lock_waits_row_t*	row;

		char	requesting_trx_id[TRX_ID_MAX_LEN + 1];
		char	blocking_trx_id[TRX_ID_MAX_LEN + 1];

		row = (i_s_lock_waits_row_t*)
			trx_i_s_cache_get_nth_row(
				cache, I_S_INNODB_LOCK_WAITS, i);

		/* requesting_trx_id */
		ut_snprintf(requesting_trx_id, sizeof(requesting_trx_id),
			    TRX_ID_FMT, row->requested_lock_row->lock_trx_id);
		OK(field_store_string(fields[IDX_REQUESTING_TRX_ID],
				      requesting_trx_id));

		/* requested_lock_id */
		OK(field_store_string(
			   fields[IDX_REQUESTED_LOCK_ID],
			   trx_i_s_create_lock_id(
				   row->requested_lock_row,
				   requested_lock_id,
				   sizeof(requested_lock_id))));

		/* blocking_trx_id */
		ut_snprintf(blocking_trx_id, sizeof(blocking_trx_id),
			    TRX_ID_FMT, row->blocking_lock_row->lock_trx_id);
		OK(field_store_string(fields[IDX_BLOCKING_TRX_ID],
				      blocking_trx_id));

		/* blocking_lock_id */
		OK(field_store_string(
			   fields[IDX_BLOCKING_LOCK_ID],
			   trx_i_s_create_lock_id(
				   row->blocking_lock_row,
				   blocking_lock_id,
				   sizeof(blocking_lock_id))));

		OK(schema_table_store_record(thd, table));
	}

	DBUG_RETURN(0);
}

/*******************************************************************//**
Bind the dynamic table INFORMATION_SCHEMA.innodb_lock_waits
@return 0 on success */
static
int
innodb_lock_waits_init(
/*===================*/
	void*	p)	/*!< in/out: table schema object */
{
	ST_SCHEMA_TABLE*	schema;

	DBUG_ENTER("innodb_lock_waits_init");

	schema = (ST_SCHEMA_TABLE*) p;

	schema->fields_info = innodb_lock_waits_fields_info;
	schema->fill_table = trx_i_s_common_fill_table;

	DBUG_RETURN(0);
}

UNIV_INTERN struct st_maria_plugin	i_s_innodb_lock_waits =
{
	/* the plugin type (a MYSQL_XXX_PLUGIN value) */
	/* int */
	STRUCT_FLD(type, MYSQL_INFORMATION_SCHEMA_PLUGIN),

	/* pointer to type-specific plugin descriptor */
	/* void* */
	STRUCT_FLD(info, &i_s_info),

	/* plugin name */
	/* const char* */
	STRUCT_FLD(name, "INNODB_LOCK_WAITS"),

	/* plugin author (for SHOW PLUGINS) */
	/* const char* */
	STRUCT_FLD(author, plugin_author),

	/* general descriptive text (for SHOW PLUGINS) */
	/* const char* */
	STRUCT_FLD(descr, "InnoDB which lock is blocking which"),

	/* the plugin license (PLUGIN_LICENSE_XXX) */
	/* int */
	STRUCT_FLD(license, PLUGIN_LICENSE_GPL),

	/* the function to invoke when plugin is loaded */
	/* int (*)(void*); */
	STRUCT_FLD(init, innodb_lock_waits_init),

	/* the function to invoke when plugin is unloaded */
	/* int (*)(void*); */
	STRUCT_FLD(deinit, i_s_common_deinit),

	/* plugin version (for SHOW PLUGINS) */
	/* unsigned int */
	STRUCT_FLD(version, INNODB_VERSION_SHORT),

	/* struct st_mysql_show_var* */
	STRUCT_FLD(status_vars, NULL),

	/* struct st_mysql_sys_var** */
	STRUCT_FLD(system_vars, NULL),

        /* Maria extension */
	STRUCT_FLD(version_info, INNODB_VERSION_STR),
        STRUCT_FLD(maturity, MariaDB_PLUGIN_MATURITY_STABLE),
};

/*******************************************************************//**
Common function to fill any of the dynamic tables:
INFORMATION_SCHEMA.innodb_trx
INFORMATION_SCHEMA.innodb_locks
INFORMATION_SCHEMA.innodb_lock_waits
@return 0 on success */
static
int
trx_i_s_common_fill_table(
/*======================*/
	THD*		thd,	/*!< in: thread */
	TABLE_LIST*	tables,	/*!< in/out: tables to fill */
	Item*		)	/*!< in: condition (not used) */
{
	const char*		table_name;
	int			ret;
	trx_i_s_cache_t*	cache;

	DBUG_ENTER("trx_i_s_common_fill_table");

	/* deny access to non-superusers */
	if (check_global_access(thd, PROCESS_ACL)) {

		DBUG_RETURN(0);
	}

	/* minimize the number of places where global variables are
	referenced */
	cache = trx_i_s_cache;

	/* which table we have to fill? */
	table_name = tables->schema_table_name;
	/* or table_name = tables->schema_table->table_name; */

	RETURN_IF_INNODB_NOT_STARTED(table_name);

	/* update the cache */
	trx_i_s_cache_start_write(cache);
	trx_i_s_possibly_fetch_data_into_cache(cache);
	trx_i_s_cache_end_write(cache);

	if (trx_i_s_cache_is_truncated(cache)) {

		ib::warn() << "Data in " << table_name << " truncated due to"
			" memory limit of " << TRX_I_S_MEM_LIMIT << " bytes";
	}

	ret = 0;

	trx_i_s_cache_start_read(cache);

	if (innobase_strcasecmp(table_name, "innodb_trx") == 0) {

		if (fill_innodb_trx_from_cache(
			cache, thd, tables->table) != 0) {

			ret = 1;
		}

	} else if (innobase_strcasecmp(table_name, "innodb_locks") == 0) {

		if (fill_innodb_locks_from_cache(
			cache, thd, tables->table) != 0) {

			ret = 1;
		}

	} else if (innobase_strcasecmp(table_name, "innodb_lock_waits") == 0) {

		if (fill_innodb_lock_waits_from_cache(
			cache, thd, tables->table) != 0) {

			ret = 1;
		}

	} else {
		ib::error() << "trx_i_s_common_fill_table() was"
			" called to fill unknown table: " << table_name << "."
			" This function only knows how to fill"
			" innodb_trx, innodb_locks and"
			" innodb_lock_waits tables.";

		ret = 1;
	}

	trx_i_s_cache_end_read(cache);

#if 0
	DBUG_RETURN(ret);
#else
	/* if this function returns something else than 0 then a
	deadlock occurs between the mysqld server and mysql client,
	see http://bugs.mysql.com/29900 ; when that bug is resolved
	we can enable the DBUG_RETURN(ret) above */
	ret++;  // silence a gcc46 warning
	DBUG_RETURN(0);
#endif
}

/* Fields of the dynamic table information_schema.innodb_cmp. */
static ST_FIELD_INFO	i_s_cmp_fields_info[] =
{
	{STRUCT_FLD(field_name,		"page_size"),
	 STRUCT_FLD(field_length,	5),
	 STRUCT_FLD(field_type,		MYSQL_TYPE_LONG),
	 STRUCT_FLD(value,		0),
	 STRUCT_FLD(field_flags,	0),
	 STRUCT_FLD(old_name,		"Compressed Page Size"),
	 STRUCT_FLD(open_method,	SKIP_OPEN_TABLE)},

	{STRUCT_FLD(field_name,		"compress_ops"),
	 STRUCT_FLD(field_length,	MY_INT32_NUM_DECIMAL_DIGITS),
	 STRUCT_FLD(field_type,		MYSQL_TYPE_LONG),
	 STRUCT_FLD(value,		0),
	 STRUCT_FLD(field_flags,	0),
	 STRUCT_FLD(old_name,		"Total Number of Compressions"),
	 STRUCT_FLD(open_method,	SKIP_OPEN_TABLE)},

	{STRUCT_FLD(field_name,		"compress_ops_ok"),
	 STRUCT_FLD(field_length,	MY_INT32_NUM_DECIMAL_DIGITS),
	 STRUCT_FLD(field_type,		MYSQL_TYPE_LONG),
	 STRUCT_FLD(value,		0),
	 STRUCT_FLD(field_flags,	0),
	 STRUCT_FLD(old_name,		"Total Number of"
					" Successful Compressions"),
	 STRUCT_FLD(open_method,	SKIP_OPEN_TABLE)},

	{STRUCT_FLD(field_name,		"compress_time"),
	 STRUCT_FLD(field_length,	MY_INT32_NUM_DECIMAL_DIGITS),
	 STRUCT_FLD(field_type,		MYSQL_TYPE_LONG),
	 STRUCT_FLD(value,		0),
	 STRUCT_FLD(field_flags,	0),
	 STRUCT_FLD(old_name,		"Total Duration of Compressions,"
		    " in Seconds"),
	 STRUCT_FLD(open_method,	SKIP_OPEN_TABLE)},

	{STRUCT_FLD(field_name,		"uncompress_ops"),
	 STRUCT_FLD(field_length,	MY_INT32_NUM_DECIMAL_DIGITS),
	 STRUCT_FLD(field_type,		MYSQL_TYPE_LONG),
	 STRUCT_FLD(value,		0),
	 STRUCT_FLD(field_flags,	0),
	 STRUCT_FLD(old_name,		"Total Number of Decompressions"),
	 STRUCT_FLD(open_method,	SKIP_OPEN_TABLE)},

	{STRUCT_FLD(field_name,		"uncompress_time"),
	 STRUCT_FLD(field_length,	MY_INT32_NUM_DECIMAL_DIGITS),
	 STRUCT_FLD(field_type,		MYSQL_TYPE_LONG),
	 STRUCT_FLD(value,		0),
	 STRUCT_FLD(field_flags,	0),
	 STRUCT_FLD(old_name,		"Total Duration of Decompressions,"
		    " in Seconds"),
	 STRUCT_FLD(open_method,	SKIP_OPEN_TABLE)},

	END_OF_ST_FIELD_INFO
};


/*******************************************************************//**
Fill the dynamic table information_schema.innodb_cmp or
innodb_cmp_reset.
@return 0 on success, 1 on failure */
static
int
i_s_cmp_fill_low(
/*=============*/
	THD*		thd,	/*!< in: thread */
	TABLE_LIST*	tables,	/*!< in/out: tables to fill */
	Item*		,	/*!< in: condition (ignored) */
	ibool		reset)	/*!< in: TRUE=reset cumulated counts */
{
	TABLE*	table	= (TABLE*) tables->table;
	int	status	= 0;

	DBUG_ENTER("i_s_cmp_fill_low");

	/* deny access to non-superusers */
	if (check_global_access(thd, PROCESS_ACL)) {

		DBUG_RETURN(0);
	}

	RETURN_IF_INNODB_NOT_STARTED(tables->schema_table_name);

	for (uint i = 0; i < PAGE_ZIP_SSIZE_MAX; i++) {
		page_zip_stat_t*	zip_stat = &page_zip_stat[i];

		table->field[0]->store(UNIV_ZIP_SIZE_MIN << i);

		/* The cumulated counts are not protected by any
		mutex.  Thus, some operation in page0zip.cc could
		increment a counter between the time we read it and
		clear it.  We could introduce mutex protection, but it
		could cause a measureable performance hit in
		page0zip.cc. */
		table->field[1]->store(zip_stat->compressed, true);
		table->field[2]->store(zip_stat->compressed_ok, true);
		table->field[3]->store(zip_stat->compressed_usec / 1000000, true);
		table->field[4]->store(zip_stat->decompressed, true);
		table->field[5]->store(zip_stat->decompressed_usec / 1000000, true);

		if (reset) {
			memset(zip_stat, 0, sizeof *zip_stat);
		}

		if (schema_table_store_record(thd, table)) {
			status = 1;
			break;
		}
	}

	DBUG_RETURN(status);
}

/*******************************************************************//**
Fill the dynamic table information_schema.innodb_cmp.
@return 0 on success, 1 on failure */
static
int
i_s_cmp_fill(
/*=========*/
	THD*		thd,	/*!< in: thread */
	TABLE_LIST*	tables,	/*!< in/out: tables to fill */
	Item*		cond)	/*!< in: condition (ignored) */
{
	return(i_s_cmp_fill_low(thd, tables, cond, FALSE));
}

/*******************************************************************//**
Fill the dynamic table information_schema.innodb_cmp_reset.
@return 0 on success, 1 on failure */
static
int
i_s_cmp_reset_fill(
/*===============*/
	THD*		thd,	/*!< in: thread */
	TABLE_LIST*	tables,	/*!< in/out: tables to fill */
	Item*		cond)	/*!< in: condition (ignored) */
{
	return(i_s_cmp_fill_low(thd, tables, cond, TRUE));
}

/*******************************************************************//**
Bind the dynamic table information_schema.innodb_cmp.
@return 0 on success */
static
int
i_s_cmp_init(
/*=========*/
	void*	p)	/*!< in/out: table schema object */
{
	DBUG_ENTER("i_s_cmp_init");
	ST_SCHEMA_TABLE* schema = (ST_SCHEMA_TABLE*) p;

	schema->fields_info = i_s_cmp_fields_info;
	schema->fill_table = i_s_cmp_fill;

	DBUG_RETURN(0);
}

/*******************************************************************//**
Bind the dynamic table information_schema.innodb_cmp_reset.
@return 0 on success */
static
int
i_s_cmp_reset_init(
/*===============*/
	void*	p)	/*!< in/out: table schema object */
{
	DBUG_ENTER("i_s_cmp_reset_init");
	ST_SCHEMA_TABLE* schema = (ST_SCHEMA_TABLE*) p;

	schema->fields_info = i_s_cmp_fields_info;
	schema->fill_table = i_s_cmp_reset_fill;

	DBUG_RETURN(0);
}

UNIV_INTERN struct st_maria_plugin	i_s_innodb_cmp =
{
	/* the plugin type (a MYSQL_XXX_PLUGIN value) */
	/* int */
	STRUCT_FLD(type, MYSQL_INFORMATION_SCHEMA_PLUGIN),

	/* pointer to type-specific plugin descriptor */
	/* void* */
	STRUCT_FLD(info, &i_s_info),

	/* plugin name */
	/* const char* */
	STRUCT_FLD(name, "INNODB_CMP"),

	/* plugin author (for SHOW PLUGINS) */
	/* const char* */
	STRUCT_FLD(author, plugin_author),

	/* general descriptive text (for SHOW PLUGINS) */
	/* const char* */
	STRUCT_FLD(descr, "Statistics for the InnoDB compression"),

	/* the plugin license (PLUGIN_LICENSE_XXX) */
	/* int */
	STRUCT_FLD(license, PLUGIN_LICENSE_GPL),

	/* the function to invoke when plugin is loaded */
	/* int (*)(void*); */
	STRUCT_FLD(init, i_s_cmp_init),

	/* the function to invoke when plugin is unloaded */
	/* int (*)(void*); */
	STRUCT_FLD(deinit, i_s_common_deinit),

	/* plugin version (for SHOW PLUGINS) */
	/* unsigned int */
	STRUCT_FLD(version, INNODB_VERSION_SHORT),

	/* struct st_mysql_show_var* */
	STRUCT_FLD(status_vars, NULL),

	/* struct st_mysql_sys_var** */
	STRUCT_FLD(system_vars, NULL),

        /* Maria extension */
	STRUCT_FLD(version_info, INNODB_VERSION_STR),
        STRUCT_FLD(maturity, MariaDB_PLUGIN_MATURITY_STABLE),
};

UNIV_INTERN struct st_maria_plugin	i_s_innodb_cmp_reset =
{
	/* the plugin type (a MYSQL_XXX_PLUGIN value) */
	/* int */
	STRUCT_FLD(type, MYSQL_INFORMATION_SCHEMA_PLUGIN),

	/* pointer to type-specific plugin descriptor */
	/* void* */
	STRUCT_FLD(info, &i_s_info),

	/* plugin name */
	/* const char* */
	STRUCT_FLD(name, "INNODB_CMP_RESET"),

	/* plugin author (for SHOW PLUGINS) */
	/* const char* */
	STRUCT_FLD(author, plugin_author),

	/* general descriptive text (for SHOW PLUGINS) */
	/* const char* */
	STRUCT_FLD(descr, "Statistics for the InnoDB compression;"
		   " reset cumulated counts"),

	/* the plugin license (PLUGIN_LICENSE_XXX) */
	/* int */
	STRUCT_FLD(license, PLUGIN_LICENSE_GPL),

	/* the function to invoke when plugin is loaded */
	/* int (*)(void*); */
	STRUCT_FLD(init, i_s_cmp_reset_init),

	/* the function to invoke when plugin is unloaded */
	/* int (*)(void*); */
	STRUCT_FLD(deinit, i_s_common_deinit),

	/* plugin version (for SHOW PLUGINS) */
	/* unsigned int */
	STRUCT_FLD(version, INNODB_VERSION_SHORT),

	/* struct st_mysql_show_var* */
	STRUCT_FLD(status_vars, NULL),

	/* struct st_mysql_sys_var** */
	STRUCT_FLD(system_vars, NULL),

        /* Maria extension */
	STRUCT_FLD(version_info, INNODB_VERSION_STR),
        STRUCT_FLD(maturity, MariaDB_PLUGIN_MATURITY_STABLE),
};

/* Fields of the dynamic tables
information_schema.innodb_cmp_per_index and
information_schema.innodb_cmp_per_index_reset. */
static ST_FIELD_INFO	i_s_cmp_per_index_fields_info[] =
{
#define IDX_DATABASE_NAME	0
	{STRUCT_FLD(field_name,		"database_name"),
	 STRUCT_FLD(field_length,	192),
	 STRUCT_FLD(field_type,		MYSQL_TYPE_STRING),
	 STRUCT_FLD(value,		0),
	 STRUCT_FLD(field_flags,	0),
	 STRUCT_FLD(old_name,		""),
	 STRUCT_FLD(open_method,	SKIP_OPEN_TABLE)},

#define IDX_TABLE_NAME		1
	{STRUCT_FLD(field_name,		"table_name"),
	 STRUCT_FLD(field_length,	192),
	 STRUCT_FLD(field_type,		MYSQL_TYPE_STRING),
	 STRUCT_FLD(value,		0),
	 STRUCT_FLD(field_flags,	0),
	 STRUCT_FLD(old_name,		""),
	 STRUCT_FLD(open_method,	SKIP_OPEN_TABLE)},

#define IDX_INDEX_NAME		2
	{STRUCT_FLD(field_name,		"index_name"),
	 STRUCT_FLD(field_length,	192),
	 STRUCT_FLD(field_type,		MYSQL_TYPE_STRING),
	 STRUCT_FLD(value,		0),
	 STRUCT_FLD(field_flags,	0),
	 STRUCT_FLD(old_name,		""),
	 STRUCT_FLD(open_method,	SKIP_OPEN_TABLE)},

#define IDX_COMPRESS_OPS	3
	{STRUCT_FLD(field_name,		"compress_ops"),
	 STRUCT_FLD(field_length,	MY_INT32_NUM_DECIMAL_DIGITS),
	 STRUCT_FLD(field_type,		MYSQL_TYPE_LONG),
	 STRUCT_FLD(value,		0),
	 STRUCT_FLD(field_flags,	0),
	 STRUCT_FLD(old_name,		""),
	 STRUCT_FLD(open_method,	SKIP_OPEN_TABLE)},

#define IDX_COMPRESS_OPS_OK	4
	{STRUCT_FLD(field_name,		"compress_ops_ok"),
	 STRUCT_FLD(field_length,	MY_INT32_NUM_DECIMAL_DIGITS),
	 STRUCT_FLD(field_type,		MYSQL_TYPE_LONG),
	 STRUCT_FLD(value,		0),
	 STRUCT_FLD(field_flags,	0),
	 STRUCT_FLD(old_name,		""),
	 STRUCT_FLD(open_method,	SKIP_OPEN_TABLE)},

#define IDX_COMPRESS_TIME	5
	{STRUCT_FLD(field_name,		"compress_time"),
	 STRUCT_FLD(field_length,	MY_INT32_NUM_DECIMAL_DIGITS),
	 STRUCT_FLD(field_type,		MYSQL_TYPE_LONG),
	 STRUCT_FLD(value,		0),
	 STRUCT_FLD(field_flags,	0),
	 STRUCT_FLD(old_name,		""),
	 STRUCT_FLD(open_method,	SKIP_OPEN_TABLE)},

#define IDX_UNCOMPRESS_OPS	6
	{STRUCT_FLD(field_name,		"uncompress_ops"),
	 STRUCT_FLD(field_length,	MY_INT32_NUM_DECIMAL_DIGITS),
	 STRUCT_FLD(field_type,		MYSQL_TYPE_LONG),
	 STRUCT_FLD(value,		0),
	 STRUCT_FLD(field_flags,	0),
	 STRUCT_FLD(old_name,		""),
	 STRUCT_FLD(open_method,	SKIP_OPEN_TABLE)},

#define IDX_UNCOMPRESS_TIME	7
	{STRUCT_FLD(field_name,		"uncompress_time"),
	 STRUCT_FLD(field_length,	MY_INT32_NUM_DECIMAL_DIGITS),
	 STRUCT_FLD(field_type,		MYSQL_TYPE_LONG),
	 STRUCT_FLD(value,		0),
	 STRUCT_FLD(field_flags,	0),
	 STRUCT_FLD(old_name,		""),
	 STRUCT_FLD(open_method,	SKIP_OPEN_TABLE)},

	END_OF_ST_FIELD_INFO
};

/*******************************************************************//**
Fill the dynamic table
information_schema.innodb_cmp_per_index or
information_schema.innodb_cmp_per_index_reset.
@return 0 on success, 1 on failure */
static
int
i_s_cmp_per_index_fill_low(
/*=======================*/
	THD*		thd,	/*!< in: thread */
	TABLE_LIST*	tables,	/*!< in/out: tables to fill */
	Item*		,	/*!< in: condition (ignored) */
	ibool		reset)	/*!< in: TRUE=reset cumulated counts */
{
	TABLE*	table = tables->table;
	Field**	fields = table->field;
	int	status = 0;

	DBUG_ENTER("i_s_cmp_per_index_fill_low");

	/* deny access to non-superusers */
	if (check_global_access(thd, PROCESS_ACL)) {

		DBUG_RETURN(0);
	}

	RETURN_IF_INNODB_NOT_STARTED(tables->schema_table_name);

	/* Create a snapshot of the stats so we do not bump into lock
	order violations with dict_sys->mutex below. */
	mutex_enter(&page_zip_stat_per_index_mutex);
	page_zip_stat_per_index_t		snap (page_zip_stat_per_index);
	mutex_exit(&page_zip_stat_per_index_mutex);

	mutex_enter(&dict_sys->mutex);

	page_zip_stat_per_index_t::iterator	iter;
	ulint					i;

	for (iter = snap.begin(), i = 0; iter != snap.end(); iter++, i++) {

		char		name[192];
		dict_index_t*	index = dict_index_find_on_id_low(iter->first);

		if (index != NULL) {
			char	db_utf8[MAX_DB_UTF8_LEN];
			char	table_utf8[MAX_TABLE_UTF8_LEN];

			dict_fs2utf8(index->table_name,
				     db_utf8, sizeof(db_utf8),
				     table_utf8, sizeof(table_utf8));

			field_store_string(fields[IDX_DATABASE_NAME], db_utf8);
			field_store_string(fields[IDX_TABLE_NAME], table_utf8);
			field_store_index_name(fields[IDX_INDEX_NAME],
					       index->name);
		} else {
			/* index not found */
			ut_snprintf(name, sizeof(name),
				    "index_id:" IB_ID_FMT, iter->first);
			field_store_string(fields[IDX_DATABASE_NAME],
					   "unknown");
			field_store_string(fields[IDX_TABLE_NAME],
					   "unknown");
			field_store_string(fields[IDX_INDEX_NAME],
					   name);
		}

		fields[IDX_COMPRESS_OPS]->store(
			   iter->second.compressed, true);

		fields[IDX_COMPRESS_OPS_OK]->store(
			   iter->second.compressed_ok, true);

		fields[IDX_COMPRESS_TIME]->store(
			   iter->second.compressed_usec / 1000000, true);

		fields[IDX_UNCOMPRESS_OPS]->store(
			   iter->second.decompressed, true);

		fields[IDX_UNCOMPRESS_TIME]->store(
			   iter->second.decompressed_usec / 1000000, true);

		if (schema_table_store_record(thd, table)) {
			status = 1;
			break;
		}
		/* Release and reacquire the dict mutex to allow other
		threads to proceed. This could eventually result in the
		contents of INFORMATION_SCHEMA.innodb_cmp_per_index being
		inconsistent, but it is an acceptable compromise. */
		if (i % 1000 == 0) {
			mutex_exit(&dict_sys->mutex);
			mutex_enter(&dict_sys->mutex);
		}
	}

	mutex_exit(&dict_sys->mutex);

	if (reset) {
		page_zip_reset_stat_per_index();
	}

	DBUG_RETURN(status);
}

/*******************************************************************//**
Fill the dynamic table information_schema.innodb_cmp_per_index.
@return 0 on success, 1 on failure */
static
int
i_s_cmp_per_index_fill(
/*===================*/
	THD*		thd,	/*!< in: thread */
	TABLE_LIST*	tables,	/*!< in/out: tables to fill */
	Item*		cond)	/*!< in: condition (ignored) */
{
	return(i_s_cmp_per_index_fill_low(thd, tables, cond, FALSE));
}

/*******************************************************************//**
Fill the dynamic table information_schema.innodb_cmp_per_index_reset.
@return 0 on success, 1 on failure */
static
int
i_s_cmp_per_index_reset_fill(
/*=========================*/
	THD*		thd,	/*!< in: thread */
	TABLE_LIST*	tables,	/*!< in/out: tables to fill */
	Item*		cond)	/*!< in: condition (ignored) */
{
	return(i_s_cmp_per_index_fill_low(thd, tables, cond, TRUE));
}

/*******************************************************************//**
Bind the dynamic table information_schema.innodb_cmp_per_index.
@return 0 on success */
static
int
i_s_cmp_per_index_init(
/*===================*/
	void*	p)	/*!< in/out: table schema object */
{
	DBUG_ENTER("i_s_cmp_init");
	ST_SCHEMA_TABLE* schema = (ST_SCHEMA_TABLE*) p;

	schema->fields_info = i_s_cmp_per_index_fields_info;
	schema->fill_table = i_s_cmp_per_index_fill;

	DBUG_RETURN(0);
}

/*******************************************************************//**
Bind the dynamic table information_schema.innodb_cmp_per_index_reset.
@return 0 on success */
static
int
i_s_cmp_per_index_reset_init(
/*=========================*/
	void*	p)	/*!< in/out: table schema object */
{
	DBUG_ENTER("i_s_cmp_reset_init");
	ST_SCHEMA_TABLE* schema = (ST_SCHEMA_TABLE*) p;

	schema->fields_info = i_s_cmp_per_index_fields_info;
	schema->fill_table = i_s_cmp_per_index_reset_fill;

	DBUG_RETURN(0);
}

UNIV_INTERN struct st_maria_plugin	i_s_innodb_cmp_per_index =
{
	/* the plugin type (a MYSQL_XXX_PLUGIN value) */
	/* int */
	STRUCT_FLD(type, MYSQL_INFORMATION_SCHEMA_PLUGIN),

	/* pointer to type-specific plugin descriptor */
	/* void* */
	STRUCT_FLD(info, &i_s_info),

	/* plugin name */
	/* const char* */
	STRUCT_FLD(name, "INNODB_CMP_PER_INDEX"),

	/* plugin author (for SHOW PLUGINS) */
	/* const char* */
	STRUCT_FLD(author, plugin_author),

	/* general descriptive text (for SHOW PLUGINS) */
	/* const char* */
	STRUCT_FLD(descr, "Statistics for the InnoDB compression (per index)"),

	/* the plugin license (PLUGIN_LICENSE_XXX) */
	/* int */
	STRUCT_FLD(license, PLUGIN_LICENSE_GPL),

	/* the function to invoke when plugin is loaded */
	/* int (*)(void*); */
	STRUCT_FLD(init, i_s_cmp_per_index_init),

	/* the function to invoke when plugin is unloaded */
	/* int (*)(void*); */
	STRUCT_FLD(deinit, i_s_common_deinit),

	/* plugin version (for SHOW PLUGINS) */
	/* unsigned int */
	STRUCT_FLD(version, INNODB_VERSION_SHORT),

	/* struct st_mysql_show_var* */
	STRUCT_FLD(status_vars, NULL),

	/* struct st_mysql_sys_var** */
	STRUCT_FLD(system_vars, NULL),

        /* Maria extension */
	STRUCT_FLD(version_info, INNODB_VERSION_STR),
        STRUCT_FLD(maturity, MariaDB_PLUGIN_MATURITY_STABLE),
};

UNIV_INTERN struct st_maria_plugin	i_s_innodb_cmp_per_index_reset =
{
	/* the plugin type (a MYSQL_XXX_PLUGIN value) */
	/* int */
	STRUCT_FLD(type, MYSQL_INFORMATION_SCHEMA_PLUGIN),

	/* pointer to type-specific plugin descriptor */
	/* void* */
	STRUCT_FLD(info, &i_s_info),

	/* plugin name */
	/* const char* */
	STRUCT_FLD(name, "INNODB_CMP_PER_INDEX_RESET"),

	/* plugin author (for SHOW PLUGINS) */
	/* const char* */
	STRUCT_FLD(author, plugin_author),

	/* general descriptive text (for SHOW PLUGINS) */
	/* const char* */
	STRUCT_FLD(descr, "Statistics for the InnoDB compression (per index);"
		   " reset cumulated counts"),

	/* the plugin license (PLUGIN_LICENSE_XXX) */
	/* int */
	STRUCT_FLD(license, PLUGIN_LICENSE_GPL),

	/* the function to invoke when plugin is loaded */
	/* int (*)(void*); */
	STRUCT_FLD(init, i_s_cmp_per_index_reset_init),

	/* the function to invoke when plugin is unloaded */
	/* int (*)(void*); */
	STRUCT_FLD(deinit, i_s_common_deinit),

	/* plugin version (for SHOW PLUGINS) */
	/* unsigned int */
	STRUCT_FLD(version, INNODB_VERSION_SHORT),

	/* struct st_mysql_show_var* */
	STRUCT_FLD(status_vars, NULL),

	/* struct st_mysql_sys_var** */
	STRUCT_FLD(system_vars, NULL),

        /* Maria extension */
	STRUCT_FLD(version_info, INNODB_VERSION_STR),
        STRUCT_FLD(maturity, MariaDB_PLUGIN_MATURITY_STABLE),
};

/* Fields of the dynamic table information_schema.innodb_cmpmem. */
static ST_FIELD_INFO	i_s_cmpmem_fields_info[] =
{
	{STRUCT_FLD(field_name,		"page_size"),
	 STRUCT_FLD(field_length,	5),
	 STRUCT_FLD(field_type,		MYSQL_TYPE_LONG),
	 STRUCT_FLD(value,		0),
	 STRUCT_FLD(field_flags,	0),
	 STRUCT_FLD(old_name,		"Buddy Block Size"),
	 STRUCT_FLD(open_method,	SKIP_OPEN_TABLE)},

	{STRUCT_FLD(field_name,		"buffer_pool_instance"),
	STRUCT_FLD(field_length,	MY_INT32_NUM_DECIMAL_DIGITS),
	STRUCT_FLD(field_type,		MYSQL_TYPE_LONG),
	STRUCT_FLD(value,		0),
	STRUCT_FLD(field_flags,		0),
	STRUCT_FLD(old_name,		"Buffer Pool Id"),
	STRUCT_FLD(open_method,		SKIP_OPEN_TABLE)},

	{STRUCT_FLD(field_name,		"pages_used"),
	 STRUCT_FLD(field_length,	MY_INT32_NUM_DECIMAL_DIGITS),
	 STRUCT_FLD(field_type,		MYSQL_TYPE_LONG),
	 STRUCT_FLD(value,		0),
	 STRUCT_FLD(field_flags,	0),
	 STRUCT_FLD(old_name,		"Currently in Use"),
	 STRUCT_FLD(open_method,	SKIP_OPEN_TABLE)},

	{STRUCT_FLD(field_name,		"pages_free"),
	 STRUCT_FLD(field_length,	MY_INT32_NUM_DECIMAL_DIGITS),
	 STRUCT_FLD(field_type,		MYSQL_TYPE_LONG),
	 STRUCT_FLD(value,		0),
	 STRUCT_FLD(field_flags,	0),
	 STRUCT_FLD(old_name,		"Currently Available"),
	 STRUCT_FLD(open_method,	SKIP_OPEN_TABLE)},

	{STRUCT_FLD(field_name,		"relocation_ops"),
	 STRUCT_FLD(field_length,	MY_INT64_NUM_DECIMAL_DIGITS),
	 STRUCT_FLD(field_type,		MYSQL_TYPE_LONGLONG),
	 STRUCT_FLD(value,		0),
	 STRUCT_FLD(field_flags,	0),
	 STRUCT_FLD(old_name,		"Total Number of Relocations"),
	 STRUCT_FLD(open_method,	SKIP_OPEN_TABLE)},

	{STRUCT_FLD(field_name,		"relocation_time"),
	 STRUCT_FLD(field_length,	MY_INT32_NUM_DECIMAL_DIGITS),
	 STRUCT_FLD(field_type,		MYSQL_TYPE_LONG),
	 STRUCT_FLD(value,		0),
	 STRUCT_FLD(field_flags,	0),
	 STRUCT_FLD(old_name,		"Total Duration of Relocations,"
					" in Seconds"),
	 STRUCT_FLD(open_method,	SKIP_OPEN_TABLE)},

	END_OF_ST_FIELD_INFO
};

/*******************************************************************//**
Fill the dynamic table information_schema.innodb_cmpmem or
innodb_cmpmem_reset.
@return 0 on success, 1 on failure */
static
int
i_s_cmpmem_fill_low(
/*================*/
	THD*		thd,	/*!< in: thread */
	TABLE_LIST*	tables,	/*!< in/out: tables to fill */
	Item*		,	/*!< in: condition (ignored) */
	ibool		reset)	/*!< in: TRUE=reset cumulated counts */
{
	int		status = 0;
	TABLE*	table	= (TABLE*) tables->table;

	DBUG_ENTER("i_s_cmpmem_fill_low");

	/* deny access to non-superusers */
	if (check_global_access(thd, PROCESS_ACL)) {

		DBUG_RETURN(0);
	}

	RETURN_IF_INNODB_NOT_STARTED(tables->schema_table_name);

	for (ulint i = 0; i < srv_buf_pool_instances; i++) {
		buf_pool_t*		buf_pool;
		ulint			zip_free_len_local[BUF_BUDDY_SIZES_MAX + 1];
		buf_buddy_stat_t	buddy_stat_local[BUF_BUDDY_SIZES_MAX + 1];

		status	= 0;

		buf_pool = buf_pool_from_array(i);

		/* Save buddy stats for buffer pool in local variables. */
		buf_pool_mutex_enter(buf_pool);
		for (uint x = 0; x <= BUF_BUDDY_SIZES; x++) {

			zip_free_len_local[x] = (x < BUF_BUDDY_SIZES) ?
				UT_LIST_GET_LEN(buf_pool->zip_free[x]) : 0;

			buddy_stat_local[x] = buf_pool->buddy_stat[x];

			if (reset) {
				/* This is protected by buf_pool->mutex. */
				buf_pool->buddy_stat[x].relocated = 0;
				buf_pool->buddy_stat[x].relocated_usec = 0;
			}
		}
		buf_pool_mutex_exit(buf_pool);

		for (uint x = 0; x <= BUF_BUDDY_SIZES; x++) {
			buf_buddy_stat_t*	buddy_stat;

			buddy_stat = &buddy_stat_local[x];

			table->field[0]->store(BUF_BUDDY_LOW << x);
			table->field[1]->store(i, true);
			table->field[2]->store(buddy_stat->used, true);
			table->field[3]->store(zip_free_len_local[x], true);
			table->field[4]->store(buddy_stat->relocated, true);
			table->field[5]->store(
				buddy_stat->relocated_usec / 1000000, true);

			if (schema_table_store_record(thd, table)) {
				status = 1;
				break;
			}
		}

		if (status) {
			break;
		}
	}

	DBUG_RETURN(status);
}

/*******************************************************************//**
Fill the dynamic table information_schema.innodb_cmpmem.
@return 0 on success, 1 on failure */
static
int
i_s_cmpmem_fill(
/*============*/
	THD*		thd,	/*!< in: thread */
	TABLE_LIST*	tables,	/*!< in/out: tables to fill */
	Item*		cond)	/*!< in: condition (ignored) */
{
	return(i_s_cmpmem_fill_low(thd, tables, cond, FALSE));
}

/*******************************************************************//**
Fill the dynamic table information_schema.innodb_cmpmem_reset.
@return 0 on success, 1 on failure */
static
int
i_s_cmpmem_reset_fill(
/*==================*/
	THD*		thd,	/*!< in: thread */
	TABLE_LIST*	tables,	/*!< in/out: tables to fill */
	Item*		cond)	/*!< in: condition (ignored) */
{
	return(i_s_cmpmem_fill_low(thd, tables, cond, TRUE));
}

/*******************************************************************//**
Bind the dynamic table information_schema.innodb_cmpmem.
@return 0 on success */
static
int
i_s_cmpmem_init(
/*============*/
	void*	p)	/*!< in/out: table schema object */
{
	DBUG_ENTER("i_s_cmpmem_init");
	ST_SCHEMA_TABLE* schema = (ST_SCHEMA_TABLE*) p;

	schema->fields_info = i_s_cmpmem_fields_info;
	schema->fill_table = i_s_cmpmem_fill;

	DBUG_RETURN(0);
}

/*******************************************************************//**
Bind the dynamic table information_schema.innodb_cmpmem_reset.
@return 0 on success */
static
int
i_s_cmpmem_reset_init(
/*==================*/
	void*	p)	/*!< in/out: table schema object */
{
	DBUG_ENTER("i_s_cmpmem_reset_init");
	ST_SCHEMA_TABLE* schema = (ST_SCHEMA_TABLE*) p;

	schema->fields_info = i_s_cmpmem_fields_info;
	schema->fill_table = i_s_cmpmem_reset_fill;

	DBUG_RETURN(0);
}

UNIV_INTERN struct st_maria_plugin	i_s_innodb_cmpmem =
{
	/* the plugin type (a MYSQL_XXX_PLUGIN value) */
	/* int */
	STRUCT_FLD(type, MYSQL_INFORMATION_SCHEMA_PLUGIN),

	/* pointer to type-specific plugin descriptor */
	/* void* */
	STRUCT_FLD(info, &i_s_info),

	/* plugin name */
	/* const char* */
	STRUCT_FLD(name, "INNODB_CMPMEM"),

	/* plugin author (for SHOW PLUGINS) */
	/* const char* */
	STRUCT_FLD(author, plugin_author),

	/* general descriptive text (for SHOW PLUGINS) */
	/* const char* */
	STRUCT_FLD(descr, "Statistics for the InnoDB compressed buffer pool"),

	/* the plugin license (PLUGIN_LICENSE_XXX) */
	/* int */
	STRUCT_FLD(license, PLUGIN_LICENSE_GPL),

	/* the function to invoke when plugin is loaded */
	/* int (*)(void*); */
	STRUCT_FLD(init, i_s_cmpmem_init),

	/* the function to invoke when plugin is unloaded */
	/* int (*)(void*); */
	STRUCT_FLD(deinit, i_s_common_deinit),

	/* plugin version (for SHOW PLUGINS) */
	/* unsigned int */
	STRUCT_FLD(version, INNODB_VERSION_SHORT),

	/* struct st_mysql_show_var* */
	STRUCT_FLD(status_vars, NULL),

	/* struct st_mysql_sys_var** */
	STRUCT_FLD(system_vars, NULL),

        /* Maria extension */
	STRUCT_FLD(version_info, INNODB_VERSION_STR),
        STRUCT_FLD(maturity, MariaDB_PLUGIN_MATURITY_STABLE),
};

UNIV_INTERN struct st_maria_plugin	i_s_innodb_cmpmem_reset =
{
	/* the plugin type (a MYSQL_XXX_PLUGIN value) */
	/* int */
	STRUCT_FLD(type, MYSQL_INFORMATION_SCHEMA_PLUGIN),

	/* pointer to type-specific plugin descriptor */
	/* void* */
	STRUCT_FLD(info, &i_s_info),

	/* plugin name */
	/* const char* */
	STRUCT_FLD(name, "INNODB_CMPMEM_RESET"),

	/* plugin author (for SHOW PLUGINS) */
	/* const char* */
	STRUCT_FLD(author, plugin_author),

	/* general descriptive text (for SHOW PLUGINS) */
	/* const char* */
	STRUCT_FLD(descr, "Statistics for the InnoDB compressed buffer pool;"
		   " reset cumulated counts"),

	/* the plugin license (PLUGIN_LICENSE_XXX) */
	/* int */
	STRUCT_FLD(license, PLUGIN_LICENSE_GPL),

	/* the function to invoke when plugin is loaded */
	/* int (*)(void*); */
	STRUCT_FLD(init, i_s_cmpmem_reset_init),

	/* the function to invoke when plugin is unloaded */
	/* int (*)(void*); */
	STRUCT_FLD(deinit, i_s_common_deinit),

	/* plugin version (for SHOW PLUGINS) */
	/* unsigned int */
	STRUCT_FLD(version, INNODB_VERSION_SHORT),

	/* struct st_mysql_show_var* */
	STRUCT_FLD(status_vars, NULL),

	/* struct st_mysql_sys_var** */
	STRUCT_FLD(system_vars, NULL),

        /* Maria extension */
	STRUCT_FLD(version_info, INNODB_VERSION_STR),
        STRUCT_FLD(maturity, MariaDB_PLUGIN_MATURITY_STABLE),
};

/* Fields of the dynamic table INFORMATION_SCHEMA.innodb_metrics */
static ST_FIELD_INFO	innodb_metrics_fields_info[] =
{
#define	METRIC_NAME		0
	{STRUCT_FLD(field_name,		"NAME"),
	 STRUCT_FLD(field_length,	NAME_LEN + 1),
	 STRUCT_FLD(field_type,		MYSQL_TYPE_STRING),
	 STRUCT_FLD(value,		0),
	 STRUCT_FLD(field_flags,	0),
	 STRUCT_FLD(old_name,		""),
	 STRUCT_FLD(open_method,	SKIP_OPEN_TABLE)},

#define	METRIC_SUBSYS		1
	{STRUCT_FLD(field_name,		"SUBSYSTEM"),
	 STRUCT_FLD(field_length,	NAME_LEN + 1),
	 STRUCT_FLD(field_type,		MYSQL_TYPE_STRING),
	 STRUCT_FLD(value,		0),
	 STRUCT_FLD(field_flags,	0),
	 STRUCT_FLD(old_name,		""),
	 STRUCT_FLD(open_method,	SKIP_OPEN_TABLE)},

#define	METRIC_VALUE_START	2
	{STRUCT_FLD(field_name,		"COUNT"),
	 STRUCT_FLD(field_length,	MY_INT64_NUM_DECIMAL_DIGITS),
	 STRUCT_FLD(field_type,		MYSQL_TYPE_LONGLONG),
	 STRUCT_FLD(value,		0),
	 STRUCT_FLD(field_flags,	0),
	 STRUCT_FLD(old_name,		""),
	 STRUCT_FLD(open_method,	SKIP_OPEN_TABLE)},

#define	METRIC_MAX_VALUE_START	3
	{STRUCT_FLD(field_name,		"MAX_COUNT"),
	 STRUCT_FLD(field_length,	MY_INT64_NUM_DECIMAL_DIGITS),
	 STRUCT_FLD(field_type,		MYSQL_TYPE_LONGLONG),
	 STRUCT_FLD(value,		0),
	 STRUCT_FLD(field_flags,	MY_I_S_MAYBE_NULL),
	 STRUCT_FLD(old_name,		""),
	 STRUCT_FLD(open_method,	SKIP_OPEN_TABLE)},

#define	METRIC_MIN_VALUE_START	4
	{STRUCT_FLD(field_name,		"MIN_COUNT"),
	 STRUCT_FLD(field_length,	MY_INT64_NUM_DECIMAL_DIGITS),
	 STRUCT_FLD(field_type,		MYSQL_TYPE_LONGLONG),
	 STRUCT_FLD(value,		0),
	 STRUCT_FLD(field_flags,	MY_I_S_MAYBE_NULL),
	 STRUCT_FLD(old_name,		""),
	 STRUCT_FLD(open_method,	SKIP_OPEN_TABLE)},

#define	METRIC_AVG_VALUE_START	5
	{STRUCT_FLD(field_name,		"AVG_COUNT"),
	 STRUCT_FLD(field_length,	MAX_FLOAT_STR_LENGTH),
	 STRUCT_FLD(field_type,		MYSQL_TYPE_FLOAT),
	 STRUCT_FLD(value,		0),
	 STRUCT_FLD(field_flags,	MY_I_S_MAYBE_NULL),
	 STRUCT_FLD(old_name,		""),
	 STRUCT_FLD(open_method,	SKIP_OPEN_TABLE)},

#define	METRIC_VALUE_RESET	6
	{STRUCT_FLD(field_name,		"COUNT_RESET"),
	 STRUCT_FLD(field_length,	MY_INT64_NUM_DECIMAL_DIGITS),
	 STRUCT_FLD(field_type,		MYSQL_TYPE_LONGLONG),
	 STRUCT_FLD(value,		0),
	 STRUCT_FLD(field_flags,	0),
	 STRUCT_FLD(old_name,		""),
	 STRUCT_FLD(open_method,	SKIP_OPEN_TABLE)},

#define	METRIC_MAX_VALUE_RESET	7
	{STRUCT_FLD(field_name,		"MAX_COUNT_RESET"),
	 STRUCT_FLD(field_length,	MY_INT64_NUM_DECIMAL_DIGITS),
	 STRUCT_FLD(field_type,		MYSQL_TYPE_LONGLONG),
	 STRUCT_FLD(value,		0),
	 STRUCT_FLD(field_flags,	MY_I_S_MAYBE_NULL),
	 STRUCT_FLD(old_name,		""),
	 STRUCT_FLD(open_method,	SKIP_OPEN_TABLE)},

#define	METRIC_MIN_VALUE_RESET	8
	{STRUCT_FLD(field_name,		"MIN_COUNT_RESET"),
	 STRUCT_FLD(field_length,	MY_INT64_NUM_DECIMAL_DIGITS),
	 STRUCT_FLD(field_type,		MYSQL_TYPE_LONGLONG),
	 STRUCT_FLD(value,		0),
	 STRUCT_FLD(field_flags,	MY_I_S_MAYBE_NULL),
	 STRUCT_FLD(old_name,		""),
	 STRUCT_FLD(open_method,	SKIP_OPEN_TABLE)},

#define	METRIC_AVG_VALUE_RESET	9
	{STRUCT_FLD(field_name,		"AVG_COUNT_RESET"),
	 STRUCT_FLD(field_length,	MAX_FLOAT_STR_LENGTH),
	 STRUCT_FLD(field_type,		MYSQL_TYPE_FLOAT),
	 STRUCT_FLD(value,		0),
	 STRUCT_FLD(field_flags,	MY_I_S_MAYBE_NULL),
	 STRUCT_FLD(old_name,		""),
	 STRUCT_FLD(open_method,	SKIP_OPEN_TABLE)},

#define	METRIC_START_TIME	10
	{STRUCT_FLD(field_name,		"TIME_ENABLED"),
	 STRUCT_FLD(field_length,	0),
	 STRUCT_FLD(field_type,		MYSQL_TYPE_DATETIME),
	 STRUCT_FLD(value,		0),
	 STRUCT_FLD(field_flags,	MY_I_S_MAYBE_NULL),
	 STRUCT_FLD(old_name,		""),
	 STRUCT_FLD(open_method,	SKIP_OPEN_TABLE)},

#define	METRIC_STOP_TIME	11
	{STRUCT_FLD(field_name,		"TIME_DISABLED"),
	 STRUCT_FLD(field_length,	0),
	 STRUCT_FLD(field_type,		MYSQL_TYPE_DATETIME),
	 STRUCT_FLD(value,		0),
	 STRUCT_FLD(field_flags,	MY_I_S_MAYBE_NULL),
	 STRUCT_FLD(old_name,		""),
	 STRUCT_FLD(open_method,	SKIP_OPEN_TABLE)},

#define	METRIC_TIME_ELAPSED	12
	{STRUCT_FLD(field_name,		"TIME_ELAPSED"),
	 STRUCT_FLD(field_length,	MY_INT64_NUM_DECIMAL_DIGITS),
	 STRUCT_FLD(field_type,		MYSQL_TYPE_LONGLONG),
	 STRUCT_FLD(value,		0),
	 STRUCT_FLD(field_flags,	MY_I_S_MAYBE_NULL),
	 STRUCT_FLD(old_name,		""),
	 STRUCT_FLD(open_method,	SKIP_OPEN_TABLE)},

#define	METRIC_RESET_TIME	13
	{STRUCT_FLD(field_name,		"TIME_RESET"),
	 STRUCT_FLD(field_length,	0),
	 STRUCT_FLD(field_type,		MYSQL_TYPE_DATETIME),
	 STRUCT_FLD(value,		0),
	 STRUCT_FLD(field_flags,	MY_I_S_MAYBE_NULL),
	 STRUCT_FLD(old_name,		""),
	 STRUCT_FLD(open_method,	SKIP_OPEN_TABLE)},

#define	METRIC_STATUS		14
	{STRUCT_FLD(field_name,		"STATUS"),
	 STRUCT_FLD(field_length,	NAME_LEN + 1),
	 STRUCT_FLD(field_type,		MYSQL_TYPE_STRING),
	 STRUCT_FLD(value,		0),
	 STRUCT_FLD(field_flags,	0),
	 STRUCT_FLD(old_name,		""),
	 STRUCT_FLD(open_method,	SKIP_OPEN_TABLE)},

#define	METRIC_TYPE		15
	{STRUCT_FLD(field_name,		"TYPE"),
	 STRUCT_FLD(field_length,	NAME_LEN + 1),
	 STRUCT_FLD(field_type,		MYSQL_TYPE_STRING),
	 STRUCT_FLD(value,		0),
	 STRUCT_FLD(field_flags,	0),
	 STRUCT_FLD(old_name,		""),
	 STRUCT_FLD(open_method,	SKIP_OPEN_TABLE)},

#define	METRIC_DESC		16
	{STRUCT_FLD(field_name,		"COMMENT"),
	 STRUCT_FLD(field_length,	NAME_LEN + 1),
	 STRUCT_FLD(field_type,		MYSQL_TYPE_STRING),
	 STRUCT_FLD(value,		0),
	 STRUCT_FLD(field_flags,	0),
	 STRUCT_FLD(old_name,		""),
	 STRUCT_FLD(open_method,	SKIP_OPEN_TABLE)},

	END_OF_ST_FIELD_INFO
};

/**********************************************************************//**
Fill the information schema metrics table.
@return 0 on success */
static
int
i_s_metrics_fill(
/*=============*/
	THD*		thd,		/*!< in: thread */
	TABLE*		table_to_fill)	/*!< in/out: fill this table */
{
	int		count;
	Field**		fields;
	double		time_diff = 0;
	monitor_info_t*	monitor_info;
	mon_type_t	min_val;
	mon_type_t	max_val;

	DBUG_ENTER("i_s_metrics_fill");
	fields = table_to_fill->field;

	for (count = 0; count < NUM_MONITOR; count++) {
		monitor_info = srv_mon_get_info((monitor_id_t) count);

		/* A good place to sanity check the Monitor ID */
		ut_a(count == monitor_info->monitor_id);

		/* If the item refers to a Module, nothing to fill,
		continue. */
		if ((monitor_info->monitor_type & MONITOR_MODULE)
		    || (monitor_info->monitor_type & MONITOR_HIDDEN)) {
			continue;
		}

		/* If this is an existing "status variable", and
		its corresponding counter is still on, we need
		to calculate the result from its corresponding
		counter. */
		if (monitor_info->monitor_type & MONITOR_EXISTING
		    && MONITOR_IS_ON(count)) {
			srv_mon_process_existing_counter((monitor_id_t) count,
							 MONITOR_GET_VALUE);
		}

		/* Fill in counter's basic information */
		OK(field_store_string(fields[METRIC_NAME],
				      monitor_info->monitor_name));

		OK(field_store_string(fields[METRIC_SUBSYS],
				      monitor_info->monitor_module));

		OK(field_store_string(fields[METRIC_DESC],
				      monitor_info->monitor_desc));

		/* Fill in counter values */
		OK(fields[METRIC_VALUE_RESET]->store(
			MONITOR_VALUE(count), FALSE));

		OK(fields[METRIC_VALUE_START]->store(
			MONITOR_VALUE_SINCE_START(count), FALSE));

		/* If the max value is MAX_RESERVED, counter max
		value has not been updated. Set the column value
		to NULL. */
		if (MONITOR_MAX_VALUE(count) == MAX_RESERVED
		    || MONITOR_MAX_MIN_NOT_INIT(count)) {
			fields[METRIC_MAX_VALUE_RESET]->set_null();
		} else {
			OK(fields[METRIC_MAX_VALUE_RESET]->store(
				MONITOR_MAX_VALUE(count), FALSE));
			fields[METRIC_MAX_VALUE_RESET]->set_notnull();
		}

		/* If the min value is MAX_RESERVED, counter min
		value has not been updated. Set the column value
		to NULL. */
		if (MONITOR_MIN_VALUE(count) == MIN_RESERVED
		    || MONITOR_MAX_MIN_NOT_INIT(count)) {
			fields[METRIC_MIN_VALUE_RESET]->set_null();
		} else {
			OK(fields[METRIC_MIN_VALUE_RESET]->store(
				MONITOR_MIN_VALUE(count), FALSE));
			fields[METRIC_MIN_VALUE_RESET]->set_notnull();
		}

		/* Calculate the max value since counter started */
		max_val = srv_mon_calc_max_since_start((monitor_id_t) count);

		if (max_val == MAX_RESERVED
		    || MONITOR_MAX_MIN_NOT_INIT(count)) {
			fields[METRIC_MAX_VALUE_START]->set_null();
		} else {
			OK(fields[METRIC_MAX_VALUE_START]->store(
				max_val, FALSE));
			fields[METRIC_MAX_VALUE_START]->set_notnull();
		}

		/* Calculate the min value since counter started */
		min_val = srv_mon_calc_min_since_start((monitor_id_t) count);

		if (min_val == MIN_RESERVED
		    || MONITOR_MAX_MIN_NOT_INIT(count)) {
			fields[METRIC_MIN_VALUE_START]->set_null();
		} else {
			OK(fields[METRIC_MIN_VALUE_START]->store(
				min_val, FALSE));

			fields[METRIC_MIN_VALUE_START]->set_notnull();
		}

		/* If monitor has been enabled (no matter it is disabled
		or not now), fill METRIC_START_TIME and METRIC_TIME_ELAPSED
		field */
		if (MONITOR_FIELD(count, mon_start_time)) {
			OK(field_store_time_t(fields[METRIC_START_TIME],
				(time_t)MONITOR_FIELD(count, mon_start_time)));
			fields[METRIC_START_TIME]->set_notnull();

			/* If monitor is enabled, the TIME_ELAPSED is the
			time difference between current and time when monitor
			is enabled. Otherwise, it is the time difference
			between time when monitor is enabled and time
			when it is disabled */
			if (MONITOR_IS_ON(count)) {
				time_diff = difftime(time(NULL),
					MONITOR_FIELD(count, mon_start_time));
			} else {
				time_diff =  difftime(
					MONITOR_FIELD(count, mon_stop_time),
					MONITOR_FIELD(count, mon_start_time));
			}

			OK(fields[METRIC_TIME_ELAPSED]->store(
				time_diff));
			fields[METRIC_TIME_ELAPSED]->set_notnull();
		} else {
			fields[METRIC_START_TIME]->set_null();
			fields[METRIC_TIME_ELAPSED]->set_null();
			time_diff = 0;
		}

		/* Unless MONITOR__NO_AVERAGE is marked, we will need
		to calculate the average value. If this is a monitor set
		owner marked by MONITOR_SET_OWNER, divide
		the value by another counter (number of calls) designated
		by monitor_info->monitor_related_id.
		Otherwise average the counter value by the time between the
		time that the counter is enabled and time it is disabled
		or time it is sampled. */
		if (!(monitor_info->monitor_type & MONITOR_NO_AVERAGE)
		    && (monitor_info->monitor_type & MONITOR_SET_OWNER)
		    && monitor_info->monitor_related_id) {
			mon_type_t	value_start
				 = MONITOR_VALUE_SINCE_START(
					monitor_info->monitor_related_id);

			if (value_start) {
				OK(fields[METRIC_AVG_VALUE_START]->store(
					MONITOR_VALUE_SINCE_START(count)
					/ value_start, FALSE));

				fields[METRIC_AVG_VALUE_START]->set_notnull();
			} else {
				fields[METRIC_AVG_VALUE_START]->set_null();
			}

			if (MONITOR_VALUE(monitor_info->monitor_related_id)) {
				OK(fields[METRIC_AVG_VALUE_RESET]->store(
					MONITOR_VALUE(count)
					/ MONITOR_VALUE(
					monitor_info->monitor_related_id),
					FALSE));
			} else {
				fields[METRIC_AVG_VALUE_RESET]->set_null();
			}
		} else if (!(monitor_info->monitor_type & MONITOR_NO_AVERAGE)
			   && !(monitor_info->monitor_type
				& MONITOR_DISPLAY_CURRENT)) {
			if (time_diff != 0) {
				OK(fields[METRIC_AVG_VALUE_START]->store(
					(double) MONITOR_VALUE_SINCE_START(
						count) / time_diff));
				fields[METRIC_AVG_VALUE_START]->set_notnull();
			} else {
				fields[METRIC_AVG_VALUE_START]->set_null();
			}

			if (MONITOR_FIELD(count, mon_reset_time)) {
				/* calculate the time difference since last
				reset */
				if (MONITOR_IS_ON(count)) {
					time_diff = difftime(
						time(NULL), MONITOR_FIELD(
							count, mon_reset_time));
				} else {
					time_diff =  difftime(
					MONITOR_FIELD(count, mon_stop_time),
					MONITOR_FIELD(count, mon_reset_time));
				}
			} else {
				time_diff = 0;
			}

			if (time_diff != 0) {
				OK(fields[METRIC_AVG_VALUE_RESET]->store(
					static_cast<double>(
						MONITOR_VALUE(count) / time_diff)));
				fields[METRIC_AVG_VALUE_RESET]->set_notnull();
			} else {
				fields[METRIC_AVG_VALUE_RESET]->set_null();
			}
		} else {
			fields[METRIC_AVG_VALUE_START]->set_null();
			fields[METRIC_AVG_VALUE_RESET]->set_null();
		}


		if (MONITOR_IS_ON(count)) {
			/* If monitor is on, the stop time will set to NULL */
			fields[METRIC_STOP_TIME]->set_null();

			/* Display latest Monitor Reset Time only if Monitor
			counter is on. */
			if (MONITOR_FIELD(count, mon_reset_time)) {
				OK(field_store_time_t(
					fields[METRIC_RESET_TIME],
					(time_t)MONITOR_FIELD(
						count, mon_reset_time)));
				fields[METRIC_RESET_TIME]->set_notnull();
			} else {
				fields[METRIC_RESET_TIME]->set_null();
			}

			/* Display the monitor status as "enabled" */
			OK(field_store_string(fields[METRIC_STATUS],
					      "enabled"));
		} else {
			if (MONITOR_FIELD(count, mon_stop_time)) {
				OK(field_store_time_t(fields[METRIC_STOP_TIME],
				(time_t)MONITOR_FIELD(count, mon_stop_time)));
				fields[METRIC_STOP_TIME]->set_notnull();
			} else {
				fields[METRIC_STOP_TIME]->set_null();
			}

			fields[METRIC_RESET_TIME]->set_null();

			OK(field_store_string(fields[METRIC_STATUS],
					      "disabled"));
		}

		if (monitor_info->monitor_type & MONITOR_DISPLAY_CURRENT) {
			OK(field_store_string(fields[METRIC_TYPE],
					      "value"));
		} else if (monitor_info->monitor_type & MONITOR_EXISTING) {
			OK(field_store_string(fields[METRIC_TYPE],
					      "status_counter"));
		} else if (monitor_info->monitor_type & MONITOR_SET_OWNER) {
			OK(field_store_string(fields[METRIC_TYPE],
					      "set_owner"));
		} else if ( monitor_info->monitor_type & MONITOR_SET_MEMBER) {
			OK(field_store_string(fields[METRIC_TYPE],
					      "set_member"));
		} else {
			OK(field_store_string(fields[METRIC_TYPE],
					      "counter"));
		}

		OK(schema_table_store_record(thd, table_to_fill));
	}

	DBUG_RETURN(0);
}

/*******************************************************************//**
Function to fill information schema metrics tables.
@return 0 on success */
static
int
i_s_metrics_fill_table(
/*===================*/
	THD*		thd,	/*!< in: thread */
	TABLE_LIST*	tables,	/*!< in/out: tables to fill */
	Item*		)	/*!< in: condition (not used) */
{
	DBUG_ENTER("i_s_metrics_fill_table");

	/* deny access to non-superusers */
	if (check_global_access(thd, PROCESS_ACL)) {
		DBUG_RETURN(0);
	}

	i_s_metrics_fill(thd, tables->table);

	DBUG_RETURN(0);
}
/*******************************************************************//**
Bind the dynamic table INFORMATION_SCHEMA.innodb_metrics
@return 0 on success */
static
int
innodb_metrics_init(
/*================*/
	void*	p)	/*!< in/out: table schema object */
{
	ST_SCHEMA_TABLE*	schema;

	DBUG_ENTER("innodb_metrics_init");

	schema = (ST_SCHEMA_TABLE*) p;

	schema->fields_info = innodb_metrics_fields_info;
	schema->fill_table = i_s_metrics_fill_table;

	DBUG_RETURN(0);
}

UNIV_INTERN struct st_maria_plugin	i_s_innodb_metrics =
{
	/* the plugin type (a MYSQL_XXX_PLUGIN value) */
	/* int */
	STRUCT_FLD(type, MYSQL_INFORMATION_SCHEMA_PLUGIN),

	/* pointer to type-specific plugin descriptor */
	/* void* */
	STRUCT_FLD(info, &i_s_info),

	/* plugin name */
	/* const char* */
	STRUCT_FLD(name, "INNODB_METRICS"),

	/* plugin author (for SHOW PLUGINS) */
	/* const char* */
	STRUCT_FLD(author, plugin_author),

	/* general descriptive text (for SHOW PLUGINS) */
	/* const char* */
	STRUCT_FLD(descr, "InnoDB Metrics Info"),

	/* the plugin license (PLUGIN_LICENSE_XXX) */
	/* int */
	STRUCT_FLD(license, PLUGIN_LICENSE_GPL),

	/* the function to invoke when plugin is loaded */
	/* int (*)(void*); */
	STRUCT_FLD(init, innodb_metrics_init),

	/* the function to invoke when plugin is unloaded */
	/* int (*)(void*); */
	STRUCT_FLD(deinit, i_s_common_deinit),

	/* plugin version (for SHOW PLUGINS) */
	/* unsigned int */
	STRUCT_FLD(version, INNODB_VERSION_SHORT),

	/* struct st_mysql_show_var* */
	STRUCT_FLD(status_vars, NULL),

	/* struct st_mysql_sys_var** */
	STRUCT_FLD(system_vars, NULL),

        /* Maria extension */
	STRUCT_FLD(version_info, INNODB_VERSION_STR),
        STRUCT_FLD(maturity, MariaDB_PLUGIN_MATURITY_STABLE),
};
/* Fields of the dynamic table INFORMATION_SCHEMA.innodb_ft_default_stopword */
static ST_FIELD_INFO	i_s_stopword_fields_info[] =
{
#define STOPWORD_VALUE	0
	{STRUCT_FLD(field_name,		"value"),
	 STRUCT_FLD(field_length,	TRX_ID_MAX_LEN + 1),
	 STRUCT_FLD(field_type,		MYSQL_TYPE_STRING),
	 STRUCT_FLD(value,		0),
	 STRUCT_FLD(field_flags,	0),
	 STRUCT_FLD(old_name,		""),
	 STRUCT_FLD(open_method,	SKIP_OPEN_TABLE)},

	END_OF_ST_FIELD_INFO
};

/*******************************************************************//**
Fill the dynamic table information_schema.innodb_ft_default_stopword.
@return 0 on success, 1 on failure */
static
int
i_s_stopword_fill(
/*==============*/
	THD*		thd,	/*!< in: thread */
	TABLE_LIST*	tables,	/*!< in/out: tables to fill */
	Item*		)	/*!< in: condition (not used) */
{
	Field**	fields;
	ulint	i = 0;
	TABLE*	table = (TABLE*) tables->table;

	DBUG_ENTER("i_s_stopword_fill");

	fields = table->field;

	/* Fill with server default stopword list in array
	fts_default_stopword */
	while (fts_default_stopword[i]) {
		OK(field_store_string(fields[STOPWORD_VALUE],
				      fts_default_stopword[i]));

		OK(schema_table_store_record(thd, table));
		i++;
	}

	DBUG_RETURN(0);
}

/*******************************************************************//**
Bind the dynamic table information_schema.innodb_ft_default_stopword.
@return 0 on success */
static
int
i_s_stopword_init(
/*==============*/
	void*	p)	/*!< in/out: table schema object */
{
	DBUG_ENTER("i_s_stopword_init");
	ST_SCHEMA_TABLE* schema = (ST_SCHEMA_TABLE*) p;

	schema->fields_info = i_s_stopword_fields_info;
	schema->fill_table = i_s_stopword_fill;

	DBUG_RETURN(0);
}

UNIV_INTERN struct st_maria_plugin	i_s_innodb_ft_default_stopword =
{
	/* the plugin type (a MYSQL_XXX_PLUGIN value) */
	/* int */
	STRUCT_FLD(type, MYSQL_INFORMATION_SCHEMA_PLUGIN),

	/* pointer to type-specific plugin descriptor */
	/* void* */
	STRUCT_FLD(info, &i_s_info),

	/* plugin name */
	/* const char* */
	STRUCT_FLD(name, "INNODB_FT_DEFAULT_STOPWORD"),

	/* plugin author (for SHOW PLUGINS) */
	/* const char* */
	STRUCT_FLD(author, plugin_author),

	/* general descriptive text (for SHOW PLUGINS) */
	/* const char* */
	STRUCT_FLD(descr, "Default stopword list for InnoDB Full Text Search"),

	/* the plugin license (PLUGIN_LICENSE_XXX) */
	/* int */
	STRUCT_FLD(license, PLUGIN_LICENSE_GPL),

	/* the function to invoke when plugin is loaded */
	/* int (*)(void*); */
	STRUCT_FLD(init, i_s_stopword_init),

	/* the function to invoke when plugin is unloaded */
	/* int (*)(void*); */
	STRUCT_FLD(deinit, i_s_common_deinit),

	/* plugin version (for SHOW PLUGINS) */
	/* unsigned int */
	STRUCT_FLD(version, INNODB_VERSION_SHORT),

	/* struct st_mysql_show_var* */
	STRUCT_FLD(status_vars, NULL),

	/* struct st_mysql_sys_var** */
	STRUCT_FLD(system_vars, NULL),

        /* Maria extension */
	STRUCT_FLD(version_info, INNODB_VERSION_STR),
        STRUCT_FLD(maturity, MariaDB_PLUGIN_MATURITY_STABLE),
};

/* Fields of the dynamic table INFORMATION_SCHEMA.INNODB_FT_DELETED
INFORMATION_SCHEMA.INNODB_FT_BEING_DELETED */
static ST_FIELD_INFO	i_s_fts_doc_fields_info[] =
{
#define	I_S_FTS_DOC_ID			0
	{STRUCT_FLD(field_name,		"DOC_ID"),
	 STRUCT_FLD(field_length,	MY_INT64_NUM_DECIMAL_DIGITS),
	 STRUCT_FLD(field_type,		MYSQL_TYPE_LONGLONG),
	 STRUCT_FLD(value,		0),
	 STRUCT_FLD(field_flags,	MY_I_S_UNSIGNED),
	 STRUCT_FLD(old_name,		""),
	 STRUCT_FLD(open_method,	SKIP_OPEN_TABLE)},

	END_OF_ST_FIELD_INFO
};

/*******************************************************************//**
Fill the dynamic table INFORMATION_SCHEMA.INNODB_FT_DELETED or
INFORMATION_SCHEMA.INNODB_FT_BEING_DELETED
@return 0 on success, 1 on failure */
static
int
i_s_fts_deleted_generic_fill(
/*=========================*/
	THD*		thd,		/*!< in: thread */
	TABLE_LIST*	tables,		/*!< in/out: tables to fill */
	ibool		being_deleted)	/*!< in: BEING_DELTED table */
{
	Field**			fields;
	TABLE*			table = (TABLE*) tables->table;
	trx_t*			trx;
	fts_table_t		fts_table;
	fts_doc_ids_t*		deleted;
	dict_table_t*		user_table;

	DBUG_ENTER("i_s_fts_deleted_generic_fill");

	/* deny access to non-superusers */
	if (check_global_access(thd, PROCESS_ACL)) {
		DBUG_RETURN(0);
	}

	if (!fts_internal_tbl_name) {
		DBUG_RETURN(0);
	}

	/* Prevent DDL to drop fts aux tables. */
	rw_lock_s_lock(dict_operation_lock);

	user_table = dict_table_open_on_name(
		fts_internal_tbl_name, FALSE, FALSE, DICT_ERR_IGNORE_NONE);

	if (!user_table) {
		rw_lock_s_unlock(dict_operation_lock);

		DBUG_RETURN(0);
	} else if (!dict_table_has_fts_index(user_table)) {
		dict_table_close(user_table, FALSE, FALSE);

		rw_lock_s_unlock(dict_operation_lock);

		DBUG_RETURN(0);
	}

	deleted = fts_doc_ids_create();

	trx = trx_allocate_for_background();
	trx->op_info = "Select for FTS DELETE TABLE";

	FTS_INIT_FTS_TABLE(&fts_table,
			   (being_deleted) ? "BEING_DELETED" : "DELETED",
			   FTS_COMMON_TABLE, user_table);

	fts_table_fetch_doc_ids(trx, &fts_table, deleted);

	fields = table->field;

	int	ret = 0;

	for (ulint j = 0; j < ib_vector_size(deleted->doc_ids); ++j) {
		doc_id_t	doc_id;

		doc_id = *(doc_id_t*) ib_vector_get_const(deleted->doc_ids, j);

<<<<<<< HEAD
		OK(fields[I_S_FTS_DOC_ID]->store(doc_id, true));
=======
		BREAK_IF(ret = fields[I_S_FTS_DOC_ID]->store(doc_id, true));
>>>>>>> 13a350ac

		BREAK_IF(ret = schema_table_store_record(thd, table));
	}

	trx_free_for_background(trx);

	fts_doc_ids_free(deleted);

	dict_table_close(user_table, FALSE, FALSE);

	rw_lock_s_unlock(dict_operation_lock);

	DBUG_RETURN(ret);
}

/*******************************************************************//**
Fill the dynamic table INFORMATION_SCHEMA.INNODB_FT_DELETED
@return 0 on success, 1 on failure */
static
int
i_s_fts_deleted_fill(
/*=================*/
	THD*		thd,	/*!< in: thread */
	TABLE_LIST*	tables,	/*!< in/out: tables to fill */
	Item*		)	/*!< in: condition (ignored) */
{
	DBUG_ENTER("i_s_fts_deleted_fill");

	DBUG_RETURN(i_s_fts_deleted_generic_fill(thd, tables, FALSE));
}

/*******************************************************************//**
Bind the dynamic table INFORMATION_SCHEMA.INNODB_FT_DELETED
@return 0 on success */
static
int
i_s_fts_deleted_init(
/*=================*/
	void*	p)	/*!< in/out: table schema object */
{
	DBUG_ENTER("i_s_fts_deleted_init");
	ST_SCHEMA_TABLE* schema = (ST_SCHEMA_TABLE*) p;

	schema->fields_info = i_s_fts_doc_fields_info;
	schema->fill_table = i_s_fts_deleted_fill;

	DBUG_RETURN(0);
}

UNIV_INTERN struct st_maria_plugin	i_s_innodb_ft_deleted =
{
	/* the plugin type (a MYSQL_XXX_PLUGIN value) */
	/* int */
	STRUCT_FLD(type, MYSQL_INFORMATION_SCHEMA_PLUGIN),

	/* pointer to type-specific plugin descriptor */
	/* void* */
	STRUCT_FLD(info, &i_s_info),

	/* plugin name */
	/* const char* */
	STRUCT_FLD(name, "INNODB_FT_DELETED"),

	/* plugin author (for SHOW PLUGINS) */
	/* const char* */
	STRUCT_FLD(author, plugin_author),

	/* general descriptive text (for SHOW PLUGINS) */
	/* const char* */
	STRUCT_FLD(descr, "INNODB AUXILIARY FTS DELETED TABLE"),

	/* the plugin license (PLUGIN_LICENSE_XXX) */
	/* int */
	STRUCT_FLD(license, PLUGIN_LICENSE_GPL),

	/* the function to invoke when plugin is loaded */
	/* int (*)(void*); */
	STRUCT_FLD(init, i_s_fts_deleted_init),

	/* the function to invoke when plugin is unloaded */
	/* int (*)(void*); */
	STRUCT_FLD(deinit, i_s_common_deinit),

	/* plugin version (for SHOW PLUGINS) */
	/* unsigned int */
	STRUCT_FLD(version, INNODB_VERSION_SHORT),

	/* struct st_mysql_show_var* */
	STRUCT_FLD(status_vars, NULL),

	/* struct st_mysql_sys_var** */
	STRUCT_FLD(system_vars, NULL),

        /* Maria extension */
	STRUCT_FLD(version_info, INNODB_VERSION_STR),
        STRUCT_FLD(maturity, MariaDB_PLUGIN_MATURITY_STABLE),
};

/*******************************************************************//**
Fill the dynamic table INFORMATION_SCHEMA.INNODB_FT_BEING_DELETED
@return 0 on success, 1 on failure */
static
int
i_s_fts_being_deleted_fill(
/*=======================*/
	THD*		thd,	/*!< in: thread */
	TABLE_LIST*	tables,	/*!< in/out: tables to fill */
	Item*		)	/*!< in: condition (ignored) */
{
	DBUG_ENTER("i_s_fts_being_deleted_fill");

	DBUG_RETURN(i_s_fts_deleted_generic_fill(thd, tables, TRUE));
}

/*******************************************************************//**
Bind the dynamic table INFORMATION_SCHEMA.INNODB_FT_BEING_DELETED
@return 0 on success */
static
int
i_s_fts_being_deleted_init(
/*=======================*/
	void*	p)	/*!< in/out: table schema object */
{
	DBUG_ENTER("i_s_fts_deleted_init");
	ST_SCHEMA_TABLE* schema = (ST_SCHEMA_TABLE*) p;

	schema->fields_info = i_s_fts_doc_fields_info;
	schema->fill_table = i_s_fts_being_deleted_fill;

	DBUG_RETURN(0);
}

UNIV_INTERN struct st_maria_plugin	i_s_innodb_ft_being_deleted =
{
	/* the plugin type (a MYSQL_XXX_PLUGIN value) */
	/* int */
	STRUCT_FLD(type, MYSQL_INFORMATION_SCHEMA_PLUGIN),

	/* pointer to type-specific plugin descriptor */
	/* void* */
	STRUCT_FLD(info, &i_s_info),

	/* plugin name */
	/* const char* */
	STRUCT_FLD(name, "INNODB_FT_BEING_DELETED"),

	/* plugin author (for SHOW PLUGINS) */
	/* const char* */
	STRUCT_FLD(author, plugin_author),

	/* general descriptive text (for SHOW PLUGINS) */
	/* const char* */
	STRUCT_FLD(descr, "INNODB AUXILIARY FTS BEING DELETED TABLE"),

	/* the plugin license (PLUGIN_LICENSE_XXX) */
	/* int */
	STRUCT_FLD(license, PLUGIN_LICENSE_GPL),

	/* the function to invoke when plugin is loaded */
	/* int (*)(void*); */
	STRUCT_FLD(init, i_s_fts_being_deleted_init),

	/* the function to invoke when plugin is unloaded */
	/* int (*)(void*); */
	STRUCT_FLD(deinit, i_s_common_deinit),

	/* plugin version (for SHOW PLUGINS) */
	/* unsigned int */
	STRUCT_FLD(version, INNODB_VERSION_SHORT),

	/* struct st_mysql_show_var* */
	STRUCT_FLD(status_vars, NULL),

	/* struct st_mysql_sys_var** */
	STRUCT_FLD(system_vars, NULL),

        /* Maria extension */
	STRUCT_FLD(version_info, INNODB_VERSION_STR),
        STRUCT_FLD(maturity, MariaDB_PLUGIN_MATURITY_STABLE),
};

/* Fields of the dynamic table INFORMATION_SCHEMA.INNODB_FT_INDEX_CACHED and
INFORMATION_SCHEMA.INNODB_FT_INDEX_TABLE */
static ST_FIELD_INFO	i_s_fts_index_fields_info[] =
{
#define	I_S_FTS_WORD			0
	{STRUCT_FLD(field_name,		"WORD"),
	 STRUCT_FLD(field_length,	FTS_MAX_WORD_LEN + 1),
	 STRUCT_FLD(field_type,		MYSQL_TYPE_STRING),
	 STRUCT_FLD(value,		0),
	 STRUCT_FLD(field_flags,	0),
	 STRUCT_FLD(old_name,		""),
	 STRUCT_FLD(open_method,	SKIP_OPEN_TABLE)},

#define	I_S_FTS_FIRST_DOC_ID		1
	{STRUCT_FLD(field_name,		"FIRST_DOC_ID"),
	 STRUCT_FLD(field_length,	MY_INT64_NUM_DECIMAL_DIGITS),
	 STRUCT_FLD(field_type,		MYSQL_TYPE_LONGLONG),
	 STRUCT_FLD(value,		0),
	 STRUCT_FLD(field_flags,	MY_I_S_UNSIGNED),
	 STRUCT_FLD(old_name,		""),
	 STRUCT_FLD(open_method,	SKIP_OPEN_TABLE)},

#define	I_S_FTS_LAST_DOC_ID		2
	{STRUCT_FLD(field_name,		"LAST_DOC_ID"),
	 STRUCT_FLD(field_length,	MY_INT64_NUM_DECIMAL_DIGITS),
	 STRUCT_FLD(field_type,		MYSQL_TYPE_LONGLONG),
	 STRUCT_FLD(value,		0),
	 STRUCT_FLD(field_flags,	MY_I_S_UNSIGNED),
	 STRUCT_FLD(old_name,		""),
	 STRUCT_FLD(open_method,	SKIP_OPEN_TABLE)},

#define	I_S_FTS_DOC_COUNT		3
	{STRUCT_FLD(field_name,		"DOC_COUNT"),
	 STRUCT_FLD(field_length,	MY_INT64_NUM_DECIMAL_DIGITS),
	 STRUCT_FLD(field_type,		MYSQL_TYPE_LONGLONG),
	 STRUCT_FLD(value,		0),
	 STRUCT_FLD(field_flags,	MY_I_S_UNSIGNED),
	 STRUCT_FLD(old_name,		""),
	 STRUCT_FLD(open_method,	SKIP_OPEN_TABLE)},

#define	I_S_FTS_ILIST_DOC_ID		4
	{STRUCT_FLD(field_name,		"DOC_ID"),
	 STRUCT_FLD(field_length,	MY_INT64_NUM_DECIMAL_DIGITS),
	 STRUCT_FLD(field_type,		MYSQL_TYPE_LONGLONG),
	 STRUCT_FLD(value,		0),
	 STRUCT_FLD(field_flags,	MY_I_S_UNSIGNED),
	 STRUCT_FLD(old_name,		""),
	 STRUCT_FLD(open_method,	SKIP_OPEN_TABLE)},

#define	I_S_FTS_ILIST_DOC_POS		5
	{STRUCT_FLD(field_name,		"POSITION"),
	 STRUCT_FLD(field_length,	MY_INT64_NUM_DECIMAL_DIGITS),
	 STRUCT_FLD(field_type,		MYSQL_TYPE_LONGLONG),
	 STRUCT_FLD(value,		0),
	 STRUCT_FLD(field_flags,	MY_I_S_UNSIGNED),
	 STRUCT_FLD(old_name,		""),
	 STRUCT_FLD(open_method,	SKIP_OPEN_TABLE)},

	END_OF_ST_FIELD_INFO
};

/*******************************************************************//**
Go through the Doc Node and its ilist, fill the dynamic table
INFORMATION_SCHEMA.INNODB_FT_INDEX_CACHED for one FTS index on the table.
@return 0 on success, 1 on failure */
static
int
i_s_fts_index_cache_fill_one_index(
/*===============================*/
	fts_index_cache_t*	index_cache,	/*!< in: FTS index cache */
	THD*			thd,		/*!< in: thread */
	fts_string_t*		conv_str,	/*!< in/out: buffer */
	TABLE_LIST*		tables)		/*!< in/out: tables to fill */
{
	TABLE*			table = (TABLE*) tables->table;
	Field**			fields;
	CHARSET_INFO*		index_charset;
	const ib_rbt_node_t*	rbt_node;
	uint			dummy_errors;
	char*			word_str;

	DBUG_ENTER("i_s_fts_index_cache_fill_one_index");

	fields = table->field;

	index_charset = index_cache->charset;
<<<<<<< HEAD
	conv_str.f_len = system_charset_info->mbmaxlen
		* FTS_MAX_WORD_LEN_IN_CHAR;
	conv_str.f_str = static_cast<byte*>(ut_malloc_nokey(conv_str.f_len));
	conv_str.f_n_char = 0;
=======
	conv_str->f_n_char = 0;

	int	ret = 0;
>>>>>>> 13a350ac

	/* Go through each word in the index cache */
	for (rbt_node = rbt_first(index_cache->words);
	     rbt_node;
	     rbt_node = rbt_next(index_cache->words, rbt_node)) {
		fts_tokenizer_word_t* word;

		word = rbt_value(fts_tokenizer_word_t, rbt_node);

		/* Convert word from index charset to system_charset_info */
		if (index_charset->cset != system_charset_info->cset) {
			conv_str->f_n_char = my_convert(
				reinterpret_cast<char*>(conv_str->f_str),
				static_cast<uint32>(conv_str->f_len),
				system_charset_info,
				reinterpret_cast<char*>(word->text.f_str),
				static_cast<uint32>(word->text.f_len),
				index_charset, &dummy_errors);
			ut_ad(conv_str->f_n_char <= conv_str->f_len);
			conv_str->f_str[conv_str->f_n_char] = 0;
			word_str = reinterpret_cast<char*>(conv_str->f_str);
		} else {
			word_str = reinterpret_cast<char*>(word->text.f_str);
		}

		/* Decrypt the ilist, and display Dod ID and word position */
		for (ulint i = 0; i < ib_vector_size(word->nodes); i++) {
			fts_node_t*	node;
			byte*		ptr;
			ulint		decoded = 0;
			doc_id_t	doc_id = 0;

			node = static_cast<fts_node_t*> (ib_vector_get(
				word->nodes, i));

			ptr = node->ilist;

			while (decoded < node->ilist_size) {
				ulint	pos = fts_decode_vlc(&ptr);

				doc_id += pos;

				/* Get position info */
				while (*ptr) {
					pos = fts_decode_vlc(&ptr);

					OK(field_store_string(
						   fields[I_S_FTS_WORD],
						   word_str));

					OK(fields[I_S_FTS_FIRST_DOC_ID]->store(
						   node->first_doc_id,
						   true));

					OK(fields[I_S_FTS_LAST_DOC_ID]->store(
						   node->last_doc_id,
						   true));

					OK(fields[I_S_FTS_DOC_COUNT]->store(
						   node->doc_count, true));

					OK(fields[I_S_FTS_ILIST_DOC_ID]->store(
						   doc_id, true));

					OK(fields[I_S_FTS_ILIST_DOC_POS]->store(
						   pos, true));

					OK(schema_table_store_record(
						   thd, table));
				}

				++ptr;

				decoded = ptr - (byte*) node->ilist;
			}
		}
	}

	DBUG_RETURN(ret);
}
/*******************************************************************//**
Fill the dynamic table INFORMATION_SCHEMA.INNODB_FT_INDEX_CACHED
@return 0 on success, 1 on failure */
static
int
i_s_fts_index_cache_fill(
/*=====================*/
	THD*		thd,	/*!< in: thread */
	TABLE_LIST*	tables,	/*!< in/out: tables to fill */
	Item*		)	/*!< in: condition (ignored) */
{
	dict_table_t*		user_table;
	fts_cache_t*		cache;

	DBUG_ENTER("i_s_fts_index_cache_fill");

	/* deny access to non-superusers */
	if (check_global_access(thd, PROCESS_ACL)) {
		DBUG_RETURN(0);
	}

	if (!fts_internal_tbl_name) {
		DBUG_RETURN(0);
	}

	user_table = dict_table_open_on_name(
		fts_internal_tbl_name, FALSE, FALSE, DICT_ERR_IGNORE_NONE);

	if (!user_table) {
		DBUG_RETURN(0);
	}

	if (user_table->fts == NULL || user_table->fts->cache == NULL) {
		dict_table_close(user_table, FALSE, FALSE);

		DBUG_RETURN(0);
	}

	cache = user_table->fts->cache;

	ut_a(cache);

	int			ret = 0;
	fts_string_t		conv_str;
	conv_str.f_len = system_charset_info->mbmaxlen
		* FTS_MAX_WORD_LEN_IN_CHAR;
	conv_str.f_str = static_cast<byte*>(ut_malloc(conv_str.f_len));

	for (ulint i = 0; i < ib_vector_size(cache->indexes); i++) {
		fts_index_cache_t*      index_cache;

		index_cache = static_cast<fts_index_cache_t*> (
			ib_vector_get(cache->indexes, i));

		BREAK_IF(ret = i_s_fts_index_cache_fill_one_index(
				 index_cache, thd, &conv_str, tables));
	}

	ut_free(conv_str.f_str);

	dict_table_close(user_table, FALSE, FALSE);

	DBUG_RETURN(ret);
}

/*******************************************************************//**
Bind the dynamic table INFORMATION_SCHEMA.INNODB_FT_INDEX_CACHE
@return 0 on success */
static
int
i_s_fts_index_cache_init(
/*=====================*/
	void*	p)	/*!< in/out: table schema object */
{
	DBUG_ENTER("i_s_fts_index_cache_init");
	ST_SCHEMA_TABLE* schema = (ST_SCHEMA_TABLE*) p;

	schema->fields_info = i_s_fts_index_fields_info;
	schema->fill_table = i_s_fts_index_cache_fill;

	DBUG_RETURN(0);
}

UNIV_INTERN struct st_maria_plugin	i_s_innodb_ft_index_cache =
{
	/* the plugin type (a MYSQL_XXX_PLUGIN value) */
	/* int */
	STRUCT_FLD(type, MYSQL_INFORMATION_SCHEMA_PLUGIN),

	/* pointer to type-specific plugin descriptor */
	/* void* */
	STRUCT_FLD(info, &i_s_info),

	/* plugin name */
	/* const char* */
	STRUCT_FLD(name, "INNODB_FT_INDEX_CACHE"),

	/* plugin author (for SHOW PLUGINS) */
	/* const char* */
	STRUCT_FLD(author, plugin_author),

	/* general descriptive text (for SHOW PLUGINS) */
	/* const char* */
	STRUCT_FLD(descr, "INNODB AUXILIARY FTS INDEX CACHED"),

	/* the plugin license (PLUGIN_LICENSE_XXX) */
	/* int */
	STRUCT_FLD(license, PLUGIN_LICENSE_GPL),

	/* the function to invoke when plugin is loaded */
	/* int (*)(void*); */
	STRUCT_FLD(init, i_s_fts_index_cache_init),

	/* the function to invoke when plugin is unloaded */
	/* int (*)(void*); */
	STRUCT_FLD(deinit, i_s_common_deinit),

	/* plugin version (for SHOW PLUGINS) */
	/* unsigned int */
	STRUCT_FLD(version, INNODB_VERSION_SHORT),

	/* struct st_mysql_show_var* */
	STRUCT_FLD(status_vars, NULL),

	/* struct st_mysql_sys_var** */
	STRUCT_FLD(system_vars, NULL),

        /* Maria extension */
	STRUCT_FLD(version_info, INNODB_VERSION_STR),
        STRUCT_FLD(maturity, MariaDB_PLUGIN_MATURITY_STABLE),
};

/*******************************************************************//**
Go through a FTS index auxiliary table, fetch its rows and fill
FTS word cache structure.
@return DB_SUCCESS on success, otherwise error code */
static
dberr_t
i_s_fts_index_table_fill_selected(
/*==============================*/
	dict_index_t*		index,		/*!< in: FTS index */
	ib_vector_t*		words,		/*!< in/out: vector to hold
						fetched words */
	ulint			selected,	/*!< in: selected FTS index */
	fts_string_t*		word)		/*!< in: word to select */
{
	pars_info_t*		info;
	fts_table_t		fts_table;
	trx_t*			trx;
	que_t*			graph;
	dberr_t			error;
	fts_fetch_t		fetch;
	char			table_name[MAX_FULL_NAME_LEN];

	info = pars_info_create();

	fetch.read_arg = words;
	fetch.read_record = fts_optimize_index_fetch_node;
	fetch.total_memory = 0;

	DBUG_EXECUTE_IF("fts_instrument_result_cache_limit",
	        fts_result_cache_limit = 8192;
	);

	trx = trx_allocate_for_background();

	trx->op_info = "fetching FTS index nodes";

	pars_info_bind_function(info, "my_func", fetch.read_record, &fetch);
	pars_info_bind_varchar_literal(info, "word", word->f_str, word->f_len);

	FTS_INIT_INDEX_TABLE(&fts_table, fts_get_suffix(selected),
			     FTS_INDEX_TABLE, index);
	fts_get_table_name(&fts_table, table_name);
	pars_info_bind_id(info, true, "table_name", table_name);

	graph = fts_parse_sql(
		&fts_table, info,
		"DECLARE FUNCTION my_func;\n"
		"DECLARE CURSOR c IS"
		" SELECT word, doc_count, first_doc_id, last_doc_id,"
		" ilist\n"
		" FROM $table_name WHERE word >= :word;\n"
		"BEGIN\n"
		"\n"
		"OPEN c;\n"
		"WHILE 1 = 1 LOOP\n"
		"  FETCH c INTO my_func();\n"
		"  IF c % NOTFOUND THEN\n"
		"    EXIT;\n"
		"  END IF;\n"
		"END LOOP;\n"
		"CLOSE c;");

	for (;;) {
		error = fts_eval_sql(trx, graph);

		if (error == DB_SUCCESS) {
			fts_sql_commit(trx);

			break;
		} else {
			fts_sql_rollback(trx);

			if (error == DB_LOCK_WAIT_TIMEOUT) {
				ib::warn() << "Lock wait timeout reading"
					" FTS index. Retrying!";

				trx->error_state = DB_SUCCESS;
			} else {
				ib::error() << "Error occurred while reading"
					" FTS index: " << ut_strerr(error);
				break;
			}
		}
	}

	mutex_enter(&dict_sys->mutex);
	que_graph_free(graph);
	mutex_exit(&dict_sys->mutex);

	trx_free_for_background(trx);

	if (fetch.total_memory >= fts_result_cache_limit) {
		error = DB_FTS_EXCEED_RESULT_CACHE_LIMIT;
	}

	return(error);
}

/*******************************************************************//**
Free words. */
static
void
i_s_fts_index_table_free_one_fetch(
/*===============================*/
	ib_vector_t*		words)		/*!< in: words fetched */
{
	for (ulint i = 0; i < ib_vector_size(words); i++) {
		fts_word_t*	word;

		word = static_cast<fts_word_t*>(ib_vector_get(words, i));

		for (ulint j = 0; j < ib_vector_size(word->nodes); j++) {
			fts_node_t*     node;

			node = static_cast<fts_node_t*> (ib_vector_get(
				word->nodes, j));
			ut_free(node->ilist);
		}

		fts_word_free(word);
	}

	ib_vector_reset(words);
}

/*******************************************************************//**
Go through words, fill INFORMATION_SCHEMA.INNODB_FT_INDEX_TABLE.
@return	0 on success, 1 on failure */
static
int
i_s_fts_index_table_fill_one_fetch(
/*===============================*/
	CHARSET_INFO*		index_charset,	/*!< in: FTS index charset */
	THD*			thd,		/*!< in: thread */
	TABLE_LIST*		tables,		/*!< in/out: tables to fill */
	ib_vector_t*		words,		/*!< in: words fetched */
	fts_string_t*		conv_str,	/*!< in: string for conversion*/
	bool			has_more)	/*!< in: has more to fetch */
{
	TABLE*			table = (TABLE*) tables->table;
	Field**			fields;
	uint			dummy_errors;
	char*			word_str;
	ulint			words_size;
	int			ret = 0;

	DBUG_ENTER("i_s_fts_index_table_fill_one_fetch");

	fields = table->field;

	words_size = ib_vector_size(words);
	if (has_more) {
		/* the last word is not fetched completely. */
		ut_ad(words_size > 1);
		words_size -= 1;
	}

	/* Go through each word in the index cache */
	for (ulint i = 0; i < words_size; i++) {
		fts_word_t*	word;

		word = static_cast<fts_word_t*>(ib_vector_get(words, i));

		word->text.f_str[word->text.f_len] = 0;

		/* Convert word from index charset to system_charset_info */
		if (index_charset->cset != system_charset_info->cset) {
			conv_str->f_n_char = my_convert(
				reinterpret_cast<char*>(conv_str->f_str),
				static_cast<uint32>(conv_str->f_len),
				system_charset_info,
				reinterpret_cast<char*>(word->text.f_str),
				static_cast<uint32>(word->text.f_len),
				index_charset, &dummy_errors);
			ut_ad(conv_str->f_n_char <= conv_str->f_len);
			conv_str->f_str[conv_str->f_n_char] = 0;
			word_str = reinterpret_cast<char*>(conv_str->f_str);
		} else {
			word_str = reinterpret_cast<char*>(word->text.f_str);
		}

		/* Decrypt the ilist, and display Dod ID and word position */
		for (ulint i = 0; i < ib_vector_size(word->nodes); i++) {
			fts_node_t*	node;
			byte*		ptr;
			ulint		decoded = 0;
			doc_id_t	doc_id = 0;

			node = static_cast<fts_node_t*> (ib_vector_get(
				word->nodes, i));

			ptr = node->ilist;

			while (decoded < node->ilist_size) {
				ulint	pos = fts_decode_vlc(&ptr);

				doc_id += pos;

				/* Get position info */
				while (*ptr) {
					pos = fts_decode_vlc(&ptr);

					OK(field_store_string(
						   fields[I_S_FTS_WORD],
						   word_str));

					OK(fields[I_S_FTS_FIRST_DOC_ID]->store(
						longlong(node->first_doc_id), true));

					OK(fields[I_S_FTS_LAST_DOC_ID]->store(
						longlong(node->last_doc_id), true));

					OK(fields[I_S_FTS_DOC_COUNT]->store(
						   node->doc_count, true));

					OK(fields[I_S_FTS_ILIST_DOC_ID]->store(
						longlong(doc_id), true));

					OK(fields[I_S_FTS_ILIST_DOC_POS]->store(
						   pos, true));

					OK(schema_table_store_record(
						   thd, table));
				}

				++ptr;

				decoded = ptr - (byte*) node->ilist;
			}
		}
	}

	DBUG_RETURN(ret);
}

/*******************************************************************//**
Go through a FTS index and its auxiliary tables, fetch rows in each table
and fill INFORMATION_SCHEMA.INNODB_FT_INDEX_TABLE.
@return 0 on success, 1 on failure */
static
int
i_s_fts_index_table_fill_one_index(
/*===============================*/
	dict_index_t*		index,		/*!< in: FTS index */
	THD*			thd,		/*!< in: thread */
	fts_string_t*		conv_str,	/*!< in/out: buffer */
	TABLE_LIST*		tables)		/*!< in/out: tables to fill */
{
	ib_vector_t*		words;
	mem_heap_t*		heap;
	CHARSET_INFO*		index_charset;
	dberr_t			error;
	int			ret = 0;

	DBUG_ENTER("i_s_fts_index_table_fill_one_index");
	DBUG_ASSERT(!dict_index_is_online_ddl(index));

	heap = mem_heap_create(1024);

	words = ib_vector_create(ib_heap_allocator_create(heap),
				 sizeof(fts_word_t), 256);

	index_charset = fts_index_get_charset(index);
<<<<<<< HEAD
	conv_str.f_len = system_charset_info->mbmaxlen
		* FTS_MAX_WORD_LEN_IN_CHAR;
	conv_str.f_str = static_cast<byte*>(ut_malloc_nokey(conv_str.f_len));
	conv_str.f_n_char = 0;
=======
>>>>>>> 13a350ac

	/* Iterate through each auxiliary table as described in
	fts_index_selector */
	for (ulint selected = 0; selected < FTS_NUM_AUX_INDEX; selected++) {
		fts_string_t	word;
		bool		has_more = false;

		word.f_str = NULL;
		word.f_len = 0;
		word.f_n_char = 0;

		do {
			/* Fetch from index */
			error = i_s_fts_index_table_fill_selected(
				index, words, selected, &word);

			if (error == DB_SUCCESS) {
				has_more = false;
			} else if (error == DB_FTS_EXCEED_RESULT_CACHE_LIMIT) {
				has_more = true;
			} else {
				i_s_fts_index_table_free_one_fetch(words);
				ret = 1;
				goto func_exit;
			}

			if (has_more) {
				fts_word_t*	last_word;

				/* Prepare start point for next fetch */
				last_word = static_cast<fts_word_t*>(ib_vector_last(words));
				ut_ad(last_word != NULL);
				fts_string_dup(&word, &last_word->text, heap);
			}

			/* Fill into tables */
			ret = i_s_fts_index_table_fill_one_fetch(
				index_charset, thd, tables, words, conv_str,
				has_more);
			i_s_fts_index_table_free_one_fetch(words);

			if (ret != 0) {
				goto func_exit;
			}
		} while (has_more);
	}

func_exit:
	mem_heap_free(heap);

	DBUG_RETURN(ret);
}
/*******************************************************************//**
Fill the dynamic table INFORMATION_SCHEMA.INNODB_FT_INDEX_TABLE
@return 0 on success, 1 on failure */
static
int
i_s_fts_index_table_fill(
/*=====================*/
	THD*		thd,	/*!< in: thread */
	TABLE_LIST*	tables,	/*!< in/out: tables to fill */
	Item*		)	/*!< in: condition (ignored) */
{
	dict_table_t*		user_table;
	dict_index_t*		index;

	DBUG_ENTER("i_s_fts_index_table_fill");

	/* deny access to non-superusers */
	if (check_global_access(thd, PROCESS_ACL)) {
		DBUG_RETURN(0);
	}

	if (!fts_internal_tbl_name) {
		DBUG_RETURN(0);
	}

	/* Prevent DDL to drop fts aux tables. */
	rw_lock_s_lock(dict_operation_lock);

	user_table = dict_table_open_on_name(
		fts_internal_tbl_name, FALSE, FALSE, DICT_ERR_IGNORE_NONE);

	if (!user_table) {
		rw_lock_s_unlock(dict_operation_lock);

		DBUG_RETURN(0);
	}

	int		ret = 0;
	fts_string_t	conv_str;
	conv_str.f_len = system_charset_info->mbmaxlen
		* FTS_MAX_WORD_LEN_IN_CHAR;
	conv_str.f_str = static_cast<byte*>(ut_malloc(conv_str.f_len));

	for (index = dict_table_get_first_index(user_table);
	     index; index = dict_table_get_next_index(index)) {
		if (index->type & DICT_FTS) {
			BREAK_IF(ret = i_s_fts_index_table_fill_one_index(
					 index, thd, &conv_str, tables));
		}
	}

	dict_table_close(user_table, FALSE, FALSE);

	rw_lock_s_unlock(dict_operation_lock);

	ut_free(conv_str.f_str);

	DBUG_RETURN(ret);
}

/*******************************************************************//**
Bind the dynamic table INFORMATION_SCHEMA.INNODB_FT_INDEX_TABLE
@return 0 on success */
static
int
i_s_fts_index_table_init(
/*=====================*/
	void*	p)	/*!< in/out: table schema object */
{
	DBUG_ENTER("i_s_fts_index_table_init");
	ST_SCHEMA_TABLE* schema = (ST_SCHEMA_TABLE*) p;

	schema->fields_info = i_s_fts_index_fields_info;
	schema->fill_table = i_s_fts_index_table_fill;

	DBUG_RETURN(0);
}

UNIV_INTERN struct st_maria_plugin	i_s_innodb_ft_index_table =
{
	/* the plugin type (a MYSQL_XXX_PLUGIN value) */
	/* int */
	STRUCT_FLD(type, MYSQL_INFORMATION_SCHEMA_PLUGIN),

	/* pointer to type-specific plugin descriptor */
	/* void* */
	STRUCT_FLD(info, &i_s_info),

	/* plugin name */
	/* const char* */
	STRUCT_FLD(name, "INNODB_FT_INDEX_TABLE"),

	/* plugin author (for SHOW PLUGINS) */
	/* const char* */
	STRUCT_FLD(author, plugin_author),

	/* general descriptive text (for SHOW PLUGINS) */
	/* const char* */
	STRUCT_FLD(descr, "INNODB AUXILIARY FTS INDEX TABLE"),

	/* the plugin license (PLUGIN_LICENSE_XXX) */
	/* int */
	STRUCT_FLD(license, PLUGIN_LICENSE_GPL),

	/* the function to invoke when plugin is loaded */
	/* int (*)(void*); */
	STRUCT_FLD(init, i_s_fts_index_table_init),

	/* the function to invoke when plugin is unloaded */
	/* int (*)(void*); */
	STRUCT_FLD(deinit, i_s_common_deinit),

	/* plugin version (for SHOW PLUGINS) */
	/* unsigned int */
	STRUCT_FLD(version, INNODB_VERSION_SHORT),

	/* struct st_mysql_show_var* */
	STRUCT_FLD(status_vars, NULL),

	/* struct st_mysql_sys_var** */
	STRUCT_FLD(system_vars, NULL),

        /* Maria extension */
	STRUCT_FLD(version_info, INNODB_VERSION_STR),
        STRUCT_FLD(maturity, MariaDB_PLUGIN_MATURITY_STABLE),
};

/* Fields of the dynamic table INFORMATION_SCHEMA.INNODB_FT_CONFIG */
static ST_FIELD_INFO	i_s_fts_config_fields_info[] =
{
#define	FTS_CONFIG_KEY			0
	{STRUCT_FLD(field_name,		"KEY"),
	 STRUCT_FLD(field_length,	NAME_LEN + 1),
	 STRUCT_FLD(field_type,		MYSQL_TYPE_STRING),
	 STRUCT_FLD(value,		0),
	 STRUCT_FLD(field_flags,	0),
	 STRUCT_FLD(old_name,		""),
	 STRUCT_FLD(open_method,	SKIP_OPEN_TABLE)},

#define	FTS_CONFIG_VALUE		1
	{STRUCT_FLD(field_name,		"VALUE"),
	 STRUCT_FLD(field_length,	NAME_LEN + 1),
	 STRUCT_FLD(field_type,		MYSQL_TYPE_STRING),
	 STRUCT_FLD(value,		0),
	 STRUCT_FLD(field_flags,	0),
	 STRUCT_FLD(old_name,		""),
	 STRUCT_FLD(open_method,	SKIP_OPEN_TABLE)},

	END_OF_ST_FIELD_INFO
};

static const char* fts_config_key[] = {
	FTS_OPTIMIZE_LIMIT_IN_SECS,
	FTS_SYNCED_DOC_ID,
	FTS_STOPWORD_TABLE_NAME,
	FTS_USE_STOPWORD,
        NULL
};

/*******************************************************************//**
Fill the dynamic table INFORMATION_SCHEMA.INNODB_FT_CONFIG
@return 0 on success, 1 on failure */
static
int
i_s_fts_config_fill(
/*================*/
	THD*		thd,		/*!< in: thread */
	TABLE_LIST*	tables,		/*!< in/out: tables to fill */
	Item*		)	/*!< in: condition (ignored) */
{
	Field**			fields;
	TABLE*			table = (TABLE*) tables->table;
	trx_t*			trx;
	fts_table_t		fts_table;
	dict_table_t*		user_table;
	ulint			i = 0;
	dict_index_t*		index = NULL;
	unsigned char		str[FTS_MAX_CONFIG_VALUE_LEN + 1];

	DBUG_ENTER("i_s_fts_config_fill");

	/* deny access to non-superusers */
	if (check_global_access(thd, PROCESS_ACL)) {
		DBUG_RETURN(0);
	}

	if (!fts_internal_tbl_name) {
		DBUG_RETURN(0);
	}

	DEBUG_SYNC_C("i_s_fts_config_fille_check");

	fields = table->field;

	/* Prevent DDL to drop fts aux tables. */
	rw_lock_s_lock(dict_operation_lock);

	user_table = dict_table_open_on_name(
		fts_internal_tbl_name, FALSE, FALSE, DICT_ERR_IGNORE_NONE);

	if (!user_table) {
		rw_lock_s_unlock(dict_operation_lock);

		DBUG_RETURN(0);
	} else if (!dict_table_has_fts_index(user_table)) {
		dict_table_close(user_table, FALSE, FALSE);

		rw_lock_s_unlock(dict_operation_lock);

		DBUG_RETURN(0);
	}

	trx = trx_allocate_for_background();
	trx->op_info = "Select for FTS CONFIG TABLE";

	FTS_INIT_FTS_TABLE(&fts_table, "CONFIG", FTS_COMMON_TABLE, user_table);

	if (!ib_vector_is_empty(user_table->fts->indexes)) {
		index = (dict_index_t*) ib_vector_getp_const(
				user_table->fts->indexes, 0);
		DBUG_ASSERT(!dict_index_is_online_ddl(index));
	}

	int	ret = 0;

	while (fts_config_key[i]) {
		fts_string_t	value;
		char*		key_name;
		ulint		allocated = FALSE;

		value.f_len = FTS_MAX_CONFIG_VALUE_LEN;

		value.f_str = str;

		if (index
		    && strcmp(fts_config_key[i], FTS_TOTAL_WORD_COUNT) == 0) {
			key_name = fts_config_create_index_param_name(
				fts_config_key[i], index);
			allocated = TRUE;
		} else {
			key_name = (char*) fts_config_key[i];
		}

		fts_config_get_value(trx, &fts_table, key_name, &value);

		if (allocated) {
			ut_free(key_name);
		}

		BREAK_IF(ret = field_store_string(
				 fields[FTS_CONFIG_KEY], fts_config_key[i]));

		BREAK_IF(ret = field_store_string(
				 fields[FTS_CONFIG_VALUE],
				 reinterpret_cast<const char*>(value.f_str)));

		BREAK_IF(ret = schema_table_store_record(thd, table));

		i++;
	}

	fts_sql_commit(trx);

	trx_free_for_background(trx);

	dict_table_close(user_table, FALSE, FALSE);

	rw_lock_s_unlock(dict_operation_lock);

	DBUG_RETURN(ret);
}

/*******************************************************************//**
Bind the dynamic table INFORMATION_SCHEMA.INNODB_FT_CONFIG
@return 0 on success */
static
int
i_s_fts_config_init(
/*=================*/
	void*	p)	/*!< in/out: table schema object */
{
	DBUG_ENTER("i_s_fts_config_init");
	ST_SCHEMA_TABLE* schema = (ST_SCHEMA_TABLE*) p;

	schema->fields_info = i_s_fts_config_fields_info;
	schema->fill_table = i_s_fts_config_fill;

	DBUG_RETURN(0);
}

UNIV_INTERN struct st_maria_plugin	i_s_innodb_ft_config =
{
	/* the plugin type (a MYSQL_XXX_PLUGIN value) */
	/* int */
	STRUCT_FLD(type, MYSQL_INFORMATION_SCHEMA_PLUGIN),

	/* pointer to type-specific plugin descriptor */
	/* void* */
	STRUCT_FLD(info, &i_s_info),

	/* plugin name */
	/* const char* */
	STRUCT_FLD(name, "INNODB_FT_CONFIG"),

	/* plugin author (for SHOW PLUGINS) */
	/* const char* */
	STRUCT_FLD(author, plugin_author),

	/* general descriptive text (for SHOW PLUGINS) */
	/* const char* */
	STRUCT_FLD(descr, "INNODB AUXILIARY FTS CONFIG TABLE"),

	/* the plugin license (PLUGIN_LICENSE_XXX) */
	/* int */
	STRUCT_FLD(license, PLUGIN_LICENSE_GPL),

	/* the function to invoke when plugin is loaded */
	/* int (*)(void*); */
	STRUCT_FLD(init, i_s_fts_config_init),

	/* the function to invoke when plugin is unloaded */
	/* int (*)(void*); */
	STRUCT_FLD(deinit, i_s_common_deinit),

	/* plugin version (for SHOW PLUGINS) */
	/* unsigned int */
	STRUCT_FLD(version, INNODB_VERSION_SHORT),

	/* struct st_mysql_show_var* */
	STRUCT_FLD(status_vars, NULL),

	/* struct st_mysql_sys_var** */
	STRUCT_FLD(system_vars, NULL),

        /* Maria extension */
	STRUCT_FLD(version_info, INNODB_VERSION_STR),
        STRUCT_FLD(maturity, MariaDB_PLUGIN_MATURITY_STABLE),
};

/* Fields of the dynamic table INNODB_BUFFER_POOL_STATS. */
static ST_FIELD_INFO	i_s_innodb_buffer_stats_fields_info[] =
{
#define IDX_BUF_STATS_POOL_ID		0
	{STRUCT_FLD(field_name,		"POOL_ID"),
	 STRUCT_FLD(field_length,	MY_INT64_NUM_DECIMAL_DIGITS),
	 STRUCT_FLD(field_type,		MYSQL_TYPE_LONGLONG),
	 STRUCT_FLD(value,		0),
	 STRUCT_FLD(field_flags,	MY_I_S_UNSIGNED),
	 STRUCT_FLD(old_name,		""),
	 STRUCT_FLD(open_method,	SKIP_OPEN_TABLE)},

#define IDX_BUF_STATS_POOL_SIZE		1
	{STRUCT_FLD(field_name,		"POOL_SIZE"),
	 STRUCT_FLD(field_length,	MY_INT64_NUM_DECIMAL_DIGITS),
	 STRUCT_FLD(field_type,		MYSQL_TYPE_LONGLONG),
	 STRUCT_FLD(value,		0),
	 STRUCT_FLD(field_flags,	MY_I_S_UNSIGNED),
	 STRUCT_FLD(old_name,		""),
	 STRUCT_FLD(open_method,	SKIP_OPEN_TABLE)},

#define IDX_BUF_STATS_FREE_BUFFERS	2
	{STRUCT_FLD(field_name,		"FREE_BUFFERS"),
	 STRUCT_FLD(field_length,	MY_INT64_NUM_DECIMAL_DIGITS),
	 STRUCT_FLD(field_type,		MYSQL_TYPE_LONGLONG),
	 STRUCT_FLD(value,		0),
	 STRUCT_FLD(field_flags,	MY_I_S_UNSIGNED),
	 STRUCT_FLD(old_name,		""),
	 STRUCT_FLD(open_method,	SKIP_OPEN_TABLE)},

#define IDX_BUF_STATS_LRU_LEN		3
	{STRUCT_FLD(field_name,		"DATABASE_PAGES"),
	 STRUCT_FLD(field_length,	MY_INT64_NUM_DECIMAL_DIGITS),
	 STRUCT_FLD(field_type,		MYSQL_TYPE_LONGLONG),
	 STRUCT_FLD(value,		0),
	 STRUCT_FLD(field_flags,	MY_I_S_UNSIGNED),
	 STRUCT_FLD(old_name,		""),
	 STRUCT_FLD(open_method,	SKIP_OPEN_TABLE)},

#define IDX_BUF_STATS_OLD_LRU_LEN	4
	{STRUCT_FLD(field_name,		"OLD_DATABASE_PAGES"),
	 STRUCT_FLD(field_length,	MY_INT64_NUM_DECIMAL_DIGITS),
	 STRUCT_FLD(field_type,		MYSQL_TYPE_LONGLONG),
	 STRUCT_FLD(value,		0),
	 STRUCT_FLD(field_flags,	MY_I_S_UNSIGNED),
	 STRUCT_FLD(old_name,		""),
	 STRUCT_FLD(open_method,	SKIP_OPEN_TABLE)},

#define IDX_BUF_STATS_FLUSH_LIST_LEN	5
	{STRUCT_FLD(field_name,		"MODIFIED_DATABASE_PAGES"),
	 STRUCT_FLD(field_length,	MY_INT64_NUM_DECIMAL_DIGITS),
	 STRUCT_FLD(field_type,		MYSQL_TYPE_LONGLONG),
	 STRUCT_FLD(value,		0),
	 STRUCT_FLD(field_flags,	MY_I_S_UNSIGNED),
	 STRUCT_FLD(old_name,		""),
	 STRUCT_FLD(open_method,	SKIP_OPEN_TABLE)},

#define IDX_BUF_STATS_PENDING_ZIP	6
	{STRUCT_FLD(field_name,		"PENDING_DECOMPRESS"),
	 STRUCT_FLD(field_length,	MY_INT64_NUM_DECIMAL_DIGITS),
	 STRUCT_FLD(field_type,		MYSQL_TYPE_LONGLONG),
	 STRUCT_FLD(value,		0),
	 STRUCT_FLD(field_flags,	MY_I_S_UNSIGNED),
	 STRUCT_FLD(old_name,		""),
	 STRUCT_FLD(open_method,	SKIP_OPEN_TABLE)},

#define IDX_BUF_STATS_PENDING_READ	7
	{STRUCT_FLD(field_name,		"PENDING_READS"),
	 STRUCT_FLD(field_length,	MY_INT64_NUM_DECIMAL_DIGITS),
	 STRUCT_FLD(field_type,		MYSQL_TYPE_LONGLONG),
	 STRUCT_FLD(value,		0),
	 STRUCT_FLD(field_flags,	MY_I_S_UNSIGNED),
	 STRUCT_FLD(old_name,		""),
	 STRUCT_FLD(open_method,	SKIP_OPEN_TABLE)},

#define IDX_BUF_STATS_FLUSH_LRU		8
	{STRUCT_FLD(field_name,		"PENDING_FLUSH_LRU"),
	 STRUCT_FLD(field_length,	MY_INT64_NUM_DECIMAL_DIGITS),
	 STRUCT_FLD(field_type,		MYSQL_TYPE_LONGLONG),
	 STRUCT_FLD(value,		0),
	 STRUCT_FLD(field_flags,	MY_I_S_UNSIGNED),
	 STRUCT_FLD(old_name,		""),
	 STRUCT_FLD(open_method,	SKIP_OPEN_TABLE)},

#define IDX_BUF_STATS_FLUSH_LIST	9
	{STRUCT_FLD(field_name,		"PENDING_FLUSH_LIST"),
	 STRUCT_FLD(field_length,	MY_INT64_NUM_DECIMAL_DIGITS),
	 STRUCT_FLD(field_type,		MYSQL_TYPE_LONGLONG),
	 STRUCT_FLD(value,		0),
	 STRUCT_FLD(field_flags,	MY_I_S_UNSIGNED),
	 STRUCT_FLD(old_name,		""),
	 STRUCT_FLD(open_method,	SKIP_OPEN_TABLE)},

#define IDX_BUF_STATS_PAGE_YOUNG	10
	{STRUCT_FLD(field_name,		"PAGES_MADE_YOUNG"),
	 STRUCT_FLD(field_length,	MY_INT64_NUM_DECIMAL_DIGITS),
	 STRUCT_FLD(field_type,		MYSQL_TYPE_LONGLONG),
	 STRUCT_FLD(value,		0),
	 STRUCT_FLD(field_flags,	MY_I_S_UNSIGNED),
	 STRUCT_FLD(old_name,		""),
	 STRUCT_FLD(open_method,	SKIP_OPEN_TABLE)},

#define IDX_BUF_STATS_PAGE_NOT_YOUNG	11
	{STRUCT_FLD(field_name,		"PAGES_NOT_MADE_YOUNG"),
	 STRUCT_FLD(field_length,	MY_INT64_NUM_DECIMAL_DIGITS),
	 STRUCT_FLD(field_type,		MYSQL_TYPE_LONGLONG),
	 STRUCT_FLD(value,		0),
	 STRUCT_FLD(field_flags,	MY_I_S_UNSIGNED),
	 STRUCT_FLD(old_name,		""),
	 STRUCT_FLD(open_method,	SKIP_OPEN_TABLE)},

#define	IDX_BUF_STATS_PAGE_YOUNG_RATE	12
	{STRUCT_FLD(field_name,		"PAGES_MADE_YOUNG_RATE"),
	 STRUCT_FLD(field_length,	MAX_FLOAT_STR_LENGTH),
	 STRUCT_FLD(field_type,		MYSQL_TYPE_FLOAT),
	 STRUCT_FLD(value,		0),
	 STRUCT_FLD(field_flags,	0),
	 STRUCT_FLD(old_name,		""),
	 STRUCT_FLD(open_method,	SKIP_OPEN_TABLE)},

#define	IDX_BUF_STATS_PAGE_NOT_YOUNG_RATE 13
	{STRUCT_FLD(field_name,		"PAGES_MADE_NOT_YOUNG_RATE"),
	 STRUCT_FLD(field_length,	MAX_FLOAT_STR_LENGTH),
	 STRUCT_FLD(field_type,		MYSQL_TYPE_FLOAT),
	 STRUCT_FLD(value,		0),
	 STRUCT_FLD(field_flags,	0),
	 STRUCT_FLD(old_name,		""),
	 STRUCT_FLD(open_method,	SKIP_OPEN_TABLE)},

#define IDX_BUF_STATS_PAGE_READ		14
	{STRUCT_FLD(field_name,		"NUMBER_PAGES_READ"),
	 STRUCT_FLD(field_length,	MY_INT64_NUM_DECIMAL_DIGITS),
	 STRUCT_FLD(field_type,		MYSQL_TYPE_LONGLONG),
	 STRUCT_FLD(value,		0),
	 STRUCT_FLD(field_flags,	MY_I_S_UNSIGNED),
	 STRUCT_FLD(old_name,		""),
	 STRUCT_FLD(open_method,	SKIP_OPEN_TABLE)},

#define IDX_BUF_STATS_PAGE_CREATED	15
	{STRUCT_FLD(field_name,		"NUMBER_PAGES_CREATED"),
	 STRUCT_FLD(field_length,	MY_INT64_NUM_DECIMAL_DIGITS),
	 STRUCT_FLD(field_type,		MYSQL_TYPE_LONGLONG),
	 STRUCT_FLD(value,		0),
	 STRUCT_FLD(field_flags,	MY_I_S_UNSIGNED),
	 STRUCT_FLD(old_name,		""),
	 STRUCT_FLD(open_method,	SKIP_OPEN_TABLE)},

#define IDX_BUF_STATS_PAGE_WRITTEN	16
	{STRUCT_FLD(field_name,		"NUMBER_PAGES_WRITTEN"),
	 STRUCT_FLD(field_length,	MY_INT64_NUM_DECIMAL_DIGITS),
	 STRUCT_FLD(field_type,		MYSQL_TYPE_LONGLONG),
	 STRUCT_FLD(value,		0),
	 STRUCT_FLD(field_flags,	MY_I_S_UNSIGNED),
	 STRUCT_FLD(old_name,		""),
	 STRUCT_FLD(open_method,	SKIP_OPEN_TABLE)},

#define	IDX_BUF_STATS_PAGE_READ_RATE	17
	{STRUCT_FLD(field_name,		"PAGES_READ_RATE"),
	 STRUCT_FLD(field_length,	MAX_FLOAT_STR_LENGTH),
	 STRUCT_FLD(field_type,		MYSQL_TYPE_FLOAT),
	 STRUCT_FLD(value,		0),
	 STRUCT_FLD(field_flags,	0),
	 STRUCT_FLD(old_name,		""),
	 STRUCT_FLD(open_method,	SKIP_OPEN_TABLE)},

#define	IDX_BUF_STATS_PAGE_CREATE_RATE	18
	{STRUCT_FLD(field_name,		"PAGES_CREATE_RATE"),
	 STRUCT_FLD(field_length,	MAX_FLOAT_STR_LENGTH),
	 STRUCT_FLD(field_type,		MYSQL_TYPE_FLOAT),
	 STRUCT_FLD(value,		0),
	 STRUCT_FLD(field_flags,	0),
	 STRUCT_FLD(old_name,		""),
	 STRUCT_FLD(open_method,	SKIP_OPEN_TABLE)},

#define	IDX_BUF_STATS_PAGE_WRITTEN_RATE	19
	{STRUCT_FLD(field_name,		"PAGES_WRITTEN_RATE"),
	 STRUCT_FLD(field_length,	MAX_FLOAT_STR_LENGTH),
	 STRUCT_FLD(field_type,		MYSQL_TYPE_FLOAT),
	 STRUCT_FLD(value,		0),
	 STRUCT_FLD(field_flags,	0),
	 STRUCT_FLD(old_name,		""),
	 STRUCT_FLD(open_method,	SKIP_OPEN_TABLE)},

#define IDX_BUF_STATS_GET		20
	{STRUCT_FLD(field_name,		"NUMBER_PAGES_GET"),
	 STRUCT_FLD(field_length,	MY_INT64_NUM_DECIMAL_DIGITS),
	 STRUCT_FLD(field_type,		MYSQL_TYPE_LONGLONG),
	 STRUCT_FLD(value,		0),
	 STRUCT_FLD(field_flags,	MY_I_S_UNSIGNED),
	 STRUCT_FLD(old_name,		""),
	 STRUCT_FLD(open_method,	SKIP_OPEN_TABLE)},

#define IDX_BUF_STATS_HIT_RATE		21
	{STRUCT_FLD(field_name,		"HIT_RATE"),
	 STRUCT_FLD(field_length,	MY_INT64_NUM_DECIMAL_DIGITS),
	 STRUCT_FLD(field_type,		MYSQL_TYPE_LONGLONG),
	 STRUCT_FLD(value,		0),
	 STRUCT_FLD(field_flags,	MY_I_S_UNSIGNED),
	 STRUCT_FLD(old_name,		""),
	 STRUCT_FLD(open_method,	SKIP_OPEN_TABLE)},

#define IDX_BUF_STATS_MADE_YOUNG_PCT	22
	{STRUCT_FLD(field_name,		"YOUNG_MAKE_PER_THOUSAND_GETS"),
	 STRUCT_FLD(field_length,	MY_INT64_NUM_DECIMAL_DIGITS),
	 STRUCT_FLD(field_type,		MYSQL_TYPE_LONGLONG),
	 STRUCT_FLD(value,		0),
	 STRUCT_FLD(field_flags,	MY_I_S_UNSIGNED),
	 STRUCT_FLD(old_name,		""),
	 STRUCT_FLD(open_method,	SKIP_OPEN_TABLE)},

#define IDX_BUF_STATS_NOT_MADE_YOUNG_PCT 23
	{STRUCT_FLD(field_name,		"NOT_YOUNG_MAKE_PER_THOUSAND_GETS"),
	 STRUCT_FLD(field_length,	MY_INT64_NUM_DECIMAL_DIGITS),
	 STRUCT_FLD(field_type,		MYSQL_TYPE_LONGLONG),
	 STRUCT_FLD(value,		0),
	 STRUCT_FLD(field_flags,	MY_I_S_UNSIGNED),
	 STRUCT_FLD(old_name,		""),
	 STRUCT_FLD(open_method,	SKIP_OPEN_TABLE)},

#define IDX_BUF_STATS_READ_AHREAD	24
	{STRUCT_FLD(field_name,		"NUMBER_PAGES_READ_AHEAD"),
	 STRUCT_FLD(field_length,	MY_INT64_NUM_DECIMAL_DIGITS),
	 STRUCT_FLD(field_type,		MYSQL_TYPE_LONGLONG),
	 STRUCT_FLD(value,		0),
	 STRUCT_FLD(field_flags,	MY_I_S_UNSIGNED),
	 STRUCT_FLD(old_name,		""),
	 STRUCT_FLD(open_method,	SKIP_OPEN_TABLE)},

#define IDX_BUF_STATS_READ_AHEAD_EVICTED 25
	{STRUCT_FLD(field_name,		"NUMBER_READ_AHEAD_EVICTED"),
	 STRUCT_FLD(field_length,	MY_INT64_NUM_DECIMAL_DIGITS),
	 STRUCT_FLD(field_type,		MYSQL_TYPE_LONGLONG),
	 STRUCT_FLD(value,		0),
	 STRUCT_FLD(field_flags,	MY_I_S_UNSIGNED),
	 STRUCT_FLD(old_name,		""),
	 STRUCT_FLD(open_method,	SKIP_OPEN_TABLE)},

#define	IDX_BUF_STATS_READ_AHEAD_RATE	26
	{STRUCT_FLD(field_name,		"READ_AHEAD_RATE"),
	 STRUCT_FLD(field_length,	MAX_FLOAT_STR_LENGTH),
	 STRUCT_FLD(field_type,		MYSQL_TYPE_FLOAT),
	 STRUCT_FLD(value,		0),
	 STRUCT_FLD(field_flags,	0),
	 STRUCT_FLD(old_name,		""),
	 STRUCT_FLD(open_method,	SKIP_OPEN_TABLE)},

#define	IDX_BUF_STATS_READ_AHEAD_EVICT_RATE 27
	{STRUCT_FLD(field_name,		"READ_AHEAD_EVICTED_RATE"),
	 STRUCT_FLD(field_length,	MAX_FLOAT_STR_LENGTH),
	 STRUCT_FLD(field_type,		MYSQL_TYPE_FLOAT),
	 STRUCT_FLD(value,		0),
	 STRUCT_FLD(field_flags,	0),
	 STRUCT_FLD(old_name,		""),
	 STRUCT_FLD(open_method,	SKIP_OPEN_TABLE)},

#define IDX_BUF_STATS_LRU_IO_SUM	28
	{STRUCT_FLD(field_name,		"LRU_IO_TOTAL"),
	 STRUCT_FLD(field_length,	MY_INT64_NUM_DECIMAL_DIGITS),
	 STRUCT_FLD(field_type,		MYSQL_TYPE_LONGLONG),
	 STRUCT_FLD(value,		0),
	 STRUCT_FLD(field_flags,	MY_I_S_UNSIGNED),
	 STRUCT_FLD(old_name,		""),
	 STRUCT_FLD(open_method,	SKIP_OPEN_TABLE)},

#define IDX_BUF_STATS_LRU_IO_CUR	29
	{STRUCT_FLD(field_name,		"LRU_IO_CURRENT"),
	 STRUCT_FLD(field_length,	MY_INT64_NUM_DECIMAL_DIGITS),
	 STRUCT_FLD(field_type,		MYSQL_TYPE_LONGLONG),
	 STRUCT_FLD(value,		0),
	 STRUCT_FLD(field_flags,	MY_I_S_UNSIGNED),
	 STRUCT_FLD(old_name,		""),
	 STRUCT_FLD(open_method,	SKIP_OPEN_TABLE)},

#define IDX_BUF_STATS_UNZIP_SUM		30
	{STRUCT_FLD(field_name,		"UNCOMPRESS_TOTAL"),
	 STRUCT_FLD(field_length,	MY_INT64_NUM_DECIMAL_DIGITS),
	 STRUCT_FLD(field_type,		MYSQL_TYPE_LONGLONG),
	 STRUCT_FLD(value,		0),
	 STRUCT_FLD(field_flags,	MY_I_S_UNSIGNED),
	 STRUCT_FLD(old_name,		""),
	 STRUCT_FLD(open_method,	SKIP_OPEN_TABLE)},

#define IDX_BUF_STATS_UNZIP_CUR		31
	{STRUCT_FLD(field_name,		"UNCOMPRESS_CURRENT"),
	 STRUCT_FLD(field_length,	MY_INT64_NUM_DECIMAL_DIGITS),
	 STRUCT_FLD(field_type,		MYSQL_TYPE_LONGLONG),
	 STRUCT_FLD(value,		0),
	 STRUCT_FLD(field_flags,	MY_I_S_UNSIGNED),
	 STRUCT_FLD(old_name,		""),
	 STRUCT_FLD(open_method,	SKIP_OPEN_TABLE)},

	END_OF_ST_FIELD_INFO
};

/*******************************************************************//**
Fill Information Schema table INNODB_BUFFER_POOL_STATS for a particular
buffer pool
@return 0 on success, 1 on failure */
static
int
i_s_innodb_stats_fill(
/*==================*/
	THD*			thd,		/*!< in: thread */
	TABLE_LIST*		tables,		/*!< in/out: tables to fill */
	const buf_pool_info_t*	info)		/*!< in: buffer pool
						information */
{
	TABLE*			table;
	Field**			fields;

	DBUG_ENTER("i_s_innodb_stats_fill");

	table = tables->table;

	fields = table->field;

	OK(fields[IDX_BUF_STATS_POOL_ID]->store(
		   info->pool_unique_id, true));

	OK(fields[IDX_BUF_STATS_POOL_SIZE]->store(
		   info->pool_size, true));

	OK(fields[IDX_BUF_STATS_LRU_LEN]->store(
		   info->lru_len, true));

	OK(fields[IDX_BUF_STATS_OLD_LRU_LEN]->store(
		   info->old_lru_len, true));

	OK(fields[IDX_BUF_STATS_FREE_BUFFERS]->store(
		   info->free_list_len, true));

	OK(fields[IDX_BUF_STATS_FLUSH_LIST_LEN]->store(
		   info->flush_list_len, true));

	OK(fields[IDX_BUF_STATS_PENDING_ZIP]->store(
		   info->n_pend_unzip, true));

	OK(fields[IDX_BUF_STATS_PENDING_READ]->store(
		   info->n_pend_reads, true));

	OK(fields[IDX_BUF_STATS_FLUSH_LRU]->store(
		   info->n_pending_flush_lru, true));

	OK(fields[IDX_BUF_STATS_FLUSH_LIST]->store(
		   info->n_pending_flush_list, true));

	OK(fields[IDX_BUF_STATS_PAGE_YOUNG]->store(
		   info->n_pages_made_young, true));

	OK(fields[IDX_BUF_STATS_PAGE_NOT_YOUNG]->store(
		   info->n_pages_not_made_young, true));

	OK(fields[IDX_BUF_STATS_PAGE_YOUNG_RATE]->store(
		   info->page_made_young_rate));

	OK(fields[IDX_BUF_STATS_PAGE_NOT_YOUNG_RATE]->store(
		   info->page_not_made_young_rate));

	OK(fields[IDX_BUF_STATS_PAGE_READ]->store(
		   info->n_pages_read, true));

	OK(fields[IDX_BUF_STATS_PAGE_CREATED]->store(
		   info->n_pages_created, true));

	OK(fields[IDX_BUF_STATS_PAGE_WRITTEN]->store(
		   info->n_pages_written, true));

	OK(fields[IDX_BUF_STATS_GET]->store(
		   info->n_page_gets, true));

	OK(fields[IDX_BUF_STATS_PAGE_READ_RATE]->store(
		   info->pages_read_rate));

	OK(fields[IDX_BUF_STATS_PAGE_CREATE_RATE]->store(
		   info->pages_created_rate));

	OK(fields[IDX_BUF_STATS_PAGE_WRITTEN_RATE]->store(
		   info->pages_written_rate));

	if (info->n_page_get_delta) {
		if (info->page_read_delta <= info->n_page_get_delta) {
			OK(fields[IDX_BUF_STATS_HIT_RATE]->store(
				static_cast<double>(
					1000 - (1000 * info->page_read_delta
					/ info->n_page_get_delta))));
		} else {
			OK(fields[IDX_BUF_STATS_HIT_RATE]->store(0));
		}

		OK(fields[IDX_BUF_STATS_MADE_YOUNG_PCT]->store(
			   1000 * info->young_making_delta
			   / info->n_page_get_delta, true));

		OK(fields[IDX_BUF_STATS_NOT_MADE_YOUNG_PCT]->store(
			   1000 * info->not_young_making_delta
			   / info->n_page_get_delta, true));
	} else {
		OK(fields[IDX_BUF_STATS_HIT_RATE]->store(0, true));
		OK(fields[IDX_BUF_STATS_MADE_YOUNG_PCT]->store(0, true));
		OK(fields[IDX_BUF_STATS_NOT_MADE_YOUNG_PCT]->store(0, true));
	}

	OK(fields[IDX_BUF_STATS_READ_AHREAD]->store(
		   info->n_ra_pages_read, true));

	OK(fields[IDX_BUF_STATS_READ_AHEAD_EVICTED]->store(
		   info->n_ra_pages_evicted, true));

	OK(fields[IDX_BUF_STATS_READ_AHEAD_RATE]->store(
		   info->pages_readahead_rate));

	OK(fields[IDX_BUF_STATS_READ_AHEAD_EVICT_RATE]->store(
		   info->pages_evicted_rate));

	OK(fields[IDX_BUF_STATS_LRU_IO_SUM]->store(
		   info->io_sum, true));

	OK(fields[IDX_BUF_STATS_LRU_IO_CUR]->store(
		   info->io_cur, true));

	OK(fields[IDX_BUF_STATS_UNZIP_SUM]->store(
		   info->unzip_sum, true));

	OK(fields[IDX_BUF_STATS_UNZIP_CUR]->store(
		   info->unzip_cur, true));

	DBUG_RETURN(schema_table_store_record(thd, table));
}

/*******************************************************************//**
This is the function that loops through each buffer pool and fetch buffer
pool stats to information schema  table: I_S_INNODB_BUFFER_POOL_STATS
@return 0 on success, 1 on failure */
static
int
i_s_innodb_buffer_stats_fill_table(
/*===============================*/
	THD*		thd,		/*!< in: thread */
	TABLE_LIST*	tables,		/*!< in/out: tables to fill */
	Item*		)		/*!< in: condition (ignored) */
{
	int			status	= 0;
	buf_pool_info_t*	pool_info;

	DBUG_ENTER("i_s_innodb_buffer_fill_general");
	RETURN_IF_INNODB_NOT_STARTED(tables->schema_table_name);

	/* Only allow the PROCESS privilege holder to access the stats */
	if (check_global_access(thd, PROCESS_ACL)) {
		DBUG_RETURN(0);
	}

	pool_info = (buf_pool_info_t*) ut_zalloc_nokey(
		srv_buf_pool_instances *  sizeof *pool_info);

	/* Walk through each buffer pool */
	for (ulint i = 0; i < srv_buf_pool_instances; i++) {
		buf_pool_t*		buf_pool;

		buf_pool = buf_pool_from_array(i);

		/* Fetch individual buffer pool info */
		buf_stats_get_pool_info(buf_pool, i, pool_info);

		status = i_s_innodb_stats_fill(thd, tables, &pool_info[i]);

		/* If something goes wrong, break and return */
		if (status) {
			break;
		}
	}

	ut_free(pool_info);

	DBUG_RETURN(status);
}

/*******************************************************************//**
Bind the dynamic table INFORMATION_SCHEMA.INNODB_BUFFER_POOL_STATS.
@return 0 on success, 1 on failure */
static
int
i_s_innodb_buffer_pool_stats_init(
/*==============================*/
	void*	p)	/*!< in/out: table schema object */
{
	ST_SCHEMA_TABLE*	schema;

	DBUG_ENTER("i_s_innodb_buffer_pool_stats_init");

	schema = reinterpret_cast<ST_SCHEMA_TABLE*>(p);

	schema->fields_info = i_s_innodb_buffer_stats_fields_info;
	schema->fill_table = i_s_innodb_buffer_stats_fill_table;

	DBUG_RETURN(0);
}

UNIV_INTERN struct st_maria_plugin	i_s_innodb_buffer_stats =
{
	/* the plugin type (a MYSQL_XXX_PLUGIN value) */
	/* int */
	STRUCT_FLD(type, MYSQL_INFORMATION_SCHEMA_PLUGIN),

	/* pointer to type-specific plugin descriptor */
	/* void* */
	STRUCT_FLD(info, &i_s_info),

	/* plugin name */
	/* const char* */
	STRUCT_FLD(name, "INNODB_BUFFER_POOL_STATS"),

	/* plugin author (for SHOW PLUGINS) */
	/* const char* */
	STRUCT_FLD(author, plugin_author),

	/* general descriptive text (for SHOW PLUGINS) */
	/* const char* */
	STRUCT_FLD(descr, "InnoDB Buffer Pool Statistics Information "),

	/* the plugin license (PLUGIN_LICENSE_XXX) */
	/* int */
	STRUCT_FLD(license, PLUGIN_LICENSE_GPL),

	/* the function to invoke when plugin is loaded */
	/* int (*)(void*); */
	STRUCT_FLD(init, i_s_innodb_buffer_pool_stats_init),

	/* the function to invoke when plugin is unloaded */
	/* int (*)(void*); */
	STRUCT_FLD(deinit, i_s_common_deinit),

	/* plugin version (for SHOW PLUGINS) */
	/* unsigned int */
	STRUCT_FLD(version, INNODB_VERSION_SHORT),

	/* struct st_mysql_show_var* */
	STRUCT_FLD(status_vars, NULL),

	/* struct st_mysql_sys_var** */
	STRUCT_FLD(system_vars, NULL),

        /* Maria extension */
	STRUCT_FLD(version_info, INNODB_VERSION_STR),
        STRUCT_FLD(maturity, MariaDB_PLUGIN_MATURITY_STABLE),
};

/* Fields of the dynamic table INNODB_BUFFER_POOL_PAGE. */
static ST_FIELD_INFO	i_s_innodb_buffer_page_fields_info[] =
{
#define IDX_BUFFER_POOL_ID		0
	{STRUCT_FLD(field_name,		"POOL_ID"),
	 STRUCT_FLD(field_length,	MY_INT64_NUM_DECIMAL_DIGITS),
	 STRUCT_FLD(field_type,		MYSQL_TYPE_LONGLONG),
	 STRUCT_FLD(value,		0),
	 STRUCT_FLD(field_flags,	MY_I_S_UNSIGNED),
	 STRUCT_FLD(old_name,		""),
	 STRUCT_FLD(open_method,	SKIP_OPEN_TABLE)},

#define IDX_BUFFER_BLOCK_ID		1
	{STRUCT_FLD(field_name,		"BLOCK_ID"),
	 STRUCT_FLD(field_length,	MY_INT64_NUM_DECIMAL_DIGITS),
	 STRUCT_FLD(field_type,		MYSQL_TYPE_LONGLONG),
	 STRUCT_FLD(value,		0),
	 STRUCT_FLD(field_flags,	MY_I_S_UNSIGNED),
	 STRUCT_FLD(old_name,		""),
	 STRUCT_FLD(open_method,	SKIP_OPEN_TABLE)},

#define IDX_BUFFER_PAGE_SPACE		2
	{STRUCT_FLD(field_name,		"SPACE"),
	 STRUCT_FLD(field_length,	MY_INT64_NUM_DECIMAL_DIGITS),
	 STRUCT_FLD(field_type,		MYSQL_TYPE_LONGLONG),
	 STRUCT_FLD(value,		0),
	 STRUCT_FLD(field_flags,	MY_I_S_UNSIGNED),
	 STRUCT_FLD(old_name,		""),
	 STRUCT_FLD(open_method,	SKIP_OPEN_TABLE)},

#define IDX_BUFFER_PAGE_NUM		3
	{STRUCT_FLD(field_name,		"PAGE_NUMBER"),
	 STRUCT_FLD(field_length,	MY_INT64_NUM_DECIMAL_DIGITS),
	 STRUCT_FLD(field_type,		MYSQL_TYPE_LONGLONG),
	 STRUCT_FLD(value,		0),
	 STRUCT_FLD(field_flags,	MY_I_S_UNSIGNED),
	 STRUCT_FLD(old_name,		""),
	 STRUCT_FLD(open_method,	SKIP_OPEN_TABLE)},

#define IDX_BUFFER_PAGE_TYPE		4
	{STRUCT_FLD(field_name,		"PAGE_TYPE"),
	 STRUCT_FLD(field_length,	64),
	 STRUCT_FLD(field_type,		MYSQL_TYPE_STRING),
	 STRUCT_FLD(value,		0),
	 STRUCT_FLD(field_flags,	MY_I_S_MAYBE_NULL),
	 STRUCT_FLD(old_name,		""),
	 STRUCT_FLD(open_method,	SKIP_OPEN_TABLE)},

#define IDX_BUFFER_PAGE_FLUSH_TYPE	5
	{STRUCT_FLD(field_name,		"FLUSH_TYPE"),
	 STRUCT_FLD(field_length,	MY_INT64_NUM_DECIMAL_DIGITS),
	 STRUCT_FLD(field_type,		MYSQL_TYPE_LONGLONG),
	 STRUCT_FLD(value,		0),
	 STRUCT_FLD(field_flags,	MY_I_S_UNSIGNED),
	 STRUCT_FLD(old_name,		""),
	 STRUCT_FLD(open_method,	SKIP_OPEN_TABLE)},

#define IDX_BUFFER_PAGE_FIX_COUNT	6
	{STRUCT_FLD(field_name,		"FIX_COUNT"),
	 STRUCT_FLD(field_length,	MY_INT64_NUM_DECIMAL_DIGITS),
	 STRUCT_FLD(field_type,		MYSQL_TYPE_LONGLONG),
	 STRUCT_FLD(value,		0),
	 STRUCT_FLD(field_flags,	MY_I_S_UNSIGNED),
	 STRUCT_FLD(old_name,		""),
	 STRUCT_FLD(open_method,	SKIP_OPEN_TABLE)},

#ifdef BTR_CUR_HASH_ADAPT
#define IDX_BUFFER_PAGE_HASHED		7
	{STRUCT_FLD(field_name,		"IS_HASHED"),
	 STRUCT_FLD(field_length,	3),
	 STRUCT_FLD(field_type,		MYSQL_TYPE_STRING),
	 STRUCT_FLD(value,		0),
	 STRUCT_FLD(field_flags,	MY_I_S_MAYBE_NULL),
	 STRUCT_FLD(old_name,		""),
	 STRUCT_FLD(open_method,	SKIP_OPEN_TABLE)},
#endif /* BTR_CUR_HASH_ADAPT */

#define IDX_BUFFER_PAGE_NEWEST_MOD	7 + I_S_AHI
	{STRUCT_FLD(field_name,		"NEWEST_MODIFICATION"),
	 STRUCT_FLD(field_length,	MY_INT64_NUM_DECIMAL_DIGITS),
	 STRUCT_FLD(field_type,		MYSQL_TYPE_LONGLONG),
	 STRUCT_FLD(value,		0),
	 STRUCT_FLD(field_flags,	MY_I_S_UNSIGNED),
	 STRUCT_FLD(old_name,		""),
	 STRUCT_FLD(open_method,	SKIP_OPEN_TABLE)},

#define IDX_BUFFER_PAGE_OLDEST_MOD	8 + I_S_AHI
	{STRUCT_FLD(field_name,		"OLDEST_MODIFICATION"),
	 STRUCT_FLD(field_length,	MY_INT64_NUM_DECIMAL_DIGITS),
	 STRUCT_FLD(field_type,		MYSQL_TYPE_LONGLONG),
	 STRUCT_FLD(value,		0),
	 STRUCT_FLD(field_flags,	MY_I_S_UNSIGNED),
	 STRUCT_FLD(old_name,		""),
	 STRUCT_FLD(open_method,	SKIP_OPEN_TABLE)},

#define IDX_BUFFER_PAGE_ACCESS_TIME	9 + I_S_AHI
	{STRUCT_FLD(field_name,		"ACCESS_TIME"),
	 STRUCT_FLD(field_length,	MY_INT64_NUM_DECIMAL_DIGITS),
	 STRUCT_FLD(field_type,		MYSQL_TYPE_LONGLONG),
	 STRUCT_FLD(value,		0),
	 STRUCT_FLD(field_flags,	MY_I_S_UNSIGNED),
	 STRUCT_FLD(old_name,		""),
	 STRUCT_FLD(open_method,	SKIP_OPEN_TABLE)},

#define IDX_BUFFER_PAGE_TABLE_NAME	10 + I_S_AHI
	{STRUCT_FLD(field_name,		"TABLE_NAME"),
	 STRUCT_FLD(field_length,	1024),
	 STRUCT_FLD(field_type,		MYSQL_TYPE_STRING),
	 STRUCT_FLD(value,		0),
	 STRUCT_FLD(field_flags,	MY_I_S_MAYBE_NULL),
	 STRUCT_FLD(old_name,		""),
	 STRUCT_FLD(open_method,	SKIP_OPEN_TABLE)},

#define IDX_BUFFER_PAGE_INDEX_NAME	11 + I_S_AHI
	{STRUCT_FLD(field_name,		"INDEX_NAME"),
	 STRUCT_FLD(field_length,	1024),
	 STRUCT_FLD(field_type,		MYSQL_TYPE_STRING),
	 STRUCT_FLD(value,		0),
	 STRUCT_FLD(field_flags,	MY_I_S_MAYBE_NULL),
	 STRUCT_FLD(old_name,		""),
	 STRUCT_FLD(open_method,	SKIP_OPEN_TABLE)},

#define IDX_BUFFER_PAGE_NUM_RECS	12 + I_S_AHI
	{STRUCT_FLD(field_name,		"NUMBER_RECORDS"),
	 STRUCT_FLD(field_length,	MY_INT64_NUM_DECIMAL_DIGITS),
	 STRUCT_FLD(field_type,		MYSQL_TYPE_LONGLONG),
	 STRUCT_FLD(value,		0),
	 STRUCT_FLD(field_flags,	MY_I_S_UNSIGNED),
	 STRUCT_FLD(old_name,		""),
	 STRUCT_FLD(open_method,	SKIP_OPEN_TABLE)},

#define IDX_BUFFER_PAGE_DATA_SIZE	13 + I_S_AHI
	{STRUCT_FLD(field_name,		"DATA_SIZE"),
	 STRUCT_FLD(field_length,	MY_INT64_NUM_DECIMAL_DIGITS),
	 STRUCT_FLD(field_type,		MYSQL_TYPE_LONGLONG),
	 STRUCT_FLD(value,		0),
	 STRUCT_FLD(field_flags,	MY_I_S_UNSIGNED),
	 STRUCT_FLD(old_name,		""),
	 STRUCT_FLD(open_method,	SKIP_OPEN_TABLE)},

#define IDX_BUFFER_PAGE_ZIP_SIZE	14 + I_S_AHI
	{STRUCT_FLD(field_name,		"COMPRESSED_SIZE"),
	 STRUCT_FLD(field_length,	MY_INT64_NUM_DECIMAL_DIGITS),
	 STRUCT_FLD(field_type,		MYSQL_TYPE_LONGLONG),
	 STRUCT_FLD(value,		0),
	 STRUCT_FLD(field_flags,	MY_I_S_UNSIGNED),
	 STRUCT_FLD(old_name,		""),
	 STRUCT_FLD(open_method,	SKIP_OPEN_TABLE)},

#define IDX_BUFFER_PAGE_STATE		15 + I_S_AHI
	{STRUCT_FLD(field_name,		"PAGE_STATE"),
	 STRUCT_FLD(field_length,	64),
	 STRUCT_FLD(field_type,		MYSQL_TYPE_STRING),
	 STRUCT_FLD(value,		0),
	 STRUCT_FLD(field_flags,	MY_I_S_MAYBE_NULL),
	 STRUCT_FLD(old_name,		""),
	 STRUCT_FLD(open_method,	SKIP_OPEN_TABLE)},

#define IDX_BUFFER_PAGE_IO_FIX		16 + I_S_AHI
	{STRUCT_FLD(field_name,		"IO_FIX"),
	 STRUCT_FLD(field_length,	64),
	 STRUCT_FLD(field_type,		MYSQL_TYPE_STRING),
	 STRUCT_FLD(value,		0),
	 STRUCT_FLD(field_flags,	MY_I_S_MAYBE_NULL),
	 STRUCT_FLD(old_name,		""),
	 STRUCT_FLD(open_method,	SKIP_OPEN_TABLE)},

#define IDX_BUFFER_PAGE_IS_OLD		17 + I_S_AHI
	{STRUCT_FLD(field_name,		"IS_OLD"),
	 STRUCT_FLD(field_length,	3),
	 STRUCT_FLD(field_type,		MYSQL_TYPE_STRING),
	 STRUCT_FLD(value,		0),
	 STRUCT_FLD(field_flags,	MY_I_S_MAYBE_NULL),
	 STRUCT_FLD(old_name,		""),
	 STRUCT_FLD(open_method,	SKIP_OPEN_TABLE)},

#define IDX_BUFFER_PAGE_FREE_CLOCK	18 + I_S_AHI
	{STRUCT_FLD(field_name,		"FREE_PAGE_CLOCK"),
	 STRUCT_FLD(field_length,	MY_INT64_NUM_DECIMAL_DIGITS),
	 STRUCT_FLD(field_type,		MYSQL_TYPE_LONGLONG),
	 STRUCT_FLD(value,		0),
	 STRUCT_FLD(field_flags,	MY_I_S_UNSIGNED),
	 STRUCT_FLD(old_name,		""),
	 STRUCT_FLD(open_method,	SKIP_OPEN_TABLE)},

	END_OF_ST_FIELD_INFO
};

/*******************************************************************//**
Fill Information Schema table INNODB_BUFFER_PAGE with information
cached in the buf_page_info_t array
@return 0 on success, 1 on failure */
static
int
i_s_innodb_buffer_page_fill(
/*========================*/
	THD*			thd,		/*!< in: thread */
	TABLE_LIST*		tables,		/*!< in/out: tables to fill */
	const buf_page_info_t*	info_array,	/*!< in: array cached page
						info */
	ulint			num_page)	/*!< in: number of page info
						cached */
{
	TABLE*			table;
	Field**			fields;

	DBUG_ENTER("i_s_innodb_buffer_page_fill");

	table = tables->table;

	fields = table->field;

	/* Iterate through the cached array and fill the I_S table rows */
	for (ulint i = 0; i < num_page; i++) {
		const buf_page_info_t*	page_info;
		char			table_name[MAX_FULL_NAME_LEN + 1];
		const char*		table_name_end = NULL;
		const char*		state_str;
		enum buf_page_state	state;

		page_info = info_array + i;

		state_str = NULL;

		OK(fields[IDX_BUFFER_POOL_ID]->store(
			   page_info->pool_id, true));

		OK(fields[IDX_BUFFER_BLOCK_ID]->store(
			   page_info->block_id, true));

		OK(fields[IDX_BUFFER_PAGE_SPACE]->store(
			   page_info->space_id, true));

		OK(fields[IDX_BUFFER_PAGE_NUM]->store(
			   page_info->page_num, true));

		OK(field_store_string(
			   fields[IDX_BUFFER_PAGE_TYPE],
			   i_s_page_type[page_info->page_type].type_str));

		OK(fields[IDX_BUFFER_PAGE_FLUSH_TYPE]->store(
<<<<<<< HEAD
			   page_info->flush_type));

		OK(fields[IDX_BUFFER_PAGE_FIX_COUNT]->store(
			   page_info->fix_count));

#ifdef BTR_CUR_HASH_ADAPT
		OK(field_store_string(
			   fields[IDX_BUFFER_PAGE_HASHED],
			   page_info->hashed ? "YES" : "NO"));
#endif /* BTR_CUR_HASH_ADAPT */
=======
			   page_info->flush_type, true));

		OK(fields[IDX_BUFFER_PAGE_FIX_COUNT]->store(
			   page_info->fix_count, true));

		OK(field_store_string(fields[IDX_BUFFER_PAGE_HASHED],
				      page_info->hashed ? "YES" : "NO"));
>>>>>>> 13a350ac

		OK(fields[IDX_BUFFER_PAGE_NEWEST_MOD]->store(
			   page_info->newest_mod, true));

		OK(fields[IDX_BUFFER_PAGE_OLDEST_MOD]->store(
			   page_info->oldest_mod, true));

		OK(fields[IDX_BUFFER_PAGE_ACCESS_TIME]->store(
<<<<<<< HEAD
			   page_info->access_time));
=======
			   page_info->access_time, true));
>>>>>>> 13a350ac

		fields[IDX_BUFFER_PAGE_TABLE_NAME]->set_null();

		fields[IDX_BUFFER_PAGE_INDEX_NAME]->set_null();

		/* If this is an index page, fetch the index name
		and table name */
		if (page_info->page_type == I_S_PAGE_TYPE_INDEX) {
			bool ret = false;

			mutex_enter(&dict_sys->mutex);

			if (const dict_index_t*	index =
			    dict_index_get_if_in_cache_low(
				    page_info->index_id)) {
				table_name_end = innobase_convert_name(
					table_name, sizeof(table_name),
					index->table_name,
					strlen(index->table_name),
					thd);

<<<<<<< HEAD
				OK(fields[IDX_BUFFER_PAGE_TABLE_NAME]->store(
					table_name,
					uint(table_name_end - table_name),
					system_charset_info));
				fields[IDX_BUFFER_PAGE_TABLE_NAME]->set_notnull();

				OK(field_store_index_name(
					fields[IDX_BUFFER_PAGE_INDEX_NAME],
					index->name));
=======
				ret = fields[IDX_BUFFER_PAGE_TABLE_NAME]
					->store(table_name,
						static_cast<uint>(
							table_name_end
							- table_name),
						system_charset_info)
					|| field_store_index_name(
						fields
						[IDX_BUFFER_PAGE_INDEX_NAME],
						index->name);
>>>>>>> 13a350ac
			}

			mutex_exit(&dict_sys->mutex);

			OK(ret);

			fields[IDX_BUFFER_PAGE_TABLE_NAME]->set_notnull();
		}

		OK(fields[IDX_BUFFER_PAGE_NUM_RECS]->store(
			   page_info->num_recs, true));

		OK(fields[IDX_BUFFER_PAGE_DATA_SIZE]->store(
			   page_info->data_size, true));

		OK(fields[IDX_BUFFER_PAGE_ZIP_SIZE]->store(
			   page_info->zip_ssize
			   ? (UNIV_ZIP_SIZE_MIN >> 1) << page_info->zip_ssize
			   : 0, true));

#if BUF_PAGE_STATE_BITS > 3
# error "BUF_PAGE_STATE_BITS > 3, please ensure that all 1<<BUF_PAGE_STATE_BITS values are checked for"
#endif
		state = static_cast<enum buf_page_state>(page_info->page_state);

		switch (state) {
		/* First three states are for compression pages and
		are not states we would get as we scan pages through
		buffer blocks */
		case BUF_BLOCK_POOL_WATCH:
		case BUF_BLOCK_ZIP_PAGE:
		case BUF_BLOCK_ZIP_DIRTY:
			state_str = NULL;
			break;
		case BUF_BLOCK_NOT_USED:
			state_str = "NOT_USED";
			break;
		case BUF_BLOCK_READY_FOR_USE:
			state_str = "READY_FOR_USE";
			break;
		case BUF_BLOCK_FILE_PAGE:
			state_str = "FILE_PAGE";
			break;
		case BUF_BLOCK_MEMORY:
			state_str = "MEMORY";
			break;
		case BUF_BLOCK_REMOVE_HASH:
			state_str = "REMOVE_HASH";
			break;
		};

		OK(field_store_string(fields[IDX_BUFFER_PAGE_STATE],
				      state_str));

		switch (page_info->io_fix) {
		case BUF_IO_NONE:
			state_str = "IO_NONE";
			break;
		case BUF_IO_READ:
			state_str = "IO_READ";
			break;
		case BUF_IO_WRITE:
			state_str = "IO_WRITE";
			break;
		case BUF_IO_PIN:
			state_str = "IO_PIN";
			break;
		}

		OK(field_store_string(fields[IDX_BUFFER_PAGE_IO_FIX],
				      state_str));

		OK(field_store_string(fields[IDX_BUFFER_PAGE_IS_OLD],
				      (page_info->is_old) ? "YES" : "NO"));

		OK(fields[IDX_BUFFER_PAGE_FREE_CLOCK]->store(
			   page_info->freed_page_clock, true));

		OK(schema_table_store_record(thd, table));
	}

	DBUG_RETURN(0);
}

/*******************************************************************//**
Set appropriate page type to a buf_page_info_t structure */
static
void
i_s_innodb_set_page_type(
/*=====================*/
	buf_page_info_t*page_info,	/*!< in/out: structure to fill with
					scanned info */
	ulint		page_type,	/*!< in: page type */
	const byte*	frame)		/*!< in: buffer frame */
{
	if (fil_page_type_is_index(page_type)) {
		const page_t*	page = (const page_t*) frame;

		page_info->index_id = btr_page_get_index_id(page);

		/* FIL_PAGE_INDEX and FIL_PAGE_RTREE are a bit special,
		their values are defined as 17855 and 17854, so we cannot
		use them to index into i_s_page_type[] array, its array index
		in the i_s_page_type[] array is I_S_PAGE_TYPE_INDEX
		(1) for index pages or I_S_PAGE_TYPE_IBUF for
		change buffer index pages */
		if (page_info->index_id
		    == static_cast<index_id_t>(DICT_IBUF_ID_MIN
					       + IBUF_SPACE_ID)) {
			page_info->page_type = I_S_PAGE_TYPE_IBUF;
		} else if (page_type == FIL_PAGE_RTREE) {
			page_info->page_type = I_S_PAGE_TYPE_RTREE;
		} else {
			page_info->page_type = I_S_PAGE_TYPE_INDEX;
		}

		page_info->data_size = unsigned(page_header_get_field(
			page, PAGE_HEAP_TOP) - (page_is_comp(page)
						? PAGE_NEW_SUPREMUM_END
						: PAGE_OLD_SUPREMUM_END)
			- page_header_get_field(page, PAGE_GARBAGE));

		page_info->num_recs = page_get_n_recs(page);
	} else if (page_type > FIL_PAGE_TYPE_LAST) {
		/* Encountered an unknown page type */
		page_info->page_type = I_S_PAGE_TYPE_UNKNOWN;
	} else {
		/* Make sure we get the right index into the
		i_s_page_type[] array */
		ut_a(page_type == i_s_page_type[page_type].type_value);

		page_info->page_type = page_type;
	}

	if (page_info->page_type == FIL_PAGE_TYPE_ZBLOB
	    || page_info->page_type == FIL_PAGE_TYPE_ZBLOB2) {
		page_info->page_num = mach_read_from_4(
			frame + FIL_PAGE_OFFSET);
		page_info->space_id = mach_read_from_4(
			frame + FIL_PAGE_ARCH_LOG_NO_OR_SPACE_ID);
	}
}
/*******************************************************************//**
Scans pages in the buffer cache, and collect their general information
into the buf_page_info_t array which is zero-filled. So any fields
that are not initialized in the function will default to 0 */
static
void
i_s_innodb_buffer_page_get_info(
/*============================*/
	const buf_page_t*bpage,		/*!< in: buffer pool page to scan */
	ulint		pool_id,	/*!< in: buffer pool id */
	ulint		pos,		/*!< in: buffer block position in
					buffer pool or in the LRU list */
	buf_page_info_t*page_info)	/*!< in: zero filled info structure;
					out: structure filled with scanned
					info */
{
	ut_ad(pool_id < MAX_BUFFER_POOLS);

	page_info->pool_id = pool_id;

	page_info->block_id = pos;

	page_info->page_state = buf_page_get_state(bpage);

	/* Only fetch information for buffers that map to a tablespace,
	that is, buffer page with state BUF_BLOCK_ZIP_PAGE,
	BUF_BLOCK_ZIP_DIRTY or BUF_BLOCK_FILE_PAGE */
	if (buf_page_in_file(bpage)) {
		const byte*	frame;
		ulint		page_type;

		page_info->space_id = bpage->id.space();

		page_info->page_num = bpage->id.page_no();

		page_info->flush_type = bpage->flush_type;

		page_info->fix_count = bpage->buf_fix_count;

		page_info->newest_mod = bpage->newest_modification;

		page_info->oldest_mod = bpage->oldest_modification;

		page_info->access_time = bpage->access_time;

		page_info->zip_ssize = bpage->zip.ssize;

		page_info->io_fix = bpage->io_fix;

		page_info->is_old = bpage->old;

		page_info->freed_page_clock = bpage->freed_page_clock;

		switch (buf_page_get_io_fix(bpage)) {
		case BUF_IO_NONE:
		case BUF_IO_WRITE:
		case BUF_IO_PIN:
			break;
		case BUF_IO_READ:
			page_info->page_type = I_S_PAGE_TYPE_UNKNOWN;
			return;
		}

		if (page_info->page_state == BUF_BLOCK_FILE_PAGE) {
			const buf_block_t*block;

			block = reinterpret_cast<const buf_block_t*>(bpage);
			frame = block->frame;
#ifdef BTR_CUR_HASH_ADAPT
			/* Note: this may be a false positive, that
			is, block->index will not always be set to
			NULL when the last adaptive hash index
			reference is dropped. */
			page_info->hashed = (block->index != NULL);
#endif /* BTR_CUR_HASH_ADAPT */
		} else {
			ut_ad(page_info->zip_ssize);
			frame = bpage->zip.data;
		}

		page_type = fil_page_get_type(frame);

		i_s_innodb_set_page_type(page_info, page_type, frame);
	} else {
		page_info->page_type = I_S_PAGE_TYPE_UNKNOWN;
	}
}

/*******************************************************************//**
This is the function that goes through each block of the buffer pool
and fetch information to information schema tables: INNODB_BUFFER_PAGE.
@return 0 on success, 1 on failure */
static
int
i_s_innodb_fill_buffer_pool(
/*========================*/
	THD*			thd,		/*!< in: thread */
	TABLE_LIST*		tables,		/*!< in/out: tables to fill */
	buf_pool_t*		buf_pool,	/*!< in: buffer pool to scan */
	const ulint		pool_id)	/*!< in: buffer pool id */
{
	int			status	= 0;
	mem_heap_t*		heap;

	DBUG_ENTER("i_s_innodb_fill_buffer_pool");

	heap = mem_heap_create(10000);

	/* Go through each chunk of buffer pool. Currently, we only
	have one single chunk for each buffer pool */
	for (ulint n = 0;
	     n < ut_min(buf_pool->n_chunks, buf_pool->n_chunks_new); n++) {
		const buf_block_t*	block;
		ulint			n_blocks;
		buf_page_info_t*	info_buffer;
		ulint			num_page;
		ulint			mem_size;
		ulint			chunk_size;
		ulint			num_to_process = 0;
		ulint			block_id = 0;

		/* Get buffer block of the nth chunk */
		block = buf_get_nth_chunk_block(buf_pool, n, &chunk_size);
		num_page = 0;

		while (chunk_size > 0) {
			/* we cache maximum MAX_BUF_INFO_CACHED number of
			buffer page info */
			num_to_process = ut_min(chunk_size,
				(ulint)MAX_BUF_INFO_CACHED);

			mem_size = num_to_process * sizeof(buf_page_info_t);

			/* For each chunk, we'll pre-allocate information
			structures to cache the page information read from
			the buffer pool. Doing so before obtain any mutex */
			info_buffer = (buf_page_info_t*) mem_heap_zalloc(
				heap, mem_size);

			/* Obtain appropriate mutexes. Since this is diagnostic
			buffer pool info printout, we are not required to
			preserve the overall consistency, so we can
			release mutex periodically */
			buf_pool_mutex_enter(buf_pool);

			/* GO through each block in the chunk */
			for (n_blocks = num_to_process; n_blocks--; block++) {
				i_s_innodb_buffer_page_get_info(
					&block->page, pool_id, block_id,
					info_buffer + num_page);
				block_id++;
				num_page++;
			}

			buf_pool_mutex_exit(buf_pool);

			/* Fill in information schema table with information
			just collected from the buffer chunk scan */
			status = i_s_innodb_buffer_page_fill(
				thd, tables, info_buffer,
				num_page);

			/* If something goes wrong, break and return */
			if (status) {
				break;
			}

			mem_heap_empty(heap);
			chunk_size -= num_to_process;
			num_page = 0;
		}
	}

	mem_heap_free(heap);

	DBUG_RETURN(status);
}

/*******************************************************************//**
Fill page information for pages in InnoDB buffer pool to the
dynamic table INFORMATION_SCHEMA.INNODB_BUFFER_PAGE
@return 0 on success, 1 on failure */
static
int
i_s_innodb_buffer_page_fill_table(
/*==============================*/
	THD*		thd,		/*!< in: thread */
	TABLE_LIST*	tables,		/*!< in/out: tables to fill */
	Item*		)		/*!< in: condition (ignored) */
{
	int	status	= 0;

	DBUG_ENTER("i_s_innodb_buffer_page_fill_table");

	RETURN_IF_INNODB_NOT_STARTED(tables->schema_table_name);

	/* deny access to user without PROCESS privilege */
	if (check_global_access(thd, PROCESS_ACL)) {
		DBUG_RETURN(0);
	}

	/* Walk through each buffer pool */
	for (ulint i = 0; i < srv_buf_pool_instances; i++) {
		buf_pool_t*	buf_pool;

		buf_pool = buf_pool_from_array(i);

		/* Fetch information from pages in this buffer pool,
		and fill the corresponding I_S table */
		status = i_s_innodb_fill_buffer_pool(thd, tables, buf_pool, i);

		/* If something wrong, break and return */
		if (status) {
			break;
		}
	}

	DBUG_RETURN(status);
}

/*******************************************************************//**
Bind the dynamic table INFORMATION_SCHEMA.INNODB_BUFFER_PAGE.
@return 0 on success, 1 on failure */
static
int
i_s_innodb_buffer_page_init(
/*========================*/
	void*	p)	/*!< in/out: table schema object */
{
	ST_SCHEMA_TABLE*	schema;

	DBUG_ENTER("i_s_innodb_buffer_page_init");

	schema = reinterpret_cast<ST_SCHEMA_TABLE*>(p);

	schema->fields_info = i_s_innodb_buffer_page_fields_info;
	schema->fill_table = i_s_innodb_buffer_page_fill_table;

	DBUG_RETURN(0);
}

UNIV_INTERN struct st_maria_plugin	i_s_innodb_buffer_page =
{
	/* the plugin type (a MYSQL_XXX_PLUGIN value) */
	/* int */
	STRUCT_FLD(type, MYSQL_INFORMATION_SCHEMA_PLUGIN),

	/* pointer to type-specific plugin descriptor */
	/* void* */
	STRUCT_FLD(info, &i_s_info),

	/* plugin name */
	/* const char* */
	STRUCT_FLD(name, "INNODB_BUFFER_PAGE"),

	/* plugin author (for SHOW PLUGINS) */
	/* const char* */
	STRUCT_FLD(author, plugin_author),

	/* general descriptive text (for SHOW PLUGINS) */
	/* const char* */
	STRUCT_FLD(descr, "InnoDB Buffer Page Information"),

	/* the plugin license (PLUGIN_LICENSE_XXX) */
	/* int */
	STRUCT_FLD(license, PLUGIN_LICENSE_GPL),

	/* the function to invoke when plugin is loaded */
	/* int (*)(void*); */
	STRUCT_FLD(init, i_s_innodb_buffer_page_init),

	/* the function to invoke when plugin is unloaded */
	/* int (*)(void*); */
	STRUCT_FLD(deinit, i_s_common_deinit),

	/* plugin version (for SHOW PLUGINS) */
	/* unsigned int */
	STRUCT_FLD(version, INNODB_VERSION_SHORT),

	/* struct st_mysql_show_var* */
	STRUCT_FLD(status_vars, NULL),

	/* struct st_mysql_sys_var** */
	STRUCT_FLD(system_vars, NULL),

        /* Maria extension */
	STRUCT_FLD(version_info, INNODB_VERSION_STR),
        STRUCT_FLD(maturity, MariaDB_PLUGIN_MATURITY_STABLE),
};

static ST_FIELD_INFO	i_s_innodb_buf_page_lru_fields_info[] =
{
#define IDX_BUF_LRU_POOL_ID		0
	{STRUCT_FLD(field_name,		"POOL_ID"),
	 STRUCT_FLD(field_length,	MY_INT64_NUM_DECIMAL_DIGITS),
	 STRUCT_FLD(field_type,		MYSQL_TYPE_LONGLONG),
	 STRUCT_FLD(value,		0),
	 STRUCT_FLD(field_flags,	MY_I_S_UNSIGNED),
	 STRUCT_FLD(old_name,		""),
	 STRUCT_FLD(open_method,	SKIP_OPEN_TABLE)},

#define IDX_BUF_LRU_POS			1
	{STRUCT_FLD(field_name,		"LRU_POSITION"),
	 STRUCT_FLD(field_length,	MY_INT64_NUM_DECIMAL_DIGITS),
	 STRUCT_FLD(field_type,		MYSQL_TYPE_LONGLONG),
	 STRUCT_FLD(value,		0),
	 STRUCT_FLD(field_flags,	MY_I_S_UNSIGNED),
	 STRUCT_FLD(old_name,		""),
	 STRUCT_FLD(open_method,	SKIP_OPEN_TABLE)},

#define IDX_BUF_LRU_PAGE_SPACE		2
	{STRUCT_FLD(field_name,		"SPACE"),
	 STRUCT_FLD(field_length,	MY_INT64_NUM_DECIMAL_DIGITS),
	 STRUCT_FLD(field_type,		MYSQL_TYPE_LONGLONG),
	 STRUCT_FLD(value,		0),
	 STRUCT_FLD(field_flags,	MY_I_S_UNSIGNED),
	 STRUCT_FLD(old_name,		""),
	 STRUCT_FLD(open_method,	SKIP_OPEN_TABLE)},

#define IDX_BUF_LRU_PAGE_NUM		3
	{STRUCT_FLD(field_name,		"PAGE_NUMBER"),
	 STRUCT_FLD(field_length,	MY_INT64_NUM_DECIMAL_DIGITS),
	 STRUCT_FLD(field_type,		MYSQL_TYPE_LONGLONG),
	 STRUCT_FLD(value,		0),
	 STRUCT_FLD(field_flags,	MY_I_S_UNSIGNED),
	 STRUCT_FLD(old_name,		""),
	 STRUCT_FLD(open_method,	SKIP_OPEN_TABLE)},

#define IDX_BUF_LRU_PAGE_TYPE		4
	{STRUCT_FLD(field_name,		"PAGE_TYPE"),
	 STRUCT_FLD(field_length,	64),
	 STRUCT_FLD(field_type,		MYSQL_TYPE_STRING),
	 STRUCT_FLD(value,		0),
	 STRUCT_FLD(field_flags,	MY_I_S_MAYBE_NULL),
	 STRUCT_FLD(old_name,		""),
	 STRUCT_FLD(open_method,	SKIP_OPEN_TABLE)},

#define IDX_BUF_LRU_PAGE_FLUSH_TYPE	5
	{STRUCT_FLD(field_name,		"FLUSH_TYPE"),
	 STRUCT_FLD(field_length,	MY_INT64_NUM_DECIMAL_DIGITS),
	 STRUCT_FLD(field_type,		MYSQL_TYPE_LONGLONG),
	 STRUCT_FLD(value,		0),
	 STRUCT_FLD(field_flags,	MY_I_S_UNSIGNED),
	 STRUCT_FLD(old_name,		""),
	 STRUCT_FLD(open_method,	SKIP_OPEN_TABLE)},

#define IDX_BUF_LRU_PAGE_FIX_COUNT	6
	{STRUCT_FLD(field_name,		"FIX_COUNT"),
	 STRUCT_FLD(field_length,	MY_INT64_NUM_DECIMAL_DIGITS),
	 STRUCT_FLD(field_type,		MYSQL_TYPE_LONGLONG),
	 STRUCT_FLD(value,		0),
	 STRUCT_FLD(field_flags,	MY_I_S_UNSIGNED),
	 STRUCT_FLD(old_name,		""),
	 STRUCT_FLD(open_method,	SKIP_OPEN_TABLE)},

#ifdef BTR_CUR_HASH_ADAPT
#define IDX_BUF_LRU_PAGE_HASHED		7
	{STRUCT_FLD(field_name,		"IS_HASHED"),
	 STRUCT_FLD(field_length,	3),
	 STRUCT_FLD(field_type,		MYSQL_TYPE_STRING),
	 STRUCT_FLD(value,		0),
	 STRUCT_FLD(field_flags,	MY_I_S_MAYBE_NULL),
	 STRUCT_FLD(old_name,		""),
	 STRUCT_FLD(open_method,	SKIP_OPEN_TABLE)},
#endif /* BTR_CUR_HASH_ADAPT */

#define IDX_BUF_LRU_PAGE_NEWEST_MOD	7 + I_S_AHI
	{STRUCT_FLD(field_name,		"NEWEST_MODIFICATION"),
	 STRUCT_FLD(field_length,	MY_INT64_NUM_DECIMAL_DIGITS),
	 STRUCT_FLD(field_type,		MYSQL_TYPE_LONGLONG),
	 STRUCT_FLD(value,		0),
	 STRUCT_FLD(field_flags,	MY_I_S_UNSIGNED),
	 STRUCT_FLD(old_name,		""),
	 STRUCT_FLD(open_method,	SKIP_OPEN_TABLE)},

#define IDX_BUF_LRU_PAGE_OLDEST_MOD	8 + I_S_AHI
	{STRUCT_FLD(field_name,		"OLDEST_MODIFICATION"),
	 STRUCT_FLD(field_length,	MY_INT64_NUM_DECIMAL_DIGITS),
	 STRUCT_FLD(field_type,		MYSQL_TYPE_LONGLONG),
	 STRUCT_FLD(value,		0),
	 STRUCT_FLD(field_flags,	MY_I_S_UNSIGNED),
	 STRUCT_FLD(old_name,		""),
	 STRUCT_FLD(open_method,	SKIP_OPEN_TABLE)},

#define IDX_BUF_LRU_PAGE_ACCESS_TIME	9 + I_S_AHI
	{STRUCT_FLD(field_name,		"ACCESS_TIME"),
	 STRUCT_FLD(field_length,	MY_INT64_NUM_DECIMAL_DIGITS),
	 STRUCT_FLD(field_type,		MYSQL_TYPE_LONGLONG),
	 STRUCT_FLD(value,		0),
	 STRUCT_FLD(field_flags,	MY_I_S_UNSIGNED),
	 STRUCT_FLD(old_name,		""),
	 STRUCT_FLD(open_method,	SKIP_OPEN_TABLE)},

#define IDX_BUF_LRU_PAGE_TABLE_NAME	10 + I_S_AHI
	{STRUCT_FLD(field_name,		"TABLE_NAME"),
	 STRUCT_FLD(field_length,	1024),
	 STRUCT_FLD(field_type,		MYSQL_TYPE_STRING),
	 STRUCT_FLD(value,		0),
	 STRUCT_FLD(field_flags,	MY_I_S_MAYBE_NULL),
	 STRUCT_FLD(old_name,		""),
	 STRUCT_FLD(open_method,	SKIP_OPEN_TABLE)},

#define IDX_BUF_LRU_PAGE_INDEX_NAME	11 + I_S_AHI
	{STRUCT_FLD(field_name,		"INDEX_NAME"),
	 STRUCT_FLD(field_length,	1024),
	 STRUCT_FLD(field_type,		MYSQL_TYPE_STRING),
	 STRUCT_FLD(value,		0),
	 STRUCT_FLD(field_flags,	MY_I_S_MAYBE_NULL),
	 STRUCT_FLD(old_name,		""),
	 STRUCT_FLD(open_method,	SKIP_OPEN_TABLE)},

#define IDX_BUF_LRU_PAGE_NUM_RECS	12 + I_S_AHI
	{STRUCT_FLD(field_name,		"NUMBER_RECORDS"),
	 STRUCT_FLD(field_length,	MY_INT64_NUM_DECIMAL_DIGITS),
	 STRUCT_FLD(field_type,		MYSQL_TYPE_LONGLONG),
	 STRUCT_FLD(value,		0),
	 STRUCT_FLD(field_flags,	MY_I_S_UNSIGNED),
	 STRUCT_FLD(old_name,		""),
	 STRUCT_FLD(open_method,	SKIP_OPEN_TABLE)},

#define IDX_BUF_LRU_PAGE_DATA_SIZE	13 + I_S_AHI
	{STRUCT_FLD(field_name,		"DATA_SIZE"),
	 STRUCT_FLD(field_length,	MY_INT64_NUM_DECIMAL_DIGITS),
	 STRUCT_FLD(field_type,		MYSQL_TYPE_LONGLONG),
	 STRUCT_FLD(value,		0),
	 STRUCT_FLD(field_flags,	MY_I_S_UNSIGNED),
	 STRUCT_FLD(old_name,		""),
	 STRUCT_FLD(open_method,	SKIP_OPEN_TABLE)},

#define IDX_BUF_LRU_PAGE_ZIP_SIZE	14 + I_S_AHI
	{STRUCT_FLD(field_name,		"COMPRESSED_SIZE"),
	 STRUCT_FLD(field_length,	MY_INT64_NUM_DECIMAL_DIGITS),
	 STRUCT_FLD(field_type,		MYSQL_TYPE_LONGLONG),
	 STRUCT_FLD(value,		0),
	 STRUCT_FLD(field_flags,	MY_I_S_UNSIGNED),
	 STRUCT_FLD(old_name,		""),
	 STRUCT_FLD(open_method,	SKIP_OPEN_TABLE)},

#define IDX_BUF_LRU_PAGE_STATE		15 + I_S_AHI
	{STRUCT_FLD(field_name,		"COMPRESSED"),
	 STRUCT_FLD(field_length,	3),
	 STRUCT_FLD(field_type,		MYSQL_TYPE_STRING),
	 STRUCT_FLD(value,		0),
	 STRUCT_FLD(field_flags,	MY_I_S_MAYBE_NULL),
	 STRUCT_FLD(old_name,		""),
	 STRUCT_FLD(open_method,	SKIP_OPEN_TABLE)},

#define IDX_BUF_LRU_PAGE_IO_FIX		16 + I_S_AHI
	{STRUCT_FLD(field_name,		"IO_FIX"),
	 STRUCT_FLD(field_length,	64),
	 STRUCT_FLD(field_type,		MYSQL_TYPE_STRING),
	 STRUCT_FLD(value,		0),
	 STRUCT_FLD(field_flags,	MY_I_S_MAYBE_NULL),
	 STRUCT_FLD(old_name,		""),
	 STRUCT_FLD(open_method,	SKIP_OPEN_TABLE)},

#define IDX_BUF_LRU_PAGE_IS_OLD		17 + I_S_AHI
	{STRUCT_FLD(field_name,		"IS_OLD"),
	 STRUCT_FLD(field_length,	3),
	 STRUCT_FLD(field_type,		MYSQL_TYPE_STRING),
	 STRUCT_FLD(value,		0),
	 STRUCT_FLD(field_flags,	MY_I_S_MAYBE_NULL),
	 STRUCT_FLD(old_name,		""),
	 STRUCT_FLD(open_method,	SKIP_OPEN_TABLE)},

#define IDX_BUF_LRU_PAGE_FREE_CLOCK	18 + I_S_AHI
	{STRUCT_FLD(field_name,		"FREE_PAGE_CLOCK"),
	 STRUCT_FLD(field_length,	MY_INT64_NUM_DECIMAL_DIGITS),
	 STRUCT_FLD(field_type,		MYSQL_TYPE_LONGLONG),
	 STRUCT_FLD(value,		0),
	 STRUCT_FLD(field_flags,	MY_I_S_UNSIGNED),
	 STRUCT_FLD(old_name,		""),
	 STRUCT_FLD(open_method,	SKIP_OPEN_TABLE)},

	END_OF_ST_FIELD_INFO
};

/*******************************************************************//**
Fill Information Schema table INNODB_BUFFER_PAGE_LRU with information
cached in the buf_page_info_t array
@return 0 on success, 1 on failure */
static
int
i_s_innodb_buf_page_lru_fill(
/*=========================*/
	THD*			thd,		/*!< in: thread */
	TABLE_LIST*		tables,		/*!< in/out: tables to fill */
	const buf_page_info_t*	info_array,	/*!< in: array cached page
						info */
	ulint			num_page)	/*!< in: number of page info
						 cached */
{
	DBUG_ENTER("i_s_innodb_buf_page_lru_fill");

	TABLE*	table	= tables->table;
	Field**	fields	= table->field;

	/* Iterate through the cached array and fill the I_S table rows */
	for (ulint i = 0; i < num_page; i++) {
		const buf_page_info_t*	page_info;
		char			table_name[MAX_FULL_NAME_LEN + 1];
		const char*		table_name_end = NULL;
		const char*		state_str;
		enum buf_page_state	state;

		state_str = NULL;

		page_info = info_array + i;

		OK(fields[IDX_BUF_LRU_POOL_ID]->store(
			   page_info->pool_id, true));
<<<<<<< HEAD

=======
>>>>>>> 13a350ac
		OK(fields[IDX_BUF_LRU_POS]->store(
			   page_info->block_id, true));

		OK(fields[IDX_BUF_LRU_PAGE_SPACE]->store(
			   page_info->space_id, true));

		OK(fields[IDX_BUF_LRU_PAGE_NUM]->store(
			   page_info->page_num, true));

		OK(field_store_string(
			   fields[IDX_BUF_LRU_PAGE_TYPE],
			   i_s_page_type[page_info->page_type].type_str));

		OK(fields[IDX_BUF_LRU_PAGE_FLUSH_TYPE]->store(
			   page_info->flush_type, true));

		OK(fields[IDX_BUF_LRU_PAGE_FIX_COUNT]->store(
			   page_info->fix_count, true));

<<<<<<< HEAD
#ifdef BTR_CUR_HASH_ADAPT
		OK(field_store_string(
			   fields[IDX_BUF_LRU_PAGE_HASHED],
			   page_info->hashed ? "YES" : "NO"));
#endif /* BTR_CUR_HASH_ADAPT */
=======
		OK(field_store_string(fields[IDX_BUF_LRU_PAGE_HASHED],
				      page_info->hashed ? "YES" : "NO"));
>>>>>>> 13a350ac

		OK(fields[IDX_BUF_LRU_PAGE_NEWEST_MOD]->store(
			   page_info->newest_mod, true));

		OK(fields[IDX_BUF_LRU_PAGE_OLDEST_MOD]->store(
			   page_info->oldest_mod, true));

		OK(fields[IDX_BUF_LRU_PAGE_ACCESS_TIME]->store(
			   page_info->access_time, true));

		fields[IDX_BUF_LRU_PAGE_TABLE_NAME]->set_null();

		fields[IDX_BUF_LRU_PAGE_INDEX_NAME]->set_null();

		/* If this is an index page, fetch the index name
		and table name */
		if (page_info->page_type == I_S_PAGE_TYPE_INDEX) {
			bool ret = false;

			mutex_enter(&dict_sys->mutex);

			if (const dict_index_t* index =
			    dict_index_get_if_in_cache_low(
				    page_info->index_id)) {
				table_name_end = innobase_convert_name(
					table_name, sizeof(table_name),
					index->table_name,
					strlen(index->table_name),
					thd);

<<<<<<< HEAD
				OK(fields[IDX_BUF_LRU_PAGE_TABLE_NAME]->store(
					table_name,
					uint(table_name_end - table_name),
					system_charset_info));
				fields[IDX_BUF_LRU_PAGE_TABLE_NAME]->set_notnull();

				OK(field_store_index_name(
					fields[IDX_BUF_LRU_PAGE_INDEX_NAME],
					index->name));
=======
				ret = fields[IDX_BUF_LRU_PAGE_TABLE_NAME]
					->store(table_name,
						static_cast<uint>(
							table_name_end
							- table_name),
						system_charset_info)
					|| field_store_index_name(
						fields
						[IDX_BUF_LRU_PAGE_INDEX_NAME],
						index->name);
>>>>>>> 13a350ac
			}

			mutex_exit(&dict_sys->mutex);

			OK(ret);

			fields[IDX_BUF_LRU_PAGE_TABLE_NAME]->set_notnull();
		}

		OK(fields[IDX_BUF_LRU_PAGE_NUM_RECS]->store(
			   page_info->num_recs, true));

		OK(fields[IDX_BUF_LRU_PAGE_DATA_SIZE]->store(
			   page_info->data_size, true));

		OK(fields[IDX_BUF_LRU_PAGE_ZIP_SIZE]->store(
<<<<<<< HEAD
			   page_info->zip_ssize ?
			   512 << page_info->zip_ssize : 0, true));
=======
			   page_info->zip_ssize
			   ? 512 << page_info->zip_ssize : 0, true));
>>>>>>> 13a350ac

		state = static_cast<enum buf_page_state>(page_info->page_state);

		switch (state) {
		/* Compressed page */
		case BUF_BLOCK_ZIP_PAGE:
		case BUF_BLOCK_ZIP_DIRTY:
			state_str = "YES";
			break;
		/* Uncompressed page */
		case BUF_BLOCK_FILE_PAGE:
			state_str = "NO";
			break;
		/* We should not see following states */
		case BUF_BLOCK_POOL_WATCH:
		case BUF_BLOCK_READY_FOR_USE:
		case BUF_BLOCK_NOT_USED:
		case BUF_BLOCK_MEMORY:
		case BUF_BLOCK_REMOVE_HASH:
			state_str = NULL;
			break;
		};

		OK(field_store_string(fields[IDX_BUF_LRU_PAGE_STATE],
				      state_str));

		switch (page_info->io_fix) {
		case BUF_IO_NONE:
			state_str = "IO_NONE";
			break;
		case BUF_IO_READ:
			state_str = "IO_READ";
			break;
		case BUF_IO_WRITE:
			state_str = "IO_WRITE";
			break;
		case BUF_IO_PIN:
			state_str = "IO_PIN";
			break;
		}

		OK(field_store_string(fields[IDX_BUF_LRU_PAGE_IO_FIX],
				      state_str));

		OK(field_store_string(fields[IDX_BUF_LRU_PAGE_IS_OLD],
				      page_info->is_old ? "YES" : "NO"));

		OK(fields[IDX_BUF_LRU_PAGE_FREE_CLOCK]->store(
			   page_info->freed_page_clock, true));

		OK(schema_table_store_record(thd, table));
	}

	DBUG_RETURN(0);
}

/*******************************************************************//**
This is the function that goes through buffer pool's LRU list
and fetch information to INFORMATION_SCHEMA.INNODB_BUFFER_PAGE_LRU.
@return 0 on success, 1 on failure */
static
int
i_s_innodb_fill_buffer_lru(
/*=======================*/
	THD*			thd,		/*!< in: thread */
	TABLE_LIST*		tables,		/*!< in/out: tables to fill */
	buf_pool_t*		buf_pool,	/*!< in: buffer pool to scan */
	const ulint		pool_id)	/*!< in: buffer pool id */
{
	int			status = 0;
	buf_page_info_t*	info_buffer;
	ulint			lru_pos = 0;
	const buf_page_t*	bpage;
	ulint			lru_len;

	DBUG_ENTER("i_s_innodb_fill_buffer_lru");

	/* Obtain buf_pool mutex before allocate info_buffer, since
	UT_LIST_GET_LEN(buf_pool->LRU) could change */
	buf_pool_mutex_enter(buf_pool);

	lru_len = UT_LIST_GET_LEN(buf_pool->LRU);

	/* Print error message if malloc fail */
	info_buffer = (buf_page_info_t*) my_malloc(
		lru_len * sizeof *info_buffer, MYF(MY_WME));
	/* JAN: TODO: MySQL 5.7 PSI
	info_buffer = (buf_page_info_t*) my_malloc(PSI_INSTRUMENT_ME,
		lru_len * sizeof *info_buffer, MYF(MY_WME));
	*/

	if (!info_buffer) {
		status = 1;
		goto exit;
	}

	memset(info_buffer, 0, lru_len * sizeof *info_buffer);

	/* Walk through Pool's LRU list and print the buffer page
	information */
	bpage = UT_LIST_GET_LAST(buf_pool->LRU);

	while (bpage != NULL) {
		/* Use the same function that collect buffer info for
		INNODB_BUFFER_PAGE to get buffer page info */
		i_s_innodb_buffer_page_get_info(bpage, pool_id, lru_pos,
						(info_buffer + lru_pos));

		bpage = UT_LIST_GET_PREV(LRU, bpage);

		lru_pos++;
	}

	ut_ad(lru_pos == lru_len);
	ut_ad(lru_pos == UT_LIST_GET_LEN(buf_pool->LRU));

exit:
	buf_pool_mutex_exit(buf_pool);

	if (info_buffer) {
		status = i_s_innodb_buf_page_lru_fill(
			thd, tables, info_buffer, lru_len);

		my_free(info_buffer);
	}

	DBUG_RETURN(status);
}

/*******************************************************************//**
Fill page information for pages in InnoDB buffer pool to the
dynamic table INFORMATION_SCHEMA.INNODB_BUFFER_PAGE_LRU
@return 0 on success, 1 on failure */
static
int
i_s_innodb_buf_page_lru_fill_table(
/*===============================*/
	THD*		thd,		/*!< in: thread */
	TABLE_LIST*	tables,		/*!< in/out: tables to fill */
	Item*		)		/*!< in: condition (ignored) */
{
	int	status	= 0;

	DBUG_ENTER("i_s_innodb_buf_page_lru_fill_table");

	RETURN_IF_INNODB_NOT_STARTED(tables->schema_table_name);

	/* deny access to any users that do not hold PROCESS_ACL */
	if (check_global_access(thd, PROCESS_ACL)) {
		DBUG_RETURN(0);
	}

	/* Walk through each buffer pool */
	for (ulint i = 0; i < srv_buf_pool_instances; i++) {
		buf_pool_t*	buf_pool;

		buf_pool = buf_pool_from_array(i);

		/* Fetch information from pages in this buffer pool's LRU list,
		and fill the corresponding I_S table */
		status = i_s_innodb_fill_buffer_lru(thd, tables, buf_pool, i);

		/* If something wrong, break and return */
		if (status) {
			break;
		}
	}

	DBUG_RETURN(status);
}

/*******************************************************************//**
Bind the dynamic table INFORMATION_SCHEMA.INNODB_BUFFER_PAGE_LRU.
@return 0 on success, 1 on failure */
static
int
i_s_innodb_buffer_page_lru_init(
/*============================*/
	void*	p)	/*!< in/out: table schema object */
{
	ST_SCHEMA_TABLE*	schema;

	DBUG_ENTER("i_s_innodb_buffer_page_lru_init");

	schema = reinterpret_cast<ST_SCHEMA_TABLE*>(p);

	schema->fields_info = i_s_innodb_buf_page_lru_fields_info;
	schema->fill_table = i_s_innodb_buf_page_lru_fill_table;

	DBUG_RETURN(0);
}

UNIV_INTERN struct st_maria_plugin	i_s_innodb_buffer_page_lru =
{
	/* the plugin type (a MYSQL_XXX_PLUGIN value) */
	/* int */
	STRUCT_FLD(type, MYSQL_INFORMATION_SCHEMA_PLUGIN),

	/* pointer to type-specific plugin descriptor */
	/* void* */
	STRUCT_FLD(info, &i_s_info),

	/* plugin name */
	/* const char* */
	STRUCT_FLD(name, "INNODB_BUFFER_PAGE_LRU"),

	/* plugin author (for SHOW PLUGINS) */
	/* const char* */
	STRUCT_FLD(author, plugin_author),

	/* general descriptive text (for SHOW PLUGINS) */
	/* const char* */
	STRUCT_FLD(descr, "InnoDB Buffer Page in LRU"),

	/* the plugin license (PLUGIN_LICENSE_XXX) */
	/* int */
	STRUCT_FLD(license, PLUGIN_LICENSE_GPL),

	/* the function to invoke when plugin is loaded */
	/* int (*)(void*); */
	STRUCT_FLD(init, i_s_innodb_buffer_page_lru_init),

	/* the function to invoke when plugin is unloaded */
	/* int (*)(void*); */
	STRUCT_FLD(deinit, i_s_common_deinit),

	/* plugin version (for SHOW PLUGINS) */
	/* unsigned int */
	STRUCT_FLD(version, INNODB_VERSION_SHORT),

	/* struct st_mysql_show_var* */
	STRUCT_FLD(status_vars, NULL),

	/* struct st_mysql_sys_var** */
	STRUCT_FLD(system_vars, NULL),

        /* Maria extension */
	STRUCT_FLD(version_info, INNODB_VERSION_STR),
        STRUCT_FLD(maturity, MariaDB_PLUGIN_MATURITY_STABLE),
};

/*******************************************************************//**
Unbind a dynamic INFORMATION_SCHEMA table.
@return 0 on success */
static
int
i_s_common_deinit(
/*==============*/
	void*	p)	/*!< in/out: table schema object */
{
	DBUG_ENTER("i_s_common_deinit");

	/* Do nothing */

	DBUG_RETURN(0);
}

/**  SYS_TABLES  ***************************************************/
/* Fields of the dynamic table INFORMATION_SCHEMA.SYS_TABLES */
static ST_FIELD_INFO	innodb_sys_tables_fields_info[] =
{
#define SYS_TABLES_ID			0
	{STRUCT_FLD(field_name,		"TABLE_ID"),
	 STRUCT_FLD(field_length,	MY_INT64_NUM_DECIMAL_DIGITS),
	 STRUCT_FLD(field_type,		MYSQL_TYPE_LONGLONG),
	 STRUCT_FLD(value,		0),
	 STRUCT_FLD(field_flags,	MY_I_S_UNSIGNED),
	 STRUCT_FLD(old_name,		""),
	 STRUCT_FLD(open_method,	SKIP_OPEN_TABLE)},

#define SYS_TABLES_NAME			1
	{STRUCT_FLD(field_name,		"NAME"),
	 STRUCT_FLD(field_length,	MAX_FULL_NAME_LEN + 1),
	 STRUCT_FLD(field_type,		MYSQL_TYPE_STRING),
	 STRUCT_FLD(value,		0),
	 STRUCT_FLD(field_flags,	0),
	 STRUCT_FLD(old_name,		""),
	 STRUCT_FLD(open_method,	SKIP_OPEN_TABLE)},

#define SYS_TABLES_FLAG			2
	{STRUCT_FLD(field_name,		"FLAG"),
	 STRUCT_FLD(field_length,	MY_INT32_NUM_DECIMAL_DIGITS),
	 STRUCT_FLD(field_type,		MYSQL_TYPE_LONG),
	 STRUCT_FLD(value,		0),
	 STRUCT_FLD(field_flags,	0),
	 STRUCT_FLD(old_name,		""),
	 STRUCT_FLD(open_method,	SKIP_OPEN_TABLE)},

#define SYS_TABLES_NUM_COLUMN		3
	{STRUCT_FLD(field_name,		"N_COLS"),
	 STRUCT_FLD(field_length,	MY_INT32_NUM_DECIMAL_DIGITS),
	 STRUCT_FLD(field_type,		MYSQL_TYPE_LONG),
	 STRUCT_FLD(value,		0),
	 STRUCT_FLD(field_flags,	0),
	 STRUCT_FLD(old_name,		""),
	 STRUCT_FLD(open_method,	SKIP_OPEN_TABLE)},

#define SYS_TABLES_SPACE		4
	{STRUCT_FLD(field_name,		"SPACE"),
	 STRUCT_FLD(field_length,	MY_INT32_NUM_DECIMAL_DIGITS),
	 STRUCT_FLD(field_type,		MYSQL_TYPE_LONG),
	 STRUCT_FLD(value,		0),
	 STRUCT_FLD(field_flags,	0),
	 STRUCT_FLD(old_name,		""),
	 STRUCT_FLD(open_method,	SKIP_OPEN_TABLE)},

#define SYS_TABLES_FILE_FORMAT		5
	{STRUCT_FLD(field_name,		"FILE_FORMAT"),
	 STRUCT_FLD(field_length,	10),
	 STRUCT_FLD(field_type,		MYSQL_TYPE_STRING),
	 STRUCT_FLD(value,		0),
	 STRUCT_FLD(field_flags,	MY_I_S_MAYBE_NULL),
	 STRUCT_FLD(old_name,		""),
	 STRUCT_FLD(open_method,	SKIP_OPEN_TABLE)},

#define SYS_TABLES_ROW_FORMAT		6
	{STRUCT_FLD(field_name,		"ROW_FORMAT"),
	 STRUCT_FLD(field_length,	12),
	 STRUCT_FLD(field_type,		MYSQL_TYPE_STRING),
	 STRUCT_FLD(value,		0),
	 STRUCT_FLD(field_flags,	MY_I_S_MAYBE_NULL),
	 STRUCT_FLD(old_name,		""),
	 STRUCT_FLD(open_method,	SKIP_OPEN_TABLE)},

#define SYS_TABLES_ZIP_PAGE_SIZE	7
	{STRUCT_FLD(field_name,		"ZIP_PAGE_SIZE"),
	 STRUCT_FLD(field_length,	MY_INT32_NUM_DECIMAL_DIGITS),
	 STRUCT_FLD(field_type,		MYSQL_TYPE_LONG),
	 STRUCT_FLD(value,		0),
	 STRUCT_FLD(field_flags,	MY_I_S_UNSIGNED),
	 STRUCT_FLD(old_name,		""),
	 STRUCT_FLD(open_method,	SKIP_OPEN_TABLE)},

#define SYS_TABLES_SPACE_TYPE	8
	{STRUCT_FLD(field_name,		"SPACE_TYPE"),
	 STRUCT_FLD(field_length,	10),
	 STRUCT_FLD(field_type,		MYSQL_TYPE_STRING),
	 STRUCT_FLD(value,		0),
	 STRUCT_FLD(field_flags,	MY_I_S_MAYBE_NULL),
	 STRUCT_FLD(old_name,		""),
	 STRUCT_FLD(open_method,	SKIP_OPEN_TABLE)},

	END_OF_ST_FIELD_INFO
};

/**********************************************************************//**
Populate information_schema.innodb_sys_tables table with information
from SYS_TABLES.
@return 0 on success */
static
int
i_s_dict_fill_sys_tables(
/*=====================*/
	THD*		thd,		/*!< in: thread */
	dict_table_t*	table,		/*!< in: table */
	TABLE*		table_to_fill)	/*!< in/out: fill this table */
{
	Field**			fields;
	ulint			compact = DICT_TF_GET_COMPACT(table->flags);
	ulint			atomic_blobs = DICT_TF_HAS_ATOMIC_BLOBS(
								table->flags);
	const page_size_t&	page_size = dict_tf_get_page_size(table->flags);
	const char*		file_format;
	const char*		row_format;
	const char*		space_type;

	file_format = trx_sys_file_format_id_to_name(atomic_blobs);
	if (!compact) {
		row_format = "Redundant";
	} else if (!atomic_blobs) {
		row_format = "Compact";
	} else if (DICT_TF_GET_ZIP_SSIZE(table->flags)) {
		row_format = "Compressed";
	} else {
		row_format = "Dynamic";
	}

	if (is_system_tablespace(table->space)) {
		space_type = "System";
	} else {
		space_type = "Single";
	}

	DBUG_ENTER("i_s_dict_fill_sys_tables");

	fields = table_to_fill->field;

	OK(fields[SYS_TABLES_ID]->store(longlong(table->id), TRUE));

	OK(field_store_string(fields[SYS_TABLES_NAME], table->name.m_name));

	OK(fields[SYS_TABLES_FLAG]->store(table->flags));

	OK(fields[SYS_TABLES_NUM_COLUMN]->store(table->n_cols));

	OK(fields[SYS_TABLES_SPACE]->store(table->space));

	OK(field_store_string(fields[SYS_TABLES_FILE_FORMAT], file_format));

	OK(field_store_string(fields[SYS_TABLES_ROW_FORMAT], row_format));

	OK(fields[SYS_TABLES_ZIP_PAGE_SIZE]->store(
				page_size.is_compressed()
				? page_size.physical()
				: 0, true));

	OK(field_store_string(fields[SYS_TABLES_SPACE_TYPE], space_type));

	OK(schema_table_store_record(thd, table_to_fill));

	DBUG_RETURN(0);
}
/*******************************************************************//**
Function to go through each record in SYS_TABLES table, and fill the
information_schema.innodb_sys_tables table with related table information
@return 0 on success */
static
int
i_s_sys_tables_fill_table(
/*======================*/
	THD*		thd,	/*!< in: thread */
	TABLE_LIST*	tables,	/*!< in/out: tables to fill */
	Item*		)	/*!< in: condition (not used) */
{
	btr_pcur_t	pcur;
	const rec_t*	rec;
	mem_heap_t*	heap;
	mtr_t		mtr;

	DBUG_ENTER("i_s_sys_tables_fill_table");
	RETURN_IF_INNODB_NOT_STARTED(tables->schema_table_name);

	/* deny access to user without PROCESS_ACL privilege */
	if (check_global_access(thd, PROCESS_ACL)) {
		DBUG_RETURN(0);
	}

	heap = mem_heap_create(1000);
	mutex_enter(&dict_sys->mutex);
	mtr_start(&mtr);

	rec = dict_startscan_system(&pcur, &mtr, SYS_TABLES);

	while (rec) {
		const char*	err_msg;
		dict_table_t*	table_rec;

		/* Create and populate a dict_table_t structure with
		information from SYS_TABLES row */
		err_msg = dict_process_sys_tables_rec_and_mtr_commit(
			heap, rec, &table_rec,
			DICT_TABLE_LOAD_FROM_RECORD, &mtr);

		mutex_exit(&dict_sys->mutex);

		if (!err_msg) {
			i_s_dict_fill_sys_tables(thd, table_rec, tables->table);
		} else {
			push_warning_printf(thd, Sql_condition::WARN_LEVEL_WARN,
					    ER_CANT_FIND_SYSTEM_REC, "%s",
					    err_msg);
		}

		/* Since dict_process_sys_tables_rec_and_mtr_commit()
		is called with DICT_TABLE_LOAD_FROM_RECORD, the table_rec
		is created in dict_process_sys_tables_rec(), we will
		need to free it */
		if (table_rec) {
			dict_mem_table_free(table_rec);
		}

		mem_heap_empty(heap);

		/* Get the next record */
		mutex_enter(&dict_sys->mutex);
		mtr_start(&mtr);
		rec = dict_getnext_system(&pcur, &mtr);
	}

	mtr_commit(&mtr);
	mutex_exit(&dict_sys->mutex);
	mem_heap_free(heap);

	DBUG_RETURN(0);
}

/*******************************************************************//**
Bind the dynamic table INFORMATION_SCHEMA.innodb_sys_tables
@return 0 on success */
static
int
innodb_sys_tables_init(
/*===================*/
	void*	p)	/*!< in/out: table schema object */
{
	ST_SCHEMA_TABLE*	schema;

	DBUG_ENTER("innodb_sys_tables_init");

	schema = (ST_SCHEMA_TABLE*) p;

	schema->fields_info = innodb_sys_tables_fields_info;
	schema->fill_table = i_s_sys_tables_fill_table;

	DBUG_RETURN(0);
}

UNIV_INTERN struct st_maria_plugin	i_s_innodb_sys_tables =
{
	/* the plugin type (a MYSQL_XXX_PLUGIN value) */
	/* int */
	STRUCT_FLD(type, MYSQL_INFORMATION_SCHEMA_PLUGIN),

	/* pointer to type-specific plugin descriptor */
	/* void* */
	STRUCT_FLD(info, &i_s_info),

	/* plugin name */
	/* const char* */
	STRUCT_FLD(name, "INNODB_SYS_TABLES"),

	/* plugin author (for SHOW PLUGINS) */
	/* const char* */
	STRUCT_FLD(author, plugin_author),

	/* general descriptive text (for SHOW PLUGINS) */
	/* const char* */
	STRUCT_FLD(descr, "InnoDB SYS_TABLES"),

	/* the plugin license (PLUGIN_LICENSE_XXX) */
	/* int */
	STRUCT_FLD(license, PLUGIN_LICENSE_GPL),

	/* the function to invoke when plugin is loaded */
	/* int (*)(void*); */
	STRUCT_FLD(init, innodb_sys_tables_init),

	/* the function to invoke when plugin is unloaded */
	/* int (*)(void*); */
	STRUCT_FLD(deinit, i_s_common_deinit),

	/* plugin version (for SHOW PLUGINS) */
	/* unsigned int */
	STRUCT_FLD(version, INNODB_VERSION_SHORT),

	/* struct st_mysql_show_var* */
	STRUCT_FLD(status_vars, NULL),

	/* struct st_mysql_sys_var** */
	STRUCT_FLD(system_vars, NULL),

        /* Maria extension */
	STRUCT_FLD(version_info, INNODB_VERSION_STR),
        STRUCT_FLD(maturity, MariaDB_PLUGIN_MATURITY_STABLE),
};

/**  SYS_TABLESTATS  ***********************************************/
/* Fields of the dynamic table INFORMATION_SCHEMA.SYS_TABLESTATS */
static ST_FIELD_INFO	innodb_sys_tablestats_fields_info[] =
{
#define SYS_TABLESTATS_ID		0
	{STRUCT_FLD(field_name,		"TABLE_ID"),
	 STRUCT_FLD(field_length,	MY_INT64_NUM_DECIMAL_DIGITS),
	 STRUCT_FLD(field_type,		MYSQL_TYPE_LONGLONG),
	 STRUCT_FLD(value,		0),
	 STRUCT_FLD(field_flags,	MY_I_S_UNSIGNED),
	 STRUCT_FLD(old_name,		""),
	 STRUCT_FLD(open_method,	SKIP_OPEN_TABLE)},

#define SYS_TABLESTATS_NAME		1
	{STRUCT_FLD(field_name,		"NAME"),
	 STRUCT_FLD(field_length,	NAME_LEN + 1),
	 STRUCT_FLD(field_type,		MYSQL_TYPE_STRING),
	 STRUCT_FLD(value,		0),
	 STRUCT_FLD(field_flags,	0),
	 STRUCT_FLD(old_name,		""),
	 STRUCT_FLD(open_method,	SKIP_OPEN_TABLE)},

#define SYS_TABLESTATS_INIT		2
	{STRUCT_FLD(field_name,		"STATS_INITIALIZED"),
	 STRUCT_FLD(field_length,	NAME_LEN + 1),
	 STRUCT_FLD(field_type,		MYSQL_TYPE_STRING),
	 STRUCT_FLD(value,		0),
	 STRUCT_FLD(field_flags,	0),
	 STRUCT_FLD(old_name,		""),
	 STRUCT_FLD(open_method,	SKIP_OPEN_TABLE)},

#define SYS_TABLESTATS_NROW		3
	{STRUCT_FLD(field_name,		"NUM_ROWS"),
	 STRUCT_FLD(field_length,	MY_INT64_NUM_DECIMAL_DIGITS),
	 STRUCT_FLD(field_type,		MYSQL_TYPE_LONGLONG),
	 STRUCT_FLD(value,		0),
	 STRUCT_FLD(field_flags,	MY_I_S_UNSIGNED),
	 STRUCT_FLD(old_name,		""),
	 STRUCT_FLD(open_method,	SKIP_OPEN_TABLE)},

#define SYS_TABLESTATS_CLUST_SIZE	4
	{STRUCT_FLD(field_name,		"CLUST_INDEX_SIZE"),
	 STRUCT_FLD(field_length,	MY_INT64_NUM_DECIMAL_DIGITS),
	 STRUCT_FLD(field_type,		MYSQL_TYPE_LONGLONG),
	 STRUCT_FLD(value,		0),
	 STRUCT_FLD(field_flags,	MY_I_S_UNSIGNED),
	 STRUCT_FLD(old_name,		""),
	 STRUCT_FLD(open_method,	SKIP_OPEN_TABLE)},

#define SYS_TABLESTATS_INDEX_SIZE	5
	{STRUCT_FLD(field_name,		"OTHER_INDEX_SIZE"),
	 STRUCT_FLD(field_length,	MY_INT64_NUM_DECIMAL_DIGITS),
	 STRUCT_FLD(field_type,		MYSQL_TYPE_LONGLONG),
	 STRUCT_FLD(value,		0),
	 STRUCT_FLD(field_flags,	MY_I_S_UNSIGNED),
	 STRUCT_FLD(old_name,		""),
	 STRUCT_FLD(open_method,	SKIP_OPEN_TABLE)},

#define SYS_TABLESTATS_MODIFIED		6
	{STRUCT_FLD(field_name,		"MODIFIED_COUNTER"),
	 STRUCT_FLD(field_length,	MY_INT64_NUM_DECIMAL_DIGITS),
	 STRUCT_FLD(field_type,		MYSQL_TYPE_LONGLONG),
	 STRUCT_FLD(value,		0),
	 STRUCT_FLD(field_flags,	MY_I_S_UNSIGNED),
	 STRUCT_FLD(old_name,		""),
	 STRUCT_FLD(open_method,	SKIP_OPEN_TABLE)},

#define SYS_TABLESTATS_AUTONINC		7
	{STRUCT_FLD(field_name,		"AUTOINC"),
	 STRUCT_FLD(field_length,	MY_INT64_NUM_DECIMAL_DIGITS),
	 STRUCT_FLD(field_type,		MYSQL_TYPE_LONGLONG),
	 STRUCT_FLD(value,		0),
	 STRUCT_FLD(field_flags,	MY_I_S_UNSIGNED),
	 STRUCT_FLD(old_name,		""),
	 STRUCT_FLD(open_method,	SKIP_OPEN_TABLE)},

#define SYS_TABLESTATS_TABLE_REF_COUNT	8
	{STRUCT_FLD(field_name,		"REF_COUNT"),
	 STRUCT_FLD(field_length,	MY_INT32_NUM_DECIMAL_DIGITS),
	 STRUCT_FLD(field_type,		MYSQL_TYPE_LONG),
	 STRUCT_FLD(value,		0),
	 STRUCT_FLD(field_flags,	0),
	 STRUCT_FLD(old_name,		""),
	 STRUCT_FLD(open_method,	SKIP_OPEN_TABLE)},

	END_OF_ST_FIELD_INFO
};

/** Populate information_schema.innodb_sys_tablestats table with information
from SYS_TABLES.
@param[in]	thd		thread ID
@param[in,out]	table		table
@param[in]	ref_count	table reference count
@param[in,out]	table_to_fill	fill this table
@return 0 on success */
static
int
i_s_dict_fill_sys_tablestats(
	THD*		thd,
	dict_table_t*	table,
	ulint		ref_count,
	TABLE*		table_to_fill)
{
	Field**		fields;

	DBUG_ENTER("i_s_dict_fill_sys_tablestats");

	fields = table_to_fill->field;

	OK(fields[SYS_TABLESTATS_ID]->store(longlong(table->id), TRUE));

	OK(field_store_string(fields[SYS_TABLESTATS_NAME],
			      table->name.m_name));

	dict_table_stats_lock(table, RW_S_LATCH);

	if (table->stat_initialized) {
		OK(field_store_string(fields[SYS_TABLESTATS_INIT],
				      "Initialized"));

		OK(fields[SYS_TABLESTATS_NROW]->store(table->stat_n_rows,
						      true));

		OK(fields[SYS_TABLESTATS_CLUST_SIZE]->store(
			   table->stat_clustered_index_size, true));

		OK(fields[SYS_TABLESTATS_INDEX_SIZE]->store(
			   table->stat_sum_of_other_index_sizes, true));

		OK(fields[SYS_TABLESTATS_MODIFIED]->store(
			   table->stat_modified_counter, true));
	} else {
		OK(field_store_string(fields[SYS_TABLESTATS_INIT],
				      "Uninitialized"));

		OK(fields[SYS_TABLESTATS_NROW]->store(0, true));

		OK(fields[SYS_TABLESTATS_CLUST_SIZE]->store(0, true));

		OK(fields[SYS_TABLESTATS_INDEX_SIZE]->store(0, true));

		OK(fields[SYS_TABLESTATS_MODIFIED]->store(0, true));
	}

	dict_table_stats_unlock(table, RW_S_LATCH);

	OK(fields[SYS_TABLESTATS_AUTONINC]->store(table->autoinc, true));

	OK(fields[SYS_TABLESTATS_TABLE_REF_COUNT]->store(ref_count, true));

	OK(schema_table_store_record(thd, table_to_fill));

	DBUG_RETURN(0);
}

/*******************************************************************//**
Function to go through each record in SYS_TABLES table, and fill the
information_schema.innodb_sys_tablestats table with table statistics
related information
@return 0 on success */
static
int
i_s_sys_tables_fill_table_stats(
/*============================*/
	THD*		thd,	/*!< in: thread */
	TABLE_LIST*	tables,	/*!< in/out: tables to fill */
	Item*		)	/*!< in: condition (not used) */
{
	btr_pcur_t	pcur;
	const rec_t*	rec;
	mem_heap_t*	heap;
	mtr_t		mtr;

	DBUG_ENTER("i_s_sys_tables_fill_table_stats");
	RETURN_IF_INNODB_NOT_STARTED(tables->schema_table_name);

	/* deny access to user without PROCESS_ACL privilege */
	if (check_global_access(thd, PROCESS_ACL)) {
		DBUG_RETURN(0);
	}

	heap = mem_heap_create(1000);
	mutex_enter(&dict_sys->mutex);
	mtr_start(&mtr);

	rec = dict_startscan_system(&pcur, &mtr, SYS_TABLES);

	while (rec) {
		const char*	err_msg;
		dict_table_t*	table_rec;
		ulint		ref_count;

		/* Fetch the dict_table_t structure corresponding to
		this SYS_TABLES record */
		err_msg = dict_process_sys_tables_rec_and_mtr_commit(
			heap, rec, &table_rec,
			DICT_TABLE_LOAD_FROM_CACHE, &mtr);

		if (table_rec != NULL) {
			ut_ad(err_msg == NULL);

			ref_count = table_rec->get_ref_count();

			/* Protect the dict_table_t object by incrementing
			the reference count. */
			table_rec->acquire();
		}

		mutex_exit(&dict_sys->mutex);

		DBUG_EXECUTE_IF("test_sys_tablestats", {
			if (strcmp("test/t1", table_rec->name.m_name) == 0 ) {
				DEBUG_SYNC_C("dict_table_not_protected");
			}});

		if (table_rec != NULL) {
			i_s_dict_fill_sys_tablestats(thd, table_rec, ref_count,
						     tables->table);
		} else {
			push_warning_printf(thd, Sql_condition::WARN_LEVEL_WARN,
					    ER_CANT_FIND_SYSTEM_REC, "%s",
					    err_msg);
		}

		mem_heap_empty(heap);

		/* Get the next record */
		mutex_enter(&dict_sys->mutex);

		if (table_rec != NULL) {
			table_rec->release();
		}

		mtr_start(&mtr);
		rec = dict_getnext_system(&pcur, &mtr);
	}

	mtr_commit(&mtr);
	mutex_exit(&dict_sys->mutex);
	mem_heap_free(heap);

	DBUG_RETURN(0);
}

/*******************************************************************//**
Bind the dynamic table INFORMATION_SCHEMA.innodb_sys_tablestats
@return 0 on success */
static
int
innodb_sys_tablestats_init(
/*=======================*/
	void*	p)	/*!< in/out: table schema object */
{
	ST_SCHEMA_TABLE*	schema;

	DBUG_ENTER("innodb_sys_tablestats_init");

	schema = (ST_SCHEMA_TABLE*) p;

	schema->fields_info = innodb_sys_tablestats_fields_info;
	schema->fill_table = i_s_sys_tables_fill_table_stats;

	DBUG_RETURN(0);
}

UNIV_INTERN struct st_maria_plugin	i_s_innodb_sys_tablestats =
{
	/* the plugin type (a MYSQL_XXX_PLUGIN value) */
	/* int */
	STRUCT_FLD(type, MYSQL_INFORMATION_SCHEMA_PLUGIN),

	/* pointer to type-specific plugin descriptor */
	/* void* */
	STRUCT_FLD(info, &i_s_info),

	/* plugin name */
	/* const char* */
	STRUCT_FLD(name, "INNODB_SYS_TABLESTATS"),

	/* plugin author (for SHOW PLUGINS) */
	/* const char* */
	STRUCT_FLD(author, plugin_author),

	/* general descriptive text (for SHOW PLUGINS) */
	/* const char* */
	STRUCT_FLD(descr, "InnoDB SYS_TABLESTATS"),

	/* the plugin license (PLUGIN_LICENSE_XXX) */
	/* int */
	STRUCT_FLD(license, PLUGIN_LICENSE_GPL),

	/* the function to invoke when plugin is loaded */
	/* int (*)(void*); */
	STRUCT_FLD(init, innodb_sys_tablestats_init),

	/* the function to invoke when plugin is unloaded */
	/* int (*)(void*); */
	STRUCT_FLD(deinit, i_s_common_deinit),

	/* plugin version (for SHOW PLUGINS) */
	/* unsigned int */
	STRUCT_FLD(version, INNODB_VERSION_SHORT),

	/* struct st_mysql_show_var* */
	STRUCT_FLD(status_vars, NULL),

	/* struct st_mysql_sys_var** */
	STRUCT_FLD(system_vars, NULL),

        /* Maria extension */
	STRUCT_FLD(version_info, INNODB_VERSION_STR),
        STRUCT_FLD(maturity, MariaDB_PLUGIN_MATURITY_STABLE),
};

/**  SYS_INDEXES  **************************************************/
/* Fields of the dynamic table INFORMATION_SCHEMA.SYS_INDEXES */
static ST_FIELD_INFO	innodb_sysindex_fields_info[] =
{
#define SYS_INDEX_ID		0
	{STRUCT_FLD(field_name,		"INDEX_ID"),
	 STRUCT_FLD(field_length,	MY_INT64_NUM_DECIMAL_DIGITS),
	 STRUCT_FLD(field_type,		MYSQL_TYPE_LONGLONG),
	 STRUCT_FLD(value,		0),
	 STRUCT_FLD(field_flags,	MY_I_S_UNSIGNED),
	 STRUCT_FLD(old_name,		""),
	 STRUCT_FLD(open_method,	SKIP_OPEN_TABLE)},

#define SYS_INDEX_NAME		1
	{STRUCT_FLD(field_name,		"NAME"),
	 STRUCT_FLD(field_length,	NAME_LEN + 1),
	 STRUCT_FLD(field_type,		MYSQL_TYPE_STRING),
	 STRUCT_FLD(value,		0),
	 STRUCT_FLD(field_flags,	0),
	 STRUCT_FLD(old_name,		""),
	 STRUCT_FLD(open_method,	SKIP_OPEN_TABLE)},

#define SYS_INDEX_TABLE_ID	2
	{STRUCT_FLD(field_name,		"TABLE_ID"),
	 STRUCT_FLD(field_length,	MY_INT64_NUM_DECIMAL_DIGITS),
	 STRUCT_FLD(field_type,		MYSQL_TYPE_LONGLONG),
	 STRUCT_FLD(value,		0),
	 STRUCT_FLD(field_flags,	MY_I_S_UNSIGNED),
	 STRUCT_FLD(old_name,		""),
	 STRUCT_FLD(open_method,	SKIP_OPEN_TABLE)},

#define SYS_INDEX_TYPE		3
	{STRUCT_FLD(field_name,		"TYPE"),
	 STRUCT_FLD(field_length,	MY_INT32_NUM_DECIMAL_DIGITS),
	 STRUCT_FLD(field_type,		MYSQL_TYPE_LONG),
	 STRUCT_FLD(value,		0),
	 STRUCT_FLD(field_flags,	0),
	 STRUCT_FLD(old_name,		""),
	 STRUCT_FLD(open_method,	SKIP_OPEN_TABLE)},

#define SYS_INDEX_NUM_FIELDS	4
	{STRUCT_FLD(field_name,		"N_FIELDS"),
	 STRUCT_FLD(field_length,	MY_INT32_NUM_DECIMAL_DIGITS),
	 STRUCT_FLD(field_type,		MYSQL_TYPE_LONG),
	 STRUCT_FLD(value,		0),
	 STRUCT_FLD(field_flags,	0),
	 STRUCT_FLD(old_name,		""),
	 STRUCT_FLD(open_method,	SKIP_OPEN_TABLE)},

#define SYS_INDEX_PAGE_NO	5
	{STRUCT_FLD(field_name,		"PAGE_NO"),
	 STRUCT_FLD(field_length,	MY_INT32_NUM_DECIMAL_DIGITS),
	 STRUCT_FLD(field_type,		MYSQL_TYPE_LONG),
	 STRUCT_FLD(value,		0),
	 STRUCT_FLD(field_flags,	0),
	 STRUCT_FLD(old_name,		""),
	 STRUCT_FLD(open_method,	SKIP_OPEN_TABLE)},

#define SYS_INDEX_SPACE		6
	{STRUCT_FLD(field_name,		"SPACE"),
	 STRUCT_FLD(field_length,	MY_INT32_NUM_DECIMAL_DIGITS),
	 STRUCT_FLD(field_type,		MYSQL_TYPE_LONG),
	 STRUCT_FLD(value,		0),
	 STRUCT_FLD(field_flags,	0),
	 STRUCT_FLD(old_name,		""),
	 STRUCT_FLD(open_method,	SKIP_OPEN_TABLE)},

#define SYS_INDEX_MERGE_THRESHOLD 7
	{STRUCT_FLD(field_name,		"MERGE_THRESHOLD"),
	 STRUCT_FLD(field_length,	MY_INT32_NUM_DECIMAL_DIGITS),
	 STRUCT_FLD(field_type,		MYSQL_TYPE_LONG),
	 STRUCT_FLD(value,		0),
	 STRUCT_FLD(field_flags,	0),
	 STRUCT_FLD(old_name,		""),
	 STRUCT_FLD(open_method,	SKIP_OPEN_TABLE)},

	END_OF_ST_FIELD_INFO
};

/**********************************************************************//**
Function to populate the information_schema.innodb_sys_indexes table with
collected index information
@return 0 on success */
static
int
i_s_dict_fill_sys_indexes(
/*======================*/
	THD*		thd,		/*!< in: thread */
	table_id_t	table_id,	/*!< in: table id */
	dict_index_t*	index,		/*!< in: populated dict_index_t
					struct with index info */
	TABLE*		table_to_fill)	/*!< in/out: fill this table */
{
	Field**		fields;

	DBUG_ENTER("i_s_dict_fill_sys_indexes");

	fields = table_to_fill->field;

	OK(field_store_index_name(fields[SYS_INDEX_NAME], index->name));

	OK(fields[SYS_INDEX_ID]->store(longlong(index->id), true));

	OK(fields[SYS_INDEX_TABLE_ID]->store(longlong(table_id), true));

	OK(fields[SYS_INDEX_TYPE]->store(index->type));

	OK(fields[SYS_INDEX_NUM_FIELDS]->store(index->n_fields));

	/* FIL_NULL is ULINT32_UNDEFINED */
	if (index->page == FIL_NULL) {
		OK(fields[SYS_INDEX_PAGE_NO]->store(-1));
	} else {
		OK(fields[SYS_INDEX_PAGE_NO]->store(index->page));
	}

	OK(fields[SYS_INDEX_SPACE]->store(index->space));

	OK(fields[SYS_INDEX_MERGE_THRESHOLD]->store(index->merge_threshold));

	OK(schema_table_store_record(thd, table_to_fill));

	DBUG_RETURN(0);
}
/*******************************************************************//**
Function to go through each record in SYS_INDEXES table, and fill the
information_schema.innodb_sys_indexes table with related index information
@return 0 on success */
static
int
i_s_sys_indexes_fill_table(
/*=======================*/
	THD*		thd,	/*!< in: thread */
	TABLE_LIST*	tables,	/*!< in/out: tables to fill */
	Item*		)	/*!< in: condition (not used) */
{
	btr_pcur_t		pcur;
	const rec_t*		rec;
	mem_heap_t*		heap;
	mtr_t			mtr;

	DBUG_ENTER("i_s_sys_indexes_fill_table");
	RETURN_IF_INNODB_NOT_STARTED(tables->schema_table_name);

	/* deny access to user without PROCESS_ACL privilege */
	if (check_global_access(thd, PROCESS_ACL)) {
		DBUG_RETURN(0);
	}

	heap = mem_heap_create(1000);
	mutex_enter(&dict_sys->mutex);
	mtr_start(&mtr);

	/* Start scan the SYS_INDEXES table */
	rec = dict_startscan_system(&pcur, &mtr, SYS_INDEXES);

	/* Process each record in the table */
	while (rec) {
		const char*	err_msg;
		table_id_t	table_id;
		dict_index_t	index_rec;

		/* Populate a dict_index_t structure with information from
		a SYS_INDEXES row */
		err_msg = dict_process_sys_indexes_rec(heap, rec, &index_rec,
						       &table_id);

		mtr_commit(&mtr);
		mutex_exit(&dict_sys->mutex);

		if (!err_msg) {
			i_s_dict_fill_sys_indexes(thd, table_id, &index_rec,
						 tables->table);
		} else {
			push_warning_printf(thd, Sql_condition::WARN_LEVEL_WARN,
					    ER_CANT_FIND_SYSTEM_REC, "%s",
					    err_msg);
		}

		mem_heap_empty(heap);

		/* Get the next record */
		mutex_enter(&dict_sys->mutex);
		mtr_start(&mtr);
		rec = dict_getnext_system(&pcur, &mtr);
	}

	mtr_commit(&mtr);
	mutex_exit(&dict_sys->mutex);
	mem_heap_free(heap);

	DBUG_RETURN(0);
}
/*******************************************************************//**
Bind the dynamic table INFORMATION_SCHEMA.innodb_sys_indexes
@return 0 on success */
static
int
innodb_sys_indexes_init(
/*====================*/
	void*	p)	/*!< in/out: table schema object */
{
	ST_SCHEMA_TABLE*	schema;

	DBUG_ENTER("innodb_sys_indexes_init");

	schema = (ST_SCHEMA_TABLE*) p;

	schema->fields_info = innodb_sysindex_fields_info;
	schema->fill_table = i_s_sys_indexes_fill_table;

	DBUG_RETURN(0);
}

UNIV_INTERN struct st_maria_plugin	i_s_innodb_sys_indexes =
{
	/* the plugin type (a MYSQL_XXX_PLUGIN value) */
	/* int */
	STRUCT_FLD(type, MYSQL_INFORMATION_SCHEMA_PLUGIN),

	/* pointer to type-specific plugin descriptor */
	/* void* */
	STRUCT_FLD(info, &i_s_info),

	/* plugin name */
	/* const char* */
	STRUCT_FLD(name, "INNODB_SYS_INDEXES"),

	/* plugin author (for SHOW PLUGINS) */
	/* const char* */
	STRUCT_FLD(author, plugin_author),

	/* general descriptive text (for SHOW PLUGINS) */
	/* const char* */
	STRUCT_FLD(descr, "InnoDB SYS_INDEXES"),

	/* the plugin license (PLUGIN_LICENSE_XXX) */
	/* int */
	STRUCT_FLD(license, PLUGIN_LICENSE_GPL),

	/* the function to invoke when plugin is loaded */
	/* int (*)(void*); */
	STRUCT_FLD(init, innodb_sys_indexes_init),

	/* the function to invoke when plugin is unloaded */
	/* int (*)(void*); */
	STRUCT_FLD(deinit, i_s_common_deinit),

	/* plugin version (for SHOW PLUGINS) */
	/* unsigned int */
	STRUCT_FLD(version, INNODB_VERSION_SHORT),

	/* struct st_mysql_show_var* */
	STRUCT_FLD(status_vars, NULL),

	/* struct st_mysql_sys_var** */
	STRUCT_FLD(system_vars, NULL),

        /* Maria extension */
	STRUCT_FLD(version_info, INNODB_VERSION_STR),
        STRUCT_FLD(maturity, MariaDB_PLUGIN_MATURITY_STABLE),
};

/**  SYS_COLUMNS  **************************************************/
/* Fields of the dynamic table INFORMATION_SCHEMA.INNODB_SYS_COLUMNS */
static ST_FIELD_INFO	innodb_sys_columns_fields_info[] =
{
#define SYS_COLUMN_TABLE_ID		0
	{STRUCT_FLD(field_name,		"TABLE_ID"),
	 STRUCT_FLD(field_length,	MY_INT64_NUM_DECIMAL_DIGITS),
	 STRUCT_FLD(field_type,		MYSQL_TYPE_LONGLONG),
	 STRUCT_FLD(value,		0),
	 STRUCT_FLD(field_flags,	MY_I_S_UNSIGNED),
	 STRUCT_FLD(old_name,		""),
	 STRUCT_FLD(open_method,	SKIP_OPEN_TABLE)},

#define SYS_COLUMN_NAME		1
	{STRUCT_FLD(field_name,		"NAME"),
	 STRUCT_FLD(field_length,	NAME_LEN + 1),
	 STRUCT_FLD(field_type,		MYSQL_TYPE_STRING),
	 STRUCT_FLD(value,		0),
	 STRUCT_FLD(field_flags,	0),
	 STRUCT_FLD(old_name,		""),
	 STRUCT_FLD(open_method,	SKIP_OPEN_TABLE)},

#define SYS_COLUMN_POSITION	2
	{STRUCT_FLD(field_name,		"POS"),
	 STRUCT_FLD(field_length,	MY_INT64_NUM_DECIMAL_DIGITS),
	 STRUCT_FLD(field_type,		MYSQL_TYPE_LONGLONG),
	 STRUCT_FLD(value,		0),
	 STRUCT_FLD(field_flags,	MY_I_S_UNSIGNED),
	 STRUCT_FLD(old_name,		""),
	 STRUCT_FLD(open_method,	SKIP_OPEN_TABLE)},

#define SYS_COLUMN_MTYPE		3
	{STRUCT_FLD(field_name,		"MTYPE"),
	 STRUCT_FLD(field_length,	MY_INT32_NUM_DECIMAL_DIGITS),
	 STRUCT_FLD(field_type,		MYSQL_TYPE_LONG),
	 STRUCT_FLD(value,		0),
	 STRUCT_FLD(field_flags,	0),
	 STRUCT_FLD(old_name,		""),
	 STRUCT_FLD(open_method,	SKIP_OPEN_TABLE)},

#define SYS_COLUMN__PRTYPE	4
	{STRUCT_FLD(field_name,		"PRTYPE"),
	 STRUCT_FLD(field_length,	MY_INT32_NUM_DECIMAL_DIGITS),
	 STRUCT_FLD(field_type,		MYSQL_TYPE_LONG),
	 STRUCT_FLD(value,		0),
	 STRUCT_FLD(field_flags,	0),
	 STRUCT_FLD(old_name,		""),
	 STRUCT_FLD(open_method,	SKIP_OPEN_TABLE)},

#define SYS_COLUMN_COLUMN_LEN	5
	{STRUCT_FLD(field_name,		"LEN"),
	 STRUCT_FLD(field_length,	MY_INT32_NUM_DECIMAL_DIGITS),
	 STRUCT_FLD(field_type,		MYSQL_TYPE_LONG),
	 STRUCT_FLD(value,		0),
	 STRUCT_FLD(field_flags,	0),
	 STRUCT_FLD(old_name,		""),
	 STRUCT_FLD(open_method,	SKIP_OPEN_TABLE)},

	END_OF_ST_FIELD_INFO
};

/**********************************************************************//**
Function to populate the information_schema.innodb_sys_columns with
related column information
@return 0 on success */
static
int
i_s_dict_fill_sys_columns(
/*======================*/
	THD*		thd,		/*!< in: thread */
	table_id_t	table_id,	/*!< in: table ID */
	const char*	col_name,	/*!< in: column name */
	dict_col_t*	column,		/*!< in: dict_col_t struct holding
					more column information */
	ulint		nth_v_col,	/*!< in: virtual column, its
					sequence number (nth virtual col) */
	TABLE*		table_to_fill)	/*!< in/out: fill this table */
{
	Field**		fields;

	DBUG_ENTER("i_s_dict_fill_sys_columns");

	fields = table_to_fill->field;

	OK(fields[SYS_COLUMN_TABLE_ID]->store((longlong) table_id, TRUE));

	OK(field_store_string(fields[SYS_COLUMN_NAME], col_name));

	if (dict_col_is_virtual(column)) {
		ulint	pos = dict_create_v_col_pos(nth_v_col, column->ind);
		OK(fields[SYS_COLUMN_POSITION]->store(pos, true));
	} else {
		OK(fields[SYS_COLUMN_POSITION]->store(column->ind, true));
	}

	OK(fields[SYS_COLUMN_MTYPE]->store(column->mtype));

	OK(fields[SYS_COLUMN__PRTYPE]->store(column->prtype));

	OK(fields[SYS_COLUMN_COLUMN_LEN]->store(column->len));

	OK(schema_table_store_record(thd, table_to_fill));

	DBUG_RETURN(0);
}
/*******************************************************************//**
Function to fill information_schema.innodb_sys_columns with information
collected by scanning SYS_COLUMNS table.
@return 0 on success */
static
int
i_s_sys_columns_fill_table(
/*=======================*/
	THD*		thd,	/*!< in: thread */
	TABLE_LIST*	tables,	/*!< in/out: tables to fill */
	Item*		)	/*!< in: condition (not used) */
{
	btr_pcur_t	pcur;
	const rec_t*	rec;
	const char*	col_name;
	mem_heap_t*	heap;
	mtr_t		mtr;

	DBUG_ENTER("i_s_sys_columns_fill_table");
	RETURN_IF_INNODB_NOT_STARTED(tables->schema_table_name);

	/* deny access to user without PROCESS_ACL privilege */
	if (check_global_access(thd, PROCESS_ACL)) {
		DBUG_RETURN(0);
	}

	heap = mem_heap_create(1000);
	mutex_enter(&dict_sys->mutex);
	mtr_start(&mtr);

	rec = dict_startscan_system(&pcur, &mtr, SYS_COLUMNS);

	while (rec) {
		const char*	err_msg;
		dict_col_t	column_rec;
		table_id_t	table_id;
		ulint		nth_v_col;

		/* populate a dict_col_t structure with information from
		a SYS_COLUMNS row */
		err_msg = dict_process_sys_columns_rec(heap, rec, &column_rec,
						       &table_id, &col_name,
						       &nth_v_col);

		mtr_commit(&mtr);
		mutex_exit(&dict_sys->mutex);

		if (!err_msg) {
			i_s_dict_fill_sys_columns(thd, table_id, col_name,
						 &column_rec, nth_v_col,
						 tables->table);
		} else {
			push_warning_printf(thd, Sql_condition::WARN_LEVEL_WARN,
					    ER_CANT_FIND_SYSTEM_REC, "%s",
					    err_msg);
		}

		mem_heap_empty(heap);

		/* Get the next record */
		mutex_enter(&dict_sys->mutex);
		mtr_start(&mtr);
		rec = dict_getnext_system(&pcur, &mtr);
	}

	mtr_commit(&mtr);
	mutex_exit(&dict_sys->mutex);
	mem_heap_free(heap);

	DBUG_RETURN(0);
}
/*******************************************************************//**
Bind the dynamic table INFORMATION_SCHEMA.innodb_sys_columns
@return 0 on success */
static
int
innodb_sys_columns_init(
/*====================*/
	void*	p)	/*!< in/out: table schema object */
{
	ST_SCHEMA_TABLE*	schema;

	DBUG_ENTER("innodb_sys_columns_init");

	schema = (ST_SCHEMA_TABLE*) p;

	schema->fields_info = innodb_sys_columns_fields_info;
	schema->fill_table = i_s_sys_columns_fill_table;

	DBUG_RETURN(0);
}

UNIV_INTERN struct st_maria_plugin	i_s_innodb_sys_columns =
{
	/* the plugin type (a MYSQL_XXX_PLUGIN value) */
	/* int */
	STRUCT_FLD(type, MYSQL_INFORMATION_SCHEMA_PLUGIN),

	/* pointer to type-specific plugin descriptor */
	/* void* */
	STRUCT_FLD(info, &i_s_info),

	/* plugin name */
	/* const char* */
	STRUCT_FLD(name, "INNODB_SYS_COLUMNS"),

	/* plugin author (for SHOW PLUGINS) */
	/* const char* */
	STRUCT_FLD(author, plugin_author),

	/* general descriptive text (for SHOW PLUGINS) */
	/* const char* */
	STRUCT_FLD(descr, "InnoDB SYS_COLUMNS"),

	/* the plugin license (PLUGIN_LICENSE_XXX) */
	/* int */
	STRUCT_FLD(license, PLUGIN_LICENSE_GPL),

	/* the function to invoke when plugin is loaded */
	/* int (*)(void*); */
	STRUCT_FLD(init, innodb_sys_columns_init),

	/* the function to invoke when plugin is unloaded */
	/* int (*)(void*); */
	STRUCT_FLD(deinit, i_s_common_deinit),

	/* plugin version (for SHOW PLUGINS) */
	/* unsigned int */
	STRUCT_FLD(version, INNODB_VERSION_SHORT),

	/* struct st_mysql_show_var* */
	STRUCT_FLD(status_vars, NULL),

	/* struct st_mysql_sys_var** */
	STRUCT_FLD(system_vars, NULL),

        /* Maria extension */
	STRUCT_FLD(version_info, INNODB_VERSION_STR),
        STRUCT_FLD(maturity, MariaDB_PLUGIN_MATURITY_STABLE),
};

/**  SYS_VIRTUAL **************************************************/
/** Fields of the dynamic table INFORMATION_SCHEMA.INNODB_SYS_VIRTUAL */
static ST_FIELD_INFO	innodb_sys_virtual_fields_info[] =
{
#define SYS_VIRTUAL_TABLE_ID		0
	{STRUCT_FLD(field_name,		"TABLE_ID"),
	 STRUCT_FLD(field_length,	MY_INT64_NUM_DECIMAL_DIGITS),
	 STRUCT_FLD(field_type,		MYSQL_TYPE_LONGLONG),
	 STRUCT_FLD(value,		0),
	 STRUCT_FLD(field_flags,	MY_I_S_UNSIGNED),
	 STRUCT_FLD(old_name,		""),
	 STRUCT_FLD(open_method,	SKIP_OPEN_TABLE)},

#define SYS_VIRTUAL_POS			1
	{STRUCT_FLD(field_name,		"POS"),
	 STRUCT_FLD(field_length,	MY_INT32_NUM_DECIMAL_DIGITS),
	 STRUCT_FLD(field_type,		MYSQL_TYPE_LONG),
	 STRUCT_FLD(value,		0),
	 STRUCT_FLD(field_flags,	MY_I_S_UNSIGNED),
	 STRUCT_FLD(old_name,		""),
	 STRUCT_FLD(open_method,	SKIP_OPEN_TABLE)},

#define SYS_VIRTUAL_BASE_POS		2
	{STRUCT_FLD(field_name,		"BASE_POS"),
	 STRUCT_FLD(field_length,	MY_INT32_NUM_DECIMAL_DIGITS),
	 STRUCT_FLD(field_type,		MYSQL_TYPE_LONG),
	 STRUCT_FLD(value,		0),
	 STRUCT_FLD(field_flags,	MY_I_S_UNSIGNED),
	 STRUCT_FLD(old_name,		""),
	 STRUCT_FLD(open_method,	SKIP_OPEN_TABLE)},

	END_OF_ST_FIELD_INFO
};

/** Function to populate the information_schema.innodb_sys_virtual with
related information
param[in]	thd		thread
param[in]	table_id	table ID
param[in]	pos		virtual column position
param[in]	base_pos	base column position
param[in,out]	table_to_fill	fill this table
@return 0 on success */
static
int
i_s_dict_fill_sys_virtual(
	THD*		thd,
	table_id_t	table_id,
	ulint		pos,
	ulint		base_pos,
	TABLE*		table_to_fill)
{
	Field**		fields;

	DBUG_ENTER("i_s_dict_fill_sys_virtual");

	fields = table_to_fill->field;

	OK(fields[SYS_VIRTUAL_TABLE_ID]->store(table_id, true));

	OK(fields[SYS_VIRTUAL_POS]->store(pos, true));

	OK(fields[SYS_VIRTUAL_BASE_POS]->store(base_pos, true));

	OK(schema_table_store_record(thd, table_to_fill));

	DBUG_RETURN(0);
}

/** Function to fill information_schema.innodb_sys_virtual with information
collected by scanning SYS_VIRTUAL table.
param[in]	thd		thread
param[in,out]	tables		tables to fill
param[in]	item		condition (not used)
@return 0 on success */
static
int
i_s_sys_virtual_fill_table(
	THD*		thd,
	TABLE_LIST*	tables,
	Item*		)
{
	btr_pcur_t	pcur;
	const rec_t*	rec;
	ulint		pos;
	ulint		base_pos;
	mem_heap_t*	heap;
	mtr_t		mtr;

	DBUG_ENTER("i_s_sys_virtual_fill_table");
	RETURN_IF_INNODB_NOT_STARTED(tables->schema_table_name);

	/* deny access to user without PROCESS_ACL privilege */
	if (check_global_access(thd, PROCESS_ACL)) {
		DBUG_RETURN(0);
	}

	heap = mem_heap_create(1000);
	mutex_enter(&dict_sys->mutex);
	mtr_start(&mtr);

	rec = dict_startscan_system(&pcur, &mtr, SYS_VIRTUAL);

	while (rec) {
		const char*	err_msg;
		table_id_t	table_id;

		/* populate a dict_col_t structure with information from
		a SYS_VIRTUAL row */
		err_msg = dict_process_sys_virtual_rec(heap, rec,
						       &table_id, &pos,
						       &base_pos);

		mtr_commit(&mtr);
		mutex_exit(&dict_sys->mutex);

		if (!err_msg) {
			i_s_dict_fill_sys_virtual(thd, table_id, pos, base_pos,
						  tables->table);
		} else {
			push_warning_printf(thd, Sql_condition::WARN_LEVEL_WARN,
					    ER_CANT_FIND_SYSTEM_REC, "%s",
					    err_msg);
		}

		mem_heap_empty(heap);

		/* Get the next record */
		mutex_enter(&dict_sys->mutex);
		mtr_start(&mtr);
		rec = dict_getnext_system(&pcur, &mtr);
	}

	mtr_commit(&mtr);
	mutex_exit(&dict_sys->mutex);
	mem_heap_free(heap);

	DBUG_RETURN(0);
}

/** Bind the dynamic table INFORMATION_SCHEMA.innodb_sys_virtual
param[in,out]	p	table schema object
@return 0 on success */
static
int
innodb_sys_virtual_init(
	void*	p)
{
	ST_SCHEMA_TABLE*	schema;

	DBUG_ENTER("innodb_sys_virtual_init");

	schema = (ST_SCHEMA_TABLE*) p;

	schema->fields_info = innodb_sys_virtual_fields_info;
	schema->fill_table = i_s_sys_virtual_fill_table;

	DBUG_RETURN(0);
}

struct st_maria_plugin	i_s_innodb_sys_virtual =
{
	/* the plugin type (a MYSQL_XXX_PLUGIN value) */
	/* int */
	STRUCT_FLD(type, MYSQL_INFORMATION_SCHEMA_PLUGIN),

	/* pointer to type-specific plugin descriptor */
	/* void* */
	STRUCT_FLD(info, &i_s_info),

	/* plugin name */
	/* const char* */
	STRUCT_FLD(name, "INNODB_SYS_VIRTUAL"),

	/* plugin author (for SHOW PLUGINS) */
	/* const char* */
	STRUCT_FLD(author, plugin_author),

	/* general descriptive text (for SHOW PLUGINS) */
	/* const char* */
	STRUCT_FLD(descr, "InnoDB SYS_VIRTUAL"),

	/* the plugin license (PLUGIN_LICENSE_XXX) */
	/* int */
	STRUCT_FLD(license, PLUGIN_LICENSE_GPL),

	/* the function to invoke when plugin is loaded */
	/* int (*)(void*); */
	STRUCT_FLD(init, innodb_sys_virtual_init),

	/* the function to invoke when plugin is unloaded */
	/* int (*)(void*); */
	STRUCT_FLD(deinit, i_s_common_deinit),

	/* plugin version (for SHOW PLUGINS) */
	/* unsigned int */
	STRUCT_FLD(version, INNODB_VERSION_SHORT),

	/* struct st_mysql_show_var* */
	STRUCT_FLD(status_vars, NULL),

	/* struct st_mysql_sys_var** */
	STRUCT_FLD(system_vars, NULL),

	/* Maria extension */
	STRUCT_FLD(version_info, INNODB_VERSION_STR),
	STRUCT_FLD(maturity, MariaDB_PLUGIN_MATURITY_BETA),
};
/**  SYS_FIELDS  ***************************************************/
/* Fields of the dynamic table INFORMATION_SCHEMA.INNODB_SYS_FIELDS */
static ST_FIELD_INFO	innodb_sys_fields_fields_info[] =
{
#define SYS_FIELD_INDEX_ID	0
	{STRUCT_FLD(field_name,		"INDEX_ID"),
	 STRUCT_FLD(field_length,	MY_INT64_NUM_DECIMAL_DIGITS),
	 STRUCT_FLD(field_type,		MYSQL_TYPE_LONGLONG),
	 STRUCT_FLD(value,		0),
	 STRUCT_FLD(field_flags,	MY_I_S_UNSIGNED),
	 STRUCT_FLD(old_name,		""),
	 STRUCT_FLD(open_method,	SKIP_OPEN_TABLE)},

#define SYS_FIELD_NAME		1
	{STRUCT_FLD(field_name,		"NAME"),
	 STRUCT_FLD(field_length,	NAME_LEN + 1),
	 STRUCT_FLD(field_type,		MYSQL_TYPE_STRING),
	 STRUCT_FLD(value,		0),
	 STRUCT_FLD(field_flags,	0),
	 STRUCT_FLD(old_name,		""),
	 STRUCT_FLD(open_method,	SKIP_OPEN_TABLE)},

#define SYS_FIELD_POS		2
	{STRUCT_FLD(field_name,		"POS"),
	 STRUCT_FLD(field_length,	MY_INT32_NUM_DECIMAL_DIGITS),
	 STRUCT_FLD(field_type,		MYSQL_TYPE_LONG),
	 STRUCT_FLD(value,		0),
	 STRUCT_FLD(field_flags,	MY_I_S_UNSIGNED),
	 STRUCT_FLD(old_name,		""),
	 STRUCT_FLD(open_method,	SKIP_OPEN_TABLE)},

	END_OF_ST_FIELD_INFO
};

/**********************************************************************//**
Function to fill information_schema.innodb_sys_fields with information
collected by scanning SYS_FIELDS table.
@return 0 on success */
static
int
i_s_dict_fill_sys_fields(
/*=====================*/
	THD*		thd,		/*!< in: thread */
	index_id_t	index_id,	/*!< in: index id for the field */
	dict_field_t*	field,		/*!< in: table */
	ulint		pos,		/*!< in: Field position */
	TABLE*		table_to_fill)	/*!< in/out: fill this table */
{
	Field**		fields;

	DBUG_ENTER("i_s_dict_fill_sys_fields");

	fields = table_to_fill->field;

	OK(fields[SYS_FIELD_INDEX_ID]->store(index_id, true));

	OK(field_store_string(fields[SYS_FIELD_NAME], field->name));

	OK(fields[SYS_FIELD_POS]->store(pos, true));

	OK(schema_table_store_record(thd, table_to_fill));

	DBUG_RETURN(0);
}
/*******************************************************************//**
Function to go through each record in SYS_FIELDS table, and fill the
information_schema.innodb_sys_fields table with related index field
information
@return 0 on success */
static
int
i_s_sys_fields_fill_table(
/*======================*/
	THD*		thd,	/*!< in: thread */
	TABLE_LIST*	tables,	/*!< in/out: tables to fill */
	Item*		)	/*!< in: condition (not used) */
{
	btr_pcur_t	pcur;
	const rec_t*	rec;
	mem_heap_t*	heap;
	index_id_t	last_id;
	mtr_t		mtr;

	DBUG_ENTER("i_s_sys_fields_fill_table");
	RETURN_IF_INNODB_NOT_STARTED(tables->schema_table_name);

	/* deny access to user without PROCESS_ACL privilege */
	if (check_global_access(thd, PROCESS_ACL)) {

		DBUG_RETURN(0);
	}

	heap = mem_heap_create(1000);
	mutex_enter(&dict_sys->mutex);
	mtr_start(&mtr);

	/* will save last index id so that we know whether we move to
	the next index. This is used to calculate prefix length */
	last_id = 0;

	rec = dict_startscan_system(&pcur, &mtr, SYS_FIELDS);

	while (rec) {
		ulint		pos;
		const char*	err_msg;
		index_id_t	index_id;
		dict_field_t	field_rec;

		/* Populate a dict_field_t structure with information from
		a SYS_FIELDS row */
		err_msg = dict_process_sys_fields_rec(heap, rec, &field_rec,
						      &pos, &index_id, last_id);

		mtr_commit(&mtr);
		mutex_exit(&dict_sys->mutex);

		if (!err_msg) {
			i_s_dict_fill_sys_fields(thd, index_id, &field_rec,
						 pos, tables->table);
			last_id = index_id;
		} else {
			push_warning_printf(thd, Sql_condition::WARN_LEVEL_WARN,
					    ER_CANT_FIND_SYSTEM_REC, "%s",
					    err_msg);
		}

		mem_heap_empty(heap);

		/* Get the next record */
		mutex_enter(&dict_sys->mutex);
		mtr_start(&mtr);
		rec = dict_getnext_system(&pcur, &mtr);
	}

	mtr_commit(&mtr);
	mutex_exit(&dict_sys->mutex);
	mem_heap_free(heap);

	DBUG_RETURN(0);
}
/*******************************************************************//**
Bind the dynamic table INFORMATION_SCHEMA.innodb_sys_fields
@return 0 on success */
static
int
innodb_sys_fields_init(
/*===================*/
	void*   p)	/*!< in/out: table schema object */
{
	ST_SCHEMA_TABLE*	schema;

	DBUG_ENTER("innodb_sys_field_init");

	schema = (ST_SCHEMA_TABLE*) p;

	schema->fields_info = innodb_sys_fields_fields_info;
	schema->fill_table = i_s_sys_fields_fill_table;

	DBUG_RETURN(0);
}

UNIV_INTERN struct st_maria_plugin	i_s_innodb_sys_fields =
{
	/* the plugin type (a MYSQL_XXX_PLUGIN value) */
	/* int */
	STRUCT_FLD(type, MYSQL_INFORMATION_SCHEMA_PLUGIN),

	/* pointer to type-specific plugin descriptor */
	/* void* */
	STRUCT_FLD(info, &i_s_info),

	/* plugin name */
	/* const char* */
	STRUCT_FLD(name, "INNODB_SYS_FIELDS"),

	/* plugin author (for SHOW PLUGINS) */
	/* const char* */
	STRUCT_FLD(author, plugin_author),

	/* general descriptive text (for SHOW PLUGINS) */
	/* const char* */
	STRUCT_FLD(descr, "InnoDB SYS_FIELDS"),

	/* the plugin license (PLUGIN_LICENSE_XXX) */
	/* int */
	STRUCT_FLD(license, PLUGIN_LICENSE_GPL),

	/* the function to invoke when plugin is loaded */
	/* int (*)(void*); */
	STRUCT_FLD(init, innodb_sys_fields_init),

	/* the function to invoke when plugin is unloaded */
	/* int (*)(void*); */
	STRUCT_FLD(deinit, i_s_common_deinit),

	/* plugin version (for SHOW PLUGINS) */
	/* unsigned int */
	STRUCT_FLD(version, INNODB_VERSION_SHORT),

	/* struct st_mysql_show_var* */
	STRUCT_FLD(status_vars, NULL),

	/* struct st_mysql_sys_var** */
	STRUCT_FLD(system_vars, NULL),

        /* Maria extension */
	STRUCT_FLD(version_info, INNODB_VERSION_STR),
        STRUCT_FLD(maturity, MariaDB_PLUGIN_MATURITY_STABLE),
};

/**  SYS_FOREIGN        ********************************************/
/* Fields of the dynamic table INFORMATION_SCHEMA.INNODB_SYS_FOREIGN */
static ST_FIELD_INFO	innodb_sys_foreign_fields_info[] =
{
#define SYS_FOREIGN_ID		0
	{STRUCT_FLD(field_name,		"ID"),
	 STRUCT_FLD(field_length,	NAME_LEN + 1),
	 STRUCT_FLD(field_type,		MYSQL_TYPE_STRING),
	 STRUCT_FLD(value,		0),
	 STRUCT_FLD(field_flags,	0),
	 STRUCT_FLD(old_name,		""),
	 STRUCT_FLD(open_method,	SKIP_OPEN_TABLE)},

#define SYS_FOREIGN_FOR_NAME	1
	{STRUCT_FLD(field_name,		"FOR_NAME"),
	 STRUCT_FLD(field_length,	NAME_LEN + 1),
	 STRUCT_FLD(field_type,		MYSQL_TYPE_STRING),
	 STRUCT_FLD(value,		0),
	 STRUCT_FLD(field_flags,	0),
	 STRUCT_FLD(old_name,		""),
	 STRUCT_FLD(open_method,	SKIP_OPEN_TABLE)},

#define SYS_FOREIGN_REF_NAME	2
	{STRUCT_FLD(field_name,		"REF_NAME"),
	 STRUCT_FLD(field_length,	NAME_LEN + 1),
	 STRUCT_FLD(field_type,		MYSQL_TYPE_STRING),
	 STRUCT_FLD(value,		0),
	 STRUCT_FLD(field_flags,	0),
	 STRUCT_FLD(old_name,		""),
	 STRUCT_FLD(open_method,	SKIP_OPEN_TABLE)},

#define SYS_FOREIGN_NUM_COL	3
	{STRUCT_FLD(field_name,		"N_COLS"),
	 STRUCT_FLD(field_length,	MY_INT32_NUM_DECIMAL_DIGITS),
	 STRUCT_FLD(field_type,		MYSQL_TYPE_LONG),
	 STRUCT_FLD(value,		0),
	 STRUCT_FLD(field_flags,	MY_I_S_UNSIGNED),
	 STRUCT_FLD(old_name,		""),
	 STRUCT_FLD(open_method,	SKIP_OPEN_TABLE)},

#define SYS_FOREIGN_TYPE	4
	{STRUCT_FLD(field_name,		"TYPE"),
	 STRUCT_FLD(field_length,	MY_INT32_NUM_DECIMAL_DIGITS),
	 STRUCT_FLD(field_type,		MYSQL_TYPE_LONG),
	 STRUCT_FLD(value,		0),
	 STRUCT_FLD(field_flags,	MY_I_S_UNSIGNED),
	 STRUCT_FLD(old_name,		""),
	 STRUCT_FLD(open_method,	SKIP_OPEN_TABLE)},

	END_OF_ST_FIELD_INFO
};

/**********************************************************************//**
Function to fill information_schema.innodb_sys_foreign with information
collected by scanning SYS_FOREIGN table.
@return 0 on success */
static
int
i_s_dict_fill_sys_foreign(
/*======================*/
	THD*		thd,		/*!< in: thread */
	dict_foreign_t*	foreign,	/*!< in: table */
	TABLE*		table_to_fill)	/*!< in/out: fill this table */
{
	Field**		fields;

	DBUG_ENTER("i_s_dict_fill_sys_foreign");

	fields = table_to_fill->field;

	OK(field_store_string(fields[SYS_FOREIGN_ID], foreign->id));

	OK(field_store_string(fields[SYS_FOREIGN_FOR_NAME],
			      foreign->foreign_table_name));

	OK(field_store_string(fields[SYS_FOREIGN_REF_NAME],
			      foreign->referenced_table_name));

	OK(fields[SYS_FOREIGN_NUM_COL]->store(foreign->n_fields));

	OK(fields[SYS_FOREIGN_TYPE]->store(foreign->type));

	OK(schema_table_store_record(thd, table_to_fill));

	DBUG_RETURN(0);
}

/*******************************************************************//**
Function to populate INFORMATION_SCHEMA.innodb_sys_foreign table. Loop
through each record in SYS_FOREIGN, and extract the foreign key
information.
@return 0 on success */
static
int
i_s_sys_foreign_fill_table(
/*=======================*/
	THD*		thd,	/*!< in: thread */
	TABLE_LIST*	tables,	/*!< in/out: tables to fill */
	Item*		)	/*!< in: condition (not used) */
{
	btr_pcur_t	pcur;
	const rec_t*	rec;
	mem_heap_t*	heap;
	mtr_t		mtr;

	DBUG_ENTER("i_s_sys_foreign_fill_table");
	RETURN_IF_INNODB_NOT_STARTED(tables->schema_table_name);

	/* deny access to user without PROCESS_ACL privilege */
	if (check_global_access(thd, PROCESS_ACL)) {

		DBUG_RETURN(0);
	}

	heap = mem_heap_create(1000);
	mutex_enter(&dict_sys->mutex);
	mtr_start(&mtr);

	rec = dict_startscan_system(&pcur, &mtr, SYS_FOREIGN);

	while (rec) {
		const char*	err_msg;
		dict_foreign_t	foreign_rec;

		/* Populate a dict_foreign_t structure with information from
		a SYS_FOREIGN row */
		err_msg = dict_process_sys_foreign_rec(heap, rec, &foreign_rec);

		mtr_commit(&mtr);
		mutex_exit(&dict_sys->mutex);

		if (!err_msg) {
			i_s_dict_fill_sys_foreign(thd, &foreign_rec,
						 tables->table);
		} else {
			push_warning_printf(thd, Sql_condition::WARN_LEVEL_WARN,
					    ER_CANT_FIND_SYSTEM_REC, "%s",
					    err_msg);
		}

		mem_heap_empty(heap);

		/* Get the next record */
		mtr_start(&mtr);
		mutex_enter(&dict_sys->mutex);
		rec = dict_getnext_system(&pcur, &mtr);
	}

	mtr_commit(&mtr);
	mutex_exit(&dict_sys->mutex);
	mem_heap_free(heap);

	DBUG_RETURN(0);
}

/*******************************************************************//**
Bind the dynamic table INFORMATION_SCHEMA.innodb_sys_foreign
@return 0 on success */
static
int
innodb_sys_foreign_init(
/*====================*/
	void*   p)	/*!< in/out: table schema object */
{
	ST_SCHEMA_TABLE*	schema;

	DBUG_ENTER("innodb_sys_foreign_init");

	schema = (ST_SCHEMA_TABLE*) p;

	schema->fields_info = innodb_sys_foreign_fields_info;
	schema->fill_table = i_s_sys_foreign_fill_table;

	DBUG_RETURN(0);
}

UNIV_INTERN struct st_maria_plugin	i_s_innodb_sys_foreign =
{
	/* the plugin type (a MYSQL_XXX_PLUGIN value) */
	/* int */
	STRUCT_FLD(type, MYSQL_INFORMATION_SCHEMA_PLUGIN),

	/* pointer to type-specific plugin descriptor */
	/* void* */
	STRUCT_FLD(info, &i_s_info),

	/* plugin name */
	/* const char* */
	STRUCT_FLD(name, "INNODB_SYS_FOREIGN"),

	/* plugin author (for SHOW PLUGINS) */
	/* const char* */
	STRUCT_FLD(author, plugin_author),

	/* general descriptive text (for SHOW PLUGINS) */
	/* const char* */
	STRUCT_FLD(descr, "InnoDB SYS_FOREIGN"),

	/* the plugin license (PLUGIN_LICENSE_XXX) */
	/* int */
	STRUCT_FLD(license, PLUGIN_LICENSE_GPL),

	/* the function to invoke when plugin is loaded */
	/* int (*)(void*); */
	STRUCT_FLD(init, innodb_sys_foreign_init),

	/* the function to invoke when plugin is unloaded */
	/* int (*)(void*); */
	STRUCT_FLD(deinit, i_s_common_deinit),

	/* plugin version (for SHOW PLUGINS) */
	/* unsigned int */
	STRUCT_FLD(version, INNODB_VERSION_SHORT),

	/* struct st_mysql_show_var* */
	STRUCT_FLD(status_vars, NULL),

	/* struct st_mysql_sys_var** */
	STRUCT_FLD(system_vars, NULL),

        /* Maria extension */
	STRUCT_FLD(version_info, INNODB_VERSION_STR),
        STRUCT_FLD(maturity, MariaDB_PLUGIN_MATURITY_STABLE),
};

/**  SYS_FOREIGN_COLS   ********************************************/
/* Fields of the dynamic table INFORMATION_SCHEMA.INNODB_SYS_FOREIGN_COLS */
static ST_FIELD_INFO	innodb_sys_foreign_cols_fields_info[] =
{
#define SYS_FOREIGN_COL_ID		0
	{STRUCT_FLD(field_name,		"ID"),
	 STRUCT_FLD(field_length,	NAME_LEN + 1),
	 STRUCT_FLD(field_type,		MYSQL_TYPE_STRING),
	 STRUCT_FLD(value,		0),
	 STRUCT_FLD(field_flags,	0),
	 STRUCT_FLD(old_name,		""),
	 STRUCT_FLD(open_method,	SKIP_OPEN_TABLE)},

#define SYS_FOREIGN_COL_FOR_NAME	1
	{STRUCT_FLD(field_name,		"FOR_COL_NAME"),
	 STRUCT_FLD(field_length,	NAME_LEN + 1),
	 STRUCT_FLD(field_type,		MYSQL_TYPE_STRING),
	 STRUCT_FLD(value,		0),
	 STRUCT_FLD(field_flags,	0),
	 STRUCT_FLD(old_name,		""),
	 STRUCT_FLD(open_method,	SKIP_OPEN_TABLE)},

#define SYS_FOREIGN_COL_REF_NAME	2
	{STRUCT_FLD(field_name,		"REF_COL_NAME"),
	 STRUCT_FLD(field_length,	NAME_LEN + 1),
	 STRUCT_FLD(field_type,		MYSQL_TYPE_STRING),
	 STRUCT_FLD(value,		0),
	 STRUCT_FLD(field_flags,	0),
	 STRUCT_FLD(old_name,		""),
	 STRUCT_FLD(open_method,	SKIP_OPEN_TABLE)},

#define SYS_FOREIGN_COL_POS		3
	{STRUCT_FLD(field_name,		"POS"),
	 STRUCT_FLD(field_length,	MY_INT32_NUM_DECIMAL_DIGITS),
	 STRUCT_FLD(field_type,		MYSQL_TYPE_LONG),
	 STRUCT_FLD(value,		0),
	 STRUCT_FLD(field_flags,	MY_I_S_UNSIGNED),
	 STRUCT_FLD(old_name,		""),
	 STRUCT_FLD(open_method,	SKIP_OPEN_TABLE)},

	END_OF_ST_FIELD_INFO
};

/**********************************************************************//**
Function to fill information_schema.innodb_sys_foreign_cols with information
collected by scanning SYS_FOREIGN_COLS table.
@return 0 on success */
static
int
i_s_dict_fill_sys_foreign_cols(
/*==========================*/
	THD*		thd,		/*!< in: thread */
	const char*	name,		/*!< in: foreign key constraint name */
	const char*	for_col_name,	/*!< in: referencing column name*/
	const char*	ref_col_name,	/*!< in: referenced column
					name */
	ulint		pos,		/*!< in: column position */
	TABLE*		table_to_fill)	/*!< in/out: fill this table */
{
	Field**		fields;

	DBUG_ENTER("i_s_dict_fill_sys_foreign_cols");

	fields = table_to_fill->field;

	OK(field_store_string(fields[SYS_FOREIGN_COL_ID], name));

	OK(field_store_string(fields[SYS_FOREIGN_COL_FOR_NAME], for_col_name));

	OK(field_store_string(fields[SYS_FOREIGN_COL_REF_NAME], ref_col_name));

	OK(fields[SYS_FOREIGN_COL_POS]->store(pos, true));

	OK(schema_table_store_record(thd, table_to_fill));

	DBUG_RETURN(0);
}
/*******************************************************************//**
Function to populate INFORMATION_SCHEMA.innodb_sys_foreign_cols table. Loop
through each record in SYS_FOREIGN_COLS, and extract the foreign key column
information and fill the INFORMATION_SCHEMA.innodb_sys_foreign_cols table.
@return 0 on success */
static
int
i_s_sys_foreign_cols_fill_table(
/*============================*/
	THD*		thd,	/*!< in: thread */
	TABLE_LIST*	tables,	/*!< in/out: tables to fill */
	Item*		)	/*!< in: condition (not used) */
{
	btr_pcur_t	pcur;
	const rec_t*	rec;
	mem_heap_t*	heap;
	mtr_t		mtr;

	DBUG_ENTER("i_s_sys_foreign_cols_fill_table");
	RETURN_IF_INNODB_NOT_STARTED(tables->schema_table_name);

	/* deny access to user without PROCESS_ACL privilege */
	if (check_global_access(thd, PROCESS_ACL)) {
		DBUG_RETURN(0);
	}

	heap = mem_heap_create(1000);
	mutex_enter(&dict_sys->mutex);
	mtr_start(&mtr);

	rec = dict_startscan_system(&pcur, &mtr, SYS_FOREIGN_COLS);

	while (rec) {
		const char*	err_msg;
		const char*	name;
		const char*	for_col_name;
		const char*	ref_col_name;
		ulint		pos;

		/* Extract necessary information from a SYS_FOREIGN_COLS row */
		err_msg = dict_process_sys_foreign_col_rec(
			heap, rec, &name, &for_col_name, &ref_col_name, &pos);

		mtr_commit(&mtr);
		mutex_exit(&dict_sys->mutex);

		if (!err_msg) {
			i_s_dict_fill_sys_foreign_cols(
				thd, name, for_col_name, ref_col_name, pos,
				tables->table);
		} else {
			push_warning_printf(thd, Sql_condition::WARN_LEVEL_WARN,
					    ER_CANT_FIND_SYSTEM_REC, "%s",
					    err_msg);
		}

		mem_heap_empty(heap);

		/* Get the next record */
		mutex_enter(&dict_sys->mutex);
		mtr_start(&mtr);
		rec = dict_getnext_system(&pcur, &mtr);
	}

	mtr_commit(&mtr);
	mutex_exit(&dict_sys->mutex);
	mem_heap_free(heap);

	DBUG_RETURN(0);
}
/*******************************************************************//**
Bind the dynamic table INFORMATION_SCHEMA.innodb_sys_foreign_cols
@return 0 on success */
static
int
innodb_sys_foreign_cols_init(
/*========================*/
	void*	p)	/*!< in/out: table schema object */
{
	ST_SCHEMA_TABLE*	schema;

	DBUG_ENTER("innodb_sys_foreign_cols_init");

	schema = (ST_SCHEMA_TABLE*) p;

	schema->fields_info = innodb_sys_foreign_cols_fields_info;
	schema->fill_table = i_s_sys_foreign_cols_fill_table;

	DBUG_RETURN(0);
}

UNIV_INTERN struct st_maria_plugin	i_s_innodb_sys_foreign_cols =
{
	/* the plugin type (a MYSQL_XXX_PLUGIN value) */
	/* int */
	STRUCT_FLD(type, MYSQL_INFORMATION_SCHEMA_PLUGIN),

	/* pointer to type-specific plugin descriptor */
	/* void* */
	STRUCT_FLD(info, &i_s_info),

	/* plugin name */
	/* const char* */
	STRUCT_FLD(name, "INNODB_SYS_FOREIGN_COLS"),

	/* plugin author (for SHOW PLUGINS) */
	/* const char* */
	STRUCT_FLD(author, plugin_author),

	/* general descriptive text (for SHOW PLUGINS) */
	/* const char* */
	STRUCT_FLD(descr, "InnoDB SYS_FOREIGN_COLS"),

	/* the plugin license (PLUGIN_LICENSE_XXX) */
	/* int */
	STRUCT_FLD(license, PLUGIN_LICENSE_GPL),

	/* the function to invoke when plugin is loaded */
	/* int (*)(void*); */
	STRUCT_FLD(init, innodb_sys_foreign_cols_init),

	/* the function to invoke when plugin is unloaded */
	/* int (*)(void*); */
	STRUCT_FLD(deinit, i_s_common_deinit),

	/* plugin version (for SHOW PLUGINS) */
	/* unsigned int */
	STRUCT_FLD(version, INNODB_VERSION_SHORT),

	/* struct st_mysql_show_var* */
	STRUCT_FLD(status_vars, NULL),

	/* struct st_mysql_sys_var** */
	STRUCT_FLD(system_vars, NULL),

        /* Maria extension */
	STRUCT_FLD(version_info, INNODB_VERSION_STR),
        STRUCT_FLD(maturity, MariaDB_PLUGIN_MATURITY_STABLE),
};

/**  SYS_TABLESPACES    ********************************************/
/* Fields of the dynamic table INFORMATION_SCHEMA.INNODB_SYS_TABLESPACES */
static ST_FIELD_INFO	innodb_sys_tablespaces_fields_info[] =
{
#define SYS_TABLESPACES_SPACE		0
	{STRUCT_FLD(field_name,		"SPACE"),
	 STRUCT_FLD(field_length,	MY_INT32_NUM_DECIMAL_DIGITS),
	 STRUCT_FLD(field_type,		MYSQL_TYPE_LONG),
	 STRUCT_FLD(value,		0),
	 STRUCT_FLD(field_flags,	MY_I_S_UNSIGNED),
	 STRUCT_FLD(old_name,		""),
	 STRUCT_FLD(open_method,	SKIP_OPEN_TABLE)},

#define SYS_TABLESPACES_NAME		1
	{STRUCT_FLD(field_name,		"NAME"),
	 STRUCT_FLD(field_length,	MAX_FULL_NAME_LEN + 1),
	 STRUCT_FLD(field_type,		MYSQL_TYPE_STRING),
	 STRUCT_FLD(value,		0),
	 STRUCT_FLD(field_flags,	0),
	 STRUCT_FLD(old_name,		""),
	 STRUCT_FLD(open_method,	SKIP_OPEN_TABLE)},

#define SYS_TABLESPACES_FLAGS		2
	{STRUCT_FLD(field_name,		"FLAG"),
	 STRUCT_FLD(field_length,	MY_INT32_NUM_DECIMAL_DIGITS),
	 STRUCT_FLD(field_type,		MYSQL_TYPE_LONG),
	 STRUCT_FLD(value,		0),
	 STRUCT_FLD(field_flags,	MY_I_S_UNSIGNED),
	 STRUCT_FLD(old_name,		""),
	 STRUCT_FLD(open_method,	SKIP_OPEN_TABLE)},

#define SYS_TABLESPACES_FILE_FORMAT	3
	{STRUCT_FLD(field_name,		"FILE_FORMAT"),
	 STRUCT_FLD(field_length,	10),
	 STRUCT_FLD(field_type,		MYSQL_TYPE_STRING),
	 STRUCT_FLD(value,		0),
	 STRUCT_FLD(field_flags,	MY_I_S_MAYBE_NULL),
	 STRUCT_FLD(old_name,		""),
	 STRUCT_FLD(open_method,	SKIP_OPEN_TABLE)},

#define SYS_TABLESPACES_ROW_FORMAT	4
	{STRUCT_FLD(field_name,		"ROW_FORMAT"),
	 STRUCT_FLD(field_length,	22),
	 STRUCT_FLD(field_type,		MYSQL_TYPE_STRING),
	 STRUCT_FLD(value,		0),
	 STRUCT_FLD(field_flags,	MY_I_S_MAYBE_NULL),
	 STRUCT_FLD(old_name,		""),
	 STRUCT_FLD(open_method,	SKIP_OPEN_TABLE)},

#define SYS_TABLESPACES_PAGE_SIZE	5
	{STRUCT_FLD(field_name,		"PAGE_SIZE"),
	 STRUCT_FLD(field_length,	MY_INT32_NUM_DECIMAL_DIGITS),
	 STRUCT_FLD(field_type,		MYSQL_TYPE_LONG),
	 STRUCT_FLD(value,		0),
	 STRUCT_FLD(field_flags,	MY_I_S_UNSIGNED),
	 STRUCT_FLD(old_name,		""),
	 STRUCT_FLD(open_method,	SKIP_OPEN_TABLE)},

#define SYS_TABLESPACES_ZIP_PAGE_SIZE	6
	{STRUCT_FLD(field_name,		"ZIP_PAGE_SIZE"),
	 STRUCT_FLD(field_length,	MY_INT32_NUM_DECIMAL_DIGITS),
	 STRUCT_FLD(field_type,		MYSQL_TYPE_LONG),
	 STRUCT_FLD(value,		0),
	 STRUCT_FLD(field_flags,	MY_I_S_UNSIGNED),
	 STRUCT_FLD(old_name,		""),
	 STRUCT_FLD(open_method,	SKIP_OPEN_TABLE)},

#define SYS_TABLESPACES_SPACE_TYPE	7
	{STRUCT_FLD(field_name,		"SPACE_TYPE"),
	 STRUCT_FLD(field_length,	10),
	 STRUCT_FLD(field_type,		MYSQL_TYPE_STRING),
	 STRUCT_FLD(value,		0),
	 STRUCT_FLD(field_flags,	MY_I_S_MAYBE_NULL),
	 STRUCT_FLD(old_name,		""),
	 STRUCT_FLD(open_method,	SKIP_OPEN_TABLE)},

#define SYS_TABLESPACES_FS_BLOCK_SIZE	8
	{STRUCT_FLD(field_name,		"FS_BLOCK_SIZE"),
	 STRUCT_FLD(field_length,	MY_INT32_NUM_DECIMAL_DIGITS),
	 STRUCT_FLD(field_type,		MYSQL_TYPE_LONG),
	 STRUCT_FLD(value,		0),
	 STRUCT_FLD(field_flags,	MY_I_S_UNSIGNED),
	 STRUCT_FLD(old_name,		""),
	 STRUCT_FLD(open_method,	SKIP_OPEN_TABLE)},

#define SYS_TABLESPACES_FILE_SIZE	9
	{STRUCT_FLD(field_name,		"FILE_SIZE"),
	 STRUCT_FLD(field_length,	MY_INT64_NUM_DECIMAL_DIGITS),
	 STRUCT_FLD(field_type,		MYSQL_TYPE_LONGLONG),
	 STRUCT_FLD(value,		0),
	 STRUCT_FLD(field_flags,	MY_I_S_UNSIGNED),
	 STRUCT_FLD(old_name,		""),
	 STRUCT_FLD(open_method,	SKIP_OPEN_TABLE)},

#define SYS_TABLESPACES_ALLOC_SIZE	10
	{STRUCT_FLD(field_name,		"ALLOCATED_SIZE"),
	 STRUCT_FLD(field_length,	MY_INT64_NUM_DECIMAL_DIGITS),
	 STRUCT_FLD(field_type,		MYSQL_TYPE_LONGLONG),
	 STRUCT_FLD(value,		0),
	 STRUCT_FLD(field_flags,	MY_I_S_UNSIGNED),
	 STRUCT_FLD(old_name,           ""),
	 STRUCT_FLD(open_method,        SKIP_OPEN_TABLE)},

	END_OF_ST_FIELD_INFO

};

/**********************************************************************//**
Function to fill INFORMATION_SCHEMA.INNODB_SYS_TABLESPACES with information
collected by scanning SYS_TABLESPACESS table.
@return 0 on success */
static
int
i_s_dict_fill_sys_tablespaces(
/*==========================*/
	THD*		thd,		/*!< in: thread */
	ulint		space,		/*!< in: space ID */
	const char*	name,		/*!< in: tablespace name */
	ulint		flags,		/*!< in: tablespace flags */
	TABLE*		table_to_fill)	/*!< in/out: fill this table */
{
	Field**		fields;
	ulint		atomic_blobs = FSP_FLAGS_HAS_ATOMIC_BLOBS(flags);
	bool		is_compressed = FSP_FLAGS_GET_ZIP_SSIZE(flags);
	const char*	file_format;
	const char*	row_format;
	const page_size_t	page_size(flags);
	const char*	space_type;

	DBUG_ENTER("i_s_dict_fill_sys_tablespaces");

	file_format = trx_sys_file_format_id_to_name(atomic_blobs);
	if (is_system_tablespace(space)) {
		row_format = "Compact or Redundant";
	} else if (is_compressed) {
		row_format = "Compressed";
	} else if (atomic_blobs) {
		row_format = "Dynamic";
	} else {
		row_format = "Compact or Redundant";
	}

	if (is_system_tablespace(space)) {
		space_type = "System";
	} else  {
		space_type = "Single";
	}

	fields = table_to_fill->field;

	OK(fields[SYS_TABLESPACES_SPACE]->store(space, true));

	OK(field_store_string(fields[SYS_TABLESPACES_NAME], name));

	OK(fields[SYS_TABLESPACES_FLAGS]->store(flags, true));

	OK(field_store_string(fields[SYS_TABLESPACES_FILE_FORMAT],
			      file_format));

	OK(field_store_string(fields[SYS_TABLESPACES_ROW_FORMAT], row_format));

	OK(fields[SYS_TABLESPACES_PAGE_SIZE]->store(
			univ_page_size.physical(), true));

	OK(fields[SYS_TABLESPACES_ZIP_PAGE_SIZE]->store(
				page_size.is_compressed()
				? page_size.physical()
				: 0, true));

	OK(field_store_string(fields[SYS_TABLESPACES_SPACE_TYPE],
			      space_type));

	char*	filepath = NULL;
	if (FSP_FLAGS_HAS_DATA_DIR(flags)) {
		mutex_enter(&dict_sys->mutex);
		filepath = dict_get_first_path(space);
		mutex_exit(&dict_sys->mutex);
	}

	if (filepath == NULL) {
		filepath = fil_make_filepath(NULL, name, IBD, false);
	}

	os_file_stat_t	stat;
	os_file_size_t	file;

	memset(&file, 0xff, sizeof(file));
	memset(&stat, 0x0, sizeof(stat));

	if (filepath != NULL) {

		file = os_file_get_size(filepath);

		/* Get the file system (or Volume) block size. */
		dberr_t	err = os_file_get_status(filepath, &stat, false, false);

		switch(err) {
		case DB_FAIL:
			ib::warn()
				<< "File '" << filepath << "', failed to get "
				<< "stats";
			break;

		case DB_SUCCESS:
		case DB_NOT_FOUND:
			break;

		default:
			ib::error()
				<< "File '" << filepath << "' "
				<< ut_strerr(err);
			break;
		}

		ut_free(filepath);
	}

	if (file.m_total_size == static_cast<os_offset_t>(~0)) {
		stat.block_size = 0;
		file.m_total_size = 0;
		file.m_alloc_size = 0;
	}

	OK(fields[SYS_TABLESPACES_FS_BLOCK_SIZE]->store(stat.block_size, true));

	OK(fields[SYS_TABLESPACES_FILE_SIZE]->store(file.m_total_size, true));

	OK(fields[SYS_TABLESPACES_ALLOC_SIZE]->store(file.m_alloc_size, true));

	OK(schema_table_store_record(thd, table_to_fill));

	DBUG_RETURN(0);
}

/*******************************************************************//**
Function to populate INFORMATION_SCHEMA.INNODB_SYS_TABLESPACES table.
Loop through each record in SYS_TABLESPACES, and extract the column
information and fill the INFORMATION_SCHEMA.INNODB_SYS_TABLESPACES table.
@return 0 on success */
static
int
i_s_sys_tablespaces_fill_table(
/*===========================*/
	THD*		thd,	/*!< in: thread */
	TABLE_LIST*	tables,	/*!< in/out: tables to fill */
	Item*		)	/*!< in: condition (not used) */
{
	btr_pcur_t	pcur;
	const rec_t*	rec;
	mem_heap_t*	heap;
	mtr_t		mtr;

	DBUG_ENTER("i_s_sys_tablespaces_fill_table");
	RETURN_IF_INNODB_NOT_STARTED(tables->schema_table_name);

	/* deny access to user without PROCESS_ACL privilege */
	if (check_global_access(thd, PROCESS_ACL)) {
		DBUG_RETURN(0);
	}

	heap = mem_heap_create(1000);
	mutex_enter(&dict_sys->mutex);
	mtr_start(&mtr);

	for (rec = dict_startscan_system(&pcur, &mtr, SYS_TABLESPACES);
	     rec != NULL;
	     rec = dict_getnext_system(&pcur, &mtr)) {

		const char*	err_msg;
		ulint		space;
		const char*	name;
		ulint		flags;

		/* Extract necessary information from a SYS_TABLESPACES row */
		err_msg = dict_process_sys_tablespaces(
			heap, rec, &space, &name, &flags);

		mtr_commit(&mtr);
		mutex_exit(&dict_sys->mutex);

		if (!err_msg) {
			i_s_dict_fill_sys_tablespaces(
				thd, space, name, flags,
				tables->table);
		} else {
			push_warning_printf(thd, Sql_condition::WARN_LEVEL_WARN,
					    ER_CANT_FIND_SYSTEM_REC, "%s",
					    err_msg);
		}

		mem_heap_empty(heap);

		/* Get the next record */
		mutex_enter(&dict_sys->mutex);
		mtr_start(&mtr);
	}

	mtr_commit(&mtr);
	mutex_exit(&dict_sys->mutex);
	mem_heap_free(heap);

	DBUG_RETURN(0);
}
/*******************************************************************//**
Bind the dynamic table INFORMATION_SCHEMA.INNODB_SYS_TABLESPACES
@return 0 on success */
static
int
innodb_sys_tablespaces_init(
/*========================*/
	void*	p)	/*!< in/out: table schema object */
{
	ST_SCHEMA_TABLE*	schema;

	DBUG_ENTER("innodb_sys_tablespaces_init");

	schema = (ST_SCHEMA_TABLE*) p;

	schema->fields_info = innodb_sys_tablespaces_fields_info;
	schema->fill_table = i_s_sys_tablespaces_fill_table;

	DBUG_RETURN(0);
}

UNIV_INTERN struct st_maria_plugin	i_s_innodb_sys_tablespaces =
{
	/* the plugin type (a MYSQL_XXX_PLUGIN value) */
	/* int */
	STRUCT_FLD(type, MYSQL_INFORMATION_SCHEMA_PLUGIN),

	/* pointer to type-specific plugin descriptor */
	/* void* */
	STRUCT_FLD(info, &i_s_info),

	/* plugin name */
	/* const char* */
	STRUCT_FLD(name, "INNODB_SYS_TABLESPACES"),

	/* plugin author (for SHOW PLUGINS) */
	/* const char* */
	STRUCT_FLD(author, plugin_author),

	/* general descriptive text (for SHOW PLUGINS) */
	/* const char* */
	STRUCT_FLD(descr, "InnoDB SYS_TABLESPACES"),

	/* the plugin license (PLUGIN_LICENSE_XXX) */
	/* int */
	STRUCT_FLD(license, PLUGIN_LICENSE_GPL),

	/* the function to invoke when plugin is loaded */
	/* int (*)(void*); */
	STRUCT_FLD(init, innodb_sys_tablespaces_init),

	/* the function to invoke when plugin is unloaded */
	/* int (*)(void*); */
	STRUCT_FLD(deinit, i_s_common_deinit),

	/* plugin version (for SHOW PLUGINS) */
	/* unsigned int */
	STRUCT_FLD(version, INNODB_VERSION_SHORT),

	/* struct st_mysql_show_var* */
	STRUCT_FLD(status_vars, NULL),

	/* struct st_mysql_sys_var** */
	STRUCT_FLD(system_vars, NULL),

        /* Maria extension */
	STRUCT_FLD(version_info, INNODB_VERSION_STR),
        STRUCT_FLD(maturity, MariaDB_PLUGIN_MATURITY_STABLE),
};

/**  SYS_DATAFILES  ************************************************/
/* Fields of the dynamic table INFORMATION_SCHEMA.INNODB_SYS_DATAFILES */
static ST_FIELD_INFO	innodb_sys_datafiles_fields_info[] =
{
#define SYS_DATAFILES_SPACE		0
	{STRUCT_FLD(field_name,		"SPACE"),
	 STRUCT_FLD(field_length,	MY_INT32_NUM_DECIMAL_DIGITS),
	 STRUCT_FLD(field_type,		MYSQL_TYPE_LONG),
	 STRUCT_FLD(value,		0),
	 STRUCT_FLD(field_flags,	MY_I_S_UNSIGNED),
	 STRUCT_FLD(old_name,		""),
	 STRUCT_FLD(open_method,	SKIP_OPEN_TABLE)},

#define SYS_DATAFILES_PATH		1
	{STRUCT_FLD(field_name,		"PATH"),
	 STRUCT_FLD(field_length,	OS_FILE_MAX_PATH),
	 STRUCT_FLD(field_type,		MYSQL_TYPE_STRING),
	 STRUCT_FLD(value,		0),
	 STRUCT_FLD(field_flags,	0),
	 STRUCT_FLD(old_name,		""),
	 STRUCT_FLD(open_method,	SKIP_OPEN_TABLE)},

	END_OF_ST_FIELD_INFO
};

/**********************************************************************//**
Function to fill INFORMATION_SCHEMA.INNODB_SYS_DATAFILES with information
collected by scanning SYS_DATAFILESS table.
@return 0 on success */
static
int
i_s_dict_fill_sys_datafiles(
/*========================*/
	THD*		thd,		/*!< in: thread */
	ulint		space,		/*!< in: space ID */
	const char*	path,		/*!< in: absolute path */
	TABLE*		table_to_fill)	/*!< in/out: fill this table */
{
	Field**		fields;

	DBUG_ENTER("i_s_dict_fill_sys_datafiles");

	fields = table_to_fill->field;

	OK(field_store_ulint(fields[SYS_DATAFILES_SPACE], space));

	OK(field_store_string(fields[SYS_DATAFILES_PATH], path));

	OK(schema_table_store_record(thd, table_to_fill));

	DBUG_RETURN(0);
}
/*******************************************************************//**
Function to populate INFORMATION_SCHEMA.INNODB_SYS_DATAFILES table.
Loop through each record in SYS_DATAFILES, and extract the column
information and fill the INFORMATION_SCHEMA.INNODB_SYS_DATAFILES table.
@return 0 on success */
static
int
i_s_sys_datafiles_fill_table(
/*=========================*/
	THD*		thd,	/*!< in: thread */
	TABLE_LIST*	tables,	/*!< in/out: tables to fill */
	Item*		)	/*!< in: condition (not used) */
{
	btr_pcur_t	pcur;
	const rec_t*	rec;
	mem_heap_t*	heap;
	mtr_t		mtr;

	DBUG_ENTER("i_s_sys_datafiles_fill_table");
	RETURN_IF_INNODB_NOT_STARTED(tables->schema_table_name);

	/* deny access to user without PROCESS_ACL privilege */
	if (check_global_access(thd, PROCESS_ACL)) {
		DBUG_RETURN(0);
	}

	heap = mem_heap_create(1000);
	mutex_enter(&dict_sys->mutex);
	mtr_start(&mtr);

	rec = dict_startscan_system(&pcur, &mtr, SYS_DATAFILES);

	while (rec) {
		const char*	err_msg;
		ulint		space;
		const char*	path;

		/* Extract necessary information from a SYS_DATAFILES row */
		err_msg = dict_process_sys_datafiles(
			heap, rec, &space, &path);

		mtr_commit(&mtr);
		mutex_exit(&dict_sys->mutex);

		if (!err_msg) {
			i_s_dict_fill_sys_datafiles(
				thd, space, path, tables->table);
		} else {
			push_warning_printf(thd, Sql_condition::WARN_LEVEL_WARN,
					    ER_CANT_FIND_SYSTEM_REC, "%s",
					    err_msg);
		}

		mem_heap_empty(heap);

		/* Get the next record */
		mutex_enter(&dict_sys->mutex);
		mtr_start(&mtr);
		rec = dict_getnext_system(&pcur, &mtr);
	}

	mtr_commit(&mtr);
	mutex_exit(&dict_sys->mutex);
	mem_heap_free(heap);

	DBUG_RETURN(0);
}
/*******************************************************************//**
Bind the dynamic table INFORMATION_SCHEMA.INNODB_SYS_DATAFILES
@return 0 on success */
static
int
innodb_sys_datafiles_init(
/*======================*/
	void*	p)	/*!< in/out: table schema object */
{
	ST_SCHEMA_TABLE*	schema;

	DBUG_ENTER("innodb_sys_datafiles_init");

	schema = (ST_SCHEMA_TABLE*) p;

	schema->fields_info = innodb_sys_datafiles_fields_info;
	schema->fill_table = i_s_sys_datafiles_fill_table;

	DBUG_RETURN(0);
}

UNIV_INTERN struct st_maria_plugin	i_s_innodb_sys_datafiles =
{
	/* the plugin type (a MYSQL_XXX_PLUGIN value) */
	/* int */
	STRUCT_FLD(type, MYSQL_INFORMATION_SCHEMA_PLUGIN),

	/* pointer to type-specific plugin descriptor */
	/* void* */
	STRUCT_FLD(info, &i_s_info),

	/* plugin name */
	/* const char* */
	STRUCT_FLD(name, "INNODB_SYS_DATAFILES"),

	/* plugin author (for SHOW PLUGINS) */
	/* const char* */
	STRUCT_FLD(author, plugin_author),

	/* general descriptive text (for SHOW PLUGINS) */
	/* const char* */
	STRUCT_FLD(descr, "InnoDB SYS_DATAFILES"),

	/* the plugin license (PLUGIN_LICENSE_XXX) */
	/* int */
	STRUCT_FLD(license, PLUGIN_LICENSE_GPL),

	/* the function to invoke when plugin is loaded */
	/* int (*)(void*); */
	STRUCT_FLD(init, innodb_sys_datafiles_init),

	/* the function to invoke when plugin is unloaded */
	/* int (*)(void*); */
	STRUCT_FLD(deinit, i_s_common_deinit),

	/* plugin version (for SHOW PLUGINS) */
	/* unsigned int */
	STRUCT_FLD(version, INNODB_VERSION_SHORT),

	/* struct st_mysql_show_var* */
	STRUCT_FLD(status_vars, NULL),

	/* struct st_mysql_sys_var** */
	STRUCT_FLD(system_vars, NULL),

        /* Maria extension */
	STRUCT_FLD(version_info, INNODB_VERSION_STR),
        STRUCT_FLD(maturity, MariaDB_PLUGIN_MATURITY_STABLE),
};

/**  TABLESPACES_ENCRYPTION    ********************************************/
/* Fields of the table INFORMATION_SCHEMA.INNODB_TABLESPACES_ENCRYPTION */
static ST_FIELD_INFO	innodb_tablespaces_encryption_fields_info[] =
{
#define TABLESPACES_ENCRYPTION_SPACE	0
	{STRUCT_FLD(field_name,		"SPACE"),
	 STRUCT_FLD(field_length,	MY_INT32_NUM_DECIMAL_DIGITS),
	 STRUCT_FLD(field_type,		MYSQL_TYPE_LONG),
	 STRUCT_FLD(value,		0),
	 STRUCT_FLD(field_flags,	MY_I_S_UNSIGNED),
	 STRUCT_FLD(old_name,		""),
	 STRUCT_FLD(open_method,	SKIP_OPEN_TABLE)},

#define TABLESPACES_ENCRYPTION_NAME		1
	{STRUCT_FLD(field_name,		"NAME"),
	 STRUCT_FLD(field_length,	MAX_FULL_NAME_LEN + 1),
	 STRUCT_FLD(field_type,		MYSQL_TYPE_STRING),
	 STRUCT_FLD(value,		0),
	 STRUCT_FLD(field_flags,	MY_I_S_MAYBE_NULL),
	 STRUCT_FLD(old_name,		""),
	 STRUCT_FLD(open_method,	SKIP_OPEN_TABLE)},

#define TABLESPACES_ENCRYPTION_ENCRYPTION_SCHEME	2
	{STRUCT_FLD(field_name,		"ENCRYPTION_SCHEME"),
	 STRUCT_FLD(field_length,	MY_INT32_NUM_DECIMAL_DIGITS),
	 STRUCT_FLD(field_type,		MYSQL_TYPE_LONG),
	 STRUCT_FLD(value,		0),
	 STRUCT_FLD(field_flags,	MY_I_S_UNSIGNED),
	 STRUCT_FLD(old_name,		""),
	 STRUCT_FLD(open_method,	SKIP_OPEN_TABLE)},

#define TABLESPACES_ENCRYPTION_KEYSERVER_REQUESTS	3
	{STRUCT_FLD(field_name,		"KEYSERVER_REQUESTS"),
	 STRUCT_FLD(field_length,	MY_INT32_NUM_DECIMAL_DIGITS),
	 STRUCT_FLD(field_type,		MYSQL_TYPE_LONG),
	 STRUCT_FLD(value,		0),
	 STRUCT_FLD(field_flags,	MY_I_S_UNSIGNED),
	 STRUCT_FLD(old_name,		""),
	 STRUCT_FLD(open_method,	SKIP_OPEN_TABLE)},

#define TABLESPACES_ENCRYPTION_MIN_KEY_VERSION	4
	{STRUCT_FLD(field_name,		"MIN_KEY_VERSION"),
	 STRUCT_FLD(field_length,	MY_INT32_NUM_DECIMAL_DIGITS),
	 STRUCT_FLD(field_type,		MYSQL_TYPE_LONG),
	 STRUCT_FLD(value,		0),
	 STRUCT_FLD(field_flags,	MY_I_S_UNSIGNED),
	 STRUCT_FLD(old_name,		""),
	 STRUCT_FLD(open_method,	SKIP_OPEN_TABLE)},

#define TABLESPACES_ENCRYPTION_CURRENT_KEY_VERSION	5
	{STRUCT_FLD(field_name,		"CURRENT_KEY_VERSION"),
	 STRUCT_FLD(field_length,	MY_INT32_NUM_DECIMAL_DIGITS),
	 STRUCT_FLD(field_type,		MYSQL_TYPE_LONG),
	 STRUCT_FLD(value,		0),
	 STRUCT_FLD(field_flags,	MY_I_S_UNSIGNED),
	 STRUCT_FLD(old_name,		""),
	 STRUCT_FLD(open_method,	SKIP_OPEN_TABLE)},

#define TABLESPACES_ENCRYPTION_KEY_ROTATION_PAGE_NUMBER	6
	{STRUCT_FLD(field_name,		"KEY_ROTATION_PAGE_NUMBER"),
	 STRUCT_FLD(field_length,	MY_INT64_NUM_DECIMAL_DIGITS),
	 STRUCT_FLD(field_type,		MYSQL_TYPE_LONGLONG),
	 STRUCT_FLD(value,		0),
	 STRUCT_FLD(field_flags,	MY_I_S_UNSIGNED | MY_I_S_MAYBE_NULL),
	 STRUCT_FLD(old_name,		""),
	 STRUCT_FLD(open_method,	SKIP_OPEN_TABLE)},

#define TABLESPACES_ENCRYPTION_KEY_ROTATION_MAX_PAGE_NUMBER 7
	{STRUCT_FLD(field_name,		"KEY_ROTATION_MAX_PAGE_NUMBER"),
	 STRUCT_FLD(field_length,	MY_INT64_NUM_DECIMAL_DIGITS),
	 STRUCT_FLD(field_type,		MYSQL_TYPE_LONGLONG),
	 STRUCT_FLD(value,		0),
	 STRUCT_FLD(field_flags,	MY_I_S_UNSIGNED | MY_I_S_MAYBE_NULL),
	 STRUCT_FLD(old_name,		""),
	 STRUCT_FLD(open_method,	SKIP_OPEN_TABLE)},

#define TABLESPACES_ENCRYPTION_CURRENT_KEY_ID	8
	{STRUCT_FLD(field_name,		"CURRENT_KEY_ID"),
	 STRUCT_FLD(field_length,	MY_INT32_NUM_DECIMAL_DIGITS),
	 STRUCT_FLD(field_type,		MYSQL_TYPE_LONG),
	 STRUCT_FLD(value,		0),
	 STRUCT_FLD(field_flags,	MY_I_S_UNSIGNED),
	 STRUCT_FLD(old_name,		""),
	 STRUCT_FLD(open_method,	SKIP_OPEN_TABLE)},

#define TABLESPACES_ENCRYPTION_ROTATING_OR_FLUSHING 9
	{STRUCT_FLD(field_name,		"ROTATING_OR_FLUSHING"),
	 STRUCT_FLD(field_length,	1),
	 STRUCT_FLD(field_type,		MYSQL_TYPE_LONG),
	 STRUCT_FLD(value,		0),
	 STRUCT_FLD(field_flags,	MY_I_S_UNSIGNED),
	 STRUCT_FLD(old_name,		""),
	 STRUCT_FLD(open_method,	SKIP_OPEN_TABLE)},

	END_OF_ST_FIELD_INFO
};

/**********************************************************************//**
Function to fill INFORMATION_SCHEMA.INNODB_TABLESPACES_ENCRYPTION
with information collected by scanning SYS_TABLESPACES table.
@param[in]	thd		thread handle
@param[in]	space		Tablespace
@param[in]	table_to_fill	I_S table to fill
@return 0 on success */
static
int
i_s_dict_fill_tablespaces_encryption(
	THD*		thd,
	fil_space_t*	space,
	TABLE*		table_to_fill)
{
	Field**	fields;
	struct fil_space_crypt_status_t status;

	DBUG_ENTER("i_s_dict_fill_tablespaces_encryption");

	fields = table_to_fill->field;

	fil_space_crypt_get_status(space, &status);

	OK(fields[TABLESPACES_ENCRYPTION_SPACE]->store(space->id, true));

	OK(field_store_string(fields[TABLESPACES_ENCRYPTION_NAME],
			      space->name));

	OK(fields[TABLESPACES_ENCRYPTION_ENCRYPTION_SCHEME]->store(
		   status.scheme, true));
	OK(fields[TABLESPACES_ENCRYPTION_KEYSERVER_REQUESTS]->store(
		   status.keyserver_requests, true));
	OK(fields[TABLESPACES_ENCRYPTION_MIN_KEY_VERSION]->store(
		   status.min_key_version, true));
	OK(fields[TABLESPACES_ENCRYPTION_CURRENT_KEY_VERSION]->store(
		   status.current_key_version, true));
	OK(fields[TABLESPACES_ENCRYPTION_CURRENT_KEY_ID]->store(
		   status.key_id, true));
	OK(fields[TABLESPACES_ENCRYPTION_ROTATING_OR_FLUSHING]->store(
		   status.rotating || status.flushing, true));

	if (status.rotating) {
		fields[TABLESPACES_ENCRYPTION_KEY_ROTATION_PAGE_NUMBER]->set_notnull();
		OK(fields[TABLESPACES_ENCRYPTION_KEY_ROTATION_PAGE_NUMBER]->store(
			   status.rotate_next_page_number, true));
		fields[TABLESPACES_ENCRYPTION_KEY_ROTATION_MAX_PAGE_NUMBER]->set_notnull();
		OK(fields[TABLESPACES_ENCRYPTION_KEY_ROTATION_MAX_PAGE_NUMBER]->store(
			   status.rotate_max_page_number, true));
	} else {
		fields[TABLESPACES_ENCRYPTION_KEY_ROTATION_PAGE_NUMBER]
			->set_null();
		fields[TABLESPACES_ENCRYPTION_KEY_ROTATION_MAX_PAGE_NUMBER]
			->set_null();
	}

	OK(schema_table_store_record(thd, table_to_fill));

	DBUG_RETURN(0);
}
/*******************************************************************//**
Function to populate INFORMATION_SCHEMA.INNODB_TABLESPACES_ENCRYPTION table.
Loop through each record in TABLESPACES_ENCRYPTION, and extract the column
information and fill the INFORMATION_SCHEMA.INNODB_TABLESPACES_ENCRYPTION table.
@return 0 on success */
static
int
i_s_tablespaces_encryption_fill_table(
/*===========================*/
	THD*		thd,	/*!< in: thread */
	TABLE_LIST*	tables,	/*!< in/out: tables to fill */
	Item*		)	/*!< in: condition (not used) */
{
	btr_pcur_t	pcur;
	const rec_t*	rec;
	mem_heap_t*	heap;
	mtr_t		mtr;
	bool		found_space_0 = false;

	DBUG_ENTER("i_s_tablespaces_encryption_fill_table");
	RETURN_IF_INNODB_NOT_STARTED(tables->schema_table_name);

	/* deny access to user without PROCESS_ACL privilege */
	if (check_global_access(thd, SUPER_ACL)) {
		DBUG_RETURN(0);
	}

	heap = mem_heap_create(1000);
	mutex_enter(&dict_sys->mutex);
	mtr_start(&mtr);

	rec = dict_startscan_system(&pcur, &mtr, SYS_TABLESPACES);

	while (rec) {
		const char*	err_msg;
		ulint		space_id;
		const char*	name;
		ulint		flags;

		/* Extract necessary information from a SYS_TABLESPACES row */
		err_msg = dict_process_sys_tablespaces(
			heap, rec, &space_id, &name, &flags);

		mtr_commit(&mtr);
		mutex_exit(&dict_sys->mutex);

		if (space_id == 0) {
			found_space_0 = true;
		}

		fil_space_t* space = fil_space_acquire_silent(space_id);

		if (!err_msg && space) {
			i_s_dict_fill_tablespaces_encryption(
				thd, space, tables->table);
		} else {
			push_warning_printf(thd, Sql_condition::WARN_LEVEL_WARN,
					    ER_CANT_FIND_SYSTEM_REC, "%s",
					    err_msg);
		}

		if (space) {
			fil_space_release(space);
		}

		mem_heap_empty(heap);

		/* Get the next record */
		mutex_enter(&dict_sys->mutex);
		mtr_start(&mtr);
		rec = dict_getnext_system(&pcur, &mtr);
	}

	mtr_commit(&mtr);
	mutex_exit(&dict_sys->mutex);
	mem_heap_free(heap);

	if (found_space_0 == false) {
		/* space 0 does for what ever unknown reason not show up
		* in iteration above, add it manually */

		fil_space_t* space = fil_space_acquire_silent(0);

		i_s_dict_fill_tablespaces_encryption(
			thd, space, tables->table);

		fil_space_release(space);
	}

	DBUG_RETURN(0);
}
/*******************************************************************//**
Bind the dynamic table INFORMATION_SCHEMA.INNODB_TABLESPACES_ENCRYPTION
@return 0 on success */
static
int
innodb_tablespaces_encryption_init(
/*========================*/
	void*	p)	/*!< in/out: table schema object */
{
	ST_SCHEMA_TABLE*	schema;

	DBUG_ENTER("innodb_tablespaces_encryption_init");

	schema = (ST_SCHEMA_TABLE*) p;

	schema->fields_info = innodb_tablespaces_encryption_fields_info;
	schema->fill_table = i_s_tablespaces_encryption_fill_table;

	DBUG_RETURN(0);
}

UNIV_INTERN struct st_maria_plugin	i_s_innodb_tablespaces_encryption =
{
	/* the plugin type (a MYSQL_XXX_PLUGIN value) */
	/* int */
	STRUCT_FLD(type, MYSQL_INFORMATION_SCHEMA_PLUGIN),

	/* pointer to type-specific plugin descriptor */
	/* void* */
	STRUCT_FLD(info, &i_s_info),

	/* plugin name */
	/* const char* */
	STRUCT_FLD(name, "INNODB_TABLESPACES_ENCRYPTION"),

	/* plugin author (for SHOW PLUGINS) */
	/* const char* */
	STRUCT_FLD(author, "Google Inc"),

	/* general descriptive text (for SHOW PLUGINS) */
	/* const char* */
	STRUCT_FLD(descr, "InnoDB TABLESPACES_ENCRYPTION"),

	/* the plugin license (PLUGIN_LICENSE_XXX) */
	/* int */
	STRUCT_FLD(license, PLUGIN_LICENSE_BSD),

	/* the function to invoke when plugin is loaded */
	/* int (*)(void*); */
	STRUCT_FLD(init, innodb_tablespaces_encryption_init),

	/* the function to invoke when plugin is unloaded */
	/* int (*)(void*); */
	STRUCT_FLD(deinit, i_s_common_deinit),

	/* plugin version (for SHOW PLUGINS) */
	/* unsigned int */
	STRUCT_FLD(version, INNODB_VERSION_SHORT),

	/* struct st_mysql_show_var* */
	STRUCT_FLD(status_vars, NULL),

	/* struct st_mysql_sys_var** */
	STRUCT_FLD(system_vars, NULL),

	/* Maria extension */
	STRUCT_FLD(version_info, INNODB_VERSION_STR),
	STRUCT_FLD(maturity, MariaDB_PLUGIN_MATURITY_STABLE)
};

/**  TABLESPACES_SCRUBBING    ********************************************/
/* Fields of the table INFORMATION_SCHEMA.INNODB_TABLESPACES_SCRUBBING */
static ST_FIELD_INFO	innodb_tablespaces_scrubbing_fields_info[] =
{
#define TABLESPACES_SCRUBBING_SPACE	0
	{STRUCT_FLD(field_name,		"SPACE"),
	 STRUCT_FLD(field_length,	MY_INT64_NUM_DECIMAL_DIGITS),
	 STRUCT_FLD(field_type,		MYSQL_TYPE_LONGLONG),
	 STRUCT_FLD(value,		0),
	 STRUCT_FLD(field_flags,	MY_I_S_UNSIGNED),
	 STRUCT_FLD(old_name,		""),
	 STRUCT_FLD(open_method,	SKIP_OPEN_TABLE)},

#define TABLESPACES_SCRUBBING_NAME		1
	{STRUCT_FLD(field_name,		"NAME"),
	 STRUCT_FLD(field_length,	MAX_FULL_NAME_LEN + 1),
	 STRUCT_FLD(field_type,		MYSQL_TYPE_STRING),
	 STRUCT_FLD(value,		0),
	 STRUCT_FLD(field_flags,	MY_I_S_MAYBE_NULL),
	 STRUCT_FLD(old_name,		""),
	 STRUCT_FLD(open_method,	SKIP_OPEN_TABLE)},

#define TABLESPACES_SCRUBBING_COMPRESSED	2
	{STRUCT_FLD(field_name,		"COMPRESSED"),
	 STRUCT_FLD(field_length,	MY_INT32_NUM_DECIMAL_DIGITS),
	 STRUCT_FLD(field_type,		MYSQL_TYPE_LONG),
	 STRUCT_FLD(value,		0),
	 STRUCT_FLD(field_flags,	MY_I_S_UNSIGNED),
	 STRUCT_FLD(old_name,		""),
	 STRUCT_FLD(open_method,	SKIP_OPEN_TABLE)},

#define TABLESPACES_SCRUBBING_LAST_SCRUB_COMPLETED	3
	{STRUCT_FLD(field_name,		"LAST_SCRUB_COMPLETED"),
	 STRUCT_FLD(field_length,	0),
	 STRUCT_FLD(field_type,		MYSQL_TYPE_DATETIME),
	 STRUCT_FLD(value,		0),
	 STRUCT_FLD(field_flags,	MY_I_S_MAYBE_NULL),
	 STRUCT_FLD(old_name,		""),
	 STRUCT_FLD(open_method,	SKIP_OPEN_TABLE)},

#define TABLESPACES_SCRUBBING_CURRENT_SCRUB_STARTED	4
	{STRUCT_FLD(field_name,		"CURRENT_SCRUB_STARTED"),
	 STRUCT_FLD(field_length,	0),
	 STRUCT_FLD(field_type,		MYSQL_TYPE_DATETIME),
	 STRUCT_FLD(value,		0),
	 STRUCT_FLD(field_flags,	MY_I_S_MAYBE_NULL),
	 STRUCT_FLD(old_name,		""),
	 STRUCT_FLD(open_method,	SKIP_OPEN_TABLE)},

#define TABLESPACES_SCRUBBING_CURRENT_SCRUB_ACTIVE_THREADS	5
	{STRUCT_FLD(field_name,		"CURRENT_SCRUB_ACTIVE_THREADS"),
	 STRUCT_FLD(field_length,	MY_INT32_NUM_DECIMAL_DIGITS),
	 STRUCT_FLD(field_type,		MYSQL_TYPE_LONG),
	 STRUCT_FLD(value,		0),
	 STRUCT_FLD(field_flags,	MY_I_S_UNSIGNED | MY_I_S_MAYBE_NULL),
	 STRUCT_FLD(old_name,		""),
	 STRUCT_FLD(open_method,	SKIP_OPEN_TABLE)},

#define TABLESPACES_SCRUBBING_CURRENT_SCRUB_PAGE_NUMBER	6
	{STRUCT_FLD(field_name,		"CURRENT_SCRUB_PAGE_NUMBER"),
	 STRUCT_FLD(field_length,	MY_INT64_NUM_DECIMAL_DIGITS),
	 STRUCT_FLD(field_type,		MYSQL_TYPE_LONGLONG),
	 STRUCT_FLD(value,		0),
	 STRUCT_FLD(field_flags,	MY_I_S_UNSIGNED),
	 STRUCT_FLD(old_name,		""),
	 STRUCT_FLD(open_method,	SKIP_OPEN_TABLE)},

#define TABLESPACES_SCRUBBING_CURRENT_SCRUB_MAX_PAGE_NUMBER	7
	{STRUCT_FLD(field_name,		"CURRENT_SCRUB_MAX_PAGE_NUMBER"),
	 STRUCT_FLD(field_length,	MY_INT64_NUM_DECIMAL_DIGITS),
	 STRUCT_FLD(field_type,		MYSQL_TYPE_LONGLONG),
	 STRUCT_FLD(value,		0),
	 STRUCT_FLD(field_flags,	MY_I_S_UNSIGNED),
	 STRUCT_FLD(old_name,		""),
	 STRUCT_FLD(open_method,	SKIP_OPEN_TABLE)},

#define TABLESPACES_ENCRYPTION_ROTATING_OR_FLUSHING 9
	{STRUCT_FLD(field_name,		"ROTATING_OR_FLUSHING"),
	 STRUCT_FLD(field_length,	MY_INT32_NUM_DECIMAL_DIGITS),
	 STRUCT_FLD(field_type,		MYSQL_TYPE_LONG),
	 STRUCT_FLD(value,		0),
	 STRUCT_FLD(field_flags,	MY_I_S_UNSIGNED),
	 STRUCT_FLD(old_name,		""),
	 STRUCT_FLD(open_method,	SKIP_OPEN_TABLE)},

	END_OF_ST_FIELD_INFO
};

/**********************************************************************//**
Function to fill INFORMATION_SCHEMA.INNODB_TABLESPACES_SCRUBBING
with information collected by scanning SYS_TABLESPACES table and
fil_space.
@param[in]	thd		Thread handle
@param[in]	space		Tablespace
@param[in]	table_to_fill	I_S table
@return 0 on success */
static
int
i_s_dict_fill_tablespaces_scrubbing(
	THD*		thd,
	fil_space_t*	space,
	TABLE*		table_to_fill)
{
	Field**	fields;
        struct fil_space_scrub_status_t status;

	DBUG_ENTER("i_s_dict_fill_tablespaces_scrubbing");

	fields = table_to_fill->field;

	fil_space_get_scrub_status(space, &status);

	OK(fields[TABLESPACES_SCRUBBING_SPACE]->store(space->id, true));

	OK(field_store_string(fields[TABLESPACES_SCRUBBING_NAME],
			      space->name));

	OK(fields[TABLESPACES_SCRUBBING_COMPRESSED]->store(
		   status.compressed ? 1 : 0, true));

	if (status.last_scrub_completed == 0) {
		fields[TABLESPACES_SCRUBBING_LAST_SCRUB_COMPLETED]->set_null();
	} else {
		fields[TABLESPACES_SCRUBBING_LAST_SCRUB_COMPLETED]
			->set_notnull();
		OK(field_store_time_t(
			   fields[TABLESPACES_SCRUBBING_LAST_SCRUB_COMPLETED],
			   status.last_scrub_completed));
	}

	int field_numbers[] = {
		TABLESPACES_SCRUBBING_CURRENT_SCRUB_STARTED,
		TABLESPACES_SCRUBBING_CURRENT_SCRUB_ACTIVE_THREADS,
		TABLESPACES_SCRUBBING_CURRENT_SCRUB_PAGE_NUMBER,
		TABLESPACES_SCRUBBING_CURRENT_SCRUB_MAX_PAGE_NUMBER };

	if (status.scrubbing) {
		for (uint i = 0; i < array_elements(field_numbers); i++) {
			fields[field_numbers[i]]->set_notnull();
		}

		OK(field_store_time_t(
			   fields[TABLESPACES_SCRUBBING_CURRENT_SCRUB_STARTED],
			   status.current_scrub_started));
		OK(fields[TABLESPACES_SCRUBBING_CURRENT_SCRUB_ACTIVE_THREADS]
		   ->store(status.current_scrub_active_threads, true));
		OK(fields[TABLESPACES_SCRUBBING_CURRENT_SCRUB_PAGE_NUMBER]
		   ->store(status.current_scrub_page_number, true));
		OK(fields[TABLESPACES_SCRUBBING_CURRENT_SCRUB_MAX_PAGE_NUMBER]
		   ->store(status.current_scrub_max_page_number, true));
	} else {
		for (uint i = 0; i < array_elements(field_numbers); i++) {
			fields[field_numbers[i]]->set_null();
		}
	}

	OK(schema_table_store_record(thd, table_to_fill));

	DBUG_RETURN(0);
}
/*******************************************************************//**
Function to populate INFORMATION_SCHEMA.INNODB_TABLESPACES_SCRUBBING table.
Loop through each record in TABLESPACES_SCRUBBING, and extract the column
information and fill the INFORMATION_SCHEMA.INNODB_TABLESPACES_SCRUBBING table.
@return 0 on success */
static
int
i_s_tablespaces_scrubbing_fill_table(
/*===========================*/
	THD*		thd,	/*!< in: thread */
	TABLE_LIST*	tables,	/*!< in/out: tables to fill */
	Item*		)	/*!< in: condition (not used) */
{
	btr_pcur_t	pcur;
	const rec_t*	rec;
	mem_heap_t*	heap;
	mtr_t		mtr;
	bool		found_space_0 = false;

	DBUG_ENTER("i_s_tablespaces_scrubbing_fill_table");
	RETURN_IF_INNODB_NOT_STARTED(tables->schema_table_name);

	/* deny access to user without SUPER_ACL privilege */
	if (check_global_access(thd, SUPER_ACL)) {
		DBUG_RETURN(0);
	}

	heap = mem_heap_create(1000);
	mutex_enter(&dict_sys->mutex);
	mtr_start(&mtr);

	rec = dict_startscan_system(&pcur, &mtr, SYS_TABLESPACES);

	while (rec) {
		const char*	err_msg;
		ulint		space_id;
		const char*	name;
		ulint		flags;

		/* Extract necessary information from a SYS_TABLESPACES row */
		err_msg = dict_process_sys_tablespaces(
			heap, rec, &space_id, &name, &flags);

		mtr_commit(&mtr);
		mutex_exit(&dict_sys->mutex);

		if (space_id == 0) {
			found_space_0 = true;
		}

		fil_space_t* space = fil_space_acquire_silent(space_id);

		if (!err_msg && space) {
			i_s_dict_fill_tablespaces_scrubbing(
				thd, space, tables->table);
		} else {
			push_warning_printf(thd, Sql_condition::WARN_LEVEL_WARN,
					    ER_CANT_FIND_SYSTEM_REC, "%s",
					    err_msg);
		}

		if (space) {
			fil_space_release(space);
		}

		mem_heap_empty(heap);

		/* Get the next record */
		mutex_enter(&dict_sys->mutex);
		mtr_start(&mtr);
		rec = dict_getnext_system(&pcur, &mtr);
	}

	mtr_commit(&mtr);
	mutex_exit(&dict_sys->mutex);
	mem_heap_free(heap);

	if (found_space_0 == false) {
		/* space 0 does for what ever unknown reason not show up
		* in iteration above, add it manually */
		fil_space_t* space = fil_space_acquire_silent(0);

		i_s_dict_fill_tablespaces_scrubbing(
			thd, space, tables->table);

		fil_space_release(space);
	}

	DBUG_RETURN(0);
}
/*******************************************************************//**
Bind the dynamic table INFORMATION_SCHEMA.INNODB_TABLESPACES_SCRUBBING
@return 0 on success */
static
int
innodb_tablespaces_scrubbing_init(
/*========================*/
	void*	p)	/*!< in/out: table schema object */
{
	ST_SCHEMA_TABLE*	schema;

	DBUG_ENTER("innodb_tablespaces_scrubbing_init");

	schema = (ST_SCHEMA_TABLE*) p;

	schema->fields_info = innodb_tablespaces_scrubbing_fields_info;
	schema->fill_table = i_s_tablespaces_scrubbing_fill_table;

	DBUG_RETURN(0);
}

UNIV_INTERN struct st_maria_plugin	i_s_innodb_tablespaces_scrubbing =
{
	/* the plugin type (a MYSQL_XXX_PLUGIN value) */
	/* int */
	STRUCT_FLD(type, MYSQL_INFORMATION_SCHEMA_PLUGIN),

	/* pointer to type-specific plugin descriptor */
	/* void* */
	STRUCT_FLD(info, &i_s_info),

	/* plugin name */
	/* const char* */
	STRUCT_FLD(name, "INNODB_TABLESPACES_SCRUBBING"),

	/* plugin author (for SHOW PLUGINS) */
	/* const char* */
	STRUCT_FLD(author, "Google Inc"),

	/* general descriptive text (for SHOW PLUGINS) */
	/* const char* */
	STRUCT_FLD(descr, "InnoDB TABLESPACES_SCRUBBING"),

	/* the plugin license (PLUGIN_LICENSE_XXX) */
	/* int */
	STRUCT_FLD(license, PLUGIN_LICENSE_BSD),

	/* the function to invoke when plugin is loaded */
	/* int (*)(void*); */
	STRUCT_FLD(init, innodb_tablespaces_scrubbing_init),

	/* the function to invoke when plugin is unloaded */
	/* int (*)(void*); */
	STRUCT_FLD(deinit, i_s_common_deinit),

	/* plugin version (for SHOW PLUGINS) */
	/* unsigned int */
	STRUCT_FLD(version, INNODB_VERSION_SHORT),

	/* struct st_mysql_show_var* */
	STRUCT_FLD(status_vars, NULL),

	/* struct st_mysql_sys_var** */
	STRUCT_FLD(system_vars, NULL),

	/* Maria extension */
	STRUCT_FLD(version_info, INNODB_VERSION_STR),
	STRUCT_FLD(maturity, MariaDB_PLUGIN_MATURITY_STABLE)
};

/**  INNODB_MUTEXES  *********************************************/
/* Fields of the dynamic table INFORMATION_SCHEMA.INNODB_MUTEXES */
static ST_FIELD_INFO	innodb_mutexes_fields_info[] =
{
#define MUTEXES_NAME			0
	{STRUCT_FLD(field_name,		"NAME"),
	 STRUCT_FLD(field_length,	OS_FILE_MAX_PATH),
	 STRUCT_FLD(field_type,		MYSQL_TYPE_STRING),
	 STRUCT_FLD(value,		0),
	 STRUCT_FLD(field_flags,	0),
	 STRUCT_FLD(old_name,		""),
	 STRUCT_FLD(open_method,	SKIP_OPEN_TABLE)},
#define MUTEXES_CREATE_FILE		1
	{STRUCT_FLD(field_name,		"CREATE_FILE"),
	 STRUCT_FLD(field_length,	OS_FILE_MAX_PATH),
	 STRUCT_FLD(field_type,		MYSQL_TYPE_STRING),
	 STRUCT_FLD(value,		0),
	 STRUCT_FLD(field_flags,	0),
	 STRUCT_FLD(old_name,		""),
	 STRUCT_FLD(open_method,	SKIP_OPEN_TABLE)},
#define MUTEXES_CREATE_LINE		2
	{STRUCT_FLD(field_name,		"CREATE_LINE"),
	 STRUCT_FLD(field_length,	MY_INT32_NUM_DECIMAL_DIGITS),
	 STRUCT_FLD(field_type,		MYSQL_TYPE_LONG),
	 STRUCT_FLD(value,		0),
	 STRUCT_FLD(field_flags,	MY_I_S_UNSIGNED),
	 STRUCT_FLD(old_name,		""),
	 STRUCT_FLD(open_method,	SKIP_OPEN_TABLE)},
#define MUTEXES_OS_WAITS		3
	{STRUCT_FLD(field_name,		"OS_WAITS"),
	 STRUCT_FLD(field_length,	MY_INT64_NUM_DECIMAL_DIGITS),
	 STRUCT_FLD(field_type,		MYSQL_TYPE_LONGLONG),
	 STRUCT_FLD(value,		0),
	 STRUCT_FLD(field_flags,	MY_I_S_UNSIGNED),
	 STRUCT_FLD(old_name,		""),
	 STRUCT_FLD(open_method,	SKIP_OPEN_TABLE)},

	END_OF_ST_FIELD_INFO
};

/*******************************************************************//**
Function to populate INFORMATION_SCHEMA.INNODB_MUTEXES table.
Loop through each record in mutex and rw_lock lists, and extract the column
information and fill the INFORMATION_SCHEMA.INNODB_MUTEXES table.
@return 0 on success */
static
int
i_s_innodb_mutexes_fill_table(
/*==========================*/
	THD*		thd,	/*!< in: thread */
	TABLE_LIST*	tables,	/*!< in/out: tables to fill */
	Item*		)	/*!< in: condition (not used) */
{
	rw_lock_t*	lock;
	ulint		block_lock_oswait_count = 0;
	rw_lock_t*	block_lock = NULL;
	Field**		fields = tables->table->field;

	DBUG_ENTER("i_s_innodb_mutexes_fill_table");
	RETURN_IF_INNODB_NOT_STARTED(tables->schema_table_name);

	/* deny access to user without PROCESS_ACL privilege */
	if (check_global_access(thd, PROCESS_ACL)) {
		DBUG_RETURN(0);
	}

	// mutex_enter(&mutex_list_mutex);

#ifdef JAN_TODO_FIXME
	ib_mutex_t*	mutex;
	ulint		block_mutex_oswait_count = 0;
	ib_mutex_t*	block_mutex = NULL;
	for (mutex = UT_LIST_GET_FIRST(os_mutex_list); mutex != NULL;
	     mutex = UT_LIST_GET_NEXT(list, mutex)) {
		if (mutex->count_os_wait == 0) {
			continue;
		}

		if (buf_pool_is_block_mutex(mutex)) {
			block_mutex = mutex;
			block_mutex_oswait_count += mutex->count_os_wait;
			continue;
		}

		OK(field_store_string(fields[MUTEXES_NAME], mutex->cmutex_name));
		OK(field_store_string(fields[MUTEXES_CREATE_FILE], innobase_basename(mutex->cfile_name)));
		OK(fields[MUTEXES_CREATE_LINE]->store(mutex->cline, true));
		fields[MUTEXES_CREATE_LINE]->set_notnull();
		OK(field_store_ulint(fields[MUTEXES_OS_WAITS], (longlong)mutex->count_os_wait));
		OK(schema_table_store_record(thd, tables->table));
	}

	if (block_mutex) {
		char buf1[IO_SIZE];

		my_snprintf(buf1, sizeof buf1, "combined %s",
			    innobase_basename(block_mutex->cfile_name));

		OK(field_store_string(fields[MUTEXES_NAME], block_mutex->cmutex_name));
		OK(field_store_string(fields[MUTEXES_CREATE_FILE], buf1));
		OK(fields[MUTEXES_CREATE_LINE]->store(block_mutex->cline, true));
		fields[MUTEXES_CREATE_LINE]->set_notnull();
		OK(field_store_ulint(fields[MUTEXES_OS_WAITS], (longlong)block_mutex_oswait_count));
		OK(schema_table_store_record(thd, tables->table));
	}

	mutex_exit(&mutex_list_mutex);
#endif /* JAN_TODO_FIXME */

	mutex_enter(&rw_lock_list_mutex);

	for (lock = UT_LIST_GET_FIRST(rw_lock_list); lock != NULL;
	     lock = UT_LIST_GET_NEXT(list, lock)) {
		if (lock->count_os_wait == 0) {
			continue;
		}

		if (buf_pool_is_block_lock(lock)) {
			block_lock = lock;
			block_lock_oswait_count += lock->count_os_wait;
			continue;
		}

		//OK(field_store_string(fields[MUTEXES_NAME], lock->lock_name));
		OK(field_store_string(fields[MUTEXES_CREATE_FILE], innobase_basename(lock->cfile_name)));
		OK(fields[MUTEXES_CREATE_LINE]->store(lock->cline, true));
		fields[MUTEXES_CREATE_LINE]->set_notnull();
		OK(field_store_ulint(fields[MUTEXES_OS_WAITS], (longlong)lock->count_os_wait));
		OK(schema_table_store_record(thd, tables->table));
	}

	if (block_lock) {
		char buf1[IO_SIZE];

		my_snprintf(buf1, sizeof buf1, "combined %s",
			    innobase_basename(block_lock->cfile_name));

		//OK(field_store_string(fields[MUTEXES_NAME], block_lock->lock_name));
		OK(field_store_string(fields[MUTEXES_CREATE_FILE], buf1));
		OK(fields[MUTEXES_CREATE_LINE]->store(block_lock->cline, true));
		fields[MUTEXES_CREATE_LINE]->set_notnull();
		OK(field_store_ulint(fields[MUTEXES_OS_WAITS], (longlong)block_lock_oswait_count));
		OK(schema_table_store_record(thd, tables->table));
	}

	mutex_exit(&rw_lock_list_mutex);

	DBUG_RETURN(0);
}

/*******************************************************************//**
Bind the dynamic table INFORMATION_SCHEMA.INNODB_MUTEXES
@return 0 on success */
static
int
innodb_mutexes_init(
/*================*/
	void*	p)	/*!< in/out: table schema object */
{
	ST_SCHEMA_TABLE*	schema;

	DBUG_ENTER("innodb_mutexes_init");

	schema = (ST_SCHEMA_TABLE*) p;

	schema->fields_info = innodb_mutexes_fields_info;
	schema->fill_table = i_s_innodb_mutexes_fill_table;

	DBUG_RETURN(0);
}

UNIV_INTERN struct st_maria_plugin	i_s_innodb_mutexes =
{
	/* the plugin type (a MYSQL_XXX_PLUGIN value) */
	/* int */
	STRUCT_FLD(type, MYSQL_INFORMATION_SCHEMA_PLUGIN),

	/* pointer to type-specific plugin descriptor */
	/* void* */
	STRUCT_FLD(info, &i_s_info),

	/* plugin name */
	/* const char* */
	STRUCT_FLD(name, "INNODB_MUTEXES"),

	/* plugin author (for SHOW PLUGINS) */
	/* const char* */
	STRUCT_FLD(author, plugin_author),

	/* general descriptive text (for SHOW PLUGINS) */
	/* const char* */
	STRUCT_FLD(descr, "InnoDB SYS_DATAFILES"),

	/* the plugin license (PLUGIN_LICENSE_XXX) */
	/* int */
	STRUCT_FLD(license, PLUGIN_LICENSE_GPL),

	/* the function to invoke when plugin is loaded */
	/* int (*)(void*); */
	STRUCT_FLD(init, innodb_mutexes_init),

	/* the function to invoke when plugin is unloaded */
	/* int (*)(void*); */
	STRUCT_FLD(deinit, i_s_common_deinit),

	/* plugin version (for SHOW PLUGINS) */
	/* unsigned int */
	STRUCT_FLD(version, INNODB_VERSION_SHORT),

	/* struct st_mysql_show_var* */
	STRUCT_FLD(status_vars, NULL),

	/* struct st_mysql_sys_var** */
	STRUCT_FLD(system_vars, NULL),

        /* Maria extension */
	STRUCT_FLD(version_info, INNODB_VERSION_STR),
        STRUCT_FLD(maturity, MariaDB_PLUGIN_MATURITY_STABLE),
};

/**  SYS_SEMAPHORE_WAITS  ************************************************/
/* Fields of the dynamic table INFORMATION_SCHEMA.INNODB_SYS_SEMAPHORE_WAITS */
static ST_FIELD_INFO	innodb_sys_semaphore_waits_fields_info[] =
{
	// SYS_SEMAPHORE_WAITS_THREAD_ID	0
	{STRUCT_FLD(field_name,		"THREAD_ID"),
	 STRUCT_FLD(field_length,	MY_INT64_NUM_DECIMAL_DIGITS),
	 STRUCT_FLD(field_type,		MYSQL_TYPE_LONGLONG),
	 STRUCT_FLD(value,		0),
	 STRUCT_FLD(field_flags,	MY_I_S_UNSIGNED),
	 STRUCT_FLD(old_name,		""),
	 STRUCT_FLD(open_method,	SKIP_OPEN_TABLE)},

	// SYS_SEMAPHORE_WAITS_OBJECT_NAME	1
	{STRUCT_FLD(field_name,		"OBJECT_NAME"),
	 STRUCT_FLD(field_length,	OS_FILE_MAX_PATH),
	 STRUCT_FLD(field_type,		MYSQL_TYPE_STRING),
	 STRUCT_FLD(value,		0),
	 STRUCT_FLD(field_flags,	MY_I_S_MAYBE_NULL),
	 STRUCT_FLD(old_name,		""),
	 STRUCT_FLD(open_method,	SKIP_OPEN_TABLE)},

	// SYS_SEMAPHORE_WAITS_FILE	2
	{STRUCT_FLD(field_name,		"FILE"),
	 STRUCT_FLD(field_length,	OS_FILE_MAX_PATH),
	 STRUCT_FLD(field_type,		MYSQL_TYPE_STRING),
	 STRUCT_FLD(value,		0),
	 STRUCT_FLD(field_flags,	MY_I_S_MAYBE_NULL),
	 STRUCT_FLD(old_name,		""),
	 STRUCT_FLD(open_method,	SKIP_OPEN_TABLE)},

	// SYS_SEMAPHORE_WAITS_LINE	3
	{STRUCT_FLD(field_name,		"LINE"),
	 STRUCT_FLD(field_length,	MY_INT32_NUM_DECIMAL_DIGITS),
	 STRUCT_FLD(field_type,		MYSQL_TYPE_LONG),
	 STRUCT_FLD(value,		0),
	 STRUCT_FLD(field_flags,	MY_I_S_UNSIGNED),
	 STRUCT_FLD(old_name,		""),
	 STRUCT_FLD(open_method,	SKIP_OPEN_TABLE)},

	// SYS_SEMAPHORE_WAITS_WAIT_TIME	4
	{STRUCT_FLD(field_name,		"WAIT_TIME"),
	 STRUCT_FLD(field_length,	MY_INT64_NUM_DECIMAL_DIGITS),
	 STRUCT_FLD(field_type,		MYSQL_TYPE_LONGLONG),
	 STRUCT_FLD(value,		0),
	 STRUCT_FLD(field_flags,	MY_I_S_UNSIGNED),
	 STRUCT_FLD(old_name,		""),
	 STRUCT_FLD(open_method,	SKIP_OPEN_TABLE)},

	// SYS_SEMAPHORE_WAITS_WAIT_OBJECT	5
	{STRUCT_FLD(field_name,		"WAIT_OBJECT"),
	 STRUCT_FLD(field_length,	MY_INT64_NUM_DECIMAL_DIGITS),
	 STRUCT_FLD(field_type,		MYSQL_TYPE_LONGLONG),
	 STRUCT_FLD(value,		0),
	 STRUCT_FLD(field_flags,	MY_I_S_UNSIGNED),
	 STRUCT_FLD(old_name,		""),
	 STRUCT_FLD(open_method,	SKIP_OPEN_TABLE)},

	// SYS_SEMAPHORE_WAITS_WAIT_TYPE	6
	{STRUCT_FLD(field_name,		"WAIT_TYPE"),
	 STRUCT_FLD(field_length,	16),
	 STRUCT_FLD(field_type,		MYSQL_TYPE_STRING),
	 STRUCT_FLD(value,		0),
	 STRUCT_FLD(field_flags,	MY_I_S_MAYBE_NULL),
	 STRUCT_FLD(old_name,		""),
	 STRUCT_FLD(open_method,	SKIP_OPEN_TABLE)},

	// SYS_SEMAPHORE_WAITS_HOLDER_THREAD_ID	7
	{STRUCT_FLD(field_name,		"HOLDER_THREAD_ID"),
	 STRUCT_FLD(field_length,	MY_INT64_NUM_DECIMAL_DIGITS),
	 STRUCT_FLD(field_type,		MYSQL_TYPE_LONGLONG),
	 STRUCT_FLD(value,		0),
	 STRUCT_FLD(field_flags,	MY_I_S_UNSIGNED),
	 STRUCT_FLD(old_name,		""),
	 STRUCT_FLD(open_method,	SKIP_OPEN_TABLE)},

	// SYS_SEMAPHORE_WAITS_HOLDER_FILE 8
	{STRUCT_FLD(field_name,		"HOLDER_FILE"),
	 STRUCT_FLD(field_length,	OS_FILE_MAX_PATH),
	 STRUCT_FLD(field_type,		MYSQL_TYPE_STRING),
	 STRUCT_FLD(value,		0),
	 STRUCT_FLD(field_flags,	MY_I_S_MAYBE_NULL),
	 STRUCT_FLD(old_name,		""),
	 STRUCT_FLD(open_method,	SKIP_OPEN_TABLE)},

	// SYS_SEMAPHORE_WAITS_HOLDER_LINE 9
	{STRUCT_FLD(field_name,		"HOLDER_LINE"),
	 STRUCT_FLD(field_length,	MY_INT32_NUM_DECIMAL_DIGITS),
	 STRUCT_FLD(field_type,		MYSQL_TYPE_LONG),
	 STRUCT_FLD(value,		0),
	 STRUCT_FLD(field_flags,	MY_I_S_UNSIGNED),
	 STRUCT_FLD(old_name,		""),
	 STRUCT_FLD(open_method,	SKIP_OPEN_TABLE)},

	// SYS_SEMAPHORE_WAITS_CREATED_FILE 10
	{STRUCT_FLD(field_name,		"CREATED_FILE"),
	 STRUCT_FLD(field_length,	OS_FILE_MAX_PATH),
	 STRUCT_FLD(field_type,		MYSQL_TYPE_STRING),
	 STRUCT_FLD(value,		0),
	 STRUCT_FLD(field_flags,	MY_I_S_MAYBE_NULL),
	 STRUCT_FLD(old_name,		""),
	 STRUCT_FLD(open_method,	SKIP_OPEN_TABLE)},

	// SYS_SEMAPHORE_WAITS_CREATED_LINE 11
	{STRUCT_FLD(field_name,		"CREATED_LINE"),
	 STRUCT_FLD(field_length,	MY_INT32_NUM_DECIMAL_DIGITS),
	 STRUCT_FLD(field_type,		MYSQL_TYPE_LONG),
	 STRUCT_FLD(value,		0),
	 STRUCT_FLD(field_flags,	MY_I_S_UNSIGNED),
	 STRUCT_FLD(old_name,		""),
	 STRUCT_FLD(open_method,	SKIP_OPEN_TABLE)},

	// SYS_SEMAPHORE_WAITS_WRITER_THREAD 12
	{STRUCT_FLD(field_name,		"WRITER_THREAD"),
	 STRUCT_FLD(field_length,	MY_INT64_NUM_DECIMAL_DIGITS),
	 STRUCT_FLD(field_type,		MYSQL_TYPE_LONGLONG),
	 STRUCT_FLD(value,		0),
	 STRUCT_FLD(field_flags,	MY_I_S_UNSIGNED),
	 STRUCT_FLD(old_name,		""),
	 STRUCT_FLD(open_method,	SKIP_OPEN_TABLE)},

	// SYS_SEMAPHORE_WAITS_RESERVATION_MODE 13
	{STRUCT_FLD(field_name,		"RESERVATION_MODE"),
	 STRUCT_FLD(field_length,	16),
	 STRUCT_FLD(field_type,		MYSQL_TYPE_STRING),
	 STRUCT_FLD(value,		0),
	 STRUCT_FLD(field_flags,	MY_I_S_MAYBE_NULL),
	 STRUCT_FLD(old_name,		""),
	 STRUCT_FLD(open_method,	SKIP_OPEN_TABLE)},

	// SYS_SEMAPHORE_WAITS_READERS	14
	{STRUCT_FLD(field_name,		"READERS"),
	 STRUCT_FLD(field_length,	MY_INT32_NUM_DECIMAL_DIGITS),
	 STRUCT_FLD(field_type,		MYSQL_TYPE_LONG),
	 STRUCT_FLD(value,		0),
	 STRUCT_FLD(field_flags,	MY_I_S_UNSIGNED),
	 STRUCT_FLD(old_name,		""),
	 STRUCT_FLD(open_method,	SKIP_OPEN_TABLE)},

	// SYS_SEMAPHORE_WAITS_WAITERS_FLAG 15
	{STRUCT_FLD(field_name,		"WAITERS_FLAG"),
	 STRUCT_FLD(field_length,	MY_INT64_NUM_DECIMAL_DIGITS),
	 STRUCT_FLD(field_type,		MYSQL_TYPE_LONGLONG),
	 STRUCT_FLD(value,		0),
	 STRUCT_FLD(field_flags,	MY_I_S_UNSIGNED),
	 STRUCT_FLD(old_name,		""),
	 STRUCT_FLD(open_method,	SKIP_OPEN_TABLE)},

	// SYS_SEMAPHORE_WAITS_LOCK_WORD	16
	{STRUCT_FLD(field_name,		"LOCK_WORD"),
	 STRUCT_FLD(field_length,	MY_INT64_NUM_DECIMAL_DIGITS),
	 STRUCT_FLD(field_type,		MYSQL_TYPE_LONGLONG),
	 STRUCT_FLD(value,		0),
	 STRUCT_FLD(field_flags,	MY_I_S_UNSIGNED),
	 STRUCT_FLD(old_name,		""),
	 STRUCT_FLD(open_method,	SKIP_OPEN_TABLE)},

	// SYS_SEMAPHORE_WAITS_LAST_READER_FILE 17
	{STRUCT_FLD(field_name,		"LAST_READER_FILE"),
	 STRUCT_FLD(field_length,	OS_FILE_MAX_PATH),
	 STRUCT_FLD(field_type,		MYSQL_TYPE_STRING),
	 STRUCT_FLD(value,		0),
	 STRUCT_FLD(field_flags,	MY_I_S_MAYBE_NULL),
	 STRUCT_FLD(old_name,		""),
	 STRUCT_FLD(open_method,	SKIP_OPEN_TABLE)},

	// SYS_SEMAPHORE_WAITS_LAST_READER_LINE 18
	{STRUCT_FLD(field_name,		"LAST_READER_LINE"),
	 STRUCT_FLD(field_length,	MY_INT32_NUM_DECIMAL_DIGITS),
	 STRUCT_FLD(field_type,		MYSQL_TYPE_LONG),
	 STRUCT_FLD(value,		0),
	 STRUCT_FLD(field_flags,	MY_I_S_UNSIGNED),
	 STRUCT_FLD(old_name,		""),
	 STRUCT_FLD(open_method,	SKIP_OPEN_TABLE)},

	// SYS_SEMAPHORE_WAITS_LAST_WRITER_FILE 19
	{STRUCT_FLD(field_name,		"LAST_WRITER_FILE"),
	 STRUCT_FLD(field_length,	OS_FILE_MAX_PATH),
	 STRUCT_FLD(field_type,		MYSQL_TYPE_STRING),
	 STRUCT_FLD(value,		0),
	 STRUCT_FLD(field_flags,	MY_I_S_MAYBE_NULL),
	 STRUCT_FLD(old_name,		""),
	 STRUCT_FLD(open_method,	SKIP_OPEN_TABLE)},

	// SYS_SEMAPHORE_WAITS_LAST_WRITER_LINE 20
	{STRUCT_FLD(field_name,		"LAST_WRITER_LINE"),
	 STRUCT_FLD(field_length,	MY_INT32_NUM_DECIMAL_DIGITS),
	 STRUCT_FLD(field_type,		MYSQL_TYPE_LONG),
	 STRUCT_FLD(value,		0),
	 STRUCT_FLD(field_flags,	MY_I_S_UNSIGNED),
	 STRUCT_FLD(old_name,		""),
	 STRUCT_FLD(open_method,	SKIP_OPEN_TABLE)},

	// SYS_SEMAPHORE_WAITS_OS_WAIT_COUNT 21
	{STRUCT_FLD(field_name,		"OS_WAIT_COUNT"),
	 STRUCT_FLD(field_length,	MY_INT32_NUM_DECIMAL_DIGITS),
	 STRUCT_FLD(field_type,		MYSQL_TYPE_LONG),
	 STRUCT_FLD(value,		0),
	 STRUCT_FLD(field_flags,	MY_I_S_UNSIGNED),
	 STRUCT_FLD(old_name,		""),
	 STRUCT_FLD(open_method,	SKIP_OPEN_TABLE)},

	END_OF_ST_FIELD_INFO
};



/*******************************************************************//**
Bind the dynamic table INFORMATION_SCHEMA.INNODB_SYS_SEMAPHORE_WAITS
@return 0 on success */
static
int
innodb_sys_semaphore_waits_init(
/*============================*/
	void*	p)	/*!< in/out: table schema object */
{
	ST_SCHEMA_TABLE*	schema;

	DBUG_ENTER("innodb_sys_semaphore_waits_init");

	schema = (ST_SCHEMA_TABLE*) p;

	schema->fields_info = innodb_sys_semaphore_waits_fields_info;
	schema->fill_table = sync_arr_fill_sys_semphore_waits_table;

	DBUG_RETURN(0);
}

UNIV_INTERN struct st_maria_plugin	i_s_innodb_sys_semaphore_waits =
{
	/* the plugin type (a MYSQL_XXX_PLUGIN value) */
	/* int */
	STRUCT_FLD(type, MYSQL_INFORMATION_SCHEMA_PLUGIN),

	/* pointer to type-specific plugin descriptor */
	/* void* */
	STRUCT_FLD(info, &i_s_info),

	/* plugin name */
	/* const char* */
	STRUCT_FLD(name, "INNODB_SYS_SEMAPHORE_WAITS"),

	/* plugin author (for SHOW PLUGINS) */
	/* const char* */
	STRUCT_FLD(author, maria_plugin_author),

	/* general descriptive text (for SHOW PLUGINS) */
	/* const char* */
	STRUCT_FLD(descr, "InnoDB SYS_SEMAPHORE_WAITS"),

	/* the plugin license (PLUGIN_LICENSE_XXX) */
	/* int */
	STRUCT_FLD(license, PLUGIN_LICENSE_GPL),

	/* the function to invoke when plugin is loaded */
	/* int (*)(void*); */
	STRUCT_FLD(init, innodb_sys_semaphore_waits_init),

	/* the function to invoke when plugin is unloaded */
	/* int (*)(void*); */
	STRUCT_FLD(deinit, i_s_common_deinit),

	/* plugin version (for SHOW PLUGINS) */
	/* unsigned int */
	STRUCT_FLD(version, INNODB_VERSION_SHORT),

	/* struct st_mysql_show_var* */
	STRUCT_FLD(status_vars, NULL),

	/* struct st_mysql_sys_var** */
	STRUCT_FLD(system_vars, NULL),

        /* Maria extension */
	STRUCT_FLD(version_info, INNODB_VERSION_STR),
        STRUCT_FLD(maturity, MariaDB_PLUGIN_MATURITY_STABLE),
};<|MERGE_RESOLUTION|>--- conflicted
+++ resolved
@@ -2978,11 +2978,7 @@
 
 		doc_id = *(doc_id_t*) ib_vector_get_const(deleted->doc_ids, j);
 
-<<<<<<< HEAD
-		OK(fields[I_S_FTS_DOC_ID]->store(doc_id, true));
-=======
 		BREAK_IF(ret = fields[I_S_FTS_DOC_ID]->store(doc_id, true));
->>>>>>> 13a350ac
 
 		BREAK_IF(ret = schema_table_store_record(thd, table));
 	}
@@ -3250,16 +3246,9 @@
 	fields = table->field;
 
 	index_charset = index_cache->charset;
-<<<<<<< HEAD
-	conv_str.f_len = system_charset_info->mbmaxlen
-		* FTS_MAX_WORD_LEN_IN_CHAR;
-	conv_str.f_str = static_cast<byte*>(ut_malloc_nokey(conv_str.f_len));
-	conv_str.f_n_char = 0;
-=======
 	conv_str->f_n_char = 0;
 
 	int	ret = 0;
->>>>>>> 13a350ac
 
 	/* Go through each word in the index cache */
 	for (rbt_node = rbt_first(index_cache->words);
@@ -3386,7 +3375,7 @@
 	fts_string_t		conv_str;
 	conv_str.f_len = system_charset_info->mbmaxlen
 		* FTS_MAX_WORD_LEN_IN_CHAR;
-	conv_str.f_str = static_cast<byte*>(ut_malloc(conv_str.f_len));
+	conv_str.f_str = static_cast<byte*>(ut_malloc_nokey(conv_str.f_len));
 
 	for (ulint i = 0; i < ib_vector_size(cache->indexes); i++) {
 		fts_index_cache_t*      index_cache;
@@ -3735,13 +3724,6 @@
 				 sizeof(fts_word_t), 256);
 
 	index_charset = fts_index_get_charset(index);
-<<<<<<< HEAD
-	conv_str.f_len = system_charset_info->mbmaxlen
-		* FTS_MAX_WORD_LEN_IN_CHAR;
-	conv_str.f_str = static_cast<byte*>(ut_malloc_nokey(conv_str.f_len));
-	conv_str.f_n_char = 0;
-=======
->>>>>>> 13a350ac
 
 	/* Iterate through each auxiliary table as described in
 	fts_index_selector */
@@ -3835,7 +3817,7 @@
 	fts_string_t	conv_str;
 	conv_str.f_len = system_charset_info->mbmaxlen
 		* FTS_MAX_WORD_LEN_IN_CHAR;
-	conv_str.f_str = static_cast<byte*>(ut_malloc(conv_str.f_len));
+	conv_str.f_str = static_cast<byte*>(ut_malloc_nokey(conv_str.f_len));
 
 	for (index = dict_table_get_first_index(user_table);
 	     index; index = dict_table_get_next_index(index)) {
@@ -4921,26 +4903,15 @@
 			   i_s_page_type[page_info->page_type].type_str));
 
 		OK(fields[IDX_BUFFER_PAGE_FLUSH_TYPE]->store(
-<<<<<<< HEAD
-			   page_info->flush_type));
-
-		OK(fields[IDX_BUFFER_PAGE_FIX_COUNT]->store(
-			   page_info->fix_count));
-
-#ifdef BTR_CUR_HASH_ADAPT
-		OK(field_store_string(
-			   fields[IDX_BUFFER_PAGE_HASHED],
-			   page_info->hashed ? "YES" : "NO"));
-#endif /* BTR_CUR_HASH_ADAPT */
-=======
 			   page_info->flush_type, true));
 
 		OK(fields[IDX_BUFFER_PAGE_FIX_COUNT]->store(
 			   page_info->fix_count, true));
 
+#ifdef BTR_CUR_HASH_ADAPT
 		OK(field_store_string(fields[IDX_BUFFER_PAGE_HASHED],
 				      page_info->hashed ? "YES" : "NO"));
->>>>>>> 13a350ac
+#endif /* BTR_CUR_HASH_ADAPT */
 
 		OK(fields[IDX_BUFFER_PAGE_NEWEST_MOD]->store(
 			   page_info->newest_mod, true));
@@ -4949,11 +4920,7 @@
 			   page_info->oldest_mod, true));
 
 		OK(fields[IDX_BUFFER_PAGE_ACCESS_TIME]->store(
-<<<<<<< HEAD
-			   page_info->access_time));
-=======
 			   page_info->access_time, true));
->>>>>>> 13a350ac
 
 		fields[IDX_BUFFER_PAGE_TABLE_NAME]->set_null();
 
@@ -4975,17 +4942,6 @@
 					strlen(index->table_name),
 					thd);
 
-<<<<<<< HEAD
-				OK(fields[IDX_BUFFER_PAGE_TABLE_NAME]->store(
-					table_name,
-					uint(table_name_end - table_name),
-					system_charset_info));
-				fields[IDX_BUFFER_PAGE_TABLE_NAME]->set_notnull();
-
-				OK(field_store_index_name(
-					fields[IDX_BUFFER_PAGE_INDEX_NAME],
-					index->name));
-=======
 				ret = fields[IDX_BUFFER_PAGE_TABLE_NAME]
 					->store(table_name,
 						static_cast<uint>(
@@ -4996,7 +4952,6 @@
 						fields
 						[IDX_BUFFER_PAGE_INDEX_NAME],
 						index->name);
->>>>>>> 13a350ac
 			}
 
 			mutex_exit(&dict_sys->mutex);
@@ -5650,10 +5605,7 @@
 
 		OK(fields[IDX_BUF_LRU_POOL_ID]->store(
 			   page_info->pool_id, true));
-<<<<<<< HEAD
-
-=======
->>>>>>> 13a350ac
+
 		OK(fields[IDX_BUF_LRU_POS]->store(
 			   page_info->block_id, true));
 
@@ -5673,16 +5625,10 @@
 		OK(fields[IDX_BUF_LRU_PAGE_FIX_COUNT]->store(
 			   page_info->fix_count, true));
 
-<<<<<<< HEAD
 #ifdef BTR_CUR_HASH_ADAPT
-		OK(field_store_string(
-			   fields[IDX_BUF_LRU_PAGE_HASHED],
-			   page_info->hashed ? "YES" : "NO"));
-#endif /* BTR_CUR_HASH_ADAPT */
-=======
 		OK(field_store_string(fields[IDX_BUF_LRU_PAGE_HASHED],
 				      page_info->hashed ? "YES" : "NO"));
->>>>>>> 13a350ac
+#endif /* BTR_CUR_HASH_ADAPT */
 
 		OK(fields[IDX_BUF_LRU_PAGE_NEWEST_MOD]->store(
 			   page_info->newest_mod, true));
@@ -5713,17 +5659,6 @@
 					strlen(index->table_name),
 					thd);
 
-<<<<<<< HEAD
-				OK(fields[IDX_BUF_LRU_PAGE_TABLE_NAME]->store(
-					table_name,
-					uint(table_name_end - table_name),
-					system_charset_info));
-				fields[IDX_BUF_LRU_PAGE_TABLE_NAME]->set_notnull();
-
-				OK(field_store_index_name(
-					fields[IDX_BUF_LRU_PAGE_INDEX_NAME],
-					index->name));
-=======
 				ret = fields[IDX_BUF_LRU_PAGE_TABLE_NAME]
 					->store(table_name,
 						static_cast<uint>(
@@ -5734,7 +5669,6 @@
 						fields
 						[IDX_BUF_LRU_PAGE_INDEX_NAME],
 						index->name);
->>>>>>> 13a350ac
 			}
 
 			mutex_exit(&dict_sys->mutex);
@@ -5751,13 +5685,8 @@
 			   page_info->data_size, true));
 
 		OK(fields[IDX_BUF_LRU_PAGE_ZIP_SIZE]->store(
-<<<<<<< HEAD
-			   page_info->zip_ssize ?
-			   512 << page_info->zip_ssize : 0, true));
-=======
 			   page_info->zip_ssize
 			   ? 512 << page_info->zip_ssize : 0, true));
->>>>>>> 13a350ac
 
 		state = static_cast<enum buf_page_state>(page_info->page_state);
 
