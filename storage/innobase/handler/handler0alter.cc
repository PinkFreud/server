/*****************************************************************************

Copyright (c) 2005, 2019, Oracle and/or its affiliates. All Rights Reserved.
Copyright (c) 2013, 2021, MariaDB Corporation.

This program is free software; you can redistribute it and/or modify it under
the terms of the GNU General Public License as published by the Free Software
Foundation; version 2 of the License.

This program is distributed in the hope that it will be useful, but WITHOUT
ANY WARRANTY; without even the implied warranty of MERCHANTABILITY or FITNESS
FOR A PARTICULAR PURPOSE. See the GNU General Public License for more details.

You should have received a copy of the GNU General Public License along with
this program; if not, write to the Free Software Foundation, Inc.,
51 Franklin Street, Fifth Floor, Boston, MA 02110-1335 USA

*****************************************************************************/

/**************************************************//**
@file handler/handler0alter.cc
Smart ALTER TABLE
*******************************************************/

/* Include necessary SQL headers */
#include "univ.i"
#include <debug_sync.h>
#include <log.h>
#include <sql_lex.h>
#include <sql_class.h>
#include <sql_table.h>
#include <mysql/plugin.h>

/* Include necessary InnoDB headers */
#include "btr0sea.h"
#include "dict0crea.h"
#include "dict0dict.h"
#include "dict0priv.h"
#include "dict0stats.h"
#include "dict0stats_bg.h"
#include "log0log.h"
#include "rem0types.h"
#include "row0log.h"
#include "row0merge.h"
#include "row0ins.h"
#include "row0row.h"
#include "row0upd.h"
#include "trx0trx.h"
#include "trx0roll.h"
#include "handler0alter.h"
#include "srv0mon.h"
#include "srv0srv.h"
#include "fts0priv.h"
#include "fts0plugin.h"
#include "pars0pars.h"
#include "row0sel.h"
#include "ha_innodb.h"
#include "ut0stage.h"
#include "span.h"
#include <thread>
#include <sstream>

using st_::span;
/** File format constraint for ALTER TABLE */
extern ulong innodb_instant_alter_column_allowed;

static const char *MSG_UNSUPPORTED_ALTER_ONLINE_ON_VIRTUAL_COLUMN=
			"INPLACE ADD or DROP of virtual columns cannot be "
			"combined with other ALTER TABLE actions";

/** Operations for creating secondary indexes (no rebuild needed) */
static const alter_table_operations INNOBASE_ONLINE_CREATE
	= ALTER_ADD_NON_UNIQUE_NON_PRIM_INDEX
	| ALTER_ADD_UNIQUE_INDEX;

/** Operations that require filling in default values for columns */
static const alter_table_operations INNOBASE_DEFAULTS
	= ALTER_COLUMN_NOT_NULLABLE
	| ALTER_ADD_STORED_BASE_COLUMN;


/** Operations that require knowledge about row_start, row_end values */
static const alter_table_operations INNOBASE_ALTER_VERSIONED_REBUILD
	= ALTER_ADD_SYSTEM_VERSIONING
	| ALTER_DROP_SYSTEM_VERSIONING;

/** Operations for rebuilding a table in place */
static const alter_table_operations INNOBASE_ALTER_REBUILD
	= ALTER_ADD_PK_INDEX
	| ALTER_DROP_PK_INDEX
	| ALTER_OPTIONS
	/* ALTER_OPTIONS needs to check alter_options_need_rebuild() */
	| ALTER_COLUMN_NULLABLE
	| INNOBASE_DEFAULTS
	| ALTER_STORED_COLUMN_ORDER
	| ALTER_DROP_STORED_COLUMN
	| ALTER_RECREATE_TABLE
	/*
	| ALTER_STORED_COLUMN_TYPE
	*/
	| INNOBASE_ALTER_VERSIONED_REBUILD
	;

/** Operations that require changes to data */
static const alter_table_operations INNOBASE_ALTER_DATA
	= INNOBASE_ONLINE_CREATE | INNOBASE_ALTER_REBUILD;

/** Operations for altering a table that InnoDB does not care about */
static const alter_table_operations INNOBASE_INPLACE_IGNORE
	= ALTER_COLUMN_DEFAULT
	| ALTER_PARTITIONED
	| ALTER_COLUMN_COLUMN_FORMAT
	| ALTER_COLUMN_STORAGE_TYPE
	| ALTER_CONVERT_TO
	| ALTER_VIRTUAL_GCOL_EXPR
	| ALTER_DROP_CHECK_CONSTRAINT
	| ALTER_RENAME
	| ALTER_COLUMN_INDEX_LENGTH
	| ALTER_CHANGE_INDEX_COMMENT;

/** Operations on foreign key definitions (changing the schema only) */
static const alter_table_operations INNOBASE_FOREIGN_OPERATIONS
	= ALTER_DROP_FOREIGN_KEY
	| ALTER_ADD_FOREIGN_KEY;

/** Operations that InnoDB cares about and can perform without creating data */
static const alter_table_operations INNOBASE_ALTER_NOCREATE
	= ALTER_DROP_NON_UNIQUE_NON_PRIM_INDEX
	| ALTER_DROP_UNIQUE_INDEX;

/** Operations that InnoDB cares about and can perform without validation */
static const alter_table_operations INNOBASE_ALTER_NOVALIDATE
	= INNOBASE_ALTER_NOCREATE
	| ALTER_VIRTUAL_COLUMN_ORDER
	| ALTER_COLUMN_NAME
	| INNOBASE_FOREIGN_OPERATIONS
	| ALTER_COLUMN_UNVERSIONED
	| ALTER_DROP_VIRTUAL_COLUMN;

/** Operations that InnoDB cares about and can perform without rebuild */
static const alter_table_operations INNOBASE_ALTER_NOREBUILD
	= INNOBASE_ONLINE_CREATE
	| INNOBASE_ALTER_NOCREATE;

/** Operations that can be performed instantly, without inplace_alter_table() */
static const alter_table_operations INNOBASE_ALTER_INSTANT
	= ALTER_VIRTUAL_COLUMN_ORDER
	| ALTER_COLUMN_NAME
	| ALTER_ADD_VIRTUAL_COLUMN
	| INNOBASE_FOREIGN_OPERATIONS
	| ALTER_COLUMN_TYPE_CHANGE_BY_ENGINE
	| ALTER_COLUMN_UNVERSIONED
	| ALTER_RENAME_INDEX
	| ALTER_DROP_VIRTUAL_COLUMN;

/** Acquire a page latch on the possible metadata record,
to prevent concurrent invocation of dict_index_t::clear_instant_alter()
by purge when the table turns out to be empty.
@param[in,out]	index	clustered index
@param[in,out]	mtr	mini-transaction */
static void instant_metadata_lock(dict_index_t& index, mtr_t& mtr)
{
	DBUG_ASSERT(index.is_primary());

	if (!index.is_instant()) {
		/* dict_index_t::clear_instant_alter() cannot be called.
		No need for a latch. */
		return;
	}

	btr_cur_t btr_cur;
	btr_cur_open_at_index_side(true, &index, BTR_SEARCH_LEAF,
				   &btr_cur, 0, &mtr);
	ut_ad(page_cur_is_before_first(btr_cur_get_page_cur(&btr_cur)));
	ut_ad(page_is_leaf(btr_cur_get_page(&btr_cur)));
	ut_ad(!page_has_prev(btr_cur_get_page(&btr_cur)));
	ut_ad(!buf_block_get_page_zip(btr_cur_get_block(&btr_cur)));
}

/** Initialize instant->field_map.
@param[in]	table	table definition to copy from */
inline void dict_table_t::init_instant(const dict_table_t& table)
{
	const dict_index_t& oindex __attribute__((unused))= *table.indexes.start;
	dict_index_t& index = *indexes.start;
	const unsigned u = index.first_user_field();
	DBUG_ASSERT(u == oindex.first_user_field());
	DBUG_ASSERT(index.n_fields >= oindex.n_fields);

	field_map_element_t* field_map_it = static_cast<field_map_element_t*>(
		mem_heap_zalloc(heap, (index.n_fields - u)
				* sizeof *field_map_it));
	instant->field_map = field_map_it;

	ut_d(unsigned n_drop = 0);
	ut_d(unsigned n_nullable = 0);
	for (unsigned i = u; i < index.n_fields; i++) {
		auto& f = index.fields[i];
		ut_d(n_nullable += f.col->is_nullable());

		if (!f.col->is_dropped()) {
			(*field_map_it++).set_ind(f.col->ind);
			continue;
		}

		auto fixed_len = dict_col_get_fixed_size(
			f.col, not_redundant());
		field_map_it->set_dropped();
		if (!f.col->is_nullable()) {
			field_map_it->set_not_null();
		}
		field_map_it->set_ind(fixed_len
				      ? uint16_t(fixed_len + 1)
				      : DATA_BIG_COL(f.col));
		field_map_it++;
		ut_ad(f.col >= table.instant->dropped);
		ut_ad(f.col < table.instant->dropped
		      + table.instant->n_dropped);
		ut_d(n_drop++);
		size_t d = f.col - table.instant->dropped;
		ut_ad(f.col == &table.instant->dropped[d]);
		ut_ad(d <= instant->n_dropped);
		f.col = &instant->dropped[d];
	}
	ut_ad(n_drop == n_dropped());
	ut_ad(field_map_it == &instant->field_map[index.n_fields - u]);
	ut_ad(index.n_nullable == n_nullable);
}

/** Set is_instant() before instant_column().
@param[in]	old		previous table definition
@param[in]	col_map		map from old.cols[] and old.v_cols[] to this
@param[out]	first_alter_pos	0, or 1 + first changed column position */
inline void dict_table_t::prepare_instant(const dict_table_t& old,
					  const ulint* col_map,
					  unsigned& first_alter_pos)
{
	DBUG_ASSERT(!is_instant());
	DBUG_ASSERT(n_dropped() == 0);
	DBUG_ASSERT(old.n_cols == old.n_def);
	DBUG_ASSERT(n_cols == n_def);
	DBUG_ASSERT(old.supports_instant());
	DBUG_ASSERT(not_redundant() == old.not_redundant());
	DBUG_ASSERT(DICT_TF_HAS_ATOMIC_BLOBS(flags)
		    == DICT_TF_HAS_ATOMIC_BLOBS(old.flags));
	DBUG_ASSERT(!persistent_autoinc
		    || persistent_autoinc == old.persistent_autoinc);
	/* supports_instant() does not necessarily hold here,
	in case ROW_FORMAT=COMPRESSED according to the
	MariaDB data dictionary, and ALTER_OPTIONS was not set.
	If that is the case, the instant ALTER TABLE would keep
	the InnoDB table in its current format. */

	dict_index_t& oindex = *old.indexes.start;
	dict_index_t& index = *indexes.start;
	first_alter_pos = 0;

	mtr_t mtr;
	mtr.start();
	/* Protect oindex.n_core_fields and others, so that
	purge cannot invoke dict_index_t::clear_instant_alter(). */
	instant_metadata_lock(oindex, mtr);

	for (unsigned i = 0; i + DATA_N_SYS_COLS < old.n_cols; i++) {
		if (col_map[i] != i) {
			first_alter_pos = 1 + i;
			goto add_metadata;
		}
	}

	if (!old.instant) {
		/* Columns were not dropped or reordered.
		Therefore columns must have been added at the end,
		or modified instantly in place. */
		DBUG_ASSERT(index.n_fields >= oindex.n_fields);
		DBUG_ASSERT(index.n_fields > oindex.n_fields
			    || !not_redundant());
#ifdef UNIV_DEBUG
		if (index.n_fields == oindex.n_fields) {
			ut_ad(!not_redundant());
			for (unsigned i = index.n_fields; i--; ) {
				ut_ad(index.fields[i].col->same_format(
					      *oindex.fields[i].col));
			}
		}
#endif
set_core_fields:
		index.n_core_fields = oindex.n_core_fields;
		index.n_core_null_bytes = oindex.n_core_null_bytes;
	} else {
add_metadata:
		const unsigned n_old_drop = old.n_dropped();
		unsigned n_drop = n_old_drop;
		for (unsigned i = old.n_cols; i--; ) {
			if (col_map[i] == ULINT_UNDEFINED) {
				DBUG_ASSERT(i + DATA_N_SYS_COLS
					    < uint(old.n_cols));
				n_drop++;
			}
		}

		instant = new (mem_heap_alloc(heap, sizeof(dict_instant_t)))
			dict_instant_t();
		instant->n_dropped = n_drop;
		if (n_drop) {
			instant->dropped
				= static_cast<dict_col_t*>(
					mem_heap_alloc(heap, n_drop
						       * sizeof(dict_col_t)));
			if (n_old_drop) {
				memcpy(instant->dropped, old.instant->dropped,
				       n_old_drop * sizeof(dict_col_t));
			}
		} else {
			instant->dropped = NULL;
		}

		for (unsigned i = 0, d = n_old_drop; i < old.n_cols; i++) {
			if (col_map[i] == ULINT_UNDEFINED) {
				(new (&instant->dropped[d++])
				 dict_col_t(old.cols[i]))->set_dropped();
			}
		}
#ifndef DBUG_OFF
		for (unsigned i = 0; i < n_drop; i++) {
			DBUG_ASSERT(instant->dropped[i].is_dropped());
		}
#endif
		const uint n_fields = index.n_fields + n_dropped();

		DBUG_ASSERT(n_fields >= oindex.n_fields);
		dict_field_t* fields = static_cast<dict_field_t*>(
			mem_heap_zalloc(heap, n_fields * sizeof *fields));
		uint i = 0, j = 0, n_nullable = 0;
		ut_d(uint core_null = 0);
		for (; i < oindex.n_fields; i++) {
			DBUG_ASSERT(j <= i);
			dict_field_t&f = fields[i] = oindex.fields[i];
			if (f.col->is_dropped()) {
				/* The column has been instantly
				dropped earlier. */
				DBUG_ASSERT(f.col >= old.instant->dropped);
				{
					size_t d = f.col
						- old.instant->dropped;
					DBUG_ASSERT(d < n_old_drop);
					DBUG_ASSERT(&old.instant->dropped[d]
						    == f.col);
					DBUG_ASSERT(!f.name);
					f.col = instant->dropped + d;
				}
				if (f.col->is_nullable()) {
found_nullable:
					n_nullable++;
					ut_d(core_null
					     += i < oindex.n_core_fields);
				}
				continue;
			}

			const ulint col_ind = col_map[f.col->ind];
			if (col_ind != ULINT_UNDEFINED) {
				if (index.fields[j].col->ind != col_ind) {
					/* The fields for instantly
					added columns must be placed
					last in the clustered index.
					Keep pre-existing fields in
					the same position. */
					uint k;
					for (k = j + 1; k < index.n_fields;
					     k++) {
						if (index.fields[k].col->ind
						    == col_ind) {
							goto found_j;
						}
					}
					DBUG_ASSERT(!"no such col");
found_j:
					std::swap(index.fields[j],
						  index.fields[k]);
				}
				DBUG_ASSERT(index.fields[j].col->ind
					    == col_ind);
				fields[i] = index.fields[j++];
				DBUG_ASSERT(!fields[i].col->is_dropped());
				DBUG_ASSERT(fields[i].name
					    == fields[i].col->name(*this));
				if (fields[i].col->is_nullable()) {
					goto found_nullable;
				}
				continue;
			}

			/* This column is being dropped. */
			unsigned d = n_old_drop;
			for (unsigned c = 0; c < f.col->ind; c++) {
				d += col_map[c] == ULINT_UNDEFINED;
			}
			DBUG_ASSERT(d < n_drop);
			f.col = &instant->dropped[d];
			f.name = NULL;
			if (f.col->is_nullable()) {
				goto found_nullable;
			}
		}
		/* The n_core_null_bytes only matters for
		ROW_FORMAT=COMPACT and ROW_FORMAT=DYNAMIC tables. */
		ut_ad(UT_BITS_IN_BYTES(core_null) == oindex.n_core_null_bytes
		      || !not_redundant());
		DBUG_ASSERT(i >= oindex.n_core_fields);
		DBUG_ASSERT(j <= i);
		DBUG_ASSERT(n_fields - (i - j) == index.n_fields);
		std::sort(index.fields + j, index.fields + index.n_fields,
			  [](const dict_field_t& a, const dict_field_t& b)
			  { return a.col->ind < b.col->ind; });
		for (; i < n_fields; i++) {
			fields[i] = index.fields[j++];
			n_nullable += fields[i].col->is_nullable();
			DBUG_ASSERT(!fields[i].col->is_dropped());
			DBUG_ASSERT(fields[i].name
				    == fields[i].col->name(*this));
		}
		DBUG_ASSERT(j == index.n_fields);
		index.n_fields = index.n_def = n_fields;
		index.fields = fields;
		DBUG_ASSERT(n_nullable >= index.n_nullable);
		DBUG_ASSERT(n_nullable >= oindex.n_nullable);
		index.n_nullable = n_nullable;
		goto set_core_fields;
	}

	DBUG_ASSERT(n_cols + n_dropped() >= old.n_cols + old.n_dropped());
	DBUG_ASSERT(n_dropped() >= old.n_dropped());
	DBUG_ASSERT(index.n_core_fields == oindex.n_core_fields);
	DBUG_ASSERT(index.n_core_null_bytes == oindex.n_core_null_bytes);
	mtr.commit();
}

/** Adjust index metadata for instant ADD/DROP/reorder COLUMN.
@param[in]	clustered index definition after instant ALTER TABLE */
inline void dict_index_t::instant_add_field(const dict_index_t& instant)
{
	DBUG_ASSERT(is_primary());
	DBUG_ASSERT(instant.is_primary());
	DBUG_ASSERT(!has_virtual());
	DBUG_ASSERT(!instant.has_virtual());
	DBUG_ASSERT(instant.n_core_fields <= instant.n_fields);
	DBUG_ASSERT(n_def == n_fields);
	DBUG_ASSERT(instant.n_def == instant.n_fields);
	DBUG_ASSERT(type == instant.type);
	DBUG_ASSERT(trx_id_offset == instant.trx_id_offset);
	DBUG_ASSERT(n_user_defined_cols == instant.n_user_defined_cols);
	DBUG_ASSERT(n_uniq == instant.n_uniq);
	DBUG_ASSERT(instant.n_fields >= n_fields);
	DBUG_ASSERT(instant.n_nullable >= n_nullable);
	/* dict_table_t::prepare_instant() initialized n_core_fields
	to be equal. However, after that purge could have emptied the
	table and invoked dict_index_t::clear_instant_alter(). */
	DBUG_ASSERT(instant.n_core_fields <= n_core_fields);
	DBUG_ASSERT(instant.n_core_null_bytes <= n_core_null_bytes);
	DBUG_ASSERT(instant.n_core_fields == n_core_fields
		    || (!is_instant() && instant.is_instant()));
	DBUG_ASSERT(instant.n_core_null_bytes == n_core_null_bytes
		    || (!is_instant() && instant.is_instant()));

	/* instant will have all fields (including ones for columns
	that have been or are being instantly dropped) in the same position
	as this index. Fields for any added columns are appended at the end. */
#ifndef DBUG_OFF
	for (unsigned i = 0; i < n_fields; i++) {
		DBUG_ASSERT(fields[i].same(instant.fields[i]));
		DBUG_ASSERT(instant.fields[i].col->same_format(*fields[i]
							       .col));
		/* Instant conversion from NULL to NOT NULL is not allowed. */
		DBUG_ASSERT(!fields[i].col->is_nullable()
			    || instant.fields[i].col->is_nullable());
		DBUG_ASSERT(fields[i].col->is_nullable()
			    == instant.fields[i].col->is_nullable()
			    || !table->not_redundant());
	}
#endif
	n_fields = instant.n_fields;
	n_def = instant.n_def;
	n_nullable = instant.n_nullable;
	fields = static_cast<dict_field_t*>(
		mem_heap_dup(heap, instant.fields, n_fields * sizeof *fields));

	ut_d(unsigned n_null = 0);
	ut_d(unsigned n_dropped = 0);

	for (unsigned i = 0; i < n_fields; i++) {
		const dict_col_t* icol = instant.fields[i].col;
		dict_field_t& f = fields[i];
		ut_d(n_null += icol->is_nullable());
		DBUG_ASSERT(!icol->is_virtual());
		if (icol->is_dropped()) {
			ut_d(n_dropped++);
			f.col->set_dropped();
			f.name = NULL;
		} else {
			f.col = &table->cols[icol - instant.table->cols];
			f.name = f.col->name(*table);
		}
	}

	ut_ad(n_null == n_nullable);
	ut_ad(n_dropped == instant.table->n_dropped());
}

/** Adjust table metadata for instant ADD/DROP/reorder COLUMN.
@param[in]	table	altered table (with dropped columns)
@param[in]	col_map	mapping from cols[] and v_cols[] to table
@return		whether the metadata record must be updated */
inline bool dict_table_t::instant_column(const dict_table_t& table,
					 const ulint* col_map)
{
	DBUG_ASSERT(!table.cached);
	DBUG_ASSERT(table.n_def == table.n_cols);
	DBUG_ASSERT(table.n_t_def == table.n_t_cols);
	DBUG_ASSERT(n_def == n_cols);
	DBUG_ASSERT(n_t_def == n_t_cols);
	DBUG_ASSERT(n_v_def == n_v_cols);
	DBUG_ASSERT(table.n_v_def == table.n_v_cols);
	DBUG_ASSERT(table.n_cols + table.n_dropped() >= n_cols + n_dropped());
	DBUG_ASSERT(!table.persistent_autoinc
		    || persistent_autoinc == table.persistent_autoinc);
	ut_ad(mutex_own(&dict_sys.mutex));

	{
		const char* end = table.col_names;
		for (unsigned i = table.n_cols; i--; ) end += strlen(end) + 1;

		col_names = static_cast<char*>(
			mem_heap_dup(heap, table.col_names,
				     ulint(end - table.col_names)));
	}
	const dict_col_t* const old_cols = cols;
	cols = static_cast<dict_col_t*>(mem_heap_dup(heap, table.cols,
						     table.n_cols
						     * sizeof *cols));

	/* Preserve the default values of previously instantly added
	columns, or copy the new default values to this->heap. */
	for (ulint i = 0; i < ulint(table.n_cols); i++) {
		dict_col_t& c = cols[i];

		if (const dict_col_t* o = find(old_cols, col_map, n_cols, i)) {
			c.def_val = o->def_val;
			DBUG_ASSERT(!((c.prtype ^ o->prtype)
				      & ~(DATA_NOT_NULL | DATA_VERSIONED
					  | CHAR_COLL_MASK << 16
					  | DATA_LONG_TRUE_VARCHAR)));
			DBUG_ASSERT(c.same_type(*o));
			DBUG_ASSERT(c.len >= o->len);

			if (o->vers_sys_start()) {
				ut_ad(o->ind == vers_start);
				vers_start = i;
			} else if (o->vers_sys_end()) {
				ut_ad(o->ind == vers_end);
				vers_end = i;
			}
			continue;
		}

		DBUG_ASSERT(c.is_added());
		if (c.def_val.len <= sizeof field_ref_zero
		    && (!c.def_val.len
			|| !memcmp(c.def_val.data, field_ref_zero,
				   c.def_val.len))) {
			c.def_val.data = field_ref_zero;
		} else if (const void*& d = c.def_val.data) {
			d = mem_heap_dup(heap, d, c.def_val.len);
		} else {
			DBUG_ASSERT(c.def_val.len == UNIV_SQL_NULL);
		}
	}

	n_t_def += table.n_cols - n_cols;
	n_t_cols += table.n_cols - n_cols;
	n_def = table.n_cols;

	const dict_v_col_t* const old_v_cols = v_cols;

	if (const char* end = table.v_col_names) {
		for (unsigned i = table.n_v_cols; i--; ) {
			end += strlen(end) + 1;
		}

		v_col_names = static_cast<char*>(
			mem_heap_dup(heap, table.v_col_names,
				     ulint(end - table.v_col_names)));
		v_cols = static_cast<dict_v_col_t*>(
			mem_heap_alloc(heap, table.n_v_cols * sizeof(*v_cols)));
		for (ulint i = table.n_v_cols; i--; ) {
			new (&v_cols[i]) dict_v_col_t(table.v_cols[i]);
			v_cols[i].v_indexes.clear();
		}
	} else {
		ut_ad(table.n_v_cols == 0);
		v_col_names = NULL;
		v_cols = NULL;
	}

	n_t_def += table.n_v_cols - n_v_cols;
	n_t_cols += table.n_v_cols - n_v_cols;
	n_v_def = table.n_v_cols;

	for (unsigned i = 0; i < n_v_def; i++) {
		dict_v_col_t& v = v_cols[i];
		DBUG_ASSERT(v.v_indexes.empty());
		v.base_col = static_cast<dict_col_t**>(
			mem_heap_dup(heap, v.base_col,
				     v.num_base * sizeof *v.base_col));

		for (ulint n = v.num_base; n--; ) {
			dict_col_t*& base = v.base_col[n];
			if (base->is_virtual()) {
			} else if (base >= table.cols
				   && base < table.cols + table.n_cols) {
				/* The base column was instantly added. */
				size_t c = base - table.cols;
				DBUG_ASSERT(base == &table.cols[c]);
				base = &cols[c];
			} else {
				DBUG_ASSERT(base >= old_cols);
				size_t c = base - old_cols;
				DBUG_ASSERT(c + DATA_N_SYS_COLS < n_cols);
				DBUG_ASSERT(base == &old_cols[c]);
				DBUG_ASSERT(col_map[c] + DATA_N_SYS_COLS
					    < n_cols);
				base = &cols[col_map[c]];
			}
		}
	}

	dict_index_t* index = dict_table_get_first_index(this);
	bool metadata_changed;
	{
		const dict_index_t& i = *dict_table_get_first_index(&table);
		metadata_changed = i.n_fields > index->n_fields;
		ut_ad(i.n_fields >= index->n_fields);
		index->instant_add_field(i);
	}

	if (instant || table.instant) {
		const auto old_instant = instant;
		/* FIXME: add instant->heap, and transfer ownership here */
		if (!instant) {
			instant = new (mem_heap_zalloc(heap, sizeof *instant))
				dict_instant_t();
			goto dup_dropped;
		} else if (n_dropped() < table.n_dropped()) {
dup_dropped:
			instant->dropped = static_cast<dict_col_t*>(
				mem_heap_dup(heap, table.instant->dropped,
					     table.instant->n_dropped
					     * sizeof *instant->dropped));
			instant->n_dropped = table.instant->n_dropped;
		} else if (table.instant->n_dropped) {
			memcpy(instant->dropped, table.instant->dropped,
			       table.instant->n_dropped
			       * sizeof *instant->dropped);
		}

		const field_map_element_t* field_map = old_instant
			? old_instant->field_map : NULL;

		init_instant(table);

		if (!metadata_changed) {
			metadata_changed = !field_map
				|| memcmp(field_map,
					  instant->field_map,
					  (index->n_fields
					   - index->first_user_field())
					  * sizeof *field_map);
		}
	}

	while ((index = dict_table_get_next_index(index)) != NULL) {
		if (index->to_be_dropped) {
			continue;
		}
		for (unsigned i = 0; i < index->n_fields; i++) {
			dict_field_t& f = index->fields[i];
			if (f.col >= table.cols
			    && f.col < table.cols + table.n_cols) {
				/* This is an instantly added column
				in a newly added index. */
				DBUG_ASSERT(!f.col->is_virtual());
				size_t c = f.col - table.cols;
				DBUG_ASSERT(f.col == &table.cols[c]);
				f.col = &cols[c];
			} else if (f.col >= &table.v_cols->m_col
				   && f.col < &table.v_cols[n_v_cols].m_col) {
				/* This is an instantly added virtual column
				in a newly added index. */
				DBUG_ASSERT(f.col->is_virtual());
				size_t c = reinterpret_cast<dict_v_col_t*>(
					f.col) - table.v_cols;
				DBUG_ASSERT(f.col == &table.v_cols[c].m_col);
				f.col = &v_cols[c].m_col;
			} else if (f.col < old_cols
				   || f.col >= old_cols + n_cols) {
				DBUG_ASSERT(f.col->is_virtual());
				f.col = &v_cols[col_map[
						reinterpret_cast<dict_v_col_t*>(
							f.col)
						- old_v_cols + n_cols]].m_col;
			} else {
				f.col = &cols[col_map[f.col - old_cols]];
				DBUG_ASSERT(!f.col->is_virtual());
			}
			f.name = f.col->name(*this);
			if (f.col->is_virtual()) {
				dict_v_col_t* v_col = reinterpret_cast
					<dict_v_col_t*>(f.col);
				v_col->v_indexes.push_front(
					dict_v_idx_t(index, i));
			}
		}
	}

	n_cols = table.n_cols;
	n_v_cols = table.n_v_cols;
	return metadata_changed;
}

/** Find the old column number for the given new column position.
@param[in]	col_map	column map from old column to new column
@param[in]	pos	new column position
@param[in]	n	number of columns present in the column map
@return old column position for the given new column position. */
static ulint find_old_col_no(const ulint* col_map, ulint pos, ulint n)
{
	do {
		ut_ad(n);
	} while (col_map[--n] != pos);
	return n;
}

/** Roll back instant_column().
@param[in]	old_n_cols		original n_cols
@param[in]	old_cols		original cols
@param[in]	old_col_names		original col_names
@param[in]	old_instant		original instant structure
@param[in]	old_fields		original fields
@param[in]	old_n_fields		original number of fields
@param[in]	old_n_core_fields	original number of core fields
@param[in]	old_n_v_cols		original n_v_cols
@param[in]	old_v_cols		original v_cols
@param[in]	old_v_col_names		original v_col_names
@param[in]	col_map			column map */
inline void dict_table_t::rollback_instant(
	unsigned	old_n_cols,
	dict_col_t*	old_cols,
	const char*	old_col_names,
	dict_instant_t*	old_instant,
	dict_field_t*	old_fields,
	unsigned	old_n_fields,
	unsigned	old_n_core_fields,
	unsigned	old_n_v_cols,
	dict_v_col_t*	old_v_cols,
	const char*	old_v_col_names,
	const ulint*	col_map)
{
	ut_d(dict_sys.assert_locked());
	dict_index_t* index = indexes.start;
	mtr_t mtr;
	mtr.start();
	/* Prevent concurrent execution of dict_index_t::clear_instant_alter()
	by acquiring a latch on the leftmost leaf page. */
	instant_metadata_lock(*index, mtr);
	/* index->is_instant() does not necessarily hold here, because
	the table may have been emptied */
	DBUG_ASSERT(old_n_cols >= DATA_N_SYS_COLS);
	DBUG_ASSERT(n_cols == n_def);
	DBUG_ASSERT(index->n_def == index->n_fields);
	DBUG_ASSERT(index->n_core_fields <= index->n_fields);
	DBUG_ASSERT(old_n_core_fields <= old_n_fields);
	DBUG_ASSERT(instant || !old_instant);

	instant = old_instant;

	index->n_nullable = 0;

	for (unsigned i = old_n_fields; i--; ) {
		if (old_fields[i].col->is_nullable()) {
			index->n_nullable++;
		}
	}

	for (unsigned i = n_v_cols; i--; ) {
		v_cols[i].~dict_v_col_t();
	}

	index->n_core_fields = (index->n_fields == index->n_core_fields)
		? old_n_fields
		: old_n_core_fields;
	index->n_def = index->n_fields = old_n_fields;
	index->n_core_null_bytes = UT_BITS_IN_BYTES(
		index->get_n_nullable(index->n_core_fields));

	const dict_col_t* const new_cols = cols;
	const dict_col_t* const new_cols_end __attribute__((unused)) = cols + n_cols;
	const dict_v_col_t* const new_v_cols = v_cols;
	const dict_v_col_t* const new_v_cols_end __attribute__((unused))= v_cols + n_v_cols;

	cols = old_cols;
	col_names = old_col_names;
	v_cols = old_v_cols;
	v_col_names = old_v_col_names;
	n_def = n_cols = old_n_cols;
	n_v_def = n_v_cols = old_n_v_cols;
	n_t_def = n_t_cols = n_cols + n_v_cols;

	if (versioned()) {
		for (unsigned i = 0; i < n_cols; ++i) {
			if (cols[i].vers_sys_start()) {
				vers_start = i;
			} else if (cols[i].vers_sys_end()) {
				vers_end = i;
			}
		}
	}

	index->fields = old_fields;
	mtr.commit();

	while ((index = dict_table_get_next_index(index)) != NULL) {
		if (index->to_be_dropped) {
			/* instant_column() did not adjust these indexes. */
			continue;
		}

		for (unsigned i = 0; i < index->n_fields; i++) {
			dict_field_t& f = index->fields[i];
			if (f.col->is_virtual()) {
				DBUG_ASSERT(f.col >= &new_v_cols->m_col);
				DBUG_ASSERT(f.col < &new_v_cols_end->m_col);
				size_t n = size_t(
					reinterpret_cast<dict_v_col_t*>(f.col)
					- new_v_cols);
				DBUG_ASSERT(n <= n_v_cols);

				ulint old_col_no = find_old_col_no(
					col_map + n_cols, n, n_v_cols);
				DBUG_ASSERT(old_col_no <= n_v_cols);
				f.col = &v_cols[old_col_no].m_col;
				DBUG_ASSERT(f.col->is_virtual());
			} else {
				DBUG_ASSERT(f.col >= new_cols);
				DBUG_ASSERT(f.col < new_cols_end);
				size_t n = size_t(f.col - new_cols);
				DBUG_ASSERT(n <= n_cols);

				ulint old_col_no = find_old_col_no(col_map,
								   n, n_cols);
				DBUG_ASSERT(old_col_no < n_cols);
				f.col = &cols[old_col_no];
				DBUG_ASSERT(!f.col->is_virtual());
			}
			f.name = f.col->name(*this);
		}
	}
}

struct ha_innobase_inplace_ctx : public inplace_alter_handler_ctx
{
	/** Dummy query graph */
	que_thr_t*	thr;
	/** The prebuilt struct of the creating instance */
	row_prebuilt_t*&	prebuilt;
	/** InnoDB indexes being created */
	dict_index_t**	add_index;
	/** MySQL key numbers for the InnoDB indexes that are being created */
	const ulint*	add_key_numbers;
	/** number of InnoDB indexes being created */
	ulint		num_to_add_index;
	/** InnoDB indexes being dropped */
	dict_index_t**	drop_index;
	/** number of InnoDB indexes being dropped */
	const ulint	num_to_drop_index;
	/** InnoDB foreign key constraints being dropped */
	dict_foreign_t** drop_fk;
	/** number of InnoDB foreign key constraints being dropped */
	const ulint	num_to_drop_fk;
	/** InnoDB foreign key constraints being added */
	dict_foreign_t** add_fk;
	/** number of InnoDB foreign key constraints being dropped */
	const ulint	num_to_add_fk;
	/** whether to create the indexes online */
	bool		online;
	/** memory heap */
	mem_heap_t*	heap;
	/** dictionary transaction */
	trx_t*		trx;
	/** original table (if rebuilt, differs from indexed_table) */
	dict_table_t*	old_table;
	/** table where the indexes are being created or dropped */
	dict_table_t*	new_table;
	/** table definition for instant ADD/DROP/reorder COLUMN */
	dict_table_t*	instant_table;
	/** mapping of old column numbers to new ones, or NULL */
	const ulint*	col_map;
	/** new column names, or NULL if nothing was renamed */
	const char**	col_names;
	/** added AUTO_INCREMENT column position, or ULINT_UNDEFINED */
	const ulint	add_autoinc;
	/** default values of ADD and CHANGE COLUMN, or NULL */
	const dtuple_t*	defaults;
	/** autoinc sequence to use */
	ib_sequence_t	sequence;
	/** temporary table name to use for old table when renaming tables */
	const char*	tmp_name;
	/** whether the order of the clustered index is unchanged */
	bool		skip_pk_sort;
	/** number of virtual columns to be added */
	ulint		num_to_add_vcol;
	/** virtual columns to be added */
	dict_v_col_t*	add_vcol;
	const char**	add_vcol_name;
	/** number of virtual columns to be dropped */
	ulint		num_to_drop_vcol;
	/** virtual columns to be dropped */
	dict_v_col_t*	drop_vcol;
	const char**	drop_vcol_name;
	/** ALTER TABLE stage progress recorder */
	ut_stage_alter_t* m_stage;
	/** original number of user columns in the table */
	const unsigned	old_n_cols;
	/** original columns of the table */
	dict_col_t* const old_cols;
	/** original column names of the table */
	const char* const old_col_names;
	/** original instantly dropped or reordered columns */
	dict_instant_t*	const	old_instant;
	/** original index fields */
	dict_field_t* const	old_fields;
	/** size of old_fields */
	const unsigned		old_n_fields;
	/** original old_table->n_core_fields */
	const unsigned		old_n_core_fields;
	/** original number of virtual columns in the table */
	const unsigned		old_n_v_cols;
	/** original virtual columns of the table */
	dict_v_col_t* const old_v_cols;
	/** original virtual column names of the table */
	const char* const old_v_col_names;
	/** 0, or 1 + first column whose position changes in instant ALTER */
	unsigned	first_alter_pos;
	/** Allow non-null conversion.
	(1) Alter ignore should allow the conversion
	irrespective of sql mode.
	(2) Don't allow the conversion in strict mode
	(3) Allow the conversion only in non-strict mode. */
	const bool	allow_not_null;

	/** The page_compression_level attribute, or 0 */
	const uint	page_compression_level;

	ha_innobase_inplace_ctx(row_prebuilt_t*& prebuilt_arg,
				dict_index_t** drop_arg,
				ulint num_to_drop_arg,
				dict_foreign_t** drop_fk_arg,
				ulint num_to_drop_fk_arg,
				dict_foreign_t** add_fk_arg,
				ulint num_to_add_fk_arg,
				bool online_arg,
				mem_heap_t* heap_arg,
				dict_table_t* new_table_arg,
				const char** col_names_arg,
				ulint add_autoinc_arg,
				ulonglong autoinc_col_min_value_arg,
				ulonglong autoinc_col_max_value_arg,
				bool allow_not_null_flag,
				bool page_compressed,
				ulonglong page_compression_level_arg) :
		inplace_alter_handler_ctx(),
		prebuilt (prebuilt_arg),
		add_index (0), add_key_numbers (0), num_to_add_index (0),
		drop_index (drop_arg), num_to_drop_index (num_to_drop_arg),
		drop_fk (drop_fk_arg), num_to_drop_fk (num_to_drop_fk_arg),
		add_fk (add_fk_arg), num_to_add_fk (num_to_add_fk_arg),
		online (online_arg), heap (heap_arg), trx (0),
		old_table (prebuilt_arg->table),
		new_table (new_table_arg), instant_table (0),
		col_map (0), col_names (col_names_arg),
		add_autoinc (add_autoinc_arg),
		defaults (0),
		sequence(prebuilt->trx->mysql_thd,
			 autoinc_col_min_value_arg, autoinc_col_max_value_arg),
		tmp_name (0),
		skip_pk_sort(false),
		num_to_add_vcol(0),
		add_vcol(0),
		add_vcol_name(0),
		num_to_drop_vcol(0),
		drop_vcol(0),
		drop_vcol_name(0),
		m_stage(NULL),
		old_n_cols(prebuilt_arg->table->n_cols),
		old_cols(prebuilt_arg->table->cols),
		old_col_names(prebuilt_arg->table->col_names),
		old_instant(prebuilt_arg->table->instant),
		old_fields(prebuilt_arg->table->indexes.start->fields),
		old_n_fields(prebuilt_arg->table->indexes.start->n_fields),
		old_n_core_fields(prebuilt_arg->table->indexes.start
				  ->n_core_fields),
		old_n_v_cols(prebuilt_arg->table->n_v_cols),
		old_v_cols(prebuilt_arg->table->v_cols),
		old_v_col_names(prebuilt_arg->table->v_col_names),
		first_alter_pos(0),
		allow_not_null(allow_not_null_flag),
		page_compression_level(page_compressed
				       ? (page_compression_level_arg
					  ? uint(page_compression_level_arg)
					  : page_zip_level)
				       : 0)
	{
		ut_ad(old_n_cols >= DATA_N_SYS_COLS);
		ut_ad(page_compression_level <= 9);
#ifdef UNIV_DEBUG
		for (ulint i = 0; i < num_to_add_index; i++) {
			ut_ad(!add_index[i]->to_be_dropped);
		}
		for (ulint i = 0; i < num_to_drop_index; i++) {
			ut_ad(drop_index[i]->to_be_dropped);
		}
#endif /* UNIV_DEBUG */

		thr = pars_complete_graph_for_exec(NULL, prebuilt->trx, heap,
			prebuilt);
	}

	~ha_innobase_inplace_ctx()
	{
		UT_DELETE(m_stage);
		if (instant_table) {
			ut_ad(!instant_table->id);
			while (dict_index_t* index
			       = UT_LIST_GET_LAST(instant_table->indexes)) {
				UT_LIST_REMOVE(instant_table->indexes, index);
				rw_lock_free(&index->lock);
				dict_mem_index_free(index);
			}
			for (unsigned i = old_n_v_cols; i--; ) {
				old_v_cols[i].~dict_v_col_t();
			}
			if (instant_table->fts) {
				fts_free(instant_table);
			}
			dict_mem_table_free(instant_table);
		}
		mem_heap_free(heap);
	}

	/** Determine if the table will be rebuilt.
	@return whether the table will be rebuilt */
	bool need_rebuild () const { return(old_table != new_table); }

  /** Clear uncommmitted added indexes after a failed operation. */
  void clear_added_indexes()
  {
    for (ulint i= 0; i < num_to_add_index; i++)
      add_index[i]->detach_columns(true);
  }

	/** Convert table-rebuilding ALTER to instant ALTER. */
	void prepare_instant()
	{
		DBUG_ASSERT(need_rebuild());
		DBUG_ASSERT(!is_instant());
		DBUG_ASSERT(old_table->n_cols == old_n_cols);

		instant_table = new_table;
		new_table = old_table;
		export_vars.innodb_instant_alter_column++;

		instant_table->prepare_instant(*old_table, col_map,
					       first_alter_pos);
	}

	/** Adjust table metadata for instant ADD/DROP/reorder COLUMN.
	@return whether the metadata record must be updated */
	bool instant_column()
	{
		DBUG_ASSERT(is_instant());
		DBUG_ASSERT(old_n_fields
			    == old_table->indexes.start->n_fields);
		return old_table->instant_column(*instant_table, col_map);
	}

	/** Revert prepare_instant() if the transaction is rolled back. */
	void rollback_instant()
	{
		if (!is_instant()) return;
		old_table->rollback_instant(old_n_cols,
					    old_cols, old_col_names,
					    old_instant,
					    old_fields, old_n_fields,
					    old_n_core_fields,
					    old_n_v_cols, old_v_cols,
					    old_v_col_names,
					    col_map);
	}

	/** @return whether this is instant ALTER TABLE */
	bool is_instant() const
	{
		DBUG_ASSERT(!instant_table || !instant_table->can_be_evicted);
		return instant_table;
	}

	/** Create an index table where indexes are ordered as follows:

	IF a new primary key is defined for the table THEN

		1) New primary key
		2) The remaining keys in key_info

	ELSE

		1) All new indexes in the order they arrive from MySQL

	ENDIF

	@return key definitions */
	MY_ATTRIBUTE((nonnull, warn_unused_result, malloc))
	inline index_def_t*
	create_key_defs(
		const Alter_inplace_info*	ha_alter_info,
				/*!< in: alter operation */
		const TABLE*			altered_table,
				/*!< in: MySQL table that is being altered */
		ulint&				n_fts_add,
				/*!< out: number of FTS indexes to be created */
		ulint&				fts_doc_id_col,
				/*!< in: The column number for Doc ID */
		bool&				add_fts_doc_id,
				/*!< in: whether we need to add new DOC ID
				column for FTS index */
		bool&				add_fts_doc_idx,
				/*!< in: whether we need to add new DOC ID
				index for FTS index */
		const TABLE*			table);
				/*!< in: MySQL table that is being altered */

	/** Share context between partitions.
	@param[in] ctx	context from another partition of the table */
	void set_shared_data(const inplace_alter_handler_ctx& ctx)
	{
		if (add_autoinc != ULINT_UNDEFINED) {
			const ha_innobase_inplace_ctx& ha_ctx =
				static_cast<const ha_innobase_inplace_ctx&>
				(ctx);
			/* When adding an AUTO_INCREMENT column to a
			partitioned InnoDB table, we must share the
			sequence for all partitions. */
			ut_ad(ha_ctx.add_autoinc == add_autoinc);
			ut_ad(ha_ctx.sequence.last());
			sequence = ha_ctx.sequence;
		}
	}

private:
	// Disable copying
	ha_innobase_inplace_ctx(const ha_innobase_inplace_ctx&);
	ha_innobase_inplace_ctx& operator=(const ha_innobase_inplace_ctx&);
};

/********************************************************************//**
Get the upper limit of the MySQL integral and floating-point type.
@return maximum allowed value for the field */
UNIV_INTERN
ulonglong
innobase_get_int_col_max_value(
/*===========================*/
	const Field*	field);	/*!< in: MySQL field */

/* Report an InnoDB error to the client by invoking my_error(). */
static ATTRIBUTE_COLD __attribute__((nonnull))
void
my_error_innodb(
/*============*/
	dberr_t		error,	/*!< in: InnoDB error code */
	const char*	table,	/*!< in: table name */
	ulint		flags)	/*!< in: table flags */
{
	switch (error) {
	case DB_MISSING_HISTORY:
		my_error(ER_TABLE_DEF_CHANGED, MYF(0));
		break;
	case DB_RECORD_NOT_FOUND:
		my_error(ER_KEY_NOT_FOUND, MYF(0), table);
		break;
	case DB_DEADLOCK:
		my_error(ER_LOCK_DEADLOCK, MYF(0));
		break;
	case DB_LOCK_WAIT_TIMEOUT:
		my_error(ER_LOCK_WAIT_TIMEOUT, MYF(0));
		break;
	case DB_INTERRUPTED:
		my_error(ER_QUERY_INTERRUPTED, MYF(0));
		break;
	case DB_OUT_OF_MEMORY:
		my_error(ER_OUT_OF_RESOURCES, MYF(0));
		break;
	case DB_OUT_OF_FILE_SPACE:
		my_error(ER_RECORD_FILE_FULL, MYF(0), table);
		break;
	case DB_TEMP_FILE_WRITE_FAIL:
		my_error(ER_TEMP_FILE_WRITE_FAILURE, MYF(0));
		break;
	case DB_TOO_BIG_INDEX_COL:
		my_error(ER_INDEX_COLUMN_TOO_LONG, MYF(0),
			 (ulong) DICT_MAX_FIELD_LEN_BY_FORMAT_FLAG(flags));
		break;
	case DB_TOO_MANY_CONCURRENT_TRXS:
		my_error(ER_TOO_MANY_CONCURRENT_TRXS, MYF(0));
		break;
	case DB_LOCK_TABLE_FULL:
		my_error(ER_LOCK_TABLE_FULL, MYF(0));
		break;
	case DB_UNDO_RECORD_TOO_BIG:
		my_error(ER_UNDO_RECORD_TOO_BIG, MYF(0));
		break;
	case DB_CORRUPTION:
		my_error(ER_NOT_KEYFILE, MYF(0), table);
		break;
	case DB_TOO_BIG_RECORD: {
		/* Note that in page0zip.ic page_zip_rec_needs_ext() rec_size
		is limited to COMPRESSED_REC_MAX_DATA_SIZE (16K) or
		REDUNDANT_REC_MAX_DATA_SIZE (16K-1). */
		bool comp = !!(flags & DICT_TF_COMPACT);
		ulint free_space = page_get_free_space_of_empty(comp) / 2;

		if (free_space >= ulint(comp ? COMPRESSED_REC_MAX_DATA_SIZE :
					  REDUNDANT_REC_MAX_DATA_SIZE)) {
			free_space = (comp ? COMPRESSED_REC_MAX_DATA_SIZE :
				REDUNDANT_REC_MAX_DATA_SIZE) - 1;
		}

		my_error(ER_TOO_BIG_ROWSIZE, MYF(0), free_space);
		break;
	}
	case DB_INVALID_NULL:
		/* TODO: report the row, as we do for DB_DUPLICATE_KEY */
		my_error(ER_INVALID_USE_OF_NULL, MYF(0));
		break;
	case DB_CANT_CREATE_GEOMETRY_OBJECT:
		my_error(ER_CANT_CREATE_GEOMETRY_OBJECT, MYF(0));
		break;
	case DB_TABLESPACE_EXISTS:
		my_error(ER_TABLESPACE_EXISTS, MYF(0), table);
		break;

#ifdef UNIV_DEBUG
	case DB_SUCCESS:
	case DB_DUPLICATE_KEY:
	case DB_ONLINE_LOG_TOO_BIG:
		/* These codes should not be passed here. */
		ut_error;
#endif /* UNIV_DEBUG */
	default:
		my_error(ER_GET_ERRNO, MYF(0), error, "InnoDB");
		break;
	}
}

/** Determine if fulltext indexes exist in a given table.
@param table MySQL table
@return number of fulltext indexes */
static uint innobase_fulltext_exist(const TABLE* table)
{
	uint count = 0;

	for (uint i = 0; i < table->s->keys; i++) {
		if (table->key_info[i].flags & HA_FULLTEXT) {
			count++;
		}
	}

	return count;
}

/** Determine whether indexed virtual columns exist in a table.
@param[in]	table	table definition
@return	whether indexes exist on virtual columns */
static bool innobase_indexed_virtual_exist(const TABLE* table)
{
	const KEY* const end = &table->key_info[table->s->keys];

	for (const KEY* key = table->key_info; key < end; key++) {
		const KEY_PART_INFO* const key_part_end = key->key_part
			+ key->user_defined_key_parts;
		for (const KEY_PART_INFO* key_part = key->key_part;
		     key_part < key_part_end; key_part++) {
			if (!key_part->field->stored_in_db())
				return true;
		}
	}

	return false;
}

/** Determine if spatial indexes exist in a given table.
@param table MySQL table
@return whether spatial indexes exist on the table */
static
bool
innobase_spatial_exist(
/*===================*/
	const   TABLE*  table)
{
	for (uint i = 0; i < table->s->keys; i++) {
	       if (table->key_info[i].flags & HA_SPATIAL) {
		       return(true);
	       }
	}

	return(false);
}

/** Determine if ALTER_OPTIONS requires rebuilding the table.
@param[in] ha_alter_info	the ALTER TABLE operation
@param[in] table		metadata before ALTER TABLE
@return whether it is mandatory to rebuild the table */
static bool alter_options_need_rebuild(
	const Alter_inplace_info*	ha_alter_info,
	const TABLE*			table)
{
	DBUG_ASSERT(ha_alter_info->handler_flags & ALTER_OPTIONS);

	if (ha_alter_info->create_info->used_fields
	    & (HA_CREATE_USED_ROW_FORMAT
	       | HA_CREATE_USED_KEY_BLOCK_SIZE)) {
		/* Specifying ROW_FORMAT or KEY_BLOCK_SIZE requires
		rebuilding the table. (These attributes in the .frm
		file may disagree with the InnoDB data dictionary, and
		the interpretation of thse attributes depends on
		InnoDB parameters. That is why we for now always
		require a rebuild when these attributes are specified.) */
		return true;
	}

	const ha_table_option_struct& alt_opt=
			*ha_alter_info->create_info->option_struct;
	const ha_table_option_struct& opt= *table->s->option_struct;

	/* Allow an instant change to enable page_compressed,
	and any change of page_compression_level. */
	if ((!alt_opt.page_compressed && opt.page_compressed)
	    || alt_opt.encryption != opt.encryption
	    || alt_opt.encryption_key_id != opt.encryption_key_id) {
		return(true);
	}

	return false;
}

/** Determine if ALTER TABLE needs to rebuild the table
(or perform instant operation).
@param[in] ha_alter_info	the ALTER TABLE operation
@param[in] table		metadata before ALTER TABLE
@return whether it is necessary to rebuild the table or to alter columns */
static MY_ATTRIBUTE((nonnull, warn_unused_result))
bool
innobase_need_rebuild(
	const Alter_inplace_info*	ha_alter_info,
	const TABLE*			table)
{
	if ((ha_alter_info->handler_flags & ~(INNOBASE_INPLACE_IGNORE
					      | INNOBASE_ALTER_NOREBUILD
					      | INNOBASE_ALTER_INSTANT))
	    == ALTER_OPTIONS) {
		return alter_options_need_rebuild(ha_alter_info, table);
	}

	return !!(ha_alter_info->handler_flags & INNOBASE_ALTER_REBUILD);
}

/** Check if virtual column in old and new table are in order, excluding
those dropped column. This is needed because when we drop a virtual column,
ALTER_VIRTUAL_COLUMN_ORDER is also turned on, so we can't decide if this
is a real ORDER change or just DROP COLUMN
@param[in]	table		old TABLE
@param[in]	altered_table	new TABLE
@param[in]	ha_alter_info	Structure describing changes to be done
by ALTER TABLE and holding data used during in-place alter.
@return	true is all columns in order, false otherwise. */
static
bool
check_v_col_in_order(
	const TABLE*		table,
	const TABLE*		altered_table,
	Alter_inplace_info*	ha_alter_info)
{
	ulint	j = 0;

	/* We don't support any adding new virtual column before
	existed virtual column. */
	if (ha_alter_info->handler_flags
              & ALTER_ADD_VIRTUAL_COLUMN) {
		bool			has_new = false;

		for (const Create_field& new_field :
		     ha_alter_info->alter_info->create_list) {
			if (new_field.stored_in_db()) {
				continue;
			}

			/* Found a new added virtual column. */
			if (!new_field.field) {
				has_new = true;
				continue;
			}

			/* If there's any old virtual column
			after the new added virtual column,
			order must be changed. */
			if (has_new) {
				return(false);
			}
		}
	}

	/* directly return true if ALTER_VIRTUAL_COLUMN_ORDER is not on */
	if (!(ha_alter_info->handler_flags
              & ALTER_VIRTUAL_COLUMN_ORDER)) {
		return(true);
	}

	for (ulint i = 0; i < table->s->fields; i++) {
		Field*		field = table->field[i];

		if (field->stored_in_db()) {
			continue;
		}

		if (field->flags & FIELD_IS_DROPPED) {
			continue;
		}

		/* Now check if the next virtual column in altered table
		matches this column */
		while (j < altered_table->s->fields) {
			 Field*  new_field = altered_table->s->field[j];

			if (new_field->stored_in_db()) {
				j++;
				continue;
			}

			if (my_strcasecmp(system_charset_info,
					  field->field_name.str,
					  new_field->field_name.str) != 0) {
				/* different column */
				return(false);
			} else {
				j++;
				break;
			}
		}

		if (j > altered_table->s->fields) {
			/* there should not be less column in new table
			without them being in drop list */
			ut_ad(0);
			return(false);
		}
	}

	return(true);
}

/** Determine if an instant operation is possible for altering columns.
@param[in]	ib_table	InnoDB table definition
@param[in]	ha_alter_info	the ALTER TABLE operation
@param[in]	table		table definition before ALTER TABLE
@param[in]	altered_table	table definition after ALTER TABLE
@param[in]	strict		whether to ensure that user records fit */
static
bool
instant_alter_column_possible(
	const dict_table_t&		ib_table,
	const Alter_inplace_info*	ha_alter_info,
	const TABLE*			table,
	const TABLE*			altered_table,
	bool				strict)
{
	const dict_index_t* const pk = ib_table.indexes.start;
	ut_ad(pk->is_primary());
	ut_ad(!pk->has_virtual());

	if (ha_alter_info->handler_flags
	    & (ALTER_STORED_COLUMN_ORDER | ALTER_DROP_STORED_COLUMN
	       | ALTER_ADD_STORED_BASE_COLUMN)) {
#if 1 // MDEV-17459: adjust fts_fetch_doc_from_rec() and friends; remove this
		if (ib_table.fts || innobase_fulltext_exist(altered_table))
			return false;
#endif
#if 1 // MDEV-17468: fix bugs with indexed virtual columns & remove this
		for (const dict_index_t* index = ib_table.indexes.start;
		     index; index = index->indexes.next) {
			if (index->has_virtual()) {
				ut_ad(ib_table.n_v_cols
				      || index->is_corrupted());
				return false;
			}
		}
#endif
		uint n_add = 0, n_nullable = 0, lenlen = 0;
		const uint blob_prefix = dict_table_has_atomic_blobs(&ib_table)
			? 0
			: REC_ANTELOPE_MAX_INDEX_COL_LEN;
		const uint min_local_len = blob_prefix
			? blob_prefix + FIELD_REF_SIZE
			: 2 * FIELD_REF_SIZE;
		size_t min_size = 0, max_size = 0;
		Field** af = altered_table->field;
		Field** const end = altered_table->field
			+ altered_table->s->fields;
		List_iterator_fast<Create_field> cf_it(
			ha_alter_info->alter_info->create_list);

		for (; af < end; af++) {
			const Create_field* cf = cf_it++;
			if (!(*af)->stored_in_db() || cf->field) {
				/* Virtual or pre-existing column */
				continue;
			}
			const bool nullable = (*af)->real_maybe_null();
			const bool is_null = (*af)->is_real_null();
			ut_ad(!is_null || nullable);
			n_nullable += nullable;
			n_add++;
			uint l;
			switch ((*af)->type()) {
			case MYSQL_TYPE_VARCHAR:
				l = reinterpret_cast<const Field_varstring*>
					(*af)->get_length();
			variable_length:
				if (l >= min_local_len) {
					max_size += blob_prefix
						+ FIELD_REF_SIZE;
					if (!is_null) {
						min_size += blob_prefix
							+ FIELD_REF_SIZE;
					}
					lenlen += 2;
				} else {
					if (!is_null) {
						min_size += l;
					}
					l = (*af)->pack_length();
					max_size += l;
					lenlen += l > 255 ? 2 : 1;
				}
				break;
			case MYSQL_TYPE_GEOMETRY:
			case MYSQL_TYPE_TINY_BLOB:
			case MYSQL_TYPE_MEDIUM_BLOB:
			case MYSQL_TYPE_BLOB:
			case MYSQL_TYPE_LONG_BLOB:
				l = reinterpret_cast<const Field_blob*>
					((*af))->get_length();
				goto variable_length;
			default:
				l = (*af)->pack_length();
				if (l > 255 && ib_table.not_redundant()) {
					goto variable_length;
				}
				max_size += l;
				if (!is_null) {
					min_size += l;
				}
			}
		}

		ulint n_fields = pk->n_fields + n_add;

		if (n_fields >= REC_MAX_N_USER_FIELDS + DATA_N_SYS_COLS) {
			return false;
		}

		if (pk->is_gen_clust()) {
			min_size += DATA_TRX_ID_LEN + DATA_ROLL_PTR_LEN
				+ DATA_ROW_ID_LEN;
			max_size += DATA_TRX_ID_LEN + DATA_ROLL_PTR_LEN
				+ DATA_ROW_ID_LEN;
		} else {
			min_size += DATA_TRX_ID_LEN + DATA_ROLL_PTR_LEN;
			max_size += DATA_TRX_ID_LEN + DATA_ROLL_PTR_LEN;
		}

		uint i = pk->n_fields;
		while (i-- > pk->n_core_fields) {
			const dict_field_t& f = pk->fields[i];
			if (f.col->is_nullable()) {
				n_nullable++;
				if (!f.col->is_dropped()
				    && f.col->def_val.data) {
					goto instantly_added_column;
				}
			} else if (f.fixed_len
				   && (f.fixed_len <= 255
				       || !ib_table.not_redundant())) {
				if (ib_table.not_redundant()
				    || !f.col->is_dropped()) {
					min_size += f.fixed_len;
					max_size += f.fixed_len;
				}
			} else if (f.col->is_dropped() || !f.col->is_added()) {
				lenlen++;
				goto set_max_size;
			} else {
instantly_added_column:
				ut_ad(f.col->is_added());
				if (f.col->def_val.len >= min_local_len) {
					min_size += blob_prefix
						+ FIELD_REF_SIZE;
					lenlen += 2;
				} else {
					min_size += f.col->def_val.len;
					lenlen += f.col->def_val.len
						> 255 ? 2 : 1;
				}
set_max_size:
				if (f.fixed_len
				    && (f.fixed_len <= 255
					|| !ib_table.not_redundant())) {
					max_size += f.fixed_len;
				} else if (f.col->len >= min_local_len) {
					max_size += blob_prefix
						+ FIELD_REF_SIZE;
				} else {
					max_size += f.col->len;
				}
			}
		}

		do {
			const dict_field_t& f = pk->fields[i];
			if (f.col->is_nullable()) {
				n_nullable++;
			} else if (f.fixed_len) {
				min_size += f.fixed_len;
			} else {
				lenlen++;
			}
		} while (i--);

		if (ib_table.instant
		    || (ha_alter_info->handler_flags
			& (ALTER_STORED_COLUMN_ORDER
			   | ALTER_DROP_STORED_COLUMN))) {
			n_fields++;
			lenlen += 2;
			min_size += FIELD_REF_SIZE;
		}

		if (ib_table.not_redundant()) {
			min_size += REC_N_NEW_EXTRA_BYTES
				+ UT_BITS_IN_BYTES(n_nullable)
				+ lenlen;
		} else {
			min_size += (n_fields > 255 || min_size > 255)
				? n_fields * 2 : n_fields;
			min_size += REC_N_OLD_EXTRA_BYTES;
		}

		if (page_zip_rec_needs_ext(min_size, ib_table.not_redundant(),
					   0, 0)) {
			return false;
		}

		if (strict && page_zip_rec_needs_ext(max_size,
						     ib_table.not_redundant(),
						     0, 0)) {
			return false;
		}
	}
	// Making table system-versioned instantly is not implemented yet.
	if (ha_alter_info->handler_flags & ALTER_ADD_SYSTEM_VERSIONING) {
		return false;
	}

	static constexpr alter_table_operations avoid_rebuild
		= ALTER_ADD_STORED_BASE_COLUMN
		| ALTER_DROP_STORED_COLUMN
		| ALTER_STORED_COLUMN_ORDER
		| ALTER_COLUMN_NULLABLE;

	if (!(ha_alter_info->handler_flags & avoid_rebuild)) {
		alter_table_operations flags = ha_alter_info->handler_flags
			& ~avoid_rebuild;
		/* None of the flags are set that we can handle
		specially to avoid rebuild. In this case, we can
		allow ALGORITHM=INSTANT, except if some requested
		operation requires that the table be rebuilt. */
		if (flags & INNOBASE_ALTER_REBUILD) {
			return false;
		}
		if ((flags & ALTER_OPTIONS)
		    && alter_options_need_rebuild(ha_alter_info, table)) {
			return false;
		}
	} else if (!ib_table.supports_instant()) {
		return false;
	}

	/* At the moment, we disallow ADD [UNIQUE] INDEX together with
	instant ADD COLUMN.

	The main reason is that the work of instant ADD must be done
	in commit_inplace_alter_table().  For the rollback_instant()
	to work, we must add the columns to dict_table_t beforehand,
	and roll back those changes in case the transaction is rolled
	back.

	If we added the columns to the dictionary cache already in the
	prepare_inplace_alter_table(), we would have to deal with
	column number mismatch in ha_innobase::open(), write_row() and
	other functions. */

	/* FIXME: allow instant ADD COLUMN together with
	INNOBASE_ONLINE_CREATE (ADD [UNIQUE] INDEX) on pre-existing
	columns. */
	if (ha_alter_info->handler_flags
	    & ((INNOBASE_ALTER_REBUILD | INNOBASE_ONLINE_CREATE)
	       & ~ALTER_DROP_STORED_COLUMN
	       & ~ALTER_STORED_COLUMN_ORDER
	       & ~ALTER_ADD_STORED_BASE_COLUMN
	       & ~ALTER_COLUMN_NULLABLE
	       & ~ALTER_OPTIONS)) {
		return false;
	}

	if ((ha_alter_info->handler_flags & ALTER_OPTIONS)
	    && alter_options_need_rebuild(ha_alter_info, table)) {
		return false;
	}

	if (ha_alter_info->handler_flags & ALTER_COLUMN_NULLABLE) {
		if (ib_table.not_redundant()) {
			/* Instantaneous removal of NOT NULL is
			only supported for ROW_FORMAT=REDUNDANT. */
			return false;
		}
		if (ib_table.fts_doc_id_index
		    && !innobase_fulltext_exist(altered_table)) {
			/* Removing hidden FTS_DOC_ID_INDEX(FTS_DOC_ID)
			requires that the table be rebuilt. */
			return false;
		}

		Field** af = altered_table->field;
		Field** const end = altered_table->field
			+ altered_table->s->fields;
		for (unsigned c = 0; af < end; af++) {
			if (!(*af)->stored_in_db()) {
				continue;
			}

			const dict_col_t* col = dict_table_get_nth_col(
				&ib_table, c++);

			if (!col->ord_part || col->is_nullable()
			    || !(*af)->real_maybe_null()) {
				continue;
			}

			/* The column would be changed from NOT NULL.
			Ensure that it is not a clustered index key. */
			for (auto i = pk->n_uniq; i--; ) {
				if (pk->fields[i].col == col) {
					return false;
				}
			}
		}
	}

	return true;
}

/** Check whether the non-const default value for the field
@param[in]	field	field which could be added or changed
@return true if the non-const default is present. */
static bool is_non_const_value(Field* field)
{
	return field->default_value
		&& field->default_value->flags
		& uint(~(VCOL_SESSION_FUNC | VCOL_TIME_FUNC));
}

/** Set default value for the field.
@param[in]	field	field which could be added or changed
@return true if the default value is set. */
static bool set_default_value(Field* field)
{
	/* The added/changed NOT NULL column lacks a DEFAULT value,
	   or the DEFAULT is the same for all rows.
	   (Time functions, such as CURRENT_TIMESTAMP(),
	   are evaluated from a timestamp that is assigned
	   at the start of the statement. Session
	   functions, such as USER(), always evaluate the
	   same within a statement.) */

	ut_ad(!is_non_const_value(field));

	/* Compute the DEFAULT values of non-constant columns
	   (VCOL_SESSION_FUNC | VCOL_TIME_FUNC). */
	switch (field->set_default()) {
	case 0: /* OK */
	case 3: /* DATETIME to TIME or DATE conversion */
		return true;
	case -1: /* OOM, or GEOMETRY type mismatch */
	case 1:  /* A number adjusted to the min/max value */
	case 2:  /* String truncation, or conversion problem */
		break;
	}

	return false;
}

/** Check whether the table has the FTS_DOC_ID column
@param[in]	table		InnoDB table with fulltext index
@param[in]	altered_table	MySQL table with fulltext index
@param[out]	fts_doc_col_no	The column number for Doc ID,
				or ULINT_UNDEFINED if it is of wrong type
@param[out]	num_v		Number of virtual column
@param[in]	check_only	check only whether fts doc id exist.
@return whether there exists an FTS_DOC_ID column */
static
bool
innobase_fts_check_doc_id_col(
	const dict_table_t*	table,
	const TABLE*		altered_table,
	ulint*			fts_doc_col_no,
	ulint*			num_v,
	bool			check_only=false)
{
	*fts_doc_col_no = ULINT_UNDEFINED;

	const uint n_cols = altered_table->s->fields;
	ulint	i;
	int	err = 0;
	*num_v = 0;

	for (i = 0; i < n_cols; i++) {
		const Field*	field = altered_table->field[i];

		if (!field->stored_in_db()) {
			(*num_v)++;
		}

		if (my_strcasecmp(system_charset_info,
				  field->field_name.str, FTS_DOC_ID_COL_NAME)) {
			continue;
		}

		if (strcmp(field->field_name.str, FTS_DOC_ID_COL_NAME)) {
			err = ER_WRONG_COLUMN_NAME;
		} else if (field->type() != MYSQL_TYPE_LONGLONG
			   || field->pack_length() != 8
			   || field->real_maybe_null()
			   || !(field->flags & UNSIGNED_FLAG)
			   || !field->stored_in_db()) {
			err = ER_INNODB_FT_WRONG_DOCID_COLUMN;
		} else {
			*fts_doc_col_no = i - *num_v;
		}

		if (err && !check_only) {
			my_error(err, MYF(0), field->field_name.str);
		}

		return(true);
	}

	if (!table) {
		return(false);
	}

	/* Not to count the virtual columns */
	i -= *num_v;

	for (; i + DATA_N_SYS_COLS < (uint) table->n_cols; i++) {
		const char*     name = dict_table_get_col_name(table, i);

		if (strcmp(name, FTS_DOC_ID_COL_NAME) == 0) {
#ifdef UNIV_DEBUG
			const dict_col_t*       col;

			col = dict_table_get_nth_col(table, i);

			/* Because the FTS_DOC_ID does not exist in
			the MySQL data dictionary, this must be the
			internally created FTS_DOC_ID column. */
			ut_ad(col->mtype == DATA_INT);
			ut_ad(col->len == 8);
			ut_ad(col->prtype & DATA_NOT_NULL);
			ut_ad(col->prtype & DATA_UNSIGNED);
#endif /* UNIV_DEBUG */
			*fts_doc_col_no = i;
			return(true);
		}
	}

	return(false);
}

/** Check whether the table is empty.
@param[in]	table	table to be checked
@return true if table is empty */
static bool innobase_table_is_empty(const dict_table_t *table)
{
  dict_index_t *clust_index= dict_table_get_first_index(table);
  mtr_t mtr;
  btr_pcur_t pcur;
  buf_block_t *block;
  page_cur_t *cur;
  const rec_t *rec;
  bool next_page= false;

  mtr.start();
  btr_pcur_open_at_index_side(true, clust_index, BTR_SEARCH_LEAF,
                              &pcur, true, 0, &mtr);
  btr_pcur_move_to_next_user_rec(&pcur, &mtr);
  if (!rec_is_metadata(btr_pcur_get_rec(&pcur), *clust_index))
    btr_pcur_move_to_prev_on_page(&pcur);
scan_leaf:
  cur= btr_pcur_get_page_cur(&pcur);
  page_cur_move_to_next(cur);
next_page:
  if (next_page)
  {
    uint32_t next_page_no= btr_page_get_next(page_cur_get_page(cur));
    if (next_page_no == FIL_NULL)
    {
      mtr.commit();
      return true;
    }

    next_page= false;
    block= page_cur_get_block(cur);
    block= btr_block_get(page_id_t(block->page.id.space(), next_page_no),
                         block->page.zip_size(), BTR_SEARCH_LEAF, clust_index,
                         &mtr);
    btr_leaf_page_release(page_cur_get_block(cur), BTR_SEARCH_LEAF, &mtr);
    page_cur_set_before_first(block, cur);
    page_cur_move_to_next(cur);
  }

  rec= page_cur_get_rec(cur);
  if (rec_get_deleted_flag(rec, dict_table_is_comp(table)));
  else if (!page_rec_is_supremum(rec))
  {
    mtr.commit();
    return false;
  }
  else
  {
    next_page= true;
    goto next_page;
  }
  goto scan_leaf;
}

/** Check if InnoDB supports a particular alter table in-place
@param altered_table TABLE object for new version of table.
@param ha_alter_info Structure describing changes to be done
by ALTER TABLE and holding data used during in-place alter.

@retval HA_ALTER_INPLACE_NOT_SUPPORTED Not supported
@retval HA_ALTER_INPLACE_INSTANT
MDL_EXCLUSIVE is needed for executing prepare_inplace_alter_table()
and commit_inplace_alter_table(). inplace_alter_table() will not be called.
@retval HA_ALTER_INPLACE_COPY_NO_LOCK
MDL_EXCLUSIVE in prepare_inplace_alter_table(), which can be downgraded to
LOCK=NONE for rebuilding the table in inplace_alter_table()
@retval HA_ALTER_INPLACE_COPY_LOCK
MDL_EXCLUSIVE in prepare_inplace_alter_table(), which can be downgraded to
LOCK=SHARED for rebuilding the table in inplace_alter_table()
@retval HA_ALTER_INPLACE_NOCOPY_NO_LOCK
MDL_EXCLUSIVE in prepare_inplace_alter_table(), which can be downgraded to
LOCK=NONE for inplace_alter_table() which will not rebuild the table
@retval HA_ALTER_INPLACE_NOCOPY_LOCK
MDL_EXCLUSIVE in prepare_inplace_alter_table(), which can be downgraded to
LOCK=SHARED for inplace_alter_table() which will not rebuild the table
*/

enum_alter_inplace_result
ha_innobase::check_if_supported_inplace_alter(
	TABLE*			altered_table,
	Alter_inplace_info*	ha_alter_info)
{
	DBUG_ENTER("check_if_supported_inplace_alter");

	if ((ha_alter_info->handler_flags
	     & INNOBASE_ALTER_VERSIONED_REBUILD)
	    && altered_table->versioned(VERS_TIMESTAMP)) {
		ha_alter_info->unsupported_reason =
			"Not implemented for system-versioned timestamp tables";
		DBUG_RETURN(HA_ALTER_INPLACE_NOT_SUPPORTED);
	}

	/* Before 10.2.2 information about virtual columns was not stored in
	system tables. We need to do a full alter to rebuild proper 10.2.2+
	metadata with the information about virtual columns */
	if (omits_virtual_cols(*table_share)) {
		DBUG_RETURN(HA_ALTER_INPLACE_NOT_SUPPORTED);
	}

	if (high_level_read_only) {
		ha_alter_info->unsupported_reason =
			my_get_err_msg(ER_READ_ONLY_MODE);

		DBUG_RETURN(HA_ALTER_INPLACE_NOT_SUPPORTED);
	}

	if (altered_table->s->fields > REC_MAX_N_USER_FIELDS) {
		/* Deny the inplace ALTER TABLE. MySQL will try to
		re-create the table and ha_innobase::create() will
		return an error too. This is how we effectively
		deny adding too many columns to a table. */
		ha_alter_info->unsupported_reason =
			my_get_err_msg(ER_TOO_MANY_FIELDS);
		DBUG_RETURN(HA_ALTER_INPLACE_NOT_SUPPORTED);
	}

	update_thd();

	if (ha_alter_info->handler_flags
	    & ~(INNOBASE_INPLACE_IGNORE
		| INNOBASE_ALTER_INSTANT
		| INNOBASE_ALTER_NOREBUILD
		| INNOBASE_ALTER_REBUILD)) {

		if (ha_alter_info->handler_flags
		    & ALTER_STORED_COLUMN_TYPE) {
			ha_alter_info->unsupported_reason = my_get_err_msg(
				ER_ALTER_OPERATION_NOT_SUPPORTED_REASON_COLUMN_TYPE);
		}

		DBUG_RETURN(HA_ALTER_INPLACE_NOT_SUPPORTED);
	}

	/* Only support online add foreign key constraint when
	check_foreigns is turned off */
	if ((ha_alter_info->handler_flags & ALTER_ADD_FOREIGN_KEY)
	    && m_prebuilt->trx->check_foreigns) {
		ha_alter_info->unsupported_reason = my_get_err_msg(
			ER_ALTER_OPERATION_NOT_SUPPORTED_REASON_FK_CHECK);
		DBUG_RETURN(HA_ALTER_INPLACE_NOT_SUPPORTED);
	}

	const char* reason_rebuild = NULL;

	switch (innodb_instant_alter_column_allowed) {
	case 0: /* never */
		if ((ha_alter_info->handler_flags
		     & (ALTER_ADD_STORED_BASE_COLUMN
			| ALTER_STORED_COLUMN_ORDER
			| ALTER_DROP_STORED_COLUMN))
		    || m_prebuilt->table->is_instant()) {
			reason_rebuild =
				"innodb_instant_alter_column_allowed=never";
innodb_instant_alter_column_allowed_reason:
			if (ha_alter_info->handler_flags
			    & ALTER_RECREATE_TABLE) {
				reason_rebuild = NULL;
			} else {
				ha_alter_info->handler_flags
					|= ALTER_RECREATE_TABLE;
				ha_alter_info->unsupported_reason
					= reason_rebuild;
			}
		}
		break;
	case 1: /* add_last */
		if ((ha_alter_info->handler_flags
		     & (ALTER_STORED_COLUMN_ORDER | ALTER_DROP_STORED_COLUMN))
		    || m_prebuilt->table->instant) {
			reason_rebuild = "innodb_instant_atler_column_allowed="
				"add_last";
			goto innodb_instant_alter_column_allowed_reason;
		}
	}

	switch (ha_alter_info->handler_flags & ~INNOBASE_INPLACE_IGNORE) {
	case ALTER_OPTIONS:
		if (alter_options_need_rebuild(ha_alter_info, table)) {
			reason_rebuild = my_get_err_msg(
				ER_ALTER_OPERATION_TABLE_OPTIONS_NEED_REBUILD);
			ha_alter_info->unsupported_reason = reason_rebuild;
			break;
		}
		/* fall through */
	case 0:
		DBUG_RETURN(HA_ALTER_INPLACE_INSTANT);
	}

	/* InnoDB cannot IGNORE when creating unique indexes. IGNORE
	should silently delete some duplicate rows. Our inplace_alter
	code will not delete anything from existing indexes. */
	if (ha_alter_info->ignore
	    && (ha_alter_info->handler_flags
		& (ALTER_ADD_PK_INDEX | ALTER_ADD_UNIQUE_INDEX))) {
		ha_alter_info->unsupported_reason = my_get_err_msg(
			ER_ALTER_OPERATION_NOT_SUPPORTED_REASON_IGNORE);
		DBUG_RETURN(HA_ALTER_INPLACE_NOT_SUPPORTED);
	}

	/* DROP PRIMARY KEY is only allowed in combination with ADD
	PRIMARY KEY. */
	if ((ha_alter_info->handler_flags
	     & (ALTER_ADD_PK_INDEX | ALTER_DROP_PK_INDEX))
	    == ALTER_DROP_PK_INDEX) {
		ha_alter_info->unsupported_reason = my_get_err_msg(
			ER_ALTER_OPERATION_NOT_SUPPORTED_REASON_NOPK);
		DBUG_RETURN(HA_ALTER_INPLACE_NOT_SUPPORTED);
	}

	if (ha_alter_info->handler_flags & ALTER_COLUMN_NULLABLE) {
		/* If a NOT NULL attribute is going to be removed and
		a UNIQUE INDEX on the column had been promoted to an
		implicit PRIMARY KEY, the table should be rebuilt by
		ALGORITHM=COPY. (Theoretically, we could support
		rebuilding by ALGORITHM=INPLACE if a PRIMARY KEY is
		going to be added, either explicitly or by promoting
		another UNIQUE KEY.) */
		const uint my_primary_key = altered_table->s->primary_key;

		if (UNIV_UNLIKELY(my_primary_key >= MAX_KEY)
		    && !dict_index_is_auto_gen_clust(
			    dict_table_get_first_index(m_prebuilt->table))) {
			ha_alter_info->unsupported_reason = my_get_err_msg(
				ER_PRIMARY_CANT_HAVE_NULL);
			DBUG_RETURN(HA_ALTER_INPLACE_NOT_SUPPORTED);
		}
	}

	/*
	  InnoDB in different MariaDB versions was generating different mtype
	  codes for certain types. In some cases the signed/unsigned bit was
	  generated differently too.

	  Inplace ALTER would change the mtype/unsigned_flag (to what the
	  current code generates) without changing the underlying data
	  represenation, and it might result in data corruption.

	  Don't do inplace ALTER if mtype/unsigned_flag are wrong.
	*/
	for (ulint i = 0, icol= 0; i < table->s->fields; i++) {
		const Field*		field = table->field[i];
		const dict_col_t*	col = dict_table_get_nth_col(
			m_prebuilt->table, icol);
		ulint			unsigned_flag;

		if (!field->stored_in_db()) {
			continue;
		}

		icol++;

		if (col->mtype != get_innobase_type_from_mysql_type(
			    &unsigned_flag, field)) {

			DBUG_RETURN(HA_ALTER_INPLACE_NOT_SUPPORTED);
		}

		if ((col->prtype & DATA_UNSIGNED) != unsigned_flag) {

			DBUG_RETURN(HA_ALTER_INPLACE_NOT_SUPPORTED);
		}
	}

	ulint n_indexes = UT_LIST_GET_LEN((m_prebuilt->table)->indexes);

	/* If InnoDB dictionary and MySQL frm file are not consistent
	use "Copy" method. */
	if (m_prebuilt->table->dict_frm_mismatch) {

		ha_alter_info->unsupported_reason = my_get_err_msg(
			ER_NO_SUCH_INDEX);
		ib_push_frm_error(m_user_thd, m_prebuilt->table, altered_table,
			n_indexes, true);

		DBUG_RETURN(HA_ALTER_INPLACE_NOT_SUPPORTED);
	}

	/* '0000-00-00' value isn't allowed for datetime datatype
	for newly added column when table is not empty */
	if (ha_alter_info->error_if_not_empty
	    && !innobase_table_is_empty(m_prebuilt->table)) {
		DBUG_RETURN(HA_ALTER_INPLACE_NOT_SUPPORTED);
	}

	const bool add_drop_v_cols = !!(ha_alter_info->handler_flags
					& (ALTER_ADD_VIRTUAL_COLUMN
					   | ALTER_DROP_VIRTUAL_COLUMN
					   | ALTER_VIRTUAL_COLUMN_ORDER));

	/* We should be able to do the operation in-place.
	See if we can do it online (LOCK=NONE) or without rebuild. */
	bool online = true, need_rebuild = false;
	const uint fulltext_indexes = innobase_fulltext_exist(altered_table);

	/* Fix the key parts. */
	for (KEY* new_key = ha_alter_info->key_info_buffer;
	     new_key < ha_alter_info->key_info_buffer
		     + ha_alter_info->key_count;
	     new_key++) {

		/* Do not support adding/droping a virtual column, while
		there is a table rebuild caused by adding a new FTS_DOC_ID */
		if ((new_key->flags & HA_FULLTEXT) && add_drop_v_cols
		    && !DICT_TF2_FLAG_IS_SET(m_prebuilt->table,
					     DICT_TF2_FTS_HAS_DOC_ID)) {
			ha_alter_info->unsupported_reason =
				MSG_UNSUPPORTED_ALTER_ONLINE_ON_VIRTUAL_COLUMN;
			DBUG_RETURN(HA_ALTER_INPLACE_NOT_SUPPORTED);
		}

		for (KEY_PART_INFO* key_part = new_key->key_part;
		     key_part < (new_key->key_part
				 + new_key->user_defined_key_parts);
		     key_part++) {
			DBUG_ASSERT(key_part->fieldnr
				    < altered_table->s->fields);

			const Create_field* new_field
				= ha_alter_info->alter_info->create_list.elem(
					key_part->fieldnr);

			DBUG_ASSERT(new_field);

			key_part->field = altered_table->field[
				key_part->fieldnr];

			/* In some special cases InnoDB emits "false"
			duplicate key errors with NULL key values. Let
			us play safe and ensure that we can correctly
			print key values even in such cases. */
			key_part->null_offset = key_part->field->null_offset();
			key_part->null_bit = key_part->field->null_bit;

			if (new_field->field) {
				/* This is an existing column. */
				continue;
			}

			/* This is an added column. */
			DBUG_ASSERT(ha_alter_info->handler_flags
				    & ALTER_ADD_COLUMN);

			/* We cannot replace a hidden FTS_DOC_ID
			with a user-visible FTS_DOC_ID. */
			if (fulltext_indexes && m_prebuilt->table->fts
			    && !my_strcasecmp(
				    system_charset_info,
				    key_part->field->field_name.str,
				    FTS_DOC_ID_COL_NAME)) {
				ha_alter_info->unsupported_reason = my_get_err_msg(
					ER_ALTER_OPERATION_NOT_SUPPORTED_REASON_HIDDEN_FTS);
				DBUG_RETURN(HA_ALTER_INPLACE_NOT_SUPPORTED);
			}

			DBUG_ASSERT((MTYP_TYPENR(key_part->field->unireg_check)
				     == Field::NEXT_NUMBER)
				    == !!(key_part->field->flags
					  & AUTO_INCREMENT_FLAG));

			if (key_part->field->flags & AUTO_INCREMENT_FLAG) {
				/* We cannot assign AUTO_INCREMENT values
				during online or instant ALTER. */
				DBUG_ASSERT(key_part->field == altered_table
					    -> found_next_number_field);

				if (ha_alter_info->online) {
					ha_alter_info->unsupported_reason = my_get_err_msg(
						ER_ALTER_OPERATION_NOT_SUPPORTED_REASON_AUTOINC);
				}

				online = false;
				need_rebuild = true;
			}

			if (!key_part->field->stored_in_db()) {
				/* Do not support adding index on newly added
				virtual column, while there is also a drop
				virtual column in the same clause */
				if (ha_alter_info->handler_flags
				    & ALTER_DROP_VIRTUAL_COLUMN) {
					ha_alter_info->unsupported_reason =
						MSG_UNSUPPORTED_ALTER_ONLINE_ON_VIRTUAL_COLUMN;

					DBUG_RETURN(HA_ALTER_INPLACE_NOT_SUPPORTED);
				}

				if (ha_alter_info->online
				    && !ha_alter_info->unsupported_reason) {
					ha_alter_info->unsupported_reason =
						MSG_UNSUPPORTED_ALTER_ONLINE_ON_VIRTUAL_COLUMN;
				}

				online = false;
			}
		}
	}

	DBUG_ASSERT(!m_prebuilt->table->fts
		    || (m_prebuilt->table->fts->doc_col <= table->s->fields));

	DBUG_ASSERT(!m_prebuilt->table->fts
		    || (m_prebuilt->table->fts->doc_col
		        < dict_table_get_n_user_cols(m_prebuilt->table)));

	if (fulltext_indexes && m_prebuilt->table->fts) {
		/* FULLTEXT indexes are supposed to remain. */
		/* Disallow DROP INDEX FTS_DOC_ID_INDEX */

		for (uint i = 0; i < ha_alter_info->index_drop_count; i++) {
			if (!my_strcasecmp(
				    system_charset_info,
				    ha_alter_info->index_drop_buffer[i]->name.str,
				    FTS_DOC_ID_INDEX_NAME)) {
				ha_alter_info->unsupported_reason = my_get_err_msg(
					ER_ALTER_OPERATION_NOT_SUPPORTED_REASON_CHANGE_FTS);
				DBUG_RETURN(HA_ALTER_INPLACE_NOT_SUPPORTED);
			}
		}

		/* InnoDB can have a hidden FTS_DOC_ID_INDEX on a
		visible FTS_DOC_ID column as well. Prevent dropping or
		renaming the FTS_DOC_ID. */

		for (Field** fp = table->field; *fp; fp++) {
			if (!((*fp)->flags
			      & (FIELD_IS_RENAMED | FIELD_IS_DROPPED))) {
				continue;
			}

			if (!my_strcasecmp(
				    system_charset_info,
				    (*fp)->field_name.str,
				    FTS_DOC_ID_COL_NAME)) {
				ha_alter_info->unsupported_reason = my_get_err_msg(
					ER_ALTER_OPERATION_NOT_SUPPORTED_REASON_CHANGE_FTS);
				DBUG_RETURN(HA_ALTER_INPLACE_NOT_SUPPORTED);
			}
		}
	}

	m_prebuilt->trx->will_lock++;

	/* When changing a NULL column to NOT NULL and specifying a
	DEFAULT value, ensure that the DEFAULT expression is a constant.
	Also, in ADD COLUMN, for now we only support a
	constant DEFAULT expression. */
	Field **af = altered_table->field;
	bool fts_need_rebuild = false;
	need_rebuild = need_rebuild
		|| innobase_need_rebuild(ha_alter_info, table);

	for (Create_field& cf : ha_alter_info->alter_info->create_list) {
		DBUG_ASSERT(cf.field
			    || (ha_alter_info->handler_flags
				& ALTER_ADD_COLUMN));

		if (const Field* f = cf.field) {
			if (!f->real_maybe_null() || (*af)->real_maybe_null())
				goto next_column;
			/* We are changing an existing column
			from NULL to NOT NULL. */
			DBUG_ASSERT(ha_alter_info->handler_flags
				    & ALTER_COLUMN_NOT_NULLABLE);
			/* Virtual columns are never NOT NULL. */
			DBUG_ASSERT(f->stored_in_db());

			switch ((*af)->type()) {
			case MYSQL_TYPE_TIMESTAMP:
			case MYSQL_TYPE_TIMESTAMP2:
				/* Inserting NULL into a TIMESTAMP column
				would cause the DEFAULT value to be
				replaced. Ensure that the DEFAULT
				expression is not changing during
				ALTER TABLE. */
				if (!(*af)->default_value
				    && (*af)->is_real_null()) {
					/* No DEFAULT value is
					specified. We can report
					errors for any NULL values for
					the TIMESTAMP. */
					goto next_column;
				}
				break;
			default:
				/* For any other data type, NULL
				values are not converted.
				(An AUTO_INCREMENT attribute cannot
				be introduced to a column with
				ALGORITHM=INPLACE.) */
				ut_ad((MTYP_TYPENR((*af)->unireg_check)
				       == Field::NEXT_NUMBER)
				      == (MTYP_TYPENR(f->unireg_check)
					  == Field::NEXT_NUMBER));
				goto next_column;
			}

			ha_alter_info->unsupported_reason = my_get_err_msg(
				ER_ALTER_OPERATION_NOT_SUPPORTED_REASON_NOT_NULL);
		} else if (!is_non_const_value(*af)
			   && set_default_value(*af)) {
			if (fulltext_indexes > 1
			    && !my_strcasecmp(system_charset_info,
					      (*af)->field_name.str,
					      FTS_DOC_ID_COL_NAME)) {
				/* If a hidden FTS_DOC_ID column exists
				(because of FULLTEXT INDEX), it cannot
				be replaced with a user-created one
				except when using ALGORITHM=COPY. */
				ha_alter_info->unsupported_reason =
					my_get_err_msg(ER_INNODB_FT_LIMIT);
				DBUG_RETURN(HA_ALTER_INPLACE_NOT_SUPPORTED);
			}
			goto next_column;
		}

		DBUG_RETURN(HA_ALTER_INPLACE_NOT_SUPPORTED);

next_column:
		af++;
	}

	const bool supports_instant = instant_alter_column_possible(
		*m_prebuilt->table, ha_alter_info, table, altered_table,
		is_innodb_strict_mode());
	if (add_drop_v_cols) {
		ulonglong flags = ha_alter_info->handler_flags;

		/* TODO: uncomment the flags below, once we start to
		support them */

		flags &= ~(ALTER_ADD_VIRTUAL_COLUMN
			   | ALTER_DROP_VIRTUAL_COLUMN
			   | ALTER_VIRTUAL_COLUMN_ORDER
		           | ALTER_VIRTUAL_GCOL_EXPR
		           | ALTER_COLUMN_VCOL
		/*
			   | ALTER_ADD_STORED_BASE_COLUMN
			   | ALTER_DROP_STORED_COLUMN
			   | ALTER_STORED_COLUMN_ORDER
			   | ALTER_ADD_UNIQUE_INDEX
		*/
			   | ALTER_ADD_NON_UNIQUE_NON_PRIM_INDEX
			   | ALTER_DROP_NON_UNIQUE_NON_PRIM_INDEX);
		if (supports_instant) {
			flags &= ~(ALTER_DROP_STORED_COLUMN
#if 0 /* MDEV-17468: remove check_v_col_in_order() and fix the code */
				   | ALTER_ADD_STORED_BASE_COLUMN
#endif
				   | ALTER_STORED_COLUMN_ORDER);
		}
		if (flags != 0
		    || IF_PARTITIONING((altered_table->s->partition_info_str
			&& altered_table->s->partition_info_str_len), 0)
		    || (!check_v_col_in_order(
			this->table, altered_table, ha_alter_info))) {
			ha_alter_info->unsupported_reason =
				MSG_UNSUPPORTED_ALTER_ONLINE_ON_VIRTUAL_COLUMN;
			DBUG_RETURN(HA_ALTER_INPLACE_NOT_SUPPORTED);
		}
	}

	if (supports_instant && !(ha_alter_info->handler_flags
				  & INNOBASE_ALTER_NOREBUILD)) {
		DBUG_RETURN(HA_ALTER_INPLACE_INSTANT);
	}

	if (need_rebuild
	    && (fulltext_indexes
		|| innobase_spatial_exist(altered_table)
		|| innobase_indexed_virtual_exist(altered_table))) {
		/* If the table already contains fulltext indexes,
		refuse to rebuild the table natively altogether. */
		if (fulltext_indexes > 1) {
cannot_create_many_fulltext_index:
			ha_alter_info->unsupported_reason =
				my_get_err_msg(ER_INNODB_FT_LIMIT);
			DBUG_RETURN(HA_ALTER_INPLACE_NOT_SUPPORTED);
		}

		if (!online || !ha_alter_info->online
		    || ha_alter_info->unsupported_reason != reason_rebuild) {
			/* Either LOCK=NONE was not requested, or we already
			gave specific reason to refuse it. */
		} else if (fulltext_indexes) {
			ha_alter_info->unsupported_reason = my_get_err_msg(
				ER_ALTER_OPERATION_NOT_SUPPORTED_REASON_FTS);
		} else if (innobase_spatial_exist(altered_table)) {
			ha_alter_info->unsupported_reason = my_get_err_msg(
				ER_ALTER_OPERATION_NOT_SUPPORTED_REASON_GIS);
		} else {
			/* MDEV-14341 FIXME: Remove this limitation. */
			ha_alter_info->unsupported_reason =
				"online rebuild with indexed virtual columns";
		}

		online = false;
	}

	if (ha_alter_info->handler_flags
		& ALTER_ADD_NON_UNIQUE_NON_PRIM_INDEX) {
		/* ADD FULLTEXT|SPATIAL INDEX requires a lock.

		We could do ADD FULLTEXT INDEX without a lock if the
		table already contains an FTS_DOC_ID column, but in
		that case we would have to apply the modification log
		to the full-text indexes.

		We could also do ADD SPATIAL INDEX by implementing
		row_log_apply() for it. */
		bool add_fulltext = false;

		for (uint i = 0; i < ha_alter_info->index_add_count; i++) {
			const KEY* key =
				&ha_alter_info->key_info_buffer[
					ha_alter_info->index_add_buffer[i]];
			if (key->flags & HA_FULLTEXT) {
				DBUG_ASSERT(!(key->flags & HA_KEYFLAG_MASK
					      & ~(HA_FULLTEXT
						  | HA_PACK_KEY
						  | HA_GENERATED_KEY
						  | HA_BINARY_PACK_KEY)));
				if (add_fulltext) {
					goto cannot_create_many_fulltext_index;
				}

				add_fulltext = true;
				if (ha_alter_info->online
				    && !ha_alter_info->unsupported_reason) {
					ha_alter_info->unsupported_reason = my_get_err_msg(
						ER_ALTER_OPERATION_NOT_SUPPORTED_REASON_FTS);
				}

				online = false;

				/* Full text search index exists, check
				whether the table already has DOC ID column.
				If not, InnoDB have to rebuild the table to
				add a Doc ID hidden column and change
				primary index. */
				ulint	fts_doc_col_no;
				ulint	num_v = 0;

				fts_need_rebuild =
					!innobase_fts_check_doc_id_col(
						m_prebuilt->table,
						altered_table,
						&fts_doc_col_no, &num_v, true);
			}

			if (online && (key->flags & HA_SPATIAL)) {

				if (ha_alter_info->online) {
					ha_alter_info->unsupported_reason = my_get_err_msg(
						ER_ALTER_OPERATION_NOT_SUPPORTED_REASON_GIS);
				}

				online = false;
			}
		}
	}

	// FIXME: implement Online DDL for system-versioned operations
	if (ha_alter_info->handler_flags & INNOBASE_ALTER_VERSIONED_REBUILD) {

		if (ha_alter_info->online) {
			ha_alter_info->unsupported_reason =
				"Not implemented for system-versioned operations";
		}

		online = false;
	}

	if ((need_rebuild && !supports_instant) || fts_need_rebuild) {
		ha_alter_info->handler_flags |= ALTER_RECREATE_TABLE;
		DBUG_RETURN(online
			    ? HA_ALTER_INPLACE_COPY_NO_LOCK
			    : HA_ALTER_INPLACE_COPY_LOCK);
	}

	if (ha_alter_info->unsupported_reason) {
	} else if (ha_alter_info->handler_flags & INNOBASE_ONLINE_CREATE) {
		ha_alter_info->unsupported_reason = "ADD INDEX";
	} else {
		ha_alter_info->unsupported_reason = "DROP INDEX";
	}

	DBUG_RETURN(online
		    ? HA_ALTER_INPLACE_NOCOPY_NO_LOCK
		    : HA_ALTER_INPLACE_NOCOPY_LOCK);
}

/*************************************************************//**
Initialize the dict_foreign_t structure with supplied info
@return true if added, false if duplicate foreign->id */
static MY_ATTRIBUTE((nonnull(1,3,5,7)))
bool
innobase_init_foreign(
/*==================*/
	dict_foreign_t*	foreign,		/*!< in/out: structure to
						initialize */
	const char*	constraint_name,	/*!< in/out: constraint name if
						exists */
	dict_table_t*	table,			/*!< in: foreign table */
	dict_index_t*	index,			/*!< in: foreign key index */
	const char**	column_names,		/*!< in: foreign key column
						names */
	ulint		num_field,		/*!< in: number of columns */
	const char*	referenced_table_name,	/*!< in: referenced table
						name */
	dict_table_t*	referenced_table,	/*!< in: referenced table */
	dict_index_t*	referenced_index,	/*!< in: referenced index */
	const char**	referenced_column_names,/*!< in: referenced column
						names */
	ulint		referenced_num_field)	/*!< in: number of referenced
						columns */
{
	ut_ad(mutex_own(&dict_sys.mutex));

        if (constraint_name) {
                ulint   db_len;

                /* Catenate 'databasename/' to the constraint name specified
                by the user: we conceive the constraint as belonging to the
                same MySQL 'database' as the table itself. We store the name
                to foreign->id. */

                db_len = dict_get_db_name_len(table->name.m_name);

                foreign->id = static_cast<char*>(mem_heap_alloc(
                        foreign->heap, db_len + strlen(constraint_name) + 2));

                ut_memcpy(foreign->id, table->name.m_name, db_len);
                foreign->id[db_len] = '/';
                strcpy(foreign->id + db_len + 1, constraint_name);

		/* Check if any existing foreign key has the same id,
		this is needed only if user supplies the constraint name */

		if (table->foreign_set.find(foreign)
		    != table->foreign_set.end()) {
			return(false);
		}
        }

        foreign->foreign_table = table;
        foreign->foreign_table_name = mem_heap_strdup(
                foreign->heap, table->name.m_name);
        dict_mem_foreign_table_name_lookup_set(foreign, TRUE);

        foreign->foreign_index = index;
        foreign->n_fields = (unsigned int) num_field;

        foreign->foreign_col_names = static_cast<const char**>(
                mem_heap_alloc(foreign->heap, num_field * sizeof(void*)));

        for (ulint i = 0; i < foreign->n_fields; i++) {
                foreign->foreign_col_names[i] = mem_heap_strdup(
                        foreign->heap, column_names[i]);
        }

	foreign->referenced_index = referenced_index;
	foreign->referenced_table = referenced_table;

	foreign->referenced_table_name = mem_heap_strdup(
		foreign->heap, referenced_table_name);
        dict_mem_referenced_table_name_lookup_set(foreign, TRUE);

        foreign->referenced_col_names = static_cast<const char**>(
                mem_heap_alloc(foreign->heap,
			       referenced_num_field * sizeof(void*)));

        for (ulint i = 0; i < foreign->n_fields; i++) {
                foreign->referenced_col_names[i]
                        = mem_heap_strdup(foreign->heap,
					  referenced_column_names[i]);
        }

	return(true);
}

/*************************************************************//**
Check whether the foreign key options is legit
@return true if it is */
static MY_ATTRIBUTE((nonnull, warn_unused_result))
bool
innobase_check_fk_option(
/*=====================*/
	const dict_foreign_t*	foreign)	/*!< in: foreign key */
{
	if (!foreign->foreign_index) {
		return(true);
	}

	if (foreign->type & (DICT_FOREIGN_ON_UPDATE_SET_NULL
			     | DICT_FOREIGN_ON_DELETE_SET_NULL)) {

		for (ulint j = 0; j < foreign->n_fields; j++) {
			if ((dict_index_get_nth_col(
				     foreign->foreign_index, j)->prtype)
			    & DATA_NOT_NULL) {

				/* It is not sensible to define
				SET NULL if the column is not
				allowed to be NULL! */
				return(false);
			}
		}
	}

	return(true);
}

/*************************************************************//**
Set foreign key options
@return true if successfully set */
static MY_ATTRIBUTE((nonnull, warn_unused_result))
bool
innobase_set_foreign_key_option(
/*============================*/
	dict_foreign_t*	foreign,	/*!< in:InnoDB Foreign key */
	Foreign_key*	fk_key)		/*!< in: Foreign key info from
					MySQL */
{
	ut_ad(!foreign->type);

	switch (fk_key->delete_opt) {
	case FK_OPTION_NO_ACTION:
	case FK_OPTION_RESTRICT:
	case FK_OPTION_SET_DEFAULT:
		foreign->type = DICT_FOREIGN_ON_DELETE_NO_ACTION;
		break;
	case FK_OPTION_CASCADE:
		foreign->type = DICT_FOREIGN_ON_DELETE_CASCADE;
		break;
	case FK_OPTION_SET_NULL:
		foreign->type = DICT_FOREIGN_ON_DELETE_SET_NULL;
		break;
	case FK_OPTION_UNDEF:
		break;
	}

	switch (fk_key->update_opt) {
	case FK_OPTION_NO_ACTION:
	case FK_OPTION_RESTRICT:
	case FK_OPTION_SET_DEFAULT:
		foreign->type |= DICT_FOREIGN_ON_UPDATE_NO_ACTION;
		break;
	case FK_OPTION_CASCADE:
		foreign->type |= DICT_FOREIGN_ON_UPDATE_CASCADE;
		break;
	case FK_OPTION_SET_NULL:
		foreign->type |= DICT_FOREIGN_ON_UPDATE_SET_NULL;
		break;
	case FK_OPTION_UNDEF:
		break;
	}

	return(innobase_check_fk_option(foreign));
}

/*******************************************************************//**
Check if a foreign key constraint can make use of an index
that is being created.
@param[in]	col_names	column names
@param[in]	n_cols		number of columns
@param[in]	keys		index information
@param[in]	add		indexes being created
@return useable index, or NULL if none found */
static MY_ATTRIBUTE((nonnull, warn_unused_result))
const KEY*
innobase_find_equiv_index(
	const char*const*	col_names,
	uint			n_cols,
	const KEY*		keys,
	span<uint>		add)
{
	for (span<uint>::iterator it = add.begin(), end = add.end(); it != end;
	     ++it) {
		const KEY*	key = &keys[*it];

		if (key->user_defined_key_parts < n_cols
		    || key->flags & HA_SPATIAL) {
no_match:
			continue;
		}

		for (uint j = 0; j < n_cols; j++) {
			const KEY_PART_INFO&	key_part = key->key_part[j];
			uint32			col_len
				= key_part.field->pack_length();

			/* Any index on virtual columns cannot be used
			for reference constaint */
			if (!key_part.field->stored_in_db()) {
				goto no_match;
			}

			/* The MySQL pack length contains 1 or 2 bytes
			length field for a true VARCHAR. */

			if (key_part.field->type() == MYSQL_TYPE_VARCHAR) {
				col_len -= static_cast<const Field_varstring*>(
					key_part.field)->length_bytes;
			}

			if (key_part.length < col_len) {

				/* Column prefix indexes cannot be
				used for FOREIGN KEY constraints. */
				goto no_match;
			}

			if (innobase_strcasecmp(col_names[j],
						key_part.field->field_name.str)) {
				/* Name mismatch */
				goto no_match;
			}
		}

		return(key);
	}

	return(NULL);
}

/*************************************************************//**
Find an index whose first fields are the columns in the array
in the same order and is not marked for deletion
@return matching index, NULL if not found */
static MY_ATTRIBUTE((nonnull(1,4), warn_unused_result))
dict_index_t*
innobase_find_fk_index(
/*===================*/
	dict_table_t*		table,	/*!< in: table */
	const char**		col_names,
					/*!< in: column names, or NULL
					to use table->col_names */
	span<dict_index_t*>	drop_index,
					/*!< in: indexes to be dropped */
	const char**		columns,/*!< in: array of column names */
	ulint			n_cols) /*!< in: number of columns */
{
	dict_index_t*	index;

	index = dict_table_get_first_index(table);

	while (index != NULL) {
		if (dict_foreign_qualify_index(table, col_names, columns,
					       n_cols, index, NULL, true, 0,
					       NULL, NULL, NULL)
		    && std::find(drop_index.begin(), drop_index.end(), index)
			   == drop_index.end()) {
			return index;
		}

		index = dict_table_get_next_index(index);
	}

	return(NULL);
}

/** Check whether given column is a base of stored column.
@param[in]	col_name	column name
@param[in]	table		table
@param[in]	s_cols		list of stored columns
@return true if the given column is a base of stored column,else false. */
static
bool
innobase_col_check_fk(
	const char*		col_name,
	const dict_table_t*	table,
	dict_s_col_list*	s_cols)
{
	dict_s_col_list::const_iterator	it;

	for (it = s_cols->begin(); it != s_cols->end(); ++it) {
		for (ulint j = it->num_base; j--; ) {
			if (!strcmp(col_name, dict_table_get_col_name(
					    table, it->base_col[j]->ind))) {
				return(true);
			}
		}
	}

	return(false);
}

/** Check whether the foreign key constraint is on base of any stored columns.
@param[in]	foreign	Foriegn key constraing information
@param[in]	table	table to which the foreign key objects
to be added
@param[in]	s_cols	list of stored column information in the table.
@return true if yes, otherwise false. */
static
bool
innobase_check_fk_stored(
	const dict_foreign_t*	foreign,
	const dict_table_t*	table,
	dict_s_col_list*	s_cols)
{
	ulint	type = foreign->type;

	type &= ~(DICT_FOREIGN_ON_DELETE_NO_ACTION
		  | DICT_FOREIGN_ON_UPDATE_NO_ACTION);

	if (type == 0 || s_cols == NULL) {
		return(false);
	}

	for (ulint i = 0; i < foreign->n_fields; i++) {
		if (innobase_col_check_fk(
			foreign->foreign_col_names[i], table, s_cols)) {
			return(true);
		}
	}

	return(false);
}

/** Create InnoDB foreign key structure from MySQL alter_info
@param[in]	ha_alter_info	alter table info
@param[in]	table_share	TABLE_SHARE
@param[in]	table		table object
@param[in]	col_names	column names, or NULL to use
table->col_names
@param[in]	drop_index	indexes to be dropped
@param[in]	n_drop_index	size of drop_index
@param[out]	add_fk		foreign constraint added
@param[out]	n_add_fk	number of foreign constraints
added
@param[in]	trx		user transaction
@param[in]	s_cols		list of stored column information
@retval true if successful
@retval false on error (will call my_error()) */
static MY_ATTRIBUTE((nonnull(1,2,3,7,8), warn_unused_result))
bool
innobase_get_foreign_key_info(
	Alter_inplace_info*
			ha_alter_info,
	const TABLE_SHARE*
			table_share,
	dict_table_t*	table,
	const char**	col_names,
	dict_index_t**	drop_index,
	ulint		n_drop_index,
	dict_foreign_t**add_fk,
	ulint*		n_add_fk,
	const trx_t*	trx,
	dict_s_col_list*s_cols)
{
	dict_table_t*	referenced_table = NULL;
	char*		referenced_table_name = NULL;
	ulint		num_fk = 0;
	Alter_info*	alter_info = ha_alter_info->alter_info;

	DBUG_ENTER("innobase_get_foreign_key_info");

	*n_add_fk = 0;

	for (Key& key : alter_info->key_list) {
		if (key.type != Key::FOREIGN_KEY) {
			continue;
		}

		const char*	column_names[MAX_NUM_FK_COLUMNS];
		dict_index_t*	index = NULL;
		const char*	referenced_column_names[MAX_NUM_FK_COLUMNS];
		dict_index_t*	referenced_index = NULL;
		ulint		num_col = 0;
		ulint		referenced_num_col = 0;
		bool		correct_option;
		char*		db_namep = NULL;
		char*		tbl_namep = NULL;
		ulint		db_name_len = 0;
		ulint		tbl_name_len = 0;
		char		db_name[MAX_DATABASE_NAME_LEN];
		char		tbl_name[MAX_TABLE_NAME_LEN];

		Foreign_key* fk_key = static_cast<Foreign_key*>(&key);

		if (fk_key->columns.elements > 0) {
			ulint	i = 0;

			/* Get all the foreign key column info for the
			current table */
			for (const Key_part_spec& column : fk_key->columns) {
				column_names[i] = column.field_name.str;
				ut_ad(i < MAX_NUM_FK_COLUMNS);
				i++;
			}

			index = innobase_find_fk_index(
				table, col_names,
				span<dict_index_t*>(drop_index, n_drop_index),
				column_names, i);

			/* MySQL would add a index in the creation
			list if no such index for foreign table,
			so we have to use DBUG_EXECUTE_IF to simulate
			the scenario */
			DBUG_EXECUTE_IF("innodb_test_no_foreign_idx",
					index = NULL;);

			/* Check whether there exist such
			index in the the index create clause */
			if (!index && !innobase_find_equiv_index(
				    column_names, static_cast<uint>(i),
				    ha_alter_info->key_info_buffer,
				    span<uint>(ha_alter_info->index_add_buffer,
					       ha_alter_info->index_add_count))) {
				my_error(
					ER_FK_NO_INDEX_CHILD,
					MYF(0),
					fk_key->name.str
					? fk_key->name.str : "",
					table_share->table_name.str);
				goto err_exit;
			}

			num_col = i;
		}

		add_fk[num_fk] = dict_mem_foreign_create();

#ifndef _WIN32
		if (fk_key->ref_db.str) {
			tablename_to_filename(fk_key->ref_db.str, db_name,
					      MAX_DATABASE_NAME_LEN);
			db_namep = db_name;
			db_name_len = strlen(db_name);
		}
		if (fk_key->ref_table.str) {
			tablename_to_filename(fk_key->ref_table.str, tbl_name,
					      MAX_TABLE_NAME_LEN);
			tbl_namep = tbl_name;
			tbl_name_len = strlen(tbl_name);
		}
#else
		ut_ad(fk_key->ref_table.str);
		tablename_to_filename(fk_key->ref_table.str, tbl_name,
				      MAX_TABLE_NAME_LEN);
		innobase_casedn_str(tbl_name);
		tbl_name_len = strlen(tbl_name);
		tbl_namep = &tbl_name[0];

		if (fk_key->ref_db.str != NULL) {
			tablename_to_filename(fk_key->ref_db.str, db_name,
					      MAX_DATABASE_NAME_LEN);
			innobase_casedn_str(db_name);
			db_name_len = strlen(db_name);
			db_namep = &db_name[0];
		}
#endif
		mutex_enter(&dict_sys.mutex);

		referenced_table_name = dict_get_referenced_table(
			table->name.m_name,
			db_namep,
			db_name_len,
			tbl_namep,
			tbl_name_len,
			&referenced_table,
			add_fk[num_fk]->heap);

		/* Test the case when referenced_table failed to
		open, if trx->check_foreigns is not set, we should
		still be able to add the foreign key */
		DBUG_EXECUTE_IF("innodb_test_open_ref_fail",
				referenced_table = NULL;);

		if (!referenced_table && trx->check_foreigns) {
			mutex_exit(&dict_sys.mutex);
			my_error(ER_FK_CANNOT_OPEN_PARENT,
				 MYF(0), tbl_namep);

			goto err_exit;
		}

		if (fk_key->ref_columns.elements > 0) {
			ulint	i = 0;

			for (Key_part_spec &column : fk_key->ref_columns) {
				referenced_column_names[i] =
					column.field_name.str;
				ut_ad(i < MAX_NUM_FK_COLUMNS);
				i++;
			}

			if (referenced_table) {
				referenced_index =
					dict_foreign_find_index(
						referenced_table, 0,
						referenced_column_names,
						i, index,
						TRUE, FALSE,
						NULL, NULL, NULL);

				DBUG_EXECUTE_IF(
					"innodb_test_no_reference_idx",
					referenced_index = NULL;);

				/* Check whether there exist such
				index in the the index create clause */
				if (!referenced_index) {
					mutex_exit(&dict_sys.mutex);
					my_error(ER_FK_NO_INDEX_PARENT, MYF(0),
						 fk_key->name.str
						 ? fk_key->name.str : "",
						 tbl_namep);
					goto err_exit;
				}
			} else {
				ut_a(!trx->check_foreigns);
			}

			referenced_num_col = i;
		} else {
			/* Not possible to add a foreign key without a
			referenced column */
			mutex_exit(&dict_sys.mutex);
			my_error(ER_CANNOT_ADD_FOREIGN, MYF(0), tbl_namep);
			goto err_exit;
		}

		if (!innobase_init_foreign(
			    add_fk[num_fk], fk_key->name.str,
			    table, index, column_names,
			    num_col, referenced_table_name,
			    referenced_table, referenced_index,
			    referenced_column_names, referenced_num_col)) {
			mutex_exit(&dict_sys.mutex);
			my_error(
				ER_DUP_CONSTRAINT_NAME,
				MYF(0),
                                "FOREIGN KEY", add_fk[num_fk]->id);
			goto err_exit;
		}

		mutex_exit(&dict_sys.mutex);

		correct_option = innobase_set_foreign_key_option(
			add_fk[num_fk], fk_key);

		DBUG_EXECUTE_IF("innodb_test_wrong_fk_option",
				correct_option = false;);

		if (!correct_option) {
			my_error(ER_FK_INCORRECT_OPTION,
				 MYF(0),
				 table_share->table_name.str,
				 add_fk[num_fk]->id);
			goto err_exit;
		}

		if (innobase_check_fk_stored(
			add_fk[num_fk], table, s_cols)) {
			my_printf_error(
				HA_ERR_UNSUPPORTED,
				"Cannot add foreign key on the base column "
				"of stored column", MYF(0));
			goto err_exit;
		}

		num_fk++;
	}

	*n_add_fk = num_fk;

	DBUG_RETURN(true);
err_exit:
	for (ulint i = 0; i <= num_fk; i++) {
		if (add_fk[i]) {
			dict_foreign_free(add_fk[i]);
		}
	}

	DBUG_RETURN(false);
}

/*************************************************************//**
Copies an InnoDB column to a MySQL field.  This function is
adapted from row_sel_field_store_in_mysql_format(). */
static
void
innobase_col_to_mysql(
/*==================*/
	const dict_col_t*	col,	/*!< in: InnoDB column */
	const uchar*		data,	/*!< in: InnoDB column data */
	ulint			len,	/*!< in: length of data, in bytes */
	Field*			field)	/*!< in/out: MySQL field */
{
	uchar*	ptr;
	uchar*	dest	= field->ptr;
	ulint	flen	= field->pack_length();

	switch (col->mtype) {
	case DATA_INT:
		ut_ad(len == flen);

		/* Convert integer data from Innobase to little-endian
		format, sign bit restored to normal */

		for (ptr = dest + len; ptr != dest; ) {
			*--ptr = *data++;
		}

		if (!(col->prtype & DATA_UNSIGNED)) {
			((byte*) dest)[len - 1] ^= 0x80;
		}

		break;

	case DATA_VARCHAR:
	case DATA_VARMYSQL:
	case DATA_BINARY:
		field->reset();

		if (field->type() == MYSQL_TYPE_VARCHAR) {
			/* This is a >= 5.0.3 type true VARCHAR. Store the
			length of the data to the first byte or the first
			two bytes of dest. */

			dest = row_mysql_store_true_var_len(
				dest, len, flen - field->key_length());
		}

		/* Copy the actual data */
		memcpy(dest, data, len);
		break;

	case DATA_GEOMETRY:
	case DATA_BLOB:
		/* Skip MySQL BLOBs when reporting an erroneous row
		during index creation or table rebuild. */
		field->set_null();
		break;

#ifdef UNIV_DEBUG
	case DATA_MYSQL:
		ut_ad(flen >= len);
		ut_ad(col->mbmaxlen >= col->mbminlen);
		memcpy(dest, data, len);
		break;

	default:
	case DATA_SYS_CHILD:
	case DATA_SYS:
		/* These column types should never be shipped to MySQL. */
		ut_ad(0);
		/* fall through */
	case DATA_FLOAT:
	case DATA_DOUBLE:
	case DATA_DECIMAL:
		/* Above are the valid column types for MySQL data. */
		ut_ad(flen == len);
		/* fall through */
	case DATA_FIXBINARY:
	case DATA_CHAR:
		/* We may have flen > len when there is a shorter
		prefix on the CHAR and BINARY column. */
		ut_ad(flen >= len);
#else /* UNIV_DEBUG */
	default:
#endif /* UNIV_DEBUG */
		memcpy(dest, data, len);
	}
}

/*************************************************************//**
Copies an InnoDB record to table->record[0]. */
void
innobase_rec_to_mysql(
/*==================*/
	struct TABLE*		table,	/*!< in/out: MySQL table */
	const rec_t*		rec,	/*!< in: record */
	const dict_index_t*	index,	/*!< in: index */
	const rec_offs*		offsets)/*!< in: rec_get_offsets(
					rec, index, ...) */
{
	uint	n_fields	= table->s->fields;

	ut_ad(n_fields == dict_table_get_n_user_cols(index->table)
	      - !!(DICT_TF2_FLAG_IS_SET(index->table,
					DICT_TF2_FTS_HAS_DOC_ID)));

	for (uint i = 0; i < n_fields; i++) {
		Field*		field	= table->field[i];
		ulint		ipos;
		ulint		ilen;
		const uchar*	ifield;
		ulint prefix_col;

		field->reset();

		ipos = dict_index_get_nth_col_or_prefix_pos(
			index, i, true, false, &prefix_col);

		if (ipos == ULINT_UNDEFINED
		    || rec_offs_nth_extern(offsets, ipos)) {
null_field:
			field->set_null();
			continue;
		}

		ifield = rec_get_nth_cfield(rec, index, offsets, ipos, &ilen);

		/* Assign the NULL flag */
		if (ilen == UNIV_SQL_NULL) {
			ut_ad(field->real_maybe_null());
			goto null_field;
		}

		field->set_notnull();

		innobase_col_to_mysql(
			dict_field_get_col(
				dict_index_get_nth_field(index, ipos)),
			ifield, ilen, field);
	}
}

/*************************************************************//**
Copies an InnoDB index entry to table->record[0].
This is used in preparation for print_keydup_error() from
inline add index */
void
innobase_fields_to_mysql(
/*=====================*/
	struct TABLE*		table,	/*!< in/out: MySQL table */
	const dict_index_t*	index,	/*!< in: InnoDB index */
	const dfield_t*		fields)	/*!< in: InnoDB index fields */
{
	uint	n_fields	= table->s->fields;
	ulint	num_v 		= 0;

	ut_ad(n_fields == dict_table_get_n_user_cols(index->table)
	      + dict_table_get_n_v_cols(index->table)
	      - !!(DICT_TF2_FLAG_IS_SET(index->table,
					DICT_TF2_FTS_HAS_DOC_ID)));

	for (uint i = 0; i < n_fields; i++) {
		Field*		field	= table->field[i];
		ulint		ipos;
		ulint		prefix_col;

		field->reset();

		const bool is_v = !field->stored_in_db();
		const ulint col_n = is_v ? num_v++ : i - num_v;

		ipos = dict_index_get_nth_col_or_prefix_pos(
			index, col_n, true, is_v, &prefix_col);

		if (ipos == ULINT_UNDEFINED
		    || dfield_is_ext(&fields[ipos])
		    || dfield_is_null(&fields[ipos])) {

			field->set_null();
		} else {
			field->set_notnull();

			const dfield_t*	df	= &fields[ipos];

			innobase_col_to_mysql(
				dict_field_get_col(
					dict_index_get_nth_field(index, ipos)),
				static_cast<const uchar*>(dfield_get_data(df)),
				dfield_get_len(df), field);
		}
	}
}

/*************************************************************//**
Copies an InnoDB row to table->record[0].
This is used in preparation for print_keydup_error() from
row_log_table_apply() */
void
innobase_row_to_mysql(
/*==================*/
	struct TABLE*		table,	/*!< in/out: MySQL table */
	const dict_table_t*	itab,	/*!< in: InnoDB table */
	const dtuple_t*		row)	/*!< in: InnoDB row */
{
	uint	n_fields = table->s->fields;
	ulint	num_v = 0;

	/* The InnoDB row may contain an extra FTS_DOC_ID column at the end. */
	ut_ad(row->n_fields == dict_table_get_n_cols(itab));
	ut_ad(n_fields == row->n_fields - DATA_N_SYS_COLS
	      + dict_table_get_n_v_cols(itab)
	      - !!(DICT_TF2_FLAG_IS_SET(itab, DICT_TF2_FTS_HAS_DOC_ID)));

	for (uint i = 0; i < n_fields; i++) {
		Field*		field	= table->field[i];

		field->reset();

		if (!field->stored_in_db()) {
			/* Virtual column are not stored in InnoDB table, so
			skip it */
			num_v++;
			continue;
		}

		const dfield_t*	df	= dtuple_get_nth_field(row, i - num_v);

		if (dfield_is_ext(df) || dfield_is_null(df)) {
			field->set_null();
		} else {
			field->set_notnull();

			innobase_col_to_mysql(
				dict_table_get_nth_col(itab, i - num_v),
				static_cast<const uchar*>(dfield_get_data(df)),
				dfield_get_len(df), field);
		}
	}
	if (table->vfield) {
		my_bitmap_map*	old_read_set = tmp_use_all_columns(table, table->read_set);
		table->update_virtual_fields(table->file, VCOL_UPDATE_FOR_READ);
		tmp_restore_column_map(table->read_set, old_read_set);
	}
}

/*******************************************************************//**
This function checks that index keys are sensible.
@return 0 or error number */
static MY_ATTRIBUTE((nonnull, warn_unused_result))
int
innobase_check_index_keys(
/*======================*/
	const Alter_inplace_info*	info,
				/*!< in: indexes to be created or dropped */
	const dict_table_t*		innodb_table)
				/*!< in: Existing indexes */
{
	for (uint key_num = 0; key_num < info->index_add_count;
	     key_num++) {
		const KEY&	key = info->key_info_buffer[
			info->index_add_buffer[key_num]];

		/* Check that the same index name does not appear
		twice in indexes to be created. */

		for (ulint i = 0; i < key_num; i++) {
			const KEY&	key2 = info->key_info_buffer[
				info->index_add_buffer[i]];

			if (0 == strcmp(key.name.str, key2.name.str)) {
				my_error(ER_WRONG_NAME_FOR_INDEX, MYF(0),
					 key.name.str);

				return(ER_WRONG_NAME_FOR_INDEX);
			}
		}

		/* Check that the same index name does not already exist. */

		const dict_index_t* index;

		for (index = dict_table_get_first_index(innodb_table);
		     index; index = dict_table_get_next_index(index)) {

			if (index->is_committed()
			    && !strcmp(key.name.str, index->name)) {
				break;
			}
		}

		/* Now we are in a situation where we have "ADD INDEX x"
		and an index by the same name already exists. We have 4
		possible cases:
		1. No further clauses for an index x are given. Should reject
		the operation.
		2. "DROP INDEX x" is given. Should allow the operation.
		3. "RENAME INDEX x TO y" is given. Should allow the operation.
		4. "DROP INDEX x, RENAME INDEX x TO y" is given. Should allow
		the operation, since no name clash occurs. In this particular
		case MySQL cancels the operation without calling InnoDB
		methods. */

		if (index) {
			/* If a key by the same name is being created and
			dropped, the name clash is OK. */
			for (uint i = 0; i < info->index_drop_count;
			     i++) {
				const KEY*	drop_key
					= info->index_drop_buffer[i];

				if (0 == strcmp(key.name.str,
                                                drop_key->name.str)) {
					goto name_ok;
				}
			}

			my_error(ER_WRONG_NAME_FOR_INDEX, MYF(0),
                                 key.name.str);
			return(ER_WRONG_NAME_FOR_INDEX);
		}

name_ok:
		for (ulint i = 0; i < key.user_defined_key_parts; i++) {
			const KEY_PART_INFO&	key_part1
				= key.key_part[i];
			const Field*		field
				= key_part1.field;
			ibool			is_unsigned;

			switch (get_innobase_type_from_mysql_type(
					&is_unsigned, field)) {
			default:
				break;
			case DATA_INT:
			case DATA_FLOAT:
			case DATA_DOUBLE:
			case DATA_DECIMAL:
				/* Check that MySQL does not try to
				create a column prefix index field on
				an inappropriate data type. */

				if (field->type() == MYSQL_TYPE_VARCHAR) {
					if (key_part1.length
					    >= field->pack_length()
					    - ((Field_varstring*) field)
					    ->length_bytes) {
						break;
					}
				} else {
					if (key_part1.length
					    >= field->pack_length()) {
						break;
					}
				}

				my_error(ER_WRONG_KEY_COLUMN, MYF(0), "InnoDB",
					 field->field_name.str);
				return(ER_WRONG_KEY_COLUMN);
			}

			/* Check that the same column does not appear
			twice in the index. */

			for (ulint j = 0; j < i; j++) {
				const KEY_PART_INFO&	key_part2
					= key.key_part[j];

				if (key_part1.fieldnr != key_part2.fieldnr) {
					continue;
				}

				my_error(ER_WRONG_KEY_COLUMN, MYF(0), "InnoDB",
					 field->field_name.str);
				return(ER_WRONG_KEY_COLUMN);
			}
		}
	}

	return(0);
}

/** Create index field definition for key part
@param[in]	new_clustered	true if alter is generating a new clustered
index
@param[in]	altered_table	MySQL table that is being altered
@param[in]	key_part	MySQL key definition
@param[out]	index_field	index field definition for key_part */
static MY_ATTRIBUTE((nonnull))
void
innobase_create_index_field_def(
	bool			new_clustered,
	const TABLE*		altered_table,
	const KEY_PART_INFO*	key_part,
	index_field_t*		index_field)
{
	const Field*	field;
	ibool		is_unsigned;
	ulint		col_type;
	ulint		num_v = 0;

	DBUG_ENTER("innobase_create_index_field_def");

	field = new_clustered
		? altered_table->field[key_part->fieldnr]
		: key_part->field;

	for (ulint i = 0; i < key_part->fieldnr; i++) {
		if (!altered_table->field[i]->stored_in_db()) {
			num_v++;
		}
	}

	col_type = get_innobase_type_from_mysql_type(
		&is_unsigned, field);

	if ((index_field->is_v_col = !field->stored_in_db())) {
		index_field->col_no = num_v;
	} else {
		index_field->col_no = key_part->fieldnr - num_v;
	}

	if (DATA_LARGE_MTYPE(col_type)
	    || (key_part->length < field->pack_length()
		&& field->type() != MYSQL_TYPE_VARCHAR)
	    || (field->type() == MYSQL_TYPE_VARCHAR
		&& key_part->length < field->pack_length()
			- ((Field_varstring*) field)->length_bytes)) {

		index_field->prefix_len = key_part->length;
	} else {
		index_field->prefix_len = 0;
	}

	DBUG_VOID_RETURN;
}

/** Create index definition for key
@param[in]	altered_table		MySQL table that is being altered
@param[in]	keys			key definitions
@param[in]	key_number		MySQL key number
@param[in]	new_clustered		true if generating a new clustered
index on the table
@param[in]	key_clustered		true if this is the new clustered index
@param[out]	index			index definition
@param[in]	heap			heap where memory is allocated */
static MY_ATTRIBUTE((nonnull))
void
innobase_create_index_def(
	const TABLE*		altered_table,
	const KEY*		keys,
	ulint			key_number,
	bool			new_clustered,
	bool			key_clustered,
	index_def_t*		index,
	mem_heap_t*		heap)
{
	const KEY*	key = &keys[key_number];
	ulint		i;
	ulint		n_fields = key->user_defined_key_parts;

	DBUG_ENTER("innobase_create_index_def");
	DBUG_ASSERT(!key_clustered || new_clustered);

	index->fields = static_cast<index_field_t*>(
		mem_heap_alloc(heap, n_fields * sizeof *index->fields));

	index->parser = NULL;
	index->key_number = key_number;
	index->n_fields = n_fields;
	index->name = mem_heap_strdup(heap, key->name.str);
	index->rebuild = new_clustered;

	if (key_clustered) {
		DBUG_ASSERT(!(key->flags & (HA_FULLTEXT | HA_SPATIAL)));
		DBUG_ASSERT(key->flags & HA_NOSAME);
		index->ind_type = DICT_CLUSTERED | DICT_UNIQUE;
	} else if (key->flags & HA_FULLTEXT) {
		DBUG_ASSERT(!(key->flags & (HA_SPATIAL | HA_NOSAME)));
		DBUG_ASSERT(!(key->flags & HA_KEYFLAG_MASK
			      & ~(HA_FULLTEXT
				  | HA_PACK_KEY
				  | HA_BINARY_PACK_KEY)));
		index->ind_type = DICT_FTS;

		/* Note: key->parser is only parser name,
			 we need to get parser from altered_table instead */

		if (key->flags & HA_USES_PARSER) {
			for (ulint j = 0; j < altered_table->s->keys; j++) {
				if (ut_strcmp(altered_table->key_info[j].name.str,
					      key->name.str) == 0) {
					ut_ad(altered_table->key_info[j].flags
					      & HA_USES_PARSER);

					plugin_ref	parser =
						altered_table->key_info[j].parser;
					index->parser =
						static_cast<st_mysql_ftparser*>(
						plugin_decl(parser)->info);

					break;
				}
			}

			DBUG_EXECUTE_IF("fts_instrument_use_default_parser",
				index->parser = &fts_default_parser;);
			ut_ad(index->parser);
		}
	} else if (key->flags & HA_SPATIAL) {
		DBUG_ASSERT(!(key->flags & HA_NOSAME));
		index->ind_type = DICT_SPATIAL;
		ut_ad(n_fields == 1);
		ulint	num_v = 0;

		/* Need to count the virtual fields before this spatial
		indexed field */
		for (ulint i = 0; i < key->key_part->fieldnr; i++) {
			num_v += !altered_table->field[i]->stored_in_db();
		}
		index->fields[0].col_no = key->key_part[0].fieldnr - num_v;
		index->fields[0].prefix_len = 0;
		index->fields[0].is_v_col = false;

		/* Currently, the spatial index cannot be created
		on virtual columns. It is blocked in the SQL layer. */
		DBUG_ASSERT(key->key_part[0].field->stored_in_db());
	} else {
		index->ind_type = (key->flags & HA_NOSAME) ? DICT_UNIQUE : 0;
	}

	if (!(key->flags & HA_SPATIAL)) {
		for (i = 0; i < n_fields; i++) {
			innobase_create_index_field_def(
				new_clustered, altered_table,
				&key->key_part[i], &index->fields[i]);

			if (index->fields[i].is_v_col) {
				index->ind_type |= DICT_VIRTUAL;
			}
		}
	}

	DBUG_VOID_RETURN;
}

/*******************************************************************//**
Check whether the table has a unique index with FTS_DOC_ID_INDEX_NAME
on the Doc ID column.
@return the status of the FTS_DOC_ID index */
enum fts_doc_id_index_enum
innobase_fts_check_doc_id_index(
/*============================*/
	const dict_table_t*	table,		/*!< in: table definition */
	const TABLE*		altered_table,	/*!< in: MySQL table
						that is being altered */
	ulint*			fts_doc_col_no)	/*!< out: The column number for
						Doc ID, or ULINT_UNDEFINED
						if it is being created in
						ha_alter_info */
{
	const dict_index_t*	index;
	const dict_field_t*	field;

	if (altered_table) {
		/* Check if a unique index with the name of
		FTS_DOC_ID_INDEX_NAME is being created. */

		for (uint i = 0; i < altered_table->s->keys; i++) {
			const KEY& key = altered_table->key_info[i];

			if (innobase_strcasecmp(
				    key.name.str, FTS_DOC_ID_INDEX_NAME)) {
				continue;
			}

			if ((key.flags & HA_NOSAME)
			    && key.user_defined_key_parts == 1
			    && !strcmp(key.name.str, FTS_DOC_ID_INDEX_NAME)
			    && !strcmp(key.key_part[0].field->field_name.str,
				       FTS_DOC_ID_COL_NAME)) {
				if (fts_doc_col_no) {
					*fts_doc_col_no = ULINT_UNDEFINED;
				}
				return(FTS_EXIST_DOC_ID_INDEX);
			} else {
				return(FTS_INCORRECT_DOC_ID_INDEX);
			}
		}
	}

	if (!table) {
		return(FTS_NOT_EXIST_DOC_ID_INDEX);
	}

	for (index = dict_table_get_first_index(table);
	     index; index = dict_table_get_next_index(index)) {

		/* Check if there exists a unique index with the name of
		FTS_DOC_ID_INDEX_NAME */
		if (innobase_strcasecmp(index->name, FTS_DOC_ID_INDEX_NAME)) {
			continue;
		}

		if (!dict_index_is_unique(index)
		    || dict_index_get_n_unique(index) > 1
		    || strcmp(index->name, FTS_DOC_ID_INDEX_NAME)) {
			return(FTS_INCORRECT_DOC_ID_INDEX);
		}

		/* Check whether the index has FTS_DOC_ID as its
		first column */
		field = dict_index_get_nth_field(index, 0);

		/* The column would be of a BIGINT data type */
		if (strcmp(field->name, FTS_DOC_ID_COL_NAME) == 0
		    && field->col->mtype == DATA_INT
		    && field->col->len == 8
		    && field->col->prtype & DATA_NOT_NULL
		    && !field->col->is_virtual()) {
			if (fts_doc_col_no) {
				*fts_doc_col_no = dict_col_get_no(field->col);
			}
			return(FTS_EXIST_DOC_ID_INDEX);
		} else {
			return(FTS_INCORRECT_DOC_ID_INDEX);
		}
	}


	/* Not found */
	return(FTS_NOT_EXIST_DOC_ID_INDEX);
}
/*******************************************************************//**
Check whether the table has a unique index with FTS_DOC_ID_INDEX_NAME
on the Doc ID column in MySQL create index definition.
@return FTS_EXIST_DOC_ID_INDEX if there exists the FTS_DOC_ID index,
FTS_INCORRECT_DOC_ID_INDEX if the FTS_DOC_ID index is of wrong format */
enum fts_doc_id_index_enum
innobase_fts_check_doc_id_index_in_def(
/*===================================*/
	ulint		n_key,		/*!< in: Number of keys */
	const KEY*	key_info)	/*!< in: Key definition */
{
	/* Check whether there is a "FTS_DOC_ID_INDEX" in the to be built index
	list */
	for (ulint j = 0; j < n_key; j++) {
		const KEY*	key = &key_info[j];

		if (innobase_strcasecmp(key->name.str, FTS_DOC_ID_INDEX_NAME)) {
			continue;
		}

		/* Do a check on FTS DOC ID_INDEX, it must be unique,
		named as "FTS_DOC_ID_INDEX" and on column "FTS_DOC_ID" */
		if (!(key->flags & HA_NOSAME)
		    || key->user_defined_key_parts != 1
		    || strcmp(key->name.str, FTS_DOC_ID_INDEX_NAME)
		    || strcmp(key->key_part[0].field->field_name.str,
			      FTS_DOC_ID_COL_NAME)) {
			return(FTS_INCORRECT_DOC_ID_INDEX);
		}

		return(FTS_EXIST_DOC_ID_INDEX);
	}

	return(FTS_NOT_EXIST_DOC_ID_INDEX);
}

/** Create an index table where indexes are ordered as follows:

IF a new primary key is defined for the table THEN

	1) New primary key
	2) The remaining keys in key_info

ELSE

	1) All new indexes in the order they arrive from MySQL

ENDIF

@return key definitions */
MY_ATTRIBUTE((nonnull, warn_unused_result, malloc))
inline index_def_t*
ha_innobase_inplace_ctx::create_key_defs(
	const Alter_inplace_info*	ha_alter_info,
			/*!< in: alter operation */
	const TABLE*			altered_table,
			/*!< in: MySQL table that is being altered */
	ulint&				n_fts_add,
			/*!< out: number of FTS indexes to be created */
	ulint&				fts_doc_id_col,
			/*!< in: The column number for Doc ID */
	bool&				add_fts_doc_id,
			/*!< in: whether we need to add new DOC ID
			column for FTS index */
	bool&				add_fts_doc_idx,
			/*!< in: whether we need to add new DOC ID
			index for FTS index */
	const TABLE*			table)
			/*!< in: MySQL table that is being altered */
{
	ulint&			n_add = num_to_add_index;
	const bool got_default_clust = new_table->indexes.start->is_gen_clust();

	index_def_t*		indexdef;
	index_def_t*		indexdefs;
	bool			new_primary;
	const uint*const	add
		= ha_alter_info->index_add_buffer;
	const KEY*const		key_info
		= ha_alter_info->key_info_buffer;

	DBUG_ENTER("ha_innobase_inplace_ctx::create_key_defs");
	DBUG_ASSERT(!add_fts_doc_id || add_fts_doc_idx);
	DBUG_ASSERT(ha_alter_info->index_add_count == n_add);

	/* If there is a primary key, it is always the first index
	defined for the innodb_table. */

	new_primary = n_add > 0
		&& !my_strcasecmp(system_charset_info,
				  key_info[*add].name.str, "PRIMARY");
	n_fts_add = 0;

	/* If there is a UNIQUE INDEX consisting entirely of NOT NULL
	columns and if the index does not contain column prefix(es)
	(only prefix/part of the column is indexed), MySQL will treat the
	index as a PRIMARY KEY unless the table already has one. */

	ut_ad(altered_table->s->primary_key == 0
	      || altered_table->s->primary_key == MAX_KEY);

	if (got_default_clust && !new_primary) {
		new_primary = (altered_table->s->primary_key != MAX_KEY);
	}

	const bool rebuild = new_primary || add_fts_doc_id
		|| innobase_need_rebuild(ha_alter_info, table);

	/* Reserve one more space if new_primary is true, and we might
	need to add the FTS_DOC_ID_INDEX */
	indexdef = indexdefs = static_cast<index_def_t*>(
		mem_heap_alloc(
			heap, sizeof *indexdef
			* (ha_alter_info->key_count
			   + rebuild
			   + got_default_clust)));

	if (rebuild) {
		ulint	primary_key_number;

		if (new_primary) {
			DBUG_ASSERT(n_add || got_default_clust);
			DBUG_ASSERT(n_add || !altered_table->s->primary_key);
			primary_key_number = altered_table->s->primary_key;
		} else if (got_default_clust) {
			/* Create the GEN_CLUST_INDEX */
			index_def_t*	index = indexdef++;

			index->fields = NULL;
			index->n_fields = 0;
			index->ind_type = DICT_CLUSTERED;
			index->name = innobase_index_reserve_name;
			index->rebuild = true;
			index->key_number = ~0U;
			primary_key_number = ULINT_UNDEFINED;
			goto created_clustered;
		} else {
			primary_key_number = 0;
		}

		/* Create the PRIMARY key index definition */
		innobase_create_index_def(
			altered_table, key_info, primary_key_number,
			true, true, indexdef++, heap);

created_clustered:
		n_add = 1;

		for (ulint i = 0; i < ha_alter_info->key_count; i++) {
			if (i == primary_key_number) {
				continue;
			}
			/* Copy the index definitions. */
			innobase_create_index_def(
				altered_table, key_info, i, true,
				false, indexdef, heap);

			if (indexdef->ind_type & DICT_FTS) {
				n_fts_add++;
			}

			indexdef++;
			n_add++;
		}

		if (n_fts_add > 0) {
			ulint	num_v = 0;

			if (!add_fts_doc_id
			    && !innobase_fts_check_doc_id_col(
				    NULL, altered_table,
				    &fts_doc_id_col, &num_v)) {
				fts_doc_id_col = altered_table->s->fields - num_v;
				add_fts_doc_id = true;
			}

			if (!add_fts_doc_idx) {
				fts_doc_id_index_enum	ret;
				ulint			doc_col_no;

				ret = innobase_fts_check_doc_id_index(
					NULL, altered_table, &doc_col_no);

				/* This should have been checked before */
				ut_ad(ret != FTS_INCORRECT_DOC_ID_INDEX);

				if (ret == FTS_NOT_EXIST_DOC_ID_INDEX) {
					add_fts_doc_idx = true;
				} else {
					ut_ad(ret == FTS_EXIST_DOC_ID_INDEX);
					ut_ad(doc_col_no == ULINT_UNDEFINED
					      || doc_col_no == fts_doc_id_col);
				}
			}
		}
	} else {
		/* Create definitions for added secondary indexes. */

		for (ulint i = 0; i < n_add; i++) {
			innobase_create_index_def(
				altered_table, key_info, add[i],
				false, false, indexdef, heap);

			if (indexdef->ind_type & DICT_FTS) {
				n_fts_add++;
			}

			indexdef++;
		}
	}

	DBUG_ASSERT(indexdefs + n_add == indexdef);

	if (add_fts_doc_idx) {
		index_def_t*	index = indexdef++;

		index->fields = static_cast<index_field_t*>(
			mem_heap_alloc(heap, sizeof *index->fields));
		index->n_fields = 1;
		index->fields->col_no = fts_doc_id_col;
		index->fields->prefix_len = 0;
		index->fields->is_v_col = false;
		index->ind_type = DICT_UNIQUE;
		ut_ad(!rebuild
		      || !add_fts_doc_id
		      || fts_doc_id_col <= altered_table->s->fields);

		index->name = FTS_DOC_ID_INDEX_NAME;
		index->rebuild = rebuild;

		/* TODO: assign a real MySQL key number for this */
		index->key_number = ULINT_UNDEFINED;
		n_add++;
	}

	DBUG_ASSERT(indexdef > indexdefs);
	DBUG_ASSERT((ulint) (indexdef - indexdefs)
		    <= ha_alter_info->key_count
		    + add_fts_doc_idx + got_default_clust);
	DBUG_ASSERT(ha_alter_info->index_add_count <= n_add);
	DBUG_RETURN(indexdefs);
}

MY_ATTRIBUTE((warn_unused_result))
bool too_big_key_part_length(size_t max_field_len, const KEY& key)
{
	for (ulint i = 0; i < key.user_defined_key_parts; i++) {
		if (key.key_part[i].length > max_field_len) {
			return true;
		}
	}
	return false;
}

/********************************************************************//**
Drop any indexes that we were not able to free previously due to
open table handles. */
static
void
online_retry_drop_indexes_low(
/*==========================*/
	dict_table_t*	table,	/*!< in/out: table */
	trx_t*		trx)	/*!< in/out: transaction */
{
	ut_ad(mutex_own(&dict_sys.mutex));
	ut_ad(trx->dict_operation_lock_mode == RW_X_LATCH);
	ut_ad(trx_get_dict_operation(trx) == TRX_DICT_OP_INDEX);

	/* We can have table->n_ref_count > 1, because other threads
	may have prebuilt->table pointing to the table. However, these
	other threads should be between statements, waiting for the
	next statement to execute, or for a meta-data lock. */
	ut_ad(table->get_ref_count() >= 1);

	if (table->drop_aborted) {
		row_merge_drop_indexes(trx, table, TRUE);
	}
}

/********************************************************************//**
Drop any indexes that we were not able to free previously due to
open table handles. */
static MY_ATTRIBUTE((nonnull))
void
online_retry_drop_indexes(
/*======================*/
	dict_table_t*	table,		/*!< in/out: table */
	THD*		user_thd)	/*!< in/out: MySQL connection */
{
	if (table->drop_aborted) {
		trx_t*	trx = innobase_trx_allocate(user_thd);

		trx_start_for_ddl(trx, TRX_DICT_OP_INDEX);

		row_mysql_lock_data_dictionary(trx);
		online_retry_drop_indexes_low(table, trx);
		trx_commit_for_mysql(trx);
		row_mysql_unlock_data_dictionary(trx);
		trx->free();
	}

	ut_d(mutex_enter(&dict_sys.mutex));
	ut_d(dict_table_check_for_dup_indexes(table, CHECK_ALL_COMPLETE));
	ut_d(mutex_exit(&dict_sys.mutex));
	ut_ad(!table->drop_aborted);
}

/********************************************************************//**
Commit a dictionary transaction and drop any indexes that we were not
able to free previously due to open table handles. */
static MY_ATTRIBUTE((nonnull))
void
online_retry_drop_indexes_with_trx(
/*===============================*/
	dict_table_t*	table,	/*!< in/out: table */
	trx_t*		trx)	/*!< in/out: transaction */
{
	ut_ad(trx_state_eq(trx, TRX_STATE_NOT_STARTED));

	ut_ad(trx->dict_operation_lock_mode == RW_X_LATCH);

	/* Now that the dictionary is being locked, check if we can
	drop any incompletely created indexes that may have been left
	behind in rollback_inplace_alter_table() earlier. */
	if (table->drop_aborted) {

		trx->table_id = 0;

		trx_start_for_ddl(trx, TRX_DICT_OP_INDEX);

		online_retry_drop_indexes_low(table, trx);
		trx_commit_for_mysql(trx);
	}
}

/** Determines if InnoDB is dropping a foreign key constraint.
@param foreign the constraint
@param drop_fk constraints being dropped
@param n_drop_fk number of constraints that are being dropped
@return whether the constraint is being dropped */
MY_ATTRIBUTE((pure, nonnull(1), warn_unused_result))
inline
bool
innobase_dropping_foreign(
	const dict_foreign_t*	foreign,
	dict_foreign_t**	drop_fk,
	ulint			n_drop_fk)
{
	while (n_drop_fk--) {
		if (*drop_fk++ == foreign) {
			return(true);
		}
	}

	return(false);
}

/** Determines if an InnoDB FOREIGN KEY constraint depends on a
column that is being dropped or modified to NOT NULL.
@param user_table InnoDB table as it is before the ALTER operation
@param col_name Name of the column being altered
@param drop_fk constraints being dropped
@param n_drop_fk number of constraints that are being dropped
@param drop true=drop column, false=set NOT NULL
@retval true Not allowed (will call my_error())
@retval false Allowed
*/
MY_ATTRIBUTE((pure, nonnull(1,4), warn_unused_result))
static
bool
innobase_check_foreigns_low(
	const dict_table_t*	user_table,
	dict_foreign_t**	drop_fk,
	ulint			n_drop_fk,
	const char*		col_name,
	bool			drop)
{
	dict_foreign_t*	foreign;
	ut_ad(mutex_own(&dict_sys.mutex));

	/* Check if any FOREIGN KEY constraints are defined on this
	column. */

	for (dict_foreign_set::const_iterator it = user_table->foreign_set.begin();
	     it != user_table->foreign_set.end();
	     ++it) {

		foreign = *it;

		if (!drop && !(foreign->type
			       & (DICT_FOREIGN_ON_DELETE_SET_NULL
				  | DICT_FOREIGN_ON_UPDATE_SET_NULL))) {
			continue;
		}

		if (innobase_dropping_foreign(foreign, drop_fk, n_drop_fk)) {
			continue;
		}

		for (unsigned f = 0; f < foreign->n_fields; f++) {
			if (!strcmp(foreign->foreign_col_names[f],
				    col_name)) {
				my_error(drop
					 ? ER_FK_COLUMN_CANNOT_DROP
					 : ER_FK_COLUMN_NOT_NULL, MYF(0),
					 col_name, foreign->id);
				return(true);
			}
		}
	}

	if (!drop) {
		/* SET NULL clauses on foreign key constraints of
		child tables affect the child tables, not the parent table.
		The column can be NOT NULL in the parent table. */
		return(false);
	}

	/* Check if any FOREIGN KEY constraints in other tables are
	referring to the column that is being dropped. */
	for (dict_foreign_set::const_iterator it
		= user_table->referenced_set.begin();
	     it != user_table->referenced_set.end();
	     ++it) {

		foreign = *it;

		if (innobase_dropping_foreign(foreign, drop_fk, n_drop_fk)) {
			continue;
		}

		for (unsigned f = 0; f < foreign->n_fields; f++) {
			char display_name[FN_REFLEN];

			if (strcmp(foreign->referenced_col_names[f],
				   col_name)) {
				continue;
			}

			char* buf_end = innobase_convert_name(
				display_name, (sizeof display_name) - 1,
				foreign->foreign_table_name,
				strlen(foreign->foreign_table_name),
				NULL);
			*buf_end = '\0';
			my_error(ER_FK_COLUMN_CANNOT_DROP_CHILD,
				 MYF(0), col_name, foreign->id,
				 display_name);

			return(true);
		}
	}

	return(false);
}

/** Determines if an InnoDB FOREIGN KEY constraint depends on a
column that is being dropped or modified to NOT NULL.
@param ha_alter_info Data used during in-place alter
@param altered_table MySQL table that is being altered
@param old_table MySQL table as it is before the ALTER operation
@param user_table InnoDB table as it is before the ALTER operation
@param drop_fk constraints being dropped
@param n_drop_fk number of constraints that are being dropped
@retval true Not allowed (will call my_error())
@retval false Allowed
*/
MY_ATTRIBUTE((pure, nonnull(1,2,3), warn_unused_result))
static
bool
innobase_check_foreigns(
	Alter_inplace_info*	ha_alter_info,
	const TABLE*		old_table,
	const dict_table_t*	user_table,
	dict_foreign_t**	drop_fk,
	ulint			n_drop_fk)
{
	for (Field** fp = old_table->field; *fp; fp++) {
		ut_ad(!(*fp)->real_maybe_null()
		      == !!((*fp)->flags & NOT_NULL_FLAG));

		auto end = ha_alter_info->alter_info->create_list.end();
		auto it = std::find_if(
			ha_alter_info->alter_info->create_list.begin(), end,
			[fp](const Create_field& field) {
				return field.field == *fp;
			});

		if (it == end || (it->flags & NOT_NULL_FLAG)) {
			if (innobase_check_foreigns_low(
				    user_table, drop_fk, n_drop_fk,
				    (*fp)->field_name.str, it == end)) {
				return(true);
			}
		}
	}

	return(false);
}

/** Convert a default value for ADD COLUMN.
@param[in,out]	heap		Memory heap where allocated
@param[out]	dfield		InnoDB data field to copy to
@param[in]	field		MySQL value for the column
@param[in]	old_field	Old column if altering; NULL for ADD COLUMN
@param[in]	comp		nonzero if in compact format. */
static void innobase_build_col_map_add(
	mem_heap_t*	heap,
	dfield_t*	dfield,
	const Field*	field,
	const Field*	old_field,
	ulint		comp)
{
	if (old_field && old_field->real_maybe_null()
	    && field->real_maybe_null()) {
		return;
	}

	if (field->is_real_null()) {
		dfield_set_null(dfield);
		return;
	}

	const Field& from = old_field ? *old_field : *field;
	ulint	size	= from.pack_length();

	byte*	buf	= static_cast<byte*>(mem_heap_alloc(heap, size));

	row_mysql_store_col_in_innobase_format(
		dfield, buf, true, from.ptr, size, comp);
}

/** Construct the translation table for reordering, dropping or
adding columns.

@param ha_alter_info Data used during in-place alter
@param altered_table MySQL table that is being altered
@param table MySQL table as it is before the ALTER operation
@param new_table InnoDB table corresponding to MySQL altered_table
@param old_table InnoDB table corresponding to MYSQL table
@param defaults Default values for ADD COLUMN, or NULL if no ADD COLUMN
@param heap Memory heap where allocated
@return array of integers, mapping column numbers in the table
to column numbers in altered_table */
static MY_ATTRIBUTE((nonnull(1,2,3,4,5,7), warn_unused_result))
const ulint*
innobase_build_col_map(
/*===================*/
	Alter_inplace_info*	ha_alter_info,
	const TABLE*		altered_table,
	const TABLE*		table,
	dict_table_t*		new_table,
	const dict_table_t*	old_table,
	dtuple_t*		defaults,
	mem_heap_t*		heap)
{
	DBUG_ENTER("innobase_build_col_map");
	DBUG_ASSERT(altered_table != table);
	DBUG_ASSERT(new_table != old_table);
	DBUG_ASSERT(dict_table_get_n_cols(new_table)
		    + dict_table_get_n_v_cols(new_table)
		    >= altered_table->s->fields + DATA_N_SYS_COLS);
	DBUG_ASSERT(dict_table_get_n_cols(old_table)
		    + dict_table_get_n_v_cols(old_table)
		    >= table->s->fields + DATA_N_SYS_COLS
		    || ha_innobase::omits_virtual_cols(*table->s));
	DBUG_ASSERT(!!defaults == !!(ha_alter_info->handler_flags
				     & INNOBASE_DEFAULTS));
	DBUG_ASSERT(!defaults || dtuple_get_n_fields(defaults)
		    == dict_table_get_n_cols(new_table));

	const uint old_n_v_cols = uint(table->s->fields
				       - table->s->stored_fields);
	DBUG_ASSERT(old_n_v_cols == old_table->n_v_cols
		    || table->s->frm_version < FRM_VER_EXPRESSSIONS);
	DBUG_ASSERT(!old_n_v_cols || table->s->virtual_fields);

	ulint*	col_map = static_cast<ulint*>(
		mem_heap_alloc(
			heap, (size_t(old_table->n_cols) + old_n_v_cols)
			* sizeof *col_map));

	uint	i = 0;
	uint	num_v = 0;

	/* Any dropped columns will map to ULINT_UNDEFINED. */
	for (uint old_i = 0; old_i + DATA_N_SYS_COLS < old_table->n_cols;
	     old_i++) {
		col_map[old_i] = ULINT_UNDEFINED;
	}

	for (uint old_i = 0; old_i < old_n_v_cols; old_i++) {
		col_map[old_i + old_table->n_cols] = ULINT_UNDEFINED;
	}

	const bool omits_virtual = ha_innobase::omits_virtual_cols(*table->s);

	for (const Create_field& new_field :
	     ha_alter_info->alter_info->create_list) {
		bool	is_v = !new_field.stored_in_db();
		ulint	num_old_v = 0;

		for (uint old_i = 0; table->field[old_i]; old_i++) {
			const Field* field = table->field[old_i];
			if (!field->stored_in_db()) {
				if (is_v && new_field.field == field) {
					if (!omits_virtual) {
						col_map[old_table->n_cols
							+ num_v]
							= num_old_v;
					}
					num_old_v++;
					goto found_col;
				}
				num_old_v++;
				continue;
			}

			if (new_field.field == field) {

				const Field* altered_field =
					altered_table->field[i + num_v];

				if (defaults) {
					innobase_build_col_map_add(
						heap,
						dtuple_get_nth_field(
							defaults, i),
						altered_field,
						field,
						dict_table_is_comp(
							new_table));
				}

				col_map[old_i - num_old_v] = i;
				if (old_table->versioned()
				    && altered_table->versioned()) {
					if (old_i == old_table->vers_start) {
						new_table->vers_start = i + num_v;
					} else if (old_i == old_table->vers_end) {
						new_table->vers_end = i + num_v;
					}
				}
				goto found_col;
			}
		}

		if (!is_v) {
			innobase_build_col_map_add(
				heap, dtuple_get_nth_field(defaults, i),
				altered_table->field[i + num_v],
				NULL,
				dict_table_is_comp(new_table));
		}
found_col:
		if (is_v) {
			num_v++;
		} else {
			i++;
		}
	}

	DBUG_ASSERT(i == altered_table->s->fields - num_v);

	i = table->s->fields - old_n_v_cols;

	/* Add the InnoDB hidden FTS_DOC_ID column, if any. */
	if (i + DATA_N_SYS_COLS < old_table->n_cols) {
		/* There should be exactly one extra field,
		the FTS_DOC_ID. */
		DBUG_ASSERT(DICT_TF2_FLAG_IS_SET(old_table,
						 DICT_TF2_FTS_HAS_DOC_ID));
		DBUG_ASSERT(i + DATA_N_SYS_COLS + 1 == old_table->n_cols);
		DBUG_ASSERT(!strcmp(dict_table_get_col_name(
					    old_table, i),
				    FTS_DOC_ID_COL_NAME));
		if (altered_table->s->fields + DATA_N_SYS_COLS
		    - new_table->n_v_cols
		    < new_table->n_cols) {
			DBUG_ASSERT(DICT_TF2_FLAG_IS_SET(
					    new_table,
					    DICT_TF2_FTS_HAS_DOC_ID));
			DBUG_ASSERT(altered_table->s->fields
				    + DATA_N_SYS_COLS + 1
				    == static_cast<ulint>(
					new_table->n_cols
					+ new_table->n_v_cols));
			col_map[i] = altered_table->s->fields
				     - new_table->n_v_cols;
		} else {
			DBUG_ASSERT(!DICT_TF2_FLAG_IS_SET(
					    new_table,
					    DICT_TF2_FTS_HAS_DOC_ID));
			col_map[i] = ULINT_UNDEFINED;
		}

		i++;
	} else {
		DBUG_ASSERT(!DICT_TF2_FLAG_IS_SET(
				    old_table,
				    DICT_TF2_FTS_HAS_DOC_ID));
	}

	for (; i < old_table->n_cols; i++) {
		col_map[i] = i + new_table->n_cols - old_table->n_cols;
	}

	DBUG_RETURN(col_map);
}

/** Drop newly create FTS index related auxiliary table during
FIC create index process, before fts_add_index is called
@param table table that was being rebuilt online
@param trx transaction
@return DB_SUCCESS if successful, otherwise last error code
*/
static
dberr_t
innobase_drop_fts_index_table(
/*==========================*/
        dict_table_t*   table,
	trx_t*		trx)
{
	dberr_t		ret_err = DB_SUCCESS;

	for (dict_index_t* index = dict_table_get_first_index(table);
	     index != NULL;
	     index = dict_table_get_next_index(index)) {
		if (index->type & DICT_FTS) {
			dberr_t	err;

			err = fts_drop_index_tables(trx, index);

			if (err != DB_SUCCESS) {
				ret_err = err;
			}
		}
	}

	return(ret_err);
}

/** Get the new non-virtual column names if any columns were renamed
@param ha_alter_info	Data used during in-place alter
@param altered_table	MySQL table that is being altered
@param table		MySQL table as it is before the ALTER operation
@param user_table	InnoDB table as it is before the ALTER operation
@param heap		Memory heap for the allocation
@return array of new column names in rebuilt_table, or NULL if not renamed */
static MY_ATTRIBUTE((nonnull, warn_unused_result))
const char**
innobase_get_col_names(
	Alter_inplace_info*	ha_alter_info,
	const TABLE*		altered_table,
	const TABLE*		table,
	const dict_table_t*	user_table,
	mem_heap_t*		heap)
{
	const char**		cols;
	uint			i;

	DBUG_ENTER("innobase_get_col_names");
	DBUG_ASSERT(user_table->n_t_def > table->s->fields);
	DBUG_ASSERT(ha_alter_info->handler_flags
		    & ALTER_COLUMN_NAME);

	cols = static_cast<const char**>(
		mem_heap_zalloc(heap, user_table->n_def * sizeof *cols));

	i = 0;
	for (const Create_field& new_field :
	     ha_alter_info->alter_info->create_list) {
		ulint	num_v = 0;
		DBUG_ASSERT(i < altered_table->s->fields);

		if (!new_field.stored_in_db()) {
			continue;
		}

		for (uint old_i = 0; table->field[old_i]; old_i++) {
			num_v += !table->field[old_i]->stored_in_db();

			if (new_field.field == table->field[old_i]) {
				cols[old_i - num_v] = new_field.field_name.str;
				break;
			}
		}

		i++;
	}

	/* Copy the internal column names. */
	i = table->s->fields - user_table->n_v_def;
	cols[i] = dict_table_get_col_name(user_table, i);

	while (++i < user_table->n_def) {
		cols[i] = cols[i - 1] + strlen(cols[i - 1]) + 1;
	}

	DBUG_RETURN(cols);
}

/** Check whether the column prefix is increased, decreased, or unchanged.
@param[in]	new_prefix_len	new prefix length
@param[in]	old_prefix_len	new prefix length
@retval	1	prefix is increased
@retval	0	prefix is unchanged
@retval	-1	prefix is decreased */
static inline
lint
innobase_pk_col_prefix_compare(
	ulint	new_prefix_len,
	ulint	old_prefix_len)
{
	ut_ad(new_prefix_len < COMPRESSED_REC_MAX_DATA_SIZE);
	ut_ad(old_prefix_len < COMPRESSED_REC_MAX_DATA_SIZE);

	if (new_prefix_len == old_prefix_len) {
		return(0);
	}

	if (new_prefix_len == 0) {
		new_prefix_len = ULINT_MAX;
	}

	if (old_prefix_len == 0) {
		old_prefix_len = ULINT_MAX;
	}

	if (new_prefix_len > old_prefix_len) {
		return(1);
	} else {
		return(-1);
	}
}

/** Check whether the column is existing in old table.
@param[in]	new_col_no	new column no
@param[in]	col_map		mapping of old column numbers to new ones
@param[in]	col_map_size	the column map size
@return true if the column is existing, otherwise false. */
static inline
bool
innobase_pk_col_is_existing(
	const ulint	new_col_no,
	const ulint*	col_map,
	const ulint	col_map_size)
{
	for (ulint i = 0; i < col_map_size; i++) {
		if (col_map[i] == new_col_no) {
			return(true);
		}
	}

	return(false);
}

/** Determine whether both the indexes have same set of primary key
fields arranged in the same order.

Rules when we cannot skip sorting:
(1) Removing existing PK columns somewhere else than at the end of the PK;
(2) Adding existing columns to the PK, except at the end of the PK when no
columns are removed from the PK;
(3) Changing the order of existing PK columns;
(4) Decreasing the prefix length just like removing existing PK columns
follows rule(1), Increasing the prefix length just like adding existing
PK columns follows rule(2).
@param[in]	col_map		mapping of old column numbers to new ones
@param[in]	ha_alter_info	Data used during in-place alter
@param[in]	old_clust_index	index to be compared
@param[in]	new_clust_index index to be compared
@retval true if both indexes have same order.
@retval false. */
static MY_ATTRIBUTE((warn_unused_result))
bool
innobase_pk_order_preserved(
	const ulint*		col_map,
	const dict_index_t*	old_clust_index,
	const dict_index_t*	new_clust_index)
{
	ulint	old_n_uniq
		= dict_index_get_n_ordering_defined_by_user(
			old_clust_index);
	ulint	new_n_uniq
		= dict_index_get_n_ordering_defined_by_user(
			new_clust_index);

	ut_ad(dict_index_is_clust(old_clust_index));
	ut_ad(dict_index_is_clust(new_clust_index));
	ut_ad(old_clust_index->table != new_clust_index->table);
	ut_ad(col_map != NULL);

	if (old_n_uniq == 0) {
		/* There was no PRIMARY KEY in the table.
		If there is no PRIMARY KEY after the ALTER either,
		no sorting is needed. */
		return(new_n_uniq == old_n_uniq);
	}

	/* DROP PRIMARY KEY is only allowed in combination with
	ADD PRIMARY KEY. */
	ut_ad(new_n_uniq > 0);

	/* The order of the last processed new_clust_index key field,
	not counting ADD COLUMN, which are constant. */
	lint	last_field_order = -1;
	ulint	existing_field_count = 0;
	ulint	old_n_cols = dict_table_get_n_cols(old_clust_index->table);
	for (ulint new_field = 0; new_field < new_n_uniq; new_field++) {
		ulint	new_col_no =
			new_clust_index->fields[new_field].col->ind;

		/* Check if there is a match in old primary key. */
		ulint	old_field = 0;
		while (old_field < old_n_uniq) {
			ulint	old_col_no =
				old_clust_index->fields[old_field].col->ind;

			if (col_map[old_col_no] == new_col_no) {
				break;
			}

			old_field++;
		}

		/* The order of key field in the new primary key.
		1. old PK column:      idx in old primary key
		2. existing column:    old_n_uniq + sequence no
		3. newly added column: no order */
		lint		new_field_order;
		const bool	old_pk_column = old_field < old_n_uniq;

		if (old_pk_column) {
			new_field_order = lint(old_field);
		} else if (innobase_pk_col_is_existing(new_col_no, col_map,
						       old_n_cols)
			   || new_clust_index->table->persistent_autoinc
			   == new_field + 1) {
			/* Adding an existing column or an AUTO_INCREMENT
			column may change the existing ordering. */
			new_field_order = lint(old_n_uniq
					       + existing_field_count++);
		} else {
			/* Skip newly added column. */
			continue;
		}

		if (last_field_order + 1 != new_field_order) {
			/* Old PK order is not kept, or existing column
			is not added at the end of old PK. */
			return(false);
		}

		last_field_order = new_field_order;

		if (!old_pk_column) {
			continue;
		}

		/* Check prefix length change. */
		const lint	prefix_change = innobase_pk_col_prefix_compare(
			new_clust_index->fields[new_field].prefix_len,
			old_clust_index->fields[old_field].prefix_len);

		if (prefix_change < 0) {
			/* If a column's prefix length is decreased, it should
			be the last old PK column in new PK.
			Note: we set last_field_order to -2, so that if	there
			are any old PK colmns or existing columns after it in
			new PK, the comparison to new_field_order will fail in
			the next round.*/
			last_field_order = -2;
		} else if (prefix_change > 0) {
			/* If a column's prefix length is increased, it	should
			be the last PK column in old PK. */
			if (old_field != old_n_uniq - 1) {
				return(false);
			}
		}
	}

	return(true);
}

/** Update the mtype from DATA_BLOB to DATA_GEOMETRY for a specified
GIS column of a table. This is used when we want to create spatial index
on legacy GIS columns coming from 5.6, where we store GIS data as DATA_BLOB
in innodb layer.
@param[in]	table_id	table id
@param[in]	col_name	column name
@param[in]	trx		data dictionary transaction
@retval true Failure
@retval false Success */
static
bool
innobase_update_gis_column_type(
	table_id_t	table_id,
	const char*	col_name,
	trx_t*		trx)
{
	pars_info_t*	info;
	dberr_t		error;

	DBUG_ENTER("innobase_update_gis_column_type");

	DBUG_ASSERT(trx_get_dict_operation(trx) == TRX_DICT_OP_INDEX);
	ut_ad(trx->dict_operation_lock_mode == RW_X_LATCH);
	ut_d(dict_sys.assert_locked());

	info = pars_info_create();

	pars_info_add_ull_literal(info, "tableid", table_id);
	pars_info_add_str_literal(info, "name", col_name);
	pars_info_add_int4_literal(info, "mtype", DATA_GEOMETRY);

	trx->op_info = "update column type to DATA_GEOMETRY";

	error = que_eval_sql(
		info,
		"PROCEDURE UPDATE_SYS_COLUMNS_PROC () IS\n"
		"BEGIN\n"
		"UPDATE SYS_COLUMNS SET MTYPE=:mtype\n"
		"WHERE TABLE_ID=:tableid AND NAME=:name;\n"
		"END;\n",
		false, trx);

	trx->error_state = DB_SUCCESS;
	trx->op_info = "";

	DBUG_RETURN(error != DB_SUCCESS);
}

/** Check if we are creating spatial indexes on GIS columns, which are
legacy columns from earlier MySQL, such as 5.6. If so, we have to update
the mtypes of the old GIS columns to DATA_GEOMETRY.
In 5.6, we store GIS columns as DATA_BLOB in InnoDB layer, it will introduce
confusion when we run latest server on older data. That's why we need to
do the upgrade.
@param[in] ha_alter_info	Data used during in-place alter
@param[in] table		Table on which we want to add indexes
@param[in] trx			Transaction
@return DB_SUCCESS if update successfully or no columns need to be updated,
otherwise DB_ERROR, which means we can't update the mtype for some
column, and creating spatial index on it should be dangerous */
static
dberr_t
innobase_check_gis_columns(
	Alter_inplace_info*	ha_alter_info,
	dict_table_t*		table,
	trx_t*			trx)
{
	DBUG_ENTER("innobase_check_gis_columns");

	for (uint key_num = 0;
	     key_num < ha_alter_info->index_add_count;
	     key_num++) {

		const KEY&	key = ha_alter_info->key_info_buffer[
			ha_alter_info->index_add_buffer[key_num]];

		if (!(key.flags & HA_SPATIAL)) {
			continue;
		}

		ut_ad(key.user_defined_key_parts == 1);
		const KEY_PART_INFO&    key_part = key.key_part[0];

		/* Does not support spatial index on virtual columns */
		if (!key_part.field->stored_in_db()) {
			DBUG_RETURN(DB_UNSUPPORTED);
		}

		ulint col_nr = dict_table_has_column(
			table,
			key_part.field->field_name.str,
			key_part.fieldnr);
		ut_ad(col_nr != table->n_def);
		dict_col_t*	col = &table->cols[col_nr];

		if (col->mtype != DATA_BLOB) {
			ut_ad(DATA_GEOMETRY_MTYPE(col->mtype));
			continue;
		}

		const char* col_name = dict_table_get_col_name(
			table, col_nr);

		if (innobase_update_gis_column_type(
			table->id, col_name, trx)) {

			DBUG_RETURN(DB_ERROR);
		} else {
			col->mtype = DATA_GEOMETRY;

			ib::info() << "Updated mtype of column" << col_name
				<< " in table " << table->name
				<< ", whose id is " << table->id
				<< " to DATA_GEOMETRY";
		}
	}

	DBUG_RETURN(DB_SUCCESS);
}

/** Collect virtual column info for its addition
@param[in] ha_alter_info	Data used during in-place alter
@param[in] altered_table	MySQL table that is being altered to
@param[in] table		MySQL table as it is before the ALTER operation
@retval true Failure
@retval false Success */
static
bool
prepare_inplace_add_virtual(
	Alter_inplace_info*	ha_alter_info,
	const TABLE*		altered_table,
	const TABLE*		table)
{
	ha_innobase_inplace_ctx*	ctx;
	ulint				i = 0;
	ulint				j = 0;

	ctx = static_cast<ha_innobase_inplace_ctx*>
		(ha_alter_info->handler_ctx);

	ctx->num_to_add_vcol = altered_table->s->virtual_fields
		+ ctx->num_to_drop_vcol - table->s->virtual_fields;

	ctx->add_vcol = static_cast<dict_v_col_t*>(
		 mem_heap_zalloc(ctx->heap, ctx->num_to_add_vcol
				 * sizeof *ctx->add_vcol));
	ctx->add_vcol_name = static_cast<const char**>(
		 mem_heap_alloc(ctx->heap, ctx->num_to_add_vcol
				* sizeof *ctx->add_vcol_name));

	for (const Create_field& new_field :
	     ha_alter_info->alter_info->create_list) {
		const Field* field = altered_table->field[i++];

		if (new_field.field || field->stored_in_db()) {
			continue;
		}

		ulint	is_unsigned;
		ulint	charset_no;
		ulint	col_type
				= get_innobase_type_from_mysql_type(
					&is_unsigned, field);

		ulint col_len = field->pack_length();
		ulint field_type = (ulint) field->type();

		if (!field->real_maybe_null()) {
			field_type |= DATA_NOT_NULL;
		}

		if (field->binary()) {
			field_type |= DATA_BINARY_TYPE;
		}

		if (is_unsigned) {
			field_type |= DATA_UNSIGNED;
		}

		if (dtype_is_string_type(col_type)) {
			charset_no = (ulint) field->charset()->number;

			DBUG_EXECUTE_IF(
				"ib_alter_add_virtual_fail",
				charset_no += MAX_CHAR_COLL_NUM;);

			if (charset_no > MAX_CHAR_COLL_NUM) {
				my_error(ER_WRONG_KEY_COLUMN, MYF(0), "InnoDB",
					 field->field_name.str);
				return(true);
			}
		} else {
			charset_no = 0;
		}

		if (field->type() == MYSQL_TYPE_VARCHAR) {
			uint32  length_bytes
				= static_cast<const Field_varstring*>(
					field)->length_bytes;

			col_len -= length_bytes;

			if (length_bytes == 2) {
				field_type |= DATA_LONG_TRUE_VARCHAR;
			}
		}

		new (&ctx->add_vcol[j]) dict_v_col_t();
		ctx->add_vcol[j].m_col.prtype = dtype_form_prtype(
						field_type, charset_no);

		ctx->add_vcol[j].m_col.prtype |= DATA_VIRTUAL;

		ctx->add_vcol[j].m_col.mtype = col_type;

		ctx->add_vcol[j].m_col.len = col_len;

		ctx->add_vcol[j].m_col.ind = i - 1;
		ctx->add_vcol[j].num_base = 0;
		ctx->add_vcol_name[j] = field->field_name.str;
		ctx->add_vcol[j].base_col = NULL;
		ctx->add_vcol[j].v_pos = ctx->old_table->n_v_cols
					 - ctx->num_to_drop_vcol + j;

		/* MDEV-17468: Do this on ctx->instant_table later */
		innodb_base_col_setup(ctx->old_table, field, &ctx->add_vcol[j]);
		j++;
	}

	return(false);
}

/** Collect virtual column info for its addition
@param[in] ha_alter_info	Data used during in-place alter
@param[in] table		MySQL table as it is before the ALTER operation
@retval true Failure
@retval false Success */
static
bool
prepare_inplace_drop_virtual(
	Alter_inplace_info*	ha_alter_info,
	const TABLE*		table)
{
	ha_innobase_inplace_ctx*	ctx;
	ulint				i = 0;
	ulint				j = 0;

	ctx = static_cast<ha_innobase_inplace_ctx*>
		(ha_alter_info->handler_ctx);

	ctx->num_to_drop_vcol = 0;
	for (i = 0; table->field[i]; i++) {
		const Field* field = table->field[i];
		if (field->flags & FIELD_IS_DROPPED && !field->stored_in_db()) {
			ctx->num_to_drop_vcol++;
		}
	}

	ctx->drop_vcol = static_cast<dict_v_col_t*>(
		 mem_heap_alloc(ctx->heap, ctx->num_to_drop_vcol
				* sizeof *ctx->drop_vcol));
	ctx->drop_vcol_name = static_cast<const char**>(
		 mem_heap_alloc(ctx->heap, ctx->num_to_drop_vcol
				* sizeof *ctx->drop_vcol_name));

	for (i = 0; table->field[i]; i++) {
		Field *field =  table->field[i];
		if (!(field->flags & FIELD_IS_DROPPED) || field->stored_in_db()) {
			continue;
		}

		ulint	col_len;
		ulint	is_unsigned;
		ulint	field_type;
		ulint	charset_no;

		ulint           col_type
                                = get_innobase_type_from_mysql_type(
                                        &is_unsigned, field);

		col_len = field->pack_length();
		field_type = (ulint) field->type();

		if (!field->real_maybe_null()) {
			field_type |= DATA_NOT_NULL;
		}

		if (field->binary()) {
			field_type |= DATA_BINARY_TYPE;
		}

		if (is_unsigned) {
			field_type |= DATA_UNSIGNED;
		}

		if (dtype_is_string_type(col_type)) {
			charset_no = (ulint) field->charset()->number;

			DBUG_EXECUTE_IF(
				"ib_alter_add_virtual_fail",
				charset_no += MAX_CHAR_COLL_NUM;);

			if (charset_no > MAX_CHAR_COLL_NUM) {
				my_error(ER_WRONG_KEY_COLUMN, MYF(0), "InnoDB",
					 field->field_name.str);
				return(true);
			}
		} else {
			charset_no = 0;
		}

		if (field->type() == MYSQL_TYPE_VARCHAR) {
			uint32  length_bytes
				= static_cast<const Field_varstring*>(
					field)->length_bytes;

			col_len -= length_bytes;

			if (length_bytes == 2) {
				field_type |= DATA_LONG_TRUE_VARCHAR;
			}
		}


		ctx->drop_vcol[j].m_col.prtype = dtype_form_prtype(
						field_type, charset_no);

		ctx->drop_vcol[j].m_col.prtype |= DATA_VIRTUAL;

		ctx->drop_vcol[j].m_col.mtype = col_type;

		ctx->drop_vcol[j].m_col.len = col_len;

		ctx->drop_vcol[j].m_col.ind = i;

		ctx->drop_vcol_name[j] = field->field_name.str;

		dict_v_col_t*	v_col = dict_table_get_nth_v_col_mysql(
					ctx->old_table, i);
		ctx->drop_vcol[j].v_pos = v_col->v_pos;
		j++;
	}

	return(false);
}

/** Insert a new record to INNODB SYS_VIRTUAL
@param[in] table	InnoDB table
@param[in] pos		virtual column column no
@param[in] base_pos	base column pos
@param[in] trx		transaction
@retval	false	on success
@retval	true	on failure (my_error() will have been called) */
static bool innobase_insert_sys_virtual(
	const dict_table_t*	table,
	ulint			pos,
	ulint			base_pos,
	trx_t*			trx)
{
	pars_info_t*    info = pars_info_create();
	pars_info_add_ull_literal(info, "id", table->id);
	pars_info_add_int4_literal(info, "pos", pos);
	pars_info_add_int4_literal(info, "base_pos", base_pos);

	if (DB_SUCCESS != que_eval_sql(
		    info,
		    "PROCEDURE P () IS\n"
		    "BEGIN\n"
		    "INSERT INTO SYS_VIRTUAL VALUES (:id, :pos, :base_pos);\n"
		    "END;\n",
		    FALSE, trx)) {
		my_error(ER_INTERNAL_ERROR, MYF(0),
			 "InnoDB: ADD COLUMN...VIRTUAL");
		return true;
	}

	return false;
}

/** Insert a record to the SYS_COLUMNS dictionary table.
@param[in]	table_id	table id
@param[in]	pos		position of the column
@param[in]	field_name	field name
@param[in]	mtype		main type
@param[in]	prtype		precise type
@param[in]	len		fixed length in bytes, or 0
@param[in]	n_base		number of base columns of virtual columns, or 0
@param[in]	update		whether to update instead of inserting
@retval	false	on success
@retval	true	on failure (my_error() will have been called) */
static bool innodb_insert_sys_columns(
	table_id_t	table_id,
	ulint		pos,
	const char*	field_name,
	ulint		mtype,
	ulint		prtype,
	ulint		len,
	ulint		n_base,
	trx_t*		trx,
	bool		update = false)
{
	pars_info_t*	info = pars_info_create();
	pars_info_add_ull_literal(info, "id", table_id);
	pars_info_add_int4_literal(info, "pos", pos);
	pars_info_add_str_literal(info, "name", field_name);
	pars_info_add_int4_literal(info, "mtype", mtype);
	pars_info_add_int4_literal(info, "prtype", prtype);
	pars_info_add_int4_literal(info, "len", len);
	pars_info_add_int4_literal(info, "base", n_base);

	if (update) {
		if (DB_SUCCESS != que_eval_sql(
			    info,
			    "PROCEDURE UPD_COL () IS\n"
			    "BEGIN\n"
			    "UPDATE SYS_COLUMNS SET\n"
			    "NAME=:name, MTYPE=:mtype, PRTYPE=:prtype, "
			    "LEN=:len, PREC=:base\n"
			    "WHERE TABLE_ID=:id AND POS=:pos;\n"
			    "END;\n", FALSE, trx)) {
			my_error(ER_INTERNAL_ERROR, MYF(0),
				 "InnoDB: Updating SYS_COLUMNS failed");
			return true;
		}

		return false;
	}

	if (DB_SUCCESS != que_eval_sql(
		    info,
		    "PROCEDURE ADD_COL () IS\n"
		    "BEGIN\n"
		    "INSERT INTO SYS_COLUMNS VALUES"
		    "(:id,:pos,:name,:mtype,:prtype,:len,:base);\n"
		    "END;\n", FALSE, trx)) {
		my_error(ER_INTERNAL_ERROR, MYF(0),
			 "InnoDB: Insert into SYS_COLUMNS failed");
		return true;
	}

	return false;
}

/** Update INNODB SYS_COLUMNS on new virtual columns
@param[in] table	InnoDB table
@param[in] col_name	column name
@param[in] vcol		virtual column
@param[in] trx		transaction
@retval	false	on success
@retval	true	on failure (my_error() will have been called) */
static bool innobase_add_one_virtual(
	const dict_table_t*	table,
	const char*		col_name,
	dict_v_col_t*		vcol,
	trx_t*			trx)
{
	ulint		pos = dict_create_v_col_pos(vcol->v_pos,
						    vcol->m_col.ind);

	if (innodb_insert_sys_columns(table->id, pos, col_name,
				      vcol->m_col.mtype, vcol->m_col.prtype,
				      vcol->m_col.len, vcol->num_base, trx)) {
		return true;
	}

	for (ulint i = 0; i < unsigned{vcol->num_base}; i++) {
		if (innobase_insert_sys_virtual(
			    table, pos, vcol->base_col[i]->ind, trx)) {
			return true;
		}
	}

	return false;
}

/** Update SYS_TABLES.N_COLS in the data dictionary.
@param[in] user_table	InnoDB table
@param[in] n		the new value of SYS_TABLES.N_COLS
@param[in] trx		transaction
@return whether the operation failed */
static bool innodb_update_cols(const dict_table_t* table, ulint n, trx_t* trx)
{
	pars_info_t*    info = pars_info_create();

	pars_info_add_int4_literal(info, "n", n);
	pars_info_add_ull_literal(info, "id", table->id);

	if (DB_SUCCESS != que_eval_sql(info,
				       "PROCEDURE UPDATE_N_COLS () IS\n"
				       "BEGIN\n"
				       "UPDATE SYS_TABLES SET N_COLS = :n"
				       " WHERE ID = :id;\n"
				       "END;\n", FALSE, trx)) {
		my_error(ER_INTERNAL_ERROR, MYF(0),
			 "InnoDB: Updating SYS_TABLES.N_COLS failed");
		return true;
	}

	return false;
}

/** Update system table for adding virtual column(s)
@param[in]	ha_alter_info	Data used during in-place alter
@param[in]	user_table	InnoDB table
@param[in]	trx		transaction
@retval true Failure
@retval false Success */
static
bool
innobase_add_virtual_try(
	const Alter_inplace_info*	ha_alter_info,
	const dict_table_t*		user_table,
	trx_t*				trx)
{
	ha_innobase_inplace_ctx* ctx = static_cast<ha_innobase_inplace_ctx*>(
		ha_alter_info->handler_ctx);

	for (ulint i = 0; i < ctx->num_to_add_vcol; i++) {
		if (innobase_add_one_virtual(
			    user_table, ctx->add_vcol_name[i],
			    &ctx->add_vcol[i], trx)) {
			return true;
		}
	}

	return false;
}

/** Delete metadata from SYS_COLUMNS and SYS_VIRTUAL.
@param[in]	id	table id
@param[in]	pos	first SYS_COLUMNS.POS
@param[in,out]	trx	data dictionary transaction
@retval true Failure
@retval false Success. */
static bool innobase_instant_drop_cols(table_id_t id, ulint pos, trx_t* trx)
{
	pars_info_t*	info = pars_info_create();
	pars_info_add_ull_literal(info, "id", id);
	pars_info_add_int4_literal(info, "pos", pos);

	dberr_t err = que_eval_sql(
			info,
			"PROCEDURE DELETE_COL () IS\n"
			"BEGIN\n"
			"DELETE FROM SYS_COLUMNS WHERE\n"
			"TABLE_ID = :id AND POS >= :pos;\n"
			"DELETE FROM SYS_VIRTUAL WHERE TABLE_ID = :id;\n"
			"END;\n", FALSE, trx);
	if (err != DB_SUCCESS) {
		my_error(ER_INTERNAL_ERROR, MYF(0),
			 "InnoDB: DELETE from SYS_COLUMNS/SYS_VIRTUAL failed");
		return true;
	}

	return false;
}

/** Update INNODB SYS_COLUMNS on new virtual column's position
@param[in]	table	InnoDB table
@param[in]	old_pos	old position
@param[in]	new_pos	new position
@param[in]	trx	transaction
@return DB_SUCCESS if successful, otherwise error code */
static
dberr_t
innobase_update_v_pos_sys_columns(
	const dict_table_t*	table,
	ulint			old_pos,
	ulint			new_pos,
	trx_t*			trx)
{
	pars_info_t*    info = pars_info_create();

	pars_info_add_int4_literal(info, "pos", old_pos);
	pars_info_add_int4_literal(info, "val", new_pos);
	pars_info_add_ull_literal(info, "id", table->id);

	dberr_t error = que_eval_sql(
			info,
			"PROCEDURE P () IS\n"
			"BEGIN\n"
			"UPDATE SYS_COLUMNS\n"
			"SET POS = :val\n"
			"WHERE POS = :pos\n"
			"AND TABLE_ID = :id;\n"
			"END;\n",
			FALSE, trx);

<<<<<<< HEAD
=======
	dict_table_t* user_table = ctx->old_table;
	user_table->instant_add_column(*ctx->instant_table);
	dict_index_t* index = dict_table_get_first_index(user_table);
	/* The table may have been emptied and may have lost its
	'instant-add-ness' during this instant ADD COLUMN. */

	/* Construct a table row of default values for the stored columns. */
	dtuple_t* row = dtuple_create(ctx->heap, user_table->n_cols);
	dict_table_copy_types(row, user_table);
	Field** af = altered_table->field;
	Field** const end = altered_table->field + altered_table->s->fields;

	for (uint i = 0; af < end; af++) {
		if (!(*af)->stored_in_db()) {
			continue;
		}

		dict_col_t* col = dict_table_get_nth_col(user_table, i);
		DBUG_ASSERT(!strcmp((*af)->field_name.str,
				    dict_table_get_col_name(user_table, i)));

		dfield_t* d = dtuple_get_nth_field(row, i);

		if (col->is_instant()) {
			dfield_set_data(d, col->def_val.data,
					col->def_val.len);
		} else if ((*af)->real_maybe_null()) {
			/* Store NULL for nullable 'core' columns. */
			dfield_set_null(d);
		} else {
			switch ((*af)->type()) {
			case MYSQL_TYPE_VARCHAR:
			case MYSQL_TYPE_GEOMETRY:
			case MYSQL_TYPE_TINY_BLOB:
			case MYSQL_TYPE_MEDIUM_BLOB:
			case MYSQL_TYPE_BLOB:
			case MYSQL_TYPE_LONG_BLOB:
			variable_length:
				/* Store the empty string for 'core'
				variable-length NOT NULL columns. */
				dfield_set_data(d, field_ref_zero, 0);
				break;
			case MYSQL_TYPE_STRING:
				if (col->mbminlen != col->mbmaxlen
				    && dict_table_is_comp(user_table)) {
					goto variable_length;
				}
				/* fall through */
			default:
				/* For fixed-length NOT NULL 'core' columns,
				get a dummy default value from SQL. Note that
				we will preserve the old values of these
				columns when updating the metadata
				record, to avoid unnecessary updates. */
				ulint len = (*af)->pack_length();
				DBUG_ASSERT(d->type.mtype != DATA_INT
					    || len <= 8);
				row_mysql_store_col_in_innobase_format(
					d, d->type.mtype == DATA_INT
					? static_cast<byte*>(
						mem_heap_alloc(ctx->heap, len))
					: NULL, true, (*af)->ptr, len,
					dict_table_is_comp(user_table));
			}
		}

		if (i + DATA_N_SYS_COLS < ctx->old_n_cols) {
			i++;
			continue;
		}

		pars_info_t*    info = pars_info_create();
		pars_info_add_ull_literal(info, "id", user_table->id);
		pars_info_add_int4_literal(info, "pos", i);
		pars_info_add_str_literal(info, "name", (*af)->field_name.str);
		pars_info_add_int4_literal(info, "mtype", d->type.mtype);
		pars_info_add_int4_literal(info, "prtype", d->type.prtype);
		pars_info_add_int4_literal(info, "len", d->type.len);

		dberr_t err = que_eval_sql(
			info,
			"PROCEDURE ADD_COL () IS\n"
			"BEGIN\n"
			"INSERT INTO SYS_COLUMNS VALUES"
			"(:id,:pos,:name,:mtype,:prtype,:len,0);\n"
			"END;\n", FALSE, trx);
		if (err != DB_SUCCESS) {
			my_error(ER_INTERNAL_ERROR, MYF(0),
				 "InnoDB: Insert into SYS_COLUMNS failed");
			return(true);
		}

		i++;
	}

	if (innodb_update_n_cols(user_table, dict_table_encode_n_col(
					 unsigned(user_table->n_cols)
					 - DATA_N_SYS_COLS,
					 user_table->n_v_cols)
				 | (user_table->flags & DICT_TF_COMPACT) << 31,
				 trx)) {
		return true;
	}

	/* If the table has been discarded then change the metadata alone
	and make the index to non-instant format */
	if (!user_table->space) {
		index->remove_instant();
		return false;
	}

	unsigned i = unsigned(user_table->n_cols) - DATA_N_SYS_COLS;
	byte trx_id[DATA_TRX_ID_LEN], roll_ptr[DATA_ROLL_PTR_LEN];
	dfield_set_data(dtuple_get_nth_field(row, i++), field_ref_zero,
			DATA_ROW_ID_LEN);
	dfield_set_data(dtuple_get_nth_field(row, i++), trx_id, sizeof trx_id);
	dfield_set_data(dtuple_get_nth_field(row, i),roll_ptr,sizeof roll_ptr);
	DBUG_ASSERT(i + 1 == user_table->n_cols);

	trx_write_trx_id(trx_id, trx->id);
	/* The DB_ROLL_PTR will be assigned later, when allocating undo log.
	Silence a Valgrind warning in dtuple_validate() when
	row_ins_clust_index_entry_low() searches for the insert position. */
	memset(roll_ptr, 0, sizeof roll_ptr);

	dtuple_t* entry = row_build_index_entry(row, NULL, index, ctx->heap);
	entry->info_bits = REC_INFO_METADATA;

	mtr_t mtr;
	mtr.start();
	index->set_modified(mtr);
	btr_pcur_t pcur;
	btr_pcur_open_at_index_side(true, index, BTR_MODIFY_TREE, &pcur, true,
				    0, &mtr);
	ut_ad(btr_pcur_is_before_first_on_page(&pcur));
	btr_pcur_move_to_next_on_page(&pcur);

	buf_block_t* block = btr_pcur_get_block(&pcur);
	ut_ad(page_is_leaf(block->frame));
	ut_ad(!page_has_prev(block->frame));
	ut_ad(!buf_block_get_page_zip(block));
	const rec_t* rec = btr_pcur_get_rec(&pcur);
	que_thr_t* thr = pars_complete_graph_for_exec(
		NULL, trx, ctx->heap, NULL);
	const bool is_root = block->page.id.page_no() == index->page;

	dberr_t err;
	if (rec_is_metadata(rec, index)) {
		ut_ad(page_rec_is_user_rec(rec));
		if (is_root
		    && !page_has_next(block->frame)
		    && page_rec_is_last(rec, block->frame)) {
			goto empty_table;
		}
		/* Extend the record with the instantly added columns. */
		const unsigned n = user_table->n_cols - ctx->old_n_cols;
		/* Reserve room for DB_TRX_ID,DB_ROLL_PTR and any
		non-updated off-page columns in case they are moved off
		page as a result of the update. */
		upd_t* update = upd_create(index->n_fields, ctx->heap);
		update->n_fields = n;
		update->info_bits = REC_INFO_METADATA;
		/* Add the default values for instantly added columns */
		for (unsigned i = 0; i < n; i++) {
			upd_field_t* uf = upd_get_nth_field(update, i);
			unsigned f = index->n_fields - n + i;
			uf->field_no = f;
			uf->new_val = entry->fields[f];
		}
		rec_offs* offsets = NULL;
		mem_heap_t* offsets_heap = NULL;
		big_rec_t* big_rec;
		err = btr_cur_pessimistic_update(
			BTR_NO_LOCKING_FLAG | BTR_KEEP_POS_FLAG,
			btr_pcur_get_btr_cur(&pcur),
			&offsets, &offsets_heap, ctx->heap,
			&big_rec, update, UPD_NODE_NO_ORD_CHANGE,
			thr, trx->id, &mtr);
		if (big_rec) {
			if (err == DB_SUCCESS) {
				err = btr_store_big_rec_extern_fields(
					&pcur, offsets, big_rec, &mtr,
					BTR_STORE_UPDATE);
			}

			dtuple_big_rec_free(big_rec);
		}
		if (offsets_heap) {
			mem_heap_free(offsets_heap);
		}
		btr_pcur_close(&pcur);
		goto func_exit;
	} else if (is_root && page_rec_is_supremum(rec)) {
empty_table:
		/* The table is empty. */
		ut_ad(fil_page_index_page_check(block->frame));
		ut_ad(!page_has_siblings(block->frame));
		ut_ad(block->page.id.page_no() == index->page);
		btr_page_empty(block, NULL, index, 0, &mtr);
		index->remove_instant();
		err = DB_SUCCESS;
		goto func_exit;
	}

	/* Convert the table to the instant ADD COLUMN format. */
	ut_ad(user_table->is_instant());
	mtr.commit();
	mtr.start();
	index->set_modified(mtr);
	if (page_t* root = btr_root_get(index, &mtr)) {
		if (fil_page_get_type(root) != FIL_PAGE_INDEX) {
			DBUG_ASSERT(!"wrong page type");
			goto err_exit;
		}

		DBUG_ASSERT(!page_is_comp(root) || !page_get_instant(root));
		mlog_write_ulint(root + FIL_PAGE_TYPE,
				 FIL_PAGE_TYPE_INSTANT, MLOG_2BYTES,
				 &mtr);
		page_set_instant(root, index->n_core_fields, &mtr);
		mtr.commit();
		mtr.start();
		index->set_modified(mtr);
		err = row_ins_clust_index_entry_low(
			BTR_NO_LOCKING_FLAG, BTR_MODIFY_TREE, index,
			index->n_uniq, entry, 0, thr);
	} else {
err_exit:
		err = DB_CORRUPTION;
	}

func_exit:
	mtr.commit();

	if (err != DB_SUCCESS) {
		my_error_innodb(err, table->s->table_name.str,
				user_table->flags);
		return true;
	}

	return false;
}

/** Update INNODB SYS_COLUMNS on new virtual column's position
@param[in]	table	InnoDB table
@param[in]	old_pos	old position
@param[in]	new_pos	new position
@param[in]	trx	transaction
@return DB_SUCCESS if successful, otherwise error code */
static
dberr_t
innobase_update_v_pos_sys_columns(
	const dict_table_t*	table,
	ulint			old_pos,
	ulint			new_pos,
	trx_t*			trx)
{
	pars_info_t*    info = pars_info_create();

	pars_info_add_int4_literal(info, "pos", old_pos);
	pars_info_add_int4_literal(info, "val", new_pos);
	pars_info_add_ull_literal(info, "id", table->id);

	dberr_t error = que_eval_sql(
			info,
			"PROCEDURE P () IS\n"
			"BEGIN\n"
			"UPDATE SYS_COLUMNS\n"
			"SET POS = :val\n"
			"WHERE POS = :pos\n"
			"AND TABLE_ID = :id;\n"
			"END;\n",
			FALSE, trx);

>>>>>>> eaeb8ec4
	return(error);
}

/** Update INNODB SYS_VIRTUAL table with new virtual column position
@param[in]	table		InnoDB table
@param[in]	old_pos		old position
@param[in]	new_pos		new position
@param[in]	trx		transaction
@return DB_SUCCESS if successful, otherwise error code */
static
dberr_t
innobase_update_v_pos_sys_virtual(
	const dict_table_t*	table,
	ulint			old_pos,
	ulint			new_pos,
	trx_t*			trx)
{
	pars_info_t*    info = pars_info_create();

	pars_info_add_int4_literal(info, "pos", old_pos);
	pars_info_add_int4_literal(info, "val", new_pos);
	pars_info_add_ull_literal(info, "id", table->id);

	dberr_t error = que_eval_sql(
			info,
			"PROCEDURE P () IS\n"
			"BEGIN\n"
			"UPDATE SYS_VIRTUAL\n"
			"SET POS = :val\n"
			"WHERE POS = :pos\n"
			"AND TABLE_ID = :id;\n"
			"END;\n",
			FALSE, trx);

	return(error);
}

/** Update InnoDB system tables on dropping a virtual column
@param[in]	table		InnoDB table
@param[in]	col_name	column name of the dropping column
@param[in]	drop_col	col information for the dropping column
@param[in]	n_prev_dropped	number of previously dropped columns in the
				same alter clause
@param[in]	trx		transaction
@return DB_SUCCESS if successful, otherwise error code */
static
dberr_t
innobase_drop_one_virtual_sys_columns(
	const dict_table_t*	table,
	const char*		col_name,
	dict_col_t*		drop_col,
	ulint			n_prev_dropped,
	trx_t*			trx)
{
	pars_info_t*    info = pars_info_create();
	pars_info_add_ull_literal(info, "id", table->id);

	pars_info_add_str_literal(info, "name", col_name);

	dberr_t error = que_eval_sql(
			info,
			"PROCEDURE P () IS\n"
			"BEGIN\n"
			"DELETE FROM SYS_COLUMNS\n"
			"WHERE TABLE_ID = :id\n"
			"AND NAME = :name;\n"
			"END;\n",
			FALSE, trx);

	if (error != DB_SUCCESS) {
		return(error);
	}

	dict_v_col_t*	v_col = dict_table_get_nth_v_col_mysql(
				table, drop_col->ind);

	/* Adjust column positions for all subsequent columns */
	for (ulint i = v_col->v_pos + 1; i < table->n_v_cols; i++) {
		dict_v_col_t*   t_col = dict_table_get_nth_v_col(table, i);
		ulint		old_p = dict_create_v_col_pos(
			t_col->v_pos - n_prev_dropped,
			t_col->m_col.ind - n_prev_dropped);
		ulint		new_p = dict_create_v_col_pos(
			t_col->v_pos - 1 - n_prev_dropped,
			ulint(t_col->m_col.ind) - 1 - n_prev_dropped);

		error = innobase_update_v_pos_sys_columns(
			table, old_p, new_p, trx);
		if (error != DB_SUCCESS) {
			return(error);
		}
		error = innobase_update_v_pos_sys_virtual(
			table, old_p, new_p, trx);
		if (error != DB_SUCCESS) {
			return(error);
		}
	}

	return(error);
}

/** Delete virtual column's info from INNODB SYS_VIRTUAL
@param[in]	table	InnoDB table
@param[in]	pos	position of the virtual column to be deleted
@param[in]	trx	transaction
@return DB_SUCCESS if successful, otherwise error code */
static
dberr_t
innobase_drop_one_virtual_sys_virtual(
	const dict_table_t*	table,
	ulint			pos,
	trx_t*			trx)
{
	pars_info_t*    info = pars_info_create();
	pars_info_add_ull_literal(info, "id", table->id);

	pars_info_add_int4_literal(info, "pos", pos);

	dberr_t error = que_eval_sql(
			info,
			"PROCEDURE P () IS\n"
			"BEGIN\n"
			"DELETE FROM SYS_VIRTUAL\n"
			"WHERE TABLE_ID = :id\n"
			"AND POS = :pos;\n"
			"END;\n",
			FALSE, trx);

	return(error);
}

/** Update system table for dropping virtual column(s)
@param[in]	ha_alter_info	Data used during in-place alter
@param[in]	user_table	InnoDB table
@param[in]	trx		transaction
@retval true Failure
@retval false Success */
static
bool
innobase_drop_virtual_try(
	const Alter_inplace_info*	ha_alter_info,
	const dict_table_t*	     user_table,
	trx_t*				trx)
{
	ha_innobase_inplace_ctx*	ctx;
	dberr_t				err = DB_SUCCESS;

	ctx = static_cast<ha_innobase_inplace_ctx*>
		(ha_alter_info->handler_ctx);

	for (ulint i = 0; i < ctx->num_to_drop_vcol; i++) {

		ulint	pos = dict_create_v_col_pos(
			ctx->drop_vcol[i].v_pos - i,
			ctx->drop_vcol[i].m_col.ind - i);
		err = innobase_drop_one_virtual_sys_virtual(
			user_table, pos, trx);

		if (err != DB_SUCCESS) {
			my_error(ER_INTERNAL_ERROR, MYF(0),
				 "InnoDB: DROP COLUMN...VIRTUAL");
			return(true);
		}

		err = innobase_drop_one_virtual_sys_columns(
			user_table, ctx->drop_vcol_name[i],
			&(ctx->drop_vcol[i].m_col), i, trx);

		if (err != DB_SUCCESS) {
			my_error(ER_INTERNAL_ERROR, MYF(0),
				 "InnoDB: DROP COLUMN...VIRTUAL");
			return(true);
		}
	}

	return false;
}

/** Serialise metadata of dropped or reordered columns.
@param[in,out]	heap	memory heap for allocation
@param[out]	field	data field with the metadata */
inline
void dict_table_t::serialise_columns(mem_heap_t* heap, dfield_t* field) const
{
	DBUG_ASSERT(instant);
	const dict_index_t& index = *UT_LIST_GET_FIRST(indexes);
	unsigned n_fixed = index.first_user_field();
	unsigned num_non_pk_fields = index.n_fields - n_fixed;

	ulint len = 4 + num_non_pk_fields * 2;

	byte* data = static_cast<byte*>(mem_heap_alloc(heap, len));

	dfield_set_data(field, data, len);

	mach_write_to_4(data, num_non_pk_fields);

	data += 4;

	for (ulint i = n_fixed; i < index.n_fields; i++) {
		mach_write_to_2(data, instant->field_map[i - n_fixed]);
		data += 2;
	}
}

/** Construct the metadata record for instant ALTER TABLE.
@param[in]	row	dummy or default values for existing columns
@param[in,out]	heap	memory heap for allocations
@return	metadata record */
inline
dtuple_t*
dict_index_t::instant_metadata(const dtuple_t& row, mem_heap_t* heap) const
{
	ut_ad(is_primary());
	dtuple_t* entry;

	if (!table->instant) {
		entry = row_build_index_entry(&row, NULL, this, heap);
		entry->info_bits = REC_INFO_METADATA_ADD;
		return entry;
	}

	entry = dtuple_create(heap, n_fields + 1);
	entry->n_fields_cmp = n_uniq;
	entry->info_bits = REC_INFO_METADATA_ALTER;

	const dict_field_t* field = fields;

	for (uint i = 0; i <= n_fields; i++, field++) {
		dfield_t* dfield = dtuple_get_nth_field(entry, i);

		if (i == first_user_field()) {
			table->serialise_columns(heap, dfield);
			dfield->type.metadata_blob_init();
			field--;
			continue;
		}

		ut_ad(!field->col->is_virtual());

		if (field->col->is_dropped()) {
			dict_col_copy_type(field->col, &dfield->type);
			if (field->col->is_nullable()) {
				dfield_set_null(dfield);
			} else {
				dfield_set_data(dfield, field_ref_zero,
						field->fixed_len);
			}
			continue;
		}

		const dfield_t* s = dtuple_get_nth_field(&row, field->col->ind);
		ut_ad(dict_col_type_assert_equal(field->col, &s->type));
		*dfield = *s;

		if (dfield_is_null(dfield)) {
			continue;
		}

		if (dfield_is_ext(dfield)) {
			ut_ad(i > first_user_field());
			ut_ad(!field->prefix_len);
			ut_ad(dfield->len >= FIELD_REF_SIZE);
			dfield_set_len(dfield, dfield->len - FIELD_REF_SIZE);
		}

		if (!field->prefix_len) {
			continue;
		}

		ut_ad(field->col->ord_part);
		ut_ad(i < n_uniq);

		ulint len = dtype_get_at_most_n_mbchars(
			field->col->prtype,
			field->col->mbminlen, field->col->mbmaxlen,
			field->prefix_len, dfield->len,
			static_cast<char*>(dfield_get_data(dfield)));
		dfield_set_len(dfield, len);
	}

	return entry;
}

/** Insert or update SYS_COLUMNS and the hidden metadata record
for instant ALTER TABLE.
@param[in]	ha_alter_info	ALTER TABLE context
@param[in,out]	ctx		ALTER TABLE context for the current partition
@param[in]	altered_table	MySQL table that is being altered
@param[in]	table		MySQL table as it is before the ALTER operation
@param[in,out]	trx		dictionary transaction
@retval	true	failure
@retval	false	success */
static bool innobase_instant_try(
	const Alter_inplace_info*	ha_alter_info,
	ha_innobase_inplace_ctx*	ctx,
	const TABLE*			altered_table,
	const TABLE*			table,
	trx_t*				trx)
{
	DBUG_ASSERT(!ctx->need_rebuild());
	DBUG_ASSERT(ctx->is_instant());

	dict_table_t* user_table = ctx->old_table;

	dict_index_t* index = dict_table_get_first_index(user_table);
	mtr_t mtr;
	mtr.start();
	/* Prevent purge from calling dict_index_t::clear_instant_add(),
	to protect index->n_core_fields, index->table->instant and others
	from changing during ctx->instant_column(). */
	instant_metadata_lock(*index, mtr);
	const unsigned n_old_fields = index->n_fields;
	const dict_col_t* old_cols = user_table->cols;
	DBUG_ASSERT(user_table->n_cols == ctx->old_n_cols);

	const bool metadata_changed = ctx->instant_column();

	DBUG_ASSERT(index->n_fields >= n_old_fields);
	/* Release the page latch. Between this and the next
	btr_pcur_open_at_index_side(), data fields such as
	index->n_core_fields and index->table->instant could change,
	but we would handle that in empty_table: below. */
	mtr.commit();
	/* The table may have been emptied and may have lost its
	'instantness' during this ALTER TABLE. */

	/* Construct a table row of default values for the stored columns. */
	dtuple_t* row = dtuple_create(ctx->heap, user_table->n_cols);
	dict_table_copy_types(row, user_table);
	Field** af = altered_table->field;
	Field** const end = altered_table->field + altered_table->s->fields;
	ut_d(List_iterator_fast<Create_field> cf_it(
		     ha_alter_info->alter_info->create_list));
	if (ctx->first_alter_pos
	    && innobase_instant_drop_cols(user_table->id,
					  ctx->first_alter_pos - 1, trx)) {
		return true;
	}
	for (uint i = 0; af < end; af++) {
		if (!(*af)->stored_in_db()) {
			ut_d(cf_it++);
			continue;
		}

		const dict_col_t* old = dict_table_t::find(old_cols,
							   ctx->col_map,
							   ctx->old_n_cols, i);
		DBUG_ASSERT(!old || i >= ctx->old_n_cols - DATA_N_SYS_COLS
			    || old->ind == i
			    || (ctx->first_alter_pos
				&& old->ind >= ctx->first_alter_pos - 1));

		dfield_t* d = dtuple_get_nth_field(row, i);
		const dict_col_t* col = dict_table_get_nth_col(user_table, i);
		DBUG_ASSERT(!col->is_virtual());
		DBUG_ASSERT(!col->is_dropped());
		DBUG_ASSERT(col->mtype != DATA_SYS);
		DBUG_ASSERT(!strcmp((*af)->field_name.str,
				    dict_table_get_col_name(user_table, i)));
		DBUG_ASSERT(old || col->is_added());

		ut_d(const Create_field* new_field = cf_it++);
		/* new_field->field would point to an existing column.
		If it is NULL, the column was added by this ALTER TABLE. */
		ut_ad(!new_field->field == !old);

		if (col->is_added()) {
			dfield_set_data(d, col->def_val.data,
					col->def_val.len);
		} else if ((*af)->real_maybe_null()) {
			/* Store NULL for nullable 'core' columns. */
			dfield_set_null(d);
		} else {
			switch ((*af)->type()) {
			case MYSQL_TYPE_VARCHAR:
			case MYSQL_TYPE_GEOMETRY:
			case MYSQL_TYPE_TINY_BLOB:
			case MYSQL_TYPE_MEDIUM_BLOB:
			case MYSQL_TYPE_BLOB:
			case MYSQL_TYPE_LONG_BLOB:
			variable_length:
				/* Store the empty string for 'core'
				variable-length NOT NULL columns. */
				dfield_set_data(d, field_ref_zero, 0);
				break;
			case MYSQL_TYPE_STRING:
				if (col->mbminlen != col->mbmaxlen
				    && user_table->not_redundant()) {
					goto variable_length;
				}
				/* fall through */
			default:
				/* For fixed-length NOT NULL 'core' columns,
				get a dummy default value from SQL. Note that
				we will preserve the old values of these
				columns when updating the metadata
				record, to avoid unnecessary updates. */
				ulint len = (*af)->pack_length();
				DBUG_ASSERT(d->type.mtype != DATA_INT
					    || len <= 8);
				row_mysql_store_col_in_innobase_format(
					d, d->type.mtype == DATA_INT
					? static_cast<byte*>(
						mem_heap_alloc(ctx->heap, len))
					: NULL, true, (*af)->ptr, len,
					dict_table_is_comp(user_table));
				ut_ad(new_field->field->pack_length() == len);
			}
		}

		bool update = old && (!ctx->first_alter_pos
				      || i < ctx->first_alter_pos - 1);
		DBUG_ASSERT(!old || col->same_format(*old));
		if (update
		    && old->prtype == d->type.prtype) {
			/* The record is already present in SYS_COLUMNS. */
		} else if (innodb_insert_sys_columns(user_table->id, i,
						     (*af)->field_name.str,
						     d->type.mtype,
						     d->type.prtype,
						     d->type.len, 0, trx,
						     update)) {
			return true;
		}

		i++;
	}

	if (innodb_update_cols(user_table, dict_table_encode_n_col(
				       unsigned(user_table->n_cols)
				       - DATA_N_SYS_COLS,
				       user_table->n_v_cols)
			       | (user_table->flags & DICT_TF_COMPACT) << 31,
			       trx)) {
		return true;
	}

	if (ctx->first_alter_pos) {
add_all_virtual:
		for (uint i = 0; i < user_table->n_v_cols; i++) {
			if (innobase_add_one_virtual(
				    user_table,
				    dict_table_get_v_col_name(user_table, i),
				    &user_table->v_cols[i], trx)) {
				return true;
			}
		}
	} else if (ha_alter_info->handler_flags & ALTER_DROP_VIRTUAL_COLUMN) {
		if (innobase_instant_drop_cols(user_table->id, 65536, trx)) {
			return true;
		}
		goto add_all_virtual;
	} else if ((ha_alter_info->handler_flags & ALTER_ADD_VIRTUAL_COLUMN)
		   && innobase_add_virtual_try(ha_alter_info, user_table,
					       trx)) {
		return true;
        }

	if (!user_table->space) {
		/* In case of ALTER TABLE...DISCARD TABLESPACE,
		update only the metadata and transform the dictionary
		cache entry to the canonical format. */
		index->clear_instant_alter();
		return false;
	}

	unsigned i = unsigned(user_table->n_cols) - DATA_N_SYS_COLS;
	DBUG_ASSERT(i >= altered_table->s->stored_fields);
	DBUG_ASSERT(i <= altered_table->s->stored_fields + 1);
	if (i > altered_table->s->fields) {
		const dict_col_t& fts_doc_id = user_table->cols[i - 1];
		DBUG_ASSERT(!strcmp(fts_doc_id.name(*user_table),
				    FTS_DOC_ID_COL_NAME));
		DBUG_ASSERT(!fts_doc_id.is_nullable());
		DBUG_ASSERT(fts_doc_id.len == 8);
		dfield_set_data(dtuple_get_nth_field(row, i - 1),
				field_ref_zero, fts_doc_id.len);
	}
	byte trx_id[DATA_TRX_ID_LEN], roll_ptr[DATA_ROLL_PTR_LEN];
	dfield_set_data(dtuple_get_nth_field(row, i++), field_ref_zero,
			DATA_ROW_ID_LEN);
	dfield_set_data(dtuple_get_nth_field(row, i++), trx_id, sizeof trx_id);
	dfield_set_data(dtuple_get_nth_field(row, i),roll_ptr,sizeof roll_ptr);
	DBUG_ASSERT(i + 1 == user_table->n_cols);

	trx_write_trx_id(trx_id, trx->id);
	/* The DB_ROLL_PTR will be assigned later, when allocating undo log.
	Silence a Valgrind warning in dtuple_validate() when
	row_ins_clust_index_entry_low() searches for the insert position. */
	memset(roll_ptr, 0, sizeof roll_ptr);

	dtuple_t* entry = index->instant_metadata(*row, ctx->heap);
	mtr.start();
	index->set_modified(mtr);
	btr_pcur_t pcur;
	btr_pcur_open_at_index_side(true, index, BTR_MODIFY_TREE, &pcur, true,
				    0, &mtr);
	ut_ad(btr_pcur_is_before_first_on_page(&pcur));
	btr_pcur_move_to_next_on_page(&pcur);

	buf_block_t* block = btr_pcur_get_block(&pcur);
	ut_ad(page_is_leaf(block->frame));
	ut_ad(!page_has_prev(block->frame));
	ut_ad(!buf_block_get_page_zip(block));
	const rec_t* rec = btr_pcur_get_rec(&pcur);
	que_thr_t* thr = pars_complete_graph_for_exec(
		NULL, trx, ctx->heap, NULL);

	dberr_t err = DB_SUCCESS;
	if (rec_is_metadata(rec, *index)) {
		ut_ad(page_rec_is_user_rec(rec));
		if (!rec_is_alter_metadata(rec, *index)
		    && !index->table->instant
		    && !page_has_next(block->frame)
		    && page_rec_is_last(rec, block->frame)) {
			goto empty_table;
		}

		if (!metadata_changed) {
			goto func_exit;
		}

		/* Ensure that the root page is in the correct format. */
		buf_block_t* root = btr_root_block_get(index, RW_X_LATCH,
						       &mtr);
		DBUG_ASSERT(root);
		if (fil_page_get_type(root->frame) != FIL_PAGE_TYPE_INSTANT) {
			DBUG_ASSERT(!"wrong page type");
			err = DB_CORRUPTION;
			goto func_exit;
		}

		btr_set_instant(root, *index, &mtr);

		/* Extend the record with any added columns. */
		uint n = uint(index->n_fields) - n_old_fields;
		/* Reserve room for DB_TRX_ID,DB_ROLL_PTR and any
		non-updated off-page columns in case they are moved off
		page as a result of the update. */
		const unsigned f = user_table->instant != NULL;
		upd_t* update = upd_create(index->n_fields + f, ctx->heap);
		update->n_fields = n + f;
		update->info_bits = f
			? REC_INFO_METADATA_ALTER
			: REC_INFO_METADATA_ADD;
		if (f) {
			upd_field_t* uf = upd_get_nth_field(update, 0);
			uf->field_no = index->first_user_field();
			uf->new_val = entry->fields[uf->field_no];
			DBUG_ASSERT(!dfield_is_ext(&uf->new_val));
			DBUG_ASSERT(!dfield_is_null(&uf->new_val));
		}

		/* Add the default values for instantly added columns */
		unsigned j = f;

		for (unsigned k = n_old_fields; k < index->n_fields; k++) {
			upd_field_t* uf = upd_get_nth_field(update, j++);
			uf->field_no = k + f;
			uf->new_val = entry->fields[k + f];

			ut_ad(j <= n + f);
		}

		ut_ad(j == n + f);

		rec_offs* offsets = NULL;
		mem_heap_t* offsets_heap = NULL;
		big_rec_t* big_rec;
		err = btr_cur_pessimistic_update(
			BTR_NO_LOCKING_FLAG | BTR_KEEP_POS_FLAG,
			btr_pcur_get_btr_cur(&pcur),
			&offsets, &offsets_heap, ctx->heap,
			&big_rec, update, UPD_NODE_NO_ORD_CHANGE,
			thr, trx->id, &mtr);

		offsets = rec_get_offsets(
			btr_pcur_get_rec(&pcur), index, offsets,
			true, ULINT_UNDEFINED, &offsets_heap);
		if (big_rec) {
			if (err == DB_SUCCESS) {
				err = btr_store_big_rec_extern_fields(
					&pcur, offsets, big_rec, &mtr,
					BTR_STORE_UPDATE);
			}

			dtuple_big_rec_free(big_rec);
		}
		if (offsets_heap) {
			mem_heap_free(offsets_heap);
		}
		btr_pcur_close(&pcur);
		goto func_exit;
	} else if (page_rec_is_supremum(rec) && !index->table->instant) {
empty_table:
		/* The table is empty. */
		ut_ad(fil_page_index_page_check(block->frame));
		ut_ad(!page_has_siblings(block->frame));
		ut_ad(block->page.id.page_no() == index->page);
		/* MDEV-17383: free metadata BLOBs! */
		btr_page_empty(block, NULL, index, 0, &mtr);
		if (index->is_instant()) {
			index->clear_instant_add();
		}
		goto func_exit;
	} else if (!user_table->is_instant()) {
		ut_ad(!user_table->not_redundant());
		goto func_exit;
	}

	/* Convert the table to the instant ALTER TABLE format. */
	mtr.commit();
	mtr.start();
	index->set_modified(mtr);
	if (buf_block_t* root = btr_root_block_get(index, RW_SX_LATCH, &mtr)) {
		if (fil_page_get_type(root->frame) != FIL_PAGE_INDEX) {
			DBUG_ASSERT(!"wrong page type");
			goto err_exit;
		}

		btr_set_instant(root, *index, &mtr);
		mtr.commit();
		mtr.start();
		index->set_modified(mtr);
		err = row_ins_clust_index_entry_low(
			BTR_NO_LOCKING_FLAG, BTR_MODIFY_TREE, index,
			index->n_uniq, entry, 0, thr);
	} else {
err_exit:
		err = DB_CORRUPTION;
	}

func_exit:
	mtr.commit();

	if (err != DB_SUCCESS) {
		my_error_innodb(err, table->s->table_name.str,
				user_table->flags);
		return true;
	}

	return false;
}

/** Adjust the create index column number from "New table" to
"old InnoDB table" while we are doing dropping virtual column. Since we do
not create separate new table for the dropping/adding virtual columns.
To correctly find the indexed column, we will need to find its col_no
in the "Old Table", not the "New table".
@param[in]	ha_alter_info	Data used during in-place alter
@param[in]	old_table	MySQL table as it is before the ALTER operation
@param[in]	num_v_dropped	number of virtual column dropped
@param[in,out]	index_def	index definition */
static
void
innodb_v_adjust_idx_col(
	const Alter_inplace_info*	ha_alter_info,
	const TABLE*			old_table,
	ulint				num_v_dropped,
	index_def_t*			index_def)
{
	for (ulint i = 0; i < index_def->n_fields; i++) {
#ifdef UNIV_DEBUG
		bool	col_found = false;
#endif /* UNIV_DEBUG */
		ulint	num_v = 0;

		index_field_t*	index_field = &index_def->fields[i];

		/* Only adjust virtual column col_no, since non-virtual
		column position (in non-vcol list) won't change unless
		table rebuild */
		if (!index_field->is_v_col) {
			continue;
		}

		const Field*	field = NULL;

		/* Found the field in the new table */
		for (const Create_field& new_field :
		     ha_alter_info->alter_info->create_list) {
			if (new_field.stored_in_db()) {
				continue;
			}

			field = new_field.field;

			if (num_v == index_field->col_no) {
				break;
			}
			num_v++;
		}

		if (!field) {
			/* this means the field is a newly added field, this
			should have been blocked when we drop virtual column
			at the same time */
			ut_ad(num_v_dropped > 0);
			ut_a(0);
		}

		ut_ad(!field->stored_in_db());

		num_v = 0;

		/* Look for its position in old table */
		for (uint old_i = 0; old_table->field[old_i]; old_i++) {
			if (old_table->field[old_i] == field) {
				/* Found it, adjust its col_no to its position
				in old table */
				index_def->fields[i].col_no = num_v;
				ut_d(col_found = true);
				break;
			}

			num_v += !old_table->field[old_i]->stored_in_db();
		}

		ut_ad(col_found);
	}
}

/** Create index metadata in the data dictionary.
@param[in,out]	trx	dictionary transaction
@param[in,out]	index	index being created
@param[in]	add_v	virtual columns that are being added, or NULL
@return the created index */
MY_ATTRIBUTE((nonnull(1,2), warn_unused_result))
static
dict_index_t*
create_index_dict(
	trx_t*			trx,
	dict_index_t*		index,
	const dict_add_v_col_t* add_v)
{
	DBUG_ENTER("create_index_dict");

	mem_heap_t* heap = mem_heap_create(512);
	ind_node_t* node = ind_create_graph_create(
		index, index->table->name.m_name, heap, add_v);
	que_thr_t* thr = pars_complete_graph_for_exec(node, trx, heap, NULL);

	que_fork_start_command(
		static_cast<que_fork_t*>(que_node_get_parent(thr)));

	que_run_threads(thr);

	DBUG_ASSERT(trx->error_state != DB_SUCCESS || index != node->index);
	DBUG_ASSERT(trx->error_state != DB_SUCCESS || node->index);
	index = node->index;

	que_graph_free((que_t*) que_node_get_parent(thr));

	DBUG_RETURN(index);
}

/** Update internal structures with concurrent writes blocked,
while preparing ALTER TABLE.

@param ha_alter_info Data used during in-place alter
@param altered_table MySQL table that is being altered
@param old_table MySQL table as it is before the ALTER operation
@param table_name Table name in MySQL
@param flags Table and tablespace flags
@param flags2 Additional table flags
@param fts_doc_id_col The column number of FTS_DOC_ID
@param add_fts_doc_id Flag: add column FTS_DOC_ID?
@param add_fts_doc_id_idx Flag: add index FTS_DOC_ID_INDEX (FTS_DOC_ID)?

@retval true Failure
@retval false Success
*/
static MY_ATTRIBUTE((warn_unused_result, nonnull(1,2,3,4)))
bool
prepare_inplace_alter_table_dict(
/*=============================*/
	Alter_inplace_info*	ha_alter_info,
	const TABLE*		altered_table,
	const TABLE*		old_table,
	const char*		table_name,
	ulint			flags,
	ulint			flags2,
	ulint			fts_doc_id_col,
	bool			add_fts_doc_id,
	bool			add_fts_doc_id_idx)
{
	bool			dict_locked	= false;
	ulint*			add_key_nums;	/* MySQL key numbers */
	index_def_t*		index_defs;	/* index definitions */
	dict_table_t*		user_table;
	dict_index_t*		fts_index	= NULL;
	bool			new_clustered	= false;
	dberr_t			error;
	ulint			num_fts_index;
	dict_add_v_col_t*	add_v = NULL;
	ha_innobase_inplace_ctx*ctx;

	DBUG_ENTER("prepare_inplace_alter_table_dict");

	ctx = static_cast<ha_innobase_inplace_ctx*>
		(ha_alter_info->handler_ctx);

	DBUG_ASSERT((ctx->add_autoinc != ULINT_UNDEFINED)
		    == (ctx->sequence.max_value() > 0));
	DBUG_ASSERT(!ctx->num_to_drop_index == !ctx->drop_index);
	DBUG_ASSERT(!ctx->num_to_drop_fk == !ctx->drop_fk);
	DBUG_ASSERT(!add_fts_doc_id || add_fts_doc_id_idx);
	DBUG_ASSERT(!add_fts_doc_id_idx
		    || innobase_fulltext_exist(altered_table));
	DBUG_ASSERT(!ctx->defaults);
	DBUG_ASSERT(!ctx->add_index);
	DBUG_ASSERT(!ctx->add_key_numbers);
	DBUG_ASSERT(!ctx->num_to_add_index);

	user_table = ctx->new_table;

	switch (ha_alter_info->inplace_supported) {
	default: break;
	case HA_ALTER_INPLACE_INSTANT:
	case HA_ALTER_INPLACE_NOCOPY_LOCK:
	case HA_ALTER_INPLACE_NOCOPY_NO_LOCK:
		/* If we promised ALGORITHM=NOCOPY or ALGORITHM=INSTANT,
		we must retain the original ROW_FORMAT of the table. */
		flags = (user_table->flags & (DICT_TF_MASK_COMPACT
					      | DICT_TF_MASK_ATOMIC_BLOBS))
			| (flags & ~(DICT_TF_MASK_COMPACT
				     | DICT_TF_MASK_ATOMIC_BLOBS));
	}

	trx_start_if_not_started_xa(ctx->prebuilt->trx, true);

	if (ha_alter_info->handler_flags
	    & ALTER_DROP_VIRTUAL_COLUMN) {
		if (prepare_inplace_drop_virtual(ha_alter_info, old_table)) {
			DBUG_RETURN(true);
		}
	}

	if (ha_alter_info->handler_flags
	    & ALTER_ADD_VIRTUAL_COLUMN) {
		if (prepare_inplace_add_virtual(
			    ha_alter_info, altered_table, old_table)) {
			DBUG_RETURN(true);
		}

		/* Need information for newly added virtual columns
		for create index */

		if (ha_alter_info->handler_flags
		    & ALTER_ADD_NON_UNIQUE_NON_PRIM_INDEX) {
			for (ulint i = 0; i < ctx->num_to_add_vcol; i++) {
				/* Set mbminmax for newly added column */
				dict_col_t& col = ctx->add_vcol[i].m_col;
				ulint mbminlen, mbmaxlen;
				dtype_get_mblen(col.mtype, col.prtype,
						&mbminlen, &mbmaxlen);
				col.mbminlen = mbminlen;
				col.mbmaxlen = mbmaxlen;
			}
			add_v = static_cast<dict_add_v_col_t*>(
				mem_heap_alloc(ctx->heap, sizeof *add_v));
			add_v->n_v_col = ctx->num_to_add_vcol;
			add_v->v_col = ctx->add_vcol;
			add_v->v_col_name = ctx->add_vcol_name;
		}
	}

	/* There should be no order change for virtual columns coming in
	here */
	ut_ad(check_v_col_in_order(old_table, altered_table, ha_alter_info));

	/* Create table containing all indexes to be built in this
	ALTER TABLE ADD INDEX so that they are in the correct order
	in the table. */

	ctx->num_to_add_index = ha_alter_info->index_add_count;

	ut_ad(ctx->prebuilt->trx->mysql_thd != NULL);
	const char*	path = thd_innodb_tmpdir(
		ctx->prebuilt->trx->mysql_thd);

	index_defs = ctx->create_key_defs(
		ha_alter_info, altered_table,
		num_fts_index,
		fts_doc_id_col, add_fts_doc_id, add_fts_doc_id_idx,
		old_table);

	new_clustered = (DICT_CLUSTERED & index_defs[0].ind_type) != 0;

	create_table_info_t info(ctx->prebuilt->trx->mysql_thd, altered_table,
				 ha_alter_info->create_info, NULL, NULL,
				 srv_file_per_table);
	ut_d(bool stats_wait = false);

	/* The primary index would be rebuilt if a FTS Doc ID
	column is to be added, and the primary index definition
	is just copied from old table and stored in indexdefs[0] */
	DBUG_ASSERT(!add_fts_doc_id || new_clustered);
	DBUG_ASSERT(!!new_clustered ==
		    (innobase_need_rebuild(ha_alter_info, old_table)
		     || add_fts_doc_id));

	/* Allocate memory for dictionary index definitions */

	ctx->add_index = static_cast<dict_index_t**>(
		mem_heap_zalloc(ctx->heap, ctx->num_to_add_index
			       * sizeof *ctx->add_index));
	ctx->add_key_numbers = add_key_nums = static_cast<ulint*>(
		mem_heap_alloc(ctx->heap, ctx->num_to_add_index
			       * sizeof *ctx->add_key_numbers));

	/* Acquire a lock on the table before creating any indexes. */

	if (ctx->online) {
		error = DB_SUCCESS;
	} else {
		error = row_merge_lock_table(
			ctx->prebuilt->trx, ctx->new_table, LOCK_S);

		if (error != DB_SUCCESS) {

			goto error_handling;
		}
	}

	/* Create a background transaction for the operations on
	the data dictionary tables. */
	ctx->trx = innobase_trx_allocate(ctx->prebuilt->trx->mysql_thd);

	trx_start_for_ddl(ctx->trx, TRX_DICT_OP_INDEX);

	/* Latch the InnoDB data dictionary exclusively so that no deadlocks
	or lock waits can happen in it during an index create operation. */

	row_mysql_lock_data_dictionary(ctx->trx);
	dict_locked = true;

	/* Wait for background stats processing to stop using the table that
	we are going to alter. We know bg stats will not start using it again
	until we are holding the data dict locked and we are holding it here
	at least until checking ut_ad(user_table->n_ref_count == 1) below.
	XXX what may happen if bg stats opens the table after we
	have unlocked data dictionary below? */
	dict_stats_wait_bg_to_stop_using_table(user_table, ctx->trx);
	ut_d(stats_wait = true);

	online_retry_drop_indexes_low(ctx->new_table, ctx->trx);

	ut_d(dict_table_check_for_dup_indexes(
		     ctx->new_table, CHECK_ABORTED_OK));

	DBUG_EXECUTE_IF("innodb_OOM_prepare_inplace_alter",
			error = DB_OUT_OF_MEMORY;
			goto error_handling;);

	/* If a new clustered index is defined for the table we need
	to rebuild the table with a temporary name. */

	if (new_clustered) {
		if (innobase_check_foreigns(
			    ha_alter_info, old_table,
			    user_table, ctx->drop_fk, ctx->num_to_drop_fk)) {
new_clustered_failed:
			DBUG_ASSERT(ctx->trx != ctx->prebuilt->trx);
			trx_rollback_to_savepoint(ctx->trx, NULL);

			ut_ad(user_table->get_ref_count() == 1);

			online_retry_drop_indexes_with_trx(
				user_table, ctx->trx);

			if (ctx->need_rebuild()) {
				if (ctx->new_table) {
					ut_ad(!ctx->new_table->cached);
					dict_mem_table_free(ctx->new_table);
				}
				ctx->new_table = ctx->old_table;
			}

			while (ctx->num_to_add_index--) {
				if (dict_index_t*& i = ctx->add_index[
					    ctx->num_to_add_index]) {
					dict_mem_index_free(i);
					i = NULL;
				}
			}

			goto err_exit;
		}

		size_t	prefixlen= strlen(mysql_data_home);
                if (mysql_data_home[prefixlen-1] != FN_LIBCHAR)
                  prefixlen++;
		size_t	tablen = altered_table->s->path.length - prefixlen;
		const char* part = ctx->old_table->name.part();
		size_t	partlen = part ? strlen(part) : 0;
		char*	new_table_name = static_cast<char*>(
			mem_heap_alloc(ctx->heap, tablen + partlen + 1));
		memcpy(new_table_name,
		       altered_table->s->path.str + prefixlen, tablen);
#ifdef _WIN32
                {
                  char *sep= strchr(new_table_name, FN_LIBCHAR);
                  sep[0]= '/';
                }
#endif
		memcpy(new_table_name + tablen, part ? part : "", partlen + 1);
		ulint		n_cols = 0;
		ulint		n_v_cols = 0;
		dtuple_t*	defaults;
		ulint		z = 0;

		for (uint i = 0; i < altered_table->s->fields; i++) {
			const Field*	field = altered_table->field[i];

			if (!field->stored_in_db()) {
				n_v_cols++;
			} else {
				n_cols++;
			}
		}

		ut_ad(n_cols + n_v_cols == altered_table->s->fields);

		if (add_fts_doc_id) {
			n_cols++;
			DBUG_ASSERT(flags2 & DICT_TF2_FTS);
			DBUG_ASSERT(add_fts_doc_id_idx);
			flags2 |= DICT_TF2_FTS_ADD_DOC_ID
				| DICT_TF2_FTS_HAS_DOC_ID
				| DICT_TF2_FTS;
		}

		DBUG_ASSERT(!add_fts_doc_id_idx || (flags2 & DICT_TF2_FTS));

		ctx->new_table = dict_mem_table_create(
			new_table_name, NULL, n_cols + n_v_cols, n_v_cols,
			flags, flags2);

		/* The rebuilt indexed_table will use the renamed
		column names. */
		ctx->col_names = NULL;

		if (DICT_TF_HAS_DATA_DIR(flags)) {
			ctx->new_table->data_dir_path =
				mem_heap_strdup(ctx->new_table->heap,
				user_table->data_dir_path);
		}

		for (uint i = 0; i < altered_table->s->fields; i++) {
			const Field*	field = altered_table->field[i];
			ulint		is_unsigned;
			ulint		field_type
				= (ulint) field->type();
			ulint		col_type
				= get_innobase_type_from_mysql_type(
					&is_unsigned, field);
			ulint		charset_no;
			ulint		col_len;
			const bool	is_virtual = !field->stored_in_db();

			/* we assume in dtype_form_prtype() that this
			fits in two bytes */
			ut_a(field_type <= MAX_CHAR_COLL_NUM);

			if (!field->real_maybe_null()) {
				field_type |= DATA_NOT_NULL;
			}

			if (field->binary()) {
				field_type |= DATA_BINARY_TYPE;
			}

			if (is_unsigned) {
				field_type |= DATA_UNSIGNED;
			}

			if (altered_table->versioned()) {
				if (i == altered_table->s->vers.start_fieldno) {
					field_type |= DATA_VERS_START;
				} else if (i ==
					   altered_table->s->vers.end_fieldno) {
					field_type |= DATA_VERS_END;
				} else if (!(field->flags
					     & VERS_UPDATE_UNVERSIONED_FLAG)) {
					field_type |= DATA_VERSIONED;
				}
			}

			if (dtype_is_string_type(col_type)) {
				charset_no = (ulint) field->charset()->number;

				if (charset_no > MAX_CHAR_COLL_NUM) {
					my_error(ER_WRONG_KEY_COLUMN, MYF(0), "InnoDB",
						 field->field_name.str);
					goto new_clustered_failed;
				}
			} else {
				charset_no = 0;
			}

			col_len = field->pack_length();

			/* The MySQL pack length contains 1 or 2 bytes
			length field for a true VARCHAR. Let us
			subtract that, so that the InnoDB column
			length in the InnoDB data dictionary is the
			real maximum byte length of the actual data. */

			if (field->type() == MYSQL_TYPE_VARCHAR) {
				uint32	length_bytes
					= static_cast<const Field_varstring*>(
						field)->length_bytes;

				col_len -= length_bytes;

				if (length_bytes == 2) {
					field_type |= DATA_LONG_TRUE_VARCHAR;
				}

			}

			if (dict_col_name_is_reserved(field->field_name.str)) {
wrong_column_name:
				dict_mem_table_free(ctx->new_table);
				ctx->new_table = ctx->old_table;
				my_error(ER_WRONG_COLUMN_NAME, MYF(0),
					 field->field_name.str);
				goto new_clustered_failed;
			}

			/** Note the FTS_DOC_ID name is case sensitive due
			 to internal query parser.
			 FTS_DOC_ID column must be of BIGINT NOT NULL type
			 and it should be in all capitalized characters */
			if (!innobase_strcasecmp(field->field_name.str,
						 FTS_DOC_ID_COL_NAME)) {
				if (col_type != DATA_INT
				    || field->real_maybe_null()
				    || col_len != sizeof(doc_id_t)
				    || strcmp(field->field_name.str,
					      FTS_DOC_ID_COL_NAME)) {
					goto wrong_column_name;
				}
			}

			if (is_virtual) {
				dict_mem_table_add_v_col(
					ctx->new_table, ctx->heap,
					field->field_name.str,
					col_type,
					dtype_form_prtype(
						field_type, charset_no)
					| DATA_VIRTUAL,
					col_len, i, 0);
			} else {
				dict_mem_table_add_col(
					ctx->new_table, ctx->heap,
					field->field_name.str,
					col_type,
					dtype_form_prtype(
						field_type, charset_no),
					col_len);
			}
		}

		if (n_v_cols) {
			for (uint i = 0; i < altered_table->s->fields; i++) {
				dict_v_col_t*	v_col;
				const Field*	field = altered_table->field[i];

				if (!!field->stored_in_db()) {
					continue;
				}
				v_col = dict_table_get_nth_v_col(
					ctx->new_table, z);
				z++;
				innodb_base_col_setup(
					ctx->new_table, field, v_col);
			}
		}

		if (add_fts_doc_id) {
			fts_add_doc_id_column(ctx->new_table, ctx->heap);
			ctx->new_table->fts->doc_col = fts_doc_id_col;
			ut_ad(fts_doc_id_col
			      == altered_table->s->fields - n_v_cols);
		} else if (ctx->new_table->fts) {
			ctx->new_table->fts->doc_col = fts_doc_id_col;
		}

		dict_table_add_system_columns(ctx->new_table, ctx->heap);

		if (ha_alter_info->handler_flags & INNOBASE_DEFAULTS) {
			defaults = dtuple_create_with_vcol(
				ctx->heap,
				dict_table_get_n_cols(ctx->new_table),
				dict_table_get_n_v_cols(ctx->new_table));

			dict_table_copy_types(defaults, ctx->new_table);
		} else {
			defaults = NULL;
		}

		ctx->col_map = innobase_build_col_map(
			ha_alter_info, altered_table, old_table,
			ctx->new_table, user_table, defaults, ctx->heap);
		ctx->defaults = defaults;
	} else {
		DBUG_ASSERT(!innobase_need_rebuild(ha_alter_info, old_table));
		DBUG_ASSERT(old_table->s->primary_key
			    == altered_table->s->primary_key);

		for (dict_index_t* index
			     = dict_table_get_first_index(user_table);
		     index != NULL;
		     index = dict_table_get_next_index(index)) {
			if (!index->to_be_dropped && index->is_corrupted()) {
				my_error(ER_CHECK_NO_SUCH_TABLE, MYF(0));
				goto error_handled;
			}
		}

		for (dict_index_t* index
			     = dict_table_get_first_index(user_table);
		     index != NULL;
		     index = dict_table_get_next_index(index)) {
			if (!index->to_be_dropped && index->is_corrupted()) {
				my_error(ER_CHECK_NO_SUCH_TABLE, MYF(0));
				goto error_handled;
			}
		}

		if (!ctx->new_table->fts
		    && innobase_fulltext_exist(altered_table)) {
			ctx->new_table->fts = fts_create(
				ctx->new_table);
			ctx->new_table->fts->doc_col = fts_doc_id_col;
		}

		/* Check if we need to update mtypes of legacy GIS columns.
		This check is only needed when we don't have to rebuild
		the table, since rebuild would update all mtypes for GIS
		columns */
		error = innobase_check_gis_columns(
			ha_alter_info, ctx->new_table, ctx->trx);
		if (error != DB_SUCCESS) {
			ut_ad(error == DB_ERROR);
			error = DB_UNSUPPORTED;
			goto error_handling;
		}
	}

	ut_ad(new_clustered == ctx->need_rebuild());

	/* Create the index metadata. */
	for (ulint a = 0; a < ctx->num_to_add_index; a++) {
		if (index_defs[a].ind_type & DICT_VIRTUAL
		    && ctx->num_to_drop_vcol > 0 && !new_clustered) {
			innodb_v_adjust_idx_col(ha_alter_info, old_table,
						ctx->num_to_drop_vcol,
						&index_defs[a]);
		}

		ctx->add_index[a] = row_merge_create_index(
			ctx->new_table, &index_defs[a], add_v);

		add_key_nums[a] = index_defs[a].key_number;

		DBUG_ASSERT(ctx->add_index[a]->is_committed()
			    == !!new_clustered);
	}

	DBUG_ASSERT(!ctx->need_rebuild()
		    || !ctx->new_table->persistent_autoinc);

	if (ctx->need_rebuild() && instant_alter_column_possible(
		    *user_table, ha_alter_info, old_table, altered_table,
		    ha_innobase::is_innodb_strict_mode(ctx->trx->mysql_thd))) {
		for (uint a = 0; a < ctx->num_to_add_index; a++) {
			ctx->add_index[a]->table = ctx->new_table;
			error = dict_index_add_to_cache(
				ctx->add_index[a], FIL_NULL, add_v);
			ut_a(error == DB_SUCCESS);
		}

		DBUG_ASSERT(ha_alter_info->key_count
			    /* hidden GEN_CLUST_INDEX in InnoDB */
			    + dict_index_is_auto_gen_clust(
				    dict_table_get_first_index(ctx->new_table))
			    /* hidden FTS_DOC_ID_INDEX in InnoDB */
			    + (ctx->old_table->fts_doc_id_index
			       && innobase_fts_check_doc_id_index_in_def(
				       altered_table->s->keys,
				       altered_table->key_info)
			       != FTS_EXIST_DOC_ID_INDEX)
			    == ctx->num_to_add_index);

		ctx->num_to_add_index = 0;
		ctx->add_index = NULL;

		uint i = 0; // index of stored columns ctx->new_table->cols[]
		Field **af = altered_table->field;

		for (const Create_field& new_field :
		     ha_alter_info->alter_info->create_list) {
			DBUG_ASSERT(!new_field.field
				    || std::find(old_table->field,
						 old_table->field
						 + old_table->s->fields,
						 new_field.field) !=
				    old_table->field + old_table->s->fields);
			DBUG_ASSERT(new_field.field
				    || !strcmp(new_field.field_name.str,
					       (*af)->field_name.str));

			if (!(*af)->stored_in_db()) {
				af++;
				continue;
			}

			dict_col_t* col = dict_table_get_nth_col(
				ctx->new_table, i);
			DBUG_ASSERT(!strcmp((*af)->field_name.str,
				    dict_table_get_col_name(ctx->new_table,
							    i)));
			DBUG_ASSERT(!col->is_added());

			if (new_field.field) {
				/* This is a pre-existing column,
				possibly at a different position. */
			} else if ((*af)->is_real_null()) {
				/* DEFAULT NULL */
				col->def_val.len = UNIV_SQL_NULL;
			} else {
				switch ((*af)->type()) {
				case MYSQL_TYPE_VARCHAR:
					col->def_val.len = reinterpret_cast
						<const Field_varstring*>
						((*af))->get_length();
					col->def_val.data = reinterpret_cast
						<const Field_varstring*>
						((*af))->get_data();
					break;
				case MYSQL_TYPE_GEOMETRY:
				case MYSQL_TYPE_TINY_BLOB:
				case MYSQL_TYPE_MEDIUM_BLOB:
				case MYSQL_TYPE_BLOB:
				case MYSQL_TYPE_LONG_BLOB:
					col->def_val.len = reinterpret_cast
						<const Field_blob*>
						((*af))->get_length();
					col->def_val.data = reinterpret_cast
						<const Field_blob*>
						((*af))->get_ptr();
					break;
				default:
					dfield_t d;
					dict_col_copy_type(col, &d.type);
					ulint len = (*af)->pack_length();
					DBUG_ASSERT(len <= 8
						    || d.type.mtype
						    != DATA_INT);
					row_mysql_store_col_in_innobase_format(
						&d,
						d.type.mtype == DATA_INT
						? static_cast<byte*>(
							mem_heap_alloc(
								ctx->heap,
								len))
						: NULL,
						true, (*af)->ptr, len,
						dict_table_is_comp(
							user_table));
					col->def_val.len = d.len;
					col->def_val.data = d.data;
				}
			}

			i++;
			af++;
		}

		DBUG_ASSERT(af == altered_table->field
			    + altered_table->s->fields);
		/* There might exist a hidden FTS_DOC_ID column for
		FULLTEXT INDEX. If it exists, the columns should have
		been implicitly added by ADD FULLTEXT INDEX together
		with instant ADD COLUMN. (If a hidden FTS_DOC_ID pre-existed,
		then the ctx->col_map[] check should have prevented
		adding visible user columns after that.) */
		DBUG_ASSERT(DATA_N_SYS_COLS + i == ctx->new_table->n_cols
			    || (1 + DATA_N_SYS_COLS + i
				== ctx->new_table->n_cols
				&& !strcmp(dict_table_get_col_name(
						   ctx->new_table, i),
				   FTS_DOC_ID_COL_NAME)));

		if (altered_table->found_next_number_field) {
			ctx->new_table->persistent_autoinc
				= ctx->old_table->persistent_autoinc;
		}

		ctx->prepare_instant();
	}

	if (ctx->need_rebuild()) {
		DBUG_ASSERT(ctx->need_rebuild());
		DBUG_ASSERT(!ctx->is_instant());
		DBUG_ASSERT(num_fts_index <= 1);
		DBUG_ASSERT(!ctx->online || num_fts_index == 0);
		DBUG_ASSERT(!ctx->online
			    || ctx->add_autoinc == ULINT_UNDEFINED);
		DBUG_ASSERT(!ctx->online
			    || !innobase_need_rebuild(ha_alter_info, old_table)
			    || !innobase_fulltext_exist(altered_table));

		uint32_t		key_id	= FIL_DEFAULT_ENCRYPTION_KEY;
		fil_encryption_t	mode	= FIL_ENCRYPTION_DEFAULT;

		if (fil_space_t* s = user_table->space) {
			if (const fil_space_crypt_t* c = s->crypt_data) {
				key_id = c->key_id;
				mode = c->encryption;
			}
		}

		if (ha_alter_info->handler_flags & ALTER_OPTIONS) {
			const ha_table_option_struct& alt_opt=
				*ha_alter_info->create_info->option_struct;
			const ha_table_option_struct& opt=
				*old_table->s->option_struct;
			if (alt_opt.encryption != opt.encryption
			    || alt_opt.encryption_key_id
			    != opt.encryption_key_id) {
				key_id = uint32_t(alt_opt.encryption_key_id);
				mode = fil_encryption_t(alt_opt.encryption);
			}
		}

		if (dict_table_get_low(ctx->new_table->name.m_name)) {
			my_error(ER_TABLE_EXISTS_ERROR, MYF(0),
				 ctx->new_table->name.m_name);
			goto new_clustered_failed;
		}

		/* Create the table. */
		trx_set_dict_operation(ctx->trx, TRX_DICT_OP_TABLE);

		error = row_create_table_for_mysql(
			ctx->new_table, ctx->trx, mode, key_id);

		switch (error) {
			dict_table_t*	temp_table;
		case DB_SUCCESS:
			/* We need to bump up the table ref count and
			before we can use it we need to open the
			table. The new_table must be in the data
			dictionary cache, because we are still holding
			the dict_sys.mutex. */
			ut_ad(mutex_own(&dict_sys.mutex));
			temp_table = dict_table_open_on_name(
				ctx->new_table->name.m_name, TRUE, FALSE,
				DICT_ERR_IGNORE_NONE);
			ut_a(ctx->new_table == temp_table);
			/* n_ref_count must be 1, because purge cannot
			be executing on this very table as we are
			holding dict_sys.latch X-latch. */
			DBUG_ASSERT(ctx->new_table->get_ref_count() == 1);
			DBUG_ASSERT(ctx->new_table->id != 0);
			DBUG_ASSERT(ctx->new_table->id == ctx->trx->table_id);
			break;
		case DB_TABLESPACE_EXISTS:
			my_error(ER_TABLESPACE_EXISTS, MYF(0),
				 altered_table->s->table_name.str);
			goto new_table_failed;
		case DB_DUPLICATE_KEY:
			my_error(HA_ERR_TABLE_EXIST, MYF(0),
				 altered_table->s->table_name.str);
			goto new_table_failed;
		case DB_UNSUPPORTED:
			my_error(ER_UNSUPPORTED_EXTENSION, MYF(0),
				 altered_table->s->table_name.str);
			goto new_table_failed;
		default:
			my_error_innodb(error, table_name, flags);
new_table_failed:
			DBUG_ASSERT(ctx->trx != ctx->prebuilt->trx);
			ctx->new_table = NULL;
			goto new_clustered_failed;
		}

		for (ulint a = 0; a < ctx->num_to_add_index; a++) {
			dict_index_t* index = ctx->add_index[a];
			const bool has_new_v_col = index->has_new_v_col;
			index = create_index_dict(ctx->trx, index, add_v);
			error = ctx->trx->error_state;
			if (error != DB_SUCCESS) {
				if (index) {
					dict_mem_index_free(index);
				}
error_handling_drop_uncached_1:
				while (++a < ctx->num_to_add_index) {
					dict_mem_index_free(ctx->add_index[a]);
				}
				goto error_handling;
			} else {
				DBUG_ASSERT(index != ctx->add_index[a]);
			}

			ctx->add_index[a] = index;
			/* For ALTER TABLE...FORCE or OPTIMIZE TABLE,
			we may only issue warnings, because there will
			be no schema change from the user perspective. */
			if (!info.row_size_is_acceptable(
				    *index,
				    !!(ha_alter_info->handler_flags
				       & ~(INNOBASE_INPLACE_IGNORE
					   | INNOBASE_ALTER_NOVALIDATE
					   | ALTER_RECREATE_TABLE)))) {
				error = DB_TOO_BIG_RECORD;
				goto error_handling_drop_uncached_1;
			}
			index->parser = index_defs[a].parser;
			index->has_new_v_col = has_new_v_col;
			/* Note the id of the transaction that created this
			index, we use it to restrict readers from accessing
			this index, to ensure read consistency. */
			ut_ad(index->trx_id == ctx->trx->id);

			if (index->type & DICT_FTS) {
				DBUG_ASSERT(num_fts_index == 1);
				DBUG_ASSERT(!fts_index);
				DBUG_ASSERT(index->type == DICT_FTS);
				fts_index = ctx->add_index[a];
			}
		}

		dict_index_t*	clust_index = dict_table_get_first_index(
			user_table);
		dict_index_t*	new_clust_index = dict_table_get_first_index(
			ctx->new_table);
		ut_ad(!new_clust_index->is_instant());
		/* row_merge_build_index() depends on the correct value */
		ut_ad(new_clust_index->n_core_null_bytes
		      == UT_BITS_IN_BYTES(new_clust_index->n_nullable));

		if (const Field* ai = altered_table->found_next_number_field) {
			const unsigned	col_no = innodb_col_no(ai);

			ctx->new_table->persistent_autoinc = 1
				+ dict_table_get_nth_col_pos(
					ctx->new_table, col_no, NULL);

			/* Initialize the AUTO_INCREMENT sequence
			to the rebuilt table from the old one. */
			if (!old_table->found_next_number_field
			    || !user_table->space) {
			} else if (ib_uint64_t autoinc
				   = btr_read_autoinc(clust_index)) {
				btr_write_autoinc(new_clust_index, autoinc);
			}
		}

		ctx->skip_pk_sort = innobase_pk_order_preserved(
			ctx->col_map, clust_index, new_clust_index);

		DBUG_EXECUTE_IF("innodb_alter_table_pk_assert_no_sort",
			DBUG_ASSERT(ctx->skip_pk_sort););

		if (ctx->online) {
			/* Allocate a log for online table rebuild. */
			rw_lock_x_lock(&clust_index->lock);
			bool ok = row_log_allocate(
				ctx->prebuilt->trx,
				clust_index, ctx->new_table,
				!(ha_alter_info->handler_flags
				  & ALTER_ADD_PK_INDEX),
				ctx->defaults, ctx->col_map, path,
				old_table,
				ctx->allow_not_null);
			rw_lock_x_unlock(&clust_index->lock);

			if (!ok) {
				error = DB_OUT_OF_MEMORY;
				goto error_handling;
			}
		}
	} else if (ctx->num_to_add_index) {
		ut_ad(!ctx->is_instant());
		ctx->trx->table_id = user_table->id;

		for (ulint a = 0; a < ctx->num_to_add_index; a++) {
			dict_index_t* index = ctx->add_index[a];
			const bool has_new_v_col = index->has_new_v_col;
			DBUG_EXECUTE_IF(
				"create_index_metadata_fail",
				if (a + 1 == ctx->num_to_add_index) {
					ctx->trx->error_state =
						DB_OUT_OF_FILE_SPACE;
					goto index_created;
				});
			index = create_index_dict(ctx->trx, index, add_v);
#ifndef DBUG_OFF
index_created:
#endif
			error = ctx->trx->error_state;
			if (error != DB_SUCCESS) {
				if (index) {
					dict_mem_index_free(index);
				}
error_handling_drop_uncached:
				while (++a < ctx->num_to_add_index) {
					dict_mem_index_free(ctx->add_index[a]);
				}
				goto error_handling;
			} else {
				DBUG_ASSERT(index != ctx->add_index[a]);
			}
			ctx->add_index[a]= index;
			if (!info.row_size_is_acceptable(*index, true)) {
				error = DB_TOO_BIG_RECORD;
				goto error_handling_drop_uncached;
			}

			index->parser = index_defs[a].parser;
			index->has_new_v_col = has_new_v_col;
			/* Note the id of the transaction that created this
			index, we use it to restrict readers from accessing
			this index, to ensure read consistency. */
			ut_ad(index->trx_id == ctx->trx->id);

			/* If ADD INDEX with LOCK=NONE has been
			requested, allocate a modification log. */
			if (index->type & DICT_FTS) {
				DBUG_ASSERT(num_fts_index == 1);
				DBUG_ASSERT(!fts_index);
				DBUG_ASSERT(index->type == DICT_FTS);
				fts_index = ctx->add_index[a];
				/* Fulltext indexes are not covered
				by a modification log. */
			} else if (!ctx->online
				   || !user_table->is_readable()
				   || !user_table->space) {
				/* No need to allocate a modification log. */
				DBUG_ASSERT(!index->online_log);
			} else {
				rw_lock_x_lock(&ctx->add_index[a]->lock);

				bool ok = row_log_allocate(
					ctx->prebuilt->trx,
					index,
					NULL, true, NULL, NULL,
					path, old_table,
					ctx->allow_not_null);

				rw_lock_x_unlock(&index->lock);

				DBUG_EXECUTE_IF(
					"innodb_OOM_prepare_add_index",
					if (ok && a == 1) {
						row_log_free(
							index->online_log);
						index->online_log = NULL;
						ok = false;
					});

				if (!ok) {
					error = DB_OUT_OF_MEMORY;
					goto error_handling_drop_uncached;
				}
			}
		}
	} else if (ctx->is_instant()
		   && !info.row_size_is_acceptable(*user_table, true)) {
		error = DB_TOO_BIG_RECORD;
		goto error_handling;
	}

	if (ctx->online && ctx->num_to_add_index) {
		/* Assign a consistent read view for
		row_merge_read_clustered_index(). */
		ctx->prebuilt->trx->read_view.open(ctx->prebuilt->trx);
	}

	if (fts_index) {
		/* Ensure that the dictionary operation mode will
		not change while creating the auxiliary tables. */
		trx_dict_op_t	op = trx_get_dict_operation(ctx->trx);

#ifdef UNIV_DEBUG
		switch (op) {
		case TRX_DICT_OP_NONE:
			break;
		case TRX_DICT_OP_TABLE:
		case TRX_DICT_OP_INDEX:
			goto op_ok;
		}
		ut_error;
op_ok:
#endif /* UNIV_DEBUG */
		ut_ad(ctx->trx->dict_operation_lock_mode == RW_X_LATCH);
		ut_d(dict_sys.assert_locked());

		DICT_TF2_FLAG_SET(ctx->new_table, DICT_TF2_FTS);
		if (ctx->need_rebuild()) {
			/* For !ctx->need_rebuild(), this will be set at
			commit_cache_norebuild(). */
			ctx->new_table->fts_doc_id_index
				= dict_table_get_index_on_name(
					ctx->new_table, FTS_DOC_ID_INDEX_NAME);
			DBUG_ASSERT(ctx->new_table->fts_doc_id_index != NULL);
		}

		error = fts_create_index_tables(ctx->trx, fts_index,
						ctx->new_table->id);

		DBUG_EXECUTE_IF("innodb_test_fail_after_fts_index_table",
				error = DB_LOCK_WAIT_TIMEOUT;
				goto error_handling;);

		if (error != DB_SUCCESS) {
			goto error_handling;
		}

		ctx->trx->commit();
		trx_start_for_ddl(ctx->trx, op);

		if (!ctx->new_table->fts
		    || ib_vector_size(ctx->new_table->fts->indexes) == 0) {
			error = fts_create_common_tables(
				ctx->trx, ctx->new_table, true);

			DBUG_EXECUTE_IF(
				"innodb_test_fail_after_fts_common_table",
				error = DB_LOCK_WAIT_TIMEOUT;);

			if (error != DB_SUCCESS) {
				goto error_handling;
			}

			ctx->new_table->fts->dict_locked = true;

			error = innobase_fts_load_stopword(
				ctx->new_table, ctx->trx,
				ctx->prebuilt->trx->mysql_thd)
				? DB_SUCCESS : DB_ERROR;
			ctx->new_table->fts->dict_locked = false;

			if (error != DB_SUCCESS) {
				goto error_handling;
			}
		}

		ut_ad(trx_get_dict_operation(ctx->trx) == op);
	}

	DBUG_ASSERT(error == DB_SUCCESS);

	/* Commit the data dictionary transaction in order to release
	the table locks on the system tables.  This means that if
	MySQL crashes while creating a new primary key inside
	row_merge_build_indexes(), ctx->new_table will not be dropped
	by trx_rollback_active().  It will have to be recovered or
	dropped by the database administrator. */
	trx_commit_for_mysql(ctx->trx);

	row_mysql_unlock_data_dictionary(ctx->trx);
	dict_locked = false;

	ut_a(ctx->trx->lock.n_active_thrs == 0);

error_handling:
	/* After an error, remove all those index definitions from the
	dictionary which were defined. */

	switch (error) {
	case DB_SUCCESS:
		ut_a(!dict_locked);

		ut_d(mutex_enter(&dict_sys.mutex));
		ut_d(dict_table_check_for_dup_indexes(
			     user_table, CHECK_PARTIAL_OK));
		ut_d(mutex_exit(&dict_sys.mutex));
		DBUG_RETURN(false);
	case DB_TABLESPACE_EXISTS:
		my_error(ER_TABLESPACE_EXISTS, MYF(0), "(unknown)");
		break;
	case DB_DUPLICATE_KEY:
		my_error(ER_DUP_KEY, MYF(0), "SYS_INDEXES");
		break;
	case DB_UNSUPPORTED:
		my_error(ER_TABLE_CANT_HANDLE_SPKEYS, MYF(0), "SYS_COLUMNS");
		break;
	default:
		my_error_innodb(error, table_name, user_table->flags);
	}

error_handled:

	ctx->prebuilt->trx->error_info = NULL;

	if (!ctx->trx) {
		goto err_exit;
	}

	ctx->trx->error_state = DB_SUCCESS;

	if (!dict_locked) {
		row_mysql_lock_data_dictionary(ctx->trx);
	}

	if (new_clustered) {
		if (ctx->need_rebuild()) {

			if (DICT_TF2_FLAG_IS_SET(
				    ctx->new_table, DICT_TF2_FTS)) {
				innobase_drop_fts_index_table(
					ctx->new_table, ctx->trx);
			}

			dict_table_close_and_drop(ctx->trx, ctx->new_table);

			/* Free the log for online table rebuild, if
			one was allocated. */

			dict_index_t* clust_index = dict_table_get_first_index(
				user_table);

			rw_lock_x_lock(&clust_index->lock);

			if (clust_index->online_log) {
				ut_ad(ctx->online);
				row_log_abort_sec(clust_index);
				clust_index->online_status
					= ONLINE_INDEX_COMPLETE;
			}

			rw_lock_x_unlock(&clust_index->lock);
		}

		trx_commit_for_mysql(ctx->trx);
		/* n_ref_count must be 1, because purge cannot
		be executing on this very table as we are
		holding dict_sys.latch X-latch. */
		ut_ad(!stats_wait || ctx->online
		      || user_table->get_ref_count() == 1);

		online_retry_drop_indexes_with_trx(user_table, ctx->trx);
	} else {
		ut_ad(!ctx->need_rebuild());
		row_merge_drop_indexes(ctx->trx, user_table, TRUE);
		trx_commit_for_mysql(ctx->trx);
	}

	ut_d(dict_table_check_for_dup_indexes(user_table, CHECK_ALL_COMPLETE));
	ut_ad(!user_table->drop_aborted);

err_exit:
	/* Clear the to_be_dropped flag in the data dictionary cache. */
	for (ulint i = 0; i < ctx->num_to_drop_index; i++) {
		DBUG_ASSERT(ctx->drop_index[i]->is_committed());
		DBUG_ASSERT(ctx->drop_index[i]->to_be_dropped);
		ctx->drop_index[i]->to_be_dropped = 0;
	}

	if (ctx->trx) {
		row_mysql_unlock_data_dictionary(ctx->trx);

		ctx->trx->free();
	}
	trx_commit_for_mysql(ctx->prebuilt->trx);

	for (uint i = 0; i < ctx->num_to_add_fk; i++) {
		if (ctx->add_fk[i]) {
			dict_foreign_free(ctx->add_fk[i]);
		}
	}

	delete ctx;
	ha_alter_info->handler_ctx = NULL;

	DBUG_RETURN(true);
}

/* Check whether an index is needed for the foreign key constraint.
If so, if it is dropped, is there an equivalent index can play its role.
@return true if the index is needed and can't be dropped */
static MY_ATTRIBUTE((nonnull(1,2,3,5), warn_unused_result))
bool
innobase_check_foreign_key_index(
/*=============================*/
	Alter_inplace_info*	ha_alter_info,	/*!< in: Structure describing
						changes to be done by ALTER
						TABLE */
	dict_index_t*		index,		/*!< in: index to check */
	dict_table_t*		indexed_table,	/*!< in: table that owns the
						foreign keys */
	const char**		col_names,	/*!< in: column names, or NULL
						for indexed_table->col_names */
	trx_t*			trx,		/*!< in/out: transaction */
	dict_foreign_t**	drop_fk,	/*!< in: Foreign key constraints
						to drop */
	ulint			n_drop_fk)	/*!< in: Number of foreign keys
						to drop */
{
	const dict_foreign_set*	fks = &indexed_table->referenced_set;

	/* Check for all FK references from other tables to the index. */
	for (dict_foreign_set::const_iterator it = fks->begin();
	     it != fks->end(); ++it) {

		dict_foreign_t*	foreign = *it;
		if (foreign->referenced_index != index) {
			continue;
		}
		ut_ad(indexed_table == foreign->referenced_table);

		if (NULL == dict_foreign_find_index(
			    indexed_table, col_names,
			    foreign->referenced_col_names,
			    foreign->n_fields, index,
			    /*check_charsets=*/TRUE,
			    /*check_null=*/FALSE,
			    NULL, NULL, NULL)
		    && NULL == innobase_find_equiv_index(
			    foreign->referenced_col_names,
			    foreign->n_fields,
			    ha_alter_info->key_info_buffer,
			    span<uint>(ha_alter_info->index_add_buffer,
				       ha_alter_info->index_add_count))) {

			/* Index cannot be dropped. */
			trx->error_info = index;
			return(true);
		}
	}

	fks = &indexed_table->foreign_set;

	/* Check for all FK references in current table using the index. */
	for (dict_foreign_set::const_iterator it = fks->begin();
	     it != fks->end(); ++it) {

		dict_foreign_t*	foreign = *it;
		if (foreign->foreign_index != index) {
			continue;
		}

		ut_ad(indexed_table == foreign->foreign_table);

		if (!innobase_dropping_foreign(
			    foreign, drop_fk, n_drop_fk)
		    && NULL == dict_foreign_find_index(
			    indexed_table, col_names,
			    foreign->foreign_col_names,
			    foreign->n_fields, index,
			    /*check_charsets=*/TRUE,
			    /*check_null=*/FALSE,
			    NULL, NULL, NULL)
		    && NULL == innobase_find_equiv_index(
			    foreign->foreign_col_names,
			    foreign->n_fields,
			    ha_alter_info->key_info_buffer,
			    span<uint>(ha_alter_info->index_add_buffer,
				       ha_alter_info->index_add_count))) {

			/* Index cannot be dropped. */
			trx->error_info = index;
			return(true);
		}
	}

	return(false);
}

/**
Rename a given index in the InnoDB data dictionary.

@param index index to rename
@param new_name new name of the index
@param[in,out] trx dict transaction to use, not going to be committed here

@retval true Failure
@retval false Success */
static MY_ATTRIBUTE((warn_unused_result))
bool
rename_index_try(
	const dict_index_t*	index,
	const char*		new_name,
	trx_t*			trx)
{
	DBUG_ENTER("rename_index_try");
	ut_d(dict_sys.assert_locked());
	ut_ad(trx->dict_operation_lock_mode == RW_X_LATCH);

	pars_info_t*	pinfo;
	dberr_t		err;

	pinfo = pars_info_create();

	pars_info_add_ull_literal(pinfo, "table_id", index->table->id);
	pars_info_add_ull_literal(pinfo, "index_id", index->id);
	pars_info_add_str_literal(pinfo, "new_name", new_name);

	trx->op_info = "Renaming an index in SYS_INDEXES";

	DBUG_EXECUTE_IF(
		"ib_rename_index_fail1",
		DBUG_SET("+d,innodb_report_deadlock");
	);

	err = que_eval_sql(
		pinfo,
		"PROCEDURE RENAME_INDEX_IN_SYS_INDEXES () IS\n"
		"BEGIN\n"
		"UPDATE SYS_INDEXES SET\n"
		"NAME = :new_name\n"
		"WHERE\n"
		"ID = :index_id AND\n"
		"TABLE_ID = :table_id;\n"
		"END;\n",
		FALSE, trx); /* pinfo is freed by que_eval_sql() */

	DBUG_EXECUTE_IF(
		"ib_rename_index_fail1",
		DBUG_SET("-d,innodb_report_deadlock");
	);

	trx->op_info = "";

	if (err != DB_SUCCESS) {
		my_error_innodb(err, index->table->name.m_name, 0);
		DBUG_RETURN(true);
	}

	DBUG_RETURN(false);
}


/**
Rename a given index in the InnoDB data dictionary cache.

@param[in,out] index index to rename
@param new_name new index name
*/
static
void
innobase_rename_index_cache(dict_index_t* index, const char* new_name)
{
	DBUG_ENTER("innobase_rename_index_cache");
	ut_d(dict_sys.assert_locked());

	size_t	old_name_len = strlen(index->name);
	size_t	new_name_len = strlen(new_name);

	if (old_name_len < new_name_len) {
		index->name = static_cast<char*>(
		    mem_heap_alloc(index->heap, new_name_len + 1));
	}

	memcpy(const_cast<char*>(index->name()), new_name, new_name_len + 1);

	DBUG_VOID_RETURN;
}


/** Rename the index name in cache.
@param[in]	ctx		alter context
@param[in]	ha_alter_info	Data used during inplace alter. */
static void
innobase_rename_indexes_cache(const ha_innobase_inplace_ctx *ctx,
                              const Alter_inplace_info *ha_alter_info)
{
  DBUG_ASSERT(ha_alter_info->handler_flags & ALTER_RENAME_INDEX);

  std::vector<std::pair<dict_index_t *, const char *>> rename_info;
  rename_info.reserve(ha_alter_info->rename_keys.size());

  for (const Alter_inplace_info::Rename_key_pair &pair :
       ha_alter_info->rename_keys)
  {
    dict_index_t *index=
        dict_table_get_index_on_name(ctx->old_table, pair.old_key->name.str);
    ut_ad(index);

    rename_info.emplace_back(index, pair.new_key->name.str);
  }

  for (const auto &pair : rename_info)
    innobase_rename_index_cache(pair.first, pair.second);
}

/** Fill the stored column information in s_cols list.
@param[in]	altered_table	mysql table object
@param[in]	table		innodb table object
@param[out]	s_cols		list of stored column
@param[out]	s_heap		heap for storing stored
column information. */
static
void
alter_fill_stored_column(
	const TABLE*		altered_table,
	dict_table_t*		table,
	dict_s_col_list**	s_cols,
	mem_heap_t**		s_heap)
{
	ulint	n_cols = altered_table->s->fields;
	ulint	stored_col_no = 0;

	for (ulint i = 0; i < n_cols; i++) {
		Field* field = altered_table->field[i];
		dict_s_col_t	s_col;

		if (field->stored_in_db()) {
			stored_col_no++;
		}

		if (!innobase_is_s_fld(field)) {
			continue;
		}

		ulint	num_base = 0;
		dict_col_t*	col = dict_table_get_nth_col(table,
							     stored_col_no);

		s_col.m_col = col;
		s_col.s_pos = i;

		if (*s_cols == NULL) {
			*s_cols = UT_NEW_NOKEY(dict_s_col_list());
			*s_heap = mem_heap_create(1000);
		}

		if (num_base != 0) {
			s_col.base_col = static_cast<dict_col_t**>(mem_heap_zalloc(
						*s_heap, num_base * sizeof(dict_col_t*)));
		} else {
			s_col.base_col = NULL;
		}

		s_col.num_base = num_base;
		innodb_base_col_setup_for_stored(table, field, &s_col);
		(*s_cols)->push_front(s_col);
	}
}


/** Allows InnoDB to update internal structures with concurrent
writes blocked (provided that check_if_supported_inplace_alter()
did not return HA_ALTER_INPLACE_NO_LOCK).
This will be invoked before inplace_alter_table().

@param altered_table TABLE object for new version of table.
@param ha_alter_info Structure describing changes to be done
by ALTER TABLE and holding data used during in-place alter.

@retval true Failure
@retval false Success
*/

bool
ha_innobase::prepare_inplace_alter_table(
/*=====================================*/
	TABLE*			altered_table,
	Alter_inplace_info*	ha_alter_info)
{
	dict_index_t**	drop_index;	/*!< Index to be dropped */
	ulint		n_drop_index;	/*!< Number of indexes to drop */
	dict_foreign_t**drop_fk;	/*!< Foreign key constraints to drop */
	ulint		n_drop_fk;	/*!< Number of foreign keys to drop */
	dict_foreign_t**add_fk = NULL;	/*!< Foreign key constraints to drop */
	ulint		n_add_fk;	/*!< Number of foreign keys to drop */
	dict_table_t*	indexed_table;	/*!< Table where indexes are created */
	mem_heap_t*	heap;
	const char**	col_names;
	int		error;
	ulint		max_col_len;
	ulint		add_autoinc_col_no	= ULINT_UNDEFINED;
	ulonglong	autoinc_col_max_value	= 0;
	ulint		fts_doc_col_no		= ULINT_UNDEFINED;
	bool		add_fts_doc_id		= false;
	bool		add_fts_doc_id_idx	= false;
	bool		add_fts_idx		= false;
	dict_s_col_list*s_cols			= NULL;
	mem_heap_t*	s_heap			= NULL;

	DBUG_ENTER("prepare_inplace_alter_table");
	DBUG_ASSERT(!ha_alter_info->handler_ctx);
	DBUG_ASSERT(ha_alter_info->create_info);
	DBUG_ASSERT(!srv_read_only_mode);

	/* Init online ddl status variables */
	onlineddl_rowlog_rows = 0;
	onlineddl_rowlog_pct_used = 0;
	onlineddl_pct_progress = 0;

	MONITOR_ATOMIC_INC(MONITOR_PENDING_ALTER_TABLE);

#ifdef UNIV_DEBUG
	for (dict_index_t* index = dict_table_get_first_index(m_prebuilt->table);
	     index;
	     index = dict_table_get_next_index(index)) {
		ut_ad(!index->to_be_dropped);
	}
#endif /* UNIV_DEBUG */

	ut_d(mutex_enter(&dict_sys.mutex));
	ut_d(dict_table_check_for_dup_indexes(
		     m_prebuilt->table, CHECK_ABORTED_OK));
	ut_d(mutex_exit(&dict_sys.mutex));

	if (!(ha_alter_info->handler_flags & ~INNOBASE_INPLACE_IGNORE)) {
		/* Nothing to do */
		DBUG_ASSERT(m_prebuilt->trx->dict_operation_lock_mode == 0);
		if (ha_alter_info->handler_flags & ~INNOBASE_INPLACE_IGNORE) {

			online_retry_drop_indexes(
				m_prebuilt->table, m_user_thd);

		}
		DBUG_RETURN(false);
	}

	indexed_table = m_prebuilt->table;

	/* ALTER TABLE will not implicitly move a table from a single-table
	tablespace to the system tablespace when innodb_file_per_table=OFF.
	But it will implicitly move a table from the system tablespace to a
	single-table tablespace if innodb_file_per_table = ON. */

	create_table_info_t	info(m_user_thd,
				     altered_table,
				     ha_alter_info->create_info,
				     NULL,
				     NULL,
				     srv_file_per_table);

	info.set_tablespace_type(indexed_table->space != fil_system.sys_space);

	if (ha_alter_info->handler_flags & ALTER_ADD_NON_UNIQUE_NON_PRIM_INDEX) {
		if (info.gcols_in_fulltext_or_spatial()) {
			goto err_exit_no_heap;
		}
	}

	if (indexed_table->is_readable()) {
	} else {
		if (indexed_table->corrupted) {
			/* Handled below */
		} else {
			if (const fil_space_t* space = indexed_table->space) {
				String str;
				const char* engine= table_type();

				push_warning_printf(
					m_user_thd,
					Sql_condition::WARN_LEVEL_WARN,
					HA_ERR_DECRYPTION_FAILED,
					"Table %s in file %s is encrypted but encryption service or"
					" used key_id is not available. "
					" Can't continue reading table.",
					table_share->table_name.str,
					space->chain.start->name);

				my_error(ER_GET_ERRMSG, MYF(0), HA_ERR_DECRYPTION_FAILED, str.c_ptr(), engine);
				DBUG_RETURN(true);
			}
		}
	}

	if (indexed_table->corrupted
	    || dict_table_get_first_index(indexed_table) == NULL
	    || dict_table_get_first_index(indexed_table)->is_corrupted()) {
		/* The clustered index is corrupted. */
		my_error(ER_CHECK_NO_SUCH_TABLE, MYF(0));
		DBUG_RETURN(true);
	} else {
		const char* invalid_opt = info.create_options_are_invalid();

		/* Check engine specific table options */
		if (const char* invalid_tbopt = info.check_table_options()) {
			my_error(ER_ILLEGAL_HA_CREATE_OPTION, MYF(0),
				 table_type(), invalid_tbopt);
			goto err_exit_no_heap;
		}

		if (invalid_opt) {
			my_error(ER_ILLEGAL_HA_CREATE_OPTION, MYF(0),
				 table_type(), invalid_opt);
			goto err_exit_no_heap;
		}
	}

	/* Check if any index name is reserved. */
	if (innobase_index_name_is_reserved(
		    m_user_thd,
		    ha_alter_info->key_info_buffer,
		    ha_alter_info->key_count)) {
err_exit_no_heap:
		DBUG_ASSERT(m_prebuilt->trx->dict_operation_lock_mode == 0);
		if (ha_alter_info->handler_flags & ~INNOBASE_INPLACE_IGNORE) {

			online_retry_drop_indexes(
				m_prebuilt->table, m_user_thd);
		}
		DBUG_RETURN(true);
	}

	indexed_table = m_prebuilt->table;

	/* Check that index keys are sensible */
	error = innobase_check_index_keys(ha_alter_info, indexed_table);

	if (error) {
		goto err_exit_no_heap;
	}

	/* Prohibit renaming a column to something that the table
	already contains. */
	if (ha_alter_info->handler_flags
	    & ALTER_COLUMN_NAME) {
		for (Field** fp = table->field; *fp; fp++) {
			if (!((*fp)->flags & FIELD_IS_RENAMED)) {
				continue;
			}

			const char* name = 0;

			for (const Create_field& cf :
			     ha_alter_info->alter_info->create_list) {
				if (cf.field == *fp) {
					name = cf.field_name.str;
					goto check_if_ok_to_rename;
				}
			}

			ut_error;
check_if_ok_to_rename:
			/* Prohibit renaming a column from FTS_DOC_ID
			if full-text indexes exist. */
			if (!my_strcasecmp(system_charset_info,
					   (*fp)->field_name.str,
					   FTS_DOC_ID_COL_NAME)
			    && innobase_fulltext_exist(altered_table)) {
				my_error(ER_INNODB_FT_WRONG_DOCID_COLUMN,
					 MYF(0), name);
				goto err_exit_no_heap;
			}

			/* Prohibit renaming a column to an internal column. */
			const char*	s = m_prebuilt->table->col_names;
			unsigned j;
			/* Skip user columns.
			MySQL should have checked these already.
			We want to allow renaming of c1 to c2, c2 to c1. */
			for (j = 0; j < table->s->fields; j++) {
				if (table->field[j]->stored_in_db()) {
					s += strlen(s) + 1;
				}
			}

			for (; j < m_prebuilt->table->n_def; j++) {
				if (!my_strcasecmp(
					    system_charset_info, name, s)) {
					my_error(ER_WRONG_COLUMN_NAME, MYF(0),
						 s);
					goto err_exit_no_heap;
				}

				s += strlen(s) + 1;
			}
		}
	}

	if (!info.innobase_table_flags()) {
		goto err_exit_no_heap;
	}

	if (info.flags2() & DICT_TF2_USE_FILE_PER_TABLE) {
		/* Preserve the DATA DIRECTORY attribute, because it
		currently cannot be changed during ALTER TABLE. */
		info.flags_set(m_prebuilt->table->flags
			       & 1U << DICT_TF_POS_DATA_DIR);
	}

	max_col_len = DICT_MAX_FIELD_LEN_BY_FORMAT_FLAG(info.flags());

	/* Check each index's column length to make sure they do not
	exceed limit */
	for (ulint i = 0; i < ha_alter_info->key_count; i++) {
		const KEY* key = &ha_alter_info->key_info_buffer[i];

		if (key->flags & HA_FULLTEXT) {
			/* The column length does not matter for
			fulltext search indexes. But, UNIQUE
			fulltext indexes are not supported. */
			DBUG_ASSERT(!(key->flags & HA_NOSAME));
			DBUG_ASSERT(!(key->flags & HA_KEYFLAG_MASK
				      & ~(HA_FULLTEXT
					  | HA_PACK_KEY
					  | HA_BINARY_PACK_KEY)));
			add_fts_idx = true;
			continue;
		}

		if (too_big_key_part_length(max_col_len, *key)) {
			my_error(ER_INDEX_COLUMN_TOO_LONG, MYF(0),
				 max_col_len);
			goto err_exit_no_heap;
		}
	}

	/* We won't be allowed to add fts index to a table with
	fts indexes already but without AUX_HEX_NAME set.
	This means the aux tables of the table failed to
	rename to hex format but new created aux tables
	shall be in hex format, which is contradictory. */
	if (!DICT_TF2_FLAG_IS_SET(indexed_table, DICT_TF2_FTS_AUX_HEX_NAME)
	    && indexed_table->fts != NULL && add_fts_idx) {
		my_error(ER_INNODB_FT_AUX_NOT_HEX_ID, MYF(0));
		goto err_exit_no_heap;
	}

	/* Check existing index definitions for too-long column
	prefixes as well, in case max_col_len shrunk. */
	for (const dict_index_t* index
		     = dict_table_get_first_index(indexed_table);
	     index;
	     index = dict_table_get_next_index(index)) {
		if (index->type & DICT_FTS) {
			DBUG_ASSERT(index->type == DICT_FTS
				    || (index->type & DICT_CORRUPT));

			/* We need to drop any corrupted fts indexes
			before we add a new fts index. */
			if (add_fts_idx && index->type & DICT_CORRUPT) {
				ib_errf(m_user_thd, IB_LOG_LEVEL_ERROR,
					ER_INNODB_INDEX_CORRUPT,
					"Fulltext index '%s' is corrupt. "
					"you should drop this index first.",
					index->name());

				goto err_exit_no_heap;
			}

			continue;
		}

		for (ulint i = 0; i < dict_index_get_n_fields(index); i++) {
			const dict_field_t* field
				= dict_index_get_nth_field(index, i);
			if (field->prefix_len > max_col_len) {
				my_error(ER_INDEX_COLUMN_TOO_LONG, MYF(0),
					 max_col_len);
				goto err_exit_no_heap;
			}
		}
	}

	n_drop_index = 0;
	n_drop_fk = 0;

	if (ha_alter_info->handler_flags
	    & (INNOBASE_ALTER_NOREBUILD | INNOBASE_ALTER_REBUILD
	       | INNOBASE_ALTER_INSTANT)) {
		heap = mem_heap_create(1024);

		if (ha_alter_info->handler_flags
		    & ALTER_COLUMN_NAME) {
			col_names = innobase_get_col_names(
				ha_alter_info, altered_table, table,
				indexed_table, heap);
		} else {
			col_names = NULL;
		}
	} else {
		heap = NULL;
		col_names = NULL;
	}

	if (ha_alter_info->handler_flags
	    & ALTER_DROP_FOREIGN_KEY) {
		DBUG_ASSERT(ha_alter_info->alter_info->drop_list.elements > 0);

		drop_fk = static_cast<dict_foreign_t**>(
			mem_heap_alloc(
				heap,
				ha_alter_info->alter_info->drop_list.elements
				* sizeof(dict_foreign_t*)));

		for (Alter_drop& drop : ha_alter_info->alter_info->drop_list) {
			if (drop.type != Alter_drop::FOREIGN_KEY) {
				continue;
			}

			dict_foreign_t* foreign;

			for (dict_foreign_set::iterator it
				= m_prebuilt->table->foreign_set.begin();
			     it != m_prebuilt->table->foreign_set.end();
			     ++it) {

				foreign = *it;
				const char* fid = strchr(foreign->id, '/');

				DBUG_ASSERT(fid);
				/* If no database/ prefix was present in
				the FOREIGN KEY constraint name, compare
				to the full constraint name. */
				fid = fid ? fid + 1 : foreign->id;

				if (!my_strcasecmp(system_charset_info,
						   fid, drop.name)) {
					goto found_fk;
				}
			}

			my_error(ER_CANT_DROP_FIELD_OR_KEY, MYF(0),
				drop.type_name(), drop.name);
			goto err_exit;
found_fk:
			for (ulint i = n_drop_fk; i--; ) {
				if (drop_fk[i] == foreign) {
					goto dup_fk;
				}
			}
			drop_fk[n_drop_fk++] = foreign;
dup_fk:
			continue;
		}

		DBUG_ASSERT(n_drop_fk > 0);

		DBUG_ASSERT(n_drop_fk
			    <= ha_alter_info->alter_info->drop_list.elements);
	} else {
		drop_fk = NULL;
	}

	if (ha_alter_info->index_drop_count) {
		dict_index_t*	drop_primary = NULL;

		DBUG_ASSERT(ha_alter_info->handler_flags
			    & (ALTER_DROP_NON_UNIQUE_NON_PRIM_INDEX
			       | ALTER_DROP_UNIQUE_INDEX
			       | ALTER_DROP_PK_INDEX));
		/* Check which indexes to drop. */
		drop_index = static_cast<dict_index_t**>(
			mem_heap_alloc(
				heap, (ha_alter_info->index_drop_count + 1)
				* sizeof *drop_index));

		for (uint i = 0; i < ha_alter_info->index_drop_count; i++) {
			const KEY*	key
				= ha_alter_info->index_drop_buffer[i];
			dict_index_t*	index
				= dict_table_get_index_on_name(
					indexed_table, key->name.str);

			if (!index) {
				push_warning_printf(
					m_user_thd,
					Sql_condition::WARN_LEVEL_WARN,
					HA_ERR_WRONG_INDEX,
					"InnoDB could not find key"
					" with name %s", key->name.str);
			} else {
				ut_ad(!index->to_be_dropped);
				if (!index->is_primary()) {
					drop_index[n_drop_index++] = index;
				} else {
					drop_primary = index;
				}
			}
		}

		/* If all FULLTEXT indexes were removed, drop an
		internal FTS_DOC_ID_INDEX as well, unless it exists in
		the table. */

		if (innobase_fulltext_exist(table)
		    && !innobase_fulltext_exist(altered_table)
		    && !DICT_TF2_FLAG_IS_SET(
			indexed_table, DICT_TF2_FTS_HAS_DOC_ID)) {
			dict_index_t*	fts_doc_index
				= indexed_table->fts_doc_id_index;
			ut_ad(fts_doc_index);

			// Add some fault tolerance for non-debug builds.
			if (fts_doc_index == NULL) {
				goto check_if_can_drop_indexes;
			}

			DBUG_ASSERT(!fts_doc_index->to_be_dropped);

			for (uint i = 0; i < table->s->keys; i++) {
				if (!my_strcasecmp(
					    system_charset_info,
					    FTS_DOC_ID_INDEX_NAME,
					    table->key_info[i].name.str)) {
					/* The index exists in the MySQL
					data dictionary. Do not drop it,
					even though it is no longer needed
					by InnoDB fulltext search. */
					goto check_if_can_drop_indexes;
				}
			}

			drop_index[n_drop_index++] = fts_doc_index;
		}

check_if_can_drop_indexes:
		/* Check if the indexes can be dropped. */

		/* Prevent a race condition between DROP INDEX and
		CREATE TABLE adding FOREIGN KEY constraints. */
		row_mysql_lock_data_dictionary(m_prebuilt->trx);

		if (!n_drop_index) {
			drop_index = NULL;
		} else {
			/* Flag all indexes that are to be dropped. */
			for (ulint i = 0; i < n_drop_index; i++) {
				ut_ad(!drop_index[i]->to_be_dropped);
				drop_index[i]->to_be_dropped = 1;
			}
		}

		if (m_prebuilt->trx->check_foreigns) {
			for (uint i = 0; i < n_drop_index; i++) {
				dict_index_t*	index = drop_index[i];

				if (innobase_check_foreign_key_index(
						ha_alter_info, index,
						indexed_table, col_names,
						m_prebuilt->trx, drop_fk, n_drop_fk)) {
					row_mysql_unlock_data_dictionary(
						m_prebuilt->trx);
					m_prebuilt->trx->error_info = index;
					print_error(HA_ERR_DROP_INDEX_FK,
						MYF(0));
					goto err_exit;
				}
			}

			/* If a primary index is dropped, need to check
			any depending foreign constraints get affected */
			if (drop_primary
				&& innobase_check_foreign_key_index(
					ha_alter_info, drop_primary,
					indexed_table, col_names,
					m_prebuilt->trx, drop_fk, n_drop_fk)) {
				row_mysql_unlock_data_dictionary(m_prebuilt->trx);
				print_error(HA_ERR_DROP_INDEX_FK, MYF(0));
				goto err_exit;
			}
		}

		row_mysql_unlock_data_dictionary(m_prebuilt->trx);
	} else {
		drop_index = NULL;
	}

	/* Check if any of the existing indexes are marked as corruption
	and if they are, refuse adding more indexes. */
	if (ha_alter_info->handler_flags & ALTER_ADD_NON_UNIQUE_NON_PRIM_INDEX) {
		for (dict_index_t* index = dict_table_get_first_index(indexed_table);
		     index != NULL; index = dict_table_get_next_index(index)) {

			if (!index->to_be_dropped && index->is_committed()
			    && index->is_corrupted()) {
				my_error(ER_INDEX_CORRUPT, MYF(0), index->name());
				goto err_exit;
			}
		}
	}

	n_add_fk = 0;

	if (ha_alter_info->handler_flags
	    & ALTER_ADD_FOREIGN_KEY) {
		ut_ad(!m_prebuilt->trx->check_foreigns);

		alter_fill_stored_column(altered_table, m_prebuilt->table,
					 &s_cols, &s_heap);

		add_fk = static_cast<dict_foreign_t**>(
			mem_heap_zalloc(
				heap,
				ha_alter_info->alter_info->key_list.elements
				* sizeof(dict_foreign_t*)));

		if (!innobase_get_foreign_key_info(
			    ha_alter_info, table_share,
			    m_prebuilt->table, col_names,
			    drop_index, n_drop_index,
			    add_fk, &n_add_fk, m_prebuilt->trx, s_cols)) {
err_exit:
			if (n_drop_index) {
				row_mysql_lock_data_dictionary(m_prebuilt->trx);

				/* Clear the to_be_dropped flags, which might
				have been set at this point. */
				for (ulint i = 0; i < n_drop_index; i++) {
					ut_ad(drop_index[i]->is_committed());
					drop_index[i]->to_be_dropped = 0;
				}

				row_mysql_unlock_data_dictionary(
					m_prebuilt->trx);
			}

			if (heap) {
				mem_heap_free(heap);
			}

			if (s_cols != NULL) {
				UT_DELETE(s_cols);
				mem_heap_free(s_heap);
			}

			goto err_exit_no_heap;
		}

		if (s_cols != NULL) {
			UT_DELETE(s_cols);
			mem_heap_free(s_heap);
		}
	}

	if (ha_alter_info->handler_flags & ALTER_RENAME_INDEX) {
		for (const Alter_inplace_info::Rename_key_pair& pair :
		     ha_alter_info->rename_keys) {
			dict_index_t* index = dict_table_get_index_on_name(
			    indexed_table, pair.old_key->name.str);

			if (!index || index->is_corrupted()) {
				my_error(ER_INDEX_CORRUPT, MYF(0),
					 index->name());
				goto err_exit;
			}
		}
	}

	const ha_table_option_struct& alt_opt=
		*ha_alter_info->create_info->option_struct;

	if (!(ha_alter_info->handler_flags & INNOBASE_ALTER_DATA)
	    || ((ha_alter_info->handler_flags & ~(INNOBASE_INPLACE_IGNORE
						  | INNOBASE_ALTER_NOCREATE
						  | INNOBASE_ALTER_INSTANT))
		== ALTER_OPTIONS
		&& !alter_options_need_rebuild(ha_alter_info, table))) {

		if (heap) {
			ha_alter_info->handler_ctx
				= new ha_innobase_inplace_ctx(
					m_prebuilt,
					drop_index, n_drop_index,
					drop_fk, n_drop_fk,
					add_fk, n_add_fk,
					ha_alter_info->online,
					heap, indexed_table,
					col_names, ULINT_UNDEFINED, 0, 0,
					(ha_alter_info->ignore
					 || !thd_is_strict_mode(m_user_thd)),
					alt_opt.page_compressed,
					alt_opt.page_compression_level);
		}

		DBUG_ASSERT(m_prebuilt->trx->dict_operation_lock_mode == 0);
		if (ha_alter_info->handler_flags & ~(INNOBASE_INPLACE_IGNORE)) {

			online_retry_drop_indexes(
				m_prebuilt->table, m_user_thd);

		}

		if ((ha_alter_info->handler_flags
		     & ALTER_DROP_VIRTUAL_COLUMN)
		    && prepare_inplace_drop_virtual(ha_alter_info, table)) {
			DBUG_RETURN(true);
		}

		if ((ha_alter_info->handler_flags
		     & ALTER_ADD_VIRTUAL_COLUMN)
		    && prepare_inplace_add_virtual(
			    ha_alter_info, altered_table, table)) {
			DBUG_RETURN(true);
		}

		DBUG_RETURN(false);
	}

	/* If we are to build a full-text search index, check whether
	the table already has a DOC ID column.  If not, we will need to
	add a Doc ID hidden column and rebuild the primary index */
	if (innobase_fulltext_exist(altered_table)) {
		ulint	doc_col_no;
		ulint	num_v = 0;

		if (!innobase_fts_check_doc_id_col(
			    m_prebuilt->table,
			    altered_table, &fts_doc_col_no, &num_v)) {

			fts_doc_col_no = altered_table->s->fields - num_v;
			add_fts_doc_id = true;
			add_fts_doc_id_idx = true;

		} else if (fts_doc_col_no == ULINT_UNDEFINED) {
			goto err_exit;
		}

		switch (innobase_fts_check_doc_id_index(
				m_prebuilt->table, altered_table,
				&doc_col_no)) {
		case FTS_NOT_EXIST_DOC_ID_INDEX:
			add_fts_doc_id_idx = true;
			break;
		case FTS_INCORRECT_DOC_ID_INDEX:
			my_error(ER_INNODB_FT_WRONG_DOCID_INDEX, MYF(0),
				 FTS_DOC_ID_INDEX_NAME);
			goto err_exit;
		case FTS_EXIST_DOC_ID_INDEX:
			DBUG_ASSERT(
				doc_col_no == fts_doc_col_no
				|| doc_col_no == ULINT_UNDEFINED
				|| (ha_alter_info->handler_flags
				    & (ALTER_STORED_COLUMN_ORDER
				       | ALTER_DROP_STORED_COLUMN
				       | ALTER_ADD_STORED_BASE_COLUMN)));
		}
	}

	/* See if an AUTO_INCREMENT column was added. */
	uint	i = 0;
	ulint	num_v = 0;
	for (const Create_field& new_field :
	     ha_alter_info->alter_info->create_list) {
		const Field*	field;

		DBUG_ASSERT(i < altered_table->s->fields);

		for (uint old_i = 0; table->field[old_i]; old_i++) {
			if (new_field.field == table->field[old_i]) {
				goto found_col;
			}
		}

		/* This is an added column. */
		DBUG_ASSERT(!new_field.field);
		DBUG_ASSERT(ha_alter_info->handler_flags
			    & ALTER_ADD_COLUMN);

		field = altered_table->field[i];

		DBUG_ASSERT((MTYP_TYPENR(field->unireg_check)
			     == Field::NEXT_NUMBER)
			    == !!(field->flags & AUTO_INCREMENT_FLAG));

		if (field->flags & AUTO_INCREMENT_FLAG) {
			if (add_autoinc_col_no != ULINT_UNDEFINED) {
				/* This should have been blocked earlier. */
				ut_ad(0);
				my_error(ER_WRONG_AUTO_KEY, MYF(0));
				goto err_exit;
			}

			/* Get the col no of the old table non-virtual column array */
			add_autoinc_col_no = i - num_v;

			autoinc_col_max_value = innobase_get_int_col_max_value(field);
		}
found_col:
		num_v += !new_field.stored_in_db();
		i++;
	}

	DBUG_ASSERT(heap);
	DBUG_ASSERT(m_user_thd == m_prebuilt->trx->mysql_thd);
	DBUG_ASSERT(!ha_alter_info->handler_ctx);

	ha_alter_info->handler_ctx = new ha_innobase_inplace_ctx(
		m_prebuilt,
		drop_index, n_drop_index,
		drop_fk, n_drop_fk, add_fk, n_add_fk,
		ha_alter_info->online,
		heap, m_prebuilt->table, col_names,
		add_autoinc_col_no,
		ha_alter_info->create_info->auto_increment_value,
		autoinc_col_max_value,
		ha_alter_info->ignore || !thd_is_strict_mode(m_user_thd),
		alt_opt.page_compressed, alt_opt.page_compression_level);

	DBUG_RETURN(prepare_inplace_alter_table_dict(
			    ha_alter_info, altered_table, table,
			    table_share->table_name.str,
			    info.flags(), info.flags2(),
			    fts_doc_col_no, add_fts_doc_id,
			    add_fts_doc_id_idx));
}

/** Check that the column is part of a virtual index(index contains
virtual column) in the table
@param[in]	table		Table containing column
@param[in]	col		column to be checked
@return true if this column is indexed with other virtual columns */
static
bool
dict_col_in_v_indexes(
	dict_table_t*	table,
	dict_col_t*	col)
{
	for (dict_index_t* index = dict_table_get_next_index(
		dict_table_get_first_index(table)); index != NULL;
		index = dict_table_get_next_index(index)) {
		if (!dict_index_has_virtual(index)) {
			continue;
		}
		for (ulint k = 0; k < index->n_fields; k++) {
			dict_field_t*   field
				= dict_index_get_nth_field(index, k);
			if (field->col->ind == col->ind) {
				return(true);
			}
		}
	}

	return(false);
}

/* Check whether a columnn length change alter operation requires
to rebuild the template.
@param[in]	altered_table	TABLE object for new version of table.
@param[in]	ha_alter_info	Structure describing changes to be done
				by ALTER TABLE and holding data used
				during in-place alter.
@param[in]	table		table being altered
@return TRUE if needs rebuild. */
static
bool
alter_templ_needs_rebuild(
	TABLE*                  altered_table,
	Alter_inplace_info*     ha_alter_info,
	dict_table_t*		table)
{
        ulint	i = 0;

	for (Field** fp = altered_table->field; *fp; fp++, i++) {
		for (const Create_field& cf :
		     ha_alter_info->alter_info->create_list) {
			for (ulint j=0; j < table->n_cols; j++) {
				dict_col_t* cols
                                   = dict_table_get_nth_col(table, j);
				if (cf.length > cols->len
				    && dict_col_in_v_indexes(table, cols)) {
					return(true);
				}
			}
		}
	}

	return(false);
}

/** Get the name of an erroneous key.
@param[in]	error_key_num	InnoDB number of the erroneus key
@param[in]	ha_alter_info	changes that were being performed
@param[in]	table		InnoDB table
@return	the name of the erroneous key */
static
const char*
get_error_key_name(
	ulint				error_key_num,
	const Alter_inplace_info*	ha_alter_info,
	const dict_table_t*		table)
{
	if (error_key_num == ULINT_UNDEFINED) {
		return(FTS_DOC_ID_INDEX_NAME);
	} else if (ha_alter_info->key_count == 0) {
		return(dict_table_get_first_index(table)->name);
	} else {
		return(ha_alter_info->key_info_buffer[error_key_num].name.str);
	}
}

/** Alter the table structure in-place with operations
specified using Alter_inplace_info.
The level of concurrency allowed during this operation depends
on the return value from check_if_supported_inplace_alter().

@param altered_table TABLE object for new version of table.
@param ha_alter_info Structure describing changes to be done
by ALTER TABLE and holding data used during in-place alter.

@retval true Failure
@retval false Success
*/

bool
ha_innobase::inplace_alter_table(
/*=============================*/
	TABLE*			altered_table,
	Alter_inplace_info*	ha_alter_info)
{
	dberr_t			error;
	dict_add_v_col_t*	add_v = NULL;
	dict_vcol_templ_t*	s_templ = NULL;
	dict_vcol_templ_t*	old_templ = NULL;
	struct TABLE*		eval_table = altered_table;
	bool			rebuild_templ = false;
	DBUG_ENTER("inplace_alter_table");
	DBUG_ASSERT(!srv_read_only_mode);
	ut_ad(!sync_check_iterate(sync_check()));
	ut_ad(!rw_lock_own_flagged(&dict_sys.latch,
				   RW_LOCK_FLAG_X | RW_LOCK_FLAG_S));

	DEBUG_SYNC(m_user_thd, "innodb_inplace_alter_table_enter");

	if (!(ha_alter_info->handler_flags & INNOBASE_ALTER_DATA)) {
ok_exit:
		DEBUG_SYNC(m_user_thd, "innodb_after_inplace_alter_table");
		DBUG_RETURN(false);
	}

	if ((ha_alter_info->handler_flags & ~(INNOBASE_INPLACE_IGNORE
					      | INNOBASE_ALTER_NOCREATE
					      | INNOBASE_ALTER_INSTANT))
	    == ALTER_OPTIONS
	    && !alter_options_need_rebuild(ha_alter_info, table)) {
		goto ok_exit;
	}

	ha_innobase_inplace_ctx*	ctx
		= static_cast<ha_innobase_inplace_ctx*>
		(ha_alter_info->handler_ctx);

	DBUG_ASSERT(ctx);
	DBUG_ASSERT(ctx->trx);
	DBUG_ASSERT(ctx->prebuilt == m_prebuilt);

	if (ctx->is_instant()) goto ok_exit;

	dict_index_t*	pk = dict_table_get_first_index(m_prebuilt->table);
	ut_ad(pk != NULL);

	/* For partitioned tables this could be already allocated from a
	previous partition invocation. For normal tables this is NULL. */
	UT_DELETE(ctx->m_stage);

	ctx->m_stage = UT_NEW_NOKEY(ut_stage_alter_t(pk));

	if (!m_prebuilt->table->is_readable()) {
		goto all_done;
	}

	/* If we are doing a table rebuilding or having added virtual
	columns in the same clause, we will need to build a table template
	that carries translation information between MySQL TABLE and InnoDB
	table, which indicates the virtual columns and their base columns
	info. This is used to do the computation callback, so that the
	data in base columns can be extracted send to server.
	If the Column length changes and it is a part of virtual
	index then we need to rebuild the template. */
	rebuild_templ
	     = ctx->need_rebuild()
	       || ((ha_alter_info->handler_flags
		& ALTER_COLUMN_TYPE_CHANGE_BY_ENGINE)
		&& alter_templ_needs_rebuild(
		   altered_table, ha_alter_info, ctx->new_table));

	if ((ctx->new_table->n_v_cols > 0) && rebuild_templ) {
		/* Save the templ if isn't NULL so as to restore the
		original state in case of alter operation failures. */
		if (ctx->new_table->vc_templ != NULL && !ctx->need_rebuild()) {
			old_templ = ctx->new_table->vc_templ;
		}
		s_templ = UT_NEW_NOKEY(dict_vcol_templ_t());

		innobase_build_v_templ(
			altered_table, ctx->new_table, s_templ, NULL, false);

		ctx->new_table->vc_templ = s_templ;
	} else if (ctx->num_to_add_vcol > 0 && ctx->num_to_drop_vcol == 0) {
		/* if there is ongoing drop virtual column, then we disallow
		inplace add index on newly added virtual column, so it does
		not need to come in here to rebuild template with add_v.
		Please also see the assertion in innodb_v_adjust_idx_col() */

		s_templ = UT_NEW_NOKEY(dict_vcol_templ_t());

		add_v = static_cast<dict_add_v_col_t*>(
			mem_heap_alloc(ctx->heap, sizeof *add_v));
		add_v->n_v_col = ctx->num_to_add_vcol;
		add_v->v_col = ctx->add_vcol;
		add_v->v_col_name = ctx->add_vcol_name;

		innobase_build_v_templ(
			altered_table, ctx->new_table, s_templ, add_v, false);
		old_templ = ctx->new_table->vc_templ;
		ctx->new_table->vc_templ = s_templ;
	}

	/* Drop virtual column without rebuild will keep dict table
	unchanged, we use old table to evaluate virtual column value
	in innobase_get_computed_value(). */
	if (!ctx->need_rebuild() && ctx->num_to_drop_vcol > 0) {
		eval_table = table;
	}

	/* Read the clustered index of the table and build
	indexes based on this information using temporary
	files and merge sort. */
	DBUG_EXECUTE_IF("innodb_OOM_inplace_alter",
			error = DB_OUT_OF_MEMORY; goto oom;);

	error = row_merge_build_indexes(
		m_prebuilt->trx,
		m_prebuilt->table, ctx->new_table,
		ctx->online,
		ctx->add_index, ctx->add_key_numbers, ctx->num_to_add_index,
		altered_table, ctx->defaults, ctx->col_map,
		ctx->add_autoinc, ctx->sequence, ctx->skip_pk_sort,
		ctx->m_stage, add_v, eval_table, ctx->allow_not_null);

#ifndef DBUG_OFF
oom:
#endif /* !DBUG_OFF */
	if (error == DB_SUCCESS && ctx->online && ctx->need_rebuild()) {
		DEBUG_SYNC_C("row_log_table_apply1_before");
		error = row_log_table_apply(
			ctx->thr, m_prebuilt->table, altered_table,
			ctx->m_stage, ctx->new_table);
	}

	/* Init online ddl status variables */
	onlineddl_rowlog_rows = 0;
	onlineddl_rowlog_pct_used = 0;
	onlineddl_pct_progress = 0;

	if (s_templ) {
		ut_ad(ctx->need_rebuild() || ctx->num_to_add_vcol > 0
		      || rebuild_templ);
		dict_free_vc_templ(s_templ);
		UT_DELETE(s_templ);

		ctx->new_table->vc_templ = old_templ;
	}

	DEBUG_SYNC_C("inplace_after_index_build");

	DBUG_EXECUTE_IF("create_index_fail",
			error = DB_DUPLICATE_KEY;
			m_prebuilt->trx->error_key_num = ULINT_UNDEFINED;);

	/* After an error, remove all those index definitions
	from the dictionary which were defined. */

	switch (error) {
		KEY*	dup_key;
	all_done:
	case DB_SUCCESS:
		ut_d(mutex_enter(&dict_sys.mutex));
		ut_d(dict_table_check_for_dup_indexes(
			     m_prebuilt->table, CHECK_PARTIAL_OK));
		ut_d(mutex_exit(&dict_sys.mutex));
		/* prebuilt->table->n_ref_count can be anything here,
		given that we hold at most a shared lock on the table. */
		goto ok_exit;
	case DB_DUPLICATE_KEY:
		if (m_prebuilt->trx->error_key_num == ULINT_UNDEFINED
		    || ha_alter_info->key_count == 0) {
			/* This should be the hidden index on
			FTS_DOC_ID, or there is no PRIMARY KEY in the
			table. Either way, we should be seeing and
			reporting a bogus duplicate key error. */
			dup_key = NULL;
		} else {
			DBUG_ASSERT(m_prebuilt->trx->error_key_num
				    < ha_alter_info->key_count);
			dup_key = &ha_alter_info->key_info_buffer[
				m_prebuilt->trx->error_key_num];
		}
		print_keydup_error(altered_table, dup_key, MYF(0));
		break;
	case DB_ONLINE_LOG_TOO_BIG:
		DBUG_ASSERT(ctx->online);
		my_error(ER_INNODB_ONLINE_LOG_TOO_BIG, MYF(0),
			 get_error_key_name(m_prebuilt->trx->error_key_num,
					    ha_alter_info, m_prebuilt->table));
		break;
	case DB_INDEX_CORRUPT:
		my_error(ER_INDEX_CORRUPT, MYF(0),
			 get_error_key_name(m_prebuilt->trx->error_key_num,
					    ha_alter_info, m_prebuilt->table));
		break;
	case DB_DECRYPTION_FAILED: {
		String str;
		const char* engine= table_type();
		get_error_message(HA_ERR_DECRYPTION_FAILED, &str);
		my_error(ER_GET_ERRMSG, MYF(0), HA_ERR_DECRYPTION_FAILED, str.c_ptr(), engine);
		break;
	}
	default:
		my_error_innodb(error,
				table_share->table_name.str,
				m_prebuilt->table->flags);
	}

	/* prebuilt->table->n_ref_count can be anything here, given
	that we hold at most a shared lock on the table. */
	m_prebuilt->trx->error_info = NULL;
	ctx->trx->error_state = DB_SUCCESS;
	ctx->clear_added_indexes();

	DBUG_RETURN(true);
}

/** Free the modification log for online table rebuild.
@param table table that was being rebuilt online */
static
void
innobase_online_rebuild_log_free(
/*=============================*/
	dict_table_t*	table)
{
	dict_index_t* clust_index = dict_table_get_first_index(table);
	ut_d(dict_sys.assert_locked());
	rw_lock_x_lock(&clust_index->lock);

	if (clust_index->online_log) {
		ut_ad(dict_index_get_online_status(clust_index)
		      == ONLINE_INDEX_CREATION);
		clust_index->online_status = ONLINE_INDEX_COMPLETE;
		row_log_free(clust_index->online_log);
		clust_index->online_log = NULL;
		DEBUG_SYNC_C("innodb_online_rebuild_log_free_aborted");
	}

	DBUG_ASSERT(dict_index_get_online_status(clust_index)
		    == ONLINE_INDEX_COMPLETE);
	rw_lock_x_unlock(&clust_index->lock);
}

/** For each user column, which is part of an index which is not going to be
dropped, it checks if the column number of the column is same as col_no
argument passed.
@param[in]	table		table
@param[in]	col_no		column number
@param[in]	is_v		if this is a virtual column
@param[in]	only_committed	whether to consider only committed indexes
@retval true column exists
@retval false column does not exist, true if column is system column or
it is in the index. */
static
bool
check_col_exists_in_indexes(
	const dict_table_t*	table,
	ulint			col_no,
	bool			is_v,
	bool			only_committed = false)
{
	/* This function does not check system columns */
	if (!is_v && dict_table_get_nth_col(table, col_no)->mtype == DATA_SYS) {
		return(true);
	}

	for (const dict_index_t* index = dict_table_get_first_index(table);
	     index;
	     index = dict_table_get_next_index(index)) {

		if (only_committed
		    ? !index->is_committed()
		    : index->to_be_dropped) {
			continue;
		}

		for (ulint i = 0; i < index->n_user_defined_cols; i++) {
			const dict_col_t* idx_col
				= dict_index_get_nth_col(index, i);

			if (is_v && idx_col->is_virtual()) {
				const dict_v_col_t*   v_col = reinterpret_cast<
					const dict_v_col_t*>(idx_col);
				if (v_col->v_pos == col_no) {
					return(true);
				}
			}

			if (!is_v && !idx_col->is_virtual()
			    && dict_col_get_no(idx_col) == col_no) {
				return(true);
			}
		}
	}

	return(false);
}

/** Rollback a secondary index creation, drop the indexes with
temparary index prefix
@param user_table InnoDB table
@param table the TABLE
@param locked TRUE=table locked, FALSE=may need to do a lazy drop
@param trx the transaction
*/
static MY_ATTRIBUTE((nonnull))
void
innobase_rollback_sec_index(
/*========================*/
	dict_table_t*		user_table,
	const TABLE*		table,
	ibool			locked,
	trx_t*			trx)
{
	row_merge_drop_indexes(trx, user_table, locked);

	/* Free the table->fts only if there is no FTS_DOC_ID
	in the table */
	if (user_table->fts
	    && !DICT_TF2_FLAG_IS_SET(user_table,
				     DICT_TF2_FTS_HAS_DOC_ID)
	    && !innobase_fulltext_exist(table)) {
		fts_free(user_table);
	}
}

/** Roll back the changes made during prepare_inplace_alter_table()
and inplace_alter_table() inside the storage engine. Note that the
allowed level of concurrency during this operation will be the same as
for inplace_alter_table() and thus might be higher than during
prepare_inplace_alter_table(). (E.g concurrent writes were blocked
during prepare, but might not be during commit).

@param ha_alter_info Data used during in-place alter.
@param table the TABLE
@param prebuilt the prebuilt struct
@retval true Failure
@retval false Success
*/
inline MY_ATTRIBUTE((nonnull, warn_unused_result))
bool
rollback_inplace_alter_table(
/*=========================*/
	Alter_inplace_info*	ha_alter_info,
	const TABLE*		table,
	row_prebuilt_t*		prebuilt)
{
	bool	fail	= false;

	ha_innobase_inplace_ctx*	ctx
		= static_cast<ha_innobase_inplace_ctx*>
		(ha_alter_info->handler_ctx);

	DBUG_ENTER("rollback_inplace_alter_table");

	if (!ctx || !ctx->trx) {
		/* If we have not started a transaction yet,
		(almost) nothing has been or needs to be done. */
		goto func_exit;
	}

	trx_start_for_ddl(ctx->trx, ctx->need_rebuild()
			  ? TRX_DICT_OP_TABLE : TRX_DICT_OP_INDEX);
	row_mysql_lock_data_dictionary(ctx->trx);

	if (ctx->need_rebuild()) {
		/* DML threads can access ctx->new_table via the
		online rebuild log. Free it first. */
		innobase_online_rebuild_log_free(prebuilt->table);
	}

	if (!ctx->new_table) {
		ut_ad(ctx->need_rebuild());
	} else if (ctx->need_rebuild()) {
		dberr_t	err= DB_SUCCESS;
		ulint	flags	= ctx->new_table->flags;

		/* Since the FTS index specific auxiliary tables has
		not yet registered with "table->fts" by fts_add_index(),
		we will need explicitly delete them here */
		if (dict_table_has_fts_index(ctx->new_table)) {

			err = innobase_drop_fts_index_table(
				ctx->new_table, ctx->trx);

			if (err != DB_SUCCESS) {
				my_error_innodb(
					err, table->s->table_name.str,
					flags);
				fail = true;
			}
		}

		dict_table_close_and_drop(ctx->trx, ctx->new_table);

		switch (err) {
		case DB_SUCCESS:
			break;
		default:
			my_error_innodb(err, table->s->table_name.str,
					flags);
			fail = true;
		}
	} else {
		DBUG_ASSERT(!(ha_alter_info->handler_flags
			      & ALTER_ADD_PK_INDEX));
		DBUG_ASSERT(ctx->new_table == prebuilt->table);

		innobase_rollback_sec_index(
			prebuilt->table, table, FALSE, ctx->trx);
	}

	trx_commit_for_mysql(ctx->trx);
	row_mysql_unlock_data_dictionary(ctx->trx);
	ctx->trx->free();
	ctx->trx = NULL;

func_exit:
#ifndef DBUG_OFF
	dict_index_t* clust_index = dict_table_get_first_index(
		prebuilt->table);
	DBUG_ASSERT(!clust_index->online_log);
	DBUG_ASSERT(dict_index_get_online_status(clust_index)
		    == ONLINE_INDEX_COMPLETE);
#endif /* !DBUG_OFF */

	if (ctx) {
		DBUG_ASSERT(ctx->prebuilt == prebuilt);

		if (ctx->num_to_add_fk) {
			for (ulint i = 0; i < ctx->num_to_add_fk; i++) {
				dict_foreign_free(ctx->add_fk[i]);
			}
		}

		if (ctx->num_to_drop_index) {
			row_mysql_lock_data_dictionary(prebuilt->trx);

			/* Clear the to_be_dropped flags
			in the data dictionary cache.
			The flags may already have been cleared,
			in case an error was detected in
			commit_inplace_alter_table(). */
			for (ulint i = 0; i < ctx->num_to_drop_index; i++) {
				dict_index_t*	index = ctx->drop_index[i];
				DBUG_ASSERT(index->is_committed());
				index->to_be_dropped = 0;
			}

			row_mysql_unlock_data_dictionary(prebuilt->trx);
		}
	}

	/* Reset dict_col_t::ord_part for those columns fail to be indexed,
	we do this by checking every existing column, if any current
	index would index them */
	for (ulint i = 0; i < dict_table_get_n_cols(prebuilt->table); i++) {
		dict_col_t& col = prebuilt->table->cols[i];
		if (!col.ord_part) {
			continue;
		}
		if (!check_col_exists_in_indexes(prebuilt->table, i, false,
						 true)) {
			col.ord_part = 0;
		}
	}

	for (ulint i = 0; i < dict_table_get_n_v_cols(prebuilt->table); i++) {
		dict_col_t& col = prebuilt->table->v_cols[i].m_col;
		if (!col.ord_part) {
			continue;
		}
		if (!check_col_exists_in_indexes(prebuilt->table, i, true,
						 true)) {
			col.ord_part = 0;
		}
	}

	trx_commit_for_mysql(prebuilt->trx);
	MONITOR_ATOMIC_DEC(MONITOR_PENDING_ALTER_TABLE);
	DBUG_RETURN(fail);
}

/** Drop a FOREIGN KEY constraint from the data dictionary tables.
@param trx data dictionary transaction
@param table_name Table name in MySQL
@param foreign_id Foreign key constraint identifier
@retval true Failure
@retval false Success */
static MY_ATTRIBUTE((nonnull, warn_unused_result))
bool
innobase_drop_foreign_try(
/*======================*/
	trx_t*			trx,
	const char*		table_name,
	const char*		foreign_id)
{
	DBUG_ENTER("innobase_drop_foreign_try");

	DBUG_ASSERT(trx_get_dict_operation(trx) == TRX_DICT_OP_INDEX);
	ut_ad(trx->dict_operation_lock_mode == RW_X_LATCH);
	ut_d(dict_sys.assert_locked());

	/* Drop the constraint from the data dictionary. */
	static const char sql[] =
		"PROCEDURE DROP_FOREIGN_PROC () IS\n"
		"BEGIN\n"
		"DELETE FROM SYS_FOREIGN WHERE ID=:id;\n"
		"DELETE FROM SYS_FOREIGN_COLS WHERE ID=:id;\n"
		"END;\n";

	dberr_t		error;
	pars_info_t*	info;

	info = pars_info_create();
	pars_info_add_str_literal(info, "id", foreign_id);

	trx->op_info = "dropping foreign key constraint from dictionary";
	error = que_eval_sql(info, sql, FALSE, trx);
	trx->op_info = "";

	DBUG_EXECUTE_IF("ib_drop_foreign_error",
			error = DB_OUT_OF_FILE_SPACE;);

	if (error != DB_SUCCESS) {
		my_error_innodb(error, table_name, 0);
		trx->error_state = DB_SUCCESS;
		DBUG_RETURN(true);
	}

	DBUG_RETURN(false);
}

/** Rename a column in the data dictionary tables.
@param[in] ctx			ALTER TABLE context
@param[in,out] trx		Data dictionary transaction
@param[in] table_name		Table name in MySQL
@param[in] from			old column name
@param[in] to			new column name
@retval true Failure
@retval false Success */
static MY_ATTRIBUTE((nonnull, warn_unused_result))
bool
innobase_rename_column_try(
	const ha_innobase_inplace_ctx&	ctx,
	trx_t*				trx,
	const char*			table_name,
	const char*			from,
	const char*			to)
{
	dberr_t		error;

	DBUG_ENTER("innobase_rename_column_try");

	DBUG_ASSERT(trx_get_dict_operation(trx) == TRX_DICT_OP_INDEX);
	ut_ad(trx->dict_operation_lock_mode == RW_X_LATCH);
	ut_d(dict_sys.assert_locked());

	if (ctx.need_rebuild()) {
		goto rename_foreign;
	}

	error = DB_SUCCESS;

	trx->op_info = "renaming column in SYS_FIELDS";

	for (const dict_index_t* index = dict_table_get_first_index(
		     ctx.old_table);
	     index != NULL;
	     index = dict_table_get_next_index(index)) {

		bool has_prefixes = false;
		for (size_t i = 0; i < dict_index_get_n_fields(index); i++) {
			if (dict_index_get_nth_field(index, i)->prefix_len) {
				has_prefixes = true;
				break;
			}
		}

		for (ulint i = 0; i < dict_index_get_n_fields(index); i++) {
			const dict_field_t& f = index->fields[i];
			DBUG_ASSERT(!f.name == f.col->is_dropped());

			if (!f.name || my_strcasecmp(system_charset_info,
						     f.name, from)) {
				continue;
			}

			pars_info_t* info = pars_info_create();
			ulint pos = has_prefixes ? i << 16 | f.prefix_len : i;

			pars_info_add_ull_literal(info, "indexid", index->id);
			pars_info_add_int4_literal(info, "nth", pos);
			pars_info_add_str_literal(info, "new", to);

			error = que_eval_sql(
				info,
				"PROCEDURE RENAME_SYS_FIELDS_PROC () IS\n"
				"BEGIN\n"
				"UPDATE SYS_FIELDS SET COL_NAME=:new\n"
				"WHERE INDEX_ID=:indexid\n"
				"AND POS=:nth;\n"
				"END;\n",
				FALSE, trx);
			DBUG_EXECUTE_IF("ib_rename_column_error",
					error = DB_OUT_OF_FILE_SPACE;);

			if (error != DB_SUCCESS) {
				goto err_exit;
			}
		}
	}

	if (error != DB_SUCCESS) {
err_exit:
		my_error_innodb(error, table_name, 0);
		trx->error_state = DB_SUCCESS;
		trx->op_info = "";
		DBUG_RETURN(true);
	}

rename_foreign:
	trx->op_info = "renaming column in SYS_FOREIGN_COLS";

	std::set<dict_foreign_t*> fk_evict;
	bool		foreign_modified;

	for (dict_foreign_set::const_iterator it = ctx.old_table->foreign_set.begin();
	     it != ctx.old_table->foreign_set.end();
	     ++it) {

		dict_foreign_t*	foreign = *it;
		foreign_modified = false;

		for (unsigned i = 0; i < foreign->n_fields; i++) {
			if (my_strcasecmp(system_charset_info,
					  foreign->foreign_col_names[i],
					  from)) {
				continue;
			}

			/* Ignore the foreign key rename if fk info
			is being dropped. */
			if (innobase_dropping_foreign(
				    foreign, ctx.drop_fk,
				    ctx.num_to_drop_fk)) {
				continue;
			}

			pars_info_t* info = pars_info_create();

			pars_info_add_str_literal(info, "id", foreign->id);
			pars_info_add_int4_literal(info, "nth", i);
			pars_info_add_str_literal(info, "new", to);

			error = que_eval_sql(
				info,
				"PROCEDURE RENAME_SYS_FOREIGN_F_PROC () IS\n"
				"BEGIN\n"
				"UPDATE SYS_FOREIGN_COLS\n"
				"SET FOR_COL_NAME=:new\n"
				"WHERE ID=:id AND POS=:nth;\n"
				"END;\n",
				FALSE, trx);

			if (error != DB_SUCCESS) {
				goto err_exit;
			}
			foreign_modified = true;
		}

		if (foreign_modified) {
			fk_evict.insert(foreign);
		}
	}

	for (dict_foreign_set::const_iterator it
		= ctx.old_table->referenced_set.begin();
	     it != ctx.old_table->referenced_set.end();
	     ++it) {

		foreign_modified = false;
		dict_foreign_t*	foreign = *it;

		for (unsigned i = 0; i < foreign->n_fields; i++) {
			if (my_strcasecmp(system_charset_info,
					  foreign->referenced_col_names[i],
					  from)) {
				continue;
			}

			pars_info_t* info = pars_info_create();

			pars_info_add_str_literal(info, "id", foreign->id);
			pars_info_add_int4_literal(info, "nth", i);
			pars_info_add_str_literal(info, "new", to);

			error = que_eval_sql(
				info,
				"PROCEDURE RENAME_SYS_FOREIGN_R_PROC () IS\n"
				"BEGIN\n"
				"UPDATE SYS_FOREIGN_COLS\n"
				"SET REF_COL_NAME=:new\n"
				"WHERE ID=:id AND POS=:nth;\n"
				"END;\n",
				FALSE, trx);

			if (error != DB_SUCCESS) {
				goto err_exit;
			}
			foreign_modified = true;
		}

		if (foreign_modified) {
			fk_evict.insert(foreign);
		}
	}

	/* Reload the foreign key info for instant table too. */
	if (ctx.need_rebuild() || ctx.is_instant()) {
		std::for_each(fk_evict.begin(), fk_evict.end(),
			      dict_foreign_remove_from_cache);
	}

	trx->op_info = "";
	DBUG_RETURN(false);
}

/** Rename columns in the data dictionary tables.
@param ha_alter_info Data used during in-place alter.
@param ctx In-place ALTER TABLE context
@param table the TABLE
@param trx data dictionary transaction
@param table_name Table name in MySQL
@retval true Failure
@retval false Success */
static MY_ATTRIBUTE((nonnull, warn_unused_result))
bool
innobase_rename_columns_try(
/*========================*/
	Alter_inplace_info*	ha_alter_info,
	ha_innobase_inplace_ctx*ctx,
	const TABLE*		table,
	trx_t*			trx,
	const char*		table_name)
{
	uint	i = 0;
	ulint	num_v = 0;

	DBUG_ASSERT(ctx->need_rebuild());
	DBUG_ASSERT(ha_alter_info->handler_flags
		    & ALTER_COLUMN_NAME);

	for (Field** fp = table->field; *fp; fp++, i++) {
		const bool is_virtual = !(*fp)->stored_in_db();
		if (!((*fp)->flags & FIELD_IS_RENAMED)) {
			goto processed_field;
		}

		for (const Create_field& cf :
		     ha_alter_info->alter_info->create_list) {
			if (cf.field == *fp) {
				if (innobase_rename_column_try(
					    *ctx, trx, table_name,
					    cf.field->field_name.str,
					    cf.field_name.str)) {
					return(true);
				}
				goto processed_field;
			}
		}

		ut_error;
processed_field:
		if (is_virtual) {
			num_v++;
		}

		continue;
	}

	return(false);
}

/** Convert field type and length to InnoDB format */
static void get_type(const Field& f, ulint& prtype, ulint& mtype, ulint& len)
{
	mtype = get_innobase_type_from_mysql_type(&prtype, &f);
	len = f.pack_length();
	prtype |= f.type();
	if (f.type() == MYSQL_TYPE_VARCHAR) {
		auto l = static_cast<const Field_varstring&>(f).length_bytes;
		len -= l;
		if (l == 2) prtype |= DATA_LONG_TRUE_VARCHAR;
	}
	if (!f.real_maybe_null()) prtype |= DATA_NOT_NULL;
	if (f.binary()) prtype |= DATA_BINARY_TYPE;
	if (f.table->versioned()) {
		if (&f == f.table->field[f.table->s->vers.start_fieldno]) {
			prtype |= DATA_VERS_START;
		} else if (&f == f.table->field[f.table->s->vers.end_fieldno]) {
			prtype |= DATA_VERS_END;
		} else if (!(f.flags & VERS_UPDATE_UNVERSIONED_FLAG)) {
			prtype |= DATA_VERSIONED;
		}
	}
	if (!f.stored_in_db()) prtype |= DATA_VIRTUAL;

	if (dtype_is_string_type(mtype)) {
		prtype |= ulint(f.charset()->number) << 16;
	}
}

/** Enlarge a column in the data dictionary tables.
@param ctx In-place ALTER TABLE context
@param trx data dictionary transaction
@param table_name Table name in MySQL
@param pos 0-based index to user_table->cols[] or user_table->v_cols[]
@param f new column
@param is_v if it's a virtual column
@retval true Failure
@retval false Success */
static MY_ATTRIBUTE((nonnull, warn_unused_result))
bool
innobase_rename_or_enlarge_column_try(
	ha_innobase_inplace_ctx*ctx,
	trx_t*			trx,
	const char*		table_name,
	ulint			pos,
	const Field&		f,
	bool			is_v)
{
	dict_col_t*	col;
	dict_table_t* user_table = ctx->old_table;

	DBUG_ENTER("innobase_rename_or_enlarge_column_try");
	DBUG_ASSERT(!ctx->need_rebuild());

	DBUG_ASSERT(trx_get_dict_operation(trx) == TRX_DICT_OP_INDEX);
	ut_ad(trx->dict_operation_lock_mode == RW_X_LATCH);
	ut_d(dict_sys.assert_locked());

	ulint n_base;

	if (is_v) {
		dict_v_col_t* v_col= dict_table_get_nth_v_col(user_table, pos);
		pos = dict_create_v_col_pos(v_col->v_pos, v_col->m_col.ind);
		col = &v_col->m_col;
		n_base = v_col->num_base;
	} else {
		col = dict_table_get_nth_col(user_table, pos);
		n_base = 0;
	}

	ulint prtype, mtype, len;
	get_type(f, prtype, mtype, len);
	DBUG_ASSERT(!dtype_is_string_type(col->mtype)
		    || col->mbminlen == f.charset()->mbminlen);
	DBUG_ASSERT(col->len <= len);

#ifdef UNIV_DEBUG
	ut_ad(col->mbminlen <= col->mbmaxlen);
	switch (mtype) {
	case DATA_MYSQL:
		if (!(prtype & DATA_BINARY_TYPE) || user_table->not_redundant()
		    || col->mbminlen != col->mbmaxlen) {
			/* NOTE: we could allow this when !(prtype &
			DATA_BINARY_TYPE) and ROW_FORMAT is not REDUNDANT and
			mbminlen<mbmaxlen. That is, we treat a UTF-8 CHAR(n)
			column somewhat like a VARCHAR. */
			break;
		}
		/* fall through */
	case DATA_FIXBINARY:
	case DATA_CHAR:
		ut_ad(col->len == len);
		break;
	case DATA_BINARY:
	case DATA_VARCHAR:
	case DATA_VARMYSQL:
	case DATA_DECIMAL:
	case DATA_BLOB:
		break;
	default:
		ut_ad(!((col->prtype ^ prtype) & ~DATA_VERSIONED));
		ut_ad(col->mtype == mtype);
		ut_ad(col->len == len);
	}
#endif /* UNIV_DEBUG */

	const char* col_name = col->name(*user_table);
	const bool same_name = !strcmp(col_name, f.field_name.str);

	if (!same_name
	    && innobase_rename_column_try(*ctx, trx, table_name,
					  col_name, f.field_name.str)) {
		DBUG_RETURN(true);
	}

	if (same_name
	    && col->prtype == prtype && col->mtype == mtype
	    && col->len == len) {
		DBUG_RETURN(false);
	}

	DBUG_RETURN(innodb_insert_sys_columns(user_table->id, pos,
					      f.field_name.str,
					      mtype, prtype, len,
					      n_base, trx, true));
}

/** Rename or enlarge columns in the data dictionary cache
as part of commit_try_norebuild().
@param ha_alter_info Data used during in-place alter.
@param ctx In-place ALTER TABLE context
@param altered_table metadata after ALTER TABLE
@param table metadata before ALTER TABLE
@param trx data dictionary transaction
@param table_name Table name in MySQL
@retval true Failure
@retval false Success */
static MY_ATTRIBUTE((nonnull, warn_unused_result))
bool
innobase_rename_or_enlarge_columns_try(
	Alter_inplace_info*	ha_alter_info,
	ha_innobase_inplace_ctx*ctx,
	const TABLE*		altered_table,
	const TABLE*		table,
	trx_t*			trx,
	const char*		table_name)
{
	DBUG_ENTER("innobase_rename_or_enlarge_columns_try");

	if (!(ha_alter_info->handler_flags
	      & (ALTER_COLUMN_TYPE_CHANGE_BY_ENGINE
		 | ALTER_COLUMN_NAME))) {
		DBUG_RETURN(false);
	}

	ulint	i = 0;
	ulint	num_v = 0;

	for (Field** fp = table->field; *fp; fp++, i++) {
		const bool is_v = !(*fp)->stored_in_db();
		ulint idx = is_v ? num_v++ : i - num_v;

		Field** af = altered_table->field;
		for (const Create_field& cf :
		     ha_alter_info->alter_info->create_list) {
			if (cf.field == *fp) {
				if (innobase_rename_or_enlarge_column_try(
					    ctx, trx, table_name,
					    idx, **af, is_v)) {
					DBUG_RETURN(true);
				}
				break;
			}
			af++;
		}
	}

	DBUG_RETURN(false);
}

/** Rename or enlarge columns in the data dictionary cache
as part of commit_cache_norebuild().
@param ha_alter_info Data used during in-place alter.
@param altered_table metadata after ALTER TABLE
@param table metadata before ALTER TABLE
@param user_table InnoDB table that was being altered */
static MY_ATTRIBUTE((nonnull))
void
innobase_rename_or_enlarge_columns_cache(
/*=====================================*/
	Alter_inplace_info*	ha_alter_info,
	const TABLE*		altered_table,
	const TABLE*		table,
	dict_table_t*		user_table)
{
	if (!(ha_alter_info->handler_flags
	      & (ALTER_COLUMN_TYPE_CHANGE_BY_ENGINE
		 | ALTER_COLUMN_NAME))) {
		return;
	}

	uint	i = 0;
	ulint	num_v = 0;

	for (Field** fp = table->field; *fp; fp++, i++) {
		const bool is_virtual = !(*fp)->stored_in_db();

		Field** af = altered_table->field;
		for (Create_field& cf :
		     ha_alter_info->alter_info->create_list) {
			if (cf.field != *fp) {
				af++;
				continue;
			}

			ulint	col_n = is_virtual ? num_v : i - num_v;
			dict_col_t *col = is_virtual
				? &dict_table_get_nth_v_col(user_table, col_n)
				->m_col
				: dict_table_get_nth_col(user_table, col_n);
			const bool is_string= dtype_is_string_type(col->mtype);
			DBUG_ASSERT(col->mbminlen
				    == (is_string
					? (*af)->charset()->mbminlen : 0));
			ulint prtype, mtype, len;
			get_type(**af, prtype, mtype, len);
			DBUG_ASSERT(is_string == dtype_is_string_type(mtype));

			col->prtype = prtype;
			col->mtype = mtype;
			col->len = len;
			col->mbmaxlen = is_string
				? (*af)->charset()->mbmaxlen : 0;

			if ((*fp)->flags & FIELD_IS_RENAMED) {
				dict_mem_table_col_rename(
					user_table, col_n,
					cf.field->field_name.str,
					(*af)->field_name.str, is_virtual);
			}

			break;
		}

		if (is_virtual) {
			num_v++;
		}
	}
}

/** Set the auto-increment value of the table on commit.
@param ha_alter_info Data used during in-place alter
@param ctx In-place ALTER TABLE context
@param altered_table MySQL table that is being altered
@param old_table MySQL table as it is before the ALTER operation
@return whether the operation failed (and my_error() was called) */
static MY_ATTRIBUTE((nonnull))
bool
commit_set_autoinc(
	Alter_inplace_info*	ha_alter_info,
	ha_innobase_inplace_ctx*ctx,
	const TABLE*		altered_table,
	const TABLE*		old_table)
{
	DBUG_ENTER("commit_set_autoinc");

	if (!altered_table->found_next_number_field) {
		/* There is no AUTO_INCREMENT column in the table
		after the ALTER operation. */
	} else if (ctx->add_autoinc != ULINT_UNDEFINED) {
		ut_ad(ctx->need_rebuild());
		/* An AUTO_INCREMENT column was added. Get the last
		value from the sequence, which may be based on a
		supplied AUTO_INCREMENT value. */
		ib_uint64_t autoinc = ctx->sequence.last();
		ctx->new_table->autoinc = autoinc;
		/* Bulk index creation does not update
		PAGE_ROOT_AUTO_INC, so we must persist the "last used"
		value here. */
		btr_write_autoinc(dict_table_get_first_index(ctx->new_table),
				  autoinc - 1, true);
	} else if ((ha_alter_info->handler_flags
		    & ALTER_CHANGE_CREATE_OPTION)
		   && (ha_alter_info->create_info->used_fields
		       & HA_CREATE_USED_AUTO)) {

		if (!ctx->old_table->space) {
			my_error(ER_TABLESPACE_DISCARDED, MYF(0),
				 old_table->s->table_name.str);
			DBUG_RETURN(true);
		}

		/* An AUTO_INCREMENT value was supplied by the user.
		It must be persisted to the data file. */
		const Field*	ai	= old_table->found_next_number_field;
		ut_ad(!strcmp(dict_table_get_col_name(ctx->old_table,
						      innodb_col_no(ai)),
			      ai->field_name.str));

		ib_uint64_t	autoinc
			= ha_alter_info->create_info->auto_increment_value;
		if (autoinc == 0) {
			autoinc = 1;
		}

		if (autoinc >= ctx->old_table->autoinc) {
			/* Persist the predecessor of the
			AUTO_INCREMENT value as the last used one. */
			ctx->new_table->autoinc = autoinc--;
		} else {
			/* Mimic ALGORITHM=COPY in the following scenario:

			CREATE TABLE t (a SERIAL);
			INSERT INTO t SET a=100;
			ALTER TABLE t AUTO_INCREMENT = 1;
			INSERT INTO t SET a=NULL;
			SELECT * FROM t;

			By default, ALGORITHM=INPLACE would reset the
			sequence to 1, while after ALGORITHM=COPY, the
			last INSERT would use a value larger than 100.

			We could only search the tree to know current
			max counter in the table and compare. */
			const dict_col_t*	autoinc_col
				= dict_table_get_nth_col(ctx->old_table,
							 innodb_col_no(ai));
			dict_index_t*		index
				= dict_table_get_first_index(ctx->old_table);
			while (index != NULL
			       && index->fields[0].col != autoinc_col) {
				index = dict_table_get_next_index(index);
			}

			ut_ad(index);

			ib_uint64_t	max_in_table = index
				? row_search_max_autoinc(index)
				: 0;

			if (autoinc <= max_in_table) {
				ctx->new_table->autoinc = innobase_next_autoinc(
					max_in_table, 1,
					ctx->prebuilt->autoinc_increment,
					ctx->prebuilt->autoinc_offset,
					innobase_get_int_col_max_value(ai));
				/* Persist the maximum value as the
				last used one. */
				autoinc = max_in_table;
			} else {
				/* Persist the predecessor of the
				AUTO_INCREMENT value as the last used one. */
				ctx->new_table->autoinc = autoinc--;
			}
		}

		btr_write_autoinc(dict_table_get_first_index(ctx->new_table),
				  autoinc, true);
	} else if (ctx->need_rebuild()) {
		/* No AUTO_INCREMENT value was specified.
		Copy it from the old table. */
		ctx->new_table->autoinc = ctx->old_table->autoinc;
		/* The persistent value was already copied in
		prepare_inplace_alter_table_dict() when ctx->new_table
		was created. If this was a LOCK=NONE operation, the
		AUTO_INCREMENT values would be updated during
		row_log_table_apply(). If this was LOCK!=NONE,
		the table contents could not possibly have changed
		between prepare_inplace and commit_inplace. */
	}

	DBUG_RETURN(false);
}

/** Add or drop foreign key constraints to the data dictionary tables,
but do not touch the data dictionary cache.
@param ha_alter_info Data used during in-place alter
@param ctx In-place ALTER TABLE context
@param trx Data dictionary transaction
@param table_name Table name in MySQL
@retval true Failure
@retval false Success
*/
static MY_ATTRIBUTE((nonnull, warn_unused_result))
bool
innobase_update_foreign_try(
/*========================*/
	ha_innobase_inplace_ctx*ctx,
	trx_t*			trx,
	const char*		table_name)
{
	ulint	foreign_id;
	ulint	i;

	DBUG_ENTER("innobase_update_foreign_try");

	foreign_id = dict_table_get_highest_foreign_id(ctx->new_table);

	foreign_id++;

	for (i = 0; i < ctx->num_to_add_fk; i++) {
		dict_foreign_t*		fk = ctx->add_fk[i];

		ut_ad(fk->foreign_table == ctx->new_table
		      || fk->foreign_table == ctx->old_table);

		dberr_t error = dict_create_add_foreign_id(
			&foreign_id, ctx->old_table->name.m_name, fk);

		if (error != DB_SUCCESS) {
			my_error(ER_TOO_LONG_IDENT, MYF(0),
				 fk->id);
			DBUG_RETURN(true);
		}

		if (!fk->foreign_index) {
			fk->foreign_index = dict_foreign_find_index(
				ctx->new_table, ctx->col_names,
				fk->foreign_col_names,
				fk->n_fields, fk->referenced_index, TRUE,
				fk->type
				& (DICT_FOREIGN_ON_DELETE_SET_NULL
					| DICT_FOREIGN_ON_UPDATE_SET_NULL),
				NULL, NULL, NULL);
			if (!fk->foreign_index) {
				my_error(ER_FK_INCORRECT_OPTION,
					 MYF(0), table_name, fk->id);
				DBUG_RETURN(true);
			}
		}

		/* The fk->foreign_col_names[] uses renamed column
		names, while the columns in ctx->old_table have not
		been renamed yet. */
		error = dict_create_add_foreign_to_dictionary(
			ctx->old_table->name.m_name, fk, trx);

		DBUG_EXECUTE_IF(
			"innodb_test_cannot_add_fk_system",
			error = DB_ERROR;);

		if (error != DB_SUCCESS) {
			my_error(ER_FK_FAIL_ADD_SYSTEM, MYF(0),
				 fk->id);
			DBUG_RETURN(true);
		}
	}

	for (i = 0; i < ctx->num_to_drop_fk; i++) {
		dict_foreign_t* fk = ctx->drop_fk[i];

		DBUG_ASSERT(fk->foreign_table == ctx->old_table);

		if (innobase_drop_foreign_try(trx, table_name, fk->id)) {
			DBUG_RETURN(true);
		}
	}

	DBUG_RETURN(false);
}

/** Update the foreign key constraint definitions in the data dictionary cache
after the changes to data dictionary tables were committed.
@param ctx	In-place ALTER TABLE context
@param user_thd	MySQL connection
@return		InnoDB error code (should always be DB_SUCCESS) */
static MY_ATTRIBUTE((nonnull, warn_unused_result))
dberr_t
innobase_update_foreign_cache(
/*==========================*/
	ha_innobase_inplace_ctx*	ctx,
	THD*				user_thd)
{
	dict_table_t*	user_table;
	dberr_t		err = DB_SUCCESS;

	DBUG_ENTER("innobase_update_foreign_cache");

	ut_ad(mutex_own(&dict_sys.mutex));

	user_table = ctx->old_table;

	/* Discard the added foreign keys, because we will
	load them from the data dictionary. */
	for (ulint i = 0; i < ctx->num_to_add_fk; i++) {
		dict_foreign_t*	fk = ctx->add_fk[i];
		dict_foreign_free(fk);
	}

	if (ctx->need_rebuild()) {
		/* The rebuilt table is already using the renamed
		column names. No need to pass col_names or to drop
		constraints from the data dictionary cache. */
		DBUG_ASSERT(!ctx->col_names);
		DBUG_ASSERT(user_table->foreign_set.empty());
		DBUG_ASSERT(user_table->referenced_set.empty());
		user_table = ctx->new_table;
	} else {
		/* Drop the foreign key constraints if the
		table was not rebuilt. If the table is rebuilt,
		there would not be any foreign key contraints for
		it yet in the data dictionary cache. */
		for (ulint i = 0; i < ctx->num_to_drop_fk; i++) {
			dict_foreign_t* fk = ctx->drop_fk[i];
			dict_foreign_remove_from_cache(fk);
		}
	}

	/* Load the old or added foreign keys from the data dictionary
	and prevent the table from being evicted from the data
	dictionary cache (work around the lack of WL#6049). */
	dict_names_t	fk_tables;

	err = dict_load_foreigns(user_table->name.m_name,
				 ctx->col_names, false, true,
				 DICT_ERR_IGNORE_NONE,
				 fk_tables);

	if (err == DB_CANNOT_ADD_CONSTRAINT) {
		fk_tables.clear();

		/* It is possible there are existing foreign key are
		loaded with "foreign_key checks" off,
		so let's retry the loading with charset_check is off */
		err = dict_load_foreigns(user_table->name.m_name,
					 ctx->col_names, false, false,
					 DICT_ERR_IGNORE_NONE,
					 fk_tables);

		/* The load with "charset_check" off is successful, warn
		the user that the foreign key has loaded with mis-matched
		charset */
		if (err == DB_SUCCESS) {
			push_warning_printf(
				user_thd,
				Sql_condition::WARN_LEVEL_WARN,
				ER_ALTER_INFO,
				"Foreign key constraints for table '%s'"
				" are loaded with charset check off",
				user_table->name.m_name);
		}
	}

	/* For complete loading of foreign keys, all associated tables must
	also be loaded. */
	while (err == DB_SUCCESS && !fk_tables.empty()) {
		dict_table_t*	table = dict_load_table(
			fk_tables.front(), DICT_ERR_IGNORE_NONE);

		if (table == NULL) {
			err = DB_TABLE_NOT_FOUND;
			ib::error()
				<< "Failed to load table '"
				<< table_name_t(const_cast<char*>
						(fk_tables.front()))
				<< "' which has a foreign key constraint with"
				<< " table '" << user_table->name << "'.";
			break;
		}

		fk_tables.pop_front();
	}

	DBUG_RETURN(err);
}

/** Changes SYS_COLUMNS.PRTYPE for one column.
@param[in,out]	trx	transaction
@param[in]	table_name	table name
@param[in]	tableid	table ID as in SYS_TABLES
@param[in]	pos	column position
@param[in]	prtype	new precise type
@return		boolean flag
@retval	true	on failure
@retval false	on success */
static
bool
vers_change_field_try(
	trx_t* trx,
	const char* table_name,
	const table_id_t tableid,
	const ulint pos,
	const ulint prtype)
{
	DBUG_ENTER("vers_change_field_try");

	pars_info_t* info = pars_info_create();

	pars_info_add_int4_literal(info, "prtype", prtype);
	pars_info_add_ull_literal(info,"tableid", tableid);
	pars_info_add_int4_literal(info, "pos", pos);

	dberr_t error = que_eval_sql(info,
				     "PROCEDURE CHANGE_COLUMN_MTYPE () IS\n"
				     "BEGIN\n"
				     "UPDATE SYS_COLUMNS SET PRTYPE=:prtype\n"
				     "WHERE TABLE_ID=:tableid AND POS=:pos;\n"
				     "END;\n",
				     false, trx);

	if (error != DB_SUCCESS) {
		my_error_innodb(error, table_name, 0);
		trx->error_state = DB_SUCCESS;
		trx->op_info = "";
		DBUG_RETURN(true);
	}

	DBUG_RETURN(false);
}

/** Changes fields WITH/WITHOUT SYSTEM VERSIONING property in SYS_COLUMNS.
@param[in]	ha_alter_info	alter info
@param[in]	ctx	alter inplace context
@param[in]	trx	transaction
@param[in]	table	old table
@return		boolean flag
@retval	true	on failure
@retval false	on success */
static
bool
vers_change_fields_try(
	const Alter_inplace_info* ha_alter_info,
	const ha_innobase_inplace_ctx* ctx,
	trx_t* trx,
	const TABLE* table)
{
	DBUG_ENTER("vers_change_fields_try");

	DBUG_ASSERT(ha_alter_info);
	DBUG_ASSERT(ctx);

	for (const Create_field& create_field : ha_alter_info->alter_info->create_list) {
		if (!create_field.field) {
			continue;
		}
		if (create_field.versioning
		    == Column_definition::VERSIONING_NOT_SET) {
			continue;
		}

		const dict_table_t* new_table = ctx->new_table;
		const uint pos = innodb_col_no(create_field.field);
		const dict_col_t* col = dict_table_get_nth_col(new_table, pos);

		DBUG_ASSERT(!col->vers_sys_start());
		DBUG_ASSERT(!col->vers_sys_end());

		ulint new_prtype
		    = create_field.versioning
			      == Column_definition::WITHOUT_VERSIONING
			  ? col->prtype & ~DATA_VERSIONED
			  : col->prtype | DATA_VERSIONED;

		if (vers_change_field_try(trx, table->s->table_name.str,
					  new_table->id, pos,
					  new_prtype)) {
			DBUG_RETURN(true);
		}
	}

	DBUG_RETURN(false);
}

/** Changes WITH/WITHOUT SYSTEM VERSIONING for fields
in the data dictionary cache.
@param ha_alter_info Data used during in-place alter
@param ctx In-place ALTER TABLE context
@param table MySQL table as it is before the ALTER operation */
static
void
vers_change_fields_cache(
	Alter_inplace_info*		ha_alter_info,
	const ha_innobase_inplace_ctx*	ctx,
	const TABLE*			table)
{
	DBUG_ENTER("vers_change_fields_cache");

	DBUG_ASSERT(ha_alter_info);
	DBUG_ASSERT(ctx);
	DBUG_ASSERT(ha_alter_info->handler_flags & ALTER_COLUMN_UNVERSIONED);

	for (const Create_field& create_field :
	     ha_alter_info->alter_info->create_list) {
		if (!create_field.field || create_field.field->vcol_info) {
			continue;
		}
		dict_col_t* col = dict_table_get_nth_col(
		    ctx->new_table, innodb_col_no(create_field.field));

		if (create_field.versioning
		    == Column_definition::WITHOUT_VERSIONING) {

			DBUG_ASSERT(!col->vers_sys_start());
			DBUG_ASSERT(!col->vers_sys_end());
			col->prtype &= ~DATA_VERSIONED;
		} else if (create_field.versioning
			   == Column_definition::WITH_VERSIONING) {

			DBUG_ASSERT(!col->vers_sys_start());
			DBUG_ASSERT(!col->vers_sys_end());
			col->prtype |= DATA_VERSIONED;
		}
	}

	DBUG_VOID_RETURN;
}

/** Commit the changes made during prepare_inplace_alter_table()
and inplace_alter_table() inside the data dictionary tables,
when rebuilding the table.
@param ha_alter_info Data used during in-place alter
@param ctx In-place ALTER TABLE context
@param altered_table MySQL table that is being altered
@param old_table MySQL table as it is before the ALTER operation
@param trx Data dictionary transaction
@param table_name Table name in MySQL
@retval true Failure
@retval false Success
*/
inline MY_ATTRIBUTE((nonnull, warn_unused_result))
bool
commit_try_rebuild(
/*===============*/
	Alter_inplace_info*	ha_alter_info,
	ha_innobase_inplace_ctx*ctx,
	TABLE*			altered_table,
	const TABLE*		old_table,
	trx_t*			trx,
	const char*		table_name)
{
	dict_table_t*	rebuilt_table	= ctx->new_table;
	dict_table_t*	user_table	= ctx->old_table;

	DBUG_ENTER("commit_try_rebuild");
	DBUG_ASSERT(ctx->need_rebuild());
	DBUG_ASSERT(trx->dict_operation_lock_mode == RW_X_LATCH);
	DBUG_ASSERT(!(ha_alter_info->handler_flags
		      & ALTER_DROP_FOREIGN_KEY)
		    || ctx->num_to_drop_fk > 0);
	DBUG_ASSERT(ctx->num_to_drop_fk
		    <= ha_alter_info->alter_info->drop_list.elements);

	for (dict_index_t* index = dict_table_get_first_index(rebuilt_table);
	     index;
	     index = dict_table_get_next_index(index)) {
		DBUG_ASSERT(dict_index_get_online_status(index)
			    == ONLINE_INDEX_COMPLETE);
		DBUG_ASSERT(index->is_committed());
		if (index->is_corrupted()) {
			my_error(ER_INDEX_CORRUPT, MYF(0), index->name());
			DBUG_RETURN(true);
		}
	}

	if (innobase_update_foreign_try(ctx, trx, table_name)) {
		DBUG_RETURN(true);
	}

	dberr_t	error;

	/* Clear the to_be_dropped flag in the data dictionary cache
	of user_table. */
	for (ulint i = 0; i < ctx->num_to_drop_index; i++) {
		dict_index_t*	index = ctx->drop_index[i];
		DBUG_ASSERT(index->table == user_table);
		DBUG_ASSERT(index->is_committed());
		DBUG_ASSERT(index->to_be_dropped);
		index->to_be_dropped = 0;
	}

	if ((ha_alter_info->handler_flags
	     & ALTER_COLUMN_NAME)
	    && innobase_rename_columns_try(ha_alter_info, ctx, old_table,
					   trx, table_name)) {
		DBUG_RETURN(true);
	}

	DBUG_EXECUTE_IF("ib_ddl_crash_before_rename", DBUG_SUICIDE(););

	/* The new table must inherit the flag from the
	"parent" table. */
	if (!user_table->space) {
		rebuilt_table->file_unreadable = true;
		rebuilt_table->flags2 |= DICT_TF2_DISCARDED;
	}

	/* We can now rename the old table as a temporary table,
	rename the new temporary table as the old table and drop the
	old table. First, we only do this in the data dictionary
	tables. The actual renaming will be performed in
	commit_cache_rebuild(), once the data dictionary transaction
	has been successfully committed. */

	error = row_merge_rename_tables_dict(
		user_table, rebuilt_table, ctx->tmp_name, trx);

	/* We must be still holding a table handle. */
	DBUG_ASSERT(user_table->get_ref_count() == 1);

	DBUG_EXECUTE_IF("ib_ddl_crash_after_rename", DBUG_SUICIDE(););
	DBUG_EXECUTE_IF("ib_rebuild_cannot_rename", error = DB_ERROR;);

	switch (error) {
	case DB_SUCCESS:
		DBUG_RETURN(false);
	case DB_TABLESPACE_EXISTS:
		ut_a(rebuilt_table->get_ref_count() == 1);
		my_error(ER_TABLESPACE_EXISTS, MYF(0), ctx->tmp_name);
		DBUG_RETURN(true);
	case DB_DUPLICATE_KEY:
		ut_a(rebuilt_table->get_ref_count() == 1);
		my_error(ER_TABLE_EXISTS_ERROR, MYF(0), ctx->tmp_name);
		DBUG_RETURN(true);
	default:
		my_error_innodb(error, table_name, user_table->flags);
		DBUG_RETURN(true);
	}
}

/** Rename indexes in dictionary.
@param[in]	ctx		alter info context
@param[in]	ha_alter_info	Operation used during inplace alter
@param[out]	trx		transaction to change the index name
				in dictionary
@return true if it failed to rename
@return false if it is success. */
static
bool
rename_indexes_try(
	const ha_innobase_inplace_ctx*	ctx,
	const Alter_inplace_info*	ha_alter_info,
	trx_t*				trx)
{
	DBUG_ASSERT(ha_alter_info->handler_flags & ALTER_RENAME_INDEX);

	for (const Alter_inplace_info::Rename_key_pair& pair :
	     ha_alter_info->rename_keys) {
		dict_index_t* index = dict_table_get_index_on_name(
		    ctx->old_table, pair.old_key->name.str);
		// This was checked previously in
		// ha_innobase::prepare_inplace_alter_table()
		ut_ad(index);

		if (rename_index_try(index, pair.new_key->name.str, trx)) {
			return true;
		}
	}

	return false;
}

/** Apply the changes made during commit_try_rebuild(),
to the data dictionary cache and the file system.
@param ctx In-place ALTER TABLE context */
inline MY_ATTRIBUTE((nonnull))
void
commit_cache_rebuild(
/*=================*/
	ha_innobase_inplace_ctx*	ctx)
{
	dberr_t		error;

	DBUG_ENTER("commit_cache_rebuild");
	DEBUG_SYNC_C("commit_cache_rebuild");
	DBUG_ASSERT(ctx->need_rebuild());
	DBUG_ASSERT(!ctx->old_table->space == !ctx->new_table->space);

	const char* old_name = mem_heap_strdup(
		ctx->heap, ctx->old_table->name.m_name);

	/* We already committed and redo logged the renames,
	so this must succeed. */
	error = dict_table_rename_in_cache(
		ctx->old_table, ctx->tmp_name, false);
	ut_a(error == DB_SUCCESS);

	error = dict_table_rename_in_cache(
		ctx->new_table, old_name, false);
	ut_a(error == DB_SUCCESS);

	DBUG_VOID_RETURN;
}

/** Set of column numbers */
typedef std::set<ulint, std::less<ulint>, ut_allocator<ulint> >	col_set;

/** Collect (not instantly dropped) columns from dropped indexes
@param[in]	ctx		In-place ALTER TABLE context
@param[in, out]	drop_col_list	list which will be set, containing columns
				which is part of index being dropped
@param[in, out]	drop_v_col_list	list which will be set, containing
				virtual columns which is part of index
				being dropped */
static
void
collect_columns_from_dropped_indexes(
	const ha_innobase_inplace_ctx*	ctx,
	col_set&			drop_col_list,
	col_set&			drop_v_col_list)
{
	for (ulint index_count = 0; index_count < ctx->num_to_drop_index;
	     index_count++) {
		const dict_index_t*	index = ctx->drop_index[index_count];

		for (ulint col = 0; col < index->n_user_defined_cols; col++) {
			const dict_col_t*	idx_col
				= dict_index_get_nth_col(index, col);

			if (idx_col->is_virtual()) {
				const dict_v_col_t*	v_col
					= reinterpret_cast<
						const dict_v_col_t*>(idx_col);
				drop_v_col_list.insert(v_col->v_pos);

			} else {
				ulint	col_no = dict_col_get_no(idx_col);
				if (ctx->col_map
				    && ctx->col_map[col_no]
					   == ULINT_UNDEFINED) {
					// this column was instantly dropped
					continue;
				}
				drop_col_list.insert(col_no);
			}
		}
	}
}

/** Change PAGE_COMPRESSED to ON or change the PAGE_COMPRESSION_LEVEL.
@param[in]	level		PAGE_COMPRESSION_LEVEL
@param[in]	table		table before the change
@param[in,out]	trx		data dictionary transaction
@param[in]	table_name	table name in MariaDB
@return	whether the operation succeeded */
MY_ATTRIBUTE((nonnull, warn_unused_result))
static
bool
innobase_page_compression_try(
	uint			level,
	const dict_table_t*	table,
	trx_t*			trx,
	const char*		table_name)
{
	DBUG_ENTER("innobase_page_compression_try");
	DBUG_ASSERT(level >= 1);
	DBUG_ASSERT(level <= 9);

	unsigned flags = table->flags
		& ~(0xFU << DICT_TF_POS_PAGE_COMPRESSION_LEVEL);
	flags |= 1U << DICT_TF_POS_PAGE_COMPRESSION
		| level << DICT_TF_POS_PAGE_COMPRESSION_LEVEL;

	if (table->flags == flags) {
		DBUG_RETURN(false);
	}

	pars_info_t* info = pars_info_create();

	pars_info_add_ull_literal(info, "id", table->id);
	pars_info_add_int4_literal(info, "type",
				   dict_tf_to_sys_tables_type(flags));

	dberr_t error = que_eval_sql(info,
				     "PROCEDURE CHANGE_COMPRESSION () IS\n"
				     "BEGIN\n"
				     "UPDATE SYS_TABLES SET TYPE=:type\n"
				     "WHERE ID=:id;\n"
				     "END;\n",
				     false, trx);

	if (error != DB_SUCCESS) {
		my_error_innodb(error, table_name, 0);
		trx->error_state = DB_SUCCESS;
		trx->op_info = "";
		DBUG_RETURN(true);
	}

	DBUG_RETURN(false);
}

static
void
dict_stats_try_drop_table(THD *thd, const table_name_t &name,
                          const LEX_CSTRING &table_name)
{
  char errstr[1024];
  if (dict_stats_drop_table(name.m_name, errstr, sizeof(errstr)) != DB_SUCCESS)
  {
    push_warning_printf(thd, Sql_condition::WARN_LEVEL_WARN, ER_ALTER_INFO,
                        "Deleting persistent statistics"
                        " for table '%s' in InnoDB failed: %s",
                        table_name.str,
                        errstr);
  }
}

/** Evict the table from cache and reopen it. Drop outdated statistics.
  @param thd                 mariadb THD entity
  @param table               innodb table
  @param maria_table_name    user-friendly table name for errors
  @return newly opened table */
static
dict_table_t*
innobase_reload_table(THD *thd, dict_table_t *table,
                      const LEX_CSTRING &table_name)
{
  char *tb_name= strdup(table->name.m_name);
  dict_table_close(table, true, false);
  dict_sys.remove(table);
  table= dict_table_open_on_name(tb_name, TRUE, TRUE,
                                  DICT_ERR_IGNORE_FK_NOKEY);

  /* Drop outdated table stats. */
  dict_stats_try_drop_table(thd, table->name, table_name);
  free(tb_name);
  return table;
}

/** Commit the changes made during prepare_inplace_alter_table()
and inplace_alter_table() inside the data dictionary tables,
when not rebuilding the table.
@param ha_alter_info Data used during in-place alter
@param ctx In-place ALTER TABLE context
@param old_table MySQL table as it is before the ALTER operation
@param trx Data dictionary transaction
@param table_name Table name in MySQL
@retval true Failure
@retval false Success
*/
inline MY_ATTRIBUTE((nonnull, warn_unused_result))
bool
commit_try_norebuild(
/*=================*/
	Alter_inplace_info*	ha_alter_info,
	ha_innobase_inplace_ctx*ctx,
	TABLE*			altered_table,
	const TABLE*		old_table,
	trx_t*			trx,
	const char*		table_name)
{
	DBUG_ENTER("commit_try_norebuild");
	DBUG_ASSERT(!ctx->need_rebuild());
	DBUG_ASSERT(trx->dict_operation_lock_mode == RW_X_LATCH);
	DBUG_ASSERT(!(ha_alter_info->handler_flags
		      & ALTER_DROP_FOREIGN_KEY)
		    || ctx->num_to_drop_fk > 0);
	DBUG_ASSERT(ctx->num_to_drop_fk
		    <= ha_alter_info->alter_info->drop_list.elements
		    || ctx->num_to_drop_vcol
		       == ha_alter_info->alter_info->drop_list.elements);

	if (ctx->page_compression_level
	    && innobase_page_compression_try(ctx->page_compression_level,
					     ctx->new_table, trx,
					     table_name)) {
		DBUG_RETURN(true);
	}

	for (ulint i = 0; i < ctx->num_to_add_index; i++) {
		dict_index_t*	index = ctx->add_index[i];
		DBUG_ASSERT(dict_index_get_online_status(index)
			    == ONLINE_INDEX_COMPLETE);
		DBUG_ASSERT(!index->is_committed());
		if (index->is_corrupted()) {
			/* Report a duplicate key
			error for the index that was
			flagged corrupted, most likely
			because a duplicate value was
			inserted (directly or by
			rollback) after
			ha_innobase::inplace_alter_table()
			completed.
			TODO: report this as a corruption
			with a detailed reason once
			WL#6379 has been implemented. */
			my_error(ER_DUP_UNKNOWN_IN_INDEX,
				 MYF(0), index->name());
			DBUG_RETURN(true);
		}
	}

	if (innobase_update_foreign_try(ctx, trx, table_name)) {
		DBUG_RETURN(true);
	}

	if ((ha_alter_info->handler_flags & ALTER_COLUMN_UNVERSIONED)
	    && vers_change_fields_try(ha_alter_info, ctx, trx, old_table)) {
		DBUG_RETURN(true);
	}

	dberr_t	error;

	/* We altered the table in place. Mark the indexes as committed. */
	for (ulint i = 0; i < ctx->num_to_add_index; i++) {
		dict_index_t*	index = ctx->add_index[i];
		DBUG_ASSERT(dict_index_get_online_status(index)
			    == ONLINE_INDEX_COMPLETE);
		DBUG_ASSERT(!index->is_committed());
		error = row_merge_rename_index_to_add(
			trx, ctx->new_table->id, index->id);
		switch (error) {
		case DB_SUCCESS:
			break;
		case DB_TOO_MANY_CONCURRENT_TRXS:
			/* If we wrote some undo log here, then the
			persistent data dictionary for this table may
			probably be corrupted. This is because a
			'trigger' on SYS_INDEXES could already have invoked
			btr_free_if_exists(), which cannot be rolled back. */
			DBUG_ASSERT(trx->undo_no == 0);
			my_error(ER_TOO_MANY_CONCURRENT_TRXS, MYF(0));
			DBUG_RETURN(true);
		default:
			sql_print_error(
				"InnoDB: rename index to add: %lu\n",
				(ulong) error);
			DBUG_ASSERT(0);
			my_error(ER_INTERNAL_ERROR, MYF(0),
				 "rename index to add");
			DBUG_RETURN(true);
		}
	}

	/* Drop any indexes that were requested to be dropped.
	Flag them in the data dictionary first. */

	for (ulint i = 0; i < ctx->num_to_drop_index; i++) {
		dict_index_t*	index = ctx->drop_index[i];
		DBUG_ASSERT(index->is_committed());
		DBUG_ASSERT(index->table == ctx->new_table);
		DBUG_ASSERT(index->to_be_dropped);

		error = row_merge_rename_index_to_drop(
			trx, index->table->id, index->id);
		if (error != DB_SUCCESS) {
			sql_print_error(
				"InnoDB: rename index to drop: %lu\n",
				(ulong) error);
			DBUG_ASSERT(0);
			my_error(ER_INTERNAL_ERROR, MYF(0),
				 "rename index to drop");
			DBUG_RETURN(true);
		}
	}

	if (innobase_rename_or_enlarge_columns_try(ha_alter_info, ctx,
						   altered_table, old_table,
						   trx, table_name)) {
		DBUG_RETURN(true);
	}

	if ((ha_alter_info->handler_flags & ALTER_RENAME_INDEX)
	    && rename_indexes_try(ctx, ha_alter_info, trx)) {
		DBUG_RETURN(true);
	}

	if (ctx->is_instant()) {
		DBUG_RETURN(innobase_instant_try(ha_alter_info, ctx,
						 altered_table, old_table,
						 trx));
	}

	if (ha_alter_info->handler_flags
	    & (ALTER_DROP_VIRTUAL_COLUMN | ALTER_ADD_VIRTUAL_COLUMN)) {
		if ((ha_alter_info->handler_flags & ALTER_DROP_VIRTUAL_COLUMN)
		    && innobase_drop_virtual_try(ha_alter_info, ctx->old_table,
						 trx)) {
			DBUG_RETURN(true);
		}

		if ((ha_alter_info->handler_flags & ALTER_ADD_VIRTUAL_COLUMN)
		    && innobase_add_virtual_try(ha_alter_info, ctx->old_table,
						trx)) {
			DBUG_RETURN(true);
		}

		ulint	n_col = unsigned(ctx->old_table->n_cols)
			- DATA_N_SYS_COLS;
		ulint	n_v_col = unsigned(ctx->old_table->n_v_cols)
			+ ctx->num_to_add_vcol - ctx->num_to_drop_vcol;

		if (innodb_update_cols(
			    ctx->old_table,
			    dict_table_encode_n_col(n_col, n_v_col)
			    | unsigned(ctx->old_table->flags & DICT_TF_COMPACT)
			    << 31, trx)) {
			DBUG_RETURN(true);
		}
	}

	DBUG_RETURN(false);
}

/** Commit the changes to the data dictionary cache
after a successful commit_try_norebuild() call.
@param ha_alter_info algorithm=inplace context
@param ctx In-place ALTER TABLE context for the current partition
@param altered_table the TABLE after the ALTER
@param table the TABLE before the ALTER
@param trx Data dictionary transaction
(will be started and committed, for DROP INDEX)
@return whether all replacements were found for dropped indexes */
inline MY_ATTRIBUTE((nonnull))
bool
commit_cache_norebuild(
/*===================*/
	Alter_inplace_info*	ha_alter_info,
	ha_innobase_inplace_ctx*ctx,
	const TABLE*		altered_table,
	const TABLE*		table,
	trx_t*			trx)
{
	DBUG_ENTER("commit_cache_norebuild");
	DBUG_ASSERT(!ctx->need_rebuild());
	DBUG_ASSERT(ctx->new_table->space != fil_system.temp_space);
	DBUG_ASSERT(!ctx->new_table->is_temporary());

	bool found = true;

	if (ctx->page_compression_level) {
		DBUG_ASSERT(ctx->new_table->space != fil_system.sys_space);
		ctx->new_table->flags &=
			~(0xFU << DICT_TF_POS_PAGE_COMPRESSION_LEVEL);
		ctx->new_table->flags |= 1 << DICT_TF_POS_PAGE_COMPRESSION
			| (ctx->page_compression_level
			   << DICT_TF_POS_PAGE_COMPRESSION_LEVEL);

		if (fil_space_t* space = ctx->new_table->space) {
			bool update = !(space->flags
					& FSP_FLAGS_MASK_PAGE_COMPRESSION);
			mutex_enter(&fil_system.mutex);
			space->flags &= ~FSP_FLAGS_MASK_MEM_COMPRESSION_LEVEL;
			space->flags |= ctx->page_compression_level
				<< FSP_FLAGS_MEM_COMPRESSION_LEVEL;
			if (!space->full_crc32()) {
				space->flags
					|= FSP_FLAGS_MASK_PAGE_COMPRESSION;
			} else if (!space->is_compressed()) {
				space->flags
					|= innodb_compression_algorithm
					<< FSP_FLAGS_FCRC32_POS_COMPRESSED_ALGO;
			}
			mutex_exit(&fil_system.mutex);

			if (update) {
				/* Maybe we should introduce an undo
				log record for updating tablespace
				flags, and perform the update already
				in innobase_page_compression_try().

				If the server is killed before the
				following mini-transaction commit
				becomes durable, fsp_flags_try_adjust()
				will perform the equivalent adjustment
				and warn "adjusting FSP_SPACE_FLAGS". */
				mtr_t	mtr;
				mtr.start();
				if (buf_block_t* b = buf_page_get(
					    page_id_t(space->id, 0),
					    space->zip_size(),
					    RW_X_LATCH, &mtr)) {
					mtr.set_named_space(space);
					mlog_write_ulint(
						FSP_HEADER_OFFSET
						+ FSP_SPACE_FLAGS + b->frame,
						space->flags
						& ~FSP_FLAGS_MEM_MASK,
						MLOG_4BYTES, &mtr);
				}
				mtr.commit();
			}
		}
	}

	col_set			drop_list;
	col_set			v_drop_list;

	/* Check if the column, part of an index to be dropped is part of any
	other index which is not being dropped. If it so, then set the ord_part
	of the column to 0. */
	collect_columns_from_dropped_indexes(ctx, drop_list, v_drop_list);

	for (ulint col : drop_list) {
		if (!check_col_exists_in_indexes(ctx->new_table, col, false)) {
			ctx->new_table->cols[col].ord_part = 0;
		}
	}

	for (ulint col : v_drop_list) {
		if (!check_col_exists_in_indexes(ctx->new_table, col, true)) {
			ctx->new_table->v_cols[col].m_col.ord_part = 0;
		}
	}

	for (ulint i = 0; i < ctx->num_to_add_index; i++) {
		dict_index_t*	index = ctx->add_index[i];
		DBUG_ASSERT(dict_index_get_online_status(index)
			    == ONLINE_INDEX_COMPLETE);
		DBUG_ASSERT(!index->is_committed());
		index->set_committed(true);
	}

	if (ctx->num_to_drop_index) {
		/* Really drop the indexes that were dropped.
		The transaction had to be committed first
		(after renaming the indexes), so that in the
		event of a crash, crash recovery will drop the
		indexes, because it drops all indexes whose
		names start with TEMP_INDEX_PREFIX_STR. Once we
		have started dropping an index tree, there is
		no way to roll it back. */

		for (ulint i = 0; i < ctx->num_to_drop_index; i++) {
			dict_index_t*	index = ctx->drop_index[i];
			DBUG_ASSERT(index->is_committed());
			DBUG_ASSERT(index->table == ctx->new_table);
			DBUG_ASSERT(index->to_be_dropped);

			/* Replace the indexes in foreign key
			constraints if needed. */

			if (!dict_foreign_replace_index(
				    index->table, ctx->col_names, index)) {
				found = false;
			}

			/* Mark the index dropped
			in the data dictionary cache. */
			rw_lock_x_lock(dict_index_get_lock(index));
			index->page = FIL_NULL;
			rw_lock_x_unlock(dict_index_get_lock(index));
		}

		trx_start_for_ddl(trx, TRX_DICT_OP_INDEX);
		row_merge_drop_indexes_dict(trx, ctx->new_table->id);

		for (ulint i = 0; i < ctx->num_to_drop_index; i++) {
			dict_index_t*	index = ctx->drop_index[i];
			DBUG_ASSERT(index->is_committed());
			DBUG_ASSERT(index->table == ctx->new_table);

			if (index->type & DICT_FTS) {
				DBUG_ASSERT(index->type == DICT_FTS
					    || (index->type
						& DICT_CORRUPT));
				DBUG_ASSERT(index->table->fts);
				DEBUG_SYNC_C("norebuild_fts_drop");
				fts_drop_index(index->table, index, trx);
			}

			dict_index_remove_from_cache(index->table, index);
		}

		fts_clear_all(ctx->old_table, trx);
		trx_commit_for_mysql(trx);
	}

	if (!ctx->is_instant()) {
		innobase_rename_or_enlarge_columns_cache(
			ha_alter_info, altered_table, table, ctx->new_table);
	} else {
		ut_ad(ctx->col_map);

		if (fts_t* fts = ctx->new_table->fts) {
			ut_ad(fts->doc_col != ULINT_UNDEFINED);
			ut_ad(ctx->new_table->n_cols > DATA_N_SYS_COLS);
			const ulint c = ctx->col_map[fts->doc_col];
			ut_ad(c < ulint(ctx->new_table->n_cols)
			      - DATA_N_SYS_COLS);
			ut_d(const dict_col_t& col = ctx->new_table->cols[c]);
			ut_ad(!col.is_nullable());
			ut_ad(!col.is_virtual());
			ut_ad(!col.is_added());
			ut_ad(col.prtype & DATA_UNSIGNED);
			ut_ad(col.mtype == DATA_INT);
			ut_ad(col.len == 8);
			ut_ad(col.ord_part);
			fts->doc_col = c;
		}

		if (ha_alter_info->handler_flags & ALTER_DROP_STORED_COLUMN) {
			const dict_index_t* index = ctx->new_table->indexes.start;

			for (const dict_field_t* f = index->fields,
				     * const end = f + index->n_fields;
			     f != end; f++) {
				dict_col_t& c = *f->col;
				if (c.is_dropped()) {
					c.set_dropped(!c.is_nullable(),
						      DATA_LARGE_MTYPE(c.mtype)
						      || (!f->fixed_len
							  && c.len > 255),
						      f->fixed_len);
				}
			}
		}

		if (!ctx->instant_table->persistent_autoinc) {
			ctx->new_table->persistent_autoinc = 0;
		}
	}

	if (ha_alter_info->handler_flags & ALTER_COLUMN_UNVERSIONED) {
		vers_change_fields_cache(ha_alter_info, ctx, table);
	}

	if (ha_alter_info->handler_flags & ALTER_RENAME_INDEX) {
		innobase_rename_indexes_cache(ctx, ha_alter_info);
	}

	ctx->new_table->fts_doc_id_index
		= ctx->new_table->fts
		? dict_table_get_index_on_name(
			ctx->new_table, FTS_DOC_ID_INDEX_NAME)
		: NULL;
	DBUG_ASSERT((ctx->new_table->fts == NULL)
		    == (ctx->new_table->fts_doc_id_index == NULL));
	DBUG_RETURN(found);
}

/** Adjust the persistent statistics after non-rebuilding ALTER TABLE.
Remove statistics for dropped indexes, add statistics for created indexes
and rename statistics for renamed indexes.
@param ha_alter_info Data used during in-place alter
@param ctx In-place ALTER TABLE context
@param thd MySQL connection
*/
static
void
alter_stats_norebuild(
/*==================*/
	Alter_inplace_info*		ha_alter_info,
	ha_innobase_inplace_ctx*	ctx,
	THD*				thd)
{
	ulint	i;

	DBUG_ENTER("alter_stats_norebuild");
	DBUG_ASSERT(!ctx->need_rebuild());

	if (!dict_stats_is_persistent_enabled(ctx->new_table)) {
		DBUG_VOID_RETURN;
	}

	/* Delete corresponding rows from the stats table. We do this
	in a separate transaction from trx, because lock waits are not
	allowed in a data dictionary transaction. (Lock waits are possible
	on the statistics table, because it is directly accessible by users,
	not covered by the dict_sys.latch.)

	Because the data dictionary changes were already committed, orphaned
	rows may be left in the statistics table if the system crashes.

	FIXME: each change to the statistics tables is being committed in a
	separate transaction, meaning that the operation is not atomic

	FIXME: This will not drop the (unused) statistics for
	FTS_DOC_ID_INDEX if it was a hidden index, dropped together
	with the last renamining FULLTEXT index. */
	for (i = 0; i < ha_alter_info->index_drop_count; i++) {
		const KEY* key = ha_alter_info->index_drop_buffer[i];

		if (key->flags & HA_FULLTEXT) {
			/* There are no index cardinality
			statistics for FULLTEXT indexes. */
			continue;
		}

		char	errstr[1024];

		if (dict_stats_drop_index(
			    ctx->new_table->name.m_name, key->name.str,
			    errstr, sizeof errstr) != DB_SUCCESS) {
			push_warning(thd,
				     Sql_condition::WARN_LEVEL_WARN,
				     ER_LOCK_WAIT_TIMEOUT, errstr);
		}
	}

	for (size_t i = 0; i < ha_alter_info->rename_keys.size(); i++) {
		const Alter_inplace_info::Rename_key_pair& pair
			= ha_alter_info->rename_keys[i];

		std::stringstream ss;
		ss << TEMP_FILE_PREFIX_INNODB << std::this_thread::get_id()
		   << i;
		auto tmp_name = ss.str();

		dberr_t err = dict_stats_rename_index(ctx->new_table,
						      pair.old_key->name.str,
						      tmp_name.c_str());

		if (err != DB_SUCCESS) {
			push_warning_printf(
				thd,
				Sql_condition::WARN_LEVEL_WARN,
				ER_ERROR_ON_RENAME,
				"Error renaming an index of table '%s'"
				" from '%s' to '%s' in InnoDB persistent"
				" statistics storage: %s",
				ctx->new_table->name.m_name,
				pair.old_key->name.str,
				tmp_name.c_str(),
				ut_strerr(err));
		}
	}

	for (size_t i = 0; i < ha_alter_info->rename_keys.size(); i++) {
		const Alter_inplace_info::Rename_key_pair& pair
			= ha_alter_info->rename_keys[i];

		std::stringstream ss;
		ss << TEMP_FILE_PREFIX_INNODB << std::this_thread::get_id()
		   << i;
		auto tmp_name = ss.str();

		dberr_t err = dict_stats_rename_index(ctx->new_table,
						      tmp_name.c_str(),
						      pair.new_key->name.str);

		if (err != DB_SUCCESS) {
			push_warning_printf(
				thd,
				Sql_condition::WARN_LEVEL_WARN,
				ER_ERROR_ON_RENAME,
				"Error renaming an index of table '%s'"
				" from '%s' to '%s' in InnoDB persistent"
				" statistics storage: %s",
				ctx->new_table->name.m_name,
				tmp_name.c_str(),
				pair.new_key->name.str,
				ut_strerr(err));
		}
	}

	for (i = 0; i < ctx->num_to_add_index; i++) {
		dict_index_t*	index = ctx->add_index[i];
		DBUG_ASSERT(index->table == ctx->new_table);

		if (!(index->type & DICT_FTS)) {
			dict_stats_init(ctx->new_table);
			dict_stats_update_for_index(index);
		}
	}

	DBUG_VOID_RETURN;
}

/** Adjust the persistent statistics after rebuilding ALTER TABLE.
Remove statistics for dropped indexes, add statistics for created indexes
and rename statistics for renamed indexes.
@param table InnoDB table that was rebuilt by ALTER TABLE
@param table_name Table name in MySQL
@param thd MySQL connection
*/
static
void
alter_stats_rebuild(
/*================*/
	dict_table_t*	table,
	const char*	table_name,
	THD*		thd)
{
	DBUG_ENTER("alter_stats_rebuild");

	if (!table->space
	    || !dict_stats_is_persistent_enabled(table)) {
		DBUG_VOID_RETURN;
	}

	dberr_t	ret = dict_stats_update(table, DICT_STATS_RECALC_PERSISTENT);

	if (ret != DB_SUCCESS) {
		push_warning_printf(
			thd,
			Sql_condition::WARN_LEVEL_WARN,
			ER_ALTER_INFO,
			"Error updating stats for table '%s'"
			" after table rebuild: %s",
			table_name, ut_strerr(ret));
	}

	DBUG_VOID_RETURN;
}

#ifndef DBUG_OFF
# define DBUG_INJECT_CRASH(prefix, count)			\
do {								\
	char buf[32];						\
	snprintf(buf, sizeof buf, prefix "_%u", count);	\
	DBUG_EXECUTE_IF(buf, DBUG_SUICIDE(););			\
} while (0)
#else
# define DBUG_INJECT_CRASH(prefix, count)
#endif

/** Apply the log for the table rebuild operation.
@param[in]	ctx		Inplace Alter table context
@param[in]	altered_table	MySQL table that is being altered
@return true Failure, else false. */
static bool alter_rebuild_apply_log(
	ha_innobase_inplace_ctx*	ctx,
	Alter_inplace_info*		ha_alter_info,
	TABLE*				altered_table)
{
	DBUG_ENTER("alter_rebuild_apply_log");

	if (!ctx->online) {
		DBUG_RETURN(false);
	}

	/* We copied the table. Any indexes that were requested to be
	dropped were not created in the copy of the table. Apply any
	last bit of the rebuild log and then rename the tables. */
	dict_table_t*	user_table = ctx->old_table;
	dict_table_t*	rebuilt_table = ctx->new_table;

	DEBUG_SYNC_C("row_log_table_apply2_before");

	dict_vcol_templ_t* s_templ  = NULL;

	if (ctx->new_table->n_v_cols > 0) {
		s_templ = UT_NEW_NOKEY(
				dict_vcol_templ_t());
		s_templ->vtempl = NULL;

		innobase_build_v_templ(altered_table, ctx->new_table, s_templ,
				       NULL, true);
		ctx->new_table->vc_templ = s_templ;
	}

	dberr_t error = row_log_table_apply(
		ctx->thr, user_table, altered_table,
		static_cast<ha_innobase_inplace_ctx*>(
			ha_alter_info->handler_ctx)->m_stage,
		ctx->new_table);

	if (s_templ) {
		ut_ad(ctx->need_rebuild());
		dict_free_vc_templ(s_templ);
		UT_DELETE(s_templ);
		ctx->new_table->vc_templ = NULL;
	}

	ulint	err_key = thr_get_trx(ctx->thr)->error_key_num;

	switch (error) {
		KEY*	dup_key;
	case DB_SUCCESS:
		break;
	case DB_DUPLICATE_KEY:
		if (err_key == ULINT_UNDEFINED) {
			/* This should be the hidden index on
			   FTS_DOC_ID. */
			dup_key = NULL;
		} else {
			DBUG_ASSERT(err_key < ha_alter_info->key_count);
			dup_key = &ha_alter_info->key_info_buffer[err_key];
		}

		print_keydup_error(altered_table, dup_key, MYF(0));
		DBUG_RETURN(true);
	case DB_ONLINE_LOG_TOO_BIG:
		my_error(ER_INNODB_ONLINE_LOG_TOO_BIG, MYF(0),
			 get_error_key_name(err_key, ha_alter_info,
					    rebuilt_table));
		DBUG_RETURN(true);
	case DB_INDEX_CORRUPT:
		my_error(ER_INDEX_CORRUPT, MYF(0),
			 get_error_key_name(err_key, ha_alter_info,
					    rebuilt_table));
		DBUG_RETURN(true);
	default:
		my_error_innodb(error, ctx->old_table->name.m_name,
				user_table->flags);
		DBUG_RETURN(true);
	}

	DBUG_RETURN(false);
}

/** Commit or rollback the changes made during
prepare_inplace_alter_table() and inplace_alter_table() inside
the storage engine. Note that the allowed level of concurrency
during this operation will be the same as for
inplace_alter_table() and thus might be higher than during
prepare_inplace_alter_table(). (E.g concurrent writes were
blocked during prepare, but might not be during commit).
@param altered_table TABLE object for new version of table.
@param ha_alter_info Structure describing changes to be done
by ALTER TABLE and holding data used during in-place alter.
@param commit true => Commit, false => Rollback.
@retval true Failure
@retval false Success
*/

bool
ha_innobase::commit_inplace_alter_table(
/*====================================*/
	TABLE*			altered_table,
	Alter_inplace_info*	ha_alter_info,
	bool			commit)
{
	ha_innobase_inplace_ctx*ctx0;
	struct mtr_buf_copy_t	logs;

	ctx0 = static_cast<ha_innobase_inplace_ctx*>
		(ha_alter_info->handler_ctx);

#ifndef DBUG_OFF
	uint	crash_inject_count	= 1;
	uint	crash_fail_inject_count	= 1;
	uint	failure_inject_count	= 1;
#endif /* DBUG_OFF */

	DBUG_ENTER("commit_inplace_alter_table");
	DBUG_ASSERT(!srv_read_only_mode);
	DBUG_ASSERT(!ctx0 || ctx0->prebuilt == m_prebuilt);
	DBUG_ASSERT(!ctx0 || ctx0->old_table == m_prebuilt->table);

	DEBUG_SYNC_C("innodb_commit_inplace_alter_table_enter");

	DEBUG_SYNC_C("innodb_commit_inplace_alter_table_wait");

	if (ctx0 != NULL && ctx0->m_stage != NULL) {
		ctx0->m_stage->begin_phase_end();
	}

	if (!commit) {
		/* A rollback is being requested. So far we may at
		most have created some indexes. If any indexes were to
		be dropped, they would actually be dropped in this
		method if commit=true. */
		const bool	ret = rollback_inplace_alter_table(
			ha_alter_info, table, m_prebuilt);
		DBUG_RETURN(ret);
	}

	if (!(ha_alter_info->handler_flags & ~INNOBASE_INPLACE_IGNORE)) {
		DBUG_ASSERT(!ctx0);
		MONITOR_ATOMIC_DEC(MONITOR_PENDING_ALTER_TABLE);
		ha_alter_info->group_commit_ctx = NULL;
		DBUG_RETURN(false);
	}

	DBUG_ASSERT(ctx0);

	inplace_alter_handler_ctx**	ctx_array;
	inplace_alter_handler_ctx*	ctx_single[2];

	if (ha_alter_info->group_commit_ctx) {
		ctx_array = ha_alter_info->group_commit_ctx;
	} else {
		ctx_single[0] = ctx0;
		ctx_single[1] = NULL;
		ctx_array = ctx_single;
	}

	DBUG_ASSERT(ctx0 == ctx_array[0]);
	ut_ad(m_prebuilt->table == ctx0->old_table);
	ha_alter_info->group_commit_ctx = NULL;

	trx_start_if_not_started_xa(m_prebuilt->trx, true);

	for (inplace_alter_handler_ctx** pctx = ctx_array; *pctx; pctx++) {
		ha_innobase_inplace_ctx*	ctx
			= static_cast<ha_innobase_inplace_ctx*>(*pctx);
		DBUG_ASSERT(ctx->prebuilt->trx == m_prebuilt->trx);

		/* If decryption failed for old table or new table
		fail here. */
		if ((!ctx->old_table->is_readable()
		     && ctx->old_table->space)
		    || (!ctx->new_table->is_readable()
			&& ctx->new_table->space)) {
			String str;
			const char* engine= table_type();
			get_error_message(HA_ERR_DECRYPTION_FAILED, &str);
			my_error(ER_GET_ERRMSG, MYF(0), HA_ERR_DECRYPTION_FAILED, str.c_ptr(), engine);
			DBUG_RETURN(true);
		}

		/* Exclusively lock the table, to ensure that no other
		transaction is holding locks on the table while we
		change the table definition. The MySQL meta-data lock
		should normally guarantee that no conflicting locks
		exist. However, FOREIGN KEY constraints checks and any
		transactions collected during crash recovery could be
		holding InnoDB locks only, not MySQL locks. */

		dberr_t error = row_merge_lock_table(
			m_prebuilt->trx, ctx->old_table, LOCK_X);

		if (error != DB_SUCCESS) {
			my_error_innodb(
				error, table_share->table_name.str, 0);
			DBUG_RETURN(true);
		}
	}

	DEBUG_SYNC(m_user_thd, "innodb_alter_commit_after_lock_table");

	const bool	new_clustered	= ctx0->need_rebuild();
	trx_t*		trx		= ctx0->trx;
	bool		fail		= false;

	/* Stop background FTS operations. */
	for (inplace_alter_handler_ctx** pctx = ctx_array;
			 *pctx; pctx++) {
		ha_innobase_inplace_ctx*	ctx
			= static_cast<ha_innobase_inplace_ctx*>(*pctx);

		DBUG_ASSERT(new_clustered == ctx->need_rebuild());

		if (new_clustered) {
			if (ctx->old_table->fts) {
				ut_ad(!ctx->old_table->fts->add_wq);
				fts_optimize_remove_table(ctx->old_table);
			}
		}

		if (ctx->new_table->fts) {
			ut_ad(!ctx->new_table->fts->add_wq);
			fts_optimize_remove_table(ctx->new_table);
		}

		/* Apply the online log of the table before acquiring
		data dictionary latches. Here alter thread already acquired
		MDL_EXCLUSIVE on the table. So there can't be anymore DDLs, DMLs
		for the altered table. By applying the log here, InnoDB
		makes sure that concurrent DDLs, purge thread or any other
		background thread doesn't wait for the dict_operation_lock
		for longer time. */
		if (new_clustered && commit
		    && alter_rebuild_apply_log(
				ctx, ha_alter_info, altered_table)) {
			DBUG_RETURN(true);
		}
	}

	if (!trx) {
		DBUG_ASSERT(!new_clustered);
		trx = innobase_trx_allocate(m_user_thd);
	}

	trx_start_for_ddl(trx, TRX_DICT_OP_INDEX);
	/* Latch the InnoDB data dictionary exclusively so that no deadlocks
	or lock waits can happen in it during the data dictionary operation. */
	row_mysql_lock_data_dictionary(trx);

	ut_ad(log_append_on_checkpoint(NULL) == NULL);

	/* Prevent the background statistics collection from accessing
	the tables. */
	for (;;) {
		bool	retry = false;

		for (inplace_alter_handler_ctx** pctx = ctx_array;
		     *pctx; pctx++) {
			ha_innobase_inplace_ctx*	ctx
				= static_cast<ha_innobase_inplace_ctx*>(*pctx);

			DBUG_ASSERT(new_clustered == ctx->need_rebuild());

			if (new_clustered
			    && !dict_stats_stop_bg(ctx->old_table)) {
				retry = true;
			}

			if (!dict_stats_stop_bg(ctx->new_table)) {
				retry = true;
			}
		}

		if (!retry) {
			break;
		}

		DICT_BG_YIELD(trx);
	}

	/* Make a concurrent Drop fts Index to wait until sync of that
	fts index is happening in the background */
	for (int retry_count = 0;;) {
		bool    retry = false;

		for (inplace_alter_handler_ctx** pctx = ctx_array;
		    *pctx; pctx++) {
			ha_innobase_inplace_ctx*        ctx
				= static_cast<ha_innobase_inplace_ctx*>(*pctx);
			DBUG_ASSERT(new_clustered == ctx->need_rebuild());

			if (dict_fts_index_syncing(ctx->old_table)) {
				retry = true;
				break;
			}

			if (new_clustered && dict_fts_index_syncing(ctx->new_table)) {
				retry = true;
				break;
			}
		}

		if (!retry) {
			 break;
		}

		/* Print a message if waiting for a long time. */
		if (retry_count < 100) {
			retry_count++;
		} else {
			ib::info() << "Drop index waiting for background sync"
				" to finish";
			retry_count = 0;
		}

		DICT_BG_YIELD(trx);
	}

	/* Apply the changes to the data dictionary tables, for all
	partitions. */

	for (inplace_alter_handler_ctx** pctx = ctx_array;
	     *pctx && !fail; pctx++) {
		ha_innobase_inplace_ctx*	ctx
			= static_cast<ha_innobase_inplace_ctx*>(*pctx);

		DBUG_ASSERT(new_clustered == ctx->need_rebuild());
		if (ctx->need_rebuild() && !ctx->old_table->space) {
			my_error(ER_TABLESPACE_DISCARDED, MYF(0),
				 table->s->table_name.str);
			fail = true;
		} else {
			fail = commit_set_autoinc(ha_alter_info, ctx,
						  altered_table, table);
		}

		if (fail) {
		} else if (ctx->need_rebuild()) {
			ctx->tmp_name = dict_mem_create_temporary_tablename(
				ctx->heap, ctx->new_table->name.m_name,
				ctx->new_table->id);

			fail = commit_try_rebuild(
				ha_alter_info, ctx, altered_table, table,
				trx, table_share->table_name.str);
		} else {
			fail = commit_try_norebuild(
				ha_alter_info, ctx, altered_table, table, trx,
				table_share->table_name.str);
		}
		DBUG_INJECT_CRASH("ib_commit_inplace_crash",
				  crash_inject_count++);
#ifndef DBUG_OFF
		{
			/* Generate a dynamic dbug text. */
			char buf[32];

			snprintf(buf, sizeof buf,
				    "ib_commit_inplace_fail_%u",
				    failure_inject_count++);

			DBUG_EXECUTE_IF(buf,
					my_error(ER_INTERNAL_ERROR, MYF(0),
						 "Injected error!");
					fail = true;
			);
		}
#endif
	}

	/* Commit or roll back the changes to the data dictionary. */
	DEBUG_SYNC(m_user_thd, "innodb_alter_inplace_before_commit");

	if (fail) {
		trx_rollback_for_mysql(trx);
		for (inplace_alter_handler_ctx** pctx = ctx_array;
		     *pctx; pctx++) {
			ha_innobase_inplace_ctx*	ctx
				= static_cast<ha_innobase_inplace_ctx*>(*pctx);
			ctx->rollback_instant();
		}
	} else if (!new_clustered) {
		trx_commit_for_mysql(trx);
	} else {
		mtr_t	mtr;
		mtr_start(&mtr);

		for (inplace_alter_handler_ctx** pctx = ctx_array;
		     *pctx; pctx++) {
			ha_innobase_inplace_ctx*	ctx
				= static_cast<ha_innobase_inplace_ctx*>(*pctx);

			DBUG_ASSERT(ctx->need_rebuild());
			/* Check for any possible problems for any
			file operations that will be performed in
			commit_cache_rebuild(), and if none, generate
			the redo log for these operations. */
			dberr_t error = fil_mtr_rename_log(
				ctx->old_table, ctx->new_table, ctx->tmp_name,
				&mtr);
			if (error != DB_SUCCESS) {
				/* Out of memory or a problem will occur
				when renaming files. */
				fail = true;
				my_error_innodb(error, ctx->old_table->name.m_name,
						ctx->old_table->flags);
			}
			DBUG_INJECT_CRASH("ib_commit_inplace_crash",
					  crash_inject_count++);
		}

		/* Test what happens on crash if the redo logs
		are flushed to disk here. The log records
		about the rename should not be committed, and
		the data dictionary transaction should be
		rolled back, restoring the old table. */
		DBUG_EXECUTE_IF("innodb_alter_commit_crash_before_commit",
				log_buffer_flush_to_disk();
				DBUG_SUICIDE(););
		ut_ad(!trx->fts_trx);

		if (fail) {
			mtr.set_log_mode(MTR_LOG_NO_REDO);
			mtr_commit(&mtr);
			trx_rollback_for_mysql(trx);
		} else {
			ut_ad(trx_state_eq(trx, TRX_STATE_ACTIVE));
			ut_ad(trx->has_logged());

			if (mtr.get_log()->size() > 0) {
				ut_ad(*mtr.get_log()->front()->begin()
				      == MLOG_FILE_RENAME2);

				/* Append the MLOG_FILE_RENAME2
				records on checkpoint, as a separate
				mini-transaction before the one that
				contains the MLOG_CHECKPOINT marker. */
				static const byte	multi
					= MLOG_MULTI_REC_END;

				mtr.get_log()->for_each_block(logs);
				logs.m_buf.push(&multi, sizeof multi);

				log_append_on_checkpoint(&logs.m_buf);
			}

			/* The following call commits the
			mini-transaction, making the data dictionary
			transaction committed at mtr.end_lsn. The
			transaction becomes 'durable' by the time when
			log_buffer_flush_to_disk() returns. In the
			logical sense the commit in the file-based
			data structures happens here. */

			trx->commit_low(&mtr);
		}

		/* If server crashes here, the dictionary in
		InnoDB and MySQL will differ.  The .ibd files
		and the .frm files must be swapped manually by
		the administrator. No loss of data. */
		DBUG_EXECUTE_IF("innodb_alter_commit_crash_after_commit",
				log_buffer_flush_to_disk();
				DBUG_SUICIDE(););
	}

	/* Flush the log to reduce probability that the .frm files and
	the InnoDB data dictionary get out-of-sync if the user runs
	with innodb_flush_log_at_trx_commit = 0 */

	log_buffer_flush_to_disk();

	/* At this point, the changes to the persistent storage have
	been committed or rolled back. What remains to be done is to
	update the in-memory structures, close some handles, release
	temporary files, and (unless we rolled back) update persistent
	statistics. */
	for (inplace_alter_handler_ctx** pctx = ctx_array;
	     *pctx; pctx++) {
		ha_innobase_inplace_ctx*	ctx
			= static_cast<ha_innobase_inplace_ctx*>(*pctx);

		DBUG_ASSERT(ctx->need_rebuild() == new_clustered);

		if (new_clustered) {
			innobase_online_rebuild_log_free(ctx->old_table);
		}

		if (fail) {
			if (new_clustered) {
				trx_start_for_ddl(trx, TRX_DICT_OP_TABLE);

				dict_table_close_and_drop(trx, ctx->new_table);

				trx_commit_for_mysql(trx);
				ctx->new_table = NULL;
			} else {
				/* We failed, but did not rebuild the table.
				Roll back any ADD INDEX, or get rid of garbage
				ADD INDEX that was left over from a previous
				ALTER TABLE statement. */
				trx_start_for_ddl(trx, TRX_DICT_OP_INDEX);
				innobase_rollback_sec_index(
					ctx->new_table, table, TRUE, trx);
				trx_commit_for_mysql(trx);
			}
			DBUG_INJECT_CRASH("ib_commit_inplace_crash_fail",
					  crash_fail_inject_count++);

			continue;
		}

		innobase_copy_frm_flags_from_table_share(
			ctx->new_table, altered_table->s);

		if (new_clustered) {
			/* We will reload and refresh the
			in-memory foreign key constraint
			metadata. This is a rename operation
			in preparing for dropping the old
			table. Set the table to_be_dropped bit
			here, so to make sure DML foreign key
			constraint check does not use the
			stale dict_foreign_t. This is done
			because WL#6049 (FK MDL) has not been
			implemented yet. */
			ctx->old_table->to_be_dropped = true;

			DBUG_PRINT("to_be_dropped",
				   ("table: %s", ctx->old_table->name.m_name));

			/* Rename the tablespace files. */
			commit_cache_rebuild(ctx);

			if (innobase_update_foreign_cache(ctx, m_user_thd)
			    != DB_SUCCESS
			    && m_prebuilt->trx->check_foreigns) {
foreign_fail:
				push_warning_printf(
					m_user_thd,
					Sql_condition::WARN_LEVEL_WARN,
					ER_ALTER_INFO,
					"failed to load FOREIGN KEY"
					" constraints");
			}
		} else {
			bool fk_fail = innobase_update_foreign_cache(
				ctx, m_user_thd) != DB_SUCCESS;

			if (!commit_cache_norebuild(ha_alter_info, ctx,
						    altered_table, table,
						    trx)) {
				fk_fail = true;
			}

			if (fk_fail && m_prebuilt->trx->check_foreigns) {
				goto foreign_fail;
			}
		}

		dict_mem_table_free_foreign_vcol_set(ctx->new_table);
		dict_mem_table_fill_foreign_vcol_set(ctx->new_table);

		DBUG_INJECT_CRASH("ib_commit_inplace_crash",
				  crash_inject_count++);
	}

	log_append_on_checkpoint(NULL);

	/* Tell the InnoDB server that there might be work for
	utility threads: */

	srv_active_wake_master_thread();

	if (fail) {
		for (inplace_alter_handler_ctx** pctx = ctx_array;
		     *pctx; pctx++) {
			ha_innobase_inplace_ctx*	ctx
				= static_cast<ha_innobase_inplace_ctx*>
				(*pctx);
			DBUG_ASSERT(ctx->need_rebuild() == new_clustered);

			ut_d(dict_table_check_for_dup_indexes(
				     ctx->old_table,
				     CHECK_ABORTED_OK));
			ut_a(fts_check_cached_index(ctx->old_table));
			DBUG_INJECT_CRASH("ib_commit_inplace_crash_fail",
					  crash_fail_inject_count++);

			/* Restart the FTS background operations. */
			if (ctx->old_table->fts) {
				fts_optimize_add_table(ctx->old_table);
			}
		}

		row_mysql_unlock_data_dictionary(trx);
		if (trx != ctx0->trx) {
			trx->free();
		}
		DBUG_RETURN(true);
	}

	if (trx == ctx0->trx) {
		ctx0->trx = NULL;
	}

	/* Free the ctx->trx of other partitions, if any. We will only
	use the ctx0->trx here. Others may have been allocated in
	the prepare stage. */

	for (inplace_alter_handler_ctx** pctx = &ctx_array[1]; *pctx;
	     pctx++) {
		ha_innobase_inplace_ctx*	ctx
			= static_cast<ha_innobase_inplace_ctx*>(*pctx);

		if (ctx->trx) {
			ctx->trx->free();
			ctx->trx = NULL;
		}
	}

	/* MDEV-17468: Avoid this at least when ctx->is_instant().
	Currently dict_load_column_low() is the only place where
	num_base for virtual columns is assigned to nonzero. */
	if (ctx0->num_to_drop_vcol || ctx0->num_to_add_vcol
	    || (ctx0->new_table->n_v_cols && !new_clustered
		&& (ha_alter_info->alter_info->drop_list.elements
		    || ha_alter_info->alter_info->create_list.elements))
	    || (ctx0->is_instant()
		&& m_prebuilt->table->n_v_cols
		&& ha_alter_info->handler_flags & ALTER_STORED_COLUMN_ORDER)) {
		DBUG_ASSERT(ctx0->old_table->get_ref_count() == 1);
		trx_commit_for_mysql(m_prebuilt->trx);

		if (ctx0->is_instant()) {
			for (unsigned i = ctx0->old_n_v_cols; i--; ) {
				ctx0->old_v_cols[i].~dict_v_col_t();
			}
			const_cast<unsigned&>(ctx0->old_n_v_cols) = 0;
		}

		m_prebuilt->table = innobase_reload_table(m_user_thd,
                                                          m_prebuilt->table,
                                                          table->s->table_name);

		row_mysql_unlock_data_dictionary(trx);
		trx->free();
		MONITOR_ATOMIC_DEC(MONITOR_PENDING_ALTER_TABLE);
		DBUG_RETURN(false);
	}

	/* Release the table locks. */
	trx_commit_for_mysql(m_prebuilt->trx);

	DBUG_EXECUTE_IF("ib_ddl_crash_after_user_trx_commit", DBUG_SUICIDE(););

	for (inplace_alter_handler_ctx** pctx = ctx_array;
	     *pctx; pctx++) {
		ha_innobase_inplace_ctx*	ctx
			= static_cast<ha_innobase_inplace_ctx*>
			(*pctx);
		DBUG_ASSERT(ctx->need_rebuild() == new_clustered);

		/* Publish the created fulltext index, if any.
		Note that a fulltext index can be created without
		creating the clustered index, if there already exists
		a suitable FTS_DOC_ID column. If not, one will be
		created, implying new_clustered */
		for (ulint i = 0; i < ctx->num_to_add_index; i++) {
			dict_index_t*	index = ctx->add_index[i];

			if (index->type & DICT_FTS) {
				DBUG_ASSERT(index->type == DICT_FTS);
				/* We reset DICT_TF2_FTS here because the bit
				is left unset when a drop proceeds the add. */
				DICT_TF2_FLAG_SET(ctx->new_table, DICT_TF2_FTS);
				fts_add_index(index, ctx->new_table);
			}
		}

		ut_d(dict_table_check_for_dup_indexes(
			     ctx->new_table, CHECK_ALL_COMPLETE));

		/* Start/Restart the FTS background operations. */
		if (ctx->new_table->fts) {
			fts_optimize_add_table(ctx->new_table);
		}

		ut_d(dict_table_check_for_dup_indexes(
			     ctx->new_table, CHECK_ABORTED_OK));

#ifdef UNIV_DEBUG
		if (!(ctx->new_table->fts != NULL
			&& ctx->new_table->fts->cache->sync->in_progress)) {
			ut_a(fts_check_cached_index(ctx->new_table));
		}
#endif
		if (new_clustered) {
			/* Since the table has been rebuilt, we remove
			all persistent statistics corresponding to the
			old copy of the table (which was renamed to
			ctx->tmp_name). */

			DBUG_ASSERT(0 == strcmp(ctx->old_table->name.m_name,
						ctx->tmp_name));

			dict_stats_try_drop_table(m_user_thd,
                                                  ctx->new_table->name,
                                                  table->s->table_name);

			DBUG_EXECUTE_IF("ib_ddl_crash_before_commit",
					DBUG_SUICIDE(););

			ut_ad(m_prebuilt != ctx->prebuilt
			      || ctx == ctx0);
			bool update_own_prebuilt =
				(m_prebuilt == ctx->prebuilt);
			trx_t* const	user_trx = m_prebuilt->trx;

			row_prebuilt_free(ctx->prebuilt, TRUE);

			/* Drop the copy of the old table, which was
			renamed to ctx->tmp_name at the atomic DDL
			transaction commit.  If the system crashes
			before this is completed, some orphan tables
			with ctx->tmp_name may be recovered. */
			trx_start_for_ddl(trx, TRX_DICT_OP_TABLE);
			dberr_t error = row_merge_drop_table(trx, ctx->old_table);

			if (UNIV_UNLIKELY(error != DB_SUCCESS)) {
				ib::error() << "Inplace alter table " << ctx->old_table->name
					    << " dropping copy of the old table failed error "
					    << error
					    << ". tmp_name " << (ctx->tmp_name ? ctx->tmp_name : "N/A")
					    << " new_table " << ctx->new_table->name;
			}

			trx_commit_for_mysql(trx);

			/* Rebuild the prebuilt object. */
			ctx->prebuilt = row_create_prebuilt(
				ctx->new_table, altered_table->s->reclength);
			if (update_own_prebuilt) {
				m_prebuilt = ctx->prebuilt;
			}
			trx_start_if_not_started(user_trx, true);
			user_trx->will_lock++;
			m_prebuilt->trx = user_trx;
		}
		DBUG_INJECT_CRASH("ib_commit_inplace_crash",
				  crash_inject_count++);
	}

	row_mysql_unlock_data_dictionary(trx);
	trx->free();

	/* TODO: The following code could be executed
	while allowing concurrent access to the table
	(MDL downgrade). */

	if (new_clustered) {
		for (inplace_alter_handler_ctx** pctx = ctx_array;
		     *pctx; pctx++) {
			ha_innobase_inplace_ctx*	ctx
				= static_cast<ha_innobase_inplace_ctx*>
				(*pctx);
			DBUG_ASSERT(ctx->need_rebuild());

			alter_stats_rebuild(
				ctx->new_table, table->s->table_name.str,
				m_user_thd);
			DBUG_INJECT_CRASH("ib_commit_inplace_crash",
					  crash_inject_count++);
		}
	} else {
		for (inplace_alter_handler_ctx** pctx = ctx_array;
		     *pctx; pctx++) {
			ha_innobase_inplace_ctx*	ctx
				= static_cast<ha_innobase_inplace_ctx*>
				(*pctx);
			DBUG_ASSERT(!ctx->need_rebuild());

			alter_stats_norebuild(ha_alter_info, ctx, m_user_thd);
			DBUG_INJECT_CRASH("ib_commit_inplace_crash",
					  crash_inject_count++);
		}
	}

	innobase_parse_hint_from_comment(
		m_user_thd, m_prebuilt->table, altered_table->s);

	/* TODO: Also perform DROP TABLE and DROP INDEX after
	the MDL downgrade. */

#ifndef DBUG_OFF
	dict_index_t* clust_index = dict_table_get_first_index(
		ctx0->prebuilt->table);
	DBUG_ASSERT(!clust_index->online_log);
	DBUG_ASSERT(dict_index_get_online_status(clust_index)
		    == ONLINE_INDEX_COMPLETE);

	for (dict_index_t* index = clust_index;
	     index;
	     index = dict_table_get_next_index(index)) {
		DBUG_ASSERT(!index->to_be_dropped);
	}
#endif /* DBUG_OFF */
	MONITOR_ATOMIC_DEC(MONITOR_PENDING_ALTER_TABLE);
	DBUG_RETURN(false);
}

/**
@param thd the session
@param start_value the lower bound
@param max_value the upper bound (inclusive) */

ib_sequence_t::ib_sequence_t(
	THD*		thd,
	ulonglong	start_value,
	ulonglong	max_value)
	:
	m_max_value(max_value),
	m_increment(0),
	m_offset(0),
	m_next_value(start_value),
	m_eof(false)
{
	if (thd != 0 && m_max_value > 0) {

		thd_get_autoinc(thd, &m_offset, &m_increment);

		if (m_increment > 1 || m_offset > 1) {

			/* If there is an offset or increment specified
			then we need to work out the exact next value. */

			m_next_value = innobase_next_autoinc(
				start_value, 1,
				m_increment, m_offset, m_max_value);

		} else if (start_value == 0) {
			/* The next value can never be 0. */
			m_next_value = 1;
		}
	} else {
		m_eof = true;
	}
}

/**
Postfix increment
@return the next value to insert */

ulonglong
ib_sequence_t::operator++(int) UNIV_NOTHROW
{
	ulonglong	current = m_next_value;

	ut_ad(!m_eof);
	ut_ad(m_max_value > 0);

	m_next_value = innobase_next_autoinc(
		current, 1, m_increment, m_offset, m_max_value);

	if (m_next_value == m_max_value && current == m_next_value) {
		m_eof = true;
	}

	return(current);
}<|MERGE_RESOLUTION|>--- conflicted
+++ resolved
@@ -5399,283 +5399,6 @@
 			"END;\n",
 			FALSE, trx);
 
-<<<<<<< HEAD
-=======
-	dict_table_t* user_table = ctx->old_table;
-	user_table->instant_add_column(*ctx->instant_table);
-	dict_index_t* index = dict_table_get_first_index(user_table);
-	/* The table may have been emptied and may have lost its
-	'instant-add-ness' during this instant ADD COLUMN. */
-
-	/* Construct a table row of default values for the stored columns. */
-	dtuple_t* row = dtuple_create(ctx->heap, user_table->n_cols);
-	dict_table_copy_types(row, user_table);
-	Field** af = altered_table->field;
-	Field** const end = altered_table->field + altered_table->s->fields;
-
-	for (uint i = 0; af < end; af++) {
-		if (!(*af)->stored_in_db()) {
-			continue;
-		}
-
-		dict_col_t* col = dict_table_get_nth_col(user_table, i);
-		DBUG_ASSERT(!strcmp((*af)->field_name.str,
-				    dict_table_get_col_name(user_table, i)));
-
-		dfield_t* d = dtuple_get_nth_field(row, i);
-
-		if (col->is_instant()) {
-			dfield_set_data(d, col->def_val.data,
-					col->def_val.len);
-		} else if ((*af)->real_maybe_null()) {
-			/* Store NULL for nullable 'core' columns. */
-			dfield_set_null(d);
-		} else {
-			switch ((*af)->type()) {
-			case MYSQL_TYPE_VARCHAR:
-			case MYSQL_TYPE_GEOMETRY:
-			case MYSQL_TYPE_TINY_BLOB:
-			case MYSQL_TYPE_MEDIUM_BLOB:
-			case MYSQL_TYPE_BLOB:
-			case MYSQL_TYPE_LONG_BLOB:
-			variable_length:
-				/* Store the empty string for 'core'
-				variable-length NOT NULL columns. */
-				dfield_set_data(d, field_ref_zero, 0);
-				break;
-			case MYSQL_TYPE_STRING:
-				if (col->mbminlen != col->mbmaxlen
-				    && dict_table_is_comp(user_table)) {
-					goto variable_length;
-				}
-				/* fall through */
-			default:
-				/* For fixed-length NOT NULL 'core' columns,
-				get a dummy default value from SQL. Note that
-				we will preserve the old values of these
-				columns when updating the metadata
-				record, to avoid unnecessary updates. */
-				ulint len = (*af)->pack_length();
-				DBUG_ASSERT(d->type.mtype != DATA_INT
-					    || len <= 8);
-				row_mysql_store_col_in_innobase_format(
-					d, d->type.mtype == DATA_INT
-					? static_cast<byte*>(
-						mem_heap_alloc(ctx->heap, len))
-					: NULL, true, (*af)->ptr, len,
-					dict_table_is_comp(user_table));
-			}
-		}
-
-		if (i + DATA_N_SYS_COLS < ctx->old_n_cols) {
-			i++;
-			continue;
-		}
-
-		pars_info_t*    info = pars_info_create();
-		pars_info_add_ull_literal(info, "id", user_table->id);
-		pars_info_add_int4_literal(info, "pos", i);
-		pars_info_add_str_literal(info, "name", (*af)->field_name.str);
-		pars_info_add_int4_literal(info, "mtype", d->type.mtype);
-		pars_info_add_int4_literal(info, "prtype", d->type.prtype);
-		pars_info_add_int4_literal(info, "len", d->type.len);
-
-		dberr_t err = que_eval_sql(
-			info,
-			"PROCEDURE ADD_COL () IS\n"
-			"BEGIN\n"
-			"INSERT INTO SYS_COLUMNS VALUES"
-			"(:id,:pos,:name,:mtype,:prtype,:len,0);\n"
-			"END;\n", FALSE, trx);
-		if (err != DB_SUCCESS) {
-			my_error(ER_INTERNAL_ERROR, MYF(0),
-				 "InnoDB: Insert into SYS_COLUMNS failed");
-			return(true);
-		}
-
-		i++;
-	}
-
-	if (innodb_update_n_cols(user_table, dict_table_encode_n_col(
-					 unsigned(user_table->n_cols)
-					 - DATA_N_SYS_COLS,
-					 user_table->n_v_cols)
-				 | (user_table->flags & DICT_TF_COMPACT) << 31,
-				 trx)) {
-		return true;
-	}
-
-	/* If the table has been discarded then change the metadata alone
-	and make the index to non-instant format */
-	if (!user_table->space) {
-		index->remove_instant();
-		return false;
-	}
-
-	unsigned i = unsigned(user_table->n_cols) - DATA_N_SYS_COLS;
-	byte trx_id[DATA_TRX_ID_LEN], roll_ptr[DATA_ROLL_PTR_LEN];
-	dfield_set_data(dtuple_get_nth_field(row, i++), field_ref_zero,
-			DATA_ROW_ID_LEN);
-	dfield_set_data(dtuple_get_nth_field(row, i++), trx_id, sizeof trx_id);
-	dfield_set_data(dtuple_get_nth_field(row, i),roll_ptr,sizeof roll_ptr);
-	DBUG_ASSERT(i + 1 == user_table->n_cols);
-
-	trx_write_trx_id(trx_id, trx->id);
-	/* The DB_ROLL_PTR will be assigned later, when allocating undo log.
-	Silence a Valgrind warning in dtuple_validate() when
-	row_ins_clust_index_entry_low() searches for the insert position. */
-	memset(roll_ptr, 0, sizeof roll_ptr);
-
-	dtuple_t* entry = row_build_index_entry(row, NULL, index, ctx->heap);
-	entry->info_bits = REC_INFO_METADATA;
-
-	mtr_t mtr;
-	mtr.start();
-	index->set_modified(mtr);
-	btr_pcur_t pcur;
-	btr_pcur_open_at_index_side(true, index, BTR_MODIFY_TREE, &pcur, true,
-				    0, &mtr);
-	ut_ad(btr_pcur_is_before_first_on_page(&pcur));
-	btr_pcur_move_to_next_on_page(&pcur);
-
-	buf_block_t* block = btr_pcur_get_block(&pcur);
-	ut_ad(page_is_leaf(block->frame));
-	ut_ad(!page_has_prev(block->frame));
-	ut_ad(!buf_block_get_page_zip(block));
-	const rec_t* rec = btr_pcur_get_rec(&pcur);
-	que_thr_t* thr = pars_complete_graph_for_exec(
-		NULL, trx, ctx->heap, NULL);
-	const bool is_root = block->page.id.page_no() == index->page;
-
-	dberr_t err;
-	if (rec_is_metadata(rec, index)) {
-		ut_ad(page_rec_is_user_rec(rec));
-		if (is_root
-		    && !page_has_next(block->frame)
-		    && page_rec_is_last(rec, block->frame)) {
-			goto empty_table;
-		}
-		/* Extend the record with the instantly added columns. */
-		const unsigned n = user_table->n_cols - ctx->old_n_cols;
-		/* Reserve room for DB_TRX_ID,DB_ROLL_PTR and any
-		non-updated off-page columns in case they are moved off
-		page as a result of the update. */
-		upd_t* update = upd_create(index->n_fields, ctx->heap);
-		update->n_fields = n;
-		update->info_bits = REC_INFO_METADATA;
-		/* Add the default values for instantly added columns */
-		for (unsigned i = 0; i < n; i++) {
-			upd_field_t* uf = upd_get_nth_field(update, i);
-			unsigned f = index->n_fields - n + i;
-			uf->field_no = f;
-			uf->new_val = entry->fields[f];
-		}
-		rec_offs* offsets = NULL;
-		mem_heap_t* offsets_heap = NULL;
-		big_rec_t* big_rec;
-		err = btr_cur_pessimistic_update(
-			BTR_NO_LOCKING_FLAG | BTR_KEEP_POS_FLAG,
-			btr_pcur_get_btr_cur(&pcur),
-			&offsets, &offsets_heap, ctx->heap,
-			&big_rec, update, UPD_NODE_NO_ORD_CHANGE,
-			thr, trx->id, &mtr);
-		if (big_rec) {
-			if (err == DB_SUCCESS) {
-				err = btr_store_big_rec_extern_fields(
-					&pcur, offsets, big_rec, &mtr,
-					BTR_STORE_UPDATE);
-			}
-
-			dtuple_big_rec_free(big_rec);
-		}
-		if (offsets_heap) {
-			mem_heap_free(offsets_heap);
-		}
-		btr_pcur_close(&pcur);
-		goto func_exit;
-	} else if (is_root && page_rec_is_supremum(rec)) {
-empty_table:
-		/* The table is empty. */
-		ut_ad(fil_page_index_page_check(block->frame));
-		ut_ad(!page_has_siblings(block->frame));
-		ut_ad(block->page.id.page_no() == index->page);
-		btr_page_empty(block, NULL, index, 0, &mtr);
-		index->remove_instant();
-		err = DB_SUCCESS;
-		goto func_exit;
-	}
-
-	/* Convert the table to the instant ADD COLUMN format. */
-	ut_ad(user_table->is_instant());
-	mtr.commit();
-	mtr.start();
-	index->set_modified(mtr);
-	if (page_t* root = btr_root_get(index, &mtr)) {
-		if (fil_page_get_type(root) != FIL_PAGE_INDEX) {
-			DBUG_ASSERT(!"wrong page type");
-			goto err_exit;
-		}
-
-		DBUG_ASSERT(!page_is_comp(root) || !page_get_instant(root));
-		mlog_write_ulint(root + FIL_PAGE_TYPE,
-				 FIL_PAGE_TYPE_INSTANT, MLOG_2BYTES,
-				 &mtr);
-		page_set_instant(root, index->n_core_fields, &mtr);
-		mtr.commit();
-		mtr.start();
-		index->set_modified(mtr);
-		err = row_ins_clust_index_entry_low(
-			BTR_NO_LOCKING_FLAG, BTR_MODIFY_TREE, index,
-			index->n_uniq, entry, 0, thr);
-	} else {
-err_exit:
-		err = DB_CORRUPTION;
-	}
-
-func_exit:
-	mtr.commit();
-
-	if (err != DB_SUCCESS) {
-		my_error_innodb(err, table->s->table_name.str,
-				user_table->flags);
-		return true;
-	}
-
-	return false;
-}
-
-/** Update INNODB SYS_COLUMNS on new virtual column's position
-@param[in]	table	InnoDB table
-@param[in]	old_pos	old position
-@param[in]	new_pos	new position
-@param[in]	trx	transaction
-@return DB_SUCCESS if successful, otherwise error code */
-static
-dberr_t
-innobase_update_v_pos_sys_columns(
-	const dict_table_t*	table,
-	ulint			old_pos,
-	ulint			new_pos,
-	trx_t*			trx)
-{
-	pars_info_t*    info = pars_info_create();
-
-	pars_info_add_int4_literal(info, "pos", old_pos);
-	pars_info_add_int4_literal(info, "val", new_pos);
-	pars_info_add_ull_literal(info, "id", table->id);
-
-	dberr_t error = que_eval_sql(
-			info,
-			"PROCEDURE P () IS\n"
-			"BEGIN\n"
-			"UPDATE SYS_COLUMNS\n"
-			"SET POS = :val\n"
-			"WHERE POS = :pos\n"
-			"AND TABLE_ID = :id;\n"
-			"END;\n",
-			FALSE, trx);
-
->>>>>>> eaeb8ec4
 	return(error);
 }
 
@@ -6184,11 +5907,13 @@
 	const rec_t* rec = btr_pcur_get_rec(&pcur);
 	que_thr_t* thr = pars_complete_graph_for_exec(
 		NULL, trx, ctx->heap, NULL);
+	const bool is_root = block->page.id.page_no() == index->page;
 
 	dberr_t err = DB_SUCCESS;
 	if (rec_is_metadata(rec, *index)) {
 		ut_ad(page_rec_is_user_rec(rec));
-		if (!rec_is_alter_metadata(rec, *index)
+		if (is_root
+		    && !rec_is_alter_metadata(rec, *index)
 		    && !index->table->instant
 		    && !page_has_next(block->frame)
 		    && page_rec_is_last(rec, block->frame)) {
@@ -6270,7 +5995,8 @@
 		}
 		btr_pcur_close(&pcur);
 		goto func_exit;
-	} else if (page_rec_is_supremum(rec) && !index->table->instant) {
+	} else if (is_root && page_rec_is_supremum(rec)
+		   && !index->table->instant) {
 empty_table:
 		/* The table is empty. */
 		ut_ad(fil_page_index_page_check(block->frame));
