/*****************************************************************************

Copyright (c) 1997, 2017, Oracle and/or its affiliates. All Rights Reserved.
Copyright (c) 2017, 2021, MariaDB Corporation.

This program is free software; you can redistribute it and/or modify it under
the terms of the GNU General Public License as published by the Free Software
Foundation; version 2 of the License.

This program is distributed in the hope that it will be useful, but WITHOUT
ANY WARRANTY; without even the implied warranty of MERCHANTABILITY or FITNESS
FOR A PARTICULAR PURPOSE. See the GNU General Public License for more details.

You should have received a copy of the GNU General Public License along with
this program; if not, write to the Free Software Foundation, Inc.,
51 Franklin Street, Fifth Floor, Boston, MA 02110-1335 USA

*****************************************************************************/

/**************************************************//**
@file row/row0uins.cc
Fresh insert undo

Created 2/25/1997 Heikki Tuuri
*******************************************************/

#include "row0uins.h"
#include "dict0dict.h"
#include "dict0stats.h"
#include "dict0boot.h"
#include "dict0crea.h"
#include "trx0undo.h"
#include "trx0roll.h"
#include "btr0btr.h"
#include "mach0data.h"
#include "row0undo.h"
#include "row0vers.h"
#include "row0log.h"
#include "trx0trx.h"
#include "trx0rec.h"
#include "row0row.h"
#include "row0upd.h"
#include "que0que.h"
#include "ibuf0ibuf.h"
#include "log0log.h"
#include "fil0fil.h"
#include <mysql/service_thd_mdl.h>

/*************************************************************************
IMPORTANT NOTE: Any operation that generates redo MUST check that there
is enough space in the redo log before for that operation. This is
done by calling log_free_check(). The reason for checking the
availability of the redo log space before the start of the operation is
that we MUST not hold any synchonization objects when performing the
check.
If you make a change in this module make sure that no codepath is
introduced where a call to log_free_check() is bypassed. */

/***************************************************************//**
Removes a clustered index record. The pcur in node was positioned on the
record, now it is detached.
@return DB_SUCCESS or DB_OUT_OF_FILE_SPACE */
static  MY_ATTRIBUTE((nonnull, warn_unused_result))
dberr_t
row_undo_ins_remove_clust_rec(
/*==========================*/
	undo_node_t*	node)	/*!< in: undo node */
{
	dberr_t		err;
	ulint		n_tries	= 0;
	mtr_t		mtr;
	dict_index_t*	index	= node->pcur.btr_cur.index;
	bool		online;
	table_id_t table_id = 0;
	const bool dict_locked = node->trx->dict_operation_lock_mode;
restart:
	MDL_ticket* mdl_ticket = nullptr;
	ut_ad(!table_id || dict_locked
	      || !node->trx->dict_operation_lock_mode);
	dict_table_t *table = table_id
		? dict_table_open_on_id(table_id, dict_locked,
					DICT_TABLE_OP_OPEN_ONLY_IF_CACHED,
					node->trx->mysql_thd, &mdl_ticket)
		: nullptr;

	ut_ad(index->is_primary());
	ut_ad(node->trx->in_rollback);

	mtr.start();
	if (index->table->is_temporary()) {
		ut_ad(node->rec_type == TRX_UNDO_INSERT_REC);
		mtr.set_log_mode(MTR_LOG_NO_REDO);
		ut_ad(!dict_index_is_online_ddl(index));
		ut_ad(index->table->id >= DICT_HDR_FIRST_ID);
		online = false;
	} else {
		index->set_modified(mtr);
		ut_ad(lock_table_has_locks(index->table));
		online = dict_index_is_online_ddl(index);
		if (online) {
			ut_ad(node->rec_type == TRX_UNDO_INSERT_REC);
			ut_ad(!node->trx->dict_operation_lock_mode);
			ut_ad(node->table->id != DICT_INDEXES_ID);
			ut_ad(node->table->id != DICT_COLUMNS_ID);
			mtr_s_lock_index(index, &mtr);
		}
	}

	/* This is similar to row_undo_mod_clust(). The DDL thread may
	already have copied this row from the log to the new table.
	We must log the removal, so that the row will be correctly
	purged. However, we can log the removal out of sync with the
	B-tree modification. */
	ut_a(btr_pcur_restore_position(
	      online ? BTR_MODIFY_LEAF | BTR_ALREADY_S_LATCHED
	      : (node->rec_type == TRX_UNDO_INSERT_METADATA)
		  ? BTR_MODIFY_TREE
		  : BTR_MODIFY_LEAF,
	      &node->pcur, &mtr) == btr_pcur_t::SAME_ALL);

	rec_t* rec = btr_pcur_get_rec(&node->pcur);

	ut_ad(rec_get_trx_id(rec, index) == node->trx->id
	      || node->table->is_temporary());
	ut_ad(!rec_get_deleted_flag(rec, index->table->not_redundant())
	      || rec_is_alter_metadata(rec, index->table->not_redundant()));
	ut_ad(rec_is_metadata(rec, index->table->not_redundant())
	      == (node->rec_type == TRX_UNDO_INSERT_METADATA));

	if (online && dict_index_is_online_ddl(index)) {
		mem_heap_t*	heap	= NULL;
		const rec_offs*	offsets	= rec_get_offsets(
			rec, index, NULL, index->n_core_fields,
			ULINT_UNDEFINED, &heap);
		row_log_table_delete(rec, index, offsets, NULL);
		mem_heap_free(heap);
	} else {
		switch (node->table->id) {
<<<<<<< HEAD
=======
		case DICT_INDEXES_ID:
			ut_ad(!online);
			ut_ad(node->trx->dict_operation_lock_mode
			      == RW_X_LATCH);
			ut_ad(node->rec_type == TRX_UNDO_INSERT_REC);

			dict_drop_index_tree(&node->pcur, node->trx, &mtr);
			mtr.commit();

			mtr.start();
			ut_a(btr_pcur_restore_position(BTR_MODIFY_LEAF,
			      &node->pcur, &mtr)== btr_pcur_t::SAME_ALL);
			break;
>>>>>>> 20e9e804
		case DICT_COLUMNS_ID:
			/* This is rolling back an INSERT into SYS_COLUMNS.
			If it was part of an instant ALTER TABLE operation, we
			must evict the table definition, so that it can be
			reloaded after the dictionary operation has been
			completed. At this point, any corresponding operation
			to the metadata record will have been rolled back. */
			ut_ad(!online);
			ut_ad(node->trx->dict_operation_lock_mode);
			ut_ad(node->rec_type == TRX_UNDO_INSERT_REC);
			if (rec_get_n_fields_old(rec)
			    != DICT_NUM_FIELDS__SYS_COLUMNS
			    || (rec_get_1byte_offs_flag(rec)
				? rec_1_get_field_end_info(rec, 0) != 8
				: rec_2_get_field_end_info(rec, 0) != 8)) {
				break;
			}
			static_assert(!DICT_FLD__SYS_COLUMNS__TABLE_ID, "");
			node->trx->evict_table(mach_read_from_8(rec));
			break;
		case DICT_INDEXES_ID:
			ut_ad(!online);
			ut_ad(node->trx->dict_operation_lock_mode);
			ut_ad(node->rec_type == TRX_UNDO_INSERT_REC);
			if (!table_id) {
				table_id = mach_read_from_8(rec);
				if (table_id) {
					mtr.commit();
					goto restart;
				}
				ut_ad("corrupted SYS_INDEXES record" == 0);
			}

			pfs_os_file_t d = OS_FILE_CLOSED;

			if (const uint32_t space_id = dict_drop_index_tree(
				    &node->pcur, node->trx, &mtr)) {
				if (table) {
					lock_release_on_rollback(node->trx,
								 table);
					if (!dict_locked) {
						dict_sys.lock(SRW_LOCK_CALL);
					}
					if (table->release()) {
						dict_sys.remove(table);
					} else if (table->space_id
						   == space_id) {
						table->space = nullptr;
						table->file_unreadable = true;
					}
					if (!dict_locked) {
						dict_sys.unlock();
					}
					table = nullptr;
					if (!mdl_ticket);
					else if (MDL_context* mdl_context =
						 static_cast<MDL_context*>(
							 thd_mdl_context(
								 node->trx->
								 mysql_thd))) {
						mdl_context->release_lock(
							mdl_ticket);
						mdl_ticket = nullptr;
					}
				}

				d = fil_delete_tablespace(space_id);
			}

			mtr.commit();

			if (d != OS_FILE_CLOSED) {
				os_file_close(d);
			}

			mtr.start();
			success = btr_pcur_restore_position(
				BTR_MODIFY_LEAF, &node->pcur, &mtr);
			ut_a(success);
		}
	}

	if (btr_cur_optimistic_delete(&node->pcur.btr_cur, 0, &mtr)) {
		err = DB_SUCCESS;
		goto func_exit;
	}

	btr_pcur_commit_specify_mtr(&node->pcur, &mtr);
retry:
	/* If did not succeed, try pessimistic descent to tree */
	mtr.start();
	if (index->table->is_temporary()) {
		mtr.set_log_mode(MTR_LOG_NO_REDO);
	} else {
		index->set_modified(mtr);
	}
	ut_a(btr_pcur_restore_position(BTR_MODIFY_TREE | BTR_LATCH_FOR_DELETE,
	      &node->pcur, &mtr) == btr_pcur_t::SAME_ALL);

	btr_cur_pessimistic_delete(&err, FALSE, &node->pcur.btr_cur, 0, true,
				   &mtr);

	/* The delete operation may fail if we have little
	file space left: TODO: easiest to crash the database
	and restart with more file space */

	if (err == DB_OUT_OF_FILE_SPACE
	    && n_tries < BTR_CUR_RETRY_DELETE_N_TIMES) {

		btr_pcur_commit_specify_mtr(&(node->pcur), &mtr);

		n_tries++;

		std::this_thread::sleep_for(BTR_CUR_RETRY_SLEEP_TIME);

		goto retry;
	}

func_exit:
	if (err == DB_SUCCESS && node->rec_type == TRX_UNDO_INSERT_METADATA) {
		/* When rolling back the very first instant ADD COLUMN
		operation, reset the root page to the basic state. */
		btr_reset_instant(*index, true, &mtr);
	}

	btr_pcur_commit_specify_mtr(&node->pcur, &mtr);

	if (UNIV_LIKELY_NULL(table)) {
		dict_table_close(table, dict_locked,
				 node->trx->mysql_thd, mdl_ticket);
	}

	return(err);
}

/***************************************************************//**
Removes a secondary index entry if found.
@return DB_SUCCESS, DB_FAIL, or DB_OUT_OF_FILE_SPACE */
static MY_ATTRIBUTE((nonnull, warn_unused_result))
dberr_t
row_undo_ins_remove_sec_low(
/*========================*/
	ulint		mode,	/*!< in: BTR_MODIFY_LEAF or BTR_MODIFY_TREE,
				depending on whether we wish optimistic or
				pessimistic descent down the index tree */
	dict_index_t*	index,	/*!< in: index */
	dtuple_t*	entry,	/*!< in: index entry to remove */
	que_thr_t*	thr)	/*!< in: query thread */
{
	btr_pcur_t		pcur;
	dberr_t			err	= DB_SUCCESS;
	mtr_t			mtr;
	const bool		modify_leaf = mode == BTR_MODIFY_LEAF;

	row_mtr_start(&mtr, index, !modify_leaf);

	if (modify_leaf) {
		mode = BTR_MODIFY_LEAF | BTR_ALREADY_S_LATCHED;
		mtr_s_lock_index(index, &mtr);
	} else {
		ut_ad(mode == (BTR_MODIFY_TREE | BTR_LATCH_FOR_DELETE));
		mtr_sx_lock_index(index, &mtr);
	}

	if (row_log_online_op_try(index, entry, 0)) {
		goto func_exit_no_pcur;
	}

	if (dict_index_is_spatial(index)) {
		if (modify_leaf) {
			mode |= BTR_RTREE_DELETE_MARK;
		}
		btr_pcur_get_btr_cur(&pcur)->thr = thr;
		mode |= BTR_RTREE_UNDO_INS;
	}

	switch (row_search_index_entry(index, entry, mode, &pcur, &mtr)) {
	case ROW_BUFFERED:
	case ROW_NOT_DELETED_REF:
		/* These are invalid outcomes, because the mode passed
		to row_search_index_entry() did not include any of the
		flags BTR_INSERT, BTR_DELETE, or BTR_DELETE_MARK. */
		ut_error;
	case ROW_NOT_FOUND:
		break;
	case ROW_FOUND:
		if (dict_index_is_spatial(index)
		    && rec_get_deleted_flag(
			    btr_pcur_get_rec(&pcur),
			    dict_table_is_comp(index->table))) {
			ib::error() << "Record found in index " << index->name
				<< " is deleted marked on insert rollback.";
			ut_ad(0);
		}

		btr_cur_t* btr_cur = btr_pcur_get_btr_cur(&pcur);

		if (modify_leaf) {
			err = btr_cur_optimistic_delete(btr_cur, 0, &mtr)
				? DB_SUCCESS : DB_FAIL;
		} else {
			/* Passing rollback=false here, because we are
			deleting a secondary index record: the distinction
			only matters when deleting a record that contains
			externally stored columns. */
			btr_cur_pessimistic_delete(&err, FALSE, btr_cur, 0,
						   false, &mtr);
		}
	}

	btr_pcur_close(&pcur);
func_exit_no_pcur:
	mtr_commit(&mtr);

	return(err);
}

/***************************************************************//**
Removes a secondary index entry from the index if found. Tries first
optimistic, then pessimistic descent down the tree.
@return DB_SUCCESS or DB_OUT_OF_FILE_SPACE */
static MY_ATTRIBUTE((nonnull, warn_unused_result))
dberr_t
row_undo_ins_remove_sec(
/*====================*/
	dict_index_t*	index,	/*!< in: index */
	dtuple_t*	entry,	/*!< in: index entry to insert */
	que_thr_t*	thr)	/*!< in: query thread */
{
	dberr_t	err;
	ulint	n_tries	= 0;

	/* Try first optimistic descent to the B-tree */

	err = row_undo_ins_remove_sec_low(BTR_MODIFY_LEAF, index, entry, thr);

	if (err == DB_SUCCESS) {

		return(err);
	}

	/* Try then pessimistic descent to the B-tree */
retry:
	err = row_undo_ins_remove_sec_low(
		BTR_MODIFY_TREE | BTR_LATCH_FOR_DELETE,
		index, entry, thr);

	/* The delete operation may fail if we have little
	file space left: TODO: easiest to crash the database
	and restart with more file space */

	if (err != DB_SUCCESS && n_tries < BTR_CUR_RETRY_DELETE_N_TIMES) {

		n_tries++;

		std::this_thread::sleep_for(BTR_CUR_RETRY_SLEEP_TIME);

		goto retry;
	}

	return(err);
}

/** Parse an insert undo record.
@param[in,out]	node		row rollback state
@param[in]	dict_locked	whether the data dictionary cache is locked */
static bool row_undo_ins_parse_undo_rec(undo_node_t* node, bool dict_locked)
{
	dict_index_t*	clust_index;
	byte*		ptr;
	undo_no_t	undo_no;
	table_id_t	table_id;
	ulint		dummy;
	bool		dummy_extern;

	ut_ad(node->state == UNDO_INSERT_PERSISTENT
	      || node->state == UNDO_INSERT_TEMPORARY);
	ut_ad(node->trx->in_rollback);
	ut_ad(trx_undo_roll_ptr_is_insert(node->roll_ptr));

	ptr = trx_undo_rec_get_pars(node->undo_rec, &node->rec_type, &dummy,
				    &dummy_extern, &undo_no, &table_id);

	node->update = NULL;
	if (node->state == UNDO_INSERT_PERSISTENT) {
		node->table = dict_table_open_on_id(table_id, dict_locked,
						    DICT_TABLE_OP_NORMAL);
	} else if (!dict_locked) {
		dict_sys.freeze(SRW_LOCK_CALL);
		node->table = dict_sys.acquire_temporary_table(table_id);
		dict_sys.unfreeze();
	} else {
		node->table = dict_sys.acquire_temporary_table(table_id);
	}

	if (!node->table) {
		return false;
	}

	switch (node->rec_type) {
	default:
		ut_ad("wrong undo record type" == 0);
		goto close_table;
	case TRX_UNDO_INSERT_METADATA:
	case TRX_UNDO_INSERT_REC:
	case TRX_UNDO_EMPTY:
		break;
	case TRX_UNDO_RENAME_TABLE:
		dict_table_t* table = node->table;
		ut_ad(!table->is_temporary());
		ut_ad(table->file_unreadable
		      || dict_table_is_file_per_table(table)
		      == !is_system_tablespace(table->space_id));
		size_t len = mach_read_from_2(node->undo_rec)
			+ size_t(node->undo_rec - ptr) - 2;
		ptr[len] = 0;
		const char* name = reinterpret_cast<char*>(ptr);
		if (strcmp(table->name.m_name, name)) {
			dict_table_rename_in_cache(
				table, name,
				!dict_table_t::is_temporary_name(name),
				true);
		} else if (table->space) {
			const auto s = table->space->name();
			if (len != s.size() || memcmp(name, s.data(), len)) {
				table->rename_tablespace(name, true);
			}
		}
		goto close_table;
	}

	if (UNIV_UNLIKELY(!node->table->is_accessible())) {
close_table:
		/* Normally, tables should not disappear or become
		unaccessible during ROLLBACK, because they should be
		protected by InnoDB table locks. Corruption could be
		a valid exception.

		FIXME: When running out of temporary tablespace, it
		would probably be better to just drop all temporary
		tables (and temporary undo log records) of the current
		connection, instead of doing this rollback. */
		dict_table_close(node->table, dict_locked);
		node->table = NULL;
		return false;
	} else {
		ut_ad(!node->table->skip_alter_undo);
		clust_index = dict_table_get_first_index(node->table);

		if (clust_index != NULL) {
			switch (node->rec_type) {
			case TRX_UNDO_INSERT_REC:
				ptr = trx_undo_rec_get_row_ref(
					ptr, clust_index, &node->ref,
					node->heap);
				break;
			case TRX_UNDO_EMPTY:
				node->ref = nullptr;
				return true;
			default:
				node->ref = &trx_undo_metadata;
				if (!row_undo_search_clust_to_pcur(node)) {
					/* An error probably occurred during
					an insert into the clustered index,
					after we wrote the undo log record. */
					goto close_table;
				}
				return true;
			}

			if (!row_undo_search_clust_to_pcur(node)) {
				/* An error probably occurred during
				an insert into the clustered index,
				after we wrote the undo log record. */
				goto close_table;
			}
			if (node->table->n_v_cols) {
				trx_undo_read_v_cols(node->table, ptr,
						     node->row, false);
			}

		} else {
			ib::warn() << "Table " << node->table->name
				 << " has no indexes,"
				" ignoring the table";
			goto close_table;
		}
	}

	return true;
}

/***************************************************************//**
Removes secondary index records.
@return DB_SUCCESS or DB_OUT_OF_FILE_SPACE */
static MY_ATTRIBUTE((nonnull, warn_unused_result))
dberr_t
row_undo_ins_remove_sec_rec(
/*========================*/
	undo_node_t*	node,	/*!< in/out: row undo node */
	que_thr_t*	thr)	/*!< in: query thread */
{
	dberr_t		err	= DB_SUCCESS;
	dict_index_t*	index	= node->index;
	mem_heap_t*	heap;

	heap = mem_heap_create(1024);

	while (index != NULL) {
		dtuple_t*	entry;

		if (index->type & DICT_FTS) {
			dict_table_next_uncorrupted_index(index);
			continue;
		}

		/* An insert undo record TRX_UNDO_INSERT_REC will
		always contain all fields of the index. It does not
		matter if any indexes were created afterwards; all
		index entries can be reconstructed from the row. */
		entry = row_build_index_entry(
			node->row, node->ext, index, heap);
		if (UNIV_UNLIKELY(!entry)) {
			/* The database must have crashed after
			inserting a clustered index record but before
			writing all the externally stored columns of
			that record, or a statement is being rolled
			back because an error occurred while storing
			off-page columns.

			Because secondary index entries are inserted
			after the clustered index record, we may
			assume that the secondary index record does
			not exist. */
		} else {
			err = row_undo_ins_remove_sec(index, entry, thr);

			if (UNIV_UNLIKELY(err != DB_SUCCESS)) {
				goto func_exit;
			}
		}

		mem_heap_empty(heap);
		dict_table_next_uncorrupted_index(index);
	}

func_exit:
	node->index = index;
	mem_heap_free(heap);
	return(err);
}

/***********************************************************//**
Undoes a fresh insert of a row to a table. A fresh insert means that
the same clustered index unique key did not have any record, even delete
marked, at the time of the insert.  InnoDB is eager in a rollback:
if it figures out that an index record will be removed in the purge
anyway, it will remove it in the rollback.
@return DB_SUCCESS or DB_OUT_OF_FILE_SPACE */
dberr_t
row_undo_ins(
/*=========*/
	undo_node_t*	node,	/*!< in: row undo node */
	que_thr_t*	thr)	/*!< in: query thread */
{
	dberr_t	err;
	const bool dict_locked = node->trx->dict_operation_lock_mode;

	if (!row_undo_ins_parse_undo_rec(node, dict_locked)) {
		return DB_SUCCESS;
	}

	ut_ad(node->table->is_temporary()
	      || lock_table_has_locks(node->table));

	/* Iterate over all the indexes and undo the insert.*/

	node->index = dict_table_get_first_index(node->table);
	ut_ad(dict_index_is_clust(node->index));

	switch (node->rec_type) {
	default:
		ut_ad("wrong undo record type" == 0);
		/* fall through */
	case TRX_UNDO_INSERT_REC:
		/* Skip the clustered index (the first index) */
		node->index = dict_table_get_next_index(node->index);

		dict_table_skip_corrupt_index(node->index);

		err = row_undo_ins_remove_sec_rec(node, thr);

		if (err != DB_SUCCESS) {
			break;
		}

		log_free_check();

		if (!dict_locked && node->table->id == DICT_INDEXES_ID) {
			dict_sys.lock(SRW_LOCK_CALL);
			err = row_undo_ins_remove_clust_rec(node);
			dict_sys.unlock();
		} else {
			ut_ad(node->table->id != DICT_INDEXES_ID
			      || !node->table->is_temporary());
			err = row_undo_ins_remove_clust_rec(node);
		}

		if (err == DB_SUCCESS && node->table->stat_initialized) {
			/* Not protected by dict_sys.latch
			or table->stats_mutex_lock() for
			performance reasons, we would rather get garbage
			in stat_n_rows (which is just an estimate anyway)
			than protecting the following code with a latch. */
			dict_table_n_rows_dec(node->table);

			/* Do not attempt to update statistics when
			executing ROLLBACK in the InnoDB SQL
			interpreter, because in that case we would
			already be holding dict_sys.latch, which
			would be acquired when updating statistics. */
			if (!dict_locked) {
				dict_stats_update_if_needed(node->table,
							    *node->trx);
			}
		}
		break;

	case TRX_UNDO_INSERT_METADATA:
		log_free_check();
		ut_ad(!node->table->is_temporary());
		err = row_undo_ins_remove_clust_rec(node);
		break;
	case TRX_UNDO_EMPTY:
		node->table->clear(thr);
		err = DB_SUCCESS;
		break;
	}

	dict_table_close(node->table, dict_locked);

	node->table = NULL;

	return(err);
}<|MERGE_RESOLUTION|>--- conflicted
+++ resolved
@@ -111,13 +111,12 @@
 	We must log the removal, so that the row will be correctly
 	purged. However, we can log the removal out of sync with the
 	B-tree modification. */
-	ut_a(btr_pcur_restore_position(
+	ut_a(node->pcur.restore_position(
 	      online ? BTR_MODIFY_LEAF | BTR_ALREADY_S_LATCHED
 	      : (node->rec_type == TRX_UNDO_INSERT_METADATA)
-		  ? BTR_MODIFY_TREE
-		  : BTR_MODIFY_LEAF,
-	      &node->pcur, &mtr) == btr_pcur_t::SAME_ALL);
-
+		? BTR_MODIFY_TREE
+		: BTR_MODIFY_LEAF,
+	      &mtr) == btr_pcur_t::SAME_ALL);
 	rec_t* rec = btr_pcur_get_rec(&node->pcur);
 
 	ut_ad(rec_get_trx_id(rec, index) == node->trx->id
@@ -136,22 +135,6 @@
 		mem_heap_free(heap);
 	} else {
 		switch (node->table->id) {
-<<<<<<< HEAD
-=======
-		case DICT_INDEXES_ID:
-			ut_ad(!online);
-			ut_ad(node->trx->dict_operation_lock_mode
-			      == RW_X_LATCH);
-			ut_ad(node->rec_type == TRX_UNDO_INSERT_REC);
-
-			dict_drop_index_tree(&node->pcur, node->trx, &mtr);
-			mtr.commit();
-
-			mtr.start();
-			ut_a(btr_pcur_restore_position(BTR_MODIFY_LEAF,
-			      &node->pcur, &mtr)== btr_pcur_t::SAME_ALL);
-			break;
->>>>>>> 20e9e804
 		case DICT_COLUMNS_ID:
 			/* This is rolling back an INSERT into SYS_COLUMNS.
 			If it was part of an instant ALTER TABLE operation, we
@@ -228,9 +211,8 @@
 			}
 
 			mtr.start();
-			success = btr_pcur_restore_position(
-				BTR_MODIFY_LEAF, &node->pcur, &mtr);
-			ut_a(success);
+			ut_a(node->pcur.restore_position(
+				BTR_MODIFY_LEAF, &mtr) == btr_pcur_t::SAME_ALL);
 		}
 	}
 
@@ -248,8 +230,9 @@
 	} else {
 		index->set_modified(mtr);
 	}
-	ut_a(btr_pcur_restore_position(BTR_MODIFY_TREE | BTR_LATCH_FOR_DELETE,
-	      &node->pcur, &mtr) == btr_pcur_t::SAME_ALL);
+	ut_a(
+	    node->pcur.restore_position(BTR_MODIFY_TREE | BTR_LATCH_FOR_DELETE,
+	      &mtr) == btr_pcur_t::SAME_ALL);
 
 	btr_cur_pessimistic_delete(&err, FALSE, &node->pcur.btr_cur, 0, true,
 				   &mtr);
