--- conflicted
+++ resolved
@@ -1089,15 +1089,8 @@
 	mem_heap_t*	tmp_heap	= NULL;
 	doc_id_t	doc_id = FTS_NULL_DOC_ID;
 
-<<<<<<< HEAD
 	DBUG_ENTER("row_ins_foreign_check_on_constraint");
-	ut_a(thr);
-	ut_a(foreign);
-	ut_a(pcur);
-	ut_a(mtr);
-
-=======
->>>>>>> c0fca286
+
 	trx = thr_get_trx(thr);
 
 	/* Since we are going to delete or update a row, we have to invalidate
