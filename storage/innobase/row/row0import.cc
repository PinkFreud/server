--- conflicted
+++ resolved
@@ -725,22 +725,8 @@
 
 	const page_t*	page = get_frame(block);
 
-<<<<<<< HEAD
-	ulint	page_type = fil_page_get_type(page);
-
-	if (page_type == FIL_PAGE_TYPE_XDES) {
-		return set_current_xdes(block->page.id().page_no(), page);
-	} else if (fil_page_index_page_check(page)
-		   && !is_free(block->page.id().page_no())
-		   && !page_has_siblings(page)) {
-
-		index_id_t	id = btr_page_get_index_id(page);
-
-		m_indexes.push_back(Index(id, block->page.id().page_no()));
-=======
 	m_index.m_id = btr_page_get_index_id(page);
-	m_index.m_page_no = block->page.id.page_no();
->>>>>>> f84e28c1
+	m_index.m_page_no = block->page.id().page_no();
 
 	/* Check that the tablespace flags match the table flags. */
 	ulint expected = dict_tf_to_fsp_flags(m_table->flags);
@@ -1933,7 +1919,6 @@
 
 	if (is_free(page_id.page_no())) {
 		return(DB_SUCCESS);
-<<<<<<< HEAD
 	}
 
 	buf_frame_t* page = block->frame;
@@ -1943,26 +1928,11 @@
 		row_index_t* index = find_index(id);
 
 		if (UNIV_UNLIKELY(!index)) {
-			ib::warn() << "Unknown index id " << id
-				   << " on page " << page_id.page_no();
+			if (!m_cfg->m_missing) {
+				ib::warn() << "Unknown index id " << id
+					   << " on page " << page_id.page_no();
+			}
 			return DB_SUCCESS;
-=======
-	} else if ((id = btr_page_get_index_id(page)) != m_index->m_id) {
-		row_index_t*	index = find_index(id);
-
-		if (UNIV_UNLIKELY(!index)) {
-			if (m_cfg->m_missing) {
-				return DB_SUCCESS;
-			}
-
-			ib::error() << "Page for tablespace " << m_space
-				<< " is index page with id " << id
-				<< " but that index is not found from"
-				<< " configuration file. Current index name "
-				<< m_index->m_name << " and id " <<  m_index->m_id;
-			m_index = 0;
-			return(DB_CORRUPTION);
->>>>>>> f84e28c1
 		}
 
 		m_index = index;
@@ -3478,23 +3448,17 @@
   if (block->page.zip.data)
     block->page.zip.data= readptr;
 
-  IORequest read_request(IORequest::READ);
-  read_request.disable_partial_io_warnings();
-  ulint page_no= 0;
   bool page_compressed= false;
 
   dberr_t err= os_file_read_no_error_handling(
-    read_request, iter.file, readptr, 3 * size, size, 0);
+    IORequestReadPartial, iter.file, readptr, 3 * size, size, 0);
   if (err != DB_SUCCESS)
   {
     ib::error() << iter.filepath << ": os_file_read() failed";
     goto func_exit;
   }
 
-  block->page.id.set_page_no(3);
-  page_no= page_get_page_no(readptr);
-
-  if (page_no != 3)
+  if (page_get_page_no(readptr) != 3)
   {
 page_corrupted:
     ib::warn() << filename() << ": Page 3 at offset "
@@ -3503,11 +3467,14 @@
     goto func_exit;
   }
 
-  page_compressed= fil_page_is_compressed_encrypted(readptr) ||
-    fil_page_is_compressed(readptr);
-
-  if (page_compressed && block->page.zip.data)
-    goto page_corrupted;
+  block->page.id_.set_page_no(3);
+  switch (fil_page_get_type(readptr)) {
+  case FIL_PAGE_PAGE_COMPRESSED:
+  case FIL_PAGE_PAGE_COMPRESSED_ENCRYPTED:
+    if (block->page.zip.data)
+      goto page_corrupted;
+    page_compressed= true;
+  }
 
   if (encrypted)
   {
