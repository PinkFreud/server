/*****************************************************************************

Copyright (c) 1997, 2016, Oracle and/or its affiliates. All Rights Reserved.
Copyright (c) 2016, 2023, MariaDB Corporation.

This program is free software; you can redistribute it and/or modify it under
the terms of the GNU General Public License as published by the Free Software
Foundation; version 2 of the License.

This program is distributed in the hope that it will be useful, but WITHOUT
ANY WARRANTY; without even the implied warranty of MERCHANTABILITY or FITNESS
FOR A PARTICULAR PURPOSE. See the GNU General Public License for more details.

You should have received a copy of the GNU General Public License along with
this program; if not, write to the Free Software Foundation, Inc.,
51 Franklin Street, Fifth Floor, Boston, MA 02110-1335 USA

*****************************************************************************/

/**************************************************//**
@file ibuf/ibuf0ibuf.cc
Insert buffer

Created 7/19/1997 Heikki Tuuri
*******************************************************/

#include "ibuf0ibuf.h"
#include "btr0sea.h"

/** Number of bits describing a single page */
#define IBUF_BITS_PER_PAGE	4
/** The start address for an insert buffer bitmap page bitmap */
#define IBUF_BITMAP		PAGE_DATA

#include "buf0buf.h"
#include "buf0rea.h"
#include "fsp0fsp.h"
#include "trx0sys.h"
#include "fil0fil.h"
#include "rem0rec.h"
#include "btr0cur.h"
#include "btr0pcur.h"
#include "btr0btr.h"
#include "row0upd.h"
#include "dict0boot.h"
#include "fut0lst.h"
#include "lock0lock.h"
#include "log0recv.h"
#include "que0que.h"
#include "srv0start.h" /* srv_shutdown_state */
#include "rem0cmp.h"
#include "log.h"

/*	STRUCTURE OF AN INSERT BUFFER RECORD

In versions < 4.1.x:

1. The first field is the page number.
2. The second field is an array which stores type info for each subsequent
   field. We store the information which affects the ordering of records, and
   also the physical storage size of an SQL NULL value. E.g., for CHAR(10) it
   is 10 bytes.
3. Next we have the fields of the actual index record.

In versions >= 4.1.x:

Note that contary to what we planned in the 1990's, there will only be one
insert buffer tree, and that is in the system tablespace of InnoDB.

1. The first field is the space id.
2. The second field is a one-byte marker (0) which differentiates records from
   the < 4.1.x storage format.
3. The third field is the page number.
4. The fourth field contains the type info, where we have also added 2 bytes to
   store the charset. In the compressed table format of 5.0.x we must add more
   information here so that we can build a dummy 'index' struct which 5.0.x
   can use in the binary search on the index page in the ibuf merge phase.
5. The rest of the fields contain the fields of the actual index record.

In versions >= 5.0.3:

The first byte of the fourth field is an additional marker (0) if the record
is in the compact format.  The presence of this marker can be detected by
looking at the length of the field modulo DATA_NEW_ORDER_NULL_TYPE_BUF_SIZE.

The high-order bit of the character set field in the type info is the
"nullable" flag for the field.

In versions >= 5.5:

The optional marker byte at the start of the fourth field is replaced by
mandatory 3 fields, totaling 4 bytes:

 1. 2 bytes: Counter field, used to sort records within a (space id, page
    no) in the order they were added. This is needed so that for example the
    sequence of operations "INSERT x, DEL MARK x, INSERT x" is handled
    correctly.

 2. 1 byte: Operation type (see ibuf_op_t).

 3. 1 byte: Flags. Currently only one flag exists, IBUF_REC_COMPACT.

To ensure older records, which do not have counters to enforce correct
sorting, are merged before any new records, ibuf_insert checks if we're
trying to insert to a position that contains old-style records, and if so,
refuses the insert. Thus, ibuf pages are gradually converted to the new
format as their corresponding buffer pool pages are read into memory.
*/


/*	PREVENTING DEADLOCKS IN THE INSERT BUFFER SYSTEM

If an OS thread performs any operation that brings in disk pages from
non-system tablespaces into the buffer pool, or creates such a page there,
then the operation may have as a side effect an insert buffer index tree
compression. Thus, the tree latch of the insert buffer tree may be acquired
in the x-mode, and also the file space latch of the system tablespace may
be acquired in the x-mode.

Also, an insert to an index in a non-system tablespace can have the same
effect. How do we know this cannot lead to a deadlock of OS threads? There
is a problem with the i\o-handler threads: they break the latching order
because they own x-latches to pages which are on a lower level than the
insert buffer tree latch, its page latches, and the tablespace latch an
insert buffer operation can reserve.

The solution is the following: Let all the tree and page latches connected
with the insert buffer be later in the latching order than the fsp latch and
fsp page latches.

Insert buffer pages must be such that the insert buffer is never invoked
when these pages are accessed as this would result in a recursion violating
the latching order. We let a special i/o-handler thread take care of i/o to
the insert buffer pages and the ibuf bitmap pages, as well as the fsp bitmap
pages and the first inode page, which contains the inode of the ibuf tree: let
us call all these ibuf pages. To prevent deadlocks, we do not let a read-ahead
access both non-ibuf and ibuf pages.

Then an i/o-handler for the insert buffer never needs to access recursively the
insert buffer tree and thus obeys the latching order. On the other hand, other
i/o-handlers for other tablespaces may require access to the insert buffer,
but because all kinds of latches they need to access there are later in the
latching order, no violation of the latching order occurs in this case,
either.

A problem is how to grow and contract an insert buffer tree. As it is later
in the latching order than the fsp management, we have to reserve the fsp
latch first, before adding or removing pages from the insert buffer tree.
We let the insert buffer tree have its own file space management: a free
list of pages linked to the tree root. To prevent recursive using of the
insert buffer when adding pages to the tree, we must first load these pages
to memory, obtaining a latch on them, and only after that add them to the
free list of the insert buffer tree. More difficult is removing of pages
from the free list. If there is an excess of pages in the free list of the
ibuf tree, they might be needed if some thread reserves the fsp latch,
intending to allocate more file space. So we do the following: if a thread
reserves the fsp latch, we check the writer count field of the latch. If
this field has value 1, it means that the thread did not own the latch
before entering the fsp system, and the mtr of the thread contains no
modifications to the fsp pages. Now we are free to reserve the ibuf latch,
and check if there is an excess of pages in the free list. We can then, in a
separate mini-transaction, take them out of the free list and free them to
the fsp system.

To avoid deadlocks in the ibuf system, we divide file pages into three levels:

(1) non-ibuf pages,
(2) ibuf tree pages and the pages in the ibuf tree free list, and
(3) ibuf bitmap pages.

No OS thread is allowed to access higher level pages if it has latches to
lower level pages; even if the thread owns a B-tree latch it must not access
the B-tree non-leaf pages if it has latches on lower level pages. Read-ahead
is only allowed for level 1 and 2 pages. Dedicated i/o-handler threads handle
exclusively level 1 i/o. A dedicated i/o handler thread handles exclusively
level 2 i/o. However, if an OS thread does the i/o handling for itself, i.e.,
it uses synchronous aio, it can access any pages, as long as it obeys the
access order rules. */

/** Operations that can currently be buffered. */
ulong	innodb_change_buffering;

#if defined UNIV_DEBUG || defined UNIV_IBUF_DEBUG
/** Dump the change buffer at startup */
my_bool	ibuf_dump;
/** Flag to control insert buffer debugging. */
uint	ibuf_debug;
#endif /* UNIV_DEBUG || UNIV_IBUF_DEBUG */

/** The insert buffer control structure */
ibuf_t	ibuf;

/** @name Offsets to the per-page bits in the insert buffer bitmap */
/* @{ */
#define	IBUF_BITMAP_FREE	0	/*!< Bits indicating the
					amount of free space */
#define IBUF_BITMAP_BUFFERED	2	/*!< TRUE if there are buffered
					changes for the page */
#define IBUF_BITMAP_IBUF	3	/*!< TRUE if page is a part of
					the ibuf tree, excluding the
					root page, or is in the free
					list of the ibuf */
/* @} */

#define IBUF_REC_FIELD_SPACE	0	/*!< in the pre-4.1 format,
					the page number. later, the space_id */
#define IBUF_REC_FIELD_MARKER	1	/*!< starting with 4.1, a marker
					consisting of 1 byte that is 0 */
#define IBUF_REC_FIELD_PAGE	2	/*!< starting with 4.1, the
					page number */
#define IBUF_REC_FIELD_METADATA	3	/* the metadata field */
#define IBUF_REC_FIELD_USER	4	/* first user field */

/* Various constants for checking the type of an ibuf record and extracting
data from it. For details, see the description of the record format at the
top of this file. */

/** @name Format of the IBUF_REC_FIELD_METADATA of an insert buffer record
The fourth column in the MySQL 5.5 format contains an operation
type, counter, and some flags. */
/* @{ */
#define IBUF_REC_INFO_SIZE	4	/*!< Combined size of info fields at
					the beginning of the fourth field */

/* Offsets for the fields at the beginning of the fourth field */
#define IBUF_REC_OFFSET_COUNTER	0	/*!< Operation counter */
#define IBUF_REC_OFFSET_TYPE	2	/*!< Type of operation */
#define IBUF_REC_OFFSET_FLAGS	3	/*!< Additional flags */

/* Record flag masks */
#define IBUF_REC_COMPACT	0x1	/*!< Set in
					IBUF_REC_OFFSET_FLAGS if the
					user index is in COMPACT
					format or later */


#ifndef SAFE_MUTEX
static
#endif /* SAFE_MUTEX */
/** The mutex protecting the insert buffer */
mysql_mutex_t ibuf_mutex,
	/** The mutex covering pessimistic inserts into the change buffer */
	ibuf_pessimistic_insert_mutex;

/** The area in pages from which contract looks for page numbers for merge */
const ulint		IBUF_MERGE_AREA = 8;

/** Inside the merge area, pages which have at most 1 per this number less
buffered entries compared to maximum volume that can buffered for a single
page are merged along with the page whose buffer became full */
const ulint		IBUF_MERGE_THRESHOLD = 4;

/** In ibuf_contract at most this number of pages is read to memory in one
batch, in order to merge the entries for them in the insert buffer */
const ulint		IBUF_MAX_N_PAGES_MERGED = IBUF_MERGE_AREA;

/** If the combined size of the ibuf trees exceeds ibuf.max_size by
this many pages, we start to contract it synchronous contract, but do
not insert */
const ulint		IBUF_CONTRACT_DO_NOT_INSERT = 10;

/* TODO: how to cope with drop table if there are records in the insert
buffer for the indexes of the table? Is there actually any problem,
because ibuf merge is done to a page when it is read in, and it is
still physically like the index page even if the index would have been
dropped! So, there seems to be no problem. */

/******************************************************************//**
Sets the flag in the current mini-transaction record indicating we're
inside an insert buffer routine. */
UNIV_INLINE
void
ibuf_enter(
/*=======*/
	mtr_t*	mtr)	/*!< in/out: mini-transaction */
{
	ut_ad(!mtr->is_inside_ibuf());
	mtr->enter_ibuf();
}

/******************************************************************//**
Sets the flag in the current mini-transaction record indicating we're
exiting an insert buffer routine. */
UNIV_INLINE
void
ibuf_exit(
/*======*/
	mtr_t*	mtr)	/*!< in/out: mini-transaction */
{
	ut_ad(mtr->is_inside_ibuf());
	mtr->exit_ibuf();
}

/**************************************************************//**
Commits an insert buffer mini-transaction and sets the persistent
cursor latch mode to BTR_NO_LATCHES, that is, detaches the cursor. */
UNIV_INLINE
void
ibuf_btr_pcur_commit_specify_mtr(
/*=============================*/
	btr_pcur_t*	pcur,	/*!< in/out: persistent cursor */
	mtr_t*		mtr)	/*!< in/out: mini-transaction */
{
	ut_d(ibuf_exit(mtr));
	btr_pcur_commit_specify_mtr(pcur, mtr);
}

/******************************************************************//**
Gets the ibuf header page and x-latches it.
@return insert buffer header page */
static
page_t*
ibuf_header_page_get(
/*=================*/
	mtr_t*	mtr)	/*!< in/out: mini-transaction */
{
	ut_ad(!ibuf_inside(mtr));

	buf_block_t* block = buf_page_get(
		page_id_t(IBUF_SPACE_ID, FSP_IBUF_HEADER_PAGE_NO),
		0, RW_X_LATCH, mtr);

	return block ? block->page.frame : nullptr;
}

/** Acquire the change buffer root page.
@param[in,out]  mtr     mini-transaction
@return change buffer root page, SX-latched */
static buf_block_t *ibuf_tree_root_get(mtr_t *mtr, dberr_t *err= nullptr)
{
  ut_ad(ibuf_inside(mtr));
  mysql_mutex_assert_owner(&ibuf_mutex);

  mtr_sx_lock_index(ibuf.index, mtr);

  buf_block_t *block=
    buf_page_get_gen(page_id_t{IBUF_SPACE_ID, FSP_IBUF_TREE_ROOT_PAGE_NO},
                     0, RW_SX_LATCH, nullptr, BUF_GET, mtr, err);
  ut_ad(!block || ibuf.empty == page_is_empty(block->page.frame));
  return block;
}

/******************************************************************//**
Closes insert buffer and frees the data structures. */
void
ibuf_close(void)
/*============*/
{
	if (!ibuf.index) {
		return;
	}

	mysql_mutex_destroy(&ibuf_pessimistic_insert_mutex);
	mysql_mutex_destroy(&ibuf_mutex);

	dict_table_t*	ibuf_table = ibuf.index->table;
	ibuf.index->lock.free();
	dict_mem_index_free(ibuf.index);
	dict_mem_table_free(ibuf_table);
	ibuf.index = NULL;
}

/******************************************************************//**
Updates the size information of the ibuf, assuming the segment size has not
changed. */
static
void
ibuf_size_update(
/*=============*/
	const page_t*	root)	/*!< in: ibuf tree root */
{
	mysql_mutex_assert_owner(&ibuf_mutex);

	ibuf.free_list_len = flst_get_len(root + PAGE_HEADER
					   + PAGE_BTR_IBUF_FREE_LIST);

	ibuf.height = 1 + btr_page_get_level(root);

	/* the '1 +' is the ibuf header page */
	ibuf.size = ibuf.seg_size - (1 + ibuf.free_list_len);
}

/******************************************************************//**
Creates the insert buffer data structure at a database startup and initializes
the data structures for the insert buffer.
@return DB_SUCCESS or failure */
dberr_t
ibuf_init_at_db_start(void)
/*=======================*/
{
	page_t*		root;

	ut_ad(!ibuf.index);
	mtr_t mtr;
	mtr.start();
	compile_time_assert(IBUF_SPACE_ID == TRX_SYS_SPACE);
	compile_time_assert(IBUF_SPACE_ID == 0);
	mtr.x_lock_space(fil_system.sys_space);
	dberr_t err;
	buf_block_t* header_page = buf_page_get_gen(
		page_id_t(IBUF_SPACE_ID, FSP_IBUF_HEADER_PAGE_NO),
		0, RW_X_LATCH, nullptr, BUF_GET, &mtr, &err);

	if (!header_page) {
err_exit:
		sql_print_error("InnoDB: The change buffer is corrupted"
				" or has been removed on upgrade"
				" to MariaDB 11.0 or later");
		mtr.commit();
		if (innodb_change_buffering == IBUF_USE_NONE) {
			err = DB_SUCCESS;
		}
		return err;
	}

	fseg_n_reserved_pages(*header_page,
			      IBUF_HEADER + IBUF_TREE_SEG_HEADER
			      + header_page->page.frame, &ibuf.seg_size, &mtr);

	do {
		DBUG_EXECUTE_IF("intermittent_read_failure", continue;);
		ut_ad(ibuf.seg_size >= 2);
	} while (0);

	if (buf_block_t* block =
	    buf_page_get_gen(page_id_t(IBUF_SPACE_ID,
				       FSP_IBUF_TREE_ROOT_PAGE_NO),
			     0, RW_X_LATCH, nullptr, BUF_GET, &mtr, &err)) {
		root = buf_block_get_frame(block);
	} else {
		goto err_exit;
	}

	DBUG_EXECUTE_IF("ibuf_init_corrupt",
			err = DB_CORRUPTION;
			goto err_exit;);

	if (page_is_comp(root) || fil_page_get_type(root) != FIL_PAGE_INDEX
	    || btr_page_get_index_id(root) != DICT_IBUF_ID_MIN) {
		err = DB_CORRUPTION;
		goto err_exit;
	}

	/* At startup we intialize ibuf to have a maximum of
	CHANGE_BUFFER_DEFAULT_SIZE in terms of percentage of the
	buffer pool size. Once ibuf struct is initialized this
	value is updated with the user supplied size by calling
	ibuf_max_size_update(). */
	ibuf.max_size = ((buf_pool_get_curr_size() >> srv_page_size_shift)
			  * CHANGE_BUFFER_DEFAULT_SIZE) / 100;

	mysql_mutex_init(ibuf_mutex_key, &ibuf_mutex, nullptr);
	mysql_mutex_init(ibuf_pessimistic_insert_mutex_key,
			 &ibuf_pessimistic_insert_mutex, nullptr);

	mysql_mutex_lock(&ibuf_mutex);
	ibuf_size_update(root);
	mysql_mutex_unlock(&ibuf_mutex);

	ibuf.empty = page_is_empty(root);
	mtr.commit();

	ibuf.index = dict_mem_index_create(
		dict_table_t::create(
			{C_STRING_WITH_LEN("innodb_change_buffer")},
			fil_system.sys_space, 1, 0, 0, 0),
		"CLUST_IND",
		DICT_CLUSTERED | DICT_IBUF, 1);
	ibuf.index->id = DICT_IBUF_ID_MIN + IBUF_SPACE_ID;
	ibuf.index->n_uniq = REC_MAX_N_FIELDS;
	ibuf.index->lock.SRW_LOCK_INIT(index_tree_rw_lock_key);
#ifdef BTR_CUR_ADAPT
	ibuf.index->search_info = btr_search_info_create(ibuf.index->heap);
#endif /* BTR_CUR_ADAPT */
	ibuf.index->page = FSP_IBUF_TREE_ROOT_PAGE_NO;
	ut_d(ibuf.index->cached = TRUE);

#if defined UNIV_DEBUG || defined UNIV_IBUF_DEBUG
	if (!ibuf_dump) {
		return DB_SUCCESS;
	}
	ib::info() << "Dumping the change buffer";
	ibuf_mtr_start(&mtr);
	btr_pcur_t pcur;
	if (DB_SUCCESS
	    == pcur.open_leaf(true, ibuf.index, BTR_SEARCH_LEAF, &mtr)) {
		while (btr_pcur_move_to_next_user_rec(&pcur, &mtr)) {
			rec_print_old(stderr, btr_pcur_get_rec(&pcur));
		}
	}
	ibuf_mtr_commit(&mtr);
	ib::info() << "Dumped the change buffer";
#endif

	return DB_SUCCESS;
}

/*********************************************************************//**
Updates the max_size value for ibuf. */
void
ibuf_max_size_update(
/*=================*/
	ulint	new_val)	/*!< in: new value in terms of
				percentage of the buffer pool size */
{
	if (UNIV_UNLIKELY(!ibuf.index)) return;
	ulint	new_size = ((buf_pool_get_curr_size() >> srv_page_size_shift)
			    * new_val) / 100;
	mysql_mutex_lock(&ibuf_mutex);
	ibuf.max_size = new_size;
	mysql_mutex_unlock(&ibuf_mutex);
}

# ifdef UNIV_DEBUG
/** Gets the desired bits for a given page from a bitmap page.
@param[in]	page		bitmap page
@param[in]	page_id		page id whose bits to get
@param[in]	zip_size	ROW_FORMAT=COMPRESSED page size, or 0
@param[in]	bit		IBUF_BITMAP_FREE, IBUF_BITMAP_BUFFERED, ...
@param[in,out]	mtr		mini-transaction holding an x-latch on the
bitmap page
@return value of bits */
#  define ibuf_bitmap_page_get_bits(page, page_id, zip_size, bit, mtr)	\
	ibuf_bitmap_page_get_bits_low(page, page_id, zip_size,		\
				      MTR_MEMO_PAGE_X_FIX, mtr, bit)
# else /* UNIV_DEBUG */
/** Gets the desired bits for a given page from a bitmap page.
@param[in]	page		bitmap page
@param[in]	page_id		page id whose bits to get
@param[in]	zip_size	ROW_FORMAT=COMPRESSED page size, or 0
@param[in]	bit		IBUF_BITMAP_FREE, IBUF_BITMAP_BUFFERED, ...
@param[in,out]	mtr		mini-transaction holding an x-latch on the
bitmap page
@return value of bits */
#  define ibuf_bitmap_page_get_bits(page, page_id, zip_size, bit, mtr)	\
	ibuf_bitmap_page_get_bits_low(page, page_id, zip_size, bit)
# endif /* UNIV_DEBUG */

/** Gets the desired bits for a given page from a bitmap page.
@param[in]	page		bitmap page
@param[in]	page_id		page id whose bits to get
@param[in]	zip_size	ROW_FORMAT=COMPRESSED page size, or 0
@param[in]	latch_type	MTR_MEMO_PAGE_X_FIX, MTR_MEMO_BUF_FIX, ...
@param[in,out]	mtr		mini-transaction holding latch_type on the
bitmap page
@param[in]	bit		IBUF_BITMAP_FREE, IBUF_BITMAP_BUFFERED, ...
@return value of bits */
UNIV_INLINE
ulint
ibuf_bitmap_page_get_bits_low(
	const page_t*		page,
	const page_id_t		page_id,
	ulint			zip_size,
#ifdef UNIV_DEBUG
	ulint			latch_type,
	mtr_t*			mtr,
#endif /* UNIV_DEBUG */
	ulint			bit)
{
	ulint	byte_offset;
	ulint	bit_offset;
	ulint	map_byte;
	ulint	value;
	const ulint size = zip_size ? zip_size : srv_page_size;

	ut_ad(ut_is_2pow(zip_size));
	ut_ad(bit < IBUF_BITS_PER_PAGE);
	compile_time_assert(!(IBUF_BITS_PER_PAGE % 2));
	ut_ad(mtr->memo_contains_page_flagged(page, latch_type));

	bit_offset = (page_id.page_no() & (size - 1))
		* IBUF_BITS_PER_PAGE + bit;

	byte_offset = bit_offset / 8;
	bit_offset = bit_offset % 8;

	ut_ad(byte_offset + IBUF_BITMAP < srv_page_size);

	map_byte = mach_read_from_1(page + IBUF_BITMAP + byte_offset);

	value = ut_bit_get_nth(map_byte, bit_offset);

	if (bit == IBUF_BITMAP_FREE) {
		ut_ad(bit_offset + 1 < 8);

		value = value * 2 + ut_bit_get_nth(map_byte, bit_offset + 1);
	}

	return(value);
}

/** Sets the desired bit for a given page in a bitmap page.
@tparam bit	IBUF_BITMAP_FREE, IBUF_BITMAP_BUFFERED, ...
@param[in,out]	block		bitmap page
@param[in]	page_id		page id whose bits to set
@param[in]	physical_size	page size
@param[in]	val		value to set
@param[in,out]	mtr		mtr containing an x-latch to the bitmap page */
template<ulint bit>
static void
ibuf_bitmap_page_set_bits(
	buf_block_t*		block,
	const page_id_t		page_id,
	ulint			physical_size,
	ulint			val,
	mtr_t*			mtr)
{
	ulint	byte_offset;
	ulint	bit_offset;

	static_assert(bit < IBUF_BITS_PER_PAGE, "wrong bit");
	compile_time_assert(!(IBUF_BITS_PER_PAGE % 2));
	ut_ad(mtr->memo_contains_flagged(block, MTR_MEMO_PAGE_X_FIX));
	ut_ad(mtr->is_named_space(page_id.space()));

	bit_offset = (page_id.page_no() % physical_size)
		* IBUF_BITS_PER_PAGE + bit;

	byte_offset = bit_offset / 8;
	bit_offset = bit_offset % 8;

	ut_ad(byte_offset + IBUF_BITMAP < srv_page_size);

	byte* map_byte = &block->page.frame[IBUF_BITMAP + byte_offset];
	byte b = *map_byte;

	if (bit == IBUF_BITMAP_FREE) {
		ut_ad(bit_offset + 1 < 8);
		ut_ad(val <= 3);
		b &= static_cast<byte>(~(3U << bit_offset));
		b |= static_cast<byte>(((val & 2) >> 1) << bit_offset
				       | (val & 1) << (bit_offset + 1));
	} else {
		ut_ad(val <= 1);
		b &= static_cast<byte>(~(1U << bit_offset));
#if defined __GNUC__ && !defined __clang__ && __GNUC__ < 6
# pragma GCC diagnostic push
# pragma GCC diagnostic ignored "-Wconversion" /* GCC 5 may need this here */
#endif
		b |= static_cast<byte>(val << bit_offset);
#if defined __GNUC__ && !defined __clang__ && __GNUC__ < 6
# pragma GCC diagnostic pop
#endif
	}

	mtr->write<1,mtr_t::MAYBE_NOP>(*block, map_byte, b);
}

/** Calculates the bitmap page number for a given page number.
@param[in]	page_id		page id
@param[in]	size		page size
@return the bitmap page id where the file page is mapped */
inline page_id_t ibuf_bitmap_page_no_calc(const page_id_t page_id, ulint size)
{
  if (!size)
    size= srv_page_size;

  return page_id_t(page_id.space(), FSP_IBUF_BITMAP_OFFSET
		   + uint32_t(page_id.page_no() & ~(size - 1)));
}

/** Gets the ibuf bitmap page where the bits describing a given file page are
stored.
@param[in]	page_id		page id of the file page
@param[in]	zip_size	ROW_FORMAT=COMPRESSED page size, or 0
@param[in,out]	mtr		mini-transaction
@return bitmap page where the file page is mapped, that is, the bitmap
page containing the descriptor bits for the file page; the bitmap page
is x-latched */
static
buf_block_t*
ibuf_bitmap_get_map_page(
	const page_id_t		page_id,
	ulint			zip_size,
	mtr_t*			mtr)
{
  return buf_page_get_gen(ibuf_bitmap_page_no_calc(page_id, zip_size),
                          zip_size, RW_X_LATCH, nullptr,
                          BUF_GET_POSSIBLY_FREED, mtr);
}

/************************************************************************//**
Sets the free bits of the page in the ibuf bitmap. This is done in a separate
mini-transaction, hence this operation does not restrict further work to only
ibuf bitmap operations, which would result if the latch to the bitmap page
were kept. */
UNIV_INLINE
void
ibuf_set_free_bits_low(
/*===================*/
	const buf_block_t*	block,	/*!< in: index page; free bits are set if
					the index is non-clustered and page
					level is 0 */
	ulint			val,	/*!< in: value to set: < 4 */
	mtr_t*			mtr)	/*!< in/out: mtr */
{
	ut_ad(mtr->is_named_space(block->page.id().space()));
	if (!page_is_leaf(block->page.frame)) {
		return;
	}

#ifdef UNIV_IBUF_DEBUG
	ut_a(val <= ibuf_index_page_calc_free(block));
#endif /* UNIV_IBUF_DEBUG */
	const page_id_t id(block->page.id());

	if (buf_block_t* bitmap_page = ibuf_bitmap_get_map_page(
			id, block->zip_size(), mtr)) {
		ibuf_bitmap_page_set_bits<IBUF_BITMAP_FREE>(
			bitmap_page, id, block->physical_size(),
			val, mtr);
	}
}

/************************************************************************//**
Sets the free bit of the page in the ibuf bitmap. This is done in a separate
mini-transaction, hence this operation does not restrict further work to only
ibuf bitmap operations, which would result if the latch to the bitmap page
were kept. */
void
ibuf_set_free_bits_func(
/*====================*/
	buf_block_t*	block,	/*!< in: index page of a non-clustered index;
				free bit is reset if page level is 0 */
#ifdef UNIV_IBUF_DEBUG
	ulint		max_val,/*!< in: ULINT_UNDEFINED or a maximum
				value which the bits must have before
				setting; this is for debugging */
#endif /* UNIV_IBUF_DEBUG */
	ulint		val)	/*!< in: value to set: < 4 */
{
  if (!page_is_leaf(block->page.frame))
    return;

  mtr_t	mtr;
  mtr.start();
  const page_id_t id(block->page.id());
  const fil_space_t *space= mtr.set_named_space_id(id.space());

  if (buf_block_t *bitmap_page=
      ibuf_bitmap_get_map_page(id, block->zip_size(), &mtr))
  {
    if (space->purpose != FIL_TYPE_TABLESPACE)
      mtr.set_log_mode(MTR_LOG_NO_REDO);

#ifdef UNIV_IBUF_DEBUG
    if (max_val != ULINT_UNDEFINED)
    {
      ulint old_val= ibuf_bitmap_page_get_bits(bitmap_page, id,
                                               IBUF_BITMAP_FREE, &mtr);
      ut_a(old_val <= max_val);
    }

    ut_a(val <= ibuf_index_page_calc_free(block));
#endif /* UNIV_IBUF_DEBUG */

    ibuf_bitmap_page_set_bits<IBUF_BITMAP_FREE>
      (bitmap_page, id, block->physical_size(), val, &mtr);
  }

  mtr.commit();
}

/************************************************************************//**
Resets the free bits of the page in the ibuf bitmap. This is done in a
separate mini-transaction, hence this operation does not restrict
further work to only ibuf bitmap operations, which would result if the
latch to the bitmap page were kept.  NOTE: The free bits in the insert
buffer bitmap must never exceed the free space on a page.  It is safe
to decrement or reset the bits in the bitmap in a mini-transaction
that is committed before the mini-transaction that affects the free
space. */
void
ibuf_reset_free_bits(
/*=================*/
	buf_block_t*	block)	/*!< in: index page; free bits are set to 0
				if the index is a non-clustered
				non-unique, and page level is 0 */
{
	ibuf_set_free_bits(block, 0, ULINT_UNDEFINED);
}

/**********************************************************************//**
Updates the free bits for an uncompressed page to reflect the present
state.  Does this in the mtr given, which means that the latching
order rules virtually prevent any further operations for this OS
thread until mtr is committed.  NOTE: The free bits in the insert
buffer bitmap must never exceed the free space on a page.  It is safe
to set the free bits in the same mini-transaction that updated the
page. */
void
ibuf_update_free_bits_low(
/*======================*/
	const buf_block_t*	block,		/*!< in: index page */
	ulint			max_ins_size,	/*!< in: value of
						maximum insert size
						with reorganize before
						the latest operation
						performed to the page */
	mtr_t*			mtr)		/*!< in/out: mtr */
{
	ulint	before;
	ulint	after;

	ut_a(!is_buf_block_get_page_zip(block));
	ut_ad(mtr->is_named_space(block->page.id().space()));

	before = ibuf_index_page_calc_free_bits(srv_page_size,
						max_ins_size);

	after = ibuf_index_page_calc_free(block);

	/* This approach cannot be used on compressed pages, since the
	computed value of "before" often does not match the current
	state of the bitmap.  This is because the free space may
	increase or decrease when a compressed page is reorganized. */
	if (before != after) {
		ibuf_set_free_bits_low(block, after, mtr);
	}
}

/**********************************************************************//**
Updates the free bits for a compressed page to reflect the present
state.  Does this in the mtr given, which means that the latching
order rules virtually prevent any further operations for this OS
thread until mtr is committed.  NOTE: The free bits in the insert
buffer bitmap must never exceed the free space on a page.  It is safe
to set the free bits in the same mini-transaction that updated the
page. */
void
ibuf_update_free_bits_zip(
/*======================*/
	buf_block_t*	block,	/*!< in/out: index page */
	mtr_t*		mtr)	/*!< in/out: mtr */
{
	ut_ad(page_is_leaf(block->page.frame));
	ut_ad(block->zip_size());

	ulint after = ibuf_index_page_calc_free_zip(block);

	if (after == 0) {
		/* We move the page to the front of the buffer pool LRU list:
		the purpose of this is to prevent those pages to which we
		cannot make inserts using the insert buffer from slipping
		out of the buffer pool */

		buf_page_make_young(&block->page);
	}

	if (buf_block_t* bitmap_page = ibuf_bitmap_get_map_page(
		block->page.id(), block->zip_size(), mtr)) {

		ibuf_bitmap_page_set_bits<IBUF_BITMAP_FREE>(
			bitmap_page, block->page.id(),
			block->physical_size(), after, mtr);
	}
}

/**********************************************************************//**
Updates the free bits for the two pages to reflect the present state.
Does this in the mtr given, which means that the latching order rules
virtually prevent any further operations until mtr is committed.
NOTE: The free bits in the insert buffer bitmap must never exceed the
free space on a page.  It is safe to set the free bits in the same
mini-transaction that updated the pages. */
void
ibuf_update_free_bits_for_two_pages_low(
/*====================================*/
	buf_block_t*	block1,	/*!< in: index page */
	buf_block_t*	block2,	/*!< in: index page */
	mtr_t*		mtr)	/*!< in: mtr */
{
  ut_ad(mtr->is_named_space(block1->page.id().space()));
  ut_ad(block1->page.id().space() == block2->page.id().space());

  /* Avoid deadlocks by acquiring multiple bitmap page latches in
  a consistent order (smaller pointer first). */
  if (block1 > block2)
    std::swap(block1, block2);

  ibuf_set_free_bits_low(block1, ibuf_index_page_calc_free(block1), mtr);
  ibuf_set_free_bits_low(block2, ibuf_index_page_calc_free(block2), mtr);
}

/** Returns TRUE if the page is one of the fixed address ibuf pages.
@param[in]	page_id		page id
@param[in]	zip_size	ROW_FORMAT=COMPRESSED page size, or 0
@return TRUE if a fixed address ibuf i/o page */
inline bool ibuf_fixed_addr_page(const page_id_t page_id, ulint zip_size)
{
	return(page_id == page_id_t(IBUF_SPACE_ID, IBUF_TREE_ROOT_PAGE_NO)
	       || ibuf_bitmap_page(page_id, zip_size));
}

/** Checks if a page is a level 2 or 3 page in the ibuf hierarchy of pages.
Must not be called when recv_no_ibuf_operations==true.
@param[in]	page_id		page id
@param[in]	zip_size	ROW_FORMAT=COMPRESSED page size, or 0
@param[in]	x_latch		FALSE if relaxed check (avoid latching the
bitmap page)
@param[in,out]	mtr		mtr which will contain an x-latch to the
bitmap page if the page is not one of the fixed address ibuf pages, or NULL,
in which case a new transaction is created.
@return TRUE if level 2 or level 3 page */
bool
ibuf_page_low(
	const page_id_t		page_id,
	ulint			zip_size,
#ifdef UNIV_DEBUG
	bool			x_latch,
#endif /* UNIV_DEBUG */
	mtr_t*			mtr)
{
	ibool	ret;
	mtr_t	local_mtr;

	ut_ad(!recv_no_ibuf_operations);
	ut_ad(x_latch || mtr == NULL);

	if (ibuf_fixed_addr_page(page_id, zip_size)) {
		return(true);
	} else if (page_id.space() != IBUF_SPACE_ID) {
		return(false);
	}

	compile_time_assert(IBUF_SPACE_ID == 0);
	ut_ad(fil_system.sys_space->purpose == FIL_TYPE_TABLESPACE);

#ifdef UNIV_DEBUG
	if (!x_latch) {
		mtr_start(&local_mtr);

		/* Get the bitmap page without a page latch, so that
		we will not be violating the latching order when
		another bitmap page has already been latched by this
		thread. The page will be buffer-fixed, and thus it
		cannot be removed or relocated while we are looking at
		it. The contents of the page could change, but the
		IBUF_BITMAP_IBUF bit that we are interested in should
		not be modified by any other thread. Nobody should be
		calling ibuf_add_free_page() or ibuf_remove_free_page()
		while the page is linked to the insert buffer b-tree. */
		buf_block_t* block = buf_page_get_gen(
			ibuf_bitmap_page_no_calc(page_id, zip_size),
			zip_size, RW_NO_LATCH, nullptr, BUF_GET, &local_mtr);

		ret = block
			&& ibuf_bitmap_page_get_bits_low(
			block->page.frame, page_id, zip_size,
			MTR_MEMO_BUF_FIX, &local_mtr, IBUF_BITMAP_IBUF);

		mtr_commit(&local_mtr);
		return(ret);
	}
#endif /* UNIV_DEBUG */

	if (mtr == NULL) {
		mtr = &local_mtr;
		mtr_start(mtr);
	}

	buf_block_t *block = ibuf_bitmap_get_map_page(page_id, zip_size,
						      mtr);
	ret = block
		&& ibuf_bitmap_page_get_bits(block->page.frame,
					     page_id, zip_size,
					     IBUF_BITMAP_IBUF, mtr);

	if (mtr == &local_mtr) {
		mtr_commit(mtr);
	}

	return(ret);
}

#ifdef UNIV_DEBUG
# define ibuf_rec_get_page_no(mtr,rec) ibuf_rec_get_page_no_func(mtr,rec)
#else /* UNIV_DEBUG */
# define ibuf_rec_get_page_no(mtr,rec) ibuf_rec_get_page_no_func(rec)
#endif /* UNIV_DEBUG */

/********************************************************************//**
Returns the page number field of an ibuf record.
@return page number */
static
uint32_t
ibuf_rec_get_page_no_func(
/*======================*/
#ifdef UNIV_DEBUG
	mtr_t*		mtr,	/*!< in: mini-transaction owning rec */
#endif /* UNIV_DEBUG */
	const rec_t*	rec)	/*!< in: ibuf record */
{
	const byte*	field;
	ulint		len;

	ut_ad(mtr->memo_contains_page_flagged(rec, MTR_MEMO_PAGE_X_FIX
					      | MTR_MEMO_PAGE_S_FIX));
	ut_ad(ibuf_inside(mtr));
	ut_ad(rec_get_n_fields_old(rec) > 2);

	field = rec_get_nth_field_old(rec, IBUF_REC_FIELD_MARKER, &len);

	ut_a(len == 1);

	field = rec_get_nth_field_old(rec, IBUF_REC_FIELD_PAGE, &len);

	ut_a(len == 4);

	return(mach_read_from_4(field));
}

#ifdef UNIV_DEBUG
# define ibuf_rec_get_space(mtr,rec) ibuf_rec_get_space_func(mtr,rec)
#else /* UNIV_DEBUG */
# define ibuf_rec_get_space(mtr,rec) ibuf_rec_get_space_func(rec)
#endif /* UNIV_DEBUG */

/********************************************************************//**
Returns the space id field of an ibuf record. For < 4.1.x format records
returns 0.
@return space id */
static
uint32_t
ibuf_rec_get_space_func(
/*====================*/
#ifdef UNIV_DEBUG
	mtr_t*		mtr,	/*!< in: mini-transaction owning rec */
#endif /* UNIV_DEBUG */
	const rec_t*	rec)	/*!< in: ibuf record */
{
	const byte*	field;
	ulint		len;

	ut_ad(mtr->memo_contains_page_flagged(rec, MTR_MEMO_PAGE_X_FIX
					      | MTR_MEMO_PAGE_S_FIX));
	ut_ad(ibuf_inside(mtr));
	ut_ad(rec_get_n_fields_old(rec) > 2);

	field = rec_get_nth_field_old(rec, IBUF_REC_FIELD_MARKER, &len);

	ut_a(len == 1);

	field = rec_get_nth_field_old(rec, IBUF_REC_FIELD_SPACE, &len);

	ut_a(len == 4);

	return(mach_read_from_4(field));
}

#ifdef UNIV_DEBUG
# define ibuf_rec_get_info(mtr,rec,op,comp,info_len,counter)	\
	ibuf_rec_get_info_func(mtr,rec,op,comp,info_len,counter)
#else /* UNIV_DEBUG */
# define ibuf_rec_get_info(mtr,rec,op,comp,info_len,counter)	\
	ibuf_rec_get_info_func(rec,op,comp,info_len,counter)
#endif
/****************************************************************//**
Get various information about an ibuf record in >= 4.1.x format. */
static
void
ibuf_rec_get_info_func(
/*===================*/
#ifdef UNIV_DEBUG
	mtr_t*		mtr,	/*!< in: mini-transaction owning rec */
#endif /* UNIV_DEBUG */
	const rec_t*	rec,		/*!< in: ibuf record */
	ibuf_op_t*	op,		/*!< out: operation type, or NULL */
	ibool*		comp,		/*!< out: compact flag, or NULL */
	ulint*		info_len,	/*!< out: length of info fields at the
					start of the fourth field, or
					NULL */
	ulint*		counter)	/*!< in: counter value, or NULL */
{
	const byte*	types;
	ulint		fields;
	ulint		len;

	/* Local variables to shadow arguments. */
	ibuf_op_t	op_local;
	ibool		comp_local;
	ulint		info_len_local;
	ulint		counter_local;

	ut_ad(mtr->memo_contains_page_flagged(rec, MTR_MEMO_PAGE_X_FIX
					      | MTR_MEMO_PAGE_S_FIX));
	ut_ad(ibuf_inside(mtr));
	fields = rec_get_n_fields_old(rec);
	ut_a(fields > IBUF_REC_FIELD_USER);

	types = rec_get_nth_field_old(rec, IBUF_REC_FIELD_METADATA, &len);

	info_len_local = len % DATA_NEW_ORDER_NULL_TYPE_BUF_SIZE;
	compile_time_assert(IBUF_REC_INFO_SIZE
			    < DATA_NEW_ORDER_NULL_TYPE_BUF_SIZE);

	switch (info_len_local) {
	case 0:
	case 1:
		op_local = IBUF_OP_INSERT;
		comp_local = info_len_local;
		ut_ad(!counter);
		counter_local = ULINT_UNDEFINED;
		break;

	case IBUF_REC_INFO_SIZE:
		op_local = (ibuf_op_t) types[IBUF_REC_OFFSET_TYPE];
		comp_local = types[IBUF_REC_OFFSET_FLAGS] & IBUF_REC_COMPACT;
		counter_local = mach_read_from_2(
			types + IBUF_REC_OFFSET_COUNTER);
		break;

	default:
		ut_error;
	}

	ut_a(op_local < IBUF_OP_COUNT);
	ut_a((len - info_len_local) ==
	     (fields - IBUF_REC_FIELD_USER)
	     * DATA_NEW_ORDER_NULL_TYPE_BUF_SIZE);

	if (op) {
		*op = op_local;
	}

	if (comp) {
		*comp = comp_local;
	}

	if (info_len) {
		*info_len = info_len_local;
	}

	if (counter) {
		*counter = counter_local;
	}
}

#ifdef UNIV_DEBUG
# define ibuf_rec_get_op_type(mtr,rec) ibuf_rec_get_op_type_func(mtr,rec)
#else /* UNIV_DEBUG */
# define ibuf_rec_get_op_type(mtr,rec) ibuf_rec_get_op_type_func(rec)
#endif

/****************************************************************//**
Returns the operation type field of an ibuf record.
@return operation type */
static
ibuf_op_t
ibuf_rec_get_op_type_func(
/*======================*/
#ifdef UNIV_DEBUG
	mtr_t*		mtr,	/*!< in: mini-transaction owning rec */
#endif /* UNIV_DEBUG */
	const rec_t*	rec)	/*!< in: ibuf record */
{
	ulint		len;

	ut_ad(mtr->memo_contains_page_flagged(rec, MTR_MEMO_PAGE_X_FIX
					      | MTR_MEMO_PAGE_S_FIX));
	ut_ad(ibuf_inside(mtr));
	ut_ad(rec_get_n_fields_old(rec) > 2);

	(void) rec_get_nth_field_old(rec, IBUF_REC_FIELD_MARKER, &len);

	if (len > 1) {
		/* This is a < 4.1.x format record */

		return(IBUF_OP_INSERT);
	} else {
		ibuf_op_t	op;

		ibuf_rec_get_info(mtr, rec, &op, NULL, NULL, NULL);

		return(op);
	}
}

/****************************************************************//**
Read the first two bytes from a record's fourth field (counter field in new
records; something else in older records).
@return "counter" field, or ULINT_UNDEFINED if for some reason it
can't be read */
ulint
ibuf_rec_get_counter(
/*=================*/
	const rec_t*	rec)	/*!< in: ibuf record */
{
	const byte*	ptr;
	ulint		len;

	if (rec_get_n_fields_old(rec) <= IBUF_REC_FIELD_METADATA) {

		return(ULINT_UNDEFINED);
	}

	ptr = rec_get_nth_field_old(rec, IBUF_REC_FIELD_METADATA, &len);

	if (len >= 2) {

		return(mach_read_from_2(ptr));
	} else {

		return(ULINT_UNDEFINED);
	}
}


/**
  Add accumulated operation counts to a permanent array.
  Both arrays must be of size IBUF_OP_COUNT.
*/
static void ibuf_add_ops(Atomic_counter<ulint> *out, const ulint *in)
{
  for (auto i = 0; i < IBUF_OP_COUNT; i++)
    out[i]+= in[i];
}


/****************************************************************//**
Print operation counts. The array must be of size IBUF_OP_COUNT. */
static
void
ibuf_print_ops(
/*===========*/
	const char*			op_name,/*!< in: operation name */
	const Atomic_counter<ulint>*	ops,	/*!< in: operation counts */
	FILE*				file)	/*!< in: file where to print */
{
	static const char* op_names[] = {
		"insert",
		"delete mark",
		"delete"
	};

	static_assert(array_elements(op_names) == IBUF_OP_COUNT, "");
	fputs(op_name, file);

	for (ulint i = 0; i < IBUF_OP_COUNT; i++) {
		fprintf(file, "%s " ULINTPF "%s", op_names[i],
			ulint{ops[i]}, (i < (IBUF_OP_COUNT - 1)) ? ", " : "");
	}

	putc('\n', file);
}

/********************************************************************//**
Creates a dummy index for inserting a record to a non-clustered index.
@return dummy index */
static
dict_index_t*
ibuf_dummy_index_create(
/*====================*/
	ulint		n,	/*!< in: number of fields */
	ibool		comp)	/*!< in: TRUE=use compact record format */
{
	dict_table_t*	table;
	dict_index_t*	index;

	table = dict_table_t::create({C_STRING_WITH_LEN("IBUF_DUMMY")},
				     nullptr, n, 0,
				     comp ? DICT_TF_COMPACT : 0, 0);

	index = dict_mem_index_create(table, "IBUF_DUMMY", 0, n);

	/* avoid ut_ad(index->cached) in dict_index_get_n_unique_in_tree */
	index->cached = TRUE;
	ut_d(index->is_dummy = true);

	return(index);
}
/********************************************************************//**
Add a column to the dummy index */
static
void
ibuf_dummy_index_add_col(
/*=====================*/
	dict_index_t*	index,	/*!< in: dummy index */
	const dtype_t*	type,	/*!< in: the data type of the column */
	ulint		len)	/*!< in: length of the column */
{
	ulint	i	= index->table->n_def;
	dict_mem_table_add_col(index->table, NULL, NULL,
			       dtype_get_mtype(type),
			       dtype_get_prtype(type),
			       dtype_get_len(type));
	dict_index_add_col(index, index->table,
			   dict_table_get_nth_col(index->table, i), len);
}
/********************************************************************//**
Deallocates a dummy index for inserting a record to a non-clustered index. */
static
void
ibuf_dummy_index_free(
/*==================*/
	dict_index_t*	index)	/*!< in, own: dummy index */
{
	dict_table_t*	table = index->table;

	dict_mem_index_free(index);
	dict_mem_table_free(table);
}

#ifdef UNIV_DEBUG
# define ibuf_build_entry_from_ibuf_rec(mtr,ibuf_rec,heap,pindex)	\
	ibuf_build_entry_from_ibuf_rec_func(mtr,ibuf_rec,heap,pindex)
#else /* UNIV_DEBUG */
# define ibuf_build_entry_from_ibuf_rec(mtr,ibuf_rec,heap,pindex)	\
	ibuf_build_entry_from_ibuf_rec_func(ibuf_rec,heap,pindex)
#endif

/*********************************************************************//**
Builds the entry used to

1) IBUF_OP_INSERT: insert into a non-clustered index

2) IBUF_OP_DELETE_MARK: find the record whose delete-mark flag we need to
   activate

3) IBUF_OP_DELETE: find the record we need to delete

when we have the corresponding record in an ibuf index.

NOTE that as we copy pointers to fields in ibuf_rec, the caller must
hold a latch to the ibuf_rec page as long as the entry is used!

@return own: entry to insert to a non-clustered index */
static
dtuple_t*
ibuf_build_entry_from_ibuf_rec_func(
/*================================*/
#ifdef UNIV_DEBUG
	mtr_t*		mtr,	/*!< in: mini-transaction owning rec */
#endif /* UNIV_DEBUG */
	const rec_t*	ibuf_rec,	/*!< in: record in an insert buffer */
	mem_heap_t*	heap,		/*!< in: heap where built */
	dict_index_t**	pindex)		/*!< out, own: dummy index that
					describes the entry */
{
	dtuple_t*	tuple;
	dfield_t*	field;
	ulint		n_fields;
	const byte*	types;
	const byte*	data;
	ulint		len;
	ulint		info_len;
	ulint		i;
	ulint		comp;
	dict_index_t*	index;

	ut_ad(mtr->memo_contains_page_flagged(ibuf_rec, MTR_MEMO_PAGE_X_FIX
					      | MTR_MEMO_PAGE_S_FIX));
	ut_ad(ibuf_inside(mtr));

	data = rec_get_nth_field_old(ibuf_rec, IBUF_REC_FIELD_MARKER, &len);

	ut_a(len == 1);
	ut_a(*data == 0);
	ut_a(rec_get_n_fields_old(ibuf_rec) > IBUF_REC_FIELD_USER);

	n_fields = rec_get_n_fields_old(ibuf_rec) - IBUF_REC_FIELD_USER;

	tuple = dtuple_create(heap, n_fields);

	types = rec_get_nth_field_old(ibuf_rec, IBUF_REC_FIELD_METADATA, &len);

	ibuf_rec_get_info(mtr, ibuf_rec, NULL, &comp, &info_len, NULL);

	index = ibuf_dummy_index_create(n_fields, comp);

	len -= info_len;
	types += info_len;

	ut_a(len == n_fields * DATA_NEW_ORDER_NULL_TYPE_BUF_SIZE);

	for (i = 0; i < n_fields; i++) {
		field = dtuple_get_nth_field(tuple, i);

		data = rec_get_nth_field_old(
			ibuf_rec, i + IBUF_REC_FIELD_USER, &len);

		dfield_set_data(field, data, len);

		dtype_new_read_for_order_and_null_size(
			dfield_get_type(field),
			types + i * DATA_NEW_ORDER_NULL_TYPE_BUF_SIZE);

		ibuf_dummy_index_add_col(index, dfield_get_type(field), len);
	}

	index->n_core_null_bytes = static_cast<uint8_t>(
		UT_BITS_IN_BYTES(unsigned(index->n_nullable)));

	/* Prevent an ut_ad() failure in page_zip_write_rec() by
	adding system columns to the dummy table pointed to by the
	dummy secondary index.  The insert buffer is only used for
	secondary indexes, whose records never contain any system
	columns, such as DB_TRX_ID. */
	ut_d(dict_table_add_system_columns(index->table, index->table->heap));

	*pindex = index;

	return(tuple);
}

/******************************************************************//**
Get the data size.
@return size of fields */
UNIV_INLINE
ulint
ibuf_rec_get_size(
/*==============*/
	const rec_t*	rec,			/*!< in: ibuf record */
	const byte*	types,			/*!< in: fields */
	ulint		n_fields,		/*!< in: number of fields */
	ulint		comp)			/*!< in: 0=ROW_FORMAT=REDUNDANT,
						nonzero=ROW_FORMAT=COMPACT */
{
	ulint	i;
	ulint	field_offset;
	ulint	types_offset;
	ulint	size = 0;

	field_offset = IBUF_REC_FIELD_USER;
	types_offset = DATA_NEW_ORDER_NULL_TYPE_BUF_SIZE;

	for (i = 0; i < n_fields; i++) {
		ulint		len;
		dtype_t		dtype;

		rec_get_nth_field_offs_old(rec, i + field_offset, &len);

		if (len != UNIV_SQL_NULL) {
			size += len;
		} else {
			dtype_new_read_for_order_and_null_size(&dtype, types);

			size += dtype_get_sql_null_size(&dtype, comp);
		}

		types += types_offset;
	}

	return(size);
}

#ifdef UNIV_DEBUG
# define ibuf_rec_get_volume(mtr,rec) ibuf_rec_get_volume_func(mtr,rec)
#else /* UNIV_DEBUG */
# define ibuf_rec_get_volume(mtr,rec) ibuf_rec_get_volume_func(rec)
#endif

/********************************************************************//**
Returns the space taken by a stored non-clustered index entry if converted to
an index record.
@return size of index record in bytes + an upper limit of the space
taken in the page directory */
static
ulint
ibuf_rec_get_volume_func(
/*=====================*/
#ifdef UNIV_DEBUG
	mtr_t*		mtr,	/*!< in: mini-transaction owning rec */
#endif /* UNIV_DEBUG */
	const rec_t*	ibuf_rec)/*!< in: ibuf record */
{
	ulint		len;
	const byte*	data;
	const byte*	types;
	ulint		n_fields;
	ulint		data_size;
	ulint		comp;
	ibuf_op_t	op;
	ulint		info_len;

	ut_ad(mtr->memo_contains_page_flagged(ibuf_rec, MTR_MEMO_PAGE_X_FIX
					      | MTR_MEMO_PAGE_S_FIX));
	ut_ad(ibuf_inside(mtr));
	ut_ad(rec_get_n_fields_old(ibuf_rec) > 2);

	data = rec_get_nth_field_old(ibuf_rec, IBUF_REC_FIELD_MARKER, &len);
	ut_a(len == 1);
	ut_a(*data == 0);

	types = rec_get_nth_field_old(
		ibuf_rec, IBUF_REC_FIELD_METADATA, &len);

	ibuf_rec_get_info(mtr, ibuf_rec, &op, &comp, &info_len, NULL);

	if (op == IBUF_OP_DELETE_MARK || op == IBUF_OP_DELETE) {
		/* Delete-marking a record doesn't take any
		additional space, and while deleting a record
		actually frees up space, we have to play it safe and
		pretend it takes no additional space (the record
		might not exist, etc.).  */

		return(0);
	} else if (comp) {
		dtuple_t*	entry;
		ulint		volume;
		dict_index_t*	dummy_index;
		mem_heap_t*	heap = mem_heap_create(500);

		entry = ibuf_build_entry_from_ibuf_rec(mtr, ibuf_rec,
			heap, &dummy_index);

		volume = rec_get_converted_size(dummy_index, entry, 0);

		ibuf_dummy_index_free(dummy_index);
		mem_heap_free(heap);

		return(volume + page_dir_calc_reserved_space(1));
	}

	types += info_len;
	n_fields = rec_get_n_fields_old(ibuf_rec)
		- IBUF_REC_FIELD_USER;

	data_size = ibuf_rec_get_size(ibuf_rec, types, n_fields, comp);

	return(data_size + rec_get_converted_extra_size(data_size, n_fields, 0)
	       + page_dir_calc_reserved_space(1));
}

/*********************************************************************//**
Builds the tuple to insert to an ibuf tree when we have an entry for a
non-clustered index.

NOTE that the original entry must be kept because we copy pointers to
its fields.

@return own: entry to insert into an ibuf index tree */
static
dtuple_t*
ibuf_entry_build(
/*=============*/
	ibuf_op_t	op,	/*!< in: operation type */
	dict_index_t*	index,	/*!< in: non-clustered index */
	const dtuple_t*	entry,	/*!< in: entry for a non-clustered index */
	ulint		space,	/*!< in: space id */
	ulint		page_no,/*!< in: index page number where entry should
				be inserted */
	ulint		counter,/*!< in: counter value;
				ULINT_UNDEFINED=not used */
	mem_heap_t*	heap)	/*!< in: heap into which to build */
{
	dtuple_t*	tuple;
	dfield_t*	field;
	const dfield_t*	entry_field;
	ulint		n_fields;
	byte*		buf;
	byte*		ti;
	byte*		type_info;
	ulint		i;

	ut_ad(counter != ULINT_UNDEFINED || op == IBUF_OP_INSERT);
	ut_ad(counter == ULINT_UNDEFINED || counter <= 0xFFFF);
	ut_ad(op < IBUF_OP_COUNT);

	/* We have to build a tuple with the following fields:

	1-4) These are described at the top of this file.

	5) The rest of the fields are copied from the entry.

	All fields in the tuple are ordered like the type binary in our
	insert buffer tree. */

	n_fields = dtuple_get_n_fields(entry);

	tuple = dtuple_create(heap, n_fields + IBUF_REC_FIELD_USER);

	/* 1) Space Id */

	field = dtuple_get_nth_field(tuple, IBUF_REC_FIELD_SPACE);

	buf = static_cast<byte*>(mem_heap_alloc(heap, 4));

	mach_write_to_4(buf, space);

	dfield_set_data(field, buf, 4);

	/* 2) Marker byte */

	field = dtuple_get_nth_field(tuple, IBUF_REC_FIELD_MARKER);

	buf = static_cast<byte*>(mem_heap_alloc(heap, 1));

	/* We set the marker byte zero */

	mach_write_to_1(buf, 0);

	dfield_set_data(field, buf, 1);

	/* 3) Page number */

	field = dtuple_get_nth_field(tuple, IBUF_REC_FIELD_PAGE);

	buf = static_cast<byte*>(mem_heap_alloc(heap, 4));

	mach_write_to_4(buf, page_no);

	dfield_set_data(field, buf, 4);

	/* 4) Type info, part #1 */

	if (counter == ULINT_UNDEFINED) {
		i = dict_table_is_comp(index->table) ? 1 : 0;
	} else {
		ut_ad(counter <= 0xFFFF);
		i = IBUF_REC_INFO_SIZE;
	}

	ti = type_info = static_cast<byte*>(
		mem_heap_alloc(
			heap,
			i + n_fields * DATA_NEW_ORDER_NULL_TYPE_BUF_SIZE));

	switch (i) {
	default:
		ut_error;
		break;
	case 1:
		/* set the flag for ROW_FORMAT=COMPACT */
		*ti++ = 0;
		/* fall through */
	case 0:
		/* the old format does not allow delete buffering */
		ut_ad(op == IBUF_OP_INSERT);
		break;
	case IBUF_REC_INFO_SIZE:
		mach_write_to_2(ti + IBUF_REC_OFFSET_COUNTER, counter);

		ti[IBUF_REC_OFFSET_TYPE] = (byte) op;
		ti[IBUF_REC_OFFSET_FLAGS] = dict_table_is_comp(index->table)
			? IBUF_REC_COMPACT : 0;
		ti += IBUF_REC_INFO_SIZE;
		break;
	}

	/* 5+) Fields from the entry */

	for (i = 0; i < n_fields; i++) {
		ulint			fixed_len;
		const dict_field_t*	ifield;

		field = dtuple_get_nth_field(tuple, i + IBUF_REC_FIELD_USER);
		entry_field = dtuple_get_nth_field(entry, i);
		dfield_copy(field, entry_field);

		ifield = dict_index_get_nth_field(index, i);
		ut_ad(!ifield->descending);
		/* Prefix index columns of fixed-length columns are of
		fixed length.  However, in the function call below,
		dfield_get_type(entry_field) contains the fixed length
		of the column in the clustered index.  Replace it with
		the fixed length of the secondary index column. */
		fixed_len = ifield->fixed_len;

#ifdef UNIV_DEBUG
		if (fixed_len) {
			/* dict_index_add_col() should guarantee these */
			ut_ad(fixed_len <= (ulint)
			      dfield_get_type(entry_field)->len);
			if (ifield->prefix_len) {
				ut_ad(ifield->prefix_len == fixed_len);
			} else {
				ut_ad(fixed_len == (ulint)
				      dfield_get_type(entry_field)->len);
			}
		}
#endif /* UNIV_DEBUG */

		dtype_new_store_for_order_and_null_size(
			ti, dfield_get_type(entry_field), fixed_len);
		ti += DATA_NEW_ORDER_NULL_TYPE_BUF_SIZE;
	}

	/* 4) Type info, part #2 */

	field = dtuple_get_nth_field(tuple, IBUF_REC_FIELD_METADATA);

	dfield_set_data(field, type_info, ulint(ti - type_info));

	/* Set all the types in the new tuple binary */

	dtuple_set_types_binary(tuple, n_fields + IBUF_REC_FIELD_USER);

	return(tuple);
}

/*********************************************************************//**
Builds a search tuple used to search buffered inserts for an index page.
This is for >= 4.1.x format records.
@return own: search tuple */
static
dtuple_t*
ibuf_search_tuple_build(
/*====================*/
	ulint		space,	/*!< in: space id */
	ulint		page_no,/*!< in: index page number */
	mem_heap_t*	heap)	/*!< in: heap into which to build */
{
	dtuple_t*	tuple;
	dfield_t*	field;
	byte*		buf;

	tuple = dtuple_create(heap, IBUF_REC_FIELD_METADATA);

	/* Store the space id in tuple */

	field = dtuple_get_nth_field(tuple, IBUF_REC_FIELD_SPACE);

	buf = static_cast<byte*>(mem_heap_alloc(heap, 4));

	mach_write_to_4(buf, space);

	dfield_set_data(field, buf, 4);

	/* Store the new format record marker byte */

	field = dtuple_get_nth_field(tuple, IBUF_REC_FIELD_MARKER);

	buf = static_cast<byte*>(mem_heap_alloc(heap, 1));

	mach_write_to_1(buf, 0);

	dfield_set_data(field, buf, 1);

	/* Store the page number in tuple */

	field = dtuple_get_nth_field(tuple, IBUF_REC_FIELD_PAGE);

	buf = static_cast<byte*>(mem_heap_alloc(heap, 4));

	mach_write_to_4(buf, page_no);

	dfield_set_data(field, buf, 4);

	dtuple_set_types_binary(tuple, IBUF_REC_FIELD_METADATA);

	return(tuple);
}

/*********************************************************************//**
Checks if there are enough pages in the free list of the ibuf tree that we
dare to start a pessimistic insert to the insert buffer.
@return whether enough free pages in list */
static inline bool ibuf_data_enough_free_for_insert()
{
	mysql_mutex_assert_owner(&ibuf_mutex);

	/* We want a big margin of free pages, because a B-tree can sometimes
	grow in size also if records are deleted from it, as the node pointers
	can change, and we must make sure that we are able to delete the
	inserts buffered for pages that we read to the buffer pool, without
	any risk of running out of free space in the insert buffer. */

	return(ibuf.free_list_len >= (ibuf.size / 2) + 3 * ibuf.height);
}

/*********************************************************************//**
Checks if there are enough pages in the free list of the ibuf tree that we
should remove them and free to the file space management.
@return TRUE if enough free pages in list */
UNIV_INLINE
ibool
ibuf_data_too_much_free(void)
/*=========================*/
{
	mysql_mutex_assert_owner(&ibuf_mutex);

	return(ibuf.free_list_len >= 3 + (ibuf.size / 2) + 3 * ibuf.height);
}

/** Allocate a change buffer page.
@retval true on success
@retval false if no space left */
static bool ibuf_add_free_page()
{
	mtr_t		mtr;
	page_t*		header_page;
	buf_block_t*	block;

	mtr.start();
	/* Acquire the fsp latch before the ibuf header, obeying the latching
	order */
	mtr.x_lock_space(fil_system.sys_space);
	header_page = ibuf_header_page_get(&mtr);
	if (!header_page) {
		mtr.commit();
		return false;
	}

	/* Allocate a new page: NOTE that if the page has been a part of a
	non-clustered index which has subsequently been dropped, then the
	page may have buffered inserts in the insert buffer, and these
	should be deleted from there. These get deleted when the page
	allocation creates the page in buffer. Thus the call below may end
	up calling the insert buffer routines and, as we yet have no latches
	to insert buffer tree pages, these routines can run without a risk
	of a deadlock. This is the reason why we created a special ibuf
	header page apart from the ibuf tree. */

	dberr_t err;
	block = fseg_alloc_free_page_general(
		header_page + IBUF_HEADER + IBUF_TREE_SEG_HEADER, 0, FSP_UP,
		false, &mtr, &mtr, &err);

	if (!block) {
		mtr.commit();
		return false;
	}

	ut_ad(block->page.lock.not_recursive());
	ibuf_enter(&mtr);
	mysql_mutex_lock(&ibuf_mutex);

	mtr.write<2>(*block, block->page.frame + FIL_PAGE_TYPE,
		     FIL_PAGE_IBUF_FREE_LIST);
	buf_block_t* ibuf_root = ibuf_tree_root_get(&mtr);
	if (UNIV_UNLIKELY(!ibuf_root)) {
corrupted:
		/* Do not bother to try to free the allocated block, because
		the change buffer is seriously corrupted already. */
		mysql_mutex_unlock(&ibuf_mutex);
		ibuf_mtr_commit(&mtr);
		return false;
	}

	/* Add the page to the free list and update the ibuf size data */

	err = flst_add_last(ibuf_root, PAGE_HEADER + PAGE_BTR_IBUF_FREE_LIST,
			    block, PAGE_HEADER + PAGE_BTR_IBUF_FREE_LIST_NODE,
			    &mtr);
	if (UNIV_UNLIKELY(err != DB_SUCCESS)) {
		goto corrupted;
	}

	/* Set the bit indicating that this page is now an ibuf tree page
	(level 2 page) */

	const page_id_t page_id(block->page.id());
	buf_block_t* bitmap_page = ibuf_bitmap_get_map_page(page_id, 0, &mtr);

	if (UNIV_UNLIKELY(!bitmap_page)) {
		goto corrupted;
	}

	ibuf.seg_size++;
	ibuf.free_list_len++;

	mysql_mutex_unlock(&ibuf_mutex);

	ibuf_bitmap_page_set_bits<IBUF_BITMAP_IBUF>(bitmap_page, page_id,
						    srv_page_size, true, &mtr);
	ibuf_mtr_commit(&mtr);
	return true;
}

/*********************************************************************//**
Removes a page from the free list and frees it to the fsp system. */
static void ibuf_remove_free_page()
{
	mtr_t	mtr;
	mtr_t	mtr2;
	page_t*	header_page;

	log_free_check();

	mtr_start(&mtr);
	/* Acquire the fsp latch before the ibuf header, obeying the latching
	order */

	mtr.x_lock_space(fil_system.sys_space);
	header_page = ibuf_header_page_get(&mtr);

	/* Prevent pessimistic inserts to insert buffer trees for a while */
	ibuf_enter(&mtr);
	mysql_mutex_lock(&ibuf_pessimistic_insert_mutex);
	mysql_mutex_lock(&ibuf_mutex);

	if (!header_page || !ibuf_data_too_much_free()) {
early_exit:
		mysql_mutex_unlock(&ibuf_mutex);
		mysql_mutex_unlock(&ibuf_pessimistic_insert_mutex);

		ibuf_mtr_commit(&mtr);

		return;
	}

	ibuf_mtr_start(&mtr2);

	buf_block_t* root = ibuf_tree_root_get(&mtr2);

	if (UNIV_UNLIKELY(!root)) {
		ibuf_mtr_commit(&mtr2);
		goto early_exit;
	}

	mysql_mutex_unlock(&ibuf_mutex);

	const uint32_t page_no = flst_get_last(PAGE_HEADER
					       + PAGE_BTR_IBUF_FREE_LIST
					       + root->page.frame).page;

	/* NOTE that we must release the latch on the ibuf tree root
	because in fseg_free_page we access level 1 pages, and the root
	is a level 2 page. */

	ibuf_mtr_commit(&mtr2);
	ibuf_exit(&mtr);

	/* Since pessimistic inserts were prevented, we know that the
	page is still in the free list. NOTE that also deletes may take
	pages from the free list, but they take them from the start, and
	the free list was so long that they cannot have taken the last
	page from it. */

	compile_time_assert(IBUF_SPACE_ID == 0);
	const page_id_t	page_id{IBUF_SPACE_ID, page_no};
	buf_block_t* bitmap_page = nullptr;
	dberr_t err = fseg_free_page(
		header_page + IBUF_HEADER + IBUF_TREE_SEG_HEADER,
		fil_system.sys_space, page_no, &mtr);

	if (err != DB_SUCCESS) {
		goto func_exit;
	}

	ibuf_enter(&mtr);

	mysql_mutex_lock(&ibuf_mutex);

	root = ibuf_tree_root_get(&mtr, &err);
	if (UNIV_UNLIKELY(!root)) {
		mysql_mutex_unlock(&ibuf_pessimistic_insert_mutex);
		goto func_exit;
	}

	ut_ad(page_no == flst_get_last(PAGE_HEADER + PAGE_BTR_IBUF_FREE_LIST
				       + root->page.frame).page);

	/* Remove the page from the free list and update the ibuf size data */
	if (buf_block_t* block =
	    buf_page_get_gen(page_id, 0, RW_X_LATCH, nullptr, BUF_GET,
			     &mtr, &err)) {
		err = flst_remove(root, PAGE_HEADER + PAGE_BTR_IBUF_FREE_LIST,
				  block,
				  PAGE_HEADER + PAGE_BTR_IBUF_FREE_LIST_NODE,
				  &mtr);
	}

	mysql_mutex_unlock(&ibuf_pessimistic_insert_mutex);

	if (err == DB_SUCCESS) {
		ibuf.seg_size--;
		ibuf.free_list_len--;
		bitmap_page = ibuf_bitmap_get_map_page(page_id, 0, &mtr);
	}

func_exit:
	mysql_mutex_unlock(&ibuf_mutex);

	if (bitmap_page) {
		/* Set the bit indicating that this page is no more an
		ibuf tree page (level 2 page) */
		ibuf_bitmap_page_set_bits<IBUF_BITMAP_IBUF>(
			bitmap_page, page_id, srv_page_size, false, &mtr);
	}

	if (err == DB_SUCCESS) {
		buf_page_free(fil_system.sys_space, page_no, &mtr);
	}

	ibuf_mtr_commit(&mtr);
}

/***********************************************************************//**
Frees excess pages from the ibuf free list. This function is called when an OS
thread calls fsp services to allocate a new file segment, or a new page to a
file segment, and the thread did not own the fsp latch before this call. */
void
ibuf_free_excess_pages(void)
/*========================*/
{
	if (UNIV_UNLIKELY(!ibuf.index)) return;
	/* Free at most a few pages at a time, so that we do not delay the
	requested service too much */

	for (ulint i = 0; i < 4; i++) {

		ibool	too_much_free;

		mysql_mutex_lock(&ibuf_mutex);
		too_much_free = ibuf_data_too_much_free();
		mysql_mutex_unlock(&ibuf_mutex);

		if (!too_much_free) {
			return;
		}

		ibuf_remove_free_page();
	}
}

#ifdef UNIV_DEBUG
# define ibuf_get_merge_page_nos(contract,rec,mtr,ids,pages,n_stored) \
	ibuf_get_merge_page_nos_func(contract,rec,mtr,ids,pages,n_stored)
#else /* UNIV_DEBUG */
# define ibuf_get_merge_page_nos(contract,rec,mtr,ids,pages,n_stored) \
	ibuf_get_merge_page_nos_func(contract,rec,ids,pages,n_stored)
#endif /* UNIV_DEBUG */

/*********************************************************************//**
Reads page numbers from a leaf in an ibuf tree.
@return a lower limit for the combined volume of records which will be
merged */
static
ulint
ibuf_get_merge_page_nos_func(
/*=========================*/
	ibool		contract,/*!< in: TRUE if this function is called to
				contract the tree, FALSE if this is called
				when a single page becomes full and we look
				if it pays to read also nearby pages */
	const rec_t*	rec,	/*!< in: insert buffer record */
#ifdef UNIV_DEBUG
	mtr_t*		mtr,	/*!< in: mini-transaction holding rec */
#endif /* UNIV_DEBUG */
	uint32_t*	space_ids,/*!< in/out: space id's of the pages */
	uint32_t*	page_nos,/*!< in/out: buffer for at least
				IBUF_MAX_N_PAGES_MERGED many page numbers;
				the page numbers are in an ascending order */
	ulint*		n_stored)/*!< out: number of page numbers stored to
				page_nos in this function */
{
	uint32_t prev_page_no;
	uint32_t prev_space_id;
	uint32_t first_page_no;
	uint32_t first_space_id;
	uint32_t rec_page_no;
	uint32_t rec_space_id;
	ulint	sum_volumes;
	ulint	volume_for_page;
	ulint	rec_volume;
	ulint	limit;
	ulint	n_pages;

	ut_ad(mtr->memo_contains_page_flagged(rec, MTR_MEMO_PAGE_X_FIX
					      | MTR_MEMO_PAGE_S_FIX));
	ut_ad(ibuf_inside(mtr));

	*n_stored = 0;

	if (page_rec_is_supremum(rec)) {

		rec = page_rec_get_prev_const(rec);
		if (UNIV_UNLIKELY(!rec)) {
corruption:
			ut_ad("corrupted page" == 0);
			return 0;
		}
	}

	if (page_rec_is_infimum(rec)) {
		rec = page_rec_get_next_const(rec);
		if (!rec || page_rec_is_supremum(rec)) {
			return 0;
		}
	}

	limit = ut_min(IBUF_MAX_N_PAGES_MERGED,
		       buf_pool_get_curr_size() / 4);

	first_page_no = ibuf_rec_get_page_no(mtr, rec);
	first_space_id = ibuf_rec_get_space(mtr, rec);
	n_pages = 0;
	prev_page_no = 0;
	prev_space_id = 0;

	/* Go backwards from the first rec until we reach the border of the
	'merge area', or the page start or the limit of storeable pages is
	reached */

	while (!page_rec_is_infimum(rec) && UNIV_LIKELY(n_pages < limit)) {

		rec_page_no = ibuf_rec_get_page_no(mtr, rec);
		rec_space_id = ibuf_rec_get_space(mtr, rec);

		if (rec_space_id != first_space_id
		    || (rec_page_no / IBUF_MERGE_AREA)
		    != (first_page_no / IBUF_MERGE_AREA)) {

			break;
		}

		if (rec_page_no != prev_page_no
		    || rec_space_id != prev_space_id) {
			n_pages++;
		}

		prev_page_no = rec_page_no;
		prev_space_id = rec_space_id;

		if (UNIV_UNLIKELY(!(rec = page_rec_get_prev_const(rec)))) {
			goto corruption;
		}
	}

	rec = page_rec_get_next_const(rec);

	/* At the loop start there is no prev page; we mark this with a pair
	of space id, page no (0, 0) for which there can never be entries in
	the insert buffer */

	prev_page_no = 0;
	prev_space_id = 0;
	sum_volumes = 0;
	volume_for_page = 0;

	while (*n_stored < limit && rec) {
		if (page_rec_is_supremum(rec)) {
			/* When no more records available, mark this with
			another 'impossible' pair of space id, page no */
			rec_page_no = 1;
			rec_space_id = 0;
		} else {
			rec_page_no = ibuf_rec_get_page_no(mtr, rec);
			rec_space_id = ibuf_rec_get_space(mtr, rec);
			/* In the system tablespace the smallest
			possible secondary index leaf page number is
			bigger than FSP_DICT_HDR_PAGE_NO (7).
			In all tablespaces, pages 0 and 1 are reserved
			for the allocation bitmap and the change
			buffer bitmap. In file-per-table tablespaces,
			a file segment inode page will be created at
			page 2 and the clustered index tree is created
			at page 3.  So for file-per-table tablespaces,
			page 4 is the smallest possible secondary
			index leaf page. CREATE TABLESPACE also initially
			uses pages 2 and 3 for the first created table,
			but that table may be dropped, allowing page 2
			to be reused for a secondary index leaf page.
			To keep this assertion simple, just
			make sure the page is >= 2. */
			ut_ad(rec_page_no >= FSP_FIRST_INODE_PAGE_NO);
		}

#ifdef UNIV_IBUF_DEBUG
		ut_a(*n_stored < IBUF_MAX_N_PAGES_MERGED);
#endif
		if ((rec_space_id != prev_space_id
		     || rec_page_no != prev_page_no)
		    && (prev_space_id != 0 || prev_page_no != 0)) {

			if (contract
			    || (prev_page_no == first_page_no
				&& prev_space_id == first_space_id)
			    || (volume_for_page
				> ((IBUF_MERGE_THRESHOLD - 1)
				   * 4U << srv_page_size_shift
				   / IBUF_PAGE_SIZE_PER_FREE_SPACE)
				/ IBUF_MERGE_THRESHOLD)) {

				space_ids[*n_stored] = prev_space_id;
				page_nos[*n_stored] = prev_page_no;

				(*n_stored)++;

				sum_volumes += volume_for_page;
			}

			if (rec_space_id != first_space_id
			    || rec_page_no / IBUF_MERGE_AREA
			    != first_page_no / IBUF_MERGE_AREA) {

				break;
			}

			volume_for_page = 0;
		}

		if (rec_page_no == 1 && rec_space_id == 0) {
			/* Supremum record */

			break;
		}

		rec_volume = ibuf_rec_get_volume(mtr, rec);

		volume_for_page += rec_volume;

		prev_page_no = rec_page_no;
		prev_space_id = rec_space_id;

		rec = page_rec_get_next_const(rec);
	}

#ifdef UNIV_IBUF_DEBUG
	ut_a(*n_stored <= IBUF_MAX_N_PAGES_MERGED);
#endif
#if 0
	fprintf(stderr, "Ibuf merge batch %lu pages %lu volume\n",
		*n_stored, sum_volumes);
#endif
	return(sum_volumes);
}

/*******************************************************************//**
Get the matching records for space id.
@return current rec or NULL */
static	MY_ATTRIBUTE((nonnull, warn_unused_result))
const rec_t*
ibuf_get_user_rec(
/*===============*/
	btr_pcur_t*	pcur,		/*!< in: the current cursor */
	mtr_t*		mtr)		/*!< in: mini transaction */
{
	do {
		const rec_t* rec = btr_pcur_get_rec(pcur);

		if (page_rec_is_user_rec(rec)) {
			return(rec);
		}
	} while (btr_pcur_move_to_next(pcur, mtr));

	return(NULL);
}

/*********************************************************************//**
Reads page numbers for a space id from an ibuf tree.
@return a lower limit for the combined volume of records which will be
merged */
static	MY_ATTRIBUTE((nonnull, warn_unused_result))
ulint
ibuf_get_merge_pages(
/*=================*/
	btr_pcur_t*	pcur,	/*!< in/out: cursor */
	uint32_t	space,	/*!< in: space for which to merge */
	ulint		limit,	/*!< in: max page numbers to read */
	uint32_t*	pages,	/*!< out: pages read */
	uint32_t*	spaces,	/*!< out: spaces read */
	ulint*		n_pages,/*!< out: number of pages read */
	mtr_t*		mtr)	/*!< in: mini transaction */
{
	const rec_t*	rec;
	ulint		volume = 0;

	*n_pages = 0;

	while ((rec = ibuf_get_user_rec(pcur, mtr)) != 0
	       && ibuf_rec_get_space(mtr, rec) == space
	       && *n_pages < limit) {

		uint32_t page_no = ibuf_rec_get_page_no(mtr, rec);

		if (*n_pages == 0 || pages[*n_pages - 1] != page_no) {
			spaces[*n_pages] = space;
			pages[*n_pages] = page_no;
			++*n_pages;
		}

		volume += ibuf_rec_get_volume(mtr, rec);

		btr_pcur_move_to_next(pcur, mtr);
	}

	return(volume);
}

/**
Delete a change buffer record.
@param[in]	page_id		page identifier
@param[in,out]	pcur		persistent cursor positioned on the record
@param[in]	search_tuple	search key for (space,page_no)
@param[in,out]	mtr		mini-transaction
@return whether mtr was committed (due to pessimistic operation) */
static MY_ATTRIBUTE((warn_unused_result, nonnull))
bool ibuf_delete_rec(const page_id_t page_id, btr_pcur_t* pcur,
		     const dtuple_t* search_tuple, mtr_t* mtr);

/** Delete the change buffer records for the given page id
@param page_id page identifier */
static void ibuf_delete_recs(const page_id_t page_id)
{
  if (!ibuf.index || srv_read_only_mode)
    return;
  dfield_t dfield[IBUF_REC_FIELD_METADATA];
  dtuple_t tuple {0,IBUF_REC_FIELD_METADATA,IBUF_REC_FIELD_METADATA,
                  dfield,0,nullptr
#ifdef UNIV_DEBUG
                  ,DATA_TUPLE_MAGIC_N
#endif
  };
  byte space_id[4], page_no[4];

  mach_write_to_4(space_id, page_id.space());
  mach_write_to_4(page_no, page_id.page_no());

  dfield_set_data(&dfield[0], space_id, 4);
  dfield_set_data(&dfield[1], field_ref_zero, 1);
  dfield_set_data(&dfield[2], page_no, 4);
  dtuple_set_types_binary(&tuple, IBUF_REC_FIELD_METADATA);

  mtr_t mtr;
loop:
  btr_pcur_t pcur;
  pcur.btr_cur.page_cur.index= ibuf.index;
  ibuf_mtr_start(&mtr);
  if (btr_pcur_open(&tuple, PAGE_CUR_GE, BTR_MODIFY_LEAF, &pcur, &mtr))
    goto func_exit;
  if (!btr_pcur_is_on_user_rec(&pcur))
  {
    ut_ad(btr_pcur_is_after_last_on_page(&pcur));
    goto func_exit;
  }

  for (;;)
  {
    ut_ad(btr_pcur_is_on_user_rec(&pcur));
    const rec_t* ibuf_rec = btr_pcur_get_rec(&pcur);
    if (ibuf_rec_get_space(&mtr, ibuf_rec) != page_id.space()
        || ibuf_rec_get_page_no(&mtr, ibuf_rec) != page_id.page_no())
      break;
    /* Delete the record from ibuf */
    if (ibuf_delete_rec(page_id, &pcur, &tuple, &mtr))
    {
      /* Deletion was pessimistic and mtr was committed:
      we start from the beginning again */
      ut_ad(mtr.has_committed());
      goto loop;
    }

    if (btr_pcur_is_after_last_on_page(&pcur))
    {
      ibuf_mtr_commit(&mtr);
      btr_pcur_close(&pcur);
      goto loop;
    }
  }
func_exit:
  ibuf_mtr_commit(&mtr);
  btr_pcur_close(&pcur);
}

/** Merge the change buffer to some pages. */
static void ibuf_read_merge_pages(const uint32_t* space_ids,
				  const uint32_t* page_nos, ulint n_stored)
{
	for (ulint i = 0; i < n_stored; i++) {
		const uint32_t space_id = space_ids[i];
		fil_space_t* s = fil_space_t::get(space_id);
		if (!s) {
tablespace_deleted:
			/* The tablespace was not found: remove all
			entries for it */
			ibuf_delete_for_discarded_space(space_id);
			while (i + 1 < n_stored
			       && space_ids[i + 1] == space_id) {
				i++;
			}
			continue;
		}

		const ulint zip_size = s->zip_size(), size = s->size;
		s->release();
		mtr_t mtr;

		if (UNIV_LIKELY(page_nos[i] < size)) {
			mtr.start();
			dberr_t err;
			buf_block_t *block =
			buf_page_get_gen(page_id_t(space_id, page_nos[i]),
					 zip_size, RW_X_LATCH, nullptr,
					 BUF_GET_POSSIBLY_FREED,
					 &mtr, &err, true);
			bool remove = !block
				|| fil_page_get_type(block->page.frame)
				!= FIL_PAGE_INDEX
				|| !page_is_leaf(block->page.frame);
			mtr.commit();
			if (err == DB_TABLESPACE_DELETED) {
				goto tablespace_deleted;
			}
			if (!remove) {
				continue;
			}
		}

		if (srv_shutdown_state == SRV_SHUTDOWN_NONE
		    || srv_fast_shutdown) {
			continue;
		}

		/* The following code works around a hang when the
		change buffer is corrupted, likely due to the
		failure of ibuf_merge_or_delete_for_page() to
		invoke ibuf_delete_recs() if (!bitmap_bits).

		It also introduced corruption by itself in the
		following scenario:

		(1) We merged buffered changes in buf_page_get_gen()
		(2) We committed the mini-transaction
		(3) Redo log and the page with the merged changes is written
		(4) A write completion callback thread evicts the page.
		(5) Other threads buffer changes for that page.
		(6) We will wrongly discard those newly buffered changes below.

		To prevent this scenario, we will only invoke this code
		on shutdown. A call to ibuf_max_size_update(0) will cause
		ibuf_insert_low() to refuse to insert anything into the
		change buffer. */

		/* Prevent an infinite loop, by removing entries from
		the change buffer in the case the bitmap bits were
		wrongly clear even though buffered changes exist. */
		ibuf_delete_recs(page_id_t(space_ids[i], page_nos[i]));
	}
}

/** Contract the change buffer by reading pages to the buffer pool.
@return a lower limit for the combined size in bytes of entries which
will be merged from ibuf trees to the pages read
@retval 0 if ibuf.empty */
ulint ibuf_contract()
{
	if (UNIV_UNLIKELY(!ibuf.index)) return 0;
	mtr_t		mtr;
	btr_cur_t	cur;
	ulint		sum_sizes;
	uint32_t	page_nos[IBUF_MAX_N_PAGES_MERGED];
	uint32_t	space_ids[IBUF_MAX_N_PAGES_MERGED];

	ibuf_mtr_start(&mtr);

	if (cur.open_leaf(true, ibuf.index, BTR_SEARCH_LEAF, &mtr) !=
	    DB_SUCCESS) {
		return 0;
	}

	ut_ad(page_validate(btr_cur_get_page(&cur), ibuf.index));

	if (page_is_empty(btr_cur_get_page(&cur))) {
		/* If a B-tree page is empty, it must be the root page
		and the whole B-tree must be empty. InnoDB does not
		allow empty B-tree pages other than the root. */
		ut_ad(ibuf.empty);
		ut_ad(btr_cur_get_block(&cur)->page.id()
		      == page_id_t(IBUF_SPACE_ID, FSP_IBUF_TREE_ROOT_PAGE_NO));

		ibuf_mtr_commit(&mtr);

		return(0);
	}

	ulint n_pages = 0;
	sum_sizes = ibuf_get_merge_page_nos(TRUE,
					    btr_cur_get_rec(&cur), &mtr,
					    space_ids,
					    page_nos, &n_pages);
	ibuf_mtr_commit(&mtr);

	ibuf_read_merge_pages(space_ids, page_nos, n_pages);

	return(sum_sizes + 1);
}

/*********************************************************************//**
Contracts insert buffer trees by reading pages referring to space_id
to the buffer pool.
@returns number of pages merged.*/
ulint
ibuf_merge_space(
/*=============*/
	ulint		space)	/*!< in: tablespace id to merge */
{
	if (UNIV_UNLIKELY(!ibuf.index)) return 0;
	mtr_t		mtr;
	btr_pcur_t	pcur;

	dfield_t dfield[IBUF_REC_FIELD_METADATA];
	dtuple_t tuple {0, IBUF_REC_FIELD_METADATA,
			IBUF_REC_FIELD_METADATA,dfield,0,nullptr
#ifdef UNIV_DEBUG
			, DATA_TUPLE_MAGIC_N
#endif
	};
	byte space_id[4];

	mach_write_to_4(space_id, space);

	dfield_set_data(&dfield[0], space_id, 4);
	dfield_set_data(&dfield[1], field_ref_zero, 1);
	dfield_set_data(&dfield[2], field_ref_zero, 4);

	dtuple_set_types_binary(&tuple, IBUF_REC_FIELD_METADATA);
	ulint		n_pages = 0;

	ut_ad(space < SRV_SPACE_ID_UPPER_BOUND);

	log_free_check();
	ibuf_mtr_start(&mtr);

	/* Position the cursor on the first matching record. */

	pcur.btr_cur.page_cur.index = ibuf.index;
	dberr_t err = btr_pcur_open(&tuple, PAGE_CUR_GE, BTR_SEARCH_LEAF,
				    &pcur, &mtr);
	ut_ad(err != DB_SUCCESS || page_validate(btr_pcur_get_page(&pcur),
						 ibuf.index));

	ulint		sum_sizes = 0;
	uint32_t	pages[IBUF_MAX_N_PAGES_MERGED];
	uint32_t	spaces[IBUF_MAX_N_PAGES_MERGED];

	if (err != DB_SUCCESS) {
	} else if (page_is_empty(btr_pcur_get_page(&pcur))) {
		/* If a B-tree page is empty, it must be the root page
		and the whole B-tree must be empty. InnoDB does not
		allow empty B-tree pages other than the root. */
		ut_ad(ibuf.empty);
		ut_ad(btr_pcur_get_block(&pcur)->page.id()
		      == page_id_t(IBUF_SPACE_ID, FSP_IBUF_TREE_ROOT_PAGE_NO));
	} else {

		sum_sizes = ibuf_get_merge_pages(
			&pcur, uint32_t(space), IBUF_MAX_N_PAGES_MERGED,
			&pages[0], &spaces[0], &n_pages,
			&mtr);
		ib::info() << "Size of pages merged " << sum_sizes;
	}

	ibuf_mtr_commit(&mtr);

	if (n_pages > 0) {
		ut_ad(n_pages <= UT_ARR_SIZE(pages));

#ifdef UNIV_DEBUG
		for (ulint i = 0; i < n_pages; ++i) {
			ut_ad(spaces[i] == space);
		}
#endif /* UNIV_DEBUG */

		ibuf_read_merge_pages(spaces, pages, n_pages);
	}

	return(n_pages);
}

/*********************************************************************//**
Contract insert buffer trees after insert if they are too big. */
UNIV_INLINE
void
ibuf_contract_after_insert(
/*=======================*/
	ulint	entry_size)	/*!< in: size of a record which was inserted
				into an ibuf tree */
{
	/* dirty comparison, to avoid contention on ibuf_mutex */
	if (ibuf.size < ibuf.max_size) {
		return;
	}

	/* Contract at least entry_size many bytes */
	ulint sum_sizes = 0;
	ulint size;

	do {
		size = ibuf_contract();
		sum_sizes += size;
	} while (size > 0 && sum_sizes < entry_size);
}

/** Determine if a change buffer record has been encountered already.
@param rec   change buffer record in the MySQL 5.5 format
@param hash  hash table of encountered records
@param size  number of elements in hash
@retval true if a distinct record
@retval false if this may be duplicating an earlier record */
static bool ibuf_get_volume_buffered_hash(const rec_t *rec, ulint *hash,
                                          ulint size)
{
  ut_ad(rec_get_n_fields_old(rec) > IBUF_REC_FIELD_USER);
  const ulint start= rec_get_field_start_offs(rec, IBUF_REC_FIELD_USER);
  const ulint len= rec_get_data_size_old(rec) - start;
  const uint32_t fold= my_crc32c(0, rec + start, len);
  hash+= (fold / (CHAR_BIT * sizeof *hash)) % size;
  ulint bitmask= static_cast<ulint>(1) << (fold % (CHAR_BIT * sizeof(*hash)));

  if (*hash & bitmask)
    return false;

  /* We have not seen this record yet. Remember it. */
  *hash|= bitmask;
  return true;
}

#ifdef UNIV_DEBUG
# define ibuf_get_volume_buffered_count(mtr,rec,hash,size,n_recs)	\
	ibuf_get_volume_buffered_count_func(mtr,rec,hash,size,n_recs)
#else /* UNIV_DEBUG */
# define ibuf_get_volume_buffered_count(mtr,rec,hash,size,n_recs)	\
	ibuf_get_volume_buffered_count_func(rec,hash,size,n_recs)
#endif /* UNIV_DEBUG */

/*********************************************************************//**
Update the estimate of the number of records on a page, and
get the space taken by merging the buffered record to the index page.
@return size of index record in bytes + an upper limit of the space
taken in the page directory */
static
ulint
ibuf_get_volume_buffered_count_func(
/*================================*/
#ifdef UNIV_DEBUG
	mtr_t*		mtr,	/*!< in: mini-transaction owning rec */
#endif /* UNIV_DEBUG */
	const rec_t*	rec,	/*!< in: insert buffer record */
	ulint*		hash,	/*!< in/out: hash array */
	ulint		size,	/*!< in: number of elements in hash array */
	lint*		n_recs)	/*!< in/out: estimated number of records
				on the page that rec points to */
{
	ulint		len;
	ibuf_op_t	ibuf_op;
	const byte*	types;
	ulint		n_fields;

	ut_ad(mtr->memo_contains_page_flagged(rec, MTR_MEMO_PAGE_X_FIX
					      | MTR_MEMO_PAGE_S_FIX));
	ut_ad(ibuf_inside(mtr));

	n_fields = rec_get_n_fields_old(rec);
	ut_ad(n_fields > IBUF_REC_FIELD_USER);
	n_fields -= IBUF_REC_FIELD_USER;

	rec_get_nth_field_offs_old(rec, 1, &len);
	/* This function is only invoked when buffering new
	operations.  All pre-4.1 records should have been merged
	when the database was started up. */
	ut_a(len == 1);

	if (rec_get_deleted_flag(rec, 0)) {
		/* This record has been merged already,
		but apparently the system crashed before
		the change was discarded from the buffer.
		Pretend that the record does not exist. */
		return(0);
	}

	types = rec_get_nth_field_old(rec, IBUF_REC_FIELD_METADATA, &len);

	switch (UNIV_EXPECT(int(len % DATA_NEW_ORDER_NULL_TYPE_BUF_SIZE),
			    IBUF_REC_INFO_SIZE)) {
	default:
		ut_error;
	case 0:
		/* This ROW_TYPE=REDUNDANT record does not include an
		operation counter.  Exclude it from the *n_recs,
		because deletes cannot be buffered if there are
		old-style inserts buffered for the page. */

		len = ibuf_rec_get_size(rec, types, n_fields, 0);

		return(len
		       + rec_get_converted_extra_size(len, n_fields, 0)
		       + page_dir_calc_reserved_space(1));
	case 1:
		/* This ROW_TYPE=COMPACT record does not include an
		operation counter.  Exclude it from the *n_recs,
		because deletes cannot be buffered if there are
		old-style inserts buffered for the page. */
		goto get_volume_comp;

	case IBUF_REC_INFO_SIZE:
		ibuf_op = (ibuf_op_t) types[IBUF_REC_OFFSET_TYPE];
		break;
	}

	switch (ibuf_op) {
	case IBUF_OP_INSERT:
		/* Inserts can be done by updating a delete-marked record.
		Because delete-mark and insert operations can be pointing to
		the same records, we must not count duplicates. */
	case IBUF_OP_DELETE_MARK:
		/* There must be a record to delete-mark.
		See if this record has been already buffered. */
		if (n_recs && ibuf_get_volume_buffered_hash(rec, hash, size)) {
			(*n_recs)++;
		}

		if (ibuf_op == IBUF_OP_DELETE_MARK) {
			/* Setting the delete-mark flag does not
			affect the available space on the page. */
			return(0);
		}
		break;
	case IBUF_OP_DELETE:
		/* A record will be removed from the page. */
		if (n_recs) {
			(*n_recs)--;
		}
		/* While deleting a record actually frees up space,
		we have to play it safe and pretend that it takes no
		additional space (the record might not exist, etc.). */
		return(0);
	default:
		ut_error;
	}

	ut_ad(ibuf_op == IBUF_OP_INSERT);

get_volume_comp:
	{
		dtuple_t*	entry;
		ulint		volume;
		dict_index_t*	dummy_index;
		mem_heap_t*	heap = mem_heap_create(500);

		entry = ibuf_build_entry_from_ibuf_rec(
			mtr, rec, heap, &dummy_index);

		volume = rec_get_converted_size(dummy_index, entry, 0);

		ibuf_dummy_index_free(dummy_index);
		mem_heap_free(heap);

		return(volume + page_dir_calc_reserved_space(1));
	}
}

/*********************************************************************//**
Gets an upper limit for the combined size of entries buffered in the insert
buffer for a given page.
@return upper limit for the volume of buffered inserts for the index
page, in bytes; srv_page_size, if the entries for the index page span
several pages in the insert buffer */
static
ulint
ibuf_get_volume_buffered(
/*=====================*/
	const btr_pcur_t*pcur,	/*!< in: pcur positioned at a place in an
				insert buffer tree where we would insert an
				entry for the index page whose number is
				page_no, latch mode has to be BTR_MODIFY_PREV
				or BTR_MODIFY_TREE */
	ulint		space,	/*!< in: space id */
	ulint		page_no,/*!< in: page number of an index page */
	lint*		n_recs,	/*!< in/out: minimum number of records on the
				page after the buffered changes have been
				applied, or NULL to disable the counting */
	mtr_t*		mtr)	/*!< in: mini-transaction of pcur */
{
	ulint		volume;
	const rec_t*	rec;
	const page_t*	page;
	const page_t*	prev_page;
	const page_t*	next_page;
	/* bitmap of buffered recs */
	ulint		hash_bitmap[128 / sizeof(ulint)];

	ut_ad((pcur->latch_mode == BTR_MODIFY_PREV)
	      || (pcur->latch_mode == BTR_MODIFY_TREE));

	/* Count the volume of inserts earlier in the alphabetical order than
	pcur */

	volume = 0;

	if (n_recs) {
		memset(hash_bitmap, 0, sizeof hash_bitmap);
	}

	rec = btr_pcur_get_rec(pcur);
	page = page_align(rec);
	ut_ad(page_validate(page, ibuf.index));

	if (page_rec_is_supremum(rec)
	    && UNIV_UNLIKELY(!(rec = page_rec_get_prev_const(rec)))) {
corruption:
		ut_ad("corrupted page" == 0);
		return srv_page_size;
	}

	uint32_t prev_page_no;

	for (; !page_rec_is_infimum(rec); ) {
		ut_ad(page_align(rec) == page);

		if (page_no != ibuf_rec_get_page_no(mtr, rec)
		    || space != ibuf_rec_get_space(mtr, rec)) {

			goto count_later;
		}

		volume += ibuf_get_volume_buffered_count(
			mtr, rec,
			hash_bitmap, UT_ARR_SIZE(hash_bitmap), n_recs);

		if (UNIV_UNLIKELY(!(rec = page_rec_get_prev_const(rec)))) {
			goto corruption;
		}
	}

	/* Look at the previous page */

	prev_page_no = btr_page_get_prev(page);

	if (prev_page_no == FIL_NULL) {

		goto count_later;
	}

	if (buf_block_t* block =
	    buf_page_get(page_id_t(IBUF_SPACE_ID, prev_page_no),
			 0, RW_X_LATCH, mtr)) {
		prev_page = buf_block_get_frame(block);
		ut_ad(page_validate(prev_page, ibuf.index));
	} else {
		return srv_page_size;
	}

	static_assert(FIL_PAGE_NEXT % 4 == 0, "alignment");
	static_assert(FIL_PAGE_OFFSET % 4 == 0, "alignment");

	if (UNIV_UNLIKELY(memcmp_aligned<4>(prev_page + FIL_PAGE_NEXT,
					    page + FIL_PAGE_OFFSET, 4))) {
		return srv_page_size;
	}

	rec = page_rec_get_prev_const(page_get_supremum_rec(prev_page));

	if (UNIV_UNLIKELY(!rec)) {
		goto corruption;
	}

	for (;;) {
		ut_ad(page_align(rec) == prev_page);

		if (page_rec_is_infimum(rec)) {

			/* We cannot go to yet a previous page, because we
			do not have the x-latch on it, and cannot acquire one
			because of the latching order: we have to give up */

			return(srv_page_size);
		}

		if (page_no != ibuf_rec_get_page_no(mtr, rec)
		    || space != ibuf_rec_get_space(mtr, rec)) {

			goto count_later;
		}

		volume += ibuf_get_volume_buffered_count(
			mtr, rec,
			hash_bitmap, UT_ARR_SIZE(hash_bitmap), n_recs);

		if (UNIV_UNLIKELY(!(rec = page_rec_get_prev_const(rec)))) {
			goto corruption;
		}
	}

count_later:
	rec = btr_pcur_get_rec(pcur);

	if (!page_rec_is_supremum(rec)) {
		rec = page_rec_get_next_const(rec);
	}

	for (; !page_rec_is_supremum(rec);
	     rec = page_rec_get_next_const(rec)) {
		if (UNIV_UNLIKELY(!rec)) {
			return srv_page_size;
		}
		if (page_no != ibuf_rec_get_page_no(mtr, rec)
		    || space != ibuf_rec_get_space(mtr, rec)) {

			return(volume);
		}

		volume += ibuf_get_volume_buffered_count(
			mtr, rec,
			hash_bitmap, UT_ARR_SIZE(hash_bitmap), n_recs);
	}

	/* Look at the next page */

	uint32_t next_page_no = btr_page_get_next(page);

	if (next_page_no == FIL_NULL) {

		return(volume);
	}

	if (buf_block_t* block =
	    buf_page_get(page_id_t(IBUF_SPACE_ID, next_page_no),
			 0, RW_X_LATCH, mtr)) {
		next_page = buf_block_get_frame(block);
		ut_ad(page_validate(next_page, ibuf.index));
	} else {
		return srv_page_size;
	}

	static_assert(FIL_PAGE_PREV % 4 == 0, "alignment");
	static_assert(FIL_PAGE_OFFSET % 4 == 0, "alignment");

	if (UNIV_UNLIKELY(memcmp_aligned<4>(next_page + FIL_PAGE_PREV,
					    page + FIL_PAGE_OFFSET, 4))) {
		return 0;
	}

	rec = page_get_infimum_rec(next_page);
	rec = page_rec_get_next_const(rec);

	for (; ; rec = page_rec_get_next_const(rec)) {
		if (!rec || page_rec_is_supremum(rec)) {
			/* We give up */
			return(srv_page_size);
		}

		ut_ad(page_align(rec) == next_page);

		if (page_no != ibuf_rec_get_page_no(mtr, rec)
		    || space != ibuf_rec_get_space(mtr, rec)) {

			return(volume);
		}

		volume += ibuf_get_volume_buffered_count(
			mtr, rec,
			hash_bitmap, UT_ARR_SIZE(hash_bitmap), n_recs);
	}
}

/*********************************************************************//**
Reads the biggest tablespace id from the high end of the insert buffer
tree and updates the counter in fil_system. */
void
ibuf_update_max_tablespace_id(void)
/*===============================*/
{
	if (UNIV_UNLIKELY(!ibuf.index)) return;
	const rec_t*	rec;
	const byte*	field;
	ulint		len;
	btr_pcur_t	pcur;
	mtr_t		mtr;

	ut_ad(!ibuf.index->table->not_redundant());

	ibuf_mtr_start(&mtr);

	if (pcur.open_leaf(false, ibuf.index, BTR_SEARCH_LEAF, &mtr)
	    != DB_SUCCESS) {
func_exit:
		ibuf_mtr_commit(&mtr);
		return;
	}

	ut_ad(page_validate(btr_pcur_get_page(&pcur), ibuf.index));

	if (!btr_pcur_move_to_prev(&pcur, &mtr)
	    || btr_pcur_is_before_first_on_page(&pcur)) {
		goto func_exit;
	}

	rec = btr_pcur_get_rec(&pcur);

	field = rec_get_nth_field_old(rec, IBUF_REC_FIELD_SPACE, &len);

	ut_a(len == 4);

	const uint32_t max_space_id = mach_read_from_4(field);

	ibuf_mtr_commit(&mtr);

	/* printf("Maximum space id in insert buffer %lu\n", max_space_id); */

	fil_set_max_space_id_if_bigger(max_space_id);
}

#ifdef UNIV_DEBUG
# define ibuf_get_entry_counter_low(mtr,rec,space,page_no)	\
	ibuf_get_entry_counter_low_func(mtr,rec,space,page_no)
#else /* UNIV_DEBUG */
# define ibuf_get_entry_counter_low(mtr,rec,space,page_no)	\
	ibuf_get_entry_counter_low_func(rec,space,page_no)
#endif
/****************************************************************//**
Helper function for ibuf_get_entry_counter_func. Checks if rec is for
(space, page_no), and if so, reads counter value from it and returns
that + 1.
@retval ULINT_UNDEFINED if the record does not contain any counter
@retval 0 if the record is not for (space, page_no)
@retval 1 + previous counter value, otherwise */
static
ulint
ibuf_get_entry_counter_low_func(
/*============================*/
#ifdef UNIV_DEBUG
	mtr_t*		mtr,		/*!< in: mini-transaction of rec */
#endif /* UNIV_DEBUG */
	const rec_t*	rec,		/*!< in: insert buffer record */
	ulint		space,		/*!< in: space id */
	ulint		page_no)	/*!< in: page number */
{
	ulint		counter;
	const byte*	field;
	ulint		len;

	ut_ad(ibuf_inside(mtr));
	ut_ad(mtr->memo_contains_page_flagged(rec, MTR_MEMO_PAGE_X_FIX
					      | MTR_MEMO_PAGE_S_FIX));
	ut_ad(rec_get_n_fields_old(rec) > 2);

	field = rec_get_nth_field_old(rec, IBUF_REC_FIELD_MARKER, &len);

	ut_a(len == 1);

	/* Check the tablespace identifier. */
	field = rec_get_nth_field_old(rec, IBUF_REC_FIELD_SPACE, &len);

	ut_a(len == 4);

	if (mach_read_from_4(field) != space) {

		return(0);
	}

	/* Check the page offset. */
	field = rec_get_nth_field_old(rec, IBUF_REC_FIELD_PAGE, &len);
	ut_a(len == 4);

	if (mach_read_from_4(field) != page_no) {

		return(0);
	}

	/* Check if the record contains a counter field. */
	field = rec_get_nth_field_old(rec, IBUF_REC_FIELD_METADATA, &len);

	switch (len % DATA_NEW_ORDER_NULL_TYPE_BUF_SIZE) {
	default:
		ut_error;
	case 0: /* ROW_FORMAT=REDUNDANT */
	case 1: /* ROW_FORMAT=COMPACT */
		return(ULINT_UNDEFINED);

	case IBUF_REC_INFO_SIZE:
		counter = mach_read_from_2(field + IBUF_REC_OFFSET_COUNTER);
		ut_a(counter < 0xFFFF);
		return(counter + 1);
	}
}

#ifdef UNIV_DEBUG
# define ibuf_get_entry_counter(space,page_no,rec,mtr,exact_leaf) \
	ibuf_get_entry_counter_func(space,page_no,rec,mtr,exact_leaf)
#else /* UNIV_DEBUG */
# define ibuf_get_entry_counter(space,page_no,rec,mtr,exact_leaf) \
	ibuf_get_entry_counter_func(space,page_no,rec,exact_leaf)
#endif /* UNIV_DEBUG */

/****************************************************************//**
Calculate the counter field for an entry based on the current
last record in ibuf for (space, page_no).
@return the counter field, or ULINT_UNDEFINED
if we should abort this insertion to ibuf */
static
ulint
ibuf_get_entry_counter_func(
/*========================*/
	ulint		space,		/*!< in: space id of entry */
	ulint		page_no,	/*!< in: page number of entry */
	const rec_t*	rec,		/*!< in: the record preceding the
					insertion point */
#ifdef UNIV_DEBUG
	mtr_t*		mtr,		/*!< in: mini-transaction */
#endif /* UNIV_DEBUG */
	ibool		only_leaf)	/*!< in: TRUE if this is the only
					leaf page that can contain entries
					for (space,page_no), that is, there
					was no exact match for (space,page_no)
					in the node pointer */
{
	ut_ad(ibuf_inside(mtr));
	ut_ad(mtr->memo_contains_page_flagged(rec, MTR_MEMO_PAGE_X_FIX));
	ut_ad(page_validate(page_align(rec), ibuf.index));

	if (page_rec_is_supremum(rec)) {
		/* This is just for safety. The record should be a
		page infimum or a user record. */
		ut_ad(0);
		return(ULINT_UNDEFINED);
	} else if (!page_rec_is_infimum(rec)) {
		return(ibuf_get_entry_counter_low(mtr, rec, space, page_no));
	} else if (only_leaf || !page_has_prev(page_align(rec))) {
		/* The parent node pointer did not contain the
		searched for (space, page_no), which means that the
		search ended on the correct page regardless of the
		counter value, and since we're at the infimum record,
		there are no existing records. */
		return(0);
	} else {
		/* We used to read the previous page here. It would
		break the latching order, because the caller has
		buffer-fixed an insert buffer bitmap page. */
		return(ULINT_UNDEFINED);
	}
}


/** Translates the ibuf free bits to the free space on a page in bytes.
@param[in]	physical_size	page_size
@param[in]	bits		value for ibuf bitmap bits
@return maximum insert size after reorganize for the page */
inline ulint
ibuf_index_page_calc_free_from_bits(ulint physical_size, ulint bits)
{
	ut_ad(bits < 4);
	ut_ad(physical_size > IBUF_PAGE_SIZE_PER_FREE_SPACE);

	if (bits == 3) {
		bits = 4;
	}

	return bits * physical_size / IBUF_PAGE_SIZE_PER_FREE_SPACE;
}

/** Buffer an operation in the insert/delete buffer, instead of doing it
directly to the disk page, if this is possible.
@param[in]	mode		BTR_MODIFY_PREV or BTR_INSERT_TREE
@param[in]	op		operation type
@param[in]	no_counter	TRUE=use 5.0.3 format; FALSE=allow delete
buffering
@param[in]	entry		index entry to insert
@param[in]	entry_size	rec_get_converted_size(index, entry)
@param[in,out]	index		index where to insert; must not be unique
or clustered
@param[in]	page_id		page id where to insert
@param[in]	zip_size	ROW_FORMAT=COMPRESSED page size, or 0
@param[in,out]	thr		query thread
@return DB_SUCCESS, DB_STRONG_FAIL or other error */
static TRANSACTIONAL_TARGET MY_ATTRIBUTE((warn_unused_result))
dberr_t
ibuf_insert_low(
	btr_latch_mode		mode,
	ibuf_op_t		op,
	ibool			no_counter,
	const dtuple_t*		entry,
	ulint			entry_size,
	dict_index_t*		index,
	const page_id_t		page_id,
	ulint			zip_size,
	que_thr_t*		thr)
{
	big_rec_t*	dummy_big_rec;
	btr_pcur_t	pcur;
	btr_cur_t*	cursor;
	dtuple_t*	ibuf_entry;
	mem_heap_t*	offsets_heap	= NULL;
	mem_heap_t*	heap;
	rec_offs*	offsets		= NULL;
	ulint		buffered;
	lint		min_n_recs;
	rec_t*		ins_rec;
	buf_block_t*	bitmap_page;
	buf_block_t*	block		= NULL;
	page_t*		root;
	dberr_t		err;
	ibool		do_merge;
	uint32_t	space_ids[IBUF_MAX_N_PAGES_MERGED];
	uint32_t	page_nos[IBUF_MAX_N_PAGES_MERGED];
	ulint		n_stored;
	mtr_t		mtr;
	mtr_t		bitmap_mtr;

	ut_a(!dict_index_is_clust(index));
	ut_ad(!dict_index_is_spatial(index));
	ut_ad(dtuple_check_typed(entry));
	ut_ad(!no_counter || op == IBUF_OP_INSERT);
	ut_ad(page_id.space() == index->table->space_id);
	ut_a(op < IBUF_OP_COUNT);

	do_merge = FALSE;

	/* Perform dirty comparison of ibuf.max_size and ibuf.size to
	reduce ibuf_mutex contention. This should be OK; at worst we
	are doing some excessive ibuf_contract() or occasionally
	skipping an ibuf_contract(). */
	const ulint max_size = ibuf.max_size;

	if (max_size == 0) {
		return(DB_STRONG_FAIL);
	}

	if (ibuf.size >= max_size + IBUF_CONTRACT_DO_NOT_INSERT) {
		/* Insert buffer is now too big, contract it but do not try
		to insert */


#ifdef UNIV_IBUF_DEBUG
		fputs("Ibuf too big\n", stderr);
#endif
		ibuf_contract();

		return(DB_STRONG_FAIL);
	}

	heap = mem_heap_create(1024);

	/* Build the entry which contains the space id and the page number
	as the first fields and the type information for other fields, and
	which will be inserted to the insert buffer. Using a counter value
	of 0xFFFF we find the last record for (space, page_no), from which
	we can then read the counter value N and use N + 1 in the record we
	insert. (We patch the ibuf_entry's counter field to the correct
	value just before actually inserting the entry.) */

	ibuf_entry = ibuf_entry_build(
		op, index, entry, page_id.space(), page_id.page_no(),
		no_counter ? ULINT_UNDEFINED : 0xFFFF, heap);

	/* Open a cursor to the insert buffer tree to calculate if we can add
	the new entry to it without exceeding the free space limit for the
	page. */

	if (mode == BTR_INSERT_TREE) {
		for (;;) {
			mysql_mutex_lock(&ibuf_pessimistic_insert_mutex);
			mysql_mutex_lock(&ibuf_mutex);

			if (UNIV_LIKELY(ibuf_data_enough_free_for_insert())) {

				break;
			}

			mysql_mutex_unlock(&ibuf_mutex);
			mysql_mutex_unlock(&ibuf_pessimistic_insert_mutex);

			if (!ibuf_add_free_page()) {

				mem_heap_free(heap);
				return(DB_STRONG_FAIL);
			}
		}
	}

	ibuf_mtr_start(&mtr);
	pcur.btr_cur.page_cur.index = ibuf.index;

	err = btr_pcur_open(ibuf_entry, PAGE_CUR_LE, mode, &pcur, &mtr);
	if (err != DB_SUCCESS) {
func_exit:
		ibuf_mtr_commit(&mtr);
		ut_free(pcur.old_rec_buf);
		mem_heap_free(heap);

		if (err == DB_SUCCESS && mode == BTR_INSERT_TREE) {
			ibuf_contract_after_insert(entry_size);
		}

		if (do_merge) {
#ifdef UNIV_IBUF_DEBUG
			ut_a(n_stored <= IBUF_MAX_N_PAGES_MERGED);
#endif
			ibuf_read_merge_pages(space_ids, page_nos, n_stored);
		}
		return err;
	}

	ut_ad(page_validate(btr_pcur_get_page(&pcur), ibuf.index));

	/* Find out the volume of already buffered inserts for the same index
	page */
	min_n_recs = 0;
	buffered = ibuf_get_volume_buffered(&pcur,
					    page_id.space(),
					    page_id.page_no(),
					    op == IBUF_OP_DELETE
					    ? &min_n_recs
					    : NULL, &mtr);

	const ulint physical_size = zip_size ? zip_size : srv_page_size;

	if (op == IBUF_OP_DELETE
	    && (min_n_recs < 2 || buf_pool.watch_occurred(page_id))) {
		/* The page could become empty after the record is
		deleted, or the page has been read in to the buffer
		pool.  Refuse to buffer the operation. */

		/* The buffer pool watch is needed for IBUF_OP_DELETE
		because of latching order considerations.  We can
		check buf_pool_watch_occurred() only after latching
		the insert buffer B-tree pages that contain buffered
		changes for the page.  We never buffer IBUF_OP_DELETE,
		unless some IBUF_OP_INSERT or IBUF_OP_DELETE_MARK have
		been previously buffered for the page.  Because there
		are buffered operations for the page, the insert
		buffer B-tree page latches held by mtr will guarantee
		that no changes for the user page will be merged
		before mtr_commit(&mtr).  We must not mtr_commit(&mtr)
		until after the IBUF_OP_DELETE has been buffered. */

fail_exit:
		if (mode == BTR_INSERT_TREE) {
			mysql_mutex_unlock(&ibuf_mutex);
			mysql_mutex_unlock(&ibuf_pessimistic_insert_mutex);
		}

		err = DB_STRONG_FAIL;
		goto func_exit;
	}

	/* After this point, the page could still be loaded to the
	buffer pool, but we do not have to care about it, since we are
	holding a latch on the insert buffer leaf page that contains
	buffered changes for (space, page_no).  If the page enters the
	buffer pool, buf_page_t::read_complete() for (space, page_no) will
	have to acquire a latch on the same insert buffer leaf page,
	which it cannot do until we have buffered the IBUF_OP_DELETE
	and done mtr_commit(&mtr) to release the latch. */

	ibuf_mtr_start(&bitmap_mtr);

	bitmap_page = ibuf_bitmap_get_map_page(page_id, zip_size, &bitmap_mtr);

	/* We check if the index page is suitable for buffered entries */

	if (!bitmap_page || buf_pool.page_hash_contains(
		    page_id, buf_pool.page_hash.cell_get(page_id.fold()))) {
commit_exit:
		ibuf_mtr_commit(&bitmap_mtr);
		goto fail_exit;
	} else if (!lock_sys.rd_lock_try()) {
		goto commit_exit;
	} else {
		hash_cell_t* cell = lock_sys.rec_hash.cell_get(page_id.fold());
		lock_sys.rec_hash.latch(cell)->acquire();
		const lock_t* lock = lock_sys_t::get_first(*cell, page_id);
		lock_sys.rec_hash.latch(cell)->release();
		lock_sys.rd_unlock();
		if (lock) {
			goto commit_exit;
		}
	}

	if (op == IBUF_OP_INSERT) {
		ulint	bits = ibuf_bitmap_page_get_bits(
			bitmap_page->page.frame, page_id, physical_size,
			IBUF_BITMAP_FREE, &bitmap_mtr);

		if (buffered + entry_size + page_dir_calc_reserved_space(1)
		    > ibuf_index_page_calc_free_from_bits(physical_size,
							  bits)) {
			/* Release the bitmap page latch early. */
			ibuf_mtr_commit(&bitmap_mtr);

			/* It may not fit */
			do_merge = TRUE;

			ibuf_get_merge_page_nos(FALSE,
						btr_pcur_get_rec(&pcur), &mtr,
						space_ids,
						page_nos, &n_stored);

			goto fail_exit;
		}
	}

	if (!no_counter) {
		/* Patch correct counter value to the entry to
		insert. This can change the insert position, which can
		result in the need to abort in some cases. */
		ulint		counter = ibuf_get_entry_counter(
			page_id.space(), page_id.page_no(),
			btr_pcur_get_rec(&pcur), &mtr,
			btr_pcur_get_btr_cur(&pcur)->low_match
			< IBUF_REC_FIELD_METADATA);
		dfield_t*	field;

		if (counter == ULINT_UNDEFINED) {
			goto commit_exit;
		}

		field = dtuple_get_nth_field(
			ibuf_entry, IBUF_REC_FIELD_METADATA);
		mach_write_to_2(
			(byte*) dfield_get_data(field)
			+ IBUF_REC_OFFSET_COUNTER, counter);
	}

	/* Set the bitmap bit denoting that the insert buffer contains
	buffered entries for this index page, if the bit is not set yet */
	index->set_modified(bitmap_mtr);
	ibuf_bitmap_page_set_bits<IBUF_BITMAP_BUFFERED>(
		bitmap_page, page_id, physical_size, true, &bitmap_mtr);
	ibuf_mtr_commit(&bitmap_mtr);

	cursor = btr_pcur_get_btr_cur(&pcur);

	if (mode == BTR_MODIFY_PREV) {
		err = btr_cur_optimistic_insert(
			BTR_NO_LOCKING_FLAG | BTR_NO_UNDO_LOG_FLAG,
			cursor, &offsets, &offsets_heap,
			ibuf_entry, &ins_rec,
			&dummy_big_rec, 0, thr, &mtr);
		block = btr_cur_get_block(cursor);
		ut_ad(block->page.id().space() == IBUF_SPACE_ID);

		/* If this is the root page, update ibuf.empty. */
		if (block->page.id().page_no() == FSP_IBUF_TREE_ROOT_PAGE_NO) {
			const page_t*	root = buf_block_get_frame(block);

			ut_ad(page_get_space_id(root) == IBUF_SPACE_ID);
			ut_ad(page_get_page_no(root)
			      == FSP_IBUF_TREE_ROOT_PAGE_NO);

			ibuf.empty = page_is_empty(root);
		}
	} else {
		ut_ad(mode == BTR_INSERT_TREE);

		/* We acquire an sx-latch to the root page before the insert,
		because a pessimistic insert releases the tree x-latch,
		which would cause the sx-latching of the root after that to
		break the latching order. */
		if (buf_block_t* ibuf_root = ibuf_tree_root_get(&mtr)) {
			root = ibuf_root->page.frame;
		} else {
			err = DB_CORRUPTION;
			mysql_mutex_unlock(&ibuf_pessimistic_insert_mutex);
			mysql_mutex_unlock(&ibuf_mutex);
			goto ibuf_insert_done;
		}

		err = btr_cur_optimistic_insert(
			BTR_NO_LOCKING_FLAG | BTR_NO_UNDO_LOG_FLAG,
			cursor, &offsets, &offsets_heap,
			ibuf_entry, &ins_rec,
			&dummy_big_rec, 0, thr, &mtr);

		if (err == DB_FAIL) {
			err = btr_cur_pessimistic_insert(
				BTR_NO_LOCKING_FLAG | BTR_NO_UNDO_LOG_FLAG,
				cursor, &offsets, &offsets_heap,
				ibuf_entry, &ins_rec,
				&dummy_big_rec, 0, thr, &mtr);
		}

		mysql_mutex_unlock(&ibuf_pessimistic_insert_mutex);
		ibuf_size_update(root);
		mysql_mutex_unlock(&ibuf_mutex);
		ibuf.empty = page_is_empty(root);

		block = btr_cur_get_block(cursor);
		ut_ad(block->page.id().space() == IBUF_SPACE_ID);
	}

ibuf_insert_done:
	if (offsets_heap) {
		mem_heap_free(offsets_heap);
	}

	if (err == DB_SUCCESS && op != IBUF_OP_DELETE) {
		/* Update the page max trx id field */
		page_update_max_trx_id(block, NULL,
				       thr_get_trx(thr)->id, &mtr);
	}

	goto func_exit;
}

/** Buffer an operation in the change buffer, instead of applying it
directly to the file page, if this is possible. Does not do it if the index
is clustered or unique.
@param[in]	op		operation type
@param[in]	entry		index entry to insert
@param[in,out]	index		index where to insert
@param[in]	page_id		page id where to insert
@param[in]	zip_size	ROW_FORMAT=COMPRESSED page size, or 0
@param[in,out]	thr		query thread
@return true if success */
TRANSACTIONAL_TARGET
bool
ibuf_insert(
	ibuf_op_t		op,
	const dtuple_t*		entry,
	dict_index_t*		index,
	const page_id_t		page_id,
	ulint			zip_size,
	que_thr_t*		thr)
{
	dberr_t		err;
	ulint		entry_size;
	ibool		no_counter;
	/* Read the settable global variable only once in
	this function, so that we will have a consistent view of it. */
	ibuf_use_t	use		= ibuf_use_t(innodb_change_buffering);
	DBUG_ENTER("ibuf_insert");

	DBUG_PRINT("ibuf", ("op: %d, space: " UINT32PF ", page_no: " UINT32PF,
			    op, page_id.space(), page_id.page_no()));

	ut_ad(dtuple_check_typed(entry));
	ut_ad(page_id.space() != SRV_TMP_SPACE_ID);
	ut_ad(index->is_btree());
	ut_a(!dict_index_is_clust(index));
	ut_ad(!index->table->is_temporary());

	no_counter = use <= IBUF_USE_INSERT;

	switch (op) {
	case IBUF_OP_INSERT:
		switch (use) {
		case IBUF_USE_NONE:
		case IBUF_USE_DELETE:
		case IBUF_USE_DELETE_MARK:
			DBUG_RETURN(false);
		case IBUF_USE_INSERT:
		case IBUF_USE_INSERT_DELETE_MARK:
		case IBUF_USE_ALL:
			goto check_watch;
		}
		break;
	case IBUF_OP_DELETE_MARK:
		switch (use) {
		case IBUF_USE_NONE:
		case IBUF_USE_INSERT:
			DBUG_RETURN(false);
		case IBUF_USE_DELETE_MARK:
		case IBUF_USE_DELETE:
		case IBUF_USE_INSERT_DELETE_MARK:
		case IBUF_USE_ALL:
			ut_ad(!no_counter);
			goto check_watch;
		}
		break;
	case IBUF_OP_DELETE:
		switch (use) {
		case IBUF_USE_NONE:
		case IBUF_USE_INSERT:
		case IBUF_USE_INSERT_DELETE_MARK:
			DBUG_RETURN(false);
		case IBUF_USE_DELETE_MARK:
		case IBUF_USE_DELETE:
		case IBUF_USE_ALL:
			ut_ad(!no_counter);
			goto skip_watch;
		}
		break;
	case IBUF_OP_COUNT:
		break;
	}

	/* unknown op or use */
	ut_error;

check_watch:
	/* If a thread attempts to buffer an insert on a page while a
	purge is in progress on the same page, the purge must not be
	buffered, because it could remove a record that was
	re-inserted later.  For simplicity, we block the buffering of
	all operations on a page that has a purge pending.

	We do not check this in the IBUF_OP_DELETE case, because that
	would always trigger the buffer pool watch during purge and
	thus prevent the buffering of delete operations.  We assume
	that the issuer of IBUF_OP_DELETE has called
	buf_pool_t::watch_set(). */

	if (buf_pool.page_hash_contains<true>(
		    page_id, buf_pool.page_hash.cell_get(page_id.fold()))) {
		/* A buffer pool watch has been set or the
		page has been read into the buffer pool.
		Do not buffer the request.  If a purge operation
		is being buffered, have this request executed
		directly on the page in the buffer pool after the
		buffered entries for this page have been merged. */
		DBUG_RETURN(false);
	}

skip_watch:
	entry_size = rec_get_converted_size(index, entry, 0);

	if (entry_size
	    >= page_get_free_space_of_empty(dict_table_is_comp(index->table))
	    / 2) {

		DBUG_RETURN(false);
	}

	err = ibuf_insert_low(BTR_MODIFY_PREV, op, no_counter,
			      entry, entry_size,
			      index, page_id, zip_size, thr);
	if (err == DB_FAIL) {
		err = ibuf_insert_low(BTR_INSERT_TREE,
				      op, no_counter, entry, entry_size,
				      index, page_id, zip_size, thr);
	}

	ut_a(err == DB_SUCCESS || err == DB_STRONG_FAIL
	     || err == DB_TOO_BIG_RECORD);

	DBUG_RETURN(err == DB_SUCCESS);
}

MY_ATTRIBUTE((nonnull, warn_unused_result))
/********************************************************************//**
During merge, inserts to an index page a secondary index entry extracted
from the insert buffer.
@return	error code */
static
dberr_t
ibuf_insert_to_index_page_low(
/*==========================*/
	const dtuple_t*	entry,	/*!< in: buffered entry to insert */
	rec_offs**	offsets,/*!< out: offsets on *rec */
	mem_heap_t*	heap,	/*!< in/out: memory heap */
	mtr_t*		mtr,	/*!< in/out: mtr */
	page_cur_t*	page_cur)/*!< in/out: cursor positioned on the record
				after which to insert the buffered entry */
{
  if (page_cur_tuple_insert(page_cur, entry, offsets, &heap, 0, mtr))
    return DB_SUCCESS;

  /* Page reorganization or recompression should already have been
  attempted by page_cur_tuple_insert(). Besides, per
  ibuf_index_page_calc_free_zip() the page should not have been
  recompressed or reorganized. */
  ut_ad(!is_buf_block_get_page_zip(page_cur->block));

  /* If the record did not fit, reorganize */
  if (dberr_t err= btr_page_reorganize(page_cur, mtr))
    return err;

  /* This time the record must fit */
  if (page_cur_tuple_insert(page_cur, entry, offsets, &heap, 0, mtr))
    return DB_SUCCESS;

  return DB_CORRUPTION;
}

/************************************************************************
During merge, inserts to an index page a secondary index entry extracted
from the insert buffer. */
static
dberr_t
ibuf_insert_to_index_page(
/*======================*/
	const dtuple_t*	entry,	/*!< in: buffered entry to insert */
	buf_block_t*	block,	/*!< in/out: index page where the buffered entry
				should be placed */
	dict_index_t*	index,	/*!< in: record descriptor */
	mtr_t*		mtr)	/*!< in: mtr */
{
	page_cur_t	page_cur;
	page_t*		page		= buf_block_get_frame(block);
	rec_t*		rec;
	rec_offs*	offsets;
	mem_heap_t*	heap;

	DBUG_PRINT("ibuf", ("page " UINT32PF ":" UINT32PF,
			    block->page.id().space(),
			    block->page.id().page_no()));

	ut_ad(!dict_index_is_online_ddl(index));// this is an ibuf_dummy index
	ut_ad(ibuf_inside(mtr));
	ut_ad(dtuple_check_typed(entry));
#ifdef BTR_CUR_HASH_ADAPT
	/* A change buffer merge must occur before users are granted
	any access to the page. No adaptive hash index entries may
	point to a freshly read page. */
	ut_ad(!block->index);
	assert_block_ahi_empty(block);
#endif /* BTR_CUR_HASH_ADAPT */
	ut_ad(mtr->is_named_space(block->page.id().space()));

	if (UNIV_UNLIKELY(dict_table_is_comp(index->table)
			  != (ibool)!!page_is_comp(page))) {
		return DB_CORRUPTION;
	}

	rec = page_rec_get_next(page_get_infimum_rec(page));

	if (!rec || page_rec_is_supremum(rec)) {
		return DB_CORRUPTION;
	}

	if (!rec_n_fields_is_sane(index, rec, entry)) {
		return DB_CORRUPTION;
	}

	ulint up_match = 0, low_match = 0;
	page_cur.index = index;
	page_cur.block = block;

	if (page_cur_search_with_match(entry, PAGE_CUR_LE,
				       &up_match, &low_match, &page_cur,
				       nullptr)) {
		return DB_CORRUPTION;
	}

	dberr_t err = DB_SUCCESS;

	heap = mem_heap_create(
		sizeof(upd_t)
		+ REC_OFFS_HEADER_SIZE * sizeof(*offsets)
		+ dtuple_get_n_fields(entry)
		* (sizeof(upd_field_t) + sizeof *offsets));

	if (UNIV_UNLIKELY(low_match == dtuple_get_n_fields(entry))) {
		upd_t*		update;

		rec = page_cur_get_rec(&page_cur);

		/* This is based on
		row_ins_sec_index_entry_by_modify(BTR_MODIFY_LEAF). */
		ut_ad(rec_get_deleted_flag(rec, page_is_comp(page)));

		offsets = rec_get_offsets(rec, index, NULL, index->n_fields,
					  ULINT_UNDEFINED, &heap);
		update = row_upd_build_sec_rec_difference_binary(
			rec, index, offsets, entry, heap);

		if (update->n_fields == 0) {
			/* The records only differ in the delete-mark.
			Clear the delete-mark, like we did before
			Bug #56680 was fixed. */
			btr_rec_set_deleted<false>(block, rec, mtr);
			goto updated_in_place;
		}

		/* Copy the info bits. Clear the delete-mark. */
		update->info_bits = rec_get_info_bits(rec, page_is_comp(page));
		update->info_bits &= byte(~REC_INFO_DELETED_FLAG);
		page_zip_des_t* page_zip = buf_block_get_page_zip(block);

		/* We cannot invoke btr_cur_optimistic_update() here,
		because we do not have a btr_cur_t or que_thr_t,
		as the insert buffer merge occurs at a very low level. */
		if (!row_upd_changes_field_size_or_external(index, offsets,
							    update)
		    && (!page_zip || btr_cur_update_alloc_zip(
				page_zip, &page_cur, offsets,
				rec_offs_size(offsets), false, mtr))) {
			/* This is the easy case. Do something similar
			to btr_cur_update_in_place(). */
			rec = page_cur_get_rec(&page_cur);
			btr_cur_upd_rec_in_place(rec, index, offsets,
						 update, block, mtr);

			DBUG_EXECUTE_IF(
				"crash_after_log_ibuf_upd_inplace",
				log_buffer_flush_to_disk();
				ib::info() << "Wrote log record for ibuf"
					" update in place operation";
				DBUG_SUICIDE();
			);

			goto updated_in_place;
		}

		/* btr_cur_update_alloc_zip() may have changed this */
		rec = page_cur_get_rec(&page_cur);

		/* A collation may identify values that differ in
		storage length.
		Some examples (1 or 2 bytes):
		utf8_turkish_ci: I = U+0131 LATIN SMALL LETTER DOTLESS I
		utf8_general_ci: S = U+00DF LATIN SMALL LETTER SHARP S
		utf8_general_ci: A = U+00E4 LATIN SMALL LETTER A WITH DIAERESIS

		latin1_german2_ci: SS = U+00DF LATIN SMALL LETTER SHARP S

		Examples of a character (3-byte UTF-8 sequence)
		identified with 2 or 4 characters (1-byte UTF-8 sequences):

		utf8_unicode_ci: 'II' = U+2171 SMALL ROMAN NUMERAL TWO
		utf8_unicode_ci: '(10)' = U+247D PARENTHESIZED NUMBER TEN
		*/

		/* Delete the different-length record, and insert the
		buffered one. */

		page_cur_delete_rec(&page_cur, offsets, mtr);
		if (!(page_cur_move_to_prev(&page_cur))) {
			err = DB_CORRUPTION;
			goto updated_in_place;
		}
	} else {
		offsets = NULL;
	}

	err = ibuf_insert_to_index_page_low(entry, &offsets, heap, mtr,
                                            &page_cur);
updated_in_place:
	mem_heap_free(heap);

	return err;
}

/****************************************************************//**
During merge, sets the delete mark on a record for a secondary index
entry. */
static
void
ibuf_set_del_mark(
/*==============*/
	const dtuple_t*		entry,	/*!< in: entry */
	buf_block_t*		block,	/*!< in/out: block */
	dict_index_t*		index,	/*!< in: record descriptor */
	mtr_t*			mtr)	/*!< in: mtr */
{
	page_cur_t	page_cur;
	page_cur.block = block;
	page_cur.index = index;
	ulint		up_match = 0, low_match = 0;

	ut_ad(ibuf_inside(mtr));
	ut_ad(dtuple_check_typed(entry));

	if (!page_cur_search_with_match(entry, PAGE_CUR_LE,
					&up_match, &low_match, &page_cur,
					nullptr)
	    && low_match == dtuple_get_n_fields(entry)) {
		rec_t* rec = page_cur_get_rec(&page_cur);

		/* Delete mark the old index record. According to a
		comment in row_upd_sec_index_entry(), it can already
		have been delete marked if a lock wait occurred in
		row_ins_sec_index_entry() in a previous invocation of
		row_upd_sec_index_entry(). */

		if (UNIV_LIKELY
		    (!rec_get_deleted_flag(
			    rec, dict_table_is_comp(index->table)))) {
			btr_rec_set_deleted<true>(block, rec, mtr);
		}
	} else {
		const page_t*		page
			= page_cur_get_page(&page_cur);
		const buf_block_t*	block
			= page_cur_get_block(&page_cur);

		ib::error() << "Unable to find a record to delete-mark";
		fputs("InnoDB: tuple ", stderr);
		dtuple_print(stderr, entry);
		fputs("\n"
		      "InnoDB: record ", stderr);
		rec_print(stderr, page_cur_get_rec(&page_cur), index);

		ib::error() << "page " << block->page.id() << " ("
			<< page_get_n_recs(page) << " records, index id "
			<< btr_page_get_index_id(page) << ").";

		ib::error() << BUG_REPORT_MSG;
		ut_ad(0);
	}
}

/****************************************************************//**
During merge, delete a record for a secondary index entry. */
static
void
ibuf_delete(
/*========*/
	const dtuple_t*	entry,	/*!< in: entry */
	buf_block_t*	block,	/*!< in/out: block */
	dict_index_t*	index,	/*!< in: record descriptor */
	mtr_t*		mtr)	/*!< in/out: mtr; must be committed
				before latching any further pages */
{
	page_cur_t	page_cur;
	page_cur.block = block;
	page_cur.index = index;
	ulint		up_match = 0, low_match = 0;

	ut_ad(ibuf_inside(mtr));
	ut_ad(dtuple_check_typed(entry));
	ut_ad(!index->is_spatial());
	ut_ad(!index->is_clust());

	if (!page_cur_search_with_match(entry, PAGE_CUR_LE,
					&up_match, &low_match, &page_cur,
					nullptr)
	    && low_match == dtuple_get_n_fields(entry)) {
		page_zip_des_t*	page_zip= buf_block_get_page_zip(block);
		page_t*		page	= buf_block_get_frame(block);
		rec_t*		rec	= page_cur_get_rec(&page_cur);

		/* TODO: the below should probably be a separate function,
		it's a bastardized version of btr_cur_optimistic_delete. */

		rec_offs	offsets_[REC_OFFS_NORMAL_SIZE];
		rec_offs*	offsets	= offsets_;
		mem_heap_t*	heap = NULL;
		ulint		max_ins_size = 0;

		rec_offs_init(offsets_);

		offsets = rec_get_offsets(rec, index, offsets, index->n_fields,
					  ULINT_UNDEFINED, &heap);

		if (page_get_n_recs(page) <= 1
		    || !(REC_INFO_DELETED_FLAG
			 & rec_get_info_bits(rec, page_is_comp(page)))) {
			/* Refuse to purge the last record or a
			record that has not been marked for deletion. */
			ib::error() << "Unable to purge a record";
			fputs("InnoDB: tuple ", stderr);
			dtuple_print(stderr, entry);
			fputs("\n"
			      "InnoDB: record ", stderr);
			rec_print_new(stderr, rec, offsets);
			fprintf(stderr, "\nspace " UINT32PF " offset " UINT32PF
				" (%u records, index id %llu)\n"
				"InnoDB: Submit a detailed bug report"
				" to https://jira.mariadb.org/\n",
				block->page.id().space(),
				block->page.id().page_no(),
				(unsigned) page_get_n_recs(page),
				(ulonglong) btr_page_get_index_id(page));

			ut_ad(0);
			return;
		}

		if (!page_zip) {
			max_ins_size
				= page_get_max_insert_size_after_reorganize(
					page, 1);
		}
#ifdef UNIV_ZIP_DEBUG
		ut_a(!page_zip || page_zip_validate(page_zip, page, index));
#endif /* UNIV_ZIP_DEBUG */
		page_cur_delete_rec(&page_cur, offsets, mtr);
#ifdef UNIV_ZIP_DEBUG
		ut_a(!page_zip || page_zip_validate(page_zip, page, index));
#endif /* UNIV_ZIP_DEBUG */

		if (page_zip) {
			ibuf_update_free_bits_zip(block, mtr);
		} else {
			ibuf_update_free_bits_low(block, max_ins_size, mtr);
		}

		if (UNIV_LIKELY_NULL(heap)) {
			mem_heap_free(heap);
		}
	}
}

/*********************************************************************//**
Restores insert buffer tree cursor position
@return whether the position was restored */
static MY_ATTRIBUTE((nonnull))
bool
ibuf_restore_pos(
/*=============*/
	const page_id_t	page_id,/*!< in: page identifier */
	const dtuple_t*	search_tuple,
				/*!< in: search tuple for entries of page_no */
	btr_latch_mode	mode,	/*!< in: BTR_MODIFY_LEAF or BTR_PURGE_TREE */
	btr_pcur_t*	pcur,	/*!< in/out: persistent cursor whose
				position is to be restored */
	mtr_t*		mtr)	/*!< in/out: mini-transaction */
{
	if (UNIV_LIKELY(pcur->restore_position(mode, mtr) ==
	      btr_pcur_t::SAME_ALL)) {
		return true;
	}

	if (fil_space_t* s = fil_space_t::get(page_id.space())) {
		ib::error() << "ibuf cursor restoration fails!"
			" ibuf record inserted to page "
			<< page_id
			<< " in file " << s->chain.start->name;
		s->release();

		ib::error() << BUG_REPORT_MSG;

		rec_print_old(stderr, btr_pcur_get_rec(pcur));
		rec_print_old(stderr, pcur->old_rec);
		dtuple_print(stderr, search_tuple);
	}

	ibuf_btr_pcur_commit_specify_mtr(pcur, mtr);
	return false;
}

/**
Delete a change buffer record.
@param[in]	page_id		page identifier
@param[in,out]	pcur		persistent cursor positioned on the record
@param[in]	search_tuple	search key for (space,page_no)
@param[in,out]	mtr		mini-transaction
@return whether mtr was committed (due to pessimistic operation) */
static MY_ATTRIBUTE((warn_unused_result, nonnull))
bool ibuf_delete_rec(const page_id_t page_id, btr_pcur_t* pcur,
		     const dtuple_t* search_tuple, mtr_t* mtr)
{
	dberr_t		err;

	ut_ad(ibuf_inside(mtr));
	ut_ad(page_rec_is_user_rec(btr_pcur_get_rec(pcur)));
	ut_ad(ibuf_rec_get_page_no(mtr, btr_pcur_get_rec(pcur))
	      == page_id.page_no());
	ut_ad(ibuf_rec_get_space(mtr, btr_pcur_get_rec(pcur))
	      == page_id.space());

	switch (btr_cur_optimistic_delete(btr_pcur_get_btr_cur(pcur),
					  BTR_CREATE_FLAG, mtr)) {
	case DB_FAIL:
		break;
	case DB_SUCCESS:
		if (page_is_empty(btr_pcur_get_page(pcur))) {
			/* If a B-tree page is empty, it must be the root page
			and the whole B-tree must be empty. InnoDB does not
			allow empty B-tree pages other than the root. */
			ut_d(const page_t* root = btr_pcur_get_page(pcur));

			ut_ad(page_get_space_id(root) == IBUF_SPACE_ID);
			ut_ad(page_get_page_no(root)
			      == FSP_IBUF_TREE_ROOT_PAGE_NO);

			/* ibuf.empty is protected by the root page latch.
			Before the deletion, it had to be FALSE. */
			ut_ad(!ibuf.empty);
			ibuf.empty = true;
		}
		/* fall through */
	default:
		return(FALSE);
	}

	/* We have to resort to a pessimistic delete from ibuf.
	Delete-mark the record so that it will not be applied again,
	in case the server crashes before the pessimistic delete is
	made persistent. */
	btr_rec_set_deleted<true>(btr_pcur_get_block(pcur),
				  btr_pcur_get_rec(pcur), mtr);

	btr_pcur_store_position(pcur, mtr);
	ibuf_btr_pcur_commit_specify_mtr(pcur, mtr);

	ibuf_mtr_start(mtr);
	mysql_mutex_lock(&ibuf_mutex);
	mtr_x_lock_index(ibuf.index, mtr);

	if (!ibuf_restore_pos(page_id, search_tuple,
			      BTR_PURGE_TREE_ALREADY_LATCHED, pcur, mtr)) {
		mysql_mutex_unlock(&ibuf_mutex);
		goto func_exit;
	}

	if (buf_block_t* ibuf_root = ibuf_tree_root_get(mtr)) {
		btr_cur_pessimistic_delete(&err, TRUE,
					   btr_pcur_get_btr_cur(pcur),
					   BTR_CREATE_FLAG, false, mtr);
		ut_a(err == DB_SUCCESS);

		ibuf_size_update(ibuf_root->page.frame);
		ibuf.empty = page_is_empty(ibuf_root->page.frame);
	}

	mysql_mutex_unlock(&ibuf_mutex);
	ibuf_btr_pcur_commit_specify_mtr(pcur, mtr);

func_exit:
	ut_ad(mtr->has_committed());
	btr_pcur_close(pcur);

	return(TRUE);
}

/** Check whether buffered changes exist for a page.
@param[in]	id		page identifier
@param[in]	zip_size	ROW_FORMAT=COMPRESSED page size, or 0
@return whether buffered changes exist */
bool ibuf_page_exists(const page_id_t id, ulint zip_size)
{
	ut_ad(!fsp_is_system_temporary(id.space()));

	const ulint physical_size = zip_size ? zip_size : srv_page_size;

	if (ibuf_fixed_addr_page(id, physical_size)
	    || fsp_descr_page(id, physical_size)) {
		return false;
	}

	mtr_t mtr;
	bool bitmap_bits = false;

	ibuf_mtr_start(&mtr);
	if (const buf_block_t* bitmap_page = ibuf_bitmap_get_map_page(
		    id, zip_size, &mtr)) {
		bitmap_bits = ibuf_bitmap_page_get_bits(
			bitmap_page->page.frame, id, zip_size,
			IBUF_BITMAP_BUFFERED, &mtr) != 0;
	}
	ibuf_mtr_commit(&mtr);
	return bitmap_bits;
}

/** Reset the bits in the bitmap page for the given block and page id.
@param b        X-latched secondary index page (nullptr to discard changes)
@param page_id  page identifier
@param zip_size ROW_FORMAT=COMPRESSED page size, or 0
@param mtr      mini-transaction */
static void ibuf_reset_bitmap(buf_block_t *b, page_id_t page_id,
                              ulint zip_size, mtr_t *mtr)
{
 buf_block_t *bitmap= ibuf_bitmap_get_map_page(page_id, zip_size, mtr);
 if (!bitmap)
   return;

 const ulint physical_size = zip_size ? zip_size : srv_page_size;
 /* FIXME: update the bitmap byte only once! */
 ibuf_bitmap_page_set_bits<IBUF_BITMAP_BUFFERED>(bitmap, page_id,
                                                 physical_size, false, mtr);

 if (b)
   ibuf_bitmap_page_set_bits<IBUF_BITMAP_FREE>(bitmap, page_id, physical_size,
                                               ibuf_index_page_calc_free(b),
                                               mtr);
}

/** When an index page is read from a disk to the buffer pool, this function
applies any buffered operations to the page and deletes the entries from the
insert buffer. If the page is not read, but created in the buffer pool, this
function deletes its buffered entries from the insert buffer; there can
exist entries for such a page if the page belonged to an index which
subsequently was dropped.
@param block    X-latched page to try to apply changes to, or NULL to discard
@param page_id  page identifier
@param zip_size ROW_FORMAT=COMPRESSED page size, or 0
@return error code */
dberr_t ibuf_merge_or_delete_for_page(buf_block_t *block,
                                      const page_id_t page_id,
                                      ulint zip_size)
{
	if (trx_sys_hdr_page(page_id)) {
		return DB_SUCCESS;
	}

	ut_ad(!block || page_id == block->page.id());
	ut_ad(!block || block->page.frame);
	ut_ad(!block || !block->page.is_ibuf_exist());
	ut_ad(!block || !block->page.is_reinit());
	ut_ad(!trx_sys_hdr_page(page_id));
	ut_ad(page_id < page_id_t(SRV_SPACE_ID_UPPER_BOUND, 0));

	const ulint physical_size = zip_size ? zip_size : srv_page_size;

	if (ibuf_fixed_addr_page(page_id, physical_size)
	    || fsp_descr_page(page_id, physical_size)) {
		return DB_SUCCESS;
	}

	btr_pcur_t	pcur;
#ifdef UNIV_IBUF_DEBUG
	ulint		volume			= 0;
#endif /* UNIV_IBUF_DEBUG */
	dberr_t		err = DB_SUCCESS;
	mtr_t		mtr;

	fil_space_t* space = fil_space_t::get(page_id.space());

	if (UNIV_UNLIKELY(!space)) {
		block = nullptr;
	} else {
		ulint	bitmap_bits = 0;

		ibuf_mtr_start(&mtr);

		buf_block_t* bitmap_page = ibuf_bitmap_get_map_page(
			page_id, zip_size, &mtr);

		if (bitmap_page
		    && fil_page_get_type(bitmap_page->page.frame)
		    != FIL_PAGE_TYPE_ALLOCATED) {
			bitmap_bits = ibuf_bitmap_page_get_bits(
				bitmap_page->page.frame, page_id, zip_size,
				IBUF_BITMAP_BUFFERED, &mtr);
		}

		ibuf_mtr_commit(&mtr);

		if (bitmap_bits
		    && DB_SUCCESS
		    == fseg_page_is_allocated(space, page_id.page_no())) {
			ibuf_mtr_start(&mtr);
			mtr.set_named_space(space);
			ibuf_reset_bitmap(block, page_id, zip_size, &mtr);
			ibuf_mtr_commit(&mtr);
			bitmap_bits = 0;
			if (!block
			    || btr_page_get_index_id(block->page.frame)
			    != DICT_IBUF_ID_MIN + IBUF_SPACE_ID) {
				ibuf_delete_recs(page_id);
			}
		}

		if (!bitmap_bits) {
			/* No changes are buffered for this page. */
			space->release();
			return DB_SUCCESS;
		}
	}

	if (!block) {
	} else if (!fil_page_index_page_check(block->page.frame)
		   || !page_is_leaf(block->page.frame)) {
		space->set_corrupted();
		err = DB_CORRUPTION;
		block = nullptr;
	} else {
		/* Move the ownership of the x-latch on the page to this OS
		thread, so that we can acquire a second x-latch on it. This
		is needed for the insert operations to the index page to pass
		the debug checks. */

		block->page.lock.claim_ownership();
	}

	mem_heap_t* heap = mem_heap_create(512);

	const dtuple_t* search_tuple = ibuf_search_tuple_build(
		page_id.space(), page_id.page_no(), heap);

	/* Counts for merged & discarded operations. */
	ulint mops[IBUF_OP_COUNT];
	ulint dops[IBUF_OP_COUNT];

	memset(mops, 0, sizeof(mops));
	memset(dops, 0, sizeof(dops));
	pcur.btr_cur.page_cur.index = ibuf.index;

loop:
	ibuf_mtr_start(&mtr);

	/* Position pcur in the insert buffer at the first entry for this
	index page */
	if (btr_pcur_open_on_user_rec(search_tuple,
				      BTR_MODIFY_LEAF, &pcur, &mtr)
	    != DB_SUCCESS) {
		err = DB_CORRUPTION;
		goto reset_bit;
	}

	if (block) {
		block->page.fix();
		block->page.lock.x_lock_recursive();
		mtr.memo_push(block, MTR_MEMO_PAGE_X_FIX);
	}

	if (space) {
		mtr.set_named_space(space);
	}

	if (!btr_pcur_is_on_user_rec(&pcur)) {
		ut_ad(btr_pcur_is_after_last_on_page(&pcur));
		goto reset_bit;
	}

	for (;;) {
		rec_t*	rec;

		ut_ad(btr_pcur_is_on_user_rec(&pcur));

		rec = btr_pcur_get_rec(&pcur);

		/* Check if the entry is for this index page */
		if (ibuf_rec_get_page_no(&mtr, rec) != page_id.page_no()
		    || ibuf_rec_get_space(&mtr, rec) != page_id.space()) {

			if (block != NULL) {
				page_header_reset_last_insert(block, &mtr);
			}

			goto reset_bit;
		}

		if (err) {
			fputs("InnoDB: Discarding record\n ", stderr);
			rec_print_old(stderr, rec);
			fputs("\nInnoDB: from the insert buffer!\n\n", stderr);
		} else if (block != NULL && !rec_get_deleted_flag(rec, 0)) {
			/* Now we have at pcur a record which should be
			applied on the index page; NOTE that the call below
			copies pointers to fields in rec, and we must
			keep the latch to the rec page until the
			insertion is finished! */
			dtuple_t*	entry;
			trx_id_t	max_trx_id;
			dict_index_t*	dummy_index;
			ibuf_op_t	op = ibuf_rec_get_op_type(&mtr, rec);

			max_trx_id = page_get_max_trx_id(page_align(rec));
			page_update_max_trx_id(block,
					       buf_block_get_page_zip(block),
					       max_trx_id, &mtr);

			ut_ad(page_validate(page_align(rec), ibuf.index));

			entry = ibuf_build_entry_from_ibuf_rec(
				&mtr, rec, heap, &dummy_index);
			ut_ad(!dummy_index->table->space);
			dummy_index->table->space = space;
			dummy_index->table->space_id = space->id;

			ut_ad(page_validate(block->page.frame, dummy_index));

			switch (op) {
			case IBUF_OP_INSERT:
#ifdef UNIV_IBUF_DEBUG
				volume += rec_get_converted_size(
					dummy_index, entry, 0);

				volume += page_dir_calc_reserved_space(1);

				ut_a(volume <= (4U << srv_page_size_shift)
				     / IBUF_PAGE_SIZE_PER_FREE_SPACE);
#endif
				ibuf_insert_to_index_page(
					entry, block, dummy_index, &mtr);
				break;

			case IBUF_OP_DELETE_MARK:
				ibuf_set_del_mark(
					entry, block, dummy_index, &mtr);
				break;

			case IBUF_OP_DELETE:
				ibuf_delete(entry, block, dummy_index, &mtr);
				/* Because ibuf_delete() will latch an
				insert buffer bitmap page, commit mtr
				before latching any further pages.
				Store and restore the cursor position. */
				ut_ad(rec == btr_pcur_get_rec(&pcur));
				ut_ad(page_rec_is_user_rec(rec));
				ut_ad(ibuf_rec_get_page_no(&mtr, rec)
				      == page_id.page_no());
				ut_ad(ibuf_rec_get_space(&mtr, rec)
				      == page_id.space());

				/* Mark the change buffer record processed,
				so that it will not be merged again in case
				the server crashes between the following
				mtr_commit() and the subsequent mtr_commit()
				of deleting the change buffer record. */
				btr_rec_set_deleted<true>(
					btr_pcur_get_block(&pcur),
					btr_pcur_get_rec(&pcur), &mtr);

				btr_pcur_store_position(&pcur, &mtr);
				ibuf_btr_pcur_commit_specify_mtr(&pcur, &mtr);

				ibuf_mtr_start(&mtr);
				mtr.set_named_space(space);

				block->page.lock.x_lock_recursive();
				block->fix();
				mtr.memo_push(block, MTR_MEMO_PAGE_X_FIX);

				if (!ibuf_restore_pos(page_id, search_tuple,
						      BTR_MODIFY_LEAF,
						      &pcur, &mtr)) {

					ut_ad(mtr.has_committed());
					mops[op]++;
					ibuf_dummy_index_free(dummy_index);
					goto loop;
				}

				break;
			default:
				ut_error;
			}

			mops[op]++;

			ibuf_dummy_index_free(dummy_index);
		} else {
			dops[ibuf_rec_get_op_type(&mtr, rec)]++;
		}

		/* Delete the record from ibuf */
		if (ibuf_delete_rec(page_id, &pcur, search_tuple, &mtr)) {
			/* Deletion was pessimistic and mtr was committed:
			we start from the beginning again */

			ut_ad(mtr.has_committed());
			goto loop;
		} else if (btr_pcur_is_after_last_on_page(&pcur)) {
			ibuf_mtr_commit(&mtr);
			goto loop;
		}
	}

reset_bit:
	if (space) {
		ibuf_reset_bitmap(block, page_id, zip_size, &mtr);
	}

	ibuf_mtr_commit(&mtr);
	ut_free(pcur.old_rec_buf);

	if (space) {
		space->release();
	}

	mem_heap_free(heap);

	ibuf.n_merges++;
	ibuf_add_ops(ibuf.n_merged_ops, mops);
	ibuf_add_ops(ibuf.n_discarded_ops, dops);

	return err;
}

/** Delete all change buffer entries for a tablespace,
in DISCARD TABLESPACE, IMPORT TABLESPACE, or read-ahead.
@param[in]	space		missing or to-be-discarded tablespace */
void ibuf_delete_for_discarded_space(uint32_t space)
{
	if (UNIV_UNLIKELY(!ibuf.index)) return;

	btr_pcur_t	pcur;
	const rec_t*	ibuf_rec;
	mtr_t		mtr;

	/* Counts for discarded operations. */
	ulint		dops[IBUF_OP_COUNT];

	dfield_t	dfield[IBUF_REC_FIELD_METADATA];
	dtuple_t	search_tuple {0,IBUF_REC_FIELD_METADATA,
				      IBUF_REC_FIELD_METADATA,dfield,0
				      ,nullptr
#ifdef UNIV_DEBUG
				      ,DATA_TUPLE_MAGIC_N
#endif /* UNIV_DEBUG */
	};
	byte space_id[4];
	mach_write_to_4(space_id, space);

	dfield_set_data(&dfield[0], space_id, 4);
	dfield_set_data(&dfield[1], field_ref_zero, 1);
	dfield_set_data(&dfield[2], field_ref_zero, 4);
	dtuple_set_types_binary(&search_tuple, IBUF_REC_FIELD_METADATA);
	/* Use page number 0 to build the search tuple so that we get the
	cursor positioned at the first entry for this space id */

	memset(dops, 0, sizeof(dops));
	pcur.btr_cur.page_cur.index = ibuf.index;

loop:
	log_free_check();
	ibuf_mtr_start(&mtr);

	/* Position pcur in the insert buffer at the first entry for the
	space */
	if (btr_pcur_open_on_user_rec(&search_tuple,
				      BTR_MODIFY_LEAF, &pcur, &mtr)
	    != DB_SUCCESS) {
		goto leave_loop;
	}

	if (!btr_pcur_is_on_user_rec(&pcur)) {
		ut_ad(btr_pcur_is_after_last_on_page(&pcur));
		goto leave_loop;
	}

	for (;;) {
		ut_ad(btr_pcur_is_on_user_rec(&pcur));

		ibuf_rec = btr_pcur_get_rec(&pcur);

		/* Check if the entry is for this space */
		if (ibuf_rec_get_space(&mtr, ibuf_rec) != space) {

			goto leave_loop;
		}

		uint32_t page_no = ibuf_rec_get_page_no(&mtr, ibuf_rec);

		dops[ibuf_rec_get_op_type(&mtr, ibuf_rec)]++;

		/* Delete the record from ibuf */
		if (ibuf_delete_rec(page_id_t(space, page_no),
				    &pcur, &search_tuple, &mtr)) {
			/* Deletion was pessimistic and mtr was committed:
			we start from the beginning again */

			ut_ad(mtr.has_committed());
clear:
			ut_free(pcur.old_rec_buf);
			goto loop;
		}

		if (btr_pcur_is_after_last_on_page(&pcur)) {
			ibuf_mtr_commit(&mtr);
			goto clear;
		}
	}

leave_loop:
	ibuf_mtr_commit(&mtr);
	ut_free(pcur.old_rec_buf);

	ibuf_add_ops(ibuf.n_discarded_ops, dops);
}

/******************************************************************//**
Looks if the insert buffer is empty.
@return true if empty */
bool
ibuf_is_empty(void)
/*===============*/
{
	mtr_t		mtr;

	ibuf_mtr_start(&mtr);

	ut_d(mysql_mutex_lock(&ibuf_mutex));
	const buf_block_t* root = ibuf_tree_root_get(&mtr);
	bool is_empty = root && page_is_empty(root->page.frame);
	ut_ad(!root || is_empty == ibuf.empty);
	ut_d(mysql_mutex_unlock(&ibuf_mutex));
	ibuf_mtr_commit(&mtr);

	return(is_empty);
}

/******************************************************************//**
Prints info of ibuf. */
void
ibuf_print(
/*=======*/
	FILE*	file)	/*!< in: file where to print */
{
<<<<<<< HEAD
=======
	if (UNIV_UNLIKELY(!ibuf.index)) return;
	mysql_mutex_lock(&ibuf_mutex);

	fprintf(file,
		"Ibuf: size " ULINTPF ", free list len " ULINTPF ","
		" seg size " ULINTPF ", " ULINTPF " merges\n",
		ulint{ibuf.size},
		ibuf.free_list_len,
		ibuf.seg_size,
		ulint{ibuf.n_merges});

	fputs("merged operations:\n ", file);
	ibuf_print_ops(ibuf.n_merged_ops, file);
>>>>>>> fffa4b28

  mysql_mutex_lock(&ibuf_mutex);
  if (ibuf.empty)
  {
    mysql_mutex_unlock(&ibuf_mutex);
    return;
  }

  const ulint size= ibuf.size;
  const ulint free_list_len= ibuf.free_list_len;
  const ulint seg_size= ibuf.seg_size;
  mysql_mutex_unlock(&ibuf_mutex);

  fprintf(file,
          "-------------\n"
          "INSERT BUFFER\n"
          "-------------\n"
          "size " ULINTPF ", free list len " ULINTPF ","
          " seg size " ULINTPF ", " ULINTPF " merges\n",
          size, free_list_len, seg_size, ulint{ibuf.n_merges});
  ibuf_print_ops("merged operations:\n", ibuf.n_merged_ops, file);
  ibuf_print_ops("discarded operations:\n", ibuf.n_discarded_ops, file);
}

/** Check the insert buffer bitmaps on IMPORT TABLESPACE.
@param[in]	trx	transaction
@param[in,out]	space	tablespace being imported
@return DB_SUCCESS or error code */
dberr_t ibuf_check_bitmap_on_import(const trx_t* trx, fil_space_t* space)
{
	ut_ad(trx->mysql_thd);
	ut_ad(space->purpose == FIL_TYPE_IMPORT);

	const unsigned zip_size = space->zip_size();
	const unsigned physical_size = space->physical_size();

	uint32_t size= std::min(space->free_limit, space->size);

	if (size == 0) {
		return(DB_TABLE_NOT_FOUND);
	}

	mtr_t mtr;

	/* The two bitmap pages (allocation bitmap and ibuf bitmap) repeat
	every page_size pages. For example if page_size is 16 KiB, then the
	two bitmap pages repeat every 16 KiB * 16384 = 256 MiB. In the loop
	below page_no is measured in number of pages since the beginning of
	the space, as usual. */

	for (uint32_t page_no = 0; page_no < size; page_no += physical_size) {
		if (trx_is_interrupted(trx)) {
			return(DB_INTERRUPTED);
		}

		mtr_start(&mtr);

		buf_block_t* bitmap_page = ibuf_bitmap_get_map_page(
			page_id_t(space->id, page_no), zip_size, &mtr);
		if (!bitmap_page) {
			mtr.commit();
			return DB_CORRUPTION;
		}

		if (buf_is_zeroes(span<const byte>(bitmap_page->page.frame,
						   physical_size))) {
			/* This means we got all-zero page instead of
			ibuf bitmap page. The subsequent page should be
			all-zero pages. */
#ifdef UNIV_DEBUG
			for (uint32_t curr_page = page_no + 1;
			     curr_page < physical_size; curr_page++) {

				buf_block_t* block = buf_page_get(
					page_id_t(space->id, curr_page),
					zip_size, RW_S_LATCH, &mtr);
				page_t*	page = buf_block_get_frame(block);
				ut_ad(buf_is_zeroes(span<const byte>(
							    page,
							    physical_size)));
			}
#endif /* UNIV_DEBUG */
			mtr_commit(&mtr);
			continue;
		}

		for (uint32_t i = FSP_IBUF_BITMAP_OFFSET + 1; i < physical_size;
		     i++) {
			const uint32_t offset = page_no + i;
			const page_id_t	cur_page_id(space->id, offset);

			if (ibuf_bitmap_page_get_bits(
				    bitmap_page->page.frame,
				    cur_page_id, zip_size,
				    IBUF_BITMAP_IBUF, &mtr)) {

				mtr_commit(&mtr);

				ib_errf(trx->mysql_thd,
					IB_LOG_LEVEL_ERROR,
					 ER_INNODB_INDEX_CORRUPT,
					 "File %s page %u"
					 " is wrongly flagged to belong to the"
					 " insert buffer",
					space->chain.start->name, offset);
				return(DB_CORRUPTION);
			}

			if (ibuf_bitmap_page_get_bits(
				    bitmap_page->page.frame,
				    cur_page_id, zip_size,
				    IBUF_BITMAP_BUFFERED, &mtr)) {

				ib_errf(trx->mysql_thd,
					IB_LOG_LEVEL_WARN,
					ER_INNODB_INDEX_CORRUPT,
					"Buffered changes"
					" for file %s page %u are lost",
					space->chain.start->name, offset);

				/* Tolerate this error, so that
				slightly corrupted tables can be
				imported and dumped.  Clear the bit. */
				ibuf_bitmap_page_set_bits<IBUF_BITMAP_BUFFERED>(
					bitmap_page, cur_page_id,
					physical_size, false, &mtr);
			}
		}

		mtr_commit(&mtr);
	}

	return(DB_SUCCESS);
}

void ibuf_set_bitmap_for_bulk_load(buf_block_t *block, mtr_t *mtr, bool reset)
{
  ut_a(page_is_leaf(block->page.frame));
  const page_id_t id{block->page.id()};
  const auto zip_size= block->zip_size();

  if (buf_block_t *bitmap_page= ibuf_bitmap_get_map_page(id, zip_size, mtr))
  {
    if (ibuf_bitmap_page_get_bits(bitmap_page->page.frame, id, zip_size,
                                  IBUF_BITMAP_BUFFERED, mtr))
      ibuf_delete_recs(id);

    ulint free_val= reset ? 0 : ibuf_index_page_calc_free(block);
    /* FIXME: update the bitmap byte only once! */
    ibuf_bitmap_page_set_bits<IBUF_BITMAP_FREE>
      (bitmap_page, id, block->physical_size(), free_val, mtr);
    ibuf_bitmap_page_set_bits<IBUF_BITMAP_BUFFERED>
      (bitmap_page, id, block->physical_size(), false, mtr);
  }
}<|MERGE_RESOLUTION|>--- conflicted
+++ resolved
@@ -4544,22 +4544,7 @@
 /*=======*/
 	FILE*	file)	/*!< in: file where to print */
 {
-<<<<<<< HEAD
-=======
-	if (UNIV_UNLIKELY(!ibuf.index)) return;
-	mysql_mutex_lock(&ibuf_mutex);
-
-	fprintf(file,
-		"Ibuf: size " ULINTPF ", free list len " ULINTPF ","
-		" seg size " ULINTPF ", " ULINTPF " merges\n",
-		ulint{ibuf.size},
-		ibuf.free_list_len,
-		ibuf.seg_size,
-		ulint{ibuf.n_merges});
-
-	fputs("merged operations:\n ", file);
-	ibuf_print_ops(ibuf.n_merged_ops, file);
->>>>>>> fffa4b28
+  if (UNIV_UNLIKELY(!ibuf.index)) return;
 
   mysql_mutex_lock(&ibuf_mutex);
   if (ibuf.empty)
