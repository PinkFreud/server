--- conflicted
+++ resolved
@@ -2252,7 +2252,6 @@
 	byte*	buf;
 	dberr_t	err;
 
-<<<<<<< HEAD
 	buf1 = static_cast<byte*>(ut_malloc_nokey(2 * UNIV_PAGE_SIZE));
 	buf = static_cast<byte*>(ut_align(buf1, UNIV_PAGE_SIZE));
 
@@ -2288,73 +2287,21 @@
 	mutex_enter(&fil_system->mutex);
 
 	space = fil_space_get_by_id(id);
-=======
-	buf1 = static_cast<byte*>(ut_malloc(2 * UNIV_PAGE_SIZE));
-	buf = static_cast<byte*>(ut_align(buf1, UNIV_PAGE_SIZE));
-
-	/* Acquire system tablespace */
-	fil_space_t* space = fil_space_acquire(0);
-
-	/* If tablespace is not encrypted, stamp flush_lsn to
-	first page of all system tablespace datafiles to avoid
-	unnecessary error messages on possible downgrade. */
-	if (space->crypt_data->min_key_version == 0) {
-		fil_node_t*     node;
-		ulint   sum_of_sizes = 0;
-
-		for (node = UT_LIST_GET_FIRST(space->chain);
-		     node != NULL;
-		     node = UT_LIST_GET_NEXT(chain, node)) {
-
-			err = fil_read(TRUE, 0, 0, sum_of_sizes, 0,
-				       UNIV_PAGE_SIZE, buf, NULL, 0);
-
-			if (err == DB_SUCCESS) {
-				mach_write_to_8(buf + FIL_PAGE_FILE_FLUSH_LSN_OR_KEY_VERSION,
-					lsn);
-
-				err = fil_write(TRUE, 0, 0, sum_of_sizes, 0,
-						UNIV_PAGE_SIZE, buf, NULL, 0);
->>>>>>> fbeb9489
 
 	if (space == NULL) {
 		if (!silent) {
 			ib::warn() << "Trying to access missing"
 				" tablespace " << id;
 		}
-<<<<<<< HEAD
 	} else if (space->is_stopping()) {
 		space = NULL;
 	} else {
 		space->n_pending_ops++;
-=======
-	} else {
-		/* When system tablespace is encrypted stamp flush_lsn to
-		only the first page of the first datafile (rest of pages
-		are encrypted). */
-		err = fil_read(TRUE, 0, 0, 0, 0,
-			       UNIV_PAGE_SIZE, buf, NULL, 0);
-
-		if (err == DB_SUCCESS) {
-			mach_write_to_8(buf + FIL_PAGE_FILE_FLUSH_LSN_OR_KEY_VERSION,
-					lsn);
-
-			err = fil_write(TRUE, 0, 0, 0, 0,
-					UNIV_PAGE_SIZE, buf, NULL, 0);
-		}
->>>>>>> fbeb9489
-	}
-
-	fil_flush_file_spaces(FIL_TABLESPACE);
-	fil_space_release(space);
-
-<<<<<<< HEAD
+	}
+
+	mutex_exit(&fil_system->mutex);
+
 	return(space);
-=======
-	ut_free(buf1);
-
-	return(err);
->>>>>>> fbeb9489
 }
 
 /** Release a tablespace acquired with fil_space_acquire().
@@ -2390,7 +2337,6 @@
 	return(space);
 }
 
-<<<<<<< HEAD
 /** Release a tablespace acquired with fil_space_acquire_for_io().
 @param[in,out]	space	tablespace to release  */
 void
@@ -2402,136 +2348,6 @@
 	space->n_pending_ios--;
 	mutex_exit(&fil_system->mutex);
 }
-=======
-/** Reads the flushed lsn, arch no, space_id and tablespace flag fields from
-the first page of a first data file at database startup.
-@param[in]	data_file		open data file
-@param[in]	one_read_only		true if first datafile is already
-					read
-@param[out]	flags			FSP_SPACE_FLAGS
-@param[out]	space_id		tablepspace ID
-@param[out]	min_arch_log_no		min of archived log numbers in
-					data files
-@param[out]	max_arch_log_no		max of archived log numbers in
-					data files
-@param[out]	flushed_lsn		flushed lsn value
-@param[out]	crypt_data		encryption crypt data
-@retval NULL on success, or if innodb_force_recovery is set
-@return pointer to an error message string */
-UNIV_INTERN
-const char*
-fil_read_first_page(
-	pfs_os_file_t	data_file,
-	ibool		one_read_already,
-	ulint*		flags,
-	ulint*		space_id,
-#ifdef UNIV_LOG_ARCHIVE
-	ulint*		min_arch_log_no,
-	ulint*		max_arch_log_no,
-#endif /* UNIV_LOG_ARCHIVE */
-	lsn_t*		flushed_lsn,
-	fil_space_crypt_t**   crypt_data)
-{
-	byte*		buf;
-	byte*		page;
-	const char*	check_msg = NULL;
-	fil_space_crypt_t* cdata;
-
-	buf = static_cast<byte*>(ut_malloc(2 * UNIV_PAGE_SIZE));
-
-	/* Align the memory for a possible read from a raw device */
-
-	page = static_cast<byte*>(ut_align(buf, UNIV_PAGE_SIZE));
-
-	os_file_read(data_file, page, 0, UNIV_PAGE_SIZE);
-
-	srv_stats.page0_read.add(1);
-
-	/* The FSP_HEADER on page 0 is only valid for the first file
-	in a tablespace.  So if this is not the first datafile, leave
-	*flags and *space_id as they were read from the first file and
-	do not validate the first page. */
-	if (!one_read_already) {
-		*space_id = fsp_header_get_space_id(page);
-		*flags = fsp_header_get_flags(page);
-
-		if (flushed_lsn) {
-			*flushed_lsn = mach_read_from_8(page +
-				       FIL_PAGE_FILE_FLUSH_LSN_OR_KEY_VERSION);
-		}
-
-		if (!fsp_flags_is_valid(*flags)) {
-			ulint cflags = fsp_flags_convert_from_101(*flags);
-			if (cflags == ULINT_UNDEFINED) {
-				ib_logf(IB_LOG_LEVEL_ERROR,
-					"Invalid flags 0x%x in tablespace %u",
-					unsigned(*flags), unsigned(*space_id));
-				return "invalid tablespace flags";
-			} else {
-				*flags = cflags;
-			}
-		}
-
-		check_msg = fil_check_first_page(page, *space_id, *flags);
-
-		/* Possible encryption crypt data is also stored only to first page
-		of the first datafile. */
-
-		ulint offset = fsp_header_get_crypt_offset(
-			fsp_flags_get_zip_size(*flags));
-
-		cdata = fil_space_read_crypt_data(*space_id, page, offset);
-
-		if (crypt_data) {
-			*crypt_data = cdata;
-		}
-
-		/* If file space is encrypted we need to have at least some
-		encryption service available where to get keys */
-		if (cdata && cdata->should_encrypt()) {
-
-			if (!encryption_key_id_exists(cdata->key_id)) {
-				ib_logf(IB_LOG_LEVEL_ERROR,
-					"Tablespace id " ULINTPF
-					" is encrypted but encryption service"
-					" or used key_id %u is not available. "
-					"Can't continue opening tablespace.",
-					*space_id, cdata->key_id);
-
-				return ("table encrypted but encryption service not available.");
-			}
-		}
-	}
-
-	ut_free(buf);
-
-	if (check_msg) {
-		return(check_msg);
-	}
-
-	if (!one_read_already) {
-#ifdef UNIV_LOG_ARCHIVE
-		*min_arch_log_no = arch_log_no;
-		*max_arch_log_no = arch_log_no;
-#endif /* UNIV_LOG_ARCHIVE */
-		return(NULL);
-	}
-
-#ifdef UNIV_LOG_ARCHIVE
-	if (*min_arch_log_no > arch_log_no) {
-		*min_arch_log_no = arch_log_no;
-	}
-
-	if (*max_arch_log_no < arch_log_no) {
-		*max_arch_log_no = arch_log_no;
-	}
-#endif /* UNIV_LOG_ARCHIVE */
-
-	return(NULL);
-}
-
-/*================ SINGLE-TABLE TABLESPACES ==========================*/
->>>>>>> fbeb9489
 
 /********************************************************//**
 Creates the database directory for a table if it does not exist yet. */
@@ -4313,68 +4129,8 @@
 
 		/* Always validate a file opened from an ISL pointer */
 		validate = true;
-<<<<<<< HEAD
 		++tablespaces_found;
 		link_file_found = true;
-=======
-		tablespaces_found++;
-
-		/* A link file was found. MySQL does not allow a DATA
-		DIRECTORY to be be the same as the default filepath. */
-		ut_a(strcmp(def.filepath, remote.filepath));
-
-		/* If there was a filepath found in SYS_DATAFILES,
-		we hope it was the same as this remote.filepath found
-		in the ISL file. */
-		if (dict.filepath
-		    && (0 == strcmp(dict.filepath, remote.filepath))) {
-			remote.success = FALSE;
-			os_file_close(remote.file);
-			mem_free(remote.filepath);
-			remote.filepath = NULL;
-			tablespaces_found--;
-		}
-	}
-
-	/* Attempt to open the tablespace at other possible filepaths. */
-	if (dict.filepath) {
-		dict.file = os_file_create_simple_no_error_handling(
-			innodb_file_data_key, dict.filepath, OS_FILE_OPEN,
-			OS_FILE_READ_ONLY, &dict.success, atomic_writes);
-		if (dict.success) {
-			/* possibility of multiple files. */
-			validate = true;
-			tablespaces_found++;
-		}
-	}
-
-	/* Always look for a file at the default location. */
-	ut_a(def.filepath);
-	def.file = os_file_create_simple_no_error_handling(
-		innodb_file_data_key, def.filepath, OS_FILE_OPEN,
-		OS_FILE_READ_ONLY, &def.success, atomic_writes);
-
-	if (def.success) {
-		tablespaces_found++;
-	}
-
-	/*  We have now checked all possible tablespace locations and
-	have a count of how many we found.  If things are normal, we
-	only found 1. */
-	if (!validate && tablespaces_found == 1) {
-		goto skip_validate;
-	}
-
-	/* Read the first page of the datadir tablespace, if found. */
-	if (def.success) {
-		def.check_msg = fil_read_first_page(
-			def.file, false, &def.flags, &def.id,
-#ifdef UNIV_LOG_ARCHIVE
-			&space_arch_log_no, &space_arch_log_no,
-#endif /* UNIV_LOG_ARCHIVE */
-			NULL, &def.crypt_data);
-
->>>>>>> fbeb9489
 		if (table) {
 			table->crypt_data = df_remote.get_crypt_info();
 			table->page_0_read = true;
@@ -4385,18 +4141,10 @@
 		validate = true;
 	}
 
-<<<<<<< HEAD
 	/* Attempt to open the tablespace at the dictionary filepath. */
 	if (path_in) {
 		if (df_default.same_filepath_as(path_in)) {
 			dict_filepath_same_as_default = true;
-=======
-		def.valid = !def.check_msg && def.id == id
-			&& fsp_flags_match(flags, def.flags);
-
-		if (def.valid) {
-			valid_tablespaces_found++;
->>>>>>> fbeb9489
 		} else {
 			/* Dict path is not the default path. Always validate
 			remote files. If default is opened, it was moved. */
@@ -4414,7 +4162,6 @@
 		}
 	}
 
-<<<<<<< HEAD
 	/* Always look for a file at the default location. But don't log
 	an error if the tablespace is already open in remote or dict. */
 	ut_a(df_default.filepath());
@@ -4422,24 +4169,12 @@
 	if (df_default.open_read_only(strict) == DB_SUCCESS) {
 		ut_ad(df_default.is_open());
 		++tablespaces_found;
-=======
-	/* Read the first page of the remote tablespace */
-	if (remote.success) {
-		remote.check_msg = fil_read_first_page(
-			remote.file, false, &remote.flags, &remote.id,
-#ifdef UNIV_LOG_ARCHIVE
-			&remote.arch_log_no, &remote.arch_log_no,
-#endif /* UNIV_LOG_ARCHIVE */
-			NULL, &remote.crypt_data);
-
->>>>>>> fbeb9489
 		if (table) {
 			table->crypt_data = df_default.get_crypt_info();
 			table->page_0_read = true;
 		}
 	}
 
-<<<<<<< HEAD
 	/* Check if multiple locations point to the same file. */
 	if (tablespaces_found > 1 && df_default.same_as(df_remote)) {
 		/* A link file was found with the default path in it.
@@ -4465,31 +4200,6 @@
 	if (!validate && tablespaces_found == 1) {
 		goto skip_validate;
 	}
-=======
-		/* Validate this single-table-tablespace with SYS_TABLES. */
-		remote.valid = !remote.check_msg && remote.id == id
-			&& fsp_flags_match(flags, remote.flags);
-
-		if (remote.valid) {
-			valid_tablespaces_found++;
-		} else {
-			/* Do not use this linked tablespace. */
-			fil_report_bad_tablespace(
-				remote.filepath, remote.check_msg, remote.id,
-				remote.flags, id, flags);
-			link_file_is_bad = true;
-		}
-	}
-
-	/* Read the first page of the datadir tablespace, if found. */
-	if (dict.success) {
-		dict.check_msg = fil_read_first_page(
-			dict.file, false, &dict.flags, &dict.id,
-#ifdef UNIV_LOG_ARCHIVE
-			&dict.arch_log_no, &dict.arch_log_no,
-#endif /* UNIV_LOG_ARCHIVE */
-			NULL, &dict.crypt_data);
->>>>>>> fbeb9489
 
 	/* Read and validate the first page of these three tablespace
 	locations, if found. */
@@ -4517,7 +4227,6 @@
 	/* Do not open any tablespaces if more than one tablespace with
 	the correct space ID and flags were found. */
 	if (tablespaces_found > 1) {
-<<<<<<< HEAD
 		ib::error() << "A tablespace for `" << space_name
 			<< "` has been found in multiple places;";
 
@@ -4538,37 +4247,6 @@
 				<< df_dict.filepath()
 				<< ", Space ID=" << df_dict.space_id()
 				<< ", Flags=" << df_dict.flags();
-=======
-		ib_logf(IB_LOG_LEVEL_ERROR,
-			"A tablespace for %s has been found in "
-			"multiple places;", tablename);
-
-		if (def.success) {
-			ib_logf(IB_LOG_LEVEL_ERROR,
-				"Default location; %s"
-				", Space ID=" ULINTPF " , Flags=" ULINTPF " .",
-				def.filepath,
-				def.id,
-				def.flags);
-		}
-
-		if (remote.success) {
-			ib_logf(IB_LOG_LEVEL_ERROR,
-				"Remote location; %s"
-				", Space ID=" ULINTPF " , Flags=" ULINTPF " .",
-				remote.filepath,
-				remote.id,
-				remote.flags);
-		}
-
-		if (dict.success) {
-			ib_logf(IB_LOG_LEVEL_ERROR,
-				"Dictionary location; %s"
-				", Space ID=" ULINTPF " , Flags=" ULINTPF " .",
-				dict.filepath,
-				dict.id,
-				dict.flags);
->>>>>>> fbeb9489
 		}
 
 		/* Force-recovery will allow some tablespaces to be
@@ -4604,30 +4282,16 @@
 			df_default.close();
 			tablespaces_found--;
 		}
-<<<<<<< HEAD
+
 		if (df_dict.is_open() && !df_dict.is_valid()) {
 			df_dict.close();
-=======
-
-		if (dict.success && !dict.valid) {
-			dict.success = false;
-			os_file_close(dict.file);
->>>>>>> fbeb9489
 			/* Leave dict.filepath so that SYS_DATAFILES
 			can be corrected below. */
 			tablespaces_found--;
 		}
-<<<<<<< HEAD
+
 		if (df_remote.is_open() && !df_remote.is_valid()) {
 			df_remote.close();
-=======
-
-		if (remote.success && !remote.valid) {
-			remote.success = false;
-			os_file_close(remote.file);
-			mem_free(remote.filepath);
-			remote.filepath = NULL;
->>>>>>> fbeb9489
 			tablespaces_found--;
 			link_file_is_bad = true;
 		}
@@ -4834,7 +4498,6 @@
 	ulint		space_id,
 	Datafile&	df)
 {
-<<<<<<< HEAD
 	Datafile	df_def_per;	/* default file-per-table datafile */
 	RemoteDatafile	df_rem_per;	/* remote file-per-table datafile */
 
@@ -4883,29 +4546,6 @@
 					<< "' could not be opened or is"
 					" not correct.";
 				return(false);
-=======
-	bool restore_attempted = false;
-
-check_first_page:
-	fsp->success = TRUE;
-	fsp->encryption_error = 0;
-	if (const char* check_msg = fil_read_first_page(
-		    fsp->file, FALSE, &fsp->flags, &fsp->id,
-#ifdef UNIV_LOG_ARCHIVE
-		    &fsp->arch_log_no, &fsp->arch_log_no,
-#endif /* UNIV_LOG_ARCHIVE */
-		    NULL, &fsp->crypt_data)) {
-		ib_logf(IB_LOG_LEVEL_ERROR,
-			"%s in tablespace %s (table %s)",
-			check_msg, fsp->filepath, tablename);
-		fsp->success = FALSE;
-	}
-
-	if (!fsp->success) {
-		if (!restore_attempted) {
-			if (!fil_user_tablespace_find_space_id(fsp)) {
-				return;
->>>>>>> fbeb9489
 			}
 
 			/* Use this file if it has the space_id from the
@@ -5031,69 +4671,7 @@
 			break;
 		}
 
-<<<<<<< HEAD
 		/* Fall through to error handling */
-=======
-		abort();
-	}
-
-	if (def.success && remote.success) {
-		ib_logf(IB_LOG_LEVEL_ERROR,
-			"Tablespaces for %s have been found in two places;\n"
-			"Location 1: SpaceID: " ULINTPF " File: %s\n"
-			"Location 2: SpaceID: " ULINTPF " File: %s\n"
-			"You must delete one of them.",
-			tablename, def.id,
-			def.filepath, remote.id,
-			remote.filepath);
-
-		def.success = FALSE;
-		os_file_close(def.file);
-		os_file_close(remote.file);
-		goto will_not_choose;
-	}
-
-	/* At this point, only one tablespace is open */
-	ut_a(def.success == !remote.success);
-
-	fsp_open_info*	fsp = def.success ? &def : &remote;
-
-	/* Get and test the file size. */
-	size = os_file_get_size(fsp->file);
-
-	if (size == (os_offset_t) -1) {
-		/* The following call prints an error message */
-		os_file_get_last_error(true);
-
-		ib_logf(IB_LOG_LEVEL_ERROR,
-			"could not measure the size of single-table "
-			"tablespace file %s", fsp->filepath);
-
-		os_file_close(fsp->file);
-		goto no_good_file;
-	}
-
-	/* Every .ibd file is created >= 4 pages in size. Smaller files
-	cannot be ok. */
-	ulong minimum_size = FIL_IBD_FILE_INITIAL_SIZE * UNIV_PAGE_SIZE;
-	if (size < minimum_size) {
-#ifndef UNIV_HOTBACKUP
-		ib_logf(IB_LOG_LEVEL_ERROR,
-			"The size of single-table tablespace file %s "
-			"is only " UINT64PF ", should be at least %lu!",
-			fsp->filepath, size, minimum_size);
-		os_file_close(fsp->file);
-		goto no_good_file;
-#else
-		fsp->id = ULINT_UNDEFINED;
-		fsp->flags = 0;
-#endif /* !UNIV_HOTBACKUP */
-	}
-
-#ifdef UNIV_HOTBACKUP
-	if (fsp->id == ULINT_UNDEFINED || fsp->id == 0) {
-		char*	new_path;
->>>>>>> fbeb9489
 
 	case DB_TABLESPACE_EXISTS:
 		return(FIL_LOAD_INVALID);
@@ -5573,94 +5151,18 @@
 	const char*	space_name,	/*!< in: space name */
 	ulint		byte_offset,	/*!< in: byte offset */
 	ulint		len,		/*!< in: I/O length */
-<<<<<<< HEAD
 	bool		is_read)	/*!< in: I/O type */
-=======
-	ulint		type)		/*!< in: I/O type */
-{
-	ib_logf(IB_LOG_LEVEL_FATAL,
-		"Trying to access page number " ULINTPF
-		" in space " ULINTPF
-		" space name %s,"
-		" which is outside the tablespace bounds."
-		" Byte offset " ULINTPF ", len " ULINTPF
-		" i/o type " ULINTPF ".%s",
-		block_offset, space_id, space_name,
-		byte_offset, len, type,
-		space_id == 0 && !srv_was_started
+{
+	ib::fatal()
+		<< "Trying to " << (is_read ? "read" : "write")
+		<< " page number " << block_offset << " in"
+		" space " << space_id << ", space name " << space_name << ","
+		" which is outside the tablespace bounds. Byte offset "
+		<< byte_offset << ", len " << len <<
+		(space_id == 0 && !srv_was_started
 		? "Please check that the configuration matches"
 		" the InnoDB system tablespace location (ibdata files)"
 		: "");
-}
-
-/********************************************************************//**
-Find correct node from file space
-@return node */
-static
-fil_node_t*
-fil_space_get_node(
-	fil_space_t*	space,		/*!< in: file spage */
-	ulint 		space_id,	/*!< in: space id   */
-	ulint* 		block_offset,	/*!< in/out: offset in number of blocks */
-	ulint 		byte_offset,	/*!< in: remainder of offset in bytes; in
-					aio this must be divisible by the OS block
-					size */
-	ulint 		len)		/*!< in: how many bytes to read or write; this
-					must not cross a file boundary; in aio this
-					must be a block size multiple */
-{
-	fil_node_t*	node;
-	ut_ad(mutex_own(&fil_system->mutex));
-
-	node = UT_LIST_GET_FIRST(space->chain);
-
-	for (;;) {
-		if (node == NULL) {
-			return(NULL);
-		} else if (fil_is_user_tablespace_id(space->id)
-			   && node->size == 0) {
-
-			/* We do not know the size of a single-table tablespace
-			before we open the file */
-			break;
-		} else if (node->size > *block_offset) {
-			/* Found! */
-			break;
-		} else {
-			*block_offset -= node->size;
-			node = UT_LIST_GET_NEXT(chain, node);
-		}
-	}
-
-	return (node);
-}
-
-/** Determine the block size of the data file.
-@param[in]	space		tablespace
-@param[in]	offset		page number
-@return	block size */
-UNIV_INTERN
-ulint
-fil_space_get_block_size(const fil_space_t* space, unsigned offset)
->>>>>>> fbeb9489
-{
-	ib::error()
-		<< "Trying to access page number " << block_offset << " in"
-		" space " << space_id << ", space name " << space_name << ","
-		" which is outside the tablespace bounds. Byte offset "
-		<< byte_offset << ", len " << len << ", i/o type " <<
-		(is_read ? "read" : "write")
-		<< ". If you get this error at mysqld startup, please check"
-		" that your my.cnf matches the ibdata files that you have in"
-		" the MySQL server.";
-
-	ib::error() << "Server exits"
-#ifdef UNIV_DEBUG
-		<< " at " << __FILE__ << "[" << __LINE__ << "]"
-#endif
-		<< ".";
-
-	_exit(1);
 }
 
 /** Reads or writes data. This operation could be asynchronous (aio).
@@ -5786,7 +5288,6 @@
 	ulint		cur_page_no = page_id.page_no();
 	fil_node_t*	node = UT_LIST_GET_FIRST(space->chain);
 
-<<<<<<< HEAD
 	for (;;) {
 
 		if (node == NULL) {
@@ -5831,17 +5332,6 @@
 
 			node = UT_LIST_GET_NEXT(chain, node);
 		}
-=======
-	if (!node) {
-		if (ignore_nonexistent_pages) {
-			mutex_exit(&fil_system->mutex);
-			return(DB_ERROR);
-		}
-
-		fil_report_invalid_page_access(
-				block_offset, space_id, space->name,
-				byte_offset, len, type);
->>>>>>> fbeb9489
 	}
 
 	/* Open file if closed */
@@ -5850,7 +5340,6 @@
 		    && fil_is_user_tablespace_id(space->id)) {
 			mutex_exit(&fil_system->mutex);
 
-<<<<<<< HEAD
 			if (!req_type.ignore_missing()) {
 				ib::error()
 					<< "Trying to do I/O to a tablespace"
@@ -5863,16 +5352,6 @@
 						     cur_page_no)
 					<< ", I/O length: " << len << " bytes";
 			}
-=======
-			ib_logf(IB_LOG_LEVEL_ERROR,
-				"Trying to do i/o to a tablespace which "
-				"exists without .ibd data file. "
-				"i/o type " ULINTPF ", space id "
-				ULINTPF ", page no " ULINTPF ", "
-				"i/o length " ULINTPF " bytes",
-				type, space_id,
-				block_offset, len);
->>>>>>> fbeb9489
 
 			return(DB_TABLESPACE_DELETED);
 		}
@@ -5900,13 +5379,8 @@
 		}
 
 		fil_report_invalid_page_access(
-<<<<<<< HEAD
 			page_id.page_no(), page_id.space(),
 			space->name, byte_offset, len, req_type.is_read());
-=======
-			block_offset, space_id, space->name, byte_offset,
-			len, type);
->>>>>>> fbeb9489
 	}
 
 	/* Now we have made the changes in the data structures of fil_system */
