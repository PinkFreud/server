--- conflicted
+++ resolved
@@ -1039,55 +1039,61 @@
   if (UNIV_UNLIKELY(space->is_being_truncated))
   {
     const page_id_t page_id{space->id, offset};
-    buf_pool_t::hash_chain &chain= buf_pool.page_hash.cell_get(page_id.fold());
-    mysql_mutex_lock(&buf_pool.mutex);
-    block= reinterpret_cast<buf_block_t*>
-<<<<<<< HEAD
-      (buf_pool.page_hash.get(page_id, chain));
-    if (block && block->page.oldest_modification() <= 1)
-      block= nullptr;
-=======
-      (buf_pool.page_hash_get_low(page_id, fold));
-    if (!block)
+    uint32_t state;
+    block= mtr->get_already_latched(page_id, MTR_MEMO_PAGE_X_FIX);
+    if (block)
+      goto have_latch;
+    else
+    {
+      buf_pool_t::hash_chain &chain=
+        buf_pool.page_hash.cell_get(page_id.fold());
+      mysql_mutex_lock(&buf_pool.mutex);
+      block= reinterpret_cast<buf_block_t*>
+        (buf_pool.page_hash.get(page_id, chain));
+      if (!block)
+      {
+        mysql_mutex_unlock(&buf_pool.mutex);
+        goto create;
+      }
+    }
+
+    if (!mtr->have_x_latch(*block))
+    {
+      const bool got{block->page.lock.x_lock_try()};
+      mysql_mutex_unlock(&buf_pool.mutex);
+      if (!got)
+      {
+        block->page.lock.x_lock();
+        const page_id_t id{block->page.id()};
+        if (UNIV_UNLIKELY(id != page_id))
+        {
+          ut_ad(id.is_corrupted());
+          block->page.lock.x_unlock();
+          goto create;
+        }
+      }
+      state= block->page.fix() + 1;
+      mtr->memo_push(block, MTR_MEMO_PAGE_X_FIX);
+    }
+    else
     {
       mysql_mutex_unlock(&buf_pool.mutex);
-      goto create;
+    have_latch:
+      state= block->page.state();
     }
 
-    buf_block_buf_fix_inc(block, __FILE__, __LINE__);
->>>>>>> a0f02f74
-    mysql_mutex_unlock(&buf_pool.mutex);
-
-    ut_ad(block->page.state() == BUF_BLOCK_FILE_PAGE);
-    ut_ad(!block->page.ibuf_exist);
+    ut_ad(state > buf_page_t::FREED);
+    ut_ad(state < buf_page_t::READ_FIX);
+    ut_ad((state & buf_page_t::LRU_MASK) != buf_page_t::IBUF_EXIST);
+    ut_ad(block->page.lock.x_lock_count() == 1);
+    ut_ad(block->page.frame);
 #ifdef BTR_CUR_HASH_ADAPT
     ut_ad(!block->index);
 #endif
 
-    if (mtr->have_x_latch(*block))
-    {
-      buf_block_buf_fix_dec(block);
-      ut_ad(block->page.buf_fix_count() >= 1);
-<<<<<<< HEAD
-      ut_ad(block->page.lock.x_lock_count() == 1);
-      ut_ad(mtr->have_x_latch(*block));
-      free_block= block;
-      goto got_free_block;
-=======
-      ut_ad(rw_lock_get_x_lock_count(&block->lock) == 1);
-    }
-    else
-    {
-      rw_lock_x_lock(&block->lock);
-      if (UNIV_UNLIKELY(block->page.id() != page_id))
-      {
-        buf_block_buf_fix_dec(block);
-        rw_lock_x_unlock(&block->lock);
-        goto create;
-      }
-      mtr->memo_push(block, MTR_MEMO_PAGE_X_FIX);
->>>>>>> a0f02f74
-    }
+    block->page.set_reinit(state < buf_page_t::UNFIXED
+                           ? buf_page_t::FREED
+                           : (state & buf_page_t::LRU_MASK));
   }
   else
   {
