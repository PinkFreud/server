/*****************************************************************************

Copyright (c) 2014, 2016, Oracle and/or its affiliates. All Rights Reserved.
Copyright (c) 2017, 2020, MariaDB Corporation.

Portions of this file contain modifications contributed and copyrighted by
Google, Inc. Those modifications are gratefully acknowledged and are described
briefly in the InnoDB documentation. The contributions by Google are
incorporated with their permission, and subject to the conditions contained in
the file COPYING.Google.

This program is free software; you can redistribute it and/or modify it under
the terms of the GNU General Public License as published by the Free Software
Foundation; version 2 of the License.

This program is distributed in the hope that it will be useful, but WITHOUT
ANY WARRANTY; without even the implied warranty of MERCHANTABILITY or FITNESS
FOR A PARTICULAR PURPOSE. See the GNU General Public License for more details.

You should have received a copy of the GNU General Public License along with
this program; if not, write to the Free Software Foundation, Inc.,
51 Franklin Street, Fifth Floor, Boston, MA 02110-1335 USA

*****************************************************************************/

/**************************************************//**
@file sync/sync0debug.cc
Debug checks for latches.

Created 2012-08-21 Sunny Bains
*******************************************************/

#include "sync0sync.h"
#include "sync0debug.h"
#include "srv0start.h"
#include "fil0fil.h"

#include <vector>
#include <string>
#include <algorithm>
#include <map>

#ifdef UNIV_DEBUG

my_bool		srv_sync_debug;

/** The global mutex which protects debug info lists of all rw-locks.
To modify the debug info list of an rw-lock, this mutex has to be
acquired in addition to the mutex protecting the lock. */
static SysMutex		rw_lock_debug_mutex;

/** The latch held by a thread */
struct Latched {

	/** Constructor */
	Latched() : m_latch(), m_level(SYNC_UNKNOWN) { }

	/** Constructor
	@param[in]	latch		Latch instance
	@param[in]	level		Level of latch held */
	Latched(const latch_t*	latch,
		latch_level_t	level)
		:
		m_latch(latch),
		m_level(level)
	{
		/* No op */
	}

	/** @return the latch level */
	latch_level_t get_level() const
	{
		return(m_level);
	}

	/** Check if the rhs latch and level match
	@param[in]	rhs		instance to compare with
	@return true on match */
	bool operator==(const Latched& rhs) const
	{
		return(m_latch == rhs.m_latch && m_level == rhs.m_level);
	}

	/** The latch instance */
	const latch_t*		m_latch;

	/** The latch level. For buffer blocks we can pass a separate latch
	level to check against, see buf_block_dbg_add_level() */
	latch_level_t		m_level;
};

/** Thread specific latches. This is ordered on level in descending order. */
typedef std::vector<Latched, ut_allocator<Latched> > Latches;

/** The deadlock detector. */
struct LatchDebug {

	/** Debug mutex for control structures, should not be tracked
	by this module. */
	typedef OSMutex Mutex;

	/** Comparator for the ThreadMap. */
	struct os_thread_id_less
		: public std::binary_function<
		  os_thread_id_t,
		  os_thread_id_t,
		  bool>
	{
		/** @return true if lhs < rhs */
		bool operator()(
			const os_thread_id_t& lhs,
			const os_thread_id_t& rhs) const
			UNIV_NOTHROW
		{
			return(os_thread_pf(lhs) < os_thread_pf(rhs));
		}
	};

	/** For tracking a thread's latches. */
	typedef std::map<
		os_thread_id_t,
		Latches*,
		os_thread_id_less,
		ut_allocator<std::pair<const os_thread_id_t, Latches*> > >
		ThreadMap;

	/** Constructor */
	LatchDebug()
		UNIV_NOTHROW;

	/** Destructor */
	~LatchDebug()
		UNIV_NOTHROW
	{
		m_mutex.destroy();
	}

	/** Create a new instance if one doesn't exist else return
	the existing one.
	@param[in]	add		add an empty entry if one is not
					found (default no)
	@return	pointer to a thread's acquired latches. */
	Latches* thread_latches(bool add = false)
		UNIV_NOTHROW;

	/** Check that all the latches already owned by a thread have a lower
	level than limit.
	@param[in]	latches		the thread's existing (acquired) latches
	@param[in]	limit		to check against
	@return latched if there is one with a level <= limit . */
	const Latched* less(
		const Latches*	latches,
		latch_level_t	limit) const
		UNIV_NOTHROW;

	/** Checks if the level value exists in the thread's acquired latches.
	@param[in]	latches		the thread's existing (acquired) latches
	@param[in]	level		to lookup
	@return	latch if found or 0 */
	const latch_t* find(
		const Latches*	Latches,
		latch_level_t	level) const
		UNIV_NOTHROW;

	/**
	Checks if the level value exists in the thread's acquired latches.
	@param[in]	level		to lookup
	@return	latch if found or 0 */
	const latch_t* find(latch_level_t level)
		UNIV_NOTHROW;

	/** Report error and abort.
	@param[in]	latches		thread's existing latches
	@param[in]	latched		The existing latch causing the
					invariant to fail
	@param[in]	level		The new level request that breaks
					the order */
	void crash(
		const Latches*	latches,
		const Latched*	latched,
		latch_level_t	level) const
		UNIV_NOTHROW;

	/** Do a basic ordering check.
	@param[in]	latches		thread's existing latches
	@param[in]	requested_level	Level requested by latch
	@param[in]	level		declared ulint so that we can
					do level - 1. The level of the
					latch that the thread is trying
					to acquire
	@return true if passes, else crash with error message. */
	inline bool basic_check(
		const Latches*	latches,
		latch_level_t	requested_level,
		lint		level) const
		UNIV_NOTHROW;

	/** Adds a latch and its level in the thread level array. Allocates
	the memory for the array if called for the first time for this
	OS thread.  Makes the checks against other latch levels stored
	in the array for this thread.

	@param[in]	latch	latch that the thread wants to acqire.
	@param[in]	level	latch level to check against */
	void lock_validate(
		const latch_t*	latch,
		latch_level_t	level)
		UNIV_NOTHROW
	{
		/* Ignore diagnostic latches, starting with '.' */

		if (*latch->get_name() != '.'
		    && latch->get_level() != SYNC_LEVEL_VARYING) {

			ut_ad(level != SYNC_LEVEL_VARYING);

			Latches*	latches = check_order(latch, level);

			ut_a(latches->empty()
			     || level == SYNC_LEVEL_VARYING
			     || level == SYNC_NO_ORDER_CHECK
			     || latches->back().get_level()
			     == SYNC_NO_ORDER_CHECK
			     || latches->back().m_latch->get_level()
			     == SYNC_LEVEL_VARYING
			     || latches->back().get_level() >= level);
		}
	}

	/** Adds a latch and its level in the thread level array. Allocates
	the memory for the array if called for the first time for this
	OS thread.  Makes the checks against other latch levels stored
	in the array for this thread.

	@param[in]	latch	latch that the thread wants to acqire.
	@param[in]	level	latch level to check against */
	void lock_granted(
		const latch_t*	latch,
		latch_level_t	level)
		UNIV_NOTHROW
	{
		/* Ignore diagnostic latches, starting with '.' */

		if (*latch->get_name() != '.'
		    && latch->get_level() != SYNC_LEVEL_VARYING) {

			Latches*	latches = thread_latches(true);

			latches->push_back(Latched(latch, level));
		}
	}

	/** For recursive X rw-locks.
	@param[in]	latch		The RW-Lock to relock  */
	void relock(const latch_t* latch)
		UNIV_NOTHROW
	{
		ut_a(latch->m_rw_lock);

		latch_level_t	level = latch->get_level();

		/* Ignore diagnostic latches, starting with '.' */

		if (*latch->get_name() != '.'
		    && latch->get_level() != SYNC_LEVEL_VARYING) {

			Latches*	latches = thread_latches(true);

			Latches::iterator	it = std::find(
				latches->begin(), latches->end(),
				Latched(latch, level));

			ut_a(latches->empty()
			     || level == SYNC_LEVEL_VARYING
			     || level == SYNC_NO_ORDER_CHECK
			     || latches->back().m_latch->get_level()
			     == SYNC_LEVEL_VARYING
			     || latches->back().m_latch->get_level()
			     == SYNC_NO_ORDER_CHECK
			     || latches->back().get_level() >= level
			     || it != latches->end());

			if (it == latches->end()) {
				latches->push_back(Latched(latch, level));
			} else {
				latches->insert(it, Latched(latch, level));
			}
		}
	}

	/** Iterate over a thread's latches.
	@param[in]	functor		The callback
	@return true if the functor returns true. */
	bool for_each(const sync_check_functor_t& functor)
		UNIV_NOTHROW
	{
		if (const Latches* latches = thread_latches()) {
			Latches::const_iterator	end = latches->end();
			for (Latches::const_iterator it = latches->begin();
			     it != end; ++it) {

				if (functor(it->m_level)) {
					return(true);
				}
			}
		}

		return(false);
	}

	/** Removes a latch from the thread level array if it is found there.
	@param[in]	latch		The latch that was released
	@return true if found in the array; it is not an error if the latch is
	not found, as we presently are not able to determine the level for
	every latch reservation the program does */
	void unlock(const latch_t* latch) UNIV_NOTHROW;

	/** Get the level name
	@param[in]	level		The level ID to lookup
	@return level name */
	const std::string& get_level_name(latch_level_t level) const
		UNIV_NOTHROW
	{
		Levels::const_iterator	it = m_levels.find(level);

		ut_ad(it != m_levels.end());

		return(it->second);
	}

	/** Initialise the debug data structures */
	static void init()
		UNIV_NOTHROW;

	/** Shutdown the latch debug checking */
	static void shutdown()
		UNIV_NOTHROW;

	/** @return the singleton instance */
	static LatchDebug* instance()
		UNIV_NOTHROW
	{
		return(s_instance);
	}

	/** Create the singleton instance */
	static void create_instance()
		UNIV_NOTHROW
	{
		ut_ad(s_instance == NULL);

		s_instance = UT_NEW_NOKEY(LatchDebug());
	}

private:
	/** Disable copying */
	LatchDebug(const LatchDebug&);
	LatchDebug& operator=(const LatchDebug&);

	/** Adds a latch and its level in the thread level array. Allocates
	the memory for the array if called first time for this OS thread.
	Makes the checks against other latch levels stored in the array
	for this thread.

	@param[in]	latch	 pointer to a mutex or an rw-lock
	@param[in]	level	level in the latching order
	@return the thread's latches */
	Latches* check_order(
		const latch_t*	latch,
		latch_level_t	level)
		UNIV_NOTHROW;

	/** Print the latches acquired by a thread
	@param[in]	latches		Latches acquired by a thread */
	void print_latches(const Latches* latches) const
		UNIV_NOTHROW;

	/** Special handling for the RTR mutexes. We need to add proper
	levels for them if possible.
	@param[in]	latch		Latch to check
	@return true if it is a an _RTR_ mutex */
	bool is_rtr_mutex(const latch_t* latch) const
		UNIV_NOTHROW
	{
		return(latch->get_id() == LATCH_ID_RTR_ACTIVE_MUTEX
		       || latch->get_id() == LATCH_ID_RTR_PATH_MUTEX
		       || latch->get_id() == LATCH_ID_RTR_MATCH_MUTEX);
	}

private:
	/** Comparator for the Levels . */
	struct latch_level_less
		: public std::binary_function<
		  latch_level_t,
		  latch_level_t,
		  bool>
	{
		/** @return true if lhs < rhs */
		bool operator()(
			const latch_level_t& lhs,
			const latch_level_t& rhs) const
			UNIV_NOTHROW
		{
			return(lhs < rhs);
		}
	};

	typedef std::map<
		latch_level_t,
		std::string,
		latch_level_less,
		ut_allocator<std::pair<const latch_level_t, std::string> > >
		Levels;

	/** Mutex protecting the deadlock detector data structures. */
	Mutex			m_mutex;

	/** Thread specific data. Protected by m_mutex. */
	ThreadMap		m_threads;

	/** Mapping from latche level to its string representation. */
	Levels			m_levels;

	/** The singleton instance. Must be created in single threaded mode. */
	static LatchDebug*	s_instance;

public:
	/** For checking whether this module has been initialised or not. */
	static bool		s_initialized;
};

/** The latch order checking infra-structure */
LatchDebug* LatchDebug::s_instance = NULL;
bool LatchDebug::s_initialized = false;

#define LEVEL_MAP_INSERT(T)						\
do {									\
	std::pair<Levels::iterator, bool>	result =		\
		m_levels.insert(Levels::value_type(T, #T));		\
	ut_ad(result.second);						\
} while(0)

/** Setup the mapping from level ID to level name mapping */
LatchDebug::LatchDebug()
{
	m_mutex.init();

	LEVEL_MAP_INSERT(SYNC_UNKNOWN);
	LEVEL_MAP_INSERT(SYNC_MUTEX);
	LEVEL_MAP_INSERT(RW_LOCK_SX);
	LEVEL_MAP_INSERT(RW_LOCK_X_WAIT);
	LEVEL_MAP_INSERT(RW_LOCK_S);
	LEVEL_MAP_INSERT(RW_LOCK_X);
	LEVEL_MAP_INSERT(RW_LOCK_NOT_LOCKED);
	LEVEL_MAP_INSERT(SYNC_ANY_LATCH);
	LEVEL_MAP_INSERT(SYNC_POOL);
	LEVEL_MAP_INSERT(SYNC_POOL_MANAGER);
	LEVEL_MAP_INSERT(SYNC_SEARCH_SYS);
	LEVEL_MAP_INSERT(SYNC_WORK_QUEUE);
	LEVEL_MAP_INSERT(SYNC_FTS_TOKENIZE);
	LEVEL_MAP_INSERT(SYNC_FTS_OPTIMIZE);
	LEVEL_MAP_INSERT(SYNC_FTS_CACHE_INIT);
	LEVEL_MAP_INSERT(SYNC_RECV);
	LEVEL_MAP_INSERT(SYNC_LOG_FLUSH_ORDER);
	LEVEL_MAP_INSERT(SYNC_LOG);
	LEVEL_MAP_INSERT(SYNC_PURGE_QUEUE);
	LEVEL_MAP_INSERT(SYNC_TRX_SYS_HEADER);
<<<<<<< HEAD
	LEVEL_MAP_INSERT(SYNC_REC_LOCK);
=======
	LEVEL_MAP_INSERT(SYNC_THREADS);
>>>>>>> 9868253b
	LEVEL_MAP_INSERT(SYNC_TRX);
	LEVEL_MAP_INSERT(SYNC_RW_TRX_HASH_ELEMENT);
	LEVEL_MAP_INSERT(SYNC_READ_VIEW);
	LEVEL_MAP_INSERT(SYNC_TRX_SYS);
	LEVEL_MAP_INSERT(SYNC_LOCK_SYS);
	LEVEL_MAP_INSERT(SYNC_LOCK_WAIT_SYS);
	LEVEL_MAP_INSERT(SYNC_INDEX_ONLINE_LOG);
	LEVEL_MAP_INSERT(SYNC_IBUF_BITMAP);
	LEVEL_MAP_INSERT(SYNC_IBUF_BITMAP_MUTEX);
	LEVEL_MAP_INSERT(SYNC_IBUF_TREE_NODE);
	LEVEL_MAP_INSERT(SYNC_IBUF_TREE_NODE_NEW);
	LEVEL_MAP_INSERT(SYNC_IBUF_INDEX_TREE);
	LEVEL_MAP_INSERT(SYNC_IBUF_MUTEX);
	LEVEL_MAP_INSERT(SYNC_FSP_PAGE);
	LEVEL_MAP_INSERT(SYNC_FSP);
	LEVEL_MAP_INSERT(SYNC_EXTERN_STORAGE);
	LEVEL_MAP_INSERT(SYNC_TRX_UNDO_PAGE);
	LEVEL_MAP_INSERT(SYNC_RSEG_HEADER);
	LEVEL_MAP_INSERT(SYNC_RSEG_HEADER_NEW);
	LEVEL_MAP_INSERT(SYNC_NOREDO_RSEG);
	LEVEL_MAP_INSERT(SYNC_REDO_RSEG);
	LEVEL_MAP_INSERT(SYNC_PURGE_LATCH);
	LEVEL_MAP_INSERT(SYNC_TREE_NODE);
	LEVEL_MAP_INSERT(SYNC_TREE_NODE_FROM_HASH);
	LEVEL_MAP_INSERT(SYNC_TREE_NODE_NEW);
	LEVEL_MAP_INSERT(SYNC_INDEX_TREE);
	LEVEL_MAP_INSERT(SYNC_IBUF_PESS_INSERT_MUTEX);
	LEVEL_MAP_INSERT(SYNC_IBUF_HEADER);
	LEVEL_MAP_INSERT(SYNC_DICT_HEADER);
	LEVEL_MAP_INSERT(SYNC_STATS_AUTO_RECALC);
	LEVEL_MAP_INSERT(SYNC_DICT);
	LEVEL_MAP_INSERT(SYNC_FTS_CACHE);
	LEVEL_MAP_INSERT(SYNC_DICT_OPERATION);
	LEVEL_MAP_INSERT(SYNC_TRX_I_S_RWLOCK);
	LEVEL_MAP_INSERT(SYNC_LEVEL_VARYING);
	LEVEL_MAP_INSERT(SYNC_NO_ORDER_CHECK);

	/* Enum count starts from 0 */
	ut_ad(m_levels.size() == SYNC_LEVEL_MAX + 1);
}

/** Print the latches acquired by a thread
@param[in]	latches		Latches acquired by a thread */
void
LatchDebug::print_latches(const Latches* latches) const
	UNIV_NOTHROW
{
	ib::error() << "Latches already owned by this thread: ";

	Latches::const_iterator	end = latches->end();

	for (Latches::const_iterator it = latches->begin();
	     it != end;
	     ++it) {

		ib::error()
			<< sync_latch_get_name(it->m_latch->get_id())
			<< " -> "
			<< it->m_level << " "
			<< "(" << get_level_name(it->m_level) << ")";
	}
}

/** Report error and abort
@param[in]	latches		thread's existing latches
@param[in]	latched		The existing latch causing the invariant to fail
@param[in]	level		The new level request that breaks the order */
void
LatchDebug::crash(
	const Latches*	latches,
	const Latched*	latched,
	latch_level_t	level) const
	UNIV_NOTHROW
{
	const latch_t*		latch = latched->m_latch;
	const std::string&	in_level_name = get_level_name(level);

	const std::string&	latch_level_name =
		get_level_name(latched->m_level);

	ib::error()
		<< "Thread " << os_thread_pf(os_thread_get_curr_id())
		<< " already owns a latch "
		<< sync_latch_get_name(latch->m_id) << " at level"
		<< " " << latched->m_level << " (" << latch_level_name
		<< " ), which is at a lower/same level than the"
		<< " requested latch: "
		<< level << " (" << in_level_name << "). "
		<< latch->to_string();

	print_latches(latches);

	ut_error;
}

/** Check that all the latches already owned by a thread have a lower
level than limit.
@param[in]	latches		the thread's existing (acquired) latches
@param[in]	limit		to check against
@return latched info if there is one with a level <= limit . */
const Latched*
LatchDebug::less(
	const Latches*	latches,
	latch_level_t	limit) const
	UNIV_NOTHROW
{
	Latches::const_iterator	end = latches->end();

	for (Latches::const_iterator it = latches->begin(); it != end; ++it) {

		if (it->m_level <= limit) {
			return(&(*it));
		}
	}

	return(NULL);
}

/** Do a basic ordering check.
@param[in]	latches		thread's existing latches
@param[in]	requested_level	Level requested by latch
@param[in]	in_level	declared ulint so that we can do level - 1.
				The level of the latch that the thread is
				trying to acquire
@return true if passes, else crash with error message. */
inline bool
LatchDebug::basic_check(
	const Latches*	latches,
	latch_level_t	requested_level,
	lint		in_level) const
	UNIV_NOTHROW
{
	latch_level_t	level = latch_level_t(in_level);

	ut_ad(level < SYNC_LEVEL_MAX);

	const Latched*	latched = less(latches, level);

	if (latched != NULL) {
		crash(latches, latched, requested_level);
		return(false);
	}

	return(true);
}

/** Create a new instance if one doesn't exist else return the existing one.
@param[in]	add		add an empty entry if one is not found
				(default no)
@return	pointer to a thread's acquired latches. */
Latches*
LatchDebug::thread_latches(bool add)
	UNIV_NOTHROW
{
	m_mutex.enter();

	os_thread_id_t		thread_id = os_thread_get_curr_id();
	ThreadMap::iterator	lb = m_threads.lower_bound(thread_id);

	if (lb != m_threads.end()
	    && !(m_threads.key_comp()(thread_id, lb->first))) {

		Latches*	latches = lb->second;

		m_mutex.exit();

		return(latches);

	} else if (!add) {

		m_mutex.exit();

		return(NULL);

	} else {
		typedef ThreadMap::value_type value_type;

		Latches*	latches = UT_NEW_NOKEY(Latches());

		ut_a(latches != NULL);

		latches->reserve(32);

		m_threads.insert(lb, value_type(thread_id, latches));

		m_mutex.exit();

		return(latches);
	}
}

/** Checks if the level value exists in the thread's acquired latches.
@param[in]	levels		the thread's existing (acquired) latches
@param[in]	level		to lookup
@return	latch if found or 0 */
const latch_t*
LatchDebug::find(
	const Latches*	latches,
	latch_level_t	level) const UNIV_NOTHROW
{
	Latches::const_iterator	end = latches->end();

	for (Latches::const_iterator it = latches->begin(); it != end; ++it) {

		if (it->m_level == level) {

			return(it->m_latch);
		}
	}

	return(0);
}

/** Checks if the level value exists in the thread's acquired latches.
@param[in]	 level		The level to lookup
@return	latch if found or NULL */
const latch_t*
LatchDebug::find(latch_level_t level)
	UNIV_NOTHROW
{
	return(find(thread_latches(), level));
}

/**
Adds a latch and its level in the thread level array. Allocates the memory
for the array if called first time for this OS thread. Makes the checks
against other latch levels stored in the array for this thread.
@param[in]	latch	pointer to a mutex or an rw-lock
@param[in]	level	level in the latching order
@return the thread's latches */
Latches*
LatchDebug::check_order(
	const latch_t*	latch,
	latch_level_t	level)
	UNIV_NOTHROW
{
	ut_ad(latch->get_level() != SYNC_LEVEL_VARYING);

	Latches*	latches = thread_latches(true);

	/* NOTE that there is a problem with _NODE and _LEAF levels: if the
	B-tree height changes, then a leaf can change to an internal node
	or the other way around. We do not know at present if this can cause
	unnecessary assertion failures below. */

	switch (level) {
	case SYNC_NO_ORDER_CHECK:
	case SYNC_EXTERN_STORAGE:
	case SYNC_TREE_NODE_FROM_HASH:
		/* Do no order checking */
		break;

	case SYNC_TRX_SYS_HEADER:

		if (srv_is_being_started) {
			/* This is violated during trx_sys_create_rsegs()
			when creating additional rollback segments when
			upgrading in srv_start(). */
			break;
		}

		/* Fall through */

	case SYNC_RECV:
	case SYNC_WORK_QUEUE:
	case SYNC_FTS_TOKENIZE:
	case SYNC_FTS_OPTIMIZE:
	case SYNC_FTS_CACHE:
	case SYNC_FTS_CACHE_INIT:
	case SYNC_LOG:
	case SYNC_LOG_FLUSH_ORDER:
	case SYNC_SEARCH_SYS:
	case SYNC_LOCK_SYS:
	case SYNC_LOCK_WAIT_SYS:
	case SYNC_RW_TRX_HASH_ELEMENT:
	case SYNC_READ_VIEW:
	case SYNC_TRX_SYS:
	case SYNC_IBUF_BITMAP_MUTEX:
	case SYNC_REDO_RSEG:
	case SYNC_NOREDO_RSEG:
	case SYNC_PURGE_LATCH:
	case SYNC_PURGE_QUEUE:
	case SYNC_DICT_OPERATION:
	case SYNC_DICT_HEADER:
	case SYNC_TRX_I_S_RWLOCK:
	case SYNC_IBUF_MUTEX:
	case SYNC_INDEX_ONLINE_LOG:
	case SYNC_STATS_AUTO_RECALC:
	case SYNC_POOL:
	case SYNC_POOL_MANAGER:
		basic_check(latches, level, level);
		break;

	case SYNC_ANY_LATCH:

		/* Temporary workaround for LATCH_ID_RTR_*_MUTEX */
		if (is_rtr_mutex(latch)) {

			const Latched*	latched = less(latches, level);

			if (latched == NULL
			    || (latched != NULL
				&& is_rtr_mutex(latched->m_latch))) {

				/* No violation */
				break;

			}

			crash(latches, latched, level);

		} else {
			basic_check(latches, level, level);
		}

		break;

	case SYNC_TRX:

		/* Either the thread must own the lock_sys.mutex, or
		it is allowed to own only ONE trx_t::mutex. */

		if (less(latches, level) != NULL) {
			basic_check(latches, level, level - 1);
			ut_a(find(latches, SYNC_LOCK_SYS) != 0);
		}
		break;

<<<<<<< HEAD
	case SYNC_REC_LOCK:

		if (find(latches, SYNC_LOCK_SYS) != 0) {
			basic_check(latches, level, SYNC_REC_LOCK - 1);
		} else {
			basic_check(latches, level, SYNC_REC_LOCK);
=======
	case SYNC_BUF_FLUSH_LIST:
	case SYNC_BUF_POOL:

		/* We can have multiple mutexes of this type therefore we
		can only check whether the greater than condition holds. */

		basic_check(latches, level, level - 1);
		break;

	case SYNC_BUF_PAGE_HASH:

		/* Multiple page_hash locks are only allowed during
		buf_validate and that is where buf_pool mutex is already
		held. */

		/* Fall through */

	case SYNC_BUF_BLOCK:

		/* Either the thread must own the (buffer pool) buf_pool->mutex
		or it is allowed to latch only ONE of (buffer block)
		block->mutex or buf_pool->zip_mutex. */

		if (less(latches, level) != NULL) {
			basic_check(latches, level, level - 1);
			ut_a(find(latches, SYNC_BUF_POOL) != 0);
>>>>>>> 9868253b
		}
		break;

	case SYNC_IBUF_BITMAP:

		/* Either the thread must own the master mutex to all
		the bitmap pages, or it is allowed to latch only ONE
		bitmap page. */

		if (find(latches, SYNC_IBUF_BITMAP_MUTEX) != 0) {

			basic_check(latches, level, SYNC_IBUF_BITMAP - 1);

		} else if (!srv_is_being_started) {

			/* This is violated during trx_sys_create_rsegs()
			when creating additional rollback segments during
			upgrade. */

			basic_check(latches, level, SYNC_IBUF_BITMAP);
		}
		break;

	case SYNC_FSP_PAGE:
		ut_a(find(latches, SYNC_FSP) != 0);
		break;

	case SYNC_FSP:

		ut_a(find(latches, SYNC_FSP) != 0
		     || basic_check(latches, level, SYNC_FSP));
		break;

	case SYNC_TRX_UNDO_PAGE:

		/* Purge is allowed to read in as many UNDO pages as it likes.
		The purge thread can read the UNDO pages without any covering
		mutex. */

		ut_a(find(latches, SYNC_REDO_RSEG) != 0
		     || find(latches, SYNC_NOREDO_RSEG) != 0
		     || basic_check(latches, level, level - 1));
		break;

	case SYNC_RSEG_HEADER:

		ut_a(find(latches, SYNC_REDO_RSEG) != 0
		     || find(latches, SYNC_NOREDO_RSEG) != 0);
		break;

	case SYNC_RSEG_HEADER_NEW:

		ut_a(find(latches, SYNC_FSP_PAGE) != 0);
		break;

	case SYNC_TREE_NODE:

		ut_a(find(latches, SYNC_FSP) == &fil_system.temp_space->latch
		     || find(latches, SYNC_INDEX_TREE)
		     || find(latches, SYNC_DICT_OPERATION)
		     || basic_check(latches, level, SYNC_TREE_NODE - 1));
		break;

	case SYNC_TREE_NODE_NEW:

		ut_a(find(latches, SYNC_FSP_PAGE) != 0);
		break;

	case SYNC_INDEX_TREE:

		basic_check(latches, level, SYNC_TREE_NODE - 1);
		break;

	case SYNC_IBUF_TREE_NODE:

		ut_a(find(latches, SYNC_IBUF_INDEX_TREE) != 0
		     || basic_check(latches, level, SYNC_IBUF_TREE_NODE - 1));
		break;

	case SYNC_IBUF_TREE_NODE_NEW:

		/* ibuf_add_free_page() allocates new pages for the change
		buffer while only holding the tablespace x-latch. These
		pre-allocated new pages may only be used while holding
		ibuf_mutex, in btr_page_alloc_for_ibuf(). */

		ut_a(find(latches, SYNC_IBUF_MUTEX) != 0
		     || find(latches, SYNC_FSP) != 0);
		break;

	case SYNC_IBUF_INDEX_TREE:

		if (find(latches, SYNC_FSP) != 0) {
			basic_check(latches, level, level - 1);
		} else {
			basic_check(latches, level, SYNC_IBUF_TREE_NODE - 1);
		}
		break;

	case SYNC_IBUF_PESS_INSERT_MUTEX:

		basic_check(latches, level, SYNC_FSP - 1);
		ut_a(find(latches, SYNC_IBUF_MUTEX) == 0);
		break;

	case SYNC_IBUF_HEADER:

		basic_check(latches, level, SYNC_FSP - 1);
		ut_a(find(latches, SYNC_IBUF_MUTEX) == NULL);
		ut_a(find(latches, SYNC_IBUF_PESS_INSERT_MUTEX) == NULL);
		break;

	case SYNC_DICT:
		basic_check(latches, level, SYNC_DICT);
		break;

	case SYNC_MUTEX:
	case SYNC_UNKNOWN:
	case SYNC_LEVEL_VARYING:
	case RW_LOCK_X:
	case RW_LOCK_X_WAIT:
	case RW_LOCK_S:
	case RW_LOCK_SX:
	case RW_LOCK_NOT_LOCKED:
		/* These levels should never be set for a latch. */
		ut_error;
		break;
	}

	return(latches);
}

/** Removes a latch from the thread level array if it is found there.
@param[in]	latch		that was released/unlocked
@param[in]	level		level of the latch
@return true if found in the array; it is not an error if the latch is
not found, as we presently are not able to determine the level for
every latch reservation the program does */
void
LatchDebug::unlock(const latch_t* latch)
	UNIV_NOTHROW
{
	if (latch->get_level() == SYNC_LEVEL_VARYING) {
		// We don't have varying level mutexes
		ut_ad(latch->m_rw_lock);
	}

	Latches*	latches;

	if (*latch->get_name() == '.') {

		/* Ignore diagnostic latches, starting with '.' */

	} else if ((latches = thread_latches()) != NULL) {

		Latches::reverse_iterator	rend = latches->rend();

		for (Latches::reverse_iterator it = latches->rbegin();
		     it != rend;
		     ++it) {

			if (it->m_latch != latch) {

				continue;
			}

			Latches::iterator	i = it.base();

			latches->erase(--i);

			/* If this thread doesn't own any more
			latches remove from the map.

			FIXME: Perhaps use the master thread
			to do purge. Or, do it from close connection.
			This could be expensive. */

			if (latches->empty()) {

				m_mutex.enter();

				os_thread_id_t	thread_id;

				thread_id = os_thread_get_curr_id();

				m_threads.erase(thread_id);

				m_mutex.exit();

				UT_DELETE(latches);
			}

			return;
		}

		if (latch->get_level() != SYNC_LEVEL_VARYING) {
			ib::error()
				<< "Couldn't find latch "
				<< sync_latch_get_name(latch->get_id());

			print_latches(latches);

			/** Must find the latch. */
			ut_error;
		}
	}
}

/** Get the latch id from a latch name.
@param[in]	name	Latch name
@return latch id if found else LATCH_ID_NONE. */
latch_id_t
sync_latch_get_id(const char* name)
{
	LatchMetaData::const_iterator	end = latch_meta.end();

	/* Linear scan should be OK, this should be extremely rare. */

	for (LatchMetaData::const_iterator it = latch_meta.begin();
	     it != end;
	     ++it) {

		if (*it == NULL || (*it)->get_id() == LATCH_ID_NONE) {

			continue;

		} else if (strcmp((*it)->get_name(), name) == 0) {

			return((*it)->get_id());
		}
	}

	return(LATCH_ID_NONE);
}

/** Get the latch name from a sync level
@param[in]	level		Latch level to lookup
@return NULL if not found. */
const char*
sync_latch_get_name(latch_level_t level)
{
	LatchMetaData::const_iterator	end = latch_meta.end();

	/* Linear scan should be OK, this should be extremely rare. */

	for (LatchMetaData::const_iterator it = latch_meta.begin();
	     it != end;
	     ++it) {

		if (*it == NULL || (*it)->get_id() == LATCH_ID_NONE) {

			continue;

		} else if ((*it)->get_level() == level) {

			return((*it)->get_name());
		}
	}

	return(0);
}

/** Check if it is OK to acquire the latch.
@param[in]	latch	latch type */
void
sync_check_lock_validate(const latch_t* latch)
{
	if (LatchDebug::instance() != NULL) {
		LatchDebug::instance()->lock_validate(
			latch, latch->get_level());
	}
}

/** Note that the lock has been granted
@param[in]	latch	latch type */
void
sync_check_lock_granted(const latch_t* latch)
{
	if (LatchDebug::instance() != NULL) {
		LatchDebug::instance()->lock_granted(latch, latch->get_level());
	}
}

/** Check if it is OK to acquire the latch.
@param[in]	latch	latch type
@param[in]	level	Latch level */
void
sync_check_lock(
	const latch_t*	latch,
	latch_level_t	level)
{
	if (LatchDebug::instance() != NULL) {

		ut_ad(latch->get_level() == SYNC_LEVEL_VARYING);
		ut_ad(latch->get_id() == LATCH_ID_BUF_BLOCK_LOCK);

		LatchDebug::instance()->lock_validate(latch, level);
		LatchDebug::instance()->lock_granted(latch, level);
	}
}

/** Check if it is OK to re-acquire the lock.
@param[in]	latch		RW-LOCK to relock (recursive X locks) */
void
sync_check_relock(const latch_t* latch)
{
	if (LatchDebug::instance() != NULL) {
		LatchDebug::instance()->relock(latch);
	}
}

/** Removes a latch from the thread level array if it is found there.
@param[in]	latch		The latch to unlock */
void
sync_check_unlock(const latch_t* latch)
{
	if (LatchDebug::instance() != NULL) {
		LatchDebug::instance()->unlock(latch);
	}
}

/** Checks if the level array for the current thread contains a
mutex or rw-latch at the specified level.
@param[in]	level		to find
@return	a matching latch, or NULL if not found */
const latch_t*
sync_check_find(latch_level_t level)
{
	if (LatchDebug::instance() != NULL) {
		return(LatchDebug::instance()->find(level));
	}

	return(NULL);
}

/** Iterate over the thread's latches.
@param[in,out]	functor		called for each element.
@return true if the functor returns true for any element */
bool
sync_check_iterate(const sync_check_functor_t& functor)
{
	if (LatchDebug* debug = LatchDebug::instance()) {
		return(debug->for_each(functor));
	}

	return(false);
}

/** Enable sync order checking.

Note: We don't enforce any synchronisation checks. The caller must ensure
that no races can occur */
static void sync_check_enable()
{
	if (!srv_sync_debug) {

		return;
	}

	/* We should always call this before we create threads. */

	LatchDebug::create_instance();
}

/** Initialise the debug data structures */
void
LatchDebug::init()
	UNIV_NOTHROW
{
	mutex_create(LATCH_ID_RW_LOCK_DEBUG, &rw_lock_debug_mutex);
}

/** Shutdown the latch debug checking

Note: We don't enforce any synchronisation checks. The caller must ensure
that no races can occur */
void
LatchDebug::shutdown()
	UNIV_NOTHROW
{
	mutex_free(&rw_lock_debug_mutex);

	ut_a(s_initialized);

	s_initialized = false;

	UT_DELETE(s_instance);

	LatchDebug::s_instance = NULL;
}

/** Acquires the debug mutex. We cannot use the mutex defined in sync0sync,
because the debug mutex is also acquired in sync0arr while holding the OS
mutex protecting the sync array, and the ordinary mutex_enter might
recursively call routines in sync0arr, leading to a deadlock on the OS
mutex. */
void
rw_lock_debug_mutex_enter()
{
	mutex_enter(&rw_lock_debug_mutex);
}

/** Releases the debug mutex. */
void
rw_lock_debug_mutex_exit()
{
	mutex_exit(&rw_lock_debug_mutex);
}
#endif /* UNIV_DEBUG */

/* Meta data for all the InnoDB latches. If the latch is not in recorded
here then it will be be considered for deadlock checks.  */
LatchMetaData	latch_meta;

/** Load the latch meta data. */
static
void
sync_latch_meta_init()
	UNIV_NOTHROW
{
	latch_meta.resize(LATCH_ID_MAX + 1);

	/* The latches should be ordered on latch_id_t. So that we can
	index directly into the vector to update and fetch meta-data. */

<<<<<<< HEAD
=======
#if defined PFS_SKIP_BUFFER_MUTEX_RWLOCK || defined PFS_GROUP_BUFFER_SYNC
	LATCH_ADD_MUTEX(BUF_BLOCK_MUTEX, SYNC_BUF_BLOCK, PFS_NOT_INSTRUMENTED);
#else
	LATCH_ADD_MUTEX(BUF_BLOCK_MUTEX, SYNC_BUF_BLOCK,
			buffer_block_mutex_key);
#endif /* PFS_SKIP_BUFFER_MUTEX_RWLOCK || PFS_GROUP_BUFFER_SYNC */

	LATCH_ADD_MUTEX(BUF_POOL, SYNC_BUF_POOL, buf_pool_mutex_key);

	LATCH_ADD_MUTEX(BUF_POOL_ZIP, SYNC_BUF_BLOCK, buf_pool_zip_mutex_key);

>>>>>>> 9868253b
	LATCH_ADD_MUTEX(DICT_FOREIGN_ERR, SYNC_NO_ORDER_CHECK,
			dict_foreign_err_mutex_key);

	LATCH_ADD_MUTEX(DICT_SYS, SYNC_DICT, dict_sys_mutex_key);

	LATCH_ADD_MUTEX(FIL_SYSTEM, SYNC_ANY_LATCH, fil_system_mutex_key);

<<<<<<< HEAD
	LATCH_ADD_MUTEX(FTS_BG_THREADS, SYNC_FTS_BG_THREADS,
			fts_bg_threads_mutex_key);
=======
	LATCH_ADD_MUTEX(FLUSH_LIST, SYNC_BUF_FLUSH_LIST, flush_list_mutex_key);
>>>>>>> 9868253b

	LATCH_ADD_MUTEX(FTS_DELETE, SYNC_FTS_OPTIMIZE, fts_delete_mutex_key);

	LATCH_ADD_MUTEX(FTS_DOC_ID, SYNC_FTS_OPTIMIZE, fts_doc_id_mutex_key);

	LATCH_ADD_MUTEX(FTS_PLL_TOKENIZE, SYNC_FTS_TOKENIZE,
			fts_pll_tokenize_mutex_key);

	LATCH_ADD_MUTEX(IBUF_BITMAP, SYNC_IBUF_BITMAP_MUTEX,
			ibuf_bitmap_mutex_key);

	LATCH_ADD_MUTEX(IBUF, SYNC_IBUF_MUTEX, ibuf_mutex_key);

	LATCH_ADD_MUTEX(IBUF_PESSIMISTIC_INSERT, SYNC_IBUF_PESS_INSERT_MUTEX,
			ibuf_pessimistic_insert_mutex_key);

	LATCH_ADD_MUTEX(LOG_SYS, SYNC_LOG, log_sys_mutex_key);

	LATCH_ADD_MUTEX(LOG_FLUSH_ORDER, SYNC_LOG_FLUSH_ORDER,
			log_flush_order_mutex_key);

	LATCH_ADD_MUTEX(PURGE_SYS_PQ, SYNC_PURGE_QUEUE,
			purge_sys_pq_mutex_key);

	LATCH_ADD_MUTEX(RECALC_POOL, SYNC_STATS_AUTO_RECALC,
			recalc_pool_mutex_key);

	LATCH_ADD_MUTEX(RECV_SYS, SYNC_RECV, recv_sys_mutex_key);

	LATCH_ADD_MUTEX(REDO_RSEG, SYNC_REDO_RSEG, redo_rseg_mutex_key);

	LATCH_ADD_MUTEX(NOREDO_RSEG, SYNC_NOREDO_RSEG, noredo_rseg_mutex_key);

#ifdef UNIV_DEBUG
	/* Mutex names starting with '.' are not tracked. They are assumed
	to be diagnostic mutexes used in debugging. */
	latch_meta[LATCH_ID_RW_LOCK_DEBUG] =
		LATCH_ADD_MUTEX(RW_LOCK_DEBUG,
			SYNC_NO_ORDER_CHECK,
			rw_lock_debug_mutex_key);
#endif /* UNIV_DEBUG */

	LATCH_ADD_MUTEX(RTR_ACTIVE_MUTEX, SYNC_ANY_LATCH,
			rtr_active_mutex_key);

	LATCH_ADD_MUTEX(RTR_MATCH_MUTEX, SYNC_ANY_LATCH, rtr_match_mutex_key);

	LATCH_ADD_MUTEX(RTR_PATH_MUTEX, SYNC_ANY_LATCH, rtr_path_mutex_key);

	LATCH_ADD_MUTEX(RW_LOCK_LIST, SYNC_NO_ORDER_CHECK,
			rw_lock_list_mutex_key);

	LATCH_ADD_MUTEX(SRV_INNODB_MONITOR, SYNC_NO_ORDER_CHECK,
			srv_innodb_monitor_mutex_key);

	LATCH_ADD_MUTEX(SRV_MISC_TMPFILE, SYNC_ANY_LATCH,
			srv_misc_tmpfile_mutex_key);

	LATCH_ADD_MUTEX(SRV_MONITOR_FILE, SYNC_NO_ORDER_CHECK,
			srv_monitor_file_mutex_key);

	LATCH_ADD_MUTEX(TRX_POOL, SYNC_POOL, trx_pool_mutex_key);

	LATCH_ADD_MUTEX(TRX_POOL_MANAGER, SYNC_POOL_MANAGER,
			trx_pool_manager_mutex_key);

	LATCH_ADD_MUTEX(TRX, SYNC_TRX, trx_mutex_key);

	LATCH_ADD_MUTEX(LOCK_SYS, SYNC_LOCK_SYS, lock_mutex_key);

	LATCH_ADD_MUTEX(LOCK_SYS_WAIT, SYNC_LOCK_WAIT_SYS,
			lock_wait_mutex_key);

	LATCH_ADD_MUTEX(TRX_SYS, SYNC_TRX_SYS, trx_sys_mutex_key);

	LATCH_ADD_MUTEX(SRV_SYS_TASKS, SYNC_ANY_LATCH, srv_threads_mutex_key);

	LATCH_ADD_MUTEX(PAGE_ZIP_STAT_PER_INDEX, SYNC_ANY_LATCH,
			page_zip_stat_per_index_mutex_key);

	LATCH_ADD_MUTEX(SYNC_ARRAY_MUTEX, SYNC_NO_ORDER_CHECK,
			sync_array_mutex_key);

	LATCH_ADD_MUTEX(ROW_DROP_LIST, SYNC_NO_ORDER_CHECK,
			row_drop_list_mutex_key);

	LATCH_ADD_MUTEX(INDEX_ONLINE_LOG, SYNC_INDEX_ONLINE_LOG,
			index_online_log_key);

	LATCH_ADD_MUTEX(WORK_QUEUE, SYNC_WORK_QUEUE, PFS_NOT_INSTRUMENTED);

	// Add the RW locks
	LATCH_ADD_RWLOCK(BTR_SEARCH, SYNC_SEARCH_SYS, btr_search_latch_key);

	LATCH_ADD_RWLOCK(BUF_BLOCK_LOCK, SYNC_LEVEL_VARYING,
			 buf_block_lock_key);

#ifdef UNIV_DEBUG
	LATCH_ADD_RWLOCK(BUF_BLOCK_DEBUG, SYNC_LEVEL_VARYING,
			 buf_block_debug_latch_key);
#endif /* UNIV_DEBUG */

	LATCH_ADD_RWLOCK(DICT_OPERATION, SYNC_DICT_OPERATION,
			 dict_operation_lock_key);

	LATCH_ADD_RWLOCK(FIL_SPACE, SYNC_FSP, fil_space_latch_key);

	LATCH_ADD_RWLOCK(FTS_CACHE, SYNC_FTS_CACHE, fts_cache_rw_lock_key);

	LATCH_ADD_RWLOCK(FTS_CACHE_INIT, SYNC_FTS_CACHE_INIT,
			 fts_cache_init_rw_lock_key);

	LATCH_ADD_RWLOCK(TRX_I_S_CACHE, SYNC_TRX_I_S_RWLOCK,
			 trx_i_s_cache_lock_key);

	LATCH_ADD_RWLOCK(TRX_PURGE, SYNC_PURGE_LATCH, trx_purge_latch_key);

	LATCH_ADD_RWLOCK(IBUF_INDEX_TREE, SYNC_IBUF_INDEX_TREE,
			 index_tree_rw_lock_key);

	LATCH_ADD_RWLOCK(INDEX_TREE, SYNC_INDEX_TREE, index_tree_rw_lock_key);

	LATCH_ADD_RWLOCK(DICT_TABLE_STATS, SYNC_INDEX_TREE,
			 dict_table_stats_key);

	/* JAN: TODO: Add PFS instrumentation */
	LATCH_ADD_MUTEX(DEFRAGMENT_MUTEX, SYNC_NO_ORDER_CHECK,
			PFS_NOT_INSTRUMENTED);
	LATCH_ADD_MUTEX(BTR_DEFRAGMENT_MUTEX, SYNC_NO_ORDER_CHECK,
			PFS_NOT_INSTRUMENTED);
	LATCH_ADD_MUTEX(FIL_CRYPT_STAT_MUTEX, SYNC_NO_ORDER_CHECK,
			PFS_NOT_INSTRUMENTED);
	LATCH_ADD_MUTEX(FIL_CRYPT_DATA_MUTEX, SYNC_NO_ORDER_CHECK,
			PFS_NOT_INSTRUMENTED);
	LATCH_ADD_MUTEX(FIL_CRYPT_THREADS_MUTEX, SYNC_NO_ORDER_CHECK,
			PFS_NOT_INSTRUMENTED);
	LATCH_ADD_MUTEX(RW_TRX_HASH_ELEMENT, SYNC_RW_TRX_HASH_ELEMENT,
			rw_trx_hash_element_mutex_key);
	LATCH_ADD_MUTEX(READ_VIEW, SYNC_READ_VIEW, read_view_mutex_key);

	latch_id_t	id = LATCH_ID_NONE;

	/* The array should be ordered on latch ID.We need to
	index directly into it from the mutex policy to update
	the counters and access the meta-data. */

	for (LatchMetaData::iterator it = latch_meta.begin();
	     it != latch_meta.end();
	     ++it) {

		const latch_meta_t*	meta = *it;


		/* Skip blank entries */
		if (meta == NULL || meta->get_id() == LATCH_ID_NONE) {
			continue;
		}

		ut_a(id < meta->get_id());

		id = meta->get_id();
	}
}

/** Destroy the latch meta data */
static
void
sync_latch_meta_destroy()
{
	for (LatchMetaData::iterator it = latch_meta.begin();
	     it != latch_meta.end();
	     ++it) {

		UT_DELETE(*it);
	}

	latch_meta.clear();
}

/** Initializes the synchronization data structures. */
void
sync_check_init()
{
	ut_ad(!LatchDebug::s_initialized);
	ut_d(LatchDebug::s_initialized = true);

	sync_latch_meta_init();

	/* create the mutex to protect rw_lock list. */

	mutex_create(LATCH_ID_RW_LOCK_LIST, &rw_lock_list_mutex);

	ut_d(LatchDebug::init());

	sync_array_init();

	ut_d(sync_check_enable());
}

/** Free the InnoDB synchronization data structures. */
void
sync_check_close()
{
	ut_d(LatchDebug::shutdown());

	mutex_free(&rw_lock_list_mutex);

	sync_array_close();

	sync_latch_meta_destroy();
}
<|MERGE_RESOLUTION|>--- conflicted
+++ resolved
@@ -465,11 +465,6 @@
 	LEVEL_MAP_INSERT(SYNC_LOG);
 	LEVEL_MAP_INSERT(SYNC_PURGE_QUEUE);
 	LEVEL_MAP_INSERT(SYNC_TRX_SYS_HEADER);
-<<<<<<< HEAD
-	LEVEL_MAP_INSERT(SYNC_REC_LOCK);
-=======
-	LEVEL_MAP_INSERT(SYNC_THREADS);
->>>>>>> 9868253b
 	LEVEL_MAP_INSERT(SYNC_TRX);
 	LEVEL_MAP_INSERT(SYNC_RW_TRX_HASH_ELEMENT);
 	LEVEL_MAP_INSERT(SYNC_READ_VIEW);
@@ -798,44 +793,6 @@
 		}
 		break;
 
-<<<<<<< HEAD
-	case SYNC_REC_LOCK:
-
-		if (find(latches, SYNC_LOCK_SYS) != 0) {
-			basic_check(latches, level, SYNC_REC_LOCK - 1);
-		} else {
-			basic_check(latches, level, SYNC_REC_LOCK);
-=======
-	case SYNC_BUF_FLUSH_LIST:
-	case SYNC_BUF_POOL:
-
-		/* We can have multiple mutexes of this type therefore we
-		can only check whether the greater than condition holds. */
-
-		basic_check(latches, level, level - 1);
-		break;
-
-	case SYNC_BUF_PAGE_HASH:
-
-		/* Multiple page_hash locks are only allowed during
-		buf_validate and that is where buf_pool mutex is already
-		held. */
-
-		/* Fall through */
-
-	case SYNC_BUF_BLOCK:
-
-		/* Either the thread must own the (buffer pool) buf_pool->mutex
-		or it is allowed to latch only ONE of (buffer block)
-		block->mutex or buf_pool->zip_mutex. */
-
-		if (less(latches, level) != NULL) {
-			basic_check(latches, level, level - 1);
-			ut_a(find(latches, SYNC_BUF_POOL) != 0);
->>>>>>> 9868253b
-		}
-		break;
-
 	case SYNC_IBUF_BITMAP:
 
 		/* Either the thread must own the master mutex to all
@@ -1258,33 +1215,12 @@
 	/* The latches should be ordered on latch_id_t. So that we can
 	index directly into the vector to update and fetch meta-data. */
 
-<<<<<<< HEAD
-=======
-#if defined PFS_SKIP_BUFFER_MUTEX_RWLOCK || defined PFS_GROUP_BUFFER_SYNC
-	LATCH_ADD_MUTEX(BUF_BLOCK_MUTEX, SYNC_BUF_BLOCK, PFS_NOT_INSTRUMENTED);
-#else
-	LATCH_ADD_MUTEX(BUF_BLOCK_MUTEX, SYNC_BUF_BLOCK,
-			buffer_block_mutex_key);
-#endif /* PFS_SKIP_BUFFER_MUTEX_RWLOCK || PFS_GROUP_BUFFER_SYNC */
-
-	LATCH_ADD_MUTEX(BUF_POOL, SYNC_BUF_POOL, buf_pool_mutex_key);
-
-	LATCH_ADD_MUTEX(BUF_POOL_ZIP, SYNC_BUF_BLOCK, buf_pool_zip_mutex_key);
-
->>>>>>> 9868253b
 	LATCH_ADD_MUTEX(DICT_FOREIGN_ERR, SYNC_NO_ORDER_CHECK,
 			dict_foreign_err_mutex_key);
 
 	LATCH_ADD_MUTEX(DICT_SYS, SYNC_DICT, dict_sys_mutex_key);
 
 	LATCH_ADD_MUTEX(FIL_SYSTEM, SYNC_ANY_LATCH, fil_system_mutex_key);
-
-<<<<<<< HEAD
-	LATCH_ADD_MUTEX(FTS_BG_THREADS, SYNC_FTS_BG_THREADS,
-			fts_bg_threads_mutex_key);
-=======
-	LATCH_ADD_MUTEX(FLUSH_LIST, SYNC_BUF_FLUSH_LIST, flush_list_mutex_key);
->>>>>>> 9868253b
 
 	LATCH_ADD_MUTEX(FTS_DELETE, SYNC_FTS_OPTIMIZE, fts_delete_mutex_key);
 
