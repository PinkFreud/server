--- conflicted
+++ resolved
@@ -2198,87 +2198,6 @@
     bka_mode : THDVAR(thd, bka_mode));
 }
 
-<<<<<<< HEAD
-=======
-static int spider_udf_ct_bulk_insert_interval;
-/*
- -1         : The UDF parameter is adopted.
-  0 or more : Milliseconds.
- */
-static MYSQL_SYSVAR_INT(
-  udf_ct_bulk_insert_interval,
-  spider_udf_ct_bulk_insert_interval,
-  PLUGIN_VAR_RQCMDARG | PLUGIN_VAR_DEPRECATED,
-  "The interval time between bulk insert and next bulk insert at coping",
-  NULL,
-  NULL,
-  -1,
-  -1,
-  2147483647,
-  0
-);
-
-int spider_param_udf_ct_bulk_insert_interval(
-  int udf_ct_bulk_insert_interval
-) {
-  DBUG_ENTER("spider_param_udf_ct_bulk_insert_interval");
-  DBUG_RETURN(spider_udf_ct_bulk_insert_interval < 0 ?
-    udf_ct_bulk_insert_interval : spider_udf_ct_bulk_insert_interval);
-}
-
-static longlong spider_udf_ct_bulk_insert_rows;
-/*
- -1,0       : The UDF parameter is adopted.
-  1 or more : Number of rows.
- */
-static MYSQL_SYSVAR_LONGLONG(
-  udf_ct_bulk_insert_rows,
-  spider_udf_ct_bulk_insert_rows,
-  PLUGIN_VAR_RQCMDARG | PLUGIN_VAR_DEPRECATED,
-  "The number of rows inserted with bulk insert of one time at coping",
-  NULL,
-  NULL,
-  -1,
-  -1,
-  9223372036854775807LL,
-  0
-);
-
-longlong spider_param_udf_ct_bulk_insert_rows(
-  longlong udf_ct_bulk_insert_rows
-) {
-  DBUG_ENTER("spider_param_udf_ct_bulk_insert_rows");
-  DBUG_RETURN(spider_udf_ct_bulk_insert_rows <= 0 ?
-    udf_ct_bulk_insert_rows : spider_udf_ct_bulk_insert_rows);
-}
-
-/*
- -1 :use table parameter
-  0 :not use
-  1 :use handler
- */
-static MYSQL_THDVAR_INT(
-  use_handler, /* name */
-  PLUGIN_VAR_RQCMDARG | PLUGIN_VAR_DEPRECATED, /* opt */
-  "Use handler for reading", /* comment */
-  NULL, /* check */
-  spider_var_deprecated_int, /* update */
-  0, /* def */
-  -1, /* min */
-  3, /* max */
-  0 /* blk */
-);
-
-int spider_param_use_handler(
-  THD *thd,
-  int use_handler
-) {
-  DBUG_ENTER("spider_param_use_handler");
-  DBUG_RETURN(THDVAR(thd, use_handler) == -1 ?
-    use_handler : THDVAR(thd, use_handler));
-}
-
->>>>>>> 707f2aa2
 /*
  -1 :use table parameter
   0 :return error if error
