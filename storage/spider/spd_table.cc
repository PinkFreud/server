/* Copyright (C) 2008-2020 Kentoku Shiba
   Copyright (C) 2019-2022 MariaDB corp

  This program is free software; you can redistribute it and/or modify
  it under the terms of the GNU General Public License as published by
  the Free Software Foundation; version 2 of the License.

  This program is distributed in the hope that it will be useful,
  but WITHOUT ANY WARRANTY; without even the implied warranty of
  MERCHANTABILITY or FITNESS FOR A PARTICULAR PURPOSE.  See the
  GNU General Public License for more details.

  You should have received a copy of the GNU General Public License
  along with this program; if not, write to the Free Software
  Foundation, Inc., 51 Franklin Street, Fifth Floor, Boston, MA 02110-1335 USA */

#define MYSQL_SERVER 1
#include <my_global.h>
#include "mysql_version.h"
#include "spd_environ.h"
#include "sql_priv.h"
#include "probes_mysql.h"
#include "my_getopt.h"
#include "sql_class.h"
#include "sql_partition.h"
#include "sql_servers.h"
#include "sql_select.h"
#include "tztime.h"
#include "sql_parse.h"
#include "create_options.h"
#include "spd_err.h"
#include "spd_param.h"
#include "spd_db_include.h"
#include "spd_include.h"
#include "spd_sys_table.h"
#include "ha_spider.h"
#include "spd_trx.h"
#include "spd_db_conn.h"
#include "spd_table.h"
#include "spd_conn.h"
#include "spd_ping_table.h"
#include "spd_direct_sql.h"
#include "spd_malloc.h"
#include "spd_group_by_handler.h"
#include "spd_init_query.h"

/* Background thread management */
#ifdef SPIDER_HAS_NEXT_THREAD_ID
#define SPIDER_set_next_thread_id(A)
MYSQL_THD create_thd();
void destroy_thd(MYSQL_THD thd);
#else
ulong *spd_db_att_thread_id;
inline void SPIDER_set_next_thread_id(THD *A)
{
  pthread_mutex_lock(&LOCK_thread_count);
  A->thread_id = (*spd_db_att_thread_id)++;
  pthread_mutex_unlock(&LOCK_thread_count);
}
MYSQL_THD create_thd()
{
  THD *thd = SPIDER_new_THD(next_thread_id());
  if (thd)
  {
    thd->thread_stack = (char*) &thd;
    thd->store_globals();
    thd->set_command(COM_DAEMON);
    thd->security_ctx->host_or_ip = "";
  }
  return thd;
}
void destroy_thd(MYSQL_THD thd)
{
  delete thd;
}
#endif
inline MYSQL_THD spider_create_sys_thd(SPIDER_THREAD *thread)
{
  THD *thd = create_thd();
  if (thd)
  {
    SPIDER_set_next_thread_id(thd);
    thd->mysys_var->current_cond = &thread->cond;
    thd->mysys_var->current_mutex = &thread->mutex;
  }
  return thd;
}
inline void spider_destroy_sys_thd(MYSQL_THD thd)
{
  destroy_thd(thd);
}
inline MYSQL_THD spider_create_thd()
{
  THD *thd;
  my_thread_init();
  if (!(thd = new THD(next_thread_id())))
    my_thread_end();
  else
  {
#ifdef HAVE_PSI_INTERFACE
    mysql_thread_set_psi_id(thd->thread_id);
#endif
    thd->thread_stack = (char *) &thd;
    thd->store_globals();
  }
  return thd;
}
inline void spider_destroy_thd(MYSQL_THD thd)
{
  delete thd;
}

struct charset_info_st *spd_charset_utf8mb3_bin;
const char **spd_defaults_extra_file;
const char **spd_defaults_file;
const char **spd_mysqld_unix_port;
uint *spd_mysqld_port;
bool volatile *spd_abort_loop;
Time_zone *spd_tz_system;
extern long spider_conn_mutex_id;
handlerton *spider_hton_ptr;
/** All `SPIDER_DBTON`s */
SPIDER_DBTON spider_dbton[SPIDER_DBTON_SIZE];
extern SPIDER_DBTON spider_dbton_mysql;
extern SPIDER_DBTON spider_dbton_mariadb;
SPIDER_THREAD *spider_table_sts_threads;
SPIDER_THREAD *spider_table_crd_threads;

#ifdef HAVE_PSI_INTERFACE
PSI_mutex_key spd_key_mutex_tbl;
PSI_mutex_key spd_key_mutex_init_error_tbl;
PSI_mutex_key spd_key_mutex_wide_share;
PSI_mutex_key spd_key_mutex_lgtm_tblhnd_share;
PSI_mutex_key spd_key_mutex_conn;
PSI_mutex_key spd_key_mutex_open_conn;
PSI_mutex_key spd_key_mutex_allocated_thds;
PSI_mutex_key spd_key_mutex_mon_table_cache;
PSI_mutex_key spd_key_mutex_udf_table_mon;
PSI_mutex_key spd_key_mutex_mta_conn;
PSI_mutex_key spd_key_mutex_bg_conn_chain;
PSI_mutex_key spd_key_mutex_bg_conn_sync;
PSI_mutex_key spd_key_mutex_bg_conn;
PSI_mutex_key spd_key_mutex_bg_job_stack;
PSI_mutex_key spd_key_mutex_bg_mon;
PSI_mutex_key spd_key_mutex_bg_direct_sql;
PSI_mutex_key spd_key_mutex_mon_list_caller;
PSI_mutex_key spd_key_mutex_mon_list_receptor;
PSI_mutex_key spd_key_mutex_mon_list_monitor;
PSI_mutex_key spd_key_mutex_mon_list_update_status;
PSI_mutex_key spd_key_mutex_share;
PSI_mutex_key spd_key_mutex_share_sts;
PSI_mutex_key spd_key_mutex_share_crd;
PSI_mutex_key spd_key_mutex_share_auto_increment;
PSI_mutex_key spd_key_mutex_wide_share_sts;
PSI_mutex_key spd_key_mutex_wide_share_crd;
PSI_mutex_key spd_key_mutex_udf_table;
PSI_mutex_key spd_key_mutex_mem_calc;
PSI_mutex_key spd_key_thread_id;
PSI_mutex_key spd_key_conn_id;
PSI_mutex_key spd_key_mutex_ipport_count;
PSI_mutex_key spd_key_mutex_conn_i;
PSI_mutex_key spd_key_mutex_bg_stss;
PSI_mutex_key spd_key_mutex_bg_crds;
PSI_mutex_key spd_key_mutex_conn_loop_check;

static PSI_mutex_info all_spider_mutexes[]=
{
  { &spd_key_mutex_tbl, "tbl", PSI_FLAG_GLOBAL},
  { &spd_key_mutex_init_error_tbl, "init_error_tbl", PSI_FLAG_GLOBAL},
  { &spd_key_mutex_wide_share, "wide_share", PSI_FLAG_GLOBAL},
  { &spd_key_mutex_lgtm_tblhnd_share, "lgtm_tblhnd_share", PSI_FLAG_GLOBAL},
  { &spd_key_mutex_conn, "conn", PSI_FLAG_GLOBAL},
  { &spd_key_mutex_open_conn, "open_conn", PSI_FLAG_GLOBAL},
  { &spd_key_mutex_allocated_thds, "allocated_thds", PSI_FLAG_GLOBAL},
  { &spd_key_mutex_mon_table_cache, "mon_table_cache", PSI_FLAG_GLOBAL},
  { &spd_key_mutex_udf_table_mon, "udf_table_mon", PSI_FLAG_GLOBAL},
  { &spd_key_mutex_mem_calc, "mem_calc", PSI_FLAG_GLOBAL},
  { &spd_key_thread_id, "thread_id", PSI_FLAG_GLOBAL},
  { &spd_key_conn_id, "conn_id", PSI_FLAG_GLOBAL},
  { &spd_key_mutex_ipport_count, "ipport_count", PSI_FLAG_GLOBAL},
  { &spd_key_mutex_bg_stss, "bg_stss", PSI_FLAG_GLOBAL},
  { &spd_key_mutex_bg_crds, "bg_crds", PSI_FLAG_GLOBAL},
  { &spd_key_mutex_conn_i, "conn_i", 0},
  { &spd_key_mutex_mta_conn, "mta_conn", 0},
  { &spd_key_mutex_bg_conn_chain, "bg_conn_chain", 0},
  { &spd_key_mutex_bg_conn_sync, "bg_conn_sync", 0},
  { &spd_key_mutex_bg_conn, "bg_conn", 0},
  { &spd_key_mutex_bg_job_stack, "bg_job_stack", 0},
  { &spd_key_mutex_bg_mon, "bg_mon", 0},
  { &spd_key_mutex_bg_direct_sql, "bg_direct_sql", 0},
  { &spd_key_mutex_mon_list_caller, "mon_list_caller", 0},
  { &spd_key_mutex_mon_list_receptor, "mon_list_receptor", 0},
  { &spd_key_mutex_mon_list_monitor, "mon_list_monitor", 0},
  { &spd_key_mutex_mon_list_update_status, "mon_list_update_status", 0},
  { &spd_key_mutex_share, "share", 0},
  { &spd_key_mutex_share_sts, "share_sts", 0},
  { &spd_key_mutex_share_crd, "share_crd", 0},
  { &spd_key_mutex_share_auto_increment, "share_auto_increment", 0},
  { &spd_key_mutex_wide_share_sts, "wide_share_sts", 0},
  { &spd_key_mutex_wide_share_crd, "wide_share_crd", 0},
  { &spd_key_mutex_udf_table, "udf_table", 0},
  { &spd_key_mutex_conn_loop_check, "conn_loop_check", 0},
};

PSI_cond_key spd_key_cond_bg_conn_sync;
PSI_cond_key spd_key_cond_bg_conn;
PSI_cond_key spd_key_cond_bg_sts;
PSI_cond_key spd_key_cond_bg_sts_sync;
PSI_cond_key spd_key_cond_bg_crd;
PSI_cond_key spd_key_cond_bg_crd_sync;
PSI_cond_key spd_key_cond_bg_mon;
PSI_cond_key spd_key_cond_bg_mon_sleep;
PSI_cond_key spd_key_cond_bg_direct_sql;
PSI_cond_key spd_key_cond_udf_table_mon;
PSI_cond_key spd_key_cond_conn_i;
PSI_cond_key spd_key_cond_bg_stss;
PSI_cond_key spd_key_cond_bg_sts_syncs;
PSI_cond_key spd_key_cond_bg_crds;
PSI_cond_key spd_key_cond_bg_crd_syncs;

static PSI_cond_info all_spider_conds[] = {
  {&spd_key_cond_bg_conn_sync, "bg_conn_sync", 0},
  {&spd_key_cond_bg_conn, "bg_conn", 0},
  {&spd_key_cond_bg_sts, "bg_sts", 0},
  {&spd_key_cond_bg_sts_sync, "bg_sts_sync", 0},
  {&spd_key_cond_bg_crd, "bg_crd", 0},
  {&spd_key_cond_bg_crd_sync, "bg_crd_sync", 0},
  {&spd_key_cond_bg_mon, "bg_mon", 0},
  {&spd_key_cond_bg_mon_sleep, "bg_mon_sleep", 0},
  {&spd_key_cond_bg_direct_sql, "bg_direct_sql", 0},
  {&spd_key_cond_udf_table_mon, "udf_table_mon", 0},
  {&spd_key_cond_conn_i, "conn_i", 0},
  {&spd_key_cond_bg_stss, "bg_stss", 0},
  {&spd_key_cond_bg_sts_syncs, "bg_sts_syncs", 0},
  {&spd_key_cond_bg_crds, "bg_crds", 0},
  {&spd_key_cond_bg_crd_syncs, "bg_crd_syncs", 0},
};

PSI_thread_key spd_key_thd_bg;
PSI_thread_key spd_key_thd_bg_sts;
PSI_thread_key spd_key_thd_bg_crd;
PSI_thread_key spd_key_thd_bg_mon;
PSI_thread_key spd_key_thd_bg_stss;
PSI_thread_key spd_key_thd_bg_crds;

static PSI_thread_info all_spider_threads[] = {
  {&spd_key_thd_bg, "bg", 0},
  {&spd_key_thd_bg_sts, "bg_sts", 0},
  {&spd_key_thd_bg_crd, "bg_crd", 0},
  {&spd_key_thd_bg_mon, "bg_mon", 0},
  {&spd_key_thd_bg_stss, "bg_stss", 0},
  {&spd_key_thd_bg_crds, "bg_crds", 0},
};
#endif

struct ha_table_option_struct
{
  char *remote_server;
  char *remote_database;
  char *remote_table;
};

ha_create_table_option spider_table_option_list[]= {
    HA_TOPTION_STRING("REMOTE_SERVER", remote_server),
    HA_TOPTION_STRING("REMOTE_DATABASE", remote_database),
    HA_TOPTION_STRING("REMOTE_TABLE", remote_table), HA_TOPTION_END};

/**
  Determines how to populate sts (stat) / crd (cardinality) of a
  spider share
*/
enum ha_sts_crd_get_type
{
  HA_GET_COPY = 0,              /* Get by copying from wide_share */
  HA_GET_FETCH = 1,             /* Get by executing a sql query */
  HA_GET_AFTER_LOCK = 2,        /* Get by executing a sql query after
                                locking wide_share->sts_mutex. */
  HA_GET_AFTER_TRYLOCK = 3      /* Get by executing a sql query after
                                trylocking wide_share->sts_mutex. */
};

extern HASH spider_open_connections;
extern HASH spider_ipport_conns;
extern uint spider_open_connections_id;
extern const char *spider_open_connections_func_name;
extern const char *spider_open_connections_file_name;
extern ulong spider_open_connections_line_no;
extern pthread_mutex_t spider_conn_mutex;
extern HASH *spider_udf_table_mon_list_hash;
extern uint spider_udf_table_mon_list_hash_id;
extern const char *spider_udf_table_mon_list_hash_func_name;
extern const char *spider_udf_table_mon_list_hash_file_name;
extern ulong spider_udf_table_mon_list_hash_line_no;
extern pthread_mutex_t *spider_udf_table_mon_mutexes;
extern pthread_cond_t *spider_udf_table_mon_conds;
extern pthread_mutex_t spider_open_conn_mutex;
extern pthread_mutex_t spider_mon_table_cache_mutex;
extern DYNAMIC_ARRAY spider_mon_table_cache;
extern uint spider_mon_table_cache_id;
extern const char *spider_mon_table_cache_func_name;
extern const char *spider_mon_table_cache_file_name;
extern ulong spider_mon_table_cache_line_no;

HASH spider_open_tables;
uint spider_open_tables_id;
const char *spider_open_tables_func_name;
const char *spider_open_tables_file_name;
ulong spider_open_tables_line_no;
pthread_mutex_t spider_tbl_mutex;
/** All the `SPIDER_INIT_ERROR_TABLE`s */
HASH spider_init_error_tables;
uint spider_init_error_tables_id;
const char *spider_init_error_tables_func_name;
const char *spider_init_error_tables_file_name;
ulong spider_init_error_tables_line_no;
pthread_mutex_t spider_init_error_tbl_mutex;

extern pthread_mutex_t spider_thread_id_mutex;
extern pthread_mutex_t spider_conn_id_mutex;
extern pthread_mutex_t spider_ipport_conn_mutex;

HASH spider_open_wide_share;
uint spider_open_wide_share_id;
const char *spider_open_wide_share_func_name;
const char *spider_open_wide_share_file_name;
ulong spider_open_wide_share_line_no;
pthread_mutex_t spider_wide_share_mutex;

HASH spider_lgtm_tblhnd_share_hash;
uint spider_lgtm_tblhnd_share_hash_id;
const char *spider_lgtm_tblhnd_share_hash_func_name;
const char *spider_lgtm_tblhnd_share_hash_file_name;
ulong spider_lgtm_tblhnd_share_hash_line_no;
pthread_mutex_t spider_lgtm_tblhnd_share_mutex;

HASH spider_allocated_thds;
uint spider_allocated_thds_id;
const char *spider_allocated_thds_func_name;
const char *spider_allocated_thds_file_name;
ulong spider_allocated_thds_line_no;
pthread_mutex_t spider_allocated_thds_mutex;

pthread_attr_t spider_pt_attr;

extern pthread_mutex_t spider_mem_calc_mutex;

extern const char *spider_alloc_func_name[SPIDER_MEM_CALC_LIST_NUM];
extern const char *spider_alloc_file_name[SPIDER_MEM_CALC_LIST_NUM];
extern ulong      spider_alloc_line_no[SPIDER_MEM_CALC_LIST_NUM];
extern ulonglong  spider_total_alloc_mem[SPIDER_MEM_CALC_LIST_NUM];
extern longlong   spider_current_alloc_mem[SPIDER_MEM_CALC_LIST_NUM];
extern ulonglong  spider_alloc_mem_count[SPIDER_MEM_CALC_LIST_NUM];
extern ulonglong  spider_free_mem_count[SPIDER_MEM_CALC_LIST_NUM];

static char spider_wild_many = '%', spider_wild_one = '_',
  spider_wild_prefix='\\';

/**
 `spider_unique_id` is used for identifying a spider table. It is set
 to be a concatenation of the MAC address and the PID, give or take
 some separators
*/
static char spider_unique_id_buf[1 + 12 + 1 + (16 * 2) + 1 + 1];
LEX_CSTRING spider_unique_id;

// for spider_open_tables
uchar *spider_tbl_get_key(
  SPIDER_SHARE *share,
  size_t *length,
  my_bool not_used __attribute__ ((unused))
) {
  DBUG_ENTER("spider_tbl_get_key");
  *length = share->table_name_length;
  DBUG_RETURN((uchar*) share->table_name);
}

uchar *spider_wide_share_get_key(
  SPIDER_WIDE_SHARE *share,
  size_t *length,
  my_bool not_used __attribute__ ((unused))
) {
  DBUG_ENTER("spider_wide_share_get_key");
  *length = share->table_name_length;
  DBUG_RETURN((uchar*) share->table_name);
}

uchar *spider_lgtm_tblhnd_share_hash_get_key(
  SPIDER_LGTM_TBLHND_SHARE *share,
  size_t *length,
  my_bool not_used __attribute__ ((unused))
) {
  DBUG_ENTER("spider_lgtm_tblhnd_share_hash_get_key");
  *length = share->table_name_length;
  DBUG_RETURN((uchar*) share->table_name);
}

uchar *spider_link_get_key(
  SPIDER_LINK_FOR_HASH *link_for_hash,
  size_t *length,
  my_bool not_used __attribute__ ((unused))
) {
  DBUG_ENTER("spider_link_get_key");
  *length = link_for_hash->db_table_str->length();
  DBUG_RETURN((uchar*) link_for_hash->db_table_str->ptr());
}

uchar *spider_ha_get_key(
  ha_spider *spider,
  size_t *length,
  my_bool not_used __attribute__ ((unused))
) {
  DBUG_ENTER("spider_ha_get_key");
  *length = spider->share->table_name_length;
  DBUG_RETURN((uchar*) spider->share->table_name);
}

uchar *spider_udf_tbl_mon_list_key(
  SPIDER_TABLE_MON_LIST *table_mon_list,
  size_t *length,
  my_bool not_used __attribute__ ((unused))
) {
  DBUG_ENTER("spider_udf_tbl_mon_list_key");
  DBUG_PRINT("info",("spider hash key=%s", table_mon_list->key));
  DBUG_PRINT("info",("spider hash key length=%u", table_mon_list->key_length));
  *length = table_mon_list->key_length;
  DBUG_RETURN((uchar*) table_mon_list->key);
}

uchar *spider_allocated_thds_get_key(
  THD *thd,
  size_t *length,
  my_bool not_used __attribute__ ((unused))
) {
  DBUG_ENTER("spider_allocated_thds_get_key");
  *length = sizeof(THD *);
  DBUG_RETURN((uchar*) thd);
}

#ifdef HAVE_PSI_INTERFACE
static void init_spider_psi_keys()
{
  DBUG_ENTER("init_spider_psi_keys");
  if (PSI_server == NULL)
    DBUG_VOID_RETURN;

  PSI_server->register_mutex("spider", all_spider_mutexes,
    array_elements(all_spider_mutexes));
  PSI_server->register_cond("spider", all_spider_conds,
    array_elements(all_spider_conds));
  PSI_server->register_thread("spider", all_spider_threads,
    array_elements(all_spider_threads));
  DBUG_VOID_RETURN;
}
#endif

int spider_get_server(
  SPIDER_SHARE *share,
  int link_idx
) {
  MEM_ROOT mem_root;
  int error_num, length;
  FOREIGN_SERVER *server, server_buf;
  DBUG_ENTER("spider_get_server");
  SPD_INIT_ALLOC_ROOT(&mem_root, 128, 0, MYF(MY_WME));

  if (!(server
       = get_server_by_name(&mem_root, share->server_names[link_idx],
         &server_buf)))
  {
    error_num = ER_FOREIGN_SERVER_DOESNT_EXIST;
    goto error;
  }

  if (!share->tgt_wrappers[link_idx] && server->scheme)
  {
    share->tgt_wrappers_lengths[link_idx] = strlen(server->scheme);
    if (!(share->tgt_wrappers[link_idx] =
      spider_create_string(server->scheme,
      share->tgt_wrappers_lengths[link_idx])))
    {
      error_num = HA_ERR_OUT_OF_MEM;
      goto error;
    }
    DBUG_PRINT("info",("spider tgt_wrappers=%s",
      share->tgt_wrappers[link_idx]));
  }

  if (!share->tgt_hosts[link_idx] && server->host)
  {
    share->tgt_hosts_lengths[link_idx] = strlen(server->host);
    if (!(share->tgt_hosts[link_idx] =
      spider_create_string(server->host, share->tgt_hosts_lengths[link_idx])))
    {
      error_num = HA_ERR_OUT_OF_MEM;
      goto error;
    }
    DBUG_PRINT("info",("spider tgt_hosts=%s", share->tgt_hosts[link_idx]));
  }

  if (share->tgt_ports[link_idx] == -1)
  {
    share->tgt_ports[link_idx] = server->port;
    DBUG_PRINT("info",("spider tgt_ports=%ld", share->tgt_ports[link_idx]));
  }

  if (!share->tgt_sockets[link_idx] && server->socket)
  {
    share->tgt_sockets_lengths[link_idx] = strlen(server->socket);
    if (!(share->tgt_sockets[link_idx] =
      spider_create_string(server->socket,
      share->tgt_sockets_lengths[link_idx])))
    {
      error_num = HA_ERR_OUT_OF_MEM;
      goto error;
    }
    DBUG_PRINT("info",("spider tgt_sockets=%s", share->tgt_sockets[link_idx]));
  }

  if (!share->tgt_dbs[link_idx] && server->db && (length = strlen(server->db)))
  {
    share->tgt_dbs_lengths[link_idx] = length;
    if (!(share->tgt_dbs[link_idx] =
      spider_create_string(server->db, length)))
    {
      error_num = HA_ERR_OUT_OF_MEM;
      goto error;
    }
    DBUG_PRINT("info",("spider tgt_dbs=%s", share->tgt_dbs[link_idx]));
  }

  if (!share->tgt_usernames[link_idx] && server->username)
  {
    share->tgt_usernames_lengths[link_idx] = strlen(server->username);
    if (!(share->tgt_usernames[link_idx] =
      spider_create_string(server->username,
      share->tgt_usernames_lengths[link_idx])))
    {
      error_num = HA_ERR_OUT_OF_MEM;
      goto error;
    }
    DBUG_PRINT("info",("spider tgt_usernames=%s",
      share->tgt_usernames[link_idx]));
  }

  if (!share->tgt_passwords[link_idx] && server->password)
  {
    share->tgt_passwords_lengths[link_idx] = strlen(server->password);
    if (!(share->tgt_passwords[link_idx] =
      spider_create_string(server->password,
      share->tgt_passwords_lengths[link_idx])))
    {
      error_num = HA_ERR_OUT_OF_MEM;
      goto error;
    }
    DBUG_PRINT("info",("spider tgt_passwords=%s",
      share->tgt_passwords[link_idx]));
  }

  free_root(&mem_root, MYF(0));
  DBUG_RETURN(0);

error:
  free_root(&mem_root, MYF(0));
  my_error(error_num, MYF(0), share->server_names[link_idx]);
  DBUG_RETURN(error_num);
}

int spider_free_share_alloc(
  SPIDER_SHARE *share
) {
  int roop_count;
  DBUG_ENTER("spider_free_share_alloc");
  for (roop_count = SPIDER_DBTON_SIZE - 1; roop_count >= 0; roop_count--)
  {
    if (share->dbton_share[roop_count])
    {
      delete share->dbton_share[roop_count];
      share->dbton_share[roop_count] = NULL;
    }
  }
  if (share->server_names)
  {
    for (roop_count = 0; roop_count < (int) share->server_names_length;
      roop_count++)
    {
      if (share->server_names[roop_count])
        spider_free(spider_current_trx, share->server_names[roop_count],
          MYF(0));
    }
    spider_free(spider_current_trx, share->server_names, MYF(0));
  }
  if (share->tgt_table_names)
  {
    for (roop_count = 0; roop_count < (int) share->tgt_table_names_length;
      roop_count++)
    {
      if (share->tgt_table_names[roop_count])
        spider_free(spider_current_trx, share->tgt_table_names[roop_count],
          MYF(0));
    }
    spider_free(spider_current_trx, share->tgt_table_names, MYF(0));
  }
  if (share->tgt_dbs)
  {
    for (roop_count = 0; roop_count < (int) share->tgt_dbs_length;
      roop_count++)
    {
      if (share->tgt_dbs[roop_count])
        spider_free(spider_current_trx, share->tgt_dbs[roop_count], MYF(0));
    }
    spider_free(spider_current_trx, share->tgt_dbs, MYF(0));
  }
  if (share->tgt_hosts)
  {
    for (roop_count = 0; roop_count < (int) share->tgt_hosts_length;
      roop_count++)
    {
      if (share->tgt_hosts[roop_count])
        spider_free(spider_current_trx, share->tgt_hosts[roop_count], MYF(0));
    }
    spider_free(spider_current_trx, share->tgt_hosts, MYF(0));
  }
  if (share->tgt_usernames)
  {
    for (roop_count = 0; roop_count < (int) share->tgt_usernames_length;
      roop_count++)
    {
      if (share->tgt_usernames[roop_count])
        spider_free(spider_current_trx, share->tgt_usernames[roop_count],
          MYF(0));
    }
    spider_free(spider_current_trx, share->tgt_usernames, MYF(0));
  }
  if (share->tgt_passwords)
  {
    for (roop_count = 0; roop_count < (int) share->tgt_passwords_length;
      roop_count++)
    {
      if (share->tgt_passwords[roop_count])
        spider_free(spider_current_trx, share->tgt_passwords[roop_count],
          MYF(0));
    }
    spider_free(spider_current_trx, share->tgt_passwords, MYF(0));
  }
  if (share->tgt_sockets)
  {
    for (roop_count = 0; roop_count < (int) share->tgt_sockets_length;
      roop_count++)
    {
      if (share->tgt_sockets[roop_count])
        spider_free(spider_current_trx, share->tgt_sockets[roop_count],
          MYF(0));
    }
    spider_free(spider_current_trx, share->tgt_sockets, MYF(0));
  }
  if (share->tgt_wrappers)
  {
    for (roop_count = 0; roop_count < (int) share->tgt_wrappers_length;
      roop_count++)
    {
      if (share->tgt_wrappers[roop_count])
        spider_free(spider_current_trx, share->tgt_wrappers[roop_count],
          MYF(0));
    }
    spider_free(spider_current_trx, share->tgt_wrappers, MYF(0));
  }
  if (share->tgt_ssl_cas)
  {
    for (roop_count = 0; roop_count < (int) share->tgt_ssl_cas_length;
      roop_count++)
    {
      if (share->tgt_ssl_cas[roop_count])
        spider_free(spider_current_trx, share->tgt_ssl_cas[roop_count],
          MYF(0));
    }
    spider_free(spider_current_trx, share->tgt_ssl_cas, MYF(0));
  }
  if (share->tgt_ssl_capaths)
  {
    for (roop_count = 0; roop_count < (int) share->tgt_ssl_capaths_length;
      roop_count++)
    {
      if (share->tgt_ssl_capaths[roop_count])
        spider_free(spider_current_trx, share->tgt_ssl_capaths[roop_count],
          MYF(0));
    }
    spider_free(spider_current_trx, share->tgt_ssl_capaths, MYF(0));
  }
  if (share->tgt_ssl_certs)
  {
    for (roop_count = 0; roop_count < (int) share->tgt_ssl_certs_length;
      roop_count++)
    {
      if (share->tgt_ssl_certs[roop_count])
        spider_free(spider_current_trx, share->tgt_ssl_certs[roop_count],
          MYF(0));
    }
    spider_free(spider_current_trx, share->tgt_ssl_certs, MYF(0));
  }
  if (share->tgt_ssl_ciphers)
  {
    for (roop_count = 0; roop_count < (int) share->tgt_ssl_ciphers_length;
      roop_count++)
    {
      if (share->tgt_ssl_ciphers[roop_count])
        spider_free(spider_current_trx, share->tgt_ssl_ciphers[roop_count],
          MYF(0));
    }
    spider_free(spider_current_trx, share->tgt_ssl_ciphers, MYF(0));
  }
  if (share->tgt_ssl_keys)
  {
    for (roop_count = 0; roop_count < (int) share->tgt_ssl_keys_length;
      roop_count++)
    {
      if (share->tgt_ssl_keys[roop_count])
        spider_free(spider_current_trx, share->tgt_ssl_keys[roop_count],
          MYF(0));
    }
    spider_free(spider_current_trx, share->tgt_ssl_keys, MYF(0));
  }
  if (share->tgt_default_files)
  {
    for (roop_count = 0; roop_count < (int) share->tgt_default_files_length;
      roop_count++)
    {
      if (share->tgt_default_files[roop_count])
        spider_free(spider_current_trx, share->tgt_default_files[roop_count],
          MYF(0));
    }
    spider_free(spider_current_trx, share->tgt_default_files, MYF(0));
  }
  if (share->tgt_default_groups)
  {
    for (roop_count = 0; roop_count < (int) share->tgt_default_groups_length;
      roop_count++)
    {
      if (share->tgt_default_groups[roop_count])
        spider_free(spider_current_trx, share->tgt_default_groups[roop_count],
          MYF(0));
    }
    spider_free(spider_current_trx, share->tgt_default_groups, MYF(0));
  }
  if (share->tgt_dsns)
  {
    for (roop_count = 0; roop_count < (int) share->tgt_dsns_length;
      roop_count++)
    {
      if (share->tgt_dsns[roop_count])
        spider_free(spider_current_trx, share->tgt_dsns[roop_count],
          MYF(0));
    }
    spider_free(spider_current_trx, share->tgt_dsns, MYF(0));
  }
  if (share->tgt_filedsns)
  {
    for (roop_count = 0; roop_count < (int) share->tgt_filedsns_length;
      roop_count++)
    {
      if (share->tgt_filedsns[roop_count])
        spider_free(spider_current_trx, share->tgt_filedsns[roop_count],
          MYF(0));
    }
    spider_free(spider_current_trx, share->tgt_filedsns, MYF(0));
  }
  if (share->tgt_drivers)
  {
    for (roop_count = 0; roop_count < (int) share->tgt_drivers_length;
      roop_count++)
    {
      if (share->tgt_drivers[roop_count])
        spider_free(spider_current_trx, share->tgt_drivers[roop_count],
          MYF(0));
    }
    spider_free(spider_current_trx, share->tgt_drivers, MYF(0));
  }
  if (share->tgt_pk_names)
  {
    for (roop_count = 0; roop_count < (int) share->tgt_pk_names_length;
      roop_count++)
    {
      if (share->tgt_pk_names[roop_count])
        spider_free(spider_current_trx, share->tgt_pk_names[roop_count],
          MYF(0));
    }
    spider_free(spider_current_trx, share->tgt_pk_names, MYF(0));
  }
  if (share->tgt_sequence_names)
  {
    for (roop_count = 0; roop_count < (int) share->tgt_sequence_names_length;
      roop_count++)
    {
      if (share->tgt_sequence_names[roop_count])
        spider_free(spider_current_trx, share->tgt_sequence_names[roop_count],
          MYF(0));
    }
    spider_free(spider_current_trx, share->tgt_sequence_names, MYF(0));
  }
  if (share->static_link_ids)
  {
    for (roop_count = 0; roop_count < (int) share->static_link_ids_length;
      roop_count++)
    {
      if (share->static_link_ids[roop_count])
        spider_free(spider_current_trx, share->static_link_ids[roop_count],
          MYF(0));
    }
    spider_free(spider_current_trx, share->static_link_ids, MYF(0));
  }
  if (share->bka_engine)
    spider_free(spider_current_trx, share->bka_engine, MYF(0));
  if (share->conn_keys)
    spider_free(spider_current_trx, share->conn_keys, MYF(0));
  if (share->tgt_ports)
    spider_free(spider_current_trx, share->tgt_ports, MYF(0));
  if (share->tgt_ssl_vscs)
    spider_free(spider_current_trx, share->tgt_ssl_vscs, MYF(0));
  if (share->link_statuses)
    spider_free(spider_current_trx, share->link_statuses, MYF(0));
  if (share->monitoring_bg_flag)
    spider_free(spider_current_trx, share->monitoring_bg_flag, MYF(0));
  if (share->monitoring_bg_kind)
    spider_free(spider_current_trx, share->monitoring_bg_kind, MYF(0));
  if (share->monitoring_binlog_pos_at_failing)
    spider_free(spider_current_trx, share->monitoring_binlog_pos_at_failing, MYF(0));
  if (share->monitoring_flag)
    spider_free(spider_current_trx, share->monitoring_flag, MYF(0));
  if (share->monitoring_kind)
    spider_free(spider_current_trx, share->monitoring_kind, MYF(0));
  if (share->connect_timeouts)
    spider_free(spider_current_trx, share->connect_timeouts, MYF(0));
  if (share->net_read_timeouts)
    spider_free(spider_current_trx, share->net_read_timeouts, MYF(0));
  if (share->net_write_timeouts)
    spider_free(spider_current_trx, share->net_write_timeouts, MYF(0));
  if (share->access_balances)
    spider_free(spider_current_trx, share->access_balances, MYF(0));
  if (share->bka_table_name_types)
    spider_free(spider_current_trx, share->bka_table_name_types, MYF(0));
  if (share->strict_group_bys)
    spider_free(spider_current_trx, share->strict_group_bys, MYF(0));
  if (share->monitoring_bg_interval)
    spider_free(spider_current_trx, share->monitoring_bg_interval, MYF(0));
  if (share->monitoring_limit)
    spider_free(spider_current_trx, share->monitoring_limit, MYF(0));
  if (share->monitoring_sid)
    spider_free(spider_current_trx, share->monitoring_sid, MYF(0));
  if (share->alter_table.tmp_server_names)
    spider_free(spider_current_trx, share->alter_table.tmp_server_names,
      MYF(0));
  if (share->key_hint)
  {
    delete [] share->key_hint;
    share->key_hint = NULL;
  }
  if (share->wide_share)
    spider_free_wide_share(share->wide_share);
  DBUG_RETURN(0);
}

void spider_free_tmp_share_alloc(
  SPIDER_SHARE *share
) {
  DBUG_ENTER("spider_free_tmp_share_alloc");
  if (share->server_names && share->server_names[0])
  {
    spider_free(spider_current_trx, share->server_names[0], MYF(0));
    share->server_names[0] = NULL;
  }
  if (share->tgt_table_names && share->tgt_table_names[0])
  {
    spider_free(spider_current_trx, share->tgt_table_names[0], MYF(0));
    share->tgt_table_names[0] = NULL;
  }
  if (share->tgt_dbs && share->tgt_dbs[0])
  {
    spider_free(spider_current_trx, share->tgt_dbs[0], MYF(0));
    share->tgt_dbs[0] = NULL;
  }
  if (share->tgt_hosts && share->tgt_hosts[0])
  {
    spider_free(spider_current_trx, share->tgt_hosts[0], MYF(0));
    share->tgt_hosts[0] = NULL;
  }
  if (share->tgt_usernames && share->tgt_usernames[0])
  {
    spider_free(spider_current_trx, share->tgt_usernames[0], MYF(0));
    share->tgt_usernames[0] = NULL;
  }
  if (share->tgt_passwords && share->tgt_passwords[0])
  {
    spider_free(spider_current_trx, share->tgt_passwords[0], MYF(0));
    share->tgt_passwords[0] = NULL;
  }
  if (share->tgt_sockets && share->tgt_sockets[0])
  {
    spider_free(spider_current_trx, share->tgt_sockets[0], MYF(0));
    share->tgt_sockets[0] = NULL;
  }
  if (share->tgt_wrappers && share->tgt_wrappers[0])
  {
    spider_free(spider_current_trx, share->tgt_wrappers[0], MYF(0));
    share->tgt_wrappers[0] = NULL;
  }
  if (share->tgt_ssl_cas && share->tgt_ssl_cas[0])
  {
    spider_free(spider_current_trx, share->tgt_ssl_cas[0], MYF(0));
    share->tgt_ssl_cas[0] = NULL;
  }
  if (share->tgt_ssl_capaths && share->tgt_ssl_capaths[0])
  {
    spider_free(spider_current_trx, share->tgt_ssl_capaths[0], MYF(0));
    share->tgt_ssl_capaths[0] = NULL;
  }
  if (share->tgt_ssl_certs && share->tgt_ssl_certs[0])
  {
    spider_free(spider_current_trx, share->tgt_ssl_certs[0], MYF(0));
    share->tgt_ssl_certs[0] = NULL;
  }
  if (share->tgt_ssl_ciphers && share->tgt_ssl_ciphers[0])
  {
    spider_free(spider_current_trx, share->tgt_ssl_ciphers[0], MYF(0));
    share->tgt_ssl_ciphers[0] = NULL;
  }
  if (share->tgt_ssl_keys && share->tgt_ssl_keys[0])
  {
    spider_free(spider_current_trx, share->tgt_ssl_keys[0], MYF(0));
    share->tgt_ssl_keys[0] = NULL;
  }
  if (share->tgt_default_files && share->tgt_default_files[0])
  {
    spider_free(spider_current_trx, share->tgt_default_files[0], MYF(0));
    share->tgt_default_files[0] = NULL;
  }
  if (share->tgt_default_groups && share->tgt_default_groups[0])
  {
    spider_free(spider_current_trx, share->tgt_default_groups[0], MYF(0));
    share->tgt_default_groups[0] = NULL;
  }
  if (share->tgt_dsns && share->tgt_dsns[0])
  {
    spider_free(spider_current_trx, share->tgt_dsns[0], MYF(0));
    share->tgt_dsns[0] = NULL;
  }
  if (share->tgt_filedsns && share->tgt_filedsns[0])
  {
    spider_free(spider_current_trx, share->tgt_filedsns[0], MYF(0));
    share->tgt_filedsns[0] = NULL;
  }
  if (share->tgt_drivers && share->tgt_drivers[0])
  {
    spider_free(spider_current_trx, share->tgt_drivers[0], MYF(0));
    share->tgt_drivers[0] = NULL;
  }
  if (share->tgt_pk_names && share->tgt_pk_names[0])
  {
    spider_free(spider_current_trx, share->tgt_pk_names[0], MYF(0));
    share->tgt_pk_names[0] = NULL;
  }
  if (share->tgt_sequence_names && share->tgt_sequence_names[0])
  {
    spider_free(spider_current_trx, share->tgt_sequence_names[0], MYF(0));
    share->tgt_sequence_names[0] = NULL;
  }
  if (share->static_link_ids && share->static_link_ids[0])
  {
    spider_free(spider_current_trx, share->static_link_ids[0], MYF(0));
    share->static_link_ids[0] = NULL;
  }
  if (share->bka_engine)
  {
    spider_free(spider_current_trx, share->bka_engine, MYF(0));
    share->bka_engine = NULL;
  }
  if (share->conn_keys)
  {
    spider_free(spider_current_trx, share->conn_keys, MYF(0));
    share->conn_keys = NULL;
  }
  if (share->static_key_cardinality)
    spider_free(spider_current_trx, share->static_key_cardinality, MYF(0));
  if (share->key_hint)
  {
    delete [] share->key_hint;
    share->key_hint = NULL;
  }
  DBUG_VOID_RETURN;
}

int spider_create_string_list(
  char ***string_list,
  uint **string_length_list,
  uint *list_length,
  char *str,
  uint length
) {
  int roop_count;
  char *tmp_ptr, *tmp_ptr2, *tmp_ptr3, *tmp_ptr4, *esc_ptr;
  bool find_flg = FALSE;
  DBUG_ENTER("spider_create_string_list");

  *list_length = 0;
  if (!str)
  {
    *string_list = NULL;
    DBUG_RETURN(0);
  }

  tmp_ptr = str;
  while (*tmp_ptr == ' ')
    tmp_ptr++;
  if (*tmp_ptr)
    *list_length = 1;
  else {
    *string_list = NULL;
    DBUG_RETURN(0);
  }

  bool last_esc_flg = FALSE;
  while (TRUE)
  {
    if ((tmp_ptr2 = strchr(tmp_ptr, ' ')))
    {
      find_flg = FALSE;
      last_esc_flg = FALSE;
      esc_ptr = tmp_ptr;
      while (!find_flg)
      {
        esc_ptr = strchr(esc_ptr, '\\');
        if (!esc_ptr || esc_ptr > tmp_ptr2)
        {
          find_flg = TRUE;
        }
        else if (esc_ptr == tmp_ptr2 - 1)
        {
          last_esc_flg = TRUE;
          tmp_ptr = tmp_ptr2 + 1;
          break;
        } else {
          last_esc_flg = TRUE;
          esc_ptr += 2;
        }
      }
      if (find_flg)
      {
        (*list_length)++;
        tmp_ptr = tmp_ptr2 + 1;
        while (*tmp_ptr == ' ')
          tmp_ptr++;
      }
    } else
      break;
  }

  if (!(*string_list = (char**)
    spider_bulk_malloc(spider_current_trx, SPD_MID_CREATE_STRING_LIST_1, MYF(MY_WME | MY_ZEROFILL),
      string_list, (uint) (sizeof(char*) * (*list_length)),
      string_length_list, (uint) (sizeof(int) * (*list_length)),
      NullS))
  ) {
    my_error(ER_OUT_OF_RESOURCES, MYF(0), HA_ERR_OUT_OF_MEM);
    DBUG_RETURN(HA_ERR_OUT_OF_MEM);
  }

  tmp_ptr = str;
  while (*tmp_ptr == ' ')
  {
    *tmp_ptr = '\0';
    tmp_ptr++;
  }
  tmp_ptr3 = tmp_ptr;

  for (roop_count = 0; roop_count < (int) *list_length - 1; roop_count++)
  {
    bool esc_flg = FALSE;
    find_flg = FALSE;
    while (TRUE)
    {
      tmp_ptr2 = strchr(tmp_ptr, ' ');

      esc_ptr = tmp_ptr;
      while (!find_flg)
      {
        esc_ptr = strchr(esc_ptr, '\\');
        if (!esc_ptr || esc_ptr > tmp_ptr2)
        {
          find_flg = TRUE;
        }
        else if (esc_ptr == tmp_ptr2 - 1)
        {
          esc_flg = TRUE;
          tmp_ptr = tmp_ptr2 + 1;
          break;
        } else {
          esc_flg = TRUE;
          esc_ptr += 2;
        }
      }
      if (find_flg)
        break;
    }
    tmp_ptr = tmp_ptr2;

    while (*tmp_ptr == ' ')
    {
      *tmp_ptr = '\0';
      tmp_ptr++;
    }

    (*string_length_list)[roop_count] = strlen(tmp_ptr3);
    if (!((*string_list)[roop_count] = spider_create_string(
      tmp_ptr3, (*string_length_list)[roop_count]))
    ) {
      my_error(ER_OUT_OF_RESOURCES, MYF(0), HA_ERR_OUT_OF_MEM);
      DBUG_RETURN(HA_ERR_OUT_OF_MEM);
    }

    if (esc_flg)
    {
      esc_ptr = (*string_list)[roop_count];
      while (TRUE)
      {
        esc_ptr = strchr(esc_ptr, '\\');
        if (!esc_ptr)
          break;
        switch(*(esc_ptr + 1))
        {
          case 'b':
            *esc_ptr = '\b';
            break;
          case 'n':
            *esc_ptr = '\n';
            break;
          case 'r':
            *esc_ptr = '\r';
            break;
          case 't':
            *esc_ptr = '\t';
            break;
          default:
            *esc_ptr = *(esc_ptr + 1);
            break;
        }
        esc_ptr++;
        tmp_ptr4 = esc_ptr;
        do
        {
          *tmp_ptr4 = *(tmp_ptr4 + 1);
          tmp_ptr4++;
        } while (*tmp_ptr4);
        (*string_length_list)[roop_count] -= 1;
      }
    }
    DBUG_PRINT("info",("spider string_list[%d]=%s", roop_count,
      (*string_list)[roop_count]));
    tmp_ptr3 = tmp_ptr;
  }
  (*string_length_list)[roop_count] = strlen(tmp_ptr3);
  if (!((*string_list)[roop_count] = spider_create_string(
    tmp_ptr3, (*string_length_list)[roop_count]))
  ) {
    my_error(ER_OUT_OF_RESOURCES, MYF(0), HA_ERR_OUT_OF_MEM);
    DBUG_RETURN(HA_ERR_OUT_OF_MEM);
  }
  if (last_esc_flg)
  {
    esc_ptr = (*string_list)[roop_count];
    while (TRUE)
    {
      esc_ptr = strchr(esc_ptr, '\\');
      if (!esc_ptr)
        break;
      switch(*(esc_ptr + 1))
      {
        case 'b':
          *esc_ptr = '\b';
          break;
        case 'n':
          *esc_ptr = '\n';
          break;
        case 'r':
          *esc_ptr = '\r';
          break;
        case 't':
          *esc_ptr = '\t';
          break;
        default:
          *esc_ptr = *(esc_ptr + 1);
          break;
      }
      esc_ptr++;
      tmp_ptr4 = esc_ptr;
      do
      {
        *tmp_ptr4 = *(tmp_ptr4 + 1);
        tmp_ptr4++;
      } while (*tmp_ptr4);
      (*string_length_list)[roop_count] -= 1;
    }
  }

  DBUG_PRINT("info",("spider string_list[%d]=%s", roop_count,
    (*string_list)[roop_count]));

  DBUG_RETURN(0);
}

int spider_create_long_list(
  long **long_list,
  uint *list_length,
  char *str,
  uint length,
  long min_val,
  long max_val
) {
  int roop_count;
  char *tmp_ptr;
  DBUG_ENTER("spider_create_long_list");

  *list_length = 0;
  if (!str)
  {
    *long_list = NULL;
    DBUG_RETURN(0);
  }

  tmp_ptr = str;
  while (*tmp_ptr == ' ')
    tmp_ptr++;
  if (*tmp_ptr)
    *list_length = 1;
  else {
    *long_list = NULL;
    DBUG_RETURN(0);
  }

  while (TRUE)
  {
    if ((tmp_ptr = strchr(tmp_ptr, ' ')))
    {
      (*list_length)++;
      tmp_ptr = tmp_ptr + 1;
      while (*tmp_ptr == ' ')
        tmp_ptr++;
    } else
      break;
  }

  if (!(*long_list = (long*)
    spider_bulk_malloc(spider_current_trx, SPD_MID_CREATE_LONG_LIST_1, MYF(MY_WME | MY_ZEROFILL),
      long_list, (uint) (sizeof(long) * (*list_length)),
      NullS))
  ) {
    my_error(ER_OUT_OF_RESOURCES, MYF(0), HA_ERR_OUT_OF_MEM);
    DBUG_RETURN(HA_ERR_OUT_OF_MEM);
  }

  tmp_ptr = str;
  for (roop_count = 0; roop_count < (int) *list_length; roop_count++)
  {
    if (roop_count != 0)
      tmp_ptr = strchr(tmp_ptr, ' ');

    while (*tmp_ptr == ' ')
    {
      *tmp_ptr = '\0';
      tmp_ptr++;
    }
    (*long_list)[roop_count] = atol(tmp_ptr);
    if ((*long_list)[roop_count] < min_val)
      (*long_list)[roop_count] = min_val;
    else if ((*long_list)[roop_count] > max_val)
      (*long_list)[roop_count] = max_val;
  }

#ifndef DBUG_OFF
  for (roop_count = 0; roop_count < (int) *list_length; roop_count++)
  {
    DBUG_PRINT("info",("spider long_list[%d]=%ld", roop_count,
      (*long_list)[roop_count]));
  }
#endif

  DBUG_RETURN(0);
}

int spider_create_longlong_list(
  longlong **longlong_list,
  uint *list_length,
  char *str,
  uint length,
  longlong min_val,
  longlong max_val
) {
  int error_num, roop_count;
  char *tmp_ptr;
  DBUG_ENTER("spider_create_longlong_list");

  *list_length = 0;
  if (!str)
  {
    *longlong_list = NULL;
    DBUG_RETURN(0);
  }

  tmp_ptr = str;
  while (*tmp_ptr == ' ')
    tmp_ptr++;
  if (*tmp_ptr)
    *list_length = 1;
  else {
    *longlong_list = NULL;
    DBUG_RETURN(0);
  }

  while (TRUE)
  {
    if ((tmp_ptr = strchr(tmp_ptr, ' ')))
    {
      (*list_length)++;
      tmp_ptr = tmp_ptr + 1;
      while (*tmp_ptr == ' ')
        tmp_ptr++;
    } else
      break;
  }

  if (!(*longlong_list = (longlong *)
    spider_bulk_malloc(spider_current_trx, SPD_MID_CREATE_LONGLONG_LIST_1, MYF(MY_WME | MY_ZEROFILL),
      longlong_list, (uint) (sizeof(longlong) * (*list_length)),
      NullS))
  ) {
    my_error(ER_OUT_OF_RESOURCES, MYF(0), HA_ERR_OUT_OF_MEM);
    DBUG_RETURN(HA_ERR_OUT_OF_MEM);
  }

  tmp_ptr = str;
  for (roop_count = 0; roop_count < (int) *list_length; roop_count++)
  {
    if (roop_count != 0)
      tmp_ptr = strchr(tmp_ptr, ' ');

    while (*tmp_ptr == ' ')
    {
      *tmp_ptr = '\0';
      tmp_ptr++;
    }
    (*longlong_list)[roop_count] = my_strtoll10(tmp_ptr, (char**) NULL,
      &error_num);
    if ((*longlong_list)[roop_count] < min_val)
      (*longlong_list)[roop_count] = min_val;
    else if ((*longlong_list)[roop_count] > max_val)
      (*longlong_list)[roop_count] = max_val;
  }

#ifndef DBUG_OFF
  for (roop_count = 0; roop_count < (int) *list_length; roop_count++)
  {
    DBUG_PRINT("info",("spider longlong_list[%d]=%lld", roop_count,
      (*longlong_list)[roop_count]));
  }
#endif

  DBUG_RETURN(0);
}

int spider_increase_string_list(
  char ***string_list,
  uint **string_length_list,
  uint *list_length,
  uint *list_charlen,
  uint link_count
) {
  int roop_count;
  char **tmp_str_list, *tmp_str;
  uint *tmp_length_list, tmp_length;
  DBUG_ENTER("spider_increase_string_list");
  if (*list_length == link_count)
    DBUG_RETURN(0);
  if (*list_length > 1)
  {
    my_printf_error(ER_SPIDER_DIFFERENT_LINK_COUNT_NUM,
      ER_SPIDER_DIFFERENT_LINK_COUNT_STR, MYF(0));
    DBUG_RETURN(ER_SPIDER_DIFFERENT_LINK_COUNT_NUM);
  }

  if (*string_list)
  {
    tmp_str = (*string_list)[0];
    tmp_length = (*string_length_list)[0];
  } else {
    tmp_str = NULL;
    tmp_length = 0;
  }

  if (!(tmp_str_list = (char**)
    spider_bulk_malloc(spider_current_trx, SPD_MID_INCREASE_STRING_LIST_1, MYF(MY_WME | MY_ZEROFILL),
      &tmp_str_list, (uint) (sizeof(char*) * link_count),
      &tmp_length_list, (uint) (sizeof(uint) * link_count),
      NullS))
  ) {
    my_error(ER_OUT_OF_RESOURCES, MYF(0), HA_ERR_OUT_OF_MEM);
    DBUG_RETURN(HA_ERR_OUT_OF_MEM);
  }

  for (roop_count = 0; roop_count < (int) link_count; roop_count++)
  {
    tmp_length_list[roop_count] = tmp_length;
    if (tmp_str)
    {
      if (!(tmp_str_list[roop_count] = spider_create_string(
        tmp_str, tmp_length))
      )
        goto error;
      DBUG_PRINT("info",("spider string_list[%d]=%s", roop_count,
        tmp_str_list[roop_count]));
    } else
      tmp_str_list[roop_count] = NULL;
  }
  if (*string_list)
  {
    if ((*string_list)[0])
      spider_free(spider_current_trx, (*string_list)[0], MYF(0));
    spider_free(spider_current_trx, *string_list, MYF(0));
  }
  *list_charlen = (tmp_length + 1) * link_count - 1;
  *list_length = link_count;
  *string_list = tmp_str_list;
  *string_length_list = tmp_length_list;

  DBUG_RETURN(0);

error:
  for (roop_count = 0; roop_count < (int) link_count; roop_count++)
  {
    if (tmp_str_list[roop_count])
      spider_free(spider_current_trx, tmp_str_list[roop_count], MYF(0));
  }
  if (tmp_str_list)
    spider_free(spider_current_trx, tmp_str_list, MYF(0));
  my_error(ER_OUT_OF_RESOURCES, MYF(0), HA_ERR_OUT_OF_MEM);
  DBUG_RETURN(HA_ERR_OUT_OF_MEM);
}

int spider_increase_null_string_list(
  char ***string_list,
  uint **string_length_list,
  uint *list_length,
  uint *list_charlen,
  uint link_count
) {
  int roop_count;
  char **tmp_str_list;
  uint *tmp_length_list;
  DBUG_ENTER("spider_increase_null_string_list");
  if (*list_length == link_count)
    DBUG_RETURN(0);

  if (!(tmp_str_list = (char**)
    spider_bulk_malloc(spider_current_trx, SPD_MID_INCREASE_NULL_STRING_LIST_1, MYF(MY_WME | MY_ZEROFILL),
      &tmp_str_list, (uint) (sizeof(char*) * link_count),
      &tmp_length_list, (uint) (sizeof(uint) * link_count),
      NullS))
  ) {
    my_error(ER_OUT_OF_RESOURCES, MYF(0), HA_ERR_OUT_OF_MEM);
    DBUG_RETURN(HA_ERR_OUT_OF_MEM);
  }

  for (roop_count = 0; roop_count < (int) *list_length; roop_count++)
  {
    tmp_str_list[roop_count] = (*string_list)[roop_count];
    tmp_length_list[roop_count] = (*string_length_list)[roop_count];
  }
  if (*string_list)
  {
    spider_free(spider_current_trx, *string_list, MYF(0));
  }
  *list_length = link_count;
  *string_list = tmp_str_list;
  *string_length_list = tmp_length_list;
#ifndef DBUG_OFF
  DBUG_PRINT("info",("spider list_length=%u", *list_length));
  for (roop_count = 0; roop_count < (int) *list_length; roop_count++)
  {
    DBUG_PRINT("info",("spider string_list[%d]=%s", roop_count,
      (*string_list)[roop_count] ? (*string_list)[roop_count] : "NULL"));
    DBUG_PRINT("info",("spider string_length_list[%d]=%u", roop_count,
      (*string_length_list)[roop_count]));
  }
#endif

  DBUG_RETURN(0);
}

int spider_increase_long_list(
  long **long_list,
  uint *list_length,
  uint link_count
) {
  int roop_count;
  long *tmp_long_list, tmp_long;
  DBUG_ENTER("spider_increase_long_list");
  if (*list_length == link_count)
    DBUG_RETURN(0);
  if (*list_length > 1)
  {
    my_printf_error(ER_SPIDER_DIFFERENT_LINK_COUNT_NUM,
      ER_SPIDER_DIFFERENT_LINK_COUNT_STR, MYF(0));
    DBUG_RETURN(ER_SPIDER_DIFFERENT_LINK_COUNT_NUM);
  }

  if (*long_list)
    tmp_long = (*long_list)[0];
  else
    tmp_long = -1;

  if (!(tmp_long_list = (long*)
    spider_bulk_malloc(spider_current_trx, SPD_MID_INCREASE_LONG_LIST_1, MYF(MY_WME | MY_ZEROFILL),
      &tmp_long_list, (uint) (sizeof(long) * link_count),
      NullS))
  ) {
    my_error(ER_OUT_OF_RESOURCES, MYF(0), HA_ERR_OUT_OF_MEM);
    DBUG_RETURN(HA_ERR_OUT_OF_MEM);
  }

  for (roop_count = 0; roop_count < (int) link_count; roop_count++)
  {
    tmp_long_list[roop_count] = tmp_long;
    DBUG_PRINT("info",("spider long_list[%d]=%ld", roop_count,
      tmp_long));
  }
  if (*long_list)
    spider_free(spider_current_trx, *long_list, MYF(0));
  *list_length = link_count;
  *long_list = tmp_long_list;

  DBUG_RETURN(0);
}

int spider_increase_longlong_list(
  longlong **longlong_list,
  uint *list_length,
  uint link_count
) {
  int roop_count;
  longlong *tmp_longlong_list, tmp_longlong;
  DBUG_ENTER("spider_increase_longlong_list");
  if (*list_length == link_count)
    DBUG_RETURN(0);
  if (*list_length > 1)
  {
    my_printf_error(ER_SPIDER_DIFFERENT_LINK_COUNT_NUM,
      ER_SPIDER_DIFFERENT_LINK_COUNT_STR, MYF(0));
    DBUG_RETURN(ER_SPIDER_DIFFERENT_LINK_COUNT_NUM);
  }

  if (*longlong_list)
    tmp_longlong = (*longlong_list)[0];
  else
    tmp_longlong = -1;

  if (!(tmp_longlong_list = (longlong*)
    spider_bulk_malloc(spider_current_trx, SPD_MID_INCREASE_LONGLONG_LIST_1, MYF(MY_WME | MY_ZEROFILL),
      &tmp_longlong_list, (uint) (sizeof(longlong) * link_count),
      NullS))
  ) {
    my_error(ER_OUT_OF_RESOURCES, MYF(0), HA_ERR_OUT_OF_MEM);
    DBUG_RETURN(HA_ERR_OUT_OF_MEM);
  }

  for (roop_count = 0; roop_count < (int) link_count; roop_count++)
  {
    tmp_longlong_list[roop_count] = tmp_longlong;
    DBUG_PRINT("info",("spider longlong_list[%d]=%lld", roop_count,
      tmp_longlong));
  }
  if (*longlong_list)
    spider_free(spider_current_trx, *longlong_list, MYF(0));
  *list_length = link_count;
  *longlong_list = tmp_longlong_list;

  DBUG_RETURN(0);
}

static int spider_set_ll_value(
  longlong *value,
  char *str
) {
  int error_num = 0;
  DBUG_ENTER("spider_set_ll_value");
  *value = my_strtoll10(str, (char**) NULL, &error_num);
  DBUG_RETURN(error_num);
}

#define SPIDER_PARAM_LEN(name) name ## _length
#define SPIDER_PARAM_LENS(name) name ## _lengths
#define SPIDER_PARAM_CHARLEN(name) name ## _charlen
#define SPIDER_PARAM_STR(title_name, param_name)                        \
  if (!strncasecmp(parse.start_title, title_name, title_length))        \
  {                                                                     \
    DBUG_PRINT("info",("spider " title_name " start"));                 \
    if (!share->param_name)                                             \
    {                                                                   \
      if ((share->param_name = spider_create_string(parse.start_value,  \
                                                    value_length)))     \
        share->SPIDER_PARAM_LEN(param_name) = strlen(share->param_name); \
      else {                                                            \
        error_num= parse.fail(true);                                    \
        goto error;                                                     \
      }                                                                 \
      DBUG_PRINT("info",("spider " title_name "=%s", share->param_name)); \
    } \
    break; \
  }
#define SPIDER_PARAM_STR_LIST(title_name, param_name)         \
  SPIDER_PARAM_STR_LIST_CHECK(title_name, param_name, FALSE)
#define SPIDER_PARAM_STR_LIST_CHECK(title_name, param_name, already_set) \
  if (!strncasecmp(parse.start_title, title_name, title_length))        \
  {                                                                     \
    DBUG_PRINT("info", ("spider " title_name " start"));                \
    if (already_set)                                                    \
    {                                                                   \
      error_num= ER_SPIDER_INVALID_CONNECT_INFO_NUM;                    \
      goto error;                                                       \
    }                                                                   \
    if (!share->param_name)                                             \
    {                                                                   \
      share->SPIDER_PARAM_CHARLEN(param_name)= value_length;            \
      if ((error_num= spider_create_string_list(                        \
             &share->param_name,                                        \
             &share->SPIDER_PARAM_LENS(param_name),                     \
             &share->SPIDER_PARAM_LEN(param_name),                      \
             parse.start_value,                                         \
             share->SPIDER_PARAM_CHARLEN(param_name))))                 \
        goto error;                                                     \
      THD *thd= current_thd;                                            \
      if (share->SPIDER_PARAM_LEN(param_name) > 1 && create_table)      \
      {                                                                 \
        push_warning_printf(thd, Sql_condition::WARN_LEVEL_WARN,        \
                            HA_ERR_UNSUPPORTED,                         \
                            "The high availability feature of Spider "  \
                            "has been deprecated "                      \
                            "and will be removed in a future release"); \
      }                                                                 \
    }                                                                   \
    break;                                                              \
  }
#define SPIDER_PARAM_HINT(title_name, param_name, check_length, max_size, append_method) \
  if (!strncasecmp(parse.start_title, title_name, check_length)) \
  { \
    DBUG_PRINT("info",("spider " title_name " start")); \
    DBUG_PRINT("info",("spider max_size=%d", max_size)); \
    int hint_num = atoi(parse.start_title + check_length); \
    DBUG_PRINT("info",("spider hint_num=%d", hint_num)); \
    DBUG_PRINT("info",("spider share->param_name=%p", \
                       share->param_name)); \
    if (share->param_name) \
    { \
      if (hint_num < 0 || hint_num >= max_size) \
      { \
        error_num= parse.fail(true); \
        goto error; \
      } else if (share->param_name[hint_num].length() > 0) \
        break; \
      if ((error_num= append_method(&share->param_name[hint_num], \
                                    parse.start_value))) \
        goto error; \
      DBUG_PRINT("info",("spider " title_name "[%d]=%s", hint_num, \
                         share->param_name[hint_num].ptr())); \
    } else { \
      error_num= parse.fail(true); \
      goto error; \
    } \
    break; \
  }
#define SPIDER_PARAM_NUMHINT(title_name, param_name, check_length, max_size, append_method) \
  if (!strncasecmp(parse.start_title, title_name, check_length)) \
  { \
    DBUG_PRINT("info",("spider " title_name " start")); \
    DBUG_PRINT("info",("spider max_size=%d", max_size)); \
    int hint_num = atoi(parse.start_title + check_length); \
    DBUG_PRINT("info",("spider hint_num=%d", hint_num)); \
    DBUG_PRINT("info",("spider share->param_name=%p", share->param_name)); \
    if (share->param_name) \
    { \
      if (hint_num < 0 || hint_num >= max_size) \
      { \
        error_num= parse.fail(true); \
        goto error; \
      } else if (share->param_name[hint_num] != -1) \
        break; \
      if ((error_num = \
           append_method(&share->param_name[hint_num], parse.start_value))) \
        goto error; \
      DBUG_PRINT("info",("spider " title_name "[%d]=%lld", hint_num, \
                         share->param_name[hint_num])); \
    } else { \
      error_num= parse.fail(true); \
      goto error; \
    } \
    break; \
  }
#define SPIDER_PARAM_LONG_LIST_WITH_MAX(title_name, param_name,   \
                                        min_val, max_val)         \
  if (!strncasecmp(parse.start_title, title_name, title_length))  \
  {                                                               \
    DBUG_PRINT("info",("spider " title_name " start"));           \
    if (!share->param_name)                                       \
    {                                                             \
      if ((error_num = spider_create_long_list(                   \
             &share->param_name,                                  \
             &share->SPIDER_PARAM_LEN(param_name),                \
             parse.start_value,                                   \
             value_length,                                        \
             min_val, max_val)))                                  \
        goto error;                                               \
    }                                                             \
    break;                                                        \
  }
#define SPIDER_PARAM_LONGLONG_LIST_WITH_MAX(title_name, param_name, \
                                            min_val, max_val)       \
  if (!strncasecmp(parse.start_title, title_name, title_length))    \
  {                                                                 \
    DBUG_PRINT("info",("spider " title_name " start"));             \
    if (!share->param_name)                                         \
    {                                                               \
      if ((error_num = spider_create_longlong_list(                 \
             &share->param_name,                                    \
             &share->SPIDER_PARAM_LEN(param_name),                  \
             parse.start_value,                                     \
             value_length,                                          \
             min_val, max_val)))                                    \
        goto error;                                                 \
    }                                                               \
    break;                                                          \
  }
#define SPIDER_PARAM_INT_WITH_MAX(title_name, param_name, min_val, max_val) \
  if (!strncasecmp(parse.start_title, title_name, title_length)) \
  { \
    DBUG_PRINT("info",("spider " title_name " start")); \
    if (share->param_name == -1) \
    { \
      share->param_name = atoi(parse.start_value); \
      if (share->param_name < min_val) \
        share->param_name = min_val; \
      else if (share->param_name > max_val) \
        share->param_name = max_val; \
      DBUG_PRINT("info",("spider " title_name "=%d", share->param_name)); \
    } \
    break; \
  }
#define SPIDER_PARAM_INT(title_name, param_name, min_val) \
  if (!strncasecmp(parse.start_title, title_name, title_length)) \
  { \
    DBUG_PRINT("info",("spider " title_name " start")); \
    if (share->param_name == -1) \
    { \
      share->param_name = atoi(parse.start_value); \
      if (share->param_name < min_val) \
        share->param_name = min_val; \
      DBUG_PRINT("info",("spider " title_name "=%d", share->param_name)); \
    } \
    break; \
  }
#define SPIDER_PARAM_DOUBLE(title_name, param_name, min_val) \
  if (!strncasecmp(parse.start_title, title_name, title_length)) \
  { \
    DBUG_PRINT("info",("spider " title_name " start")); \
    if (share->param_name == -1) \
    { \
      share->param_name = my_atof(parse.start_value); \
      if (share->param_name < min_val) \
        share->param_name = min_val; \
      DBUG_PRINT("info",("spider " title_name "=%f", share->param_name)); \
    } \
    break; \
  }
#define SPIDER_PARAM_LONGLONG(title_name, param_name, min_val) \
  if (!strncasecmp(parse.start_title, title_name, title_length)) \
  { \
    DBUG_PRINT("info",("spider " title_name " start")); \
    if (share->param_name == -1) \
    { \
      share->param_name = my_strtoll10(parse.start_value, (char**) NULL, \
                                       &error_num); \
      if (share->param_name < min_val) \
        share->param_name = min_val; \
      DBUG_PRINT("info",("spider " title_name "=%lld", share->param_name)); \
    } \
    break; \
  }
#define SPIDER_PARAM_DEPRECATED_WARNING(title_name)                           \
  if (!strncasecmp(parse.start_title, title_name, title_length) && create_table)        \
  {                                                                           \
    THD *thd= current_thd;                                                    \
    push_warning_printf(thd, Sql_condition::WARN_LEVEL_WARN,                  \
                        ER_WARN_DEPRECATED_SYNTAX,                            \
                        "The table parameter '%s' is deprecated and will be " \
                        "removed in a future release",                        \
                        title_name);                                          \
  }

/*
  Set a given engine-defined option, which holds a string list, to the
  corresponding attribute of SPIDER_SHARE.
  */
#define SPIDER_OPTION_STR_LIST(title_name, option_name, param_name)   \
  if (option_struct && option_struct->option_name)                    \
  {                                                                   \
    DBUG_PRINT("info", ("spider " title_name " start overwrite"));    \
    share->SPIDER_PARAM_CHARLEN(param_name)=                          \
      strlen(option_struct->option_name);                             \
    if ((error_num= spider_create_string_list(                        \
           &share->param_name, &share->SPIDER_PARAM_LENS(param_name), \
           &share->SPIDER_PARAM_LEN(param_name),                      \
           option_struct->option_name,                                \
           share->SPIDER_PARAM_CHARLEN(param_name))))                 \
      goto error;                                                     \
  }

/**
  Assign -1 to some `SPIDER_SHARE' numeric fields, to indicate they
  have not been specified by the user yet.
*/
static void spider_minus_1(SPIDER_SHARE *share, TABLE_SHARE *table_share)
{
  share->sts_bg_mode = -1;
  share->sts_interval = -1;
  share->sts_mode = -1;
  share->sts_sync = -1;
  share->store_last_sts = -1;
  share->load_sts_at_startup = -1;
  share->crd_bg_mode = -1;
  share->crd_interval = -1;
  share->crd_mode = -1;
  share->crd_sync = -1;
  share->store_last_crd = -1;
  share->load_crd_at_startup = -1;
  share->crd_type = -1;
  share->crd_weight = -1;
  share->internal_offset = -1;
  share->internal_limit = -1;
  share->split_read = -1;
  share->semi_split_read = -1;
  share->semi_split_read_limit = -1;
  share->init_sql_alloc_size = -1;
  share->reset_sql_alloc = -1;
  share->multi_split_read = -1;
  share->max_order = -1;
  share->semi_table_lock = -1;
  share->semi_table_lock_conn = -1;
  share->selupd_lock_mode = -1;
  share->query_cache = -1;
  share->query_cache_sync = -1;
  share->bulk_size = -1;
  share->bulk_update_mode = -1;
  share->bulk_update_size = -1;
  share->buffer_size = -1;
  share->internal_optimize = -1;
  share->internal_optimize_local = -1;
  share->scan_rate = -1;
  share->read_rate = -1;
  share->priority = -1;
  share->quick_mode = -1;
  share->quick_page_size = -1;
  share->quick_page_byte = -1;
  share->low_mem_read = -1;
  share->table_count_mode = -1;
  share->select_column_mode = -1;
  share->bgs_mode = -1;
  share->bgs_first_read = -1;
  share->bgs_second_read = -1;
  share->first_read = -1;
  share->second_read = -1;
  share->auto_increment_mode = -1;
  share->use_table_charset = -1;
  share->use_pushdown_udf = -1;
  share->skip_default_condition = -1;
  share->skip_parallel_search = -1;
  share->direct_dup_insert = -1;
  share->direct_order_limit = -1;
  share->bka_mode = -1;
  share->read_only_mode = -1;
  share->error_read_mode = -1;
  share->error_write_mode = -1;
  share->active_link_count = -1;
#ifdef HA_CAN_FORCE_BULK_UPDATE
  share->force_bulk_update = -1;
#endif
#ifdef HA_CAN_FORCE_BULK_DELETE
  share->force_bulk_delete = -1;
#endif
  share->casual_read = -1;
  share->delete_all_rows_type = -1;
  share->static_records_for_status = -1;
  share->static_mean_rec_length = -1;
  for (uint i = 0; i < table_share->keys; i++)
  {
    share->static_key_cardinality[i] = -1;
  }
}

/**
  Get the connect info of a certain type.

  @param  type              The type of the connect info.
                            4: partition; 3: subpartition; 2: comment;
                            1: connect_string
  @retval 0                 Success
  @retval 1                 Not applicable. That is, the info with the
                            type is missing
  @retval HA_ERR_OUT_OF_MEM Failure
*/
static int spider_get_connect_info(const int type,
                                   const partition_element *part_elem,
                                   const partition_element *sub_elem,
                                   const TABLE_SHARE* table_share,
                                   char*& out)
{
  switch (type)
  {
  case 4:
    if (!sub_elem || !sub_elem->part_comment)
      return 1;
    if (!(out = spider_create_string(
            sub_elem->part_comment, strlen(sub_elem->part_comment))))
      return HA_ERR_OUT_OF_MEM;
    break;
  case 3:
    if (!part_elem || !part_elem->part_comment)
      return 1;
    if (!(out = spider_create_string(
            part_elem->part_comment, strlen(part_elem->part_comment))))
      return HA_ERR_OUT_OF_MEM;
    break;
  case 2:
    if (table_share->comment.length == 0)
      return 1;
    if (!(out = spider_create_string(
            table_share->comment.str, table_share->comment.length)))
      return HA_ERR_OUT_OF_MEM;
    break;
  default:
    if (table_share->connect_string.length == 0)
      return 1;
    DBUG_PRINT("info",("spider create out string"));
    if (!(out = spider_create_string(
          table_share->connect_string.str, table_share->connect_string.length)))
      return HA_ERR_OUT_OF_MEM;
    break;
  }
  return 0;
}

/**
  Find the beginning and end of a parameter title

  Skip over whitespace to find the beginning of the parameter
  title. Then skip over non-whitespace/quote/nul chars to find the end
  of the parameter title

  @param  start_title  The start of the param definition. Will be
                       moved to the start of the param title
  @param  end_title    Will be moved to the end of the param title
  @retval false        Success
  @retval true         Failure
*/
static bool spider_parse_find_title(char*& start_title, char*& end_title)
{
  /* Skip leading whitespaces. */
  while (*start_title == ' ' || *start_title == '\r' ||
         *start_title == '\n' || *start_title == '\t')
    start_title++;

  if (*start_title == '\0')
    return true;

  end_title = start_title;
  /* Move over non-whitespace/comma/nul/quote chars (parameter title). */
  while (*end_title != ' ' && *end_title != '\r' &&
         *end_title != '\n' && *end_title != '\t' &&
         *end_title != '\0' && *end_title != ',' &&
         *end_title != '\'' && *end_title != '"')
    end_title++;

  /* Fail on invalid end: there should be at least one space between
  title and value, and the value should be non-empty. */
  if (*end_title == '\'' || *end_title == '"' ||
      *end_title == '\0' || *end_title == ',')
    return true;

  return false;
}

/**
  Find the beginning and the end of a paramter value, and the value
  delimiter

  Skip over whitespaces to find the start delimiter, then skip over
  the param value to find the end delimiter

  @param  start_value  The end of the param title. Will be moved to
                       the start of the param value, just after the
                       delimiter
  @param  end_value    Will be moved to the end of the param value, at
                       the delimiter
  @param  delim        Will be assigned the param value delimiter,
                       either the single or double quote
  @retval false        Success
  @retval true         Failure
*/
static bool spider_parse_find_value(char*& start_value, char*& end_value,
                                    char& delim)
{
  /* Skip over whitespaces */
  while (*start_value == ' ' || *start_value == '\r' ||
         *start_value == '\n' || *start_value == '\t')
    start_value++;
  if (*start_value != '"' && *start_value != '\'')
    return true;
  delim= *start_value;
  end_value= start_value++;

  while (1)
  {
    end_value++;
    /* Escaping */
    if (*end_value == '\\')
    {
      end_value++;
      /* The backslash cannot be at the end */
      if (*end_value == '\0')
        return true;
    }
    else if (*end_value == delim)
      return false;
    else if (*end_value == '\0')
      return true;
  }
}

/**
  Find the beginning of the next parameter

  Skip over whitespaces, then check that the first non-whitespace char
  is a comma or the end of string

  @param  start_param  The end of the param value. Will be moved to
                       the start of the next param definition, just
                       after the comma, if there's one; otherwise will
                       be moved to the end of the string
  @retval false        Success
  @retval true         Failure
*/
static bool spider_parse_find_next(char*& start_param)
{
  /* Skip over whitespaces */
  while (*start_param == ' ' || *start_param == '\r' ||
         *start_param == '\n' || *start_param == '\t')
    start_param++;
  /* No more param definitions */
  if (*start_param == '\0')
    return false;
  else if (*start_param == ',')
  {
    start_param++;
    return false;
  }
  else
    return true;
}

/**
  Find the start and end of the current param title and value and the
  value deliminator.

  @param  start_param    The beginning of the current param
                         definition. Will be mutated to the beginning
                         of the next param definition.
  @retval false  success
  @retval true   failure
*/
bool st_spider_param_string_parse::locate_param_def(char*& start_param)
{
  DBUG_ENTER("parse::locate_param_def");
  start_title= start_param;
  if (spider_parse_find_title(start_title, end_title))
    DBUG_RETURN(TRUE);
  start_value= end_title;
  if (spider_parse_find_value(start_value, end_value, delim_value))
    DBUG_RETURN(TRUE);
  /* skip the delim */
  start_param= end_value + 1;
  if (spider_parse_find_next(start_param))
    DBUG_RETURN(TRUE);
  DBUG_RETURN(FALSE);
}

/**
  Handle parsing failure.

  Print error and optionally restore param value end delimiter that
  has been nulled before.

  @param  restore_delim  If true, restore the end value delimiter
  @return                The error number
*/
int st_spider_param_string_parse::fail(bool restore_delim)
{
  DBUG_ENTER("spider_parse_print_param_error");
  DBUG_ASSERT(error_num != 0);
  /* Print the error message */
  switch (error_num)
  {
  case ER_SPIDER_INVALID_UDF_PARAM_NUM:
    my_printf_error(error_num, ER_SPIDER_INVALID_UDF_PARAM_STR,
                    MYF(0), start_title);
    break;
  case ER_SPIDER_INVALID_CONNECT_INFO_NUM:
  default:
    my_printf_error(error_num, ER_SPIDER_INVALID_CONNECT_INFO_STR,
                    MYF(0), start_title);
  }
  if (restore_delim)
    *end_value = delim_value;
  DBUG_RETURN(error_num);
}


/*
  Parse connection information specified by COMMENT, CONNECT, or engine-defined
  options.

  TODO: Deprecate the connection specification by COMMENT and CONNECT,
  and then solely utilize engine-defined options.
*/
int spider_parse_connect_info(
  SPIDER_SHARE *share,
  TABLE_SHARE *table_share,
  partition_info *part_info,
  uint create_table)
{
  int error_num = 0;
  char *connect_string = NULL;
  char *start_param;
  int title_length, value_length;
  SPIDER_PARAM_STRING_PARSE parse;
  SPIDER_ALTER_TABLE *share_alter;
  ha_table_option_struct *option_struct;
  partition_element *part_elem;
  partition_element *sub_elem;
  DBUG_ENTER("spider_parse_connect_info");
  DBUG_PRINT("info",("spider partition_info=%s",
    table_share->partition_info_str));
  DBUG_PRINT("info",("spider part_info=%p", part_info));
  DBUG_PRINT("info",("spider s->db=%s", table_share->db.str));
  DBUG_PRINT("info",("spider s->table_name=%s", table_share->table_name.str));
  DBUG_PRINT("info",("spider s->path=%s", table_share->path.str));
  DBUG_PRINT("info",
    ("spider s->normalized_path=%s", table_share->normalized_path.str));
  spider_get_partition_info(share->table_name, share->table_name_length,
    table_share, part_info, &part_elem, &sub_elem);
  /* Find the correct table options, depending on if we are parsing a
  table, a partition, or a sub-partition. */
  if (part_info)
    if (part_info->is_sub_partitioned())
      option_struct= sub_elem->option_struct;
    else
      option_struct= part_elem->option_struct;
  else
    option_struct= table_share->option_struct;

  spider_minus_1(share, table_share);
  for (int i = 4; i > 0; i--)
  {
    if (connect_string)
    {
      spider_free(spider_current_trx, connect_string, MYF(0));
      connect_string = NULL;
    }

    /* Get the correct connect info for the current level. */
    int error_num_1 = spider_get_connect_info(i, part_elem, sub_elem,
                                              table_share, connect_string);
    if (error_num_1 == 1)
      continue;
    if (error_num_1 == HA_ERR_OUT_OF_MEM)
    {
      error_num= HA_ERR_OUT_OF_MEM;
      goto error_alloc_conn_string;
    }
    DBUG_ASSERT(error_num_1 == 0);

    start_param = connect_string;
    parse.error_num = ER_SPIDER_INVALID_CONNECT_INFO_NUM;
    while (*start_param != '\0')
    {
      if (parse.locate_param_def(start_param))
      {
        error_num= parse.fail(false);
        goto error;
      }
      /* Null the end of the parameter value. */
      *parse.end_value= '\0';
      value_length= (int) (parse.end_value - parse.start_value);
      switch (title_length = (int) (parse.end_title - parse.start_title))
      {
        case 0:
          error_num= parse.fail(true);
          goto error;
        case 3:
          SPIDER_PARAM_LONG_LIST_WITH_MAX("abl", access_balances, 0,
            2147483647);
          SPIDER_PARAM_INT_WITH_MAX("aim", auto_increment_mode, 0, 3);
          SPIDER_PARAM_INT("alc", active_link_count, 1);
          SPIDER_PARAM_DEPRECATED_WARNING("bfz");
          SPIDER_PARAM_INT("bfz", buffer_size, 0);
          SPIDER_PARAM_LONGLONG("bfr", bgs_first_read, 0);
          SPIDER_PARAM_INT("bmd", bgs_mode, 0);
          SPIDER_PARAM_LONGLONG("bsr", bgs_second_read, 0);
          SPIDER_PARAM_STR("bke", bka_engine);
          SPIDER_PARAM_INT_WITH_MAX("bkm", bka_mode, 0, 2);
          SPIDER_PARAM_INT("bsz", bulk_size, 0);
          SPIDER_PARAM_DEPRECATED_WARNING("btt");
          SPIDER_PARAM_LONG_LIST_WITH_MAX("btt", bka_table_name_types,
            0, 1);
          SPIDER_PARAM_INT_WITH_MAX("bum", bulk_update_mode, 0, 2);
          SPIDER_PARAM_INT("bus", bulk_update_size, 0);
          SPIDER_PARAM_INT_WITH_MAX("cbm", crd_bg_mode, 0, 2);
          SPIDER_PARAM_DOUBLE("civ", crd_interval, 0);
          SPIDER_PARAM_DEPRECATED_WARNING("cmd");
          SPIDER_PARAM_INT_WITH_MAX("cmd", crd_mode, 0, 3);
          SPIDER_PARAM_INT_WITH_MAX("csr", casual_read, 0, 63);
          SPIDER_PARAM_INT_WITH_MAX("csy", crd_sync, 0, 2);
          SPIDER_PARAM_LONG_LIST_WITH_MAX("cto", connect_timeouts, 0,
            2147483647);
          SPIDER_PARAM_DEPRECATED_WARNING("ctp");
          SPIDER_PARAM_INT_WITH_MAX("ctp", crd_type, 0, 2);
          SPIDER_PARAM_DEPRECATED_WARNING("cwg");
          SPIDER_PARAM_DOUBLE("cwg", crd_weight, 1);
          SPIDER_PARAM_INT_WITH_MAX("dat", delete_all_rows_type, 0, 1);
          SPIDER_PARAM_INT_WITH_MAX("ddi", direct_dup_insert, 0, 1);
          SPIDER_PARAM_STR_LIST("dff", tgt_default_files);
          SPIDER_PARAM_STR_LIST("dfg", tgt_default_groups);
          SPIDER_PARAM_LONGLONG("dol", direct_order_limit, 0);
          SPIDER_PARAM_STR_LIST("drv", tgt_drivers);
          SPIDER_PARAM_STR_LIST("dsn", tgt_dsns);
          SPIDER_PARAM_INT_WITH_MAX("erm", error_read_mode, 0, 1);
          SPIDER_PARAM_INT_WITH_MAX("ewm", error_write_mode, 0, 1);
#ifdef HA_CAN_FORCE_BULK_DELETE
          SPIDER_PARAM_INT_WITH_MAX("fbd", force_bulk_delete, 0, 1);
#endif
#ifdef HA_CAN_FORCE_BULK_UPDATE
          SPIDER_PARAM_INT_WITH_MAX("fbu", force_bulk_update, 0, 1);
#endif
          SPIDER_PARAM_STR_LIST("fds", tgt_filedsns);
          SPIDER_PARAM_LONGLONG("frd", first_read, 0);
          SPIDER_PARAM_DEPRECATED_WARNING("isa");
          SPIDER_PARAM_INT("isa", init_sql_alloc_size, 0);
          SPIDER_PARAM_DEPRECATED_WARNING("ilm");
          SPIDER_PARAM_LONGLONG("ilm", internal_limit, 0);
          SPIDER_PARAM_DEPRECATED_WARNING("ios");
          SPIDER_PARAM_LONGLONG("ios", internal_offset, 0);
          SPIDER_PARAM_INT_WITH_MAX("iom", internal_optimize, 0, 1);
          SPIDER_PARAM_INT_WITH_MAX("iol", internal_optimize_local, 0, 1);
          SPIDER_PARAM_INT_WITH_MAX("lmr", low_mem_read, 0, 1);
          SPIDER_PARAM_INT_WITH_MAX("lcs", load_crd_at_startup, 0, 1);
          SPIDER_PARAM_INT_WITH_MAX("lss", load_sts_at_startup, 0, 1);
          SPIDER_PARAM_LONG_LIST_WITH_MAX("lst", link_statuses, 0, 3);
          SPIDER_PARAM_LONG_LIST_WITH_MAX("mbf", monitoring_bg_flag, 0, 1);
          SPIDER_PARAM_LONGLONG_LIST_WITH_MAX(
            "mbi", monitoring_bg_interval, 0, 4294967295LL);
          SPIDER_PARAM_LONG_LIST_WITH_MAX("mbk", monitoring_bg_kind, 0, 3);
          SPIDER_PARAM_LONG_LIST_WITH_MAX("mbp", monitoring_binlog_pos_at_failing, 0, 2);
          SPIDER_PARAM_LONG_LIST_WITH_MAX("mfg", monitoring_flag, 0, 1);
          SPIDER_PARAM_LONG_LIST_WITH_MAX("mkd", monitoring_kind, 0, 3);
          SPIDER_PARAM_LONGLONG_LIST_WITH_MAX(
            "mlt", monitoring_limit, 0, 9223372036854775807LL);
          SPIDER_PARAM_INT("mod", max_order, 0);
          SPIDER_PARAM_LONGLONG_LIST_WITH_MAX(
            "msi", monitoring_sid, 0, 4294967295LL);
          SPIDER_PARAM_INT_WITH_MAX("msr", multi_split_read, 0, 2147483647);
          SPIDER_PARAM_LONG_LIST_WITH_MAX("nrt", net_read_timeouts, 0,
            2147483647);
          SPIDER_PARAM_LONG_LIST_WITH_MAX("nwt", net_write_timeouts, 0,
            2147483647);
          SPIDER_PARAM_STR_LIST("pkn", tgt_pk_names);
          SPIDER_PARAM_LONGLONG("prt", priority, 0);
          SPIDER_PARAM_INT_WITH_MAX("qch", query_cache, 0, 2);
          SPIDER_PARAM_INT_WITH_MAX("qcs", query_cache_sync, 0, 3);
          SPIDER_PARAM_INT_WITH_MAX("qmd", quick_mode, 0, 3);
          SPIDER_PARAM_LONGLONG("qpb", quick_page_byte, 0);
          SPIDER_PARAM_LONGLONG("qps", quick_page_size, 0);
          SPIDER_PARAM_INT_WITH_MAX("rom", read_only_mode, 0, 1);
          SPIDER_PARAM_DOUBLE("rrt", read_rate, 0);
          SPIDER_PARAM_INT_WITH_MAX("rsa", reset_sql_alloc, 0, 1);
          SPIDER_PARAM_INT_WITH_MAX("sbm", sts_bg_mode, 0, 2);
          SPIDER_PARAM_STR_LIST("sca", tgt_ssl_cas);
          SPIDER_PARAM_STR_LIST("sch", tgt_ssl_ciphers);
          SPIDER_PARAM_INT_WITH_MAX("scm", select_column_mode, 0, 1);
          SPIDER_PARAM_STR_LIST("scp", tgt_ssl_capaths);
          SPIDER_PARAM_STR_LIST("scr", tgt_ssl_certs);
          SPIDER_PARAM_INT_WITH_MAX("sdc", skip_default_condition, 0, 1);
          SPIDER_PARAM_LONG_LIST_WITH_MAX("sgb", strict_group_bys, 0, 1);
          SPIDER_PARAM_DOUBLE("siv", sts_interval, 0);
          SPIDER_PARAM_STR_LIST("sky", tgt_ssl_keys);
          SPIDER_PARAM_STR_LIST("sli", static_link_ids);
          SPIDER_PARAM_INT_WITH_MAX("slc", store_last_crd, 0, 1);
          SPIDER_PARAM_INT_WITH_MAX("slm", selupd_lock_mode, 0, 2);
          SPIDER_PARAM_INT_WITH_MAX("sls", store_last_sts, 0, 1);
          SPIDER_PARAM_DEPRECATED_WARNING("smd");
          SPIDER_PARAM_INT_WITH_MAX("smd", sts_mode, 1, 2);
          SPIDER_PARAM_LONGLONG("smr", static_mean_rec_length, 0);
          SPIDER_PARAM_LONGLONG("spr", split_read, 0);
          SPIDER_PARAM_INT_WITH_MAX("sps", skip_parallel_search, 0, 3);
          SPIDER_PARAM_STR_LIST("sqn", tgt_sequence_names);
          SPIDER_PARAM_LONGLONG("srd", second_read, 0);
          SPIDER_PARAM_DOUBLE("srt", scan_rate, 0);
          SPIDER_PARAM_STR_LIST_CHECK("srv", server_names,
                                      option_struct &&
                                          option_struct->remote_server);
          SPIDER_PARAM_DOUBLE("ssr", semi_split_read, 0);
          SPIDER_PARAM_LONGLONG("ssl", semi_split_read_limit, 0);
          SPIDER_PARAM_INT_WITH_MAX("ssy", sts_sync, 0, 2);
          SPIDER_PARAM_DEPRECATED_WARNING("stc");
          SPIDER_PARAM_INT_WITH_MAX("stc", semi_table_lock_conn, 0, 1);
          SPIDER_PARAM_DEPRECATED_WARNING("stl");
          SPIDER_PARAM_INT_WITH_MAX("stl", semi_table_lock, 0, 1);
          SPIDER_PARAM_LONGLONG("srs", static_records_for_status, 0);
          SPIDER_PARAM_LONG_LIST_WITH_MAX("svc", tgt_ssl_vscs, 0, 1);
          SPIDER_PARAM_STR_LIST_CHECK("tbl", tgt_table_names,
                                      option_struct &&
                                          option_struct->remote_table);
          SPIDER_PARAM_INT_WITH_MAX("tcm", table_count_mode, 0, 3);
          SPIDER_PARAM_INT_WITH_MAX("upu", use_pushdown_udf, 0, 1);
          SPIDER_PARAM_INT_WITH_MAX("utc", use_table_charset, 0, 1);
          error_num = parse.fail(true);
          goto error;
        case 4:
          SPIDER_PARAM_STR_LIST("host", tgt_hosts);
          SPIDER_PARAM_STR_LIST("user", tgt_usernames);
          SPIDER_PARAM_LONG_LIST_WITH_MAX("port", tgt_ports, 0, 65535);
          error_num = parse.fail(true);
          goto error;
        case 5:
          SPIDER_PARAM_STR_LIST_CHECK("table", tgt_table_names,
                                      option_struct &&
                                      option_struct->remote_table);
          error_num = parse.fail(true);
          goto error;
        case 6:
          SPIDER_PARAM_STR_LIST("driver", tgt_drivers);
          SPIDER_PARAM_STR_LIST_CHECK("server", server_names,
                                      option_struct &&
                                          option_struct->remote_server);
          SPIDER_PARAM_STR_LIST("socket", tgt_sockets);
          SPIDER_PARAM_HINT("idx", key_hint, 3, (int) table_share->keys,
            spider_db_append_key_hint);
          SPIDER_PARAM_STR_LIST("ssl_ca", tgt_ssl_cas);
          SPIDER_PARAM_NUMHINT("skc", static_key_cardinality, 3,
            (int) table_share->keys, spider_set_ll_value);
          error_num = parse.fail(true);
          goto error;
        case 7:
          SPIDER_PARAM_STR_LIST("filedsn", tgt_filedsns);
          SPIDER_PARAM_STR_LIST("wrapper", tgt_wrappers);
          SPIDER_PARAM_STR_LIST("ssl_key", tgt_ssl_keys);
          SPIDER_PARAM_STR_LIST("pk_name", tgt_pk_names);
          error_num = parse.fail(true);
          goto error;
        case 8:
          SPIDER_PARAM_STR_LIST_CHECK("database", tgt_dbs,
                                      option_struct &&
                                          option_struct->remote_database);
          SPIDER_PARAM_STR_LIST("password", tgt_passwords);
          SPIDER_PARAM_DEPRECATED_WARNING("sts_mode");
          SPIDER_PARAM_INT_WITH_MAX("sts_mode", sts_mode, 1, 2);
          SPIDER_PARAM_INT_WITH_MAX("sts_sync", sts_sync, 0, 2);
          SPIDER_PARAM_DEPRECATED_WARNING("crd_mode");
          SPIDER_PARAM_INT_WITH_MAX("crd_mode", crd_mode, 0, 3);
          SPIDER_PARAM_INT_WITH_MAX("crd_sync", crd_sync, 0, 2);
          SPIDER_PARAM_DEPRECATED_WARNING("crd_type");
          SPIDER_PARAM_INT_WITH_MAX("crd_type", crd_type, 0, 2);
          SPIDER_PARAM_LONGLONG("priority", priority, 0);
          SPIDER_PARAM_INT("bgs_mode", bgs_mode, 0);
          SPIDER_PARAM_STR_LIST("ssl_cert", tgt_ssl_certs);
          SPIDER_PARAM_INT_WITH_MAX("bka_mode", bka_mode, 0, 2);
          error_num = parse.fail(true);
          goto error;
        case 9:
          SPIDER_PARAM_INT("max_order", max_order, 0);
          SPIDER_PARAM_INT("bulk_size", bulk_size, 0);
          SPIDER_PARAM_DOUBLE("scan_rate", scan_rate, 0);
          SPIDER_PARAM_DOUBLE("read_rate", read_rate, 0);
          error_num = parse.fail(true);
          goto error;
        case 10:
          SPIDER_PARAM_DEPRECATED_WARNING("crd_weight");
          SPIDER_PARAM_DOUBLE("crd_weight", crd_weight, 1);
          SPIDER_PARAM_LONGLONG("split_read", split_read, 0);
          SPIDER_PARAM_INT_WITH_MAX("quick_mode", quick_mode, 0, 3);
          SPIDER_PARAM_STR_LIST("ssl_cipher", tgt_ssl_ciphers);
          SPIDER_PARAM_STR_LIST("ssl_capath", tgt_ssl_capaths);
          SPIDER_PARAM_STR("bka_engine", bka_engine);
          SPIDER_PARAM_LONGLONG("first_read", first_read, 0);
          error_num = parse.fail(true);
          goto error;
        case 11:
          SPIDER_PARAM_INT_WITH_MAX("query_cache", query_cache, 0, 2);
          SPIDER_PARAM_INT_WITH_MAX("crd_bg_mode", crd_bg_mode, 0, 2);
          SPIDER_PARAM_INT_WITH_MAX("sts_bg_mode", sts_bg_mode, 0, 2);
          SPIDER_PARAM_LONG_LIST_WITH_MAX("link_status", link_statuses, 0, 3);
          SPIDER_PARAM_INT_WITH_MAX("casual_read", casual_read, 0, 63);
          SPIDER_PARAM_DEPRECATED_WARNING("buffer_size");
          SPIDER_PARAM_INT("buffer_size", buffer_size, 0);
          error_num = parse.fail(true);
          goto error;
        case 12:
          SPIDER_PARAM_DOUBLE("sts_interval", sts_interval, 0);
          SPIDER_PARAM_DOUBLE("crd_interval", crd_interval, 0);
          SPIDER_PARAM_INT_WITH_MAX("low_mem_read", low_mem_read, 0, 1);
          SPIDER_PARAM_STR_LIST("default_file", tgt_default_files);
          error_num = parse.fail(true);
          goto error;
        case 13:
          SPIDER_PARAM_STR_LIST("default_group", tgt_default_groups);
          SPIDER_PARAM_STR_LIST("sequence_name", tgt_sequence_names);
          error_num = parse.fail(true);
          goto error;
        case 14:
          SPIDER_PARAM_DEPRECATED_WARNING("internal_limit");
          SPIDER_PARAM_LONGLONG("internal_limit", internal_limit, 0);
          SPIDER_PARAM_LONGLONG("bgs_first_read", bgs_first_read, 0);
          SPIDER_PARAM_INT_WITH_MAX("read_only_mode", read_only_mode, 0, 1);
          SPIDER_PARAM_LONG_LIST_WITH_MAX("access_balance", access_balances, 0,
            2147483647);
          SPIDER_PARAM_STR_LIST("static_link_id", static_link_ids);
          SPIDER_PARAM_INT_WITH_MAX("store_last_crd", store_last_crd, 0, 1);
          SPIDER_PARAM_INT_WITH_MAX("store_last_sts", store_last_sts, 0, 1);
          error_num = parse.fail(true);
          goto error;
        case 15:
          SPIDER_PARAM_DEPRECATED_WARNING("internal_offset");
          SPIDER_PARAM_LONGLONG("internal_offset", internal_offset, 0);
          SPIDER_PARAM_INT_WITH_MAX("reset_sql_alloc", reset_sql_alloc, 0, 1);
          SPIDER_PARAM_DEPRECATED_WARNING("semi_table_lock");
          SPIDER_PARAM_INT_WITH_MAX("semi_table_lock", semi_table_lock, 0, 1);
          SPIDER_PARAM_LONGLONG("quick_page_byte", quick_page_byte, 0);
          SPIDER_PARAM_LONGLONG("quick_page_size", quick_page_size, 0);
          SPIDER_PARAM_LONGLONG("bgs_second_read", bgs_second_read, 0);
          SPIDER_PARAM_LONG_LIST_WITH_MAX("monitoring_flag", monitoring_flag, 0, 1);
          SPIDER_PARAM_LONG_LIST_WITH_MAX("monitoring_kind", monitoring_kind, 0, 3);
          SPIDER_PARAM_DOUBLE("semi_split_read", semi_split_read, 0);
          SPIDER_PARAM_LONG_LIST_WITH_MAX("connect_timeout", connect_timeouts,
            0, 2147483647);
          SPIDER_PARAM_LONG_LIST_WITH_MAX("strict_group_by",
            strict_group_bys, 0, 1);
          SPIDER_PARAM_INT_WITH_MAX("error_read_mode", error_read_mode, 0, 1);
          error_num = parse.fail(true);
          goto error;
        case 16:
          SPIDER_PARAM_INT_WITH_MAX(
            "multi_split_read", multi_split_read, 0, 2147483647);
          SPIDER_PARAM_INT_WITH_MAX(
            "selupd_lock_mode", selupd_lock_mode, 0, 2);
          SPIDER_PARAM_INT_WITH_MAX(
            "table_count_mode", table_count_mode, 0, 3);
          SPIDER_PARAM_INT_WITH_MAX(
            "use_pushdown_udf", use_pushdown_udf, 0, 1);
          SPIDER_PARAM_LONGLONG_LIST_WITH_MAX(
            "monitoring_limit", monitoring_limit, 0, 9223372036854775807LL);
          SPIDER_PARAM_INT_WITH_MAX(
            "bulk_update_mode", bulk_update_mode, 0, 2);
          SPIDER_PARAM_INT("bulk_update_size", bulk_update_size, 0);
          SPIDER_PARAM_LONG_LIST_WITH_MAX("net_read_timeout",
            net_read_timeouts, 0, 2147483647);
          SPIDER_PARAM_INT_WITH_MAX(
            "error_write_mode", error_write_mode, 0, 1);
          SPIDER_PARAM_INT_WITH_MAX(
            "query_cache_sync", query_cache_sync, 0, 3);
          error_num = parse.fail(true);
          goto error;
        case 17:
          SPIDER_PARAM_INT_WITH_MAX(
            "internal_optimize", internal_optimize, 0, 1);
          SPIDER_PARAM_INT_WITH_MAX(
            "use_table_charset", use_table_charset, 0, 1);
          SPIDER_PARAM_INT_WITH_MAX(
            "direct_dup_insert", direct_dup_insert, 0, 1);
          SPIDER_PARAM_INT("active_link_count", active_link_count, 1);
          SPIDER_PARAM_LONG_LIST_WITH_MAX("net_write_timeout",
            net_write_timeouts, 0, 2147483647);
#ifdef HA_CAN_FORCE_BULK_DELETE
          SPIDER_PARAM_INT_WITH_MAX(
            "force_bulk_delete", force_bulk_delete, 0, 1);
#endif
#ifdef HA_CAN_FORCE_BULK_UPDATE
          SPIDER_PARAM_INT_WITH_MAX(
            "force_bulk_update", force_bulk_update, 0, 1);
#endif
          error_num = parse.fail(true);
          goto error;
        case 18:
          SPIDER_PARAM_INT_WITH_MAX(
            "select_column_mode", select_column_mode, 0, 1);
          SPIDER_PARAM_LONG_LIST_WITH_MAX(
            "monitoring_bg_flag", monitoring_bg_flag, 0, 1);
          SPIDER_PARAM_LONG_LIST_WITH_MAX(
            "monitoring_bg_kind", monitoring_bg_kind, 0, 3);
          SPIDER_PARAM_LONGLONG(
            "direct_order_limit", direct_order_limit, 0);
          error_num = parse.fail(true);
          goto error;
        case 19:
          SPIDER_PARAM_DEPRECATED_WARNING("init_sql_alloc_size");
          SPIDER_PARAM_INT("init_sql_alloc_size", init_sql_alloc_size, 0);
          SPIDER_PARAM_INT_WITH_MAX(
            "auto_increment_mode", auto_increment_mode, 0, 3);
          SPIDER_PARAM_DEPRECATED_WARNING("bka_table_name_type");
          SPIDER_PARAM_LONG_LIST_WITH_MAX("bka_table_name_type",
            bka_table_name_types, 0, 1);
          SPIDER_PARAM_INT_WITH_MAX(
            "load_crd_at_startup", load_crd_at_startup, 0, 1);
          SPIDER_PARAM_INT_WITH_MAX(
            "load_sts_at_startup", load_sts_at_startup, 0, 1);
          error_num = parse.fail(true);
          goto error;
        case 20:
          SPIDER_PARAM_LONGLONG_LIST_WITH_MAX(
            "monitoring_server_id", monitoring_sid, 0, 4294967295LL);
          SPIDER_PARAM_INT_WITH_MAX(
            "delete_all_rows_type", delete_all_rows_type, 0, 1);
          SPIDER_PARAM_INT_WITH_MAX(
            "skip_parallel_search", skip_parallel_search, 0, 3);
          error_num = parse.fail(true);
          goto error;
        case 21:
          SPIDER_PARAM_LONGLONG(
            "semi_split_read_limit", semi_split_read_limit, 0);
          error_num = parse.fail(true);
          goto error;
        case 22:
          SPIDER_PARAM_LONG_LIST_WITH_MAX(
            "ssl_verify_server_cert", tgt_ssl_vscs, 0, 1);
          SPIDER_PARAM_LONGLONG_LIST_WITH_MAX(
            "monitoring_bg_interval", monitoring_bg_interval, 0, 4294967295LL);
          SPIDER_PARAM_INT_WITH_MAX(
            "skip_default_condition", skip_default_condition, 0, 1);
          SPIDER_PARAM_LONGLONG(
            "static_mean_rec_length", static_mean_rec_length, 0);
          error_num = parse.fail(true);
          goto error;
        case 23:
          SPIDER_PARAM_INT_WITH_MAX(
            "internal_optimize_local", internal_optimize_local, 0, 1);
          error_num = parse.fail(true);
          goto error;
        case 25:
          SPIDER_PARAM_LONGLONG("static_records_for_status",
            static_records_for_status, 0);
          SPIDER_PARAM_NUMHINT("static_key_cardinality", static_key_cardinality,
            3, (int) table_share->keys, spider_set_ll_value);
          error_num = parse.fail(true);
          goto error;
        case 26:
          SPIDER_PARAM_DEPRECATED_WARNING("semi_table_lock_connection");
          SPIDER_PARAM_INT_WITH_MAX(
            "semi_table_lock_connection", semi_table_lock_conn, 0, 1);
          error_num = parse.fail(true);
          goto error;
        case 32:
          SPIDER_PARAM_LONG_LIST_WITH_MAX("monitoring_binlog_pos_at_failing",
            monitoring_binlog_pos_at_failing, 0, 2);
          error_num = parse.fail(true);
          goto error;
        default:
          error_num = parse.fail(true);
          goto error;
      }
      /* Restore delim */
      *parse.end_value= parse.delim_value;
    }
  }

  SPIDER_OPTION_STR_LIST("server", remote_server, server_names);
  SPIDER_OPTION_STR_LIST("database", remote_database, tgt_dbs);
  SPIDER_OPTION_STR_LIST("table", remote_table, tgt_table_names);

  /* check all_link_count */
  share->all_link_count = 1;
  if (share->all_link_count < share->server_names_length)
    share->all_link_count = share->server_names_length;
  if (share->all_link_count < share->tgt_table_names_length)
    share->all_link_count = share->tgt_table_names_length;
  if (share->all_link_count < share->tgt_dbs_length)
    share->all_link_count = share->tgt_dbs_length;
  if (share->all_link_count < share->tgt_hosts_length)
    share->all_link_count = share->tgt_hosts_length;
  if (share->all_link_count < share->tgt_usernames_length)
    share->all_link_count = share->tgt_usernames_length;
  if (share->all_link_count < share->tgt_passwords_length)
    share->all_link_count = share->tgt_passwords_length;
  if (share->all_link_count < share->tgt_sockets_length)
    share->all_link_count = share->tgt_sockets_length;
  if (share->all_link_count < share->tgt_wrappers_length)
    share->all_link_count = share->tgt_wrappers_length;
  if (share->all_link_count < share->tgt_ssl_cas_length)
    share->all_link_count = share->tgt_ssl_cas_length;
  if (share->all_link_count < share->tgt_ssl_capaths_length)
    share->all_link_count = share->tgt_ssl_capaths_length;
  if (share->all_link_count < share->tgt_ssl_certs_length)
    share->all_link_count = share->tgt_ssl_certs_length;
  if (share->all_link_count < share->tgt_ssl_ciphers_length)
    share->all_link_count = share->tgt_ssl_ciphers_length;
  if (share->all_link_count < share->tgt_ssl_keys_length)
    share->all_link_count = share->tgt_ssl_keys_length;
  if (share->all_link_count < share->tgt_default_files_length)
    share->all_link_count = share->tgt_default_files_length;
  if (share->all_link_count < share->tgt_default_groups_length)
    share->all_link_count = share->tgt_default_groups_length;
  if (share->all_link_count < share->tgt_dsns_length)
    share->all_link_count = share->tgt_dsns_length;
  if (share->all_link_count < share->tgt_filedsns_length)
    share->all_link_count = share->tgt_filedsns_length;
  if (share->all_link_count < share->tgt_drivers_length)
    share->all_link_count = share->tgt_drivers_length;
  if (share->all_link_count < share->tgt_pk_names_length)
    share->all_link_count = share->tgt_pk_names_length;
  if (share->all_link_count < share->tgt_sequence_names_length)
    share->all_link_count = share->tgt_sequence_names_length;
  if (share->all_link_count < share->static_link_ids_length)
    share->all_link_count = share->static_link_ids_length;
  if (share->all_link_count < share->tgt_ports_length)
    share->all_link_count = share->tgt_ports_length;
  if (share->all_link_count < share->tgt_ssl_vscs_length)
    share->all_link_count = share->tgt_ssl_vscs_length;
  if (share->all_link_count < share->link_statuses_length)
    share->all_link_count = share->link_statuses_length;
  if (share->all_link_count < share->monitoring_binlog_pos_at_failing_length)
    share->all_link_count = share->monitoring_binlog_pos_at_failing_length;
  if (share->all_link_count < share->monitoring_flag_length)
    share->all_link_count = share->monitoring_flag_length;
  if (share->all_link_count < share->monitoring_kind_length)
    share->all_link_count = share->monitoring_kind_length;
  if (share->all_link_count < share->monitoring_limit_length)
    share->all_link_count = share->monitoring_limit_length;
  if (share->all_link_count < share->monitoring_sid_length)
    share->all_link_count = share->monitoring_sid_length;
  if (share->all_link_count < share->monitoring_bg_flag_length)
    share->all_link_count = share->monitoring_bg_flag_length;
  if (share->all_link_count < share->monitoring_bg_kind_length)
    share->all_link_count = share->monitoring_bg_kind_length;
  if (share->all_link_count < share->monitoring_bg_interval_length)
    share->all_link_count = share->monitoring_bg_interval_length;
  if (share->all_link_count < share->connect_timeouts_length)
    share->all_link_count = share->connect_timeouts_length;
  if (share->all_link_count < share->net_read_timeouts_length)
    share->all_link_count = share->net_read_timeouts_length;
  if (share->all_link_count < share->net_write_timeouts_length)
    share->all_link_count = share->net_write_timeouts_length;
  if (share->all_link_count < share->access_balances_length)
    share->all_link_count = share->access_balances_length;
  if (share->all_link_count < share->bka_table_name_types_length)
    share->all_link_count = share->bka_table_name_types_length;
  if (share->all_link_count < share->strict_group_bys_length)
    share->all_link_count = share->strict_group_bys_length;
  if ((error_num = spider_increase_string_list(
    &share->server_names,
    &share->server_names_lengths,
    &share->server_names_length,
    &share->server_names_charlen,
    share->all_link_count)))
    goto error;
  if ((error_num = spider_increase_string_list(
    &share->tgt_table_names,
    &share->tgt_table_names_lengths,
    &share->tgt_table_names_length,
    &share->tgt_table_names_charlen,
    share->all_link_count)))
    goto error;
  if ((error_num = spider_increase_string_list(
    &share->tgt_dbs,
    &share->tgt_dbs_lengths,
    &share->tgt_dbs_length,
    &share->tgt_dbs_charlen,
    share->all_link_count)))
    goto error;
  if ((error_num = spider_increase_string_list(
    &share->tgt_hosts,
    &share->tgt_hosts_lengths,
    &share->tgt_hosts_length,
    &share->tgt_hosts_charlen,
    share->all_link_count)))
    goto error;
  if ((error_num = spider_increase_string_list(
    &share->tgt_usernames,
    &share->tgt_usernames_lengths,
    &share->tgt_usernames_length,
    &share->tgt_usernames_charlen,
    share->all_link_count)))
    goto error;
  if ((error_num = spider_increase_string_list(
    &share->tgt_passwords,
    &share->tgt_passwords_lengths,
    &share->tgt_passwords_length,
    &share->tgt_passwords_charlen,
    share->all_link_count)))
    goto error;
  if ((error_num = spider_increase_string_list(
    &share->tgt_sockets,
    &share->tgt_sockets_lengths,
    &share->tgt_sockets_length,
    &share->tgt_sockets_charlen,
    share->all_link_count)))
    goto error;
  if ((error_num = spider_increase_string_list(
    &share->tgt_wrappers,
    &share->tgt_wrappers_lengths,
    &share->tgt_wrappers_length,
    &share->tgt_wrappers_charlen,
    share->all_link_count)))
    goto error;
  if ((error_num = spider_increase_string_list(
    &share->tgt_ssl_cas,
    &share->tgt_ssl_cas_lengths,
    &share->tgt_ssl_cas_length,
    &share->tgt_ssl_cas_charlen,
    share->all_link_count)))
    goto error;
  if ((error_num = spider_increase_string_list(
    &share->tgt_ssl_capaths,
    &share->tgt_ssl_capaths_lengths,
    &share->tgt_ssl_capaths_length,
    &share->tgt_ssl_capaths_charlen,
    share->all_link_count)))
    goto error;
  if ((error_num = spider_increase_string_list(
    &share->tgt_ssl_certs,
    &share->tgt_ssl_certs_lengths,
    &share->tgt_ssl_certs_length,
    &share->tgt_ssl_certs_charlen,
    share->all_link_count)))
    goto error;
  if ((error_num = spider_increase_string_list(
    &share->tgt_ssl_ciphers,
    &share->tgt_ssl_ciphers_lengths,
    &share->tgt_ssl_ciphers_length,
    &share->tgt_ssl_ciphers_charlen,
    share->all_link_count)))
    goto error;
  if ((error_num = spider_increase_string_list(
    &share->tgt_ssl_keys,
    &share->tgt_ssl_keys_lengths,
    &share->tgt_ssl_keys_length,
    &share->tgt_ssl_keys_charlen,
    share->all_link_count)))
    goto error;
  if ((error_num = spider_increase_string_list(
    &share->tgt_default_files,
    &share->tgt_default_files_lengths,
    &share->tgt_default_files_length,
    &share->tgt_default_files_charlen,
    share->all_link_count)))
    goto error;
  if ((error_num = spider_increase_string_list(
    &share->tgt_default_groups,
    &share->tgt_default_groups_lengths,
    &share->tgt_default_groups_length,
    &share->tgt_default_groups_charlen,
    share->all_link_count)))
    goto error;
  if ((error_num = spider_increase_string_list(
    &share->tgt_dsns,
    &share->tgt_dsns_lengths,
    &share->tgt_dsns_length,
    &share->tgt_dsns_charlen,
    share->all_link_count)))
    goto error;
  if ((error_num = spider_increase_string_list(
    &share->tgt_filedsns,
    &share->tgt_filedsns_lengths,
    &share->tgt_filedsns_length,
    &share->tgt_filedsns_charlen,
    share->all_link_count)))
    goto error;
  if ((error_num = spider_increase_string_list(
    &share->tgt_drivers,
    &share->tgt_drivers_lengths,
    &share->tgt_drivers_length,
    &share->tgt_drivers_charlen,
    share->all_link_count)))
    goto error;
  if ((error_num = spider_increase_string_list(
    &share->tgt_pk_names,
    &share->tgt_pk_names_lengths,
    &share->tgt_pk_names_length,
    &share->tgt_pk_names_charlen,
    share->all_link_count)))
    goto error;
  if ((error_num = spider_increase_string_list(
    &share->tgt_sequence_names,
    &share->tgt_sequence_names_lengths,
    &share->tgt_sequence_names_length,
    &share->tgt_sequence_names_charlen,
    share->all_link_count)))
    goto error;
  if ((error_num = spider_increase_null_string_list(
    &share->static_link_ids,
    &share->static_link_ids_lengths,
    &share->static_link_ids_length,
    &share->static_link_ids_charlen,
    share->all_link_count)))
    goto error;
  if ((error_num = spider_increase_long_list(
    &share->tgt_ports,
    &share->tgt_ports_length,
    share->all_link_count)))
    goto error;
  if ((error_num = spider_increase_long_list(
    &share->tgt_ssl_vscs,
    &share->tgt_ssl_vscs_length,
    share->all_link_count)))
    goto error;
  if ((error_num = spider_increase_long_list(
    &share->link_statuses,
    &share->link_statuses_length,
    share->all_link_count)))
    goto error;
  if ((error_num = spider_increase_long_list(
    &share->monitoring_bg_flag,
    &share->monitoring_bg_flag_length,
    share->all_link_count)))
    goto error;
  if ((error_num = spider_increase_long_list(
    &share->monitoring_bg_kind,
    &share->monitoring_bg_kind_length,
    share->all_link_count)))
    goto error;
  if ((error_num = spider_increase_long_list(
    &share->monitoring_binlog_pos_at_failing,
    &share->monitoring_binlog_pos_at_failing_length,
    share->all_link_count)))
    goto error;
  if ((error_num = spider_increase_long_list(
    &share->monitoring_flag,
    &share->monitoring_flag_length,
    share->all_link_count)))
    goto error;
  if ((error_num = spider_increase_long_list(
    &share->monitoring_kind,
    &share->monitoring_kind_length,
    share->all_link_count)))
    goto error;
  if ((error_num = spider_increase_longlong_list(
    &share->monitoring_bg_interval,
    &share->monitoring_bg_interval_length,
    share->all_link_count)))
    goto error;
  if ((error_num = spider_increase_longlong_list(
    &share->monitoring_limit,
    &share->monitoring_limit_length,
    share->all_link_count)))
    goto error;
  if ((error_num = spider_increase_longlong_list(
    &share->monitoring_sid,
    &share->monitoring_sid_length,
    share->all_link_count)))
    goto error;
  if ((error_num = spider_increase_long_list(
    &share->connect_timeouts,
    &share->connect_timeouts_length,
    share->all_link_count)))
    goto error;
  if ((error_num = spider_increase_long_list(
    &share->net_read_timeouts,
    &share->net_read_timeouts_length,
    share->all_link_count)))
    goto error;
  if ((error_num = spider_increase_long_list(
    &share->net_write_timeouts,
    &share->net_write_timeouts_length,
    share->all_link_count)))
    goto error;
  if ((error_num = spider_increase_long_list(
    &share->access_balances,
    &share->access_balances_length,
    share->all_link_count)))
    goto error;
  if ((error_num = spider_increase_long_list(
    &share->bka_table_name_types,
    &share->bka_table_name_types_length,
    share->all_link_count)))
    goto error;
  if ((error_num = spider_increase_long_list(
    &share->strict_group_bys,
    &share->strict_group_bys_length,
    share->all_link_count)))
    goto error;

  /* copy for tables start */
  share_alter = &share->alter_table;
  share_alter->all_link_count = share->all_link_count;
  if (!(share_alter->tmp_server_names = (char **)
    spider_bulk_malloc(spider_current_trx, SPD_MID_PARSE_CONNECT_INFO_1, MYF(MY_WME | MY_ZEROFILL),
      &share_alter->tmp_server_names,
      (uint) (sizeof(char *) * share->all_link_count),
      &share_alter->tmp_tgt_table_names,
      (uint) (sizeof(char *) * share->all_link_count),
      &share_alter->tmp_tgt_dbs,
      (uint) (sizeof(char *) * share->all_link_count),
      &share_alter->tmp_tgt_hosts,
      (uint) (sizeof(char *) * share->all_link_count),
      &share_alter->tmp_tgt_usernames,
      (uint) (sizeof(char *) * share->all_link_count),
      &share_alter->tmp_tgt_passwords,
      (uint) (sizeof(char *) * share->all_link_count),
      &share_alter->tmp_tgt_sockets,
      (uint) (sizeof(char *) * share->all_link_count),
      &share_alter->tmp_tgt_wrappers,
      (uint) (sizeof(char *) * share->all_link_count),
      &share_alter->tmp_tgt_ssl_cas,
      (uint) (sizeof(char *) * share->all_link_count),
      &share_alter->tmp_tgt_ssl_capaths,
      (uint) (sizeof(char *) * share->all_link_count),
      &share_alter->tmp_tgt_ssl_certs,
      (uint) (sizeof(char *) * share->all_link_count),
      &share_alter->tmp_tgt_ssl_ciphers,
      (uint) (sizeof(char *) * share->all_link_count),
      &share_alter->tmp_tgt_ssl_keys,
      (uint) (sizeof(char *) * share->all_link_count),
      &share_alter->tmp_tgt_default_files,
      (uint) (sizeof(char *) * share->all_link_count),
      &share_alter->tmp_tgt_default_groups,
      (uint) (sizeof(char *) * share->all_link_count),
      &share_alter->tmp_tgt_dsns,
      (uint) (sizeof(char *) * share->all_link_count),
      &share_alter->tmp_tgt_filedsns,
      (uint) (sizeof(char *) * share->all_link_count),
      &share_alter->tmp_tgt_drivers,
      (uint) (sizeof(char *) * share->all_link_count),
      &share_alter->tmp_static_link_ids,
      (uint) (sizeof(char *) * share->all_link_count),
      &share_alter->tmp_server_names_lengths,
      (uint) (sizeof(uint *) * share->all_link_count),
      &share_alter->tmp_tgt_table_names_lengths,
      (uint) (sizeof(uint *) * share->all_link_count),
      &share_alter->tmp_tgt_dbs_lengths,
      (uint) (sizeof(uint *) * share->all_link_count),
      &share_alter->tmp_tgt_hosts_lengths,
      (uint) (sizeof(uint *) * share->all_link_count),
      &share_alter->tmp_tgt_usernames_lengths,
      (uint) (sizeof(uint *) * share->all_link_count),
      &share_alter->tmp_tgt_passwords_lengths,
      (uint) (sizeof(uint *) * share->all_link_count),
      &share_alter->tmp_tgt_sockets_lengths,
      (uint) (sizeof(uint *) * share->all_link_count),
      &share_alter->tmp_tgt_wrappers_lengths,
      (uint) (sizeof(uint *) * share->all_link_count),
      &share_alter->tmp_tgt_ssl_cas_lengths,
      (uint) (sizeof(uint *) * share->all_link_count),
      &share_alter->tmp_tgt_ssl_capaths_lengths,
      (uint) (sizeof(uint *) * share->all_link_count),
      &share_alter->tmp_tgt_ssl_certs_lengths,
      (uint) (sizeof(uint *) * share->all_link_count),
      &share_alter->tmp_tgt_ssl_ciphers_lengths,
      (uint) (sizeof(uint *) * share->all_link_count),
      &share_alter->tmp_tgt_ssl_keys_lengths,
      (uint) (sizeof(uint *) * share->all_link_count),
      &share_alter->tmp_tgt_default_files_lengths,
      (uint) (sizeof(uint *) * share->all_link_count),
      &share_alter->tmp_tgt_default_groups_lengths,
      (uint) (sizeof(uint *) * share->all_link_count),
      &share_alter->tmp_tgt_dsns_lengths,
      (uint) (sizeof(uint *) * share->all_link_count),
      &share_alter->tmp_tgt_filedsns_lengths,
      (uint) (sizeof(uint *) * share->all_link_count),
      &share_alter->tmp_tgt_drivers_lengths,
      (uint) (sizeof(uint *) * share->all_link_count),
      &share_alter->tmp_static_link_ids_lengths,
      (uint) (sizeof(uint *) * share->all_link_count),
      &share_alter->tmp_tgt_ports,
      (uint) (sizeof(long) * share->all_link_count),
      &share_alter->tmp_tgt_ssl_vscs,
      (uint) (sizeof(long) * share->all_link_count),
      &share_alter->tmp_monitoring_binlog_pos_at_failing,
      (uint) (sizeof(long) * share->all_link_count),
      &share_alter->tmp_link_statuses,
      (uint) (sizeof(long) * share->all_link_count),
      NullS))
  ) {
    error_num = HA_ERR_OUT_OF_MEM;
    goto error;
  }


  memcpy(share_alter->tmp_server_names, share->server_names,
    sizeof(char *) * share->all_link_count);
  memcpy(share_alter->tmp_tgt_table_names, share->tgt_table_names,
    sizeof(char *) * share->all_link_count);
  memcpy(share_alter->tmp_tgt_dbs, share->tgt_dbs,
    sizeof(char *) * share->all_link_count);
  memcpy(share_alter->tmp_tgt_hosts, share->tgt_hosts,
    sizeof(char *) * share->all_link_count);
  memcpy(share_alter->tmp_tgt_usernames, share->tgt_usernames,
    sizeof(char *) * share->all_link_count);
  memcpy(share_alter->tmp_tgt_passwords, share->tgt_passwords,
    sizeof(char *) * share->all_link_count);
  memcpy(share_alter->tmp_tgt_sockets, share->tgt_sockets,
    sizeof(char *) * share->all_link_count);
  memcpy(share_alter->tmp_tgt_wrappers, share->tgt_wrappers,
    sizeof(char *) * share->all_link_count);
  memcpy(share_alter->tmp_tgt_ssl_cas, share->tgt_ssl_cas,
    sizeof(char *) * share->all_link_count);
  memcpy(share_alter->tmp_tgt_ssl_capaths, share->tgt_ssl_capaths,
    sizeof(char *) * share->all_link_count);
  memcpy(share_alter->tmp_tgt_ssl_certs, share->tgt_ssl_certs,
    sizeof(char *) * share->all_link_count);
  memcpy(share_alter->tmp_tgt_ssl_ciphers, share->tgt_ssl_ciphers,
    sizeof(char *) * share->all_link_count);
  memcpy(share_alter->tmp_tgt_ssl_keys, share->tgt_ssl_keys,
    sizeof(char *) * share->all_link_count);
  memcpy(share_alter->tmp_tgt_default_files, share->tgt_default_files,
    sizeof(char *) * share->all_link_count);
  memcpy(share_alter->tmp_tgt_default_groups, share->tgt_default_groups,
    sizeof(char *) * share->all_link_count);
  memcpy(share_alter->tmp_tgt_dsns, share->tgt_dsns,
    sizeof(char *) * share->all_link_count);
  memcpy(share_alter->tmp_tgt_filedsns, share->tgt_filedsns,
    sizeof(char *) * share->all_link_count);
  memcpy(share_alter->tmp_tgt_drivers, share->tgt_drivers,
    sizeof(char *) * share->all_link_count);
  memcpy(share_alter->tmp_static_link_ids, share->static_link_ids,
    sizeof(char *) * share->all_link_count);

  memcpy(share_alter->tmp_tgt_ports, share->tgt_ports,
    sizeof(long) * share->all_link_count);
  memcpy(share_alter->tmp_tgt_ssl_vscs, share->tgt_ssl_vscs,
    sizeof(long) * share->all_link_count);
  memcpy(share_alter->tmp_monitoring_binlog_pos_at_failing,
    share->monitoring_binlog_pos_at_failing,
    sizeof(long) * share->all_link_count);
  memcpy(share_alter->tmp_link_statuses, share->link_statuses,
    sizeof(long) * share->all_link_count);

  memcpy(share_alter->tmp_server_names_lengths,
    share->server_names_lengths,
    sizeof(uint) * share->all_link_count);
  memcpy(share_alter->tmp_tgt_table_names_lengths,
    share->tgt_table_names_lengths,
    sizeof(uint) * share->all_link_count);
  memcpy(share_alter->tmp_tgt_dbs_lengths, share->tgt_dbs_lengths,
    sizeof(uint) * share->all_link_count);
  memcpy(share_alter->tmp_tgt_hosts_lengths, share->tgt_hosts_lengths,
    sizeof(uint) * share->all_link_count);
  memcpy(share_alter->tmp_tgt_usernames_lengths,
    share->tgt_usernames_lengths,
    sizeof(uint) * share->all_link_count);
  memcpy(share_alter->tmp_tgt_passwords_lengths,
    share->tgt_passwords_lengths,
    sizeof(uint) * share->all_link_count);
  memcpy(share_alter->tmp_tgt_sockets_lengths, share->tgt_sockets_lengths,
    sizeof(uint) * share->all_link_count);
  memcpy(share_alter->tmp_tgt_wrappers_lengths,
    share->tgt_wrappers_lengths,
    sizeof(uint) * share->all_link_count);
  memcpy(share_alter->tmp_tgt_ssl_cas_lengths,
    share->tgt_ssl_cas_lengths,
    sizeof(uint) * share->all_link_count);
  memcpy(share_alter->tmp_tgt_ssl_capaths_lengths,
    share->tgt_ssl_capaths_lengths,
    sizeof(uint) * share->all_link_count);
  memcpy(share_alter->tmp_tgt_ssl_certs_lengths,
    share->tgt_ssl_certs_lengths,
    sizeof(uint) * share->all_link_count);
  memcpy(share_alter->tmp_tgt_ssl_ciphers_lengths,
    share->tgt_ssl_ciphers_lengths,
    sizeof(uint) * share->all_link_count);
  memcpy(share_alter->tmp_tgt_ssl_keys_lengths,
    share->tgt_ssl_keys_lengths,
    sizeof(uint) * share->all_link_count);
  memcpy(share_alter->tmp_tgt_default_files_lengths,
    share->tgt_default_files_lengths,
    sizeof(uint) * share->all_link_count);
  memcpy(share_alter->tmp_tgt_default_groups_lengths,
    share->tgt_default_groups_lengths,
    sizeof(uint) * share->all_link_count);
  memcpy(share_alter->tmp_tgt_dsns_lengths,
    share->tgt_dsns_lengths,
    sizeof(uint) * share->all_link_count);
  memcpy(share_alter->tmp_tgt_filedsns_lengths,
    share->tgt_filedsns_lengths,
    sizeof(uint) * share->all_link_count);
  memcpy(share_alter->tmp_tgt_drivers_lengths,
    share->tgt_drivers_lengths,
    sizeof(uint) * share->all_link_count);
  memcpy(share_alter->tmp_static_link_ids_lengths,
    share->static_link_ids_lengths,
    sizeof(uint) * share->all_link_count);

  share_alter->tmp_server_names_charlen = share->server_names_charlen;
  share_alter->tmp_tgt_table_names_charlen = share->tgt_table_names_charlen;
  share_alter->tmp_tgt_dbs_charlen = share->tgt_dbs_charlen;
  share_alter->tmp_tgt_hosts_charlen = share->tgt_hosts_charlen;
  share_alter->tmp_tgt_usernames_charlen = share->tgt_usernames_charlen;
  share_alter->tmp_tgt_passwords_charlen = share->tgt_passwords_charlen;
  share_alter->tmp_tgt_sockets_charlen = share->tgt_sockets_charlen;
  share_alter->tmp_tgt_wrappers_charlen = share->tgt_wrappers_charlen;
  share_alter->tmp_tgt_ssl_cas_charlen = share->tgt_ssl_cas_charlen;
  share_alter->tmp_tgt_ssl_capaths_charlen = share->tgt_ssl_capaths_charlen;
  share_alter->tmp_tgt_ssl_certs_charlen = share->tgt_ssl_certs_charlen;
  share_alter->tmp_tgt_ssl_ciphers_charlen = share->tgt_ssl_ciphers_charlen;
  share_alter->tmp_tgt_ssl_keys_charlen = share->tgt_ssl_keys_charlen;
  share_alter->tmp_tgt_default_files_charlen =
    share->tgt_default_files_charlen;
  share_alter->tmp_tgt_default_groups_charlen =
    share->tgt_default_groups_charlen;
  share_alter->tmp_tgt_dsns_charlen =
    share->tgt_dsns_charlen;
  share_alter->tmp_tgt_filedsns_charlen =
    share->tgt_filedsns_charlen;
  share_alter->tmp_tgt_drivers_charlen =
    share->tgt_drivers_charlen;
  share_alter->tmp_static_link_ids_charlen =
    share->static_link_ids_charlen;

  share_alter->tmp_server_names_length = share->server_names_length;
  share_alter->tmp_tgt_table_names_length = share->tgt_table_names_length;
  share_alter->tmp_tgt_dbs_length = share->tgt_dbs_length;
  share_alter->tmp_tgt_hosts_length = share->tgt_hosts_length;
  share_alter->tmp_tgt_usernames_length = share->tgt_usernames_length;
  share_alter->tmp_tgt_passwords_length = share->tgt_passwords_length;
  share_alter->tmp_tgt_sockets_length = share->tgt_sockets_length;
  share_alter->tmp_tgt_wrappers_length = share->tgt_wrappers_length;
  share_alter->tmp_tgt_ssl_cas_length = share->tgt_ssl_cas_length;
  share_alter->tmp_tgt_ssl_capaths_length = share->tgt_ssl_capaths_length;
  share_alter->tmp_tgt_ssl_certs_length = share->tgt_ssl_certs_length;
  share_alter->tmp_tgt_ssl_ciphers_length = share->tgt_ssl_ciphers_length;
  share_alter->tmp_tgt_ssl_keys_length = share->tgt_ssl_keys_length;
  share_alter->tmp_tgt_default_files_length = share->tgt_default_files_length;
  share_alter->tmp_tgt_default_groups_length =
    share->tgt_default_groups_length;
  share_alter->tmp_tgt_dsns_length =
    share->tgt_dsns_length;
  share_alter->tmp_tgt_filedsns_length =
    share->tgt_filedsns_length;
  share_alter->tmp_tgt_drivers_length =
    share->tgt_drivers_length;
  share_alter->tmp_static_link_ids_length =
    share->static_link_ids_length;
  share_alter->tmp_tgt_ports_length = share->tgt_ports_length;
  share_alter->tmp_tgt_ssl_vscs_length = share->tgt_ssl_vscs_length;
  share_alter->tmp_monitoring_binlog_pos_at_failing_length =
    share->monitoring_binlog_pos_at_failing_length;
  share_alter->tmp_link_statuses_length = share->link_statuses_length;
  /* copy for tables end */

  if ((error_num = spider_set_connect_info_default(
    share,
    part_elem,
    sub_elem,
    table_share
  )))
    goto error;

  if (create_table)
  {
    for (int roop_count = 0; roop_count < (int) share->all_link_count;
         roop_count++)
    {
      int roop_count2;
      for (roop_count2 = 0; roop_count2 < SPIDER_DBTON_SIZE; roop_count2++)
      {
        if (
          spider_dbton[roop_count2].wrapper &&
          !strcasecmp(share->tgt_wrappers[roop_count],
            spider_dbton[roop_count2].wrapper)
        ) {
          break;
        }
      }
      if (roop_count2 == SPIDER_DBTON_SIZE)
      {
        DBUG_PRINT("info",("spider err tgt_wrappers[%d]=%s", roop_count,
          share->tgt_wrappers[roop_count]));
        error_num = ER_SPIDER_INVALID_CONNECT_INFO_NUM;
        my_printf_error(error_num, ER_SPIDER_INVALID_CONNECT_INFO_STR,
          MYF(0), share->tgt_wrappers[roop_count]);
        goto error;
      }

      DBUG_PRINT("info",
        ("spider server_names_lengths[%d] = %u", roop_count,
         share->server_names_lengths[roop_count]));
      if (share->server_names_lengths[roop_count] > SPIDER_CONNECT_INFO_MAX_LEN)
      {
        error_num = ER_SPIDER_INVALID_CONNECT_INFO_TOO_LONG_NUM;
        my_printf_error(error_num, ER_SPIDER_INVALID_CONNECT_INFO_TOO_LONG_STR,
          MYF(0), share->server_names[roop_count], "server");
        goto error;
      }

      DBUG_PRINT("info",
        ("spider tgt_table_names_lengths[%d] = %u", roop_count,
        share->tgt_table_names_lengths[roop_count]));
      if (share->tgt_table_names_lengths[roop_count] >
        SPIDER_CONNECT_INFO_MAX_LEN)
      {
        error_num = ER_SPIDER_INVALID_CONNECT_INFO_TOO_LONG_NUM;
        my_printf_error(error_num, ER_SPIDER_INVALID_CONNECT_INFO_TOO_LONG_STR,
          MYF(0), share->tgt_table_names[roop_count], "table");
        goto error;
      }

      DBUG_PRINT("info",
        ("spider tgt_dbs_lengths[%d] = %u", roop_count,
        share->tgt_dbs_lengths[roop_count]));
      if (share->tgt_dbs_lengths[roop_count] > SPIDER_CONNECT_INFO_MAX_LEN)
      {
        error_num = ER_SPIDER_INVALID_CONNECT_INFO_TOO_LONG_NUM;
        my_printf_error(error_num, ER_SPIDER_INVALID_CONNECT_INFO_TOO_LONG_STR,
          MYF(0), share->tgt_dbs[roop_count], "database");
        goto error;
      }

      DBUG_PRINT("info",
        ("spider tgt_hosts_lengths[%d] = %u", roop_count,
        share->tgt_hosts_lengths[roop_count]));
      if (share->tgt_hosts_lengths[roop_count] > SPIDER_CONNECT_INFO_MAX_LEN)
      {
        error_num = ER_SPIDER_INVALID_CONNECT_INFO_TOO_LONG_NUM;
        my_printf_error(error_num, ER_SPIDER_INVALID_CONNECT_INFO_TOO_LONG_STR,
          MYF(0), share->tgt_hosts[roop_count], "host");
        goto error;
      }

      DBUG_PRINT("info",
        ("spider tgt_usernames_lengths[%d] = %u", roop_count,
        share->tgt_usernames_lengths[roop_count]));
      if (share->tgt_usernames_lengths[roop_count] >
        SPIDER_CONNECT_INFO_MAX_LEN)
      {
        error_num = ER_SPIDER_INVALID_CONNECT_INFO_TOO_LONG_NUM;
        my_printf_error(error_num, ER_SPIDER_INVALID_CONNECT_INFO_TOO_LONG_STR,
          MYF(0), share->tgt_usernames[roop_count], "user");
        goto error;
      }

      DBUG_PRINT("info",
        ("spider tgt_passwords_lengths[%d] = %u", roop_count,
        share->tgt_passwords_lengths[roop_count]));
      if (share->tgt_passwords_lengths[roop_count] >
        SPIDER_CONNECT_INFO_MAX_LEN)
      {
        error_num = ER_SPIDER_INVALID_CONNECT_INFO_TOO_LONG_NUM;
        my_printf_error(error_num, ER_SPIDER_INVALID_CONNECT_INFO_TOO_LONG_STR,
          MYF(0), share->tgt_passwords[roop_count], "password");
        goto error;
      }

      DBUG_PRINT("info",
        ("spider tgt_sockets_lengths[%d] = %u", roop_count,
        share->tgt_sockets_lengths[roop_count]));
      if (share->tgt_sockets_lengths[roop_count] >
        SPIDER_CONNECT_INFO_PATH_MAX_LEN)
      {
        error_num = ER_SPIDER_INVALID_CONNECT_INFO_TOO_LONG_NUM;
        my_printf_error(error_num, ER_SPIDER_INVALID_CONNECT_INFO_TOO_LONG_STR,
          MYF(0), share->tgt_sockets[roop_count], "socket");
        goto error;
      }

      DBUG_PRINT("info",
        ("spider tgt_wrappers_lengths[%d] = %u", roop_count,
        share->tgt_wrappers_lengths[roop_count]));
      if (share->tgt_wrappers_lengths[roop_count] >
        SPIDER_CONNECT_INFO_MAX_LEN)
      {
        error_num = ER_SPIDER_INVALID_CONNECT_INFO_TOO_LONG_NUM;
        my_printf_error(error_num, ER_SPIDER_INVALID_CONNECT_INFO_TOO_LONG_STR,
          MYF(0), share->tgt_wrappers[roop_count], "wrapper");
        goto error;
      }

      DBUG_PRINT("info",
        ("spider tgt_ssl_cas_lengths[%d] = %u", roop_count,
        share->tgt_ssl_cas_lengths[roop_count]));
      if (share->tgt_ssl_cas_lengths[roop_count] >
        SPIDER_CONNECT_INFO_PATH_MAX_LEN)
      {
        error_num = ER_SPIDER_INVALID_CONNECT_INFO_TOO_LONG_NUM;
        my_printf_error(error_num, ER_SPIDER_INVALID_CONNECT_INFO_TOO_LONG_STR,
          MYF(0), share->tgt_ssl_cas[roop_count], "ssl_ca");
        goto error;
      }

      DBUG_PRINT("info",
        ("spider tgt_ssl_capaths_lengths[%d] = %u", roop_count,
        share->tgt_ssl_capaths_lengths[roop_count]));
      if (share->tgt_ssl_capaths_lengths[roop_count] >
        SPIDER_CONNECT_INFO_PATH_MAX_LEN)
      {
        error_num = ER_SPIDER_INVALID_CONNECT_INFO_TOO_LONG_NUM;
        my_printf_error(error_num, ER_SPIDER_INVALID_CONNECT_INFO_TOO_LONG_STR,
          MYF(0), share->tgt_ssl_capaths[roop_count], "ssl_capath");
        goto error;
      }

      DBUG_PRINT("info",
        ("spider tgt_ssl_certs_lengths[%d] = %u", roop_count,
        share->tgt_ssl_certs_lengths[roop_count]));
      if (share->tgt_ssl_certs_lengths[roop_count] >
        SPIDER_CONNECT_INFO_PATH_MAX_LEN)
      {
        error_num = ER_SPIDER_INVALID_CONNECT_INFO_TOO_LONG_NUM;
        my_printf_error(error_num, ER_SPIDER_INVALID_CONNECT_INFO_TOO_LONG_STR,
          MYF(0), share->tgt_ssl_certs[roop_count], "ssl_cert");
        goto error;
      }

      DBUG_PRINT("info",
        ("spider tgt_ssl_ciphers_lengths[%d] = %u", roop_count,
        share->tgt_ssl_ciphers_lengths[roop_count]));
      if (share->tgt_ssl_ciphers_lengths[roop_count] >
        SPIDER_CONNECT_INFO_MAX_LEN)
      {
        error_num = ER_SPIDER_INVALID_CONNECT_INFO_TOO_LONG_NUM;
        my_printf_error(error_num, ER_SPIDER_INVALID_CONNECT_INFO_TOO_LONG_STR,
          MYF(0), share->tgt_ssl_ciphers[roop_count], "ssl_cipher");
        goto error;
      }

      DBUG_PRINT("info",
        ("spider tgt_ssl_keys_lengths[%d] = %u", roop_count,
        share->tgt_ssl_keys_lengths[roop_count]));
      if (share->tgt_ssl_keys_lengths[roop_count] >
        SPIDER_CONNECT_INFO_PATH_MAX_LEN)
      {
        error_num = ER_SPIDER_INVALID_CONNECT_INFO_TOO_LONG_NUM;
        my_printf_error(error_num, ER_SPIDER_INVALID_CONNECT_INFO_TOO_LONG_STR,
          MYF(0), share->tgt_ssl_keys[roop_count], "ssl_key");
        goto error;
      }

      DBUG_PRINT("info",
        ("spider tgt_default_files_lengths[%d] = %u", roop_count,
        share->tgt_default_files_lengths[roop_count]));
      if (share->tgt_default_files_lengths[roop_count] >
        SPIDER_CONNECT_INFO_PATH_MAX_LEN)
      {
        error_num = ER_SPIDER_INVALID_CONNECT_INFO_TOO_LONG_NUM;
        my_printf_error(error_num, ER_SPIDER_INVALID_CONNECT_INFO_TOO_LONG_STR,
          MYF(0), share->tgt_default_files[roop_count], "default_file");
        goto error;
      }

      DBUG_PRINT("info",
        ("spider tgt_default_groups_lengths[%d] = %u", roop_count,
        share->tgt_default_groups_lengths[roop_count]));
      if (share->tgt_default_groups_lengths[roop_count] >
        SPIDER_CONNECT_INFO_MAX_LEN)
      {
        error_num = ER_SPIDER_INVALID_CONNECT_INFO_TOO_LONG_NUM;
        my_printf_error(error_num, ER_SPIDER_INVALID_CONNECT_INFO_TOO_LONG_STR,
          MYF(0), share->tgt_default_groups[roop_count], "default_group");
        goto error;
      }

      DBUG_PRINT("info",
        ("spider tgt_dsns_lengths[%d] = %u", roop_count,
        share->tgt_dsns_lengths[roop_count]));
      if (share->tgt_dsns_lengths[roop_count] >
        SPIDER_CONNECT_INFO_MAX_LEN)
      {
        error_num = ER_SPIDER_INVALID_CONNECT_INFO_TOO_LONG_NUM;
        my_printf_error(error_num, ER_SPIDER_INVALID_CONNECT_INFO_TOO_LONG_STR,
          MYF(0), share->tgt_dsns[roop_count], "dsn");
        goto error;
      }

      DBUG_PRINT("info",
        ("spider tgt_filedsns_lengths[%d] = %u", roop_count,
        share->tgt_filedsns_lengths[roop_count]));
      if (share->tgt_filedsns_lengths[roop_count] >
        SPIDER_CONNECT_INFO_PATH_MAX_LEN)
      {
        error_num = ER_SPIDER_INVALID_CONNECT_INFO_TOO_LONG_NUM;
        my_printf_error(error_num, ER_SPIDER_INVALID_CONNECT_INFO_TOO_LONG_STR,
          MYF(0), share->tgt_filedsns[roop_count], "filedsn");
        goto error;
      }

      DBUG_PRINT("info",
        ("spider tgt_drivers_lengths[%d] = %u", roop_count,
        share->tgt_drivers_lengths[roop_count]));
      if (share->tgt_drivers_lengths[roop_count] >
        SPIDER_CONNECT_INFO_MAX_LEN)
      {
        error_num = ER_SPIDER_INVALID_CONNECT_INFO_TOO_LONG_NUM;
        my_printf_error(error_num, ER_SPIDER_INVALID_CONNECT_INFO_TOO_LONG_STR,
          MYF(0), share->tgt_drivers[roop_count], "driver");
        goto error;
      }

      DBUG_PRINT("info",
        ("spider tgt_pk_names_lengths[%d] = %u", roop_count,
        share->tgt_pk_names_lengths[roop_count]));
      if (share->tgt_pk_names_lengths[roop_count] >
        SPIDER_CONNECT_INFO_MAX_LEN)
      {
        error_num = ER_SPIDER_INVALID_CONNECT_INFO_TOO_LONG_NUM;
        my_printf_error(error_num, ER_SPIDER_INVALID_CONNECT_INFO_TOO_LONG_STR,
          MYF(0), share->tgt_pk_names[roop_count], "pk_name");
        goto error;
      }

      DBUG_PRINT("info",
        ("spider tgt_sequence_names_lengths[%d] = %u", roop_count,
        share->tgt_sequence_names_lengths[roop_count]));
      if (share->tgt_sequence_names_lengths[roop_count] >
        SPIDER_CONNECT_INFO_MAX_LEN)
      {
        error_num = ER_SPIDER_INVALID_CONNECT_INFO_TOO_LONG_NUM;
        my_printf_error(error_num, ER_SPIDER_INVALID_CONNECT_INFO_TOO_LONG_STR,
          MYF(0), share->tgt_sequence_names[roop_count], "sequence_name");
        goto error;
      }

      DBUG_PRINT("info",
        ("spider static_link_ids_lengths[%d] = %u", roop_count,
        share->static_link_ids_lengths[roop_count]));
      if (share->static_link_ids_lengths[roop_count] >
        SPIDER_CONNECT_INFO_MAX_LEN)
      {
        error_num = ER_SPIDER_INVALID_CONNECT_INFO_TOO_LONG_NUM;
        my_printf_error(error_num, ER_SPIDER_INVALID_CONNECT_INFO_TOO_LONG_STR,
          MYF(0), share->static_link_ids[roop_count], "static_link_id");
        goto error;
      }
      if (share->static_link_ids[roop_count])
      {
        if (
          share->static_link_ids_lengths[roop_count] > 0 &&
          share->static_link_ids[roop_count][0] >= '0' &&
          share->static_link_ids[roop_count][0] <= '9'
        ) {
          error_num = ER_SPIDER_INVALID_CONNECT_INFO_START_WITH_NUM_NUM;
          my_printf_error(error_num,
            ER_SPIDER_INVALID_CONNECT_INFO_START_WITH_NUM_STR,
            MYF(0), share->static_link_ids[roop_count], "static_link_id");
          goto error;
        }
        for (roop_count2 = roop_count + 1;
          roop_count2 < (int) share->all_link_count;
          roop_count2++)
        {
          if (
            share->static_link_ids_lengths[roop_count] ==
              share->static_link_ids_lengths[roop_count2] &&
            !memcmp(share->static_link_ids[roop_count],
              share->static_link_ids[roop_count2],
              share->static_link_ids_lengths[roop_count])
          ) {
            error_num = ER_SPIDER_INVALID_CONNECT_INFO_SAME_NUM;
            my_printf_error(error_num,
              ER_SPIDER_INVALID_CONNECT_INFO_SAME_STR,
              MYF(0), share->static_link_ids[roop_count],
              "static_link_id");
            goto error;
          }
        }
      }
    }
  }

  DBUG_PRINT("info", ("spider share->active_link_count = %d",
    share->active_link_count));
  share->link_count = (uint) share->active_link_count;
  share_alter->link_count = share->link_count;
  share->link_bitmap_size = (share->link_count + 7) / 8;

  if (connect_string)
    spider_free(spider_current_trx, connect_string, MYF(0));
  DBUG_RETURN(0);

error:
  if (connect_string)
    spider_free(spider_current_trx, connect_string, MYF(0));
error_alloc_conn_string:
  DBUG_RETURN(error_num);
}

int spider_set_connect_info_default(
  SPIDER_SHARE *share,
  partition_element *part_elem,
  partition_element *sub_elem,
  TABLE_SHARE *table_share
) {
  bool check_socket;
  bool check_database;
  bool check_default_file;
  bool check_host;
  bool check_port;
  bool socket_has_default_value;
  bool database_has_default_value;
  bool default_file_has_default_value;
  bool host_has_default_value;
  bool port_has_default_value;
  int error_num, roop_count, roop_count2;
  DBUG_ENTER("spider_set_connect_info_default");
  for (roop_count = 0; roop_count < (int) share->all_link_count; roop_count++)
  {
    if (share->server_names[roop_count])
    {
      if ((error_num = spider_get_server(share, roop_count)))
        DBUG_RETURN(error_num);
    }

    if (
      !share->tgt_sockets[roop_count] &&
      (
        !share->tgt_hosts[roop_count] ||
        !strcmp(share->tgt_hosts[roop_count], my_localhost)
      )
    ) {
      check_socket = TRUE;
    } else {
      check_socket = FALSE;
    }
    if (!share->tgt_dbs[roop_count] && table_share)
    {
      check_database = TRUE;
    } else {
      check_database = FALSE;
    }
    if (
      !share->tgt_default_files[roop_count] &&
      share->tgt_default_groups[roop_count] &&
      (*spd_defaults_file || *spd_defaults_extra_file)
    ) {
      check_default_file = TRUE;
    } else {
      check_default_file = FALSE;
    }
    if (!share->tgt_hosts[roop_count])
    {
      check_host = TRUE;
    } else {
      check_host = FALSE;
    }
    if (share->tgt_ports[roop_count] == -1)
    {
      check_port = TRUE;
    } else {
      check_port = FALSE;
    }
    if (check_socket || check_database || check_default_file || check_host ||
      check_port)
    {
      socket_has_default_value = check_socket;
      database_has_default_value = check_database;
      default_file_has_default_value = check_default_file;
      host_has_default_value = check_host;
      port_has_default_value = check_port;
      if (share->tgt_wrappers[roop_count])
      {
        for (roop_count2 = 0; roop_count2 < SPIDER_DBTON_SIZE; roop_count2++)
        {
          DBUG_PRINT("info",("spider share->tgt_wrappers[%d]=%s", roop_count,
            share->tgt_wrappers[roop_count]));
          DBUG_PRINT("info",("spider spider_dbton[%d].wrapper=%s", roop_count2,
            spider_dbton[roop_count2].wrapper ?
              spider_dbton[roop_count2].wrapper : "NULL"));
          if (
            spider_dbton[roop_count2].wrapper &&
            !strcmp(share->tgt_wrappers[roop_count],
              spider_dbton[roop_count2].wrapper)
          ) {
            if (spider_dbton[roop_count2].db_access_type ==
              SPIDER_DB_ACCESS_TYPE_SQL)
            {
              if (check_socket)
              {
                socket_has_default_value = spider_dbton[roop_count2].
                  db_util->socket_has_default_value();
              }
              if (check_database)
              {
                database_has_default_value = spider_dbton[roop_count2].
                  db_util->database_has_default_value();
              }
              if (check_default_file)
              {
                default_file_has_default_value = spider_dbton[roop_count2].
                  db_util->default_file_has_default_value();
              }
              if (check_host)
              {
                host_has_default_value = spider_dbton[roop_count2].
                  db_util->host_has_default_value();
              }
              if (check_port)
              {
                port_has_default_value = spider_dbton[roop_count2].
                  db_util->port_has_default_value();
              }
              break;
            }
          }
        }
      }
    } else {
      socket_has_default_value = FALSE;
      database_has_default_value = FALSE;
      default_file_has_default_value = FALSE;
      host_has_default_value = FALSE;
      port_has_default_value = FALSE;
    }

    if (!share->tgt_wrappers[roop_count])
    {
      DBUG_PRINT("info",("spider create default tgt_wrappers"));
      share->tgt_wrappers_lengths[roop_count] = SPIDER_DB_WRAPPER_LEN;
      if (
        !(share->tgt_wrappers[roop_count] = spider_create_string(
          SPIDER_DB_WRAPPER_STR,
          share->tgt_wrappers_lengths[roop_count]))
      ) {
        DBUG_RETURN(HA_ERR_OUT_OF_MEM);
      }
    }

    if (host_has_default_value)
    {
      DBUG_PRINT("info",("spider create default tgt_hosts"));
      share->tgt_hosts_lengths[roop_count] = strlen(my_localhost);
      if (
        !(share->tgt_hosts[roop_count] = spider_create_string(
          my_localhost,
          share->tgt_hosts_lengths[roop_count]))
      ) {
        DBUG_RETURN(HA_ERR_OUT_OF_MEM);
      }
    }

    if (database_has_default_value)
    {
      DBUG_PRINT("info",("spider create default tgt_dbs"));
      share->tgt_dbs_lengths[roop_count] = table_share->db.length;
      if (
        !(share->tgt_dbs[roop_count] = spider_create_string(
          table_share->db.str,
          table_share->db.length))
      ) {
        DBUG_RETURN(HA_ERR_OUT_OF_MEM);
      }
    }

    if (!share->tgt_table_names[roop_count] && table_share)
    {
      DBUG_PRINT("info",("spider create default tgt_table_names"));
      share->tgt_table_names_lengths[roop_count] =
        table_share->table_name.length;
      if (
        !(share->tgt_table_names[roop_count] = spider_create_table_name_string(
          table_share->table_name.str,
          (part_elem ? part_elem->partition_name : NULL),
          (sub_elem ? sub_elem->partition_name : NULL)
        ))
      ) {
        DBUG_RETURN(HA_ERR_OUT_OF_MEM);
      }
    }

    if (default_file_has_default_value)
    {
      DBUG_PRINT("info",("spider create default tgt_default_files"));
      if (*spd_defaults_extra_file)
      {
        share->tgt_default_files_lengths[roop_count] =
          strlen(*spd_defaults_extra_file);
        if (
          !(share->tgt_default_files[roop_count] = spider_create_string(
            *spd_defaults_extra_file,
            share->tgt_default_files_lengths[roop_count]))
        ) {
          my_error(ER_OUT_OF_RESOURCES, MYF(0), HA_ERR_OUT_OF_MEM);
          DBUG_RETURN(HA_ERR_OUT_OF_MEM);
        }
      } else {
        share->tgt_default_files_lengths[roop_count] =
          strlen(*spd_defaults_file);
        if (
          !(share->tgt_default_files[roop_count] = spider_create_string(
            *spd_defaults_file,
            share->tgt_default_files_lengths[roop_count]))
        ) {
          my_error(ER_OUT_OF_RESOURCES, MYF(0), HA_ERR_OUT_OF_MEM);
          DBUG_RETURN(HA_ERR_OUT_OF_MEM);
        }
      }
    }

    if (!share->tgt_pk_names[roop_count])
    {
      DBUG_PRINT("info",("spider create default tgt_pk_names"));
      share->tgt_pk_names_lengths[roop_count] = SPIDER_DB_PK_NAME_LEN;
      if (
        !(share->tgt_pk_names[roop_count] = spider_create_string(
          SPIDER_DB_PK_NAME_STR,
          share->tgt_pk_names_lengths[roop_count]))
      ) {
        DBUG_RETURN(HA_ERR_OUT_OF_MEM);
      }
    }

    if (!share->tgt_sequence_names[roop_count])
    {
      DBUG_PRINT("info",("spider create default tgt_sequence_names"));
      share->tgt_sequence_names_lengths[roop_count] =
        SPIDER_DB_SEQUENCE_NAME_LEN;
      if (
        !(share->tgt_sequence_names[roop_count] = spider_create_string(
          SPIDER_DB_SEQUENCE_NAME_STR,
          share->tgt_sequence_names_lengths[roop_count]))
      ) {
        DBUG_RETURN(HA_ERR_OUT_OF_MEM);
      }
    }

/*
    if (!share->static_link_ids[roop_count])
    {
      DBUG_PRINT("info",("spider create default static_link_ids"));
      share->static_link_ids_lengths[roop_count] =
        SPIDER_DB_STATIC_LINK_ID_LEN;
      if (
        !(share->static_link_ids[roop_count] = spider_create_string(
          SPIDER_DB_STATIC_LINK_ID_STR,
          share->static_link_ids_lengths[roop_count]))
      ) {
        DBUG_RETURN(HA_ERR_OUT_OF_MEM);
      }
    }
*/

    if (port_has_default_value)
    {
      share->tgt_ports[roop_count] = MYSQL_PORT;
    } else if (share->tgt_ports[roop_count] < 0)
    {
      share->tgt_ports[roop_count] = 0;
    } else if (share->tgt_ports[roop_count] > 65535)
    {
      share->tgt_ports[roop_count] = 65535;
    }

    if (share->tgt_ssl_vscs[roop_count] == -1)
      share->tgt_ssl_vscs[roop_count] = 0;

    if (socket_has_default_value)
    {
      DBUG_PRINT("info",("spider create default tgt_sockets"));
      share->tgt_sockets_lengths[roop_count] =
        strlen((char *) MYSQL_UNIX_ADDR);
      if (
        !(share->tgt_sockets[roop_count] = spider_create_string(
          (char *) MYSQL_UNIX_ADDR,
          share->tgt_sockets_lengths[roop_count]))
      ) {
        DBUG_RETURN(HA_ERR_OUT_OF_MEM);
      }
    }

    if (share->link_statuses[roop_count] == -1)
      share->link_statuses[roop_count] = SPIDER_LINK_STATUS_NO_CHANGE;

    if (share->monitoring_bg_flag[roop_count] == -1)
      share->monitoring_bg_flag[roop_count] = 0;
    if (share->monitoring_bg_kind[roop_count] == -1)
      share->monitoring_bg_kind[roop_count] = 0;
    if (share->monitoring_binlog_pos_at_failing[roop_count] == -1)
      share->monitoring_binlog_pos_at_failing[roop_count] = 0;
    if (share->monitoring_flag[roop_count] == -1)
      share->monitoring_flag[roop_count] = 0;
    if (share->monitoring_kind[roop_count] == -1)
      share->monitoring_kind[roop_count] = 0;
    if (share->monitoring_bg_interval[roop_count] == -1)
      share->monitoring_bg_interval[roop_count] = 10000000;
    if (share->monitoring_limit[roop_count] == -1)
      share->monitoring_limit[roop_count] = 1;
    if (share->monitoring_sid[roop_count] == -1)
      share->monitoring_sid[roop_count] = global_system_variables.server_id;

    if (share->access_balances[roop_count] == -1)
      share->access_balances[roop_count] = 100;
  }

  if (share->query_cache == -1)
    share->query_cache = 0;
  if (share->query_cache_sync == -1)
    share->query_cache_sync = 0;
  if (share->scan_rate == -1)
    share->scan_rate = 1;
  if (share->read_rate == -1)
    share->read_rate = 0.0002;
  if (share->priority == -1)
    share->priority = 1000000;
  if (share->table_count_mode == -1)
    share->table_count_mode = 0;
  if (share->active_link_count == -1)
    share->active_link_count = share->all_link_count;
#ifdef HA_CAN_FORCE_BULK_UPDATE
  if (share->force_bulk_update == -1)
    share->force_bulk_update = 0;
#endif
#ifdef HA_CAN_FORCE_BULK_DELETE
  if (share->force_bulk_delete == -1)
    share->force_bulk_delete = 0;
#endif
  if (!share->bka_engine)
  {
    DBUG_PRINT("info",("spider create default bka_engine"));
    share->bka_engine_length = SPIDER_SQL_TMP_BKA_ENGINE_LEN;
    if (
      !(share->bka_engine = spider_create_string(
        SPIDER_SQL_TMP_BKA_ENGINE_STR,
        SPIDER_SQL_TMP_BKA_ENGINE_LEN))
    ) {
      DBUG_RETURN(HA_ERR_OUT_OF_MEM);
    }
  }
  DBUG_RETURN(0);
}


int spider_set_connect_info_default_db_table(
  SPIDER_SHARE *share,
  const char *db_name,
  uint db_name_length,
  const char *table_name,
  uint table_name_length
) {
  uint roop_count, roop_count2;
  bool check_database;
  bool database_has_default_value;
  DBUG_ENTER("spider_set_connect_info_default_db_table");
  for (roop_count = 0; roop_count < share->link_count; roop_count++)
  {
    if (!share->tgt_dbs[roop_count] && db_name)
    {
      check_database = TRUE;
    } else {
      check_database = FALSE;
    }
    if (check_database)
    {
      database_has_default_value = check_database;
      if (share->tgt_wrappers[roop_count])
      {
        for (roop_count2 = 0; roop_count2 < SPIDER_DBTON_SIZE; roop_count2++)
        {
          DBUG_PRINT("info",("spider share->tgt_wrappers[%d]=%s", roop_count,
            share->tgt_wrappers[roop_count]));
          DBUG_PRINT("info",("spider spider_dbton[%d].wrapper=%s", roop_count2,
            spider_dbton[roop_count2].wrapper ?
              spider_dbton[roop_count2].wrapper : "NULL"));
          if (
            spider_dbton[roop_count2].wrapper &&
            !strcmp(share->tgt_wrappers[roop_count],
              spider_dbton[roop_count2].wrapper)
          ) {
            if (spider_dbton[roop_count2].db_access_type ==
              SPIDER_DB_ACCESS_TYPE_SQL)
            {
              if (check_database)
              {
                database_has_default_value = spider_dbton[roop_count2].
                  db_util->database_has_default_value();
              }
              break;
            }
          }
        }
      }
    } else {
      database_has_default_value = FALSE;
    }

    if (database_has_default_value)
    {
      DBUG_PRINT("info",("spider create default tgt_dbs"));
      share->tgt_dbs_lengths[roop_count] = db_name_length;
      if (
        !(share->tgt_dbs[roop_count] = spider_create_string(
          db_name,
          db_name_length))
      ) {
        DBUG_RETURN(HA_ERR_OUT_OF_MEM);
      }
    }

    if (!share->tgt_table_names[roop_count] && table_name)
    {
      const char *tmp_ptr;
      DBUG_PRINT("info",("spider create default tgt_table_names"));
      if ((tmp_ptr = strstr(table_name, "#P#")))
        table_name_length = (uint) PTR_BYTE_DIFF(tmp_ptr, table_name);
      share->tgt_table_names_lengths[roop_count] = table_name_length;
      if (
        !(share->tgt_table_names[roop_count] = spider_create_string(
          table_name,
          table_name_length))
      ) {
        DBUG_RETURN(HA_ERR_OUT_OF_MEM);
      }
    }
  }
  DBUG_RETURN(0);
}

int spider_set_connect_info_default_dbtable(
  SPIDER_SHARE *share,
  const char *dbtable_name,
  int dbtable_name_length
) {
  const char *ptr_db, *ptr_table;
  my_ptrdiff_t ptr_diff_db, ptr_diff_table;
  DBUG_ENTER("spider_set_connect_info_default_dbtable");
  ptr_db = strchr(dbtable_name, FN_LIBCHAR);
  ptr_db++;
  ptr_diff_db = PTR_BYTE_DIFF(ptr_db, dbtable_name);
  DBUG_PRINT("info",("spider ptr_diff_db = %lld", (longlong) ptr_diff_db));
  ptr_table = strchr(ptr_db, FN_LIBCHAR);
  ptr_table++;
  ptr_diff_table = PTR_BYTE_DIFF(ptr_table, ptr_db);
  DBUG_PRINT("info",("spider ptr_diff_table = %lld", (longlong) ptr_diff_table));
  DBUG_RETURN(spider_set_connect_info_default_db_table(
    share,
    ptr_db,
    (uint)(ptr_diff_table - 1),
    ptr_table,
    (uint)(dbtable_name_length - ptr_diff_db - ptr_diff_table)
  ));
}

#ifdef DBUG_TRACE
void spider_print_keys(
  const char *key,
  uint length
) {
  const char *end_ptr;
  uint roop_count = 1;
  DBUG_ENTER("spider_print_keys");
  DBUG_PRINT("info",("spider key_length=%u", length));
  end_ptr = key + length;
  while (key < end_ptr)
  {
    DBUG_PRINT("info",("spider key[%u]=%s", roop_count, key));
    key = strchr(key, '\0') + 1;
    roop_count++;
  }
  DBUG_VOID_RETURN;
}
#endif

int spider_create_conn_keys(
  SPIDER_SHARE *share
) {
  int roop_count;
  char *tmp_name, port_str[6];
  uint length_base = sizeof(uint) * share->all_link_count;
  uint *conn_keys_lengths;
  uint *sql_dbton_ids;
  DBUG_ENTER("spider_create_conn_keys");
  char *ptr;
  uint length = length_base * 2;
  ptr = (char *) my_alloca(length);
  if (!ptr)
  {
    DBUG_RETURN(HA_ERR_OUT_OF_MEM);
  }
  conn_keys_lengths = (uint *) ptr;
  ptr += length_base;
  sql_dbton_ids = (uint *) ptr;

  share->conn_keys_charlen = 0;
  for (int all_link_idx = 0; all_link_idx < (int) share->all_link_count; all_link_idx++)
  {
    bool get_sql_id = FALSE;
    /**
      Find all `SPIDER_DBTON`s with the same wrapper as the target
      server and set the bitmap. Stop at the first `SPIDER_DBTON` whose
      db_access_type is sql

      fixme: the logic may be more complicated than the intended
      one. For one thing, ALL `SPIDER_DBTON`s have sql access
      type. Consider removing everything to do with the db access
      type.
    */
    for (int dbton_idx = 0; dbton_idx < SPIDER_DBTON_SIZE; dbton_idx++)
    {
      DBUG_PRINT("info",("spider share->tgt_wrappers[%d]=%s", all_link_idx,
        share->tgt_wrappers[all_link_idx]));
      DBUG_PRINT("info",("spider spider_dbton[%d].wrapper=%s", dbton_idx,
        spider_dbton[dbton_idx].wrapper ?
          spider_dbton[dbton_idx].wrapper : "NULL"));
      if (
        spider_dbton[dbton_idx].wrapper &&
        !strcasecmp(share->tgt_wrappers[all_link_idx],
          spider_dbton[dbton_idx].wrapper)
      ) {
        spider_set_bit(share->dbton_bitmap, dbton_idx);
        if (
          !get_sql_id &&
          spider_dbton[dbton_idx].db_access_type == SPIDER_DB_ACCESS_TYPE_SQL
        ) {
          sql_dbton_ids[all_link_idx] = dbton_idx;
          get_sql_id = TRUE;
            break;
        }
      }
    }
    if (!get_sql_id)
      sql_dbton_ids[all_link_idx] = SPIDER_DBTON_SIZE;

    bool tables_on_different_db_are_joinable;
    if (get_sql_id)
    {
      tables_on_different_db_are_joinable =
        spider_dbton[sql_dbton_ids[all_link_idx]].db_util->
          tables_on_different_db_are_joinable();
    } else {
      tables_on_different_db_are_joinable = TRUE;
    }
    conn_keys_lengths[all_link_idx]
      = 1
      + share->tgt_wrappers_lengths[all_link_idx] + 1
      + share->tgt_hosts_lengths[all_link_idx] + 1
      + 5 + 1
      + share->tgt_sockets_lengths[all_link_idx] + 1
      + (tables_on_different_db_are_joinable ?
        0 : share->tgt_dbs_lengths[all_link_idx] + 1)
      + share->tgt_usernames_lengths[all_link_idx] + 1
      + share->tgt_passwords_lengths[all_link_idx] + 1
      + share->tgt_ssl_cas_lengths[all_link_idx] + 1
      + share->tgt_ssl_capaths_lengths[all_link_idx] + 1
      + share->tgt_ssl_certs_lengths[all_link_idx] + 1
      + share->tgt_ssl_ciphers_lengths[all_link_idx] + 1
      + share->tgt_ssl_keys_lengths[all_link_idx] + 1
      + 1 + 1
      + share->tgt_default_files_lengths[all_link_idx] + 1
      + share->tgt_default_groups_lengths[all_link_idx] + 1
      + share->tgt_dsns_lengths[all_link_idx] + 1
      + share->tgt_filedsns_lengths[all_link_idx] + 1
      + share->tgt_drivers_lengths[all_link_idx];
    share->conn_keys_charlen += conn_keys_lengths[all_link_idx] + 2;
  }
  if (!(share->conn_keys = (char **)
    spider_bulk_malloc(spider_current_trx, SPD_MID_CREATE_CONN_KEYS_1,
                       MYF(MY_WME | MY_ZEROFILL),
      &share->conn_keys, sizeof(char *) * share->all_link_count,
      &share->conn_keys_lengths, length_base,
      &share->conn_keys_hash_value,
        sizeof(my_hash_value_type) * share->all_link_count,
      &tmp_name, sizeof(char) * share->conn_keys_charlen,
      &share->sql_dbton_ids, length_base,
      NullS))
  ) {
    my_afree(conn_keys_lengths);
    DBUG_RETURN(HA_ERR_OUT_OF_MEM);
  }
  share->conn_keys_length = share->all_link_count;
  memcpy(share->conn_keys_lengths, conn_keys_lengths,
    length_base);
  memcpy(share->sql_dbton_ids, sql_dbton_ids, length_base);

  my_afree(conn_keys_lengths);

  for (roop_count = 0; roop_count < (int) share->all_link_count; roop_count++)
  {
    bool tables_on_different_db_are_joinable;
    if (share->sql_dbton_ids[roop_count] != SPIDER_DBTON_SIZE)
    {
      tables_on_different_db_are_joinable =
        spider_dbton[share->sql_dbton_ids[roop_count]].db_util->
          tables_on_different_db_are_joinable();
    } else {
      tables_on_different_db_are_joinable = TRUE;
    }

    share->conn_keys[roop_count] = tmp_name;
    *tmp_name = '0';
    DBUG_PRINT("info",("spider tgt_wrappers[%d]=%s", roop_count,
      share->tgt_wrappers[roop_count]));
    tmp_name = strmov(tmp_name + 1, share->tgt_wrappers[roop_count]);
    if (share->tgt_hosts[roop_count])
    {
      DBUG_PRINT("info",("spider tgt_hosts[%d]=%s", roop_count,
        share->tgt_hosts[roop_count]));
      tmp_name = strmov(tmp_name + 1, share->tgt_hosts[roop_count]);
    } else {
      tmp_name++;
    }
    my_sprintf(port_str, (port_str, "%05ld", share->tgt_ports[roop_count]));
    DBUG_PRINT("info",("spider port_str=%s", port_str));
    tmp_name = strmov(tmp_name + 1, port_str);
    if (share->tgt_sockets[roop_count])
    {
      DBUG_PRINT("info",("spider tgt_sockets[%d]=%s", roop_count,
        share->tgt_sockets[roop_count]));
      tmp_name = strmov(tmp_name + 1, share->tgt_sockets[roop_count]);
    } else
      tmp_name++;
    if (!tables_on_different_db_are_joinable)
    {
      if (share->tgt_dbs[roop_count])
      {
        DBUG_PRINT("info",("spider tgt_dbs[%d]=%s", roop_count,
          share->tgt_dbs[roop_count]));
        tmp_name = strmov(tmp_name + 1, share->tgt_dbs[roop_count]);
      } else
        tmp_name++;
    }
    if (share->tgt_usernames[roop_count])
    {
      DBUG_PRINT("info",("spider tgt_usernames[%d]=%s", roop_count,
        share->tgt_usernames[roop_count]));
      tmp_name = strmov(tmp_name + 1, share->tgt_usernames[roop_count]);
    } else
      tmp_name++;
    if (share->tgt_passwords[roop_count])
    {
      DBUG_PRINT("info",("spider tgt_passwords[%d]=%s", roop_count,
        share->tgt_passwords[roop_count]));
      tmp_name = strmov(tmp_name + 1, share->tgt_passwords[roop_count]);
    } else
      tmp_name++;
    if (share->tgt_ssl_cas[roop_count])
    {
      DBUG_PRINT("info",("spider tgt_ssl_cas[%d]=%s", roop_count,
        share->tgt_ssl_cas[roop_count]));
      tmp_name = strmov(tmp_name + 1, share->tgt_ssl_cas[roop_count]);
    } else
      tmp_name++;
    if (share->tgt_ssl_capaths[roop_count])
    {
      DBUG_PRINT("info",("spider tgt_ssl_capaths[%d]=%s", roop_count,
        share->tgt_ssl_capaths[roop_count]));
      tmp_name = strmov(tmp_name + 1, share->tgt_ssl_capaths[roop_count]);
    } else
      tmp_name++;
    if (share->tgt_ssl_certs[roop_count])
    {
      DBUG_PRINT("info",("spider tgt_ssl_certs[%d]=%s", roop_count,
        share->tgt_ssl_certs[roop_count]));
      tmp_name = strmov(tmp_name + 1, share->tgt_ssl_certs[roop_count]);
    } else
      tmp_name++;
    if (share->tgt_ssl_ciphers[roop_count])
    {
      DBUG_PRINT("info",("spider tgt_ssl_ciphers[%d]=%s", roop_count,
        share->tgt_ssl_ciphers[roop_count]));
      tmp_name = strmov(tmp_name + 1, share->tgt_ssl_ciphers[roop_count]);
    } else
      tmp_name++;
    if (share->tgt_ssl_keys[roop_count])
    {
      DBUG_PRINT("info",("spider tgt_ssl_keys[%d]=%s", roop_count,
        share->tgt_ssl_keys[roop_count]));
      tmp_name = strmov(tmp_name + 1, share->tgt_ssl_keys[roop_count]);
    } else
      tmp_name++;
    tmp_name++;
    *tmp_name = '0' + ((char) share->tgt_ssl_vscs[roop_count]);
    if (share->tgt_default_files[roop_count])
    {
      DBUG_PRINT("info",("spider tgt_default_files[%d]=%s", roop_count,
        share->tgt_default_files[roop_count]));
      tmp_name = strmov(tmp_name + 1, share->tgt_default_files[roop_count]);
    } else
      tmp_name++;
    if (share->tgt_default_groups[roop_count])
    {
      DBUG_PRINT("info",("spider tgt_default_groups[%d]=%s", roop_count,
        share->tgt_default_groups[roop_count]));
      tmp_name = strmov(tmp_name + 1, share->tgt_default_groups[roop_count]);
    } else
      tmp_name++;
    if (share->tgt_dsns[roop_count])
    {
      DBUG_PRINT("info",("spider tgt_dsns[%d]=%s", roop_count,
        share->tgt_dsns[roop_count]));
      tmp_name = strmov(tmp_name + 1, share->tgt_dsns[roop_count]);
    } else
      tmp_name++;
    if (share->tgt_filedsns[roop_count])
    {
      DBUG_PRINT("info",("spider tgt_filedsns[%d]=%s", roop_count,
        share->tgt_filedsns[roop_count]));
      tmp_name = strmov(tmp_name + 1, share->tgt_filedsns[roop_count]);
    } else
      tmp_name++;
    if (share->tgt_drivers[roop_count])
    {
      DBUG_PRINT("info",("spider tgt_drivers[%d]=%s", roop_count,
        share->tgt_drivers[roop_count]));
      tmp_name = strmov(tmp_name + 1, share->tgt_drivers[roop_count]);
    } else
      tmp_name++;
    tmp_name++;
    tmp_name++;
    share->conn_keys_hash_value[roop_count] = my_calc_hash(
      &spider_open_connections, (uchar*) share->conn_keys[roop_count],
      share->conn_keys_lengths[roop_count]);
  }
  for (int dbton_idx = 0; dbton_idx < SPIDER_DBTON_SIZE; dbton_idx++)
  {
    if (spider_bit_is_set(share->dbton_bitmap, dbton_idx))
    {
      share->use_sql_dbton_ids[share->use_dbton_count] = dbton_idx;
      share->sql_dbton_id_to_seq[dbton_idx] = share->use_dbton_count;
      share->use_sql_dbton_count++;
      share->use_dbton_ids[share->use_dbton_count] = dbton_idx;
      share->dbton_id_to_seq[dbton_idx] = share->use_dbton_count;
      share->use_dbton_count++;
    }
  }
  DBUG_RETURN(0);
}

SPIDER_SHARE *spider_create_share(
  const char *table_name,
  TABLE_SHARE *table_share,
  partition_info *part_info,
  my_hash_value_type hash_value,
  int *error_num
) {
  int bitmap_size, roop_count;
  uint length;
  int use_table_charset;
  SPIDER_SHARE *share;
  char *tmp_name;
  longlong *tmp_cardinality, *tmp_static_key_cardinality;
  uchar *tmp_cardinality_upd, *tmp_table_mon_mutex_bitmap;
  char buf[MAX_FIELD_WIDTH], *buf_pos;
  char link_idx_str[SPIDER_SQL_INT_LEN];
  bool checksum_support = TRUE;
  DBUG_ENTER("spider_create_share");
  length = (uint) strlen(table_name);
  bitmap_size = spider_bitmap_size(table_share->fields);
  if (!(share = (SPIDER_SHARE *)
    spider_bulk_malloc(spider_current_trx, SPD_MID_CREATE_SHARE_1, MYF(MY_WME | MY_ZEROFILL),
      &share, (uint) (sizeof(*share)),
      &tmp_name, (uint) (length + 1),
      &tmp_static_key_cardinality,
        (uint) (sizeof(*tmp_static_key_cardinality) * table_share->keys),
      &tmp_cardinality,
        (uint) (sizeof(*tmp_cardinality) * table_share->fields),
      &tmp_cardinality_upd,
        (uint) (sizeof(*tmp_cardinality_upd) * bitmap_size),
      &tmp_table_mon_mutex_bitmap,
        (uint) (sizeof(*tmp_table_mon_mutex_bitmap) *
          ((spider_udf_table_mon_mutex_count + 7) / 8)),
      NullS))
  ) {
    *error_num = HA_ERR_OUT_OF_MEM;
    goto error_alloc_share;
  }

  SPD_INIT_ALLOC_ROOT(&share->mem_root, 4096, 0, MYF(MY_WME));
  share->use_count = 0;
  share->use_dbton_count = 0;
  share->table_name_length = length;
  share->table_name = tmp_name;
  strmov(share->table_name, table_name);
  share->static_key_cardinality = tmp_static_key_cardinality;
  share->cardinality = tmp_cardinality;
  share->cardinality_upd = tmp_cardinality_upd;
  share->table_mon_mutex_bitmap = tmp_table_mon_mutex_bitmap;
  share->bitmap_size = bitmap_size;
  share->table_share = table_share;
  share->table_name_hash_value = hash_value;
  share->table_path_hash_value = my_calc_hash(&spider_open_tables,
    (uchar*) table_share->path.str, table_share->path.length);
  share->table.s = table_share;
  share->table.field = table_share->field;
  share->table.key_info = table_share->key_info;
  share->table.read_set = &table_share->all_set;

  if (table_share->keys > 0 &&
    !(share->key_hint = new spider_string[table_share->keys])
  ) {
    *error_num = HA_ERR_OUT_OF_MEM;
    goto error_init_hint_string;
  }
  for (roop_count = 0; roop_count < (int) table_share->keys; roop_count++)
    share->key_hint[roop_count].init_calc_mem(SPD_MID_CREATE_SHARE_2);
  DBUG_PRINT("info",("spider share->key_hint=%p", share->key_hint));

  if ((*error_num = spider_parse_connect_info(share, table_share,
    part_info,
    0)))
    goto error_parse_connect_string;

  for (roop_count = 0; roop_count < (int) share->all_link_count;
    roop_count++)
  {
    my_sprintf(link_idx_str, (link_idx_str, "%010d", roop_count));
    buf_pos = strmov(buf, share->table_name);
    buf_pos = strmov(buf_pos, link_idx_str);
    *buf_pos = '\0';
    spider_set_bit(tmp_table_mon_mutex_bitmap,
      spider_udf_calc_hash(buf, spider_udf_table_mon_mutex_count)
    );
  }

  use_table_charset = spider_param_use_table_charset(
    share->use_table_charset);
  if (table_share->table_charset && use_table_charset)
    share->access_charset = table_share->table_charset;
  else
    share->access_charset = system_charset_info;

  if ((*error_num = spider_create_conn_keys(share)))
    goto error_create_conn_keys;

  if (share->table_count_mode & 1)
    share->additional_table_flags |= HA_STATS_RECORDS_IS_EXACT;
  if (share->table_count_mode & 2)
    share->additional_table_flags |= HA_HAS_RECORDS;

  if (mysql_mutex_init(spd_key_mutex_share,
    &share->mutex, MY_MUTEX_INIT_FAST))
  {
    *error_num = HA_ERR_OUT_OF_MEM;
    goto error_init_mutex;
  }

  if (mysql_mutex_init(spd_key_mutex_share_sts,
    &share->sts_mutex, MY_MUTEX_INIT_FAST))
  {
    *error_num = HA_ERR_OUT_OF_MEM;
    goto error_init_sts_mutex;
  }

  if (mysql_mutex_init(spd_key_mutex_share_crd,
    &share->crd_mutex, MY_MUTEX_INIT_FAST))
  {
    *error_num = HA_ERR_OUT_OF_MEM;
    goto error_init_crd_mutex;
  }

  if (!(share->lgtm_tblhnd_share =
    spider_get_lgtm_tblhnd_share(tmp_name, length, hash_value, FALSE, TRUE,
    error_num)))
  {
    goto error_get_lgtm_tblhnd_share;
  }

  if (!(share->wide_share =
    spider_get_wide_share(share, table_share, error_num)))
    goto error_get_wide_share;

  for (roop_count = 0; roop_count < SPIDER_DBTON_SIZE; roop_count++)
  {
    if (spider_bit_is_set(share->dbton_bitmap, roop_count))
    {
      if (!(share->dbton_share[roop_count] =
        spider_dbton[roop_count].create_db_share(share)))
      {
        *error_num = HA_ERR_OUT_OF_MEM;
        goto error_init_dbton;
      }
      if ((*error_num = share->dbton_share[roop_count]->init()))
      {
        goto error_init_dbton;
      }
      if (
        spider_dbton[roop_count].db_access_type == SPIDER_DB_ACCESS_TYPE_SQL &&
        !share->dbton_share[roop_count]->checksum_support()
      ) {
        checksum_support = FALSE;
      }
    }
  }
  if (checksum_support)
  {
    share->additional_table_flags |=
      HA_HAS_OLD_CHECKSUM |
      HA_HAS_NEW_CHECKSUM;
  }
  DBUG_RETURN(share);

/*
  roop_count = SPIDER_DBTON_SIZE - 1;
*/
error_init_dbton:
  for (; roop_count >= 0; roop_count--)
  {
    if (share->dbton_share[roop_count])
    {
      delete share->dbton_share[roop_count];
      share->dbton_share[roop_count] = NULL;
    }
  }
  spider_free_wide_share(share->wide_share);
error_get_wide_share:
error_get_lgtm_tblhnd_share:
  pthread_mutex_destroy(&share->crd_mutex);
error_init_crd_mutex:
  pthread_mutex_destroy(&share->sts_mutex);
error_init_sts_mutex:
  pthread_mutex_destroy(&share->mutex);
error_init_mutex:
error_create_conn_keys:
error_parse_connect_string:
error_init_hint_string:
  spider_free_share_alloc(share);
  spider_free(spider_current_trx, share, MYF(0));
error_alloc_share:
  DBUG_RETURN(NULL);
}

/**
  Checks for spider table self-reference

  Get the user variable value (source) and compare it with the user
  variable name (target). If the target is a substring of the source,
  then there is a self-reference

  @param thd    Connection
  @param share  The table share
  @retval 0 for success, or else the error number
*/
int spider_check_for_self_reference(THD *thd, const TABLE_SHARE *share)
{
  String target(0);
  LEX_CSTRING key;
  DBUG_ENTER("spider_check_for_self_reference");

  target.append(STRING_WITH_LEN(SPIDER_SQL_LOP_CHK_PRM_PRF_STR));
  target.append(share->path);
  DBUG_PRINT("info",("spider loop check param name=%s", target.c_ptr()));
  key = target.to_lex_cstring();
  const user_var_entry *loop_check= get_variable(&thd->user_vars, &key, FALSE);
  if (loop_check && loop_check->type == STRING_RESULT)
  {
    String expected(0);
    expected.append(spider_unique_id);
    expected.append(share->path);
    expected.append(STRING_WITH_LEN("-"));
    DBUG_PRINT("info",("spider loop check expected=%s", expected.c_ptr()));
    DBUG_PRINT("info",("spider loop check param value=%s",
                       loop_check->value));
    if (unlikely(strstr(loop_check->value, expected.c_ptr())))
    {
      const int error_num = ER_SPIDER_INFINITE_LOOP_NUM;
      my_printf_error(error_num, ER_SPIDER_INFINITE_LOOP_STR, MYF(0),
                      share->db.str, share->table_name.str);
      DBUG_RETURN(error_num);
    }
  }
  DBUG_RETURN(0);
}

/** Populate the init_errors and init of share and/or free it */
void spider_share_init_error_free(
  SPIDER_SHARE *share,
  const bool init,
  const bool free_share
)
{
  share->init_error= TRUE;
  share->init_error_time= (time_t) time((time_t *) 0);
  share->init= TRUE;
  if (free_share)
    spider_free_share(share);
}

void spider_lock_udf_table_mon_mutexes(SPIDER_SHARE *share)
{
  pthread_mutex_lock(&share->mutex);
  for (int roop_count = 0;
       roop_count < (int) spider_udf_table_mon_mutex_count;
       roop_count++)
    {
      if (spider_bit_is_set(share->table_mon_mutex_bitmap, roop_count))
        pthread_mutex_lock(&spider_udf_table_mon_mutexes[roop_count]);
    }
}

void spider_unlock_udf_table_mon_mutexes(SPIDER_SHARE *share)
{
  for (int roop_count = 0;
       roop_count < (int) spider_udf_table_mon_mutex_count;
       roop_count++)
    {
      if (spider_bit_is_set(share->table_mon_mutex_bitmap, roop_count))
        pthread_mutex_unlock(&spider_udf_table_mon_mutexes[roop_count]);
    }
  pthread_mutex_unlock(&share->mutex);
}

/**
  Initialises the link_statuses of a spider share

  Open the spider_tables system table, read the link_statuses and
  update the spider share, and close the table. Frees share if
  failure

  @param thd          Connection
  @param share        The spider share to populate the link_statuses of
  @param table_share  fixme
  @param sql_command  The sql command of the thread
  @param error_num    The error number
  @retval true        Failure
          false       Success
*/
bool spider_share_init_link_statuses(
  THD *thd,
  SPIDER_SHARE *share,
  TABLE_SHARE *table_share,
  const int sql_command,
  const bool init_share,
  int *error_num
)
{
  MEM_ROOT mem_root;
  bool init_mem_root= FALSE;
  TABLE *table_tables;
  SPIDER_Open_tables_backup open_tables_backup;
  DBUG_ENTER("spider_share_init_link_statuses");
  /*
    The link statuses need to be refreshed from the spider_tables table
    if the operation:
    - Is not a DROP TABLE on a permanent table; or
    - Is an ALTER TABLE.

    Note that SHOW CREATE TABLE is not excluded, because the commands
    that follow it require up-to-date link statuses.
  */
  if ((table_share->tmp_table == NO_TMP_TABLE &&
       sql_command != SQLCOM_DROP_TABLE) ||
      /* for alter change link status */
      sql_command == SQLCOM_ALTER_TABLE)
  {
    SPD_INIT_ALLOC_ROOT(&mem_root, 4096, 0, MYF(MY_WME));
    init_mem_root = TRUE;

    if (!(table_tables =
          spider_open_sys_table(thd, SPIDER_SYS_TABLES_TABLE_NAME_STR,
                                SPIDER_SYS_TABLES_TABLE_NAME_LEN, FALSE,
                                &open_tables_backup, error_num)))
    {
      spider_unlock_udf_table_mon_mutexes(share);
      spider_share_init_error_free(share, true, true);
      free_root(&mem_root, MYF(0));
      DBUG_RETURN(TRUE);
    }
<<<<<<< HEAD
    if ((*error_num= spider_get_link_statuses(table_tables, share,
                                              &mem_root)))
    {
      if (*error_num != HA_ERR_KEY_NOT_FOUND &&
          *error_num != HA_ERR_END_OF_FILE)
=======
    lex_str.str = loop_check_buf + buf_sz - lex_str.length - 2;
    memcpy((void *) lex_str.str,
      SPIDER_SQL_LOP_CHK_PRM_PRF_STR, SPIDER_SQL_LOP_CHK_PRM_PRF_LEN);
    memcpy((void *) (lex_str.str + SPIDER_SQL_LOP_CHK_PRM_PRF_LEN),
      top_share->path.str, top_share->path.length);
    ((char *) lex_str.str)[lex_str.length] = '\0';
    DBUG_PRINT("info",("spider loop check param name=%s", lex_str.str));
    loop_check = get_variable(&thd->user_vars, &lex_str, FALSE);
    if (loop_check && loop_check->type_handler()->result_type() == STRING_RESULT)
    {
      lex_str.length = top_share->path.length + spider_unique_id.length + 1;
      lex_str.str = loop_check_buf + buf_sz - top_share->path.length -
        spider_unique_id.length - 2;
      memcpy((void *) lex_str.str, spider_unique_id.str,
        spider_unique_id.length);
      ((char *) lex_str.str)[lex_str.length - 1] = '-';
      ((char *) lex_str.str)[lex_str.length] = '\0';
      DBUG_PRINT("info",("spider loop check key=%s", lex_str.str));
      DBUG_PRINT("info",("spider loop check param value=%s",
        loop_check->value));
      if (unlikely(strstr(loop_check->value, lex_str.str)))
>>>>>>> 9d20853c
      {
        spider_unlock_udf_table_mon_mutexes(share);
        spider_share_init_error_free(share, init_share, true);
        spider_sys_close_table(thd, &open_tables_backup);
        free_root(&mem_root, MYF(0));
        DBUG_RETURN(TRUE);
      }
    } else
    {
      memcpy(share->alter_table.tmp_link_statuses, share->link_statuses,
             sizeof(long) * share->all_link_count);
      share->link_status_init = TRUE;
    }
    spider_sys_close_table(thd, &open_tables_backup);
  }
  share->have_recovery_link = spider_conn_check_recovery_link(share);

  if (init_mem_root)
    free_root(&mem_root, MYF(0));
  DBUG_RETURN(FALSE);
}

/** Creates an `ha_spider` for the sts thread of the spider share. */
int spider_share_init_sts(
  const char* table_name,
  ha_spider *spider,
  SPIDER_SHARE *share,
  const bool init_share
)
{
  DBUG_ENTER("spider_share_init_sts");
  if (int error_num = spider_create_spider_object_for_share(
        spider->wide_handler->trx, share, &share->sts_spider))
    {
      pthread_mutex_unlock(&share->mutex);
      spider_share_init_error_free(share, init_share, true);
      DBUG_RETURN(error_num);
    }
  share->sts_thread =
    &spider_table_sts_threads[my_calc_hash(&spider_open_tables,
                                           (uchar *) table_name,
                                           (uint) strlen(table_name)) %
                              spider_param_table_sts_thread_count()];
  share->sts_spider_init = TRUE;
  DBUG_RETURN(0);
}

/** Creates an `ha_spider` for the crd thread of the spider share */
int spider_share_init_crd(
  const char* table_name,
  ha_spider *spider,
  SPIDER_SHARE *share,
  const bool init_share
)
{
  DBUG_ENTER("spider_share_init_crd");
  if (int error_num = spider_create_spider_object_for_share(
        spider->wide_handler->trx, share, &share->crd_spider))
    {
      pthread_mutex_unlock(&share->mutex);
      spider_share_init_error_free(share, init_share, true);
      DBUG_RETURN(error_num);
    }
  share->crd_thread =
    &spider_table_crd_threads[my_calc_hash(&spider_open_tables,
                                           (uchar *) table_name,
                                           (uint) strlen(table_name)) %
                              spider_param_table_crd_thread_count()];
  share->crd_spider_init = TRUE;
  DBUG_RETURN(0);
}

void *spider_share_malloc_for_spider(
  ha_spider *spider,
  SPIDER_SHARE *share,
  const uint id,
  char** tmp_name,
  SPIDER_RESULT_LIST* result_list
)
{
  return spider_bulk_malloc(
    spider_current_trx, id, MYF(MY_WME | MY_ZEROFILL),
    &spider->conn_keys, sizeof(char *) * share->link_count,
    tmp_name, sizeof(char) * share->conn_keys_charlen,
    &spider->conns, sizeof(SPIDER_CONN *) * share->link_count,
    &spider->conn_link_idx, sizeof(uint) * share->link_count,
    &spider->conn_can_fo, sizeof(uchar) * share->link_bitmap_size,
    &spider->connection_ids, sizeof(ulonglong) * share->link_count,
    &spider->db_request_id, sizeof(ulonglong) * share->link_count,
    &spider->db_request_phase, sizeof(uchar) * share->link_bitmap_size,
    &spider->need_mons, sizeof(int) * share->link_count,
    &spider->quick_targets, sizeof(void *) * share->link_count,
    &result_list->upd_tmp_tbls, sizeof(TABLE *) * share->link_count,
    &result_list->upd_tmp_tbl_prms,
    sizeof(TMP_TABLE_PARAM) * share->link_count,
    &result_list->tmp_table_join_first,
    sizeof(uchar) * share->link_bitmap_size,
    &result_list->tmp_table_created,
    sizeof(uchar) * share->link_bitmap_size,
    &result_list->casual_read, sizeof(int) * share->link_count,
    &spider->dbton_handler,
    sizeof(spider_db_handler *) * SPIDER_DBTON_SIZE,
    NullS);
}

/**
  Initialise dbton_handlers of a spider.
*/
int spider_share_init_spider_dbton_handlers(ha_spider *spider, SPIDER_SHARE *share)
{
  int roop_count, error_num= 0;
  for (roop_count = 0; roop_count < (int) share->use_dbton_count;
       roop_count++)
  {
    uint dbton_id = share->use_dbton_ids[roop_count];
    if (!(spider->dbton_handler[dbton_id]=
          spider_dbton[dbton_id].create_db_handler(spider,
            share->dbton_share[dbton_id])))
    {
      error_num = HA_ERR_OUT_OF_MEM;
      break;
    }
    if ((error_num = spider->dbton_handler[dbton_id]->init()))
      break;
  }
  /* Failure: rollback */
  if (roop_count < (int) share->use_dbton_count)
  {
    for (; roop_count >= 0; roop_count--)
    {
      uint dbton_id = share->use_dbton_ids[roop_count];
      if (spider->dbton_handler[dbton_id])
      {
        delete spider->dbton_handler[dbton_id];
        spider->dbton_handler[dbton_id]= NULL;
      }
    }
  }
  return error_num;
}

/** Gets or creates connections to all active servers */
bool spider_share_get_conns(ha_spider *spider, SPIDER_SHARE *share,
                            int *error_num)
{
  DBUG_ENTER("spider_share_get_conns");
  for (int roop_count = spider_conn_link_idx_next(
         share->link_statuses, spider->conn_link_idx, -1,
         share->link_count, SPIDER_LINK_STATUS_RECOVERY);
       roop_count < (int) share->link_count;
       roop_count = spider_conn_link_idx_next(
         share->link_statuses, spider->conn_link_idx, roop_count,
         share->link_count, SPIDER_LINK_STATUS_RECOVERY))
  {
    if (!(spider->conns[roop_count] =
          spider_get_conn(share, roop_count, spider->conn_keys[roop_count],
                          spider->wide_handler->trx, spider, FALSE, TRUE,
                          error_num)))
    {
      if (share->monitoring_kind[roop_count] && spider->need_mons[roop_count])
      {
        *error_num = spider_ping_table_mon_from_table(
          spider->wide_handler->trx,
          spider->wide_handler->trx->thd,
          share,
          roop_count,
          (uint32) share->monitoring_sid[roop_count],
          share->table_name,
          share->table_name_length,
          spider->conn_link_idx[roop_count],
          NULL,
          0,
          share->monitoring_kind[roop_count],
          share->monitoring_limit[roop_count],
          share->monitoring_flag[roop_count],
          FALSE
        );
      }
      DBUG_RETURN(TRUE);
    }
    spider->conns[roop_count]->error_mode &= spider->error_mode;
  }
  DBUG_RETURN(FALSE);
}

/**
  Handles a failed search for usable servers

  @param share          The spider share to update its init error
  @param table_share    The table share
  @param search_result  The search result, either -1 (no usable server) or
                        -2 (out of memory)
  @return Error code associated with the failure
*/
int spider_share_handle_search_link_failure(
  SPIDER_SHARE* share,
  TABLE_SHARE* table_share,
  const int search_result,
  const bool init_share
)
{
  DBUG_ENTER("spider_share_handle_search_link_failure");
  if (likely(search_result == -1))  /* No available servers. */
  {
    char *db = (char *) my_alloca(
      table_share->db.length + 1 + table_share->table_name.length + 1);
    if (unlikely(!db))
    {
      spider_share_init_error_free(share, init_share, false);
      DBUG_RETURN(HA_ERR_OUT_OF_MEM);
    }
    char *table_name = db + table_share->db.length + 1;
    memcpy(db, table_share->db.str, table_share->db.length);
    db[table_share->db.length] = '\0';
    memcpy(table_name, table_share->table_name.str,
           table_share->table_name.length);
    table_name[table_share->table_name.length] = '\0';
    my_printf_error(ER_SPIDER_ALL_LINKS_FAILED_NUM,
                    ER_SPIDER_ALL_LINKS_FAILED_STR, MYF(0), db, table_name);
    my_afree(db);
    spider_share_init_error_free(share, init_share, false);
    DBUG_RETURN(ER_SPIDER_ALL_LINKS_FAILED_NUM);
  }
  spider_share_init_error_free(share, init_share, false);
  DBUG_RETURN(HA_ERR_OUT_OF_MEM);
}

/** Gets sts and crd for spider_init_share() */
bool spider_share_get_sts_crd(
  THD *thd,
  ha_spider *spider,
  SPIDER_SHARE *share,
  TABLE *table,
  const bool init_share,
  /* fixme: do we need this? */
  const bool has_lock,
  int *error_num
)
{
  const bool same_server_link = spider_param_same_server_link(thd);
  const int load_sts_at_startup =
    spider_param_load_sts_at_startup(share->load_sts_at_startup);
  const int load_crd_at_startup =
    spider_param_load_crd_at_startup(share->load_crd_at_startup);
  DBUG_ENTER("spider_share_get_sts_crd");
  if (!spider->error_mode &&
      (!same_server_link || load_sts_at_startup || load_crd_at_startup))
  {
    const double sts_interval = spider_param_sts_interval(thd, share->sts_interval);
    const int sts_mode = spider_param_sts_mode(thd, share->sts_mode);
    const int auto_increment_mode = spider_param_auto_increment_mode(
      thd, share->auto_increment_mode);
    const int sts_sync = auto_increment_mode == 1 ? 0 :
      spider_param_sts_sync(thd, share->sts_sync);
    const double crd_interval = spider_param_crd_interval(thd, share->crd_interval);
    int crd_mode = spider_param_crd_mode(thd, share->crd_mode);
    /* TODO(MDEV-27996): Delete spider_crd_mode and spider_sts_mode */
    if (crd_mode == 3)
      crd_mode = 1;
    const int crd_sync = spider_param_crd_sync(thd, share->crd_sync);

    const time_t tmp_time = (time_t) time((time_t*) 0);
    if (!has_lock)
    {
      pthread_mutex_lock(&share->sts_mutex);
      pthread_mutex_lock(&share->crd_mutex);
    }
    /* If not enough time has passed since the last init error, abort */
    if (const SPIDER_INIT_ERROR_TABLE *spider_init_error_table =
        spider_get_init_error_table(spider->wide_handler->trx, share, FALSE))
    {
      DBUG_PRINT("info",("spider diff1=%f",
                         difftime(tmp_time, spider_init_error_table->init_error_time)));
      if (difftime(tmp_time,
                   spider_init_error_table->init_error_time) <
          spider_param_table_init_error_interval())
      {
        *error_num = spider_init_error_table->init_error;
        if (spider_init_error_table->init_error_with_message)
          my_message(spider_init_error_table->init_error,
                     spider_init_error_table->init_error_msg, MYF(0));
        spider_share_init_error_free(share, init_share, false);
        pthread_mutex_unlock(&share->crd_mutex);
        pthread_mutex_unlock(&share->sts_mutex);
        DBUG_RETURN(TRUE);
      }
    }

    if ((!same_server_link || load_sts_at_startup) &&
        (*error_num = spider_get_sts(share, spider->search_link_idx, tmp_time,
                                     spider, sts_interval, sts_mode, sts_sync,
                                     1, HA_STATUS_VARIABLE | HA_STATUS_CONST | HA_STATUS_AUTO))
    )
    {
      if (*error_num != ER_SPIDER_SYS_TABLE_VERSION_NUM &&
          *error_num != ER_SPIDER_TABLE_OPEN_LOCK_WAIT_TIMEOUT_NUM)
        thd->clear_error();
      else
      {
        pthread_mutex_unlock(&share->crd_mutex);
        pthread_mutex_unlock(&share->sts_mutex);
        spider_share_init_error_free(share, init_share, false);
        DBUG_RETURN(TRUE);
      }
    }

    if ((!same_server_link || load_crd_at_startup) &&
        (*error_num = spider_get_crd(share, spider->search_link_idx, tmp_time,
                                     spider, table, crd_interval, crd_mode,
                                     crd_sync,
                                     1)))
    {
      if (*error_num != ER_SPIDER_SYS_TABLE_VERSION_NUM &&
          *error_num != ER_SPIDER_TABLE_OPEN_LOCK_WAIT_TIMEOUT_NUM)
        thd->clear_error();
      else
      {
        pthread_mutex_unlock(&share->crd_mutex);
        pthread_mutex_unlock(&share->sts_mutex);
        spider_share_init_error_free(share, init_share, false);
        DBUG_RETURN(TRUE);
      }
    }
    if (!has_lock)
    {
      pthread_mutex_unlock(&share->crd_mutex);
      pthread_mutex_unlock(&share->sts_mutex);
    }
  }
  DBUG_RETURN(FALSE);
}

/** Initialises a `SPIDER_SHARE` */
bool spider_init_share(
  const char *table_name,
  TABLE *table,
  THD *thd,
  ha_spider *spider,
  int *error_num,
  SPIDER_SHARE *share,
  TABLE_SHARE *table_share,
  const bool new_share
)
{
  char first_byte;
  char *tmp_name;
  SPIDER_RESULT_LIST *result_list = &spider->result_list;
  int search_link_idx;
  const uint sql_command = thd_sql_command(thd);
  const bool continue_with_sql_command =
    sql_command != SQLCOM_DROP_TABLE &&
    sql_command != SQLCOM_ALTER_TABLE &&
    sql_command != SQLCOM_SHOW_CREATE;
  DBUG_ENTER("spider_init_share");
  if (!share->link_status_init)
  {
    spider_lock_udf_table_mon_mutexes(share);
    if (!share->link_status_init &&
        spider_share_init_link_statuses(thd, share, table_share,
                                        sql_command, new_share, error_num))
      DBUG_RETURN(TRUE);
    spider_unlock_udf_table_mon_mutexes(share);
  }

  const int semi_table_lock_conn =
    spider_param_semi_table_lock_connection(thd, share->semi_table_lock_conn);
  if (semi_table_lock_conn)
    first_byte = '0' +
      spider_param_semi_table_lock(thd, share->semi_table_lock);
  else
    first_byte = '0';

  if (!(spider->wide_handler->trx = spider_get_trx(thd, TRUE, error_num)))
  {
    spider_share_init_error_free(share, new_share, true);
    DBUG_RETURN(TRUE);
  }
  spider->set_error_mode();

  /* There's no other place doing anything that
  `spider_share_init_sts()` does or updating
  `st_spider_share::sts_spider_init`, therefore there's no need to
  lock/unlock. Same goes for crd */
  if (!share->sts_spider_init &&
      (*error_num= spider_share_init_sts(table_name, spider, share, new_share)))
      DBUG_RETURN(TRUE);

  if (!share->crd_spider_init &&
      (*error_num= spider_share_init_crd(table_name, spider, share, new_share)))
      DBUG_RETURN(TRUE);

  if (continue_with_sql_command &&
      (*error_num = spider_create_mon_threads(spider->wide_handler->trx,
                                              share)))
  {
    spider_share_init_error_free(share, new_share, true);
    DBUG_RETURN(TRUE);
  }

  if (!(spider_share_malloc_for_spider(spider, share,  SPD_MID_GET_SHARE_1,
                                       &tmp_name, result_list)))
  {
    spider_share_init_error_free(share, new_share, true);
    DBUG_RETURN(TRUE);
  }
  memcpy(tmp_name, share->conn_keys[0], share->conn_keys_charlen);

  spider->conn_keys_first_ptr = tmp_name;
  for (int link_idx = 0; link_idx < (int) share->link_count; link_idx++)
  {
    spider->conn_keys[link_idx] = tmp_name;
    *tmp_name = first_byte;
    tmp_name += share->conn_keys_lengths[link_idx] + 1;
    result_list->upd_tmp_tbl_prms[link_idx].init();
    result_list->upd_tmp_tbl_prms[link_idx].field_count = 1;
  }
  spider_trx_set_link_idx_for_all(spider);

  if ((*error_num= spider_share_init_spider_dbton_handlers(spider, share)))
  {
    spider_share_init_error_free(share, new_share, false);
    goto error_after_alloc_conn_keys;
  }

  if (continue_with_sql_command &&
      spider_share_get_conns(spider, share, error_num))
  {
    spider_share_init_error_free(share, new_share, false);
    goto error_after_alloc_dbton_handler;
  }

  search_link_idx =
    spider_conn_first_link_idx(thd, share->link_statuses,
                               share->access_balances,
                               spider->conn_link_idx, share->link_count,
                               SPIDER_LINK_STATUS_OK);
  if (search_link_idx < 0)
  {
    *error_num= spider_share_handle_search_link_failure(
      share, table_share, search_link_idx, new_share);
    goto error_after_alloc_dbton_handler;
  }
  spider->search_link_idx= search_link_idx;

  if (continue_with_sql_command)
  {
    if (new_share)
    {
      if (spider_share_get_sts_crd(thd, spider, share, table, true, false,
                                 error_num))
        goto error_after_alloc_dbton_handler;
    } else if (share->init_error)
    {
      /* fixme: can we move the locking and unlocking into
         spider_share_get_sts_crd()? */
      pthread_mutex_lock(&share->sts_mutex);
      pthread_mutex_lock(&share->crd_mutex);
      if (share->init_error)
      {
        if (spider_share_get_sts_crd(thd, spider, share, table, FALSE, TRUE,
                                     error_num))
          goto error_after_alloc_dbton_handler;
        share->init_error= FALSE;
      }
      pthread_mutex_unlock(&share->crd_mutex);
      pthread_mutex_unlock(&share->sts_mutex);
    }
  }
  DBUG_RETURN(FALSE);

error_after_alloc_dbton_handler:
  for (int roop_count = 0; roop_count < (int) share->use_dbton_count; ++roop_count)
  {
    uint dbton_id = share->use_dbton_ids[roop_count];
    if (spider->dbton_handler[dbton_id])
    {
      delete spider->dbton_handler[dbton_id];
      spider->dbton_handler[dbton_id] = NULL;
    }
  }
error_after_alloc_conn_keys:
  spider_free(spider_current_trx, spider->conn_keys, MYF(0));
  spider->conn_keys = NULL;
  spider_free_share(share);
  DBUG_RETURN(TRUE);
}

/**
  Gets or creates a spider share, then initialises it
*/
SPIDER_SHARE *spider_get_share(
  const char *table_name,
  TABLE *table,
  THD *thd,
  ha_spider *spider,
  int *error_num
) {
  SPIDER_SHARE *share;
  TABLE_SHARE *table_share = table->s;
  DBUG_ENTER("spider_get_share");

  const TABLE_SHARE *top_share = spider->wide_handler->top_share;
  if (top_share &&
      (*error_num = spider_check_for_self_reference(thd, top_share)))
    DBUG_RETURN(NULL);

  const uint length = (uint) strlen(table_name);
  const my_hash_value_type hash_value =
    my_calc_hash(&spider_open_tables, (uchar*) table_name, length);
  pthread_mutex_lock(&spider_tbl_mutex);
  if (!(share = (SPIDER_SHARE*) my_hash_search_using_hash_value(
    &spider_open_tables, hash_value, (uchar*) table_name, length)))
  {
    if (!(share = spider_create_share(table_name, table_share,
                                      table->part_info, hash_value,
                                      error_num)))
      goto error_alloc_share;

    uint old_elements = spider_open_tables.array.max_element;
    if (my_hash_insert(&spider_open_tables, (uchar*) share))
    {
      *error_num = HA_ERR_OUT_OF_MEM;
      goto error_hash_insert;
    }
    if (spider_open_tables.array.max_element > old_elements)
    {
      spider_alloc_calc_mem(spider_current_trx,
        spider_open_tables,
        (spider_open_tables.array.max_element - old_elements) *
        spider_open_tables.array.size_of_element);
    }

    spider->share = share;
    uint tmp_conn_link_idx= 0;
    spider->conn_link_idx = &tmp_conn_link_idx;

    share->use_count++;
    pthread_mutex_unlock(&spider_tbl_mutex);

    if (spider_init_share(table_name, table, thd, spider, error_num, share,
                          table_share, TRUE))
      DBUG_RETURN(NULL);

    share->init = TRUE;
  } else
  {
    share->use_count++;
    pthread_mutex_unlock(&spider_tbl_mutex);

    int sleep_cnt = 0;
    while (!share->init)
    {
      // avoid for dead loop
      if (sleep_cnt++ > 1000)
      {
        fprintf(stderr, " [WARN SPIDER RESULT] "
          "Wait share->init too long, table_name %s %s %ld\n",
          share->table_name, share->tgt_hosts[0], share->tgt_ports[0]);
        *error_num = ER_SPIDER_TABLE_OPEN_TIMEOUT_NUM;
        my_printf_error(ER_SPIDER_TABLE_OPEN_TIMEOUT_NUM,
          ER_SPIDER_TABLE_OPEN_TIMEOUT_STR, MYF(0),
          table_share->db.str, table_share->table_name.str);
        spider_free_share(share);
        DBUG_RETURN(NULL);
      }
      my_sleep(10000); // wait 10 ms
    }

    spider->share = share;

    if (spider_init_share(table_name, table, thd, spider, error_num, share,
                          table_share, FALSE))
      DBUG_RETURN(NULL);
  }

  DBUG_PRINT("info",("spider share=%p", share));
  DBUG_RETURN(share);

error_hash_insert:
  spider_free_share_resource_only(share);
error_alloc_share:
  pthread_mutex_unlock(&spider_tbl_mutex);
  DBUG_RETURN(NULL);
}

void spider_free_share_resource_only(
  SPIDER_SHARE *share
) {
  DBUG_ENTER("spider_free_share_resource_only");
  spider_free_share_alloc(share);
  pthread_mutex_destroy(&share->crd_mutex);
  pthread_mutex_destroy(&share->sts_mutex);
  pthread_mutex_destroy(&share->mutex);
  spider_free(spider_current_trx, share, MYF(0));
  DBUG_VOID_RETURN;
}

int spider_free_share(
  SPIDER_SHARE *share
) {
  DBUG_ENTER("spider_free_share");
  pthread_mutex_lock(&spider_tbl_mutex);
  if (!--share->use_count)
  {
    spider_free_sts_thread(share);
    spider_free_crd_thread(share);
    spider_free_mon_threads(share);
    if (share->sts_spider_init)
    {
      spider_table_remove_share_from_sts_thread(share);
      spider_free_spider_object_for_share(&share->sts_spider);
    }
    if (share->crd_spider_init)
    {
      spider_table_remove_share_from_crd_thread(share);
      spider_free_spider_object_for_share(&share->crd_spider);
    }
    spider_free_share_alloc(share);
    my_hash_delete(&spider_open_tables, (uchar*) share);
    pthread_mutex_destroy(&share->crd_mutex);
    pthread_mutex_destroy(&share->sts_mutex);
    pthread_mutex_destroy(&share->mutex);
    free_root(&share->mem_root, MYF(0));
    spider_free(spider_current_trx, share, MYF(0));
  }
  pthread_mutex_unlock(&spider_tbl_mutex);
  DBUG_RETURN(0);
}

void spider_update_link_status_for_share(
  const char *table_name,
  uint table_name_length,
  int link_idx,
  long link_status
) {
  SPIDER_SHARE *share;
  DBUG_ENTER("spider_update_link_status_for_share");

  my_hash_value_type hash_value = my_calc_hash(&spider_open_tables,
    (uchar*) table_name, table_name_length);
  pthread_mutex_lock(&spider_tbl_mutex);
  if ((share = (SPIDER_SHARE*) my_hash_search_using_hash_value(
    &spider_open_tables, hash_value, (uchar*) table_name,
    table_name_length)))
  {
    DBUG_PRINT("info", ("spider share->link_status_init=%s",
      share->link_status_init ? "TRUE" : "FALSE"));
    if (share->link_status_init)
    {
      DBUG_PRINT("info", ("spider share->link_statuses[%d]=%ld",
        link_idx, link_status));
      share->link_statuses[link_idx] = link_status;
    }
  }
  pthread_mutex_unlock(&spider_tbl_mutex);
  DBUG_VOID_RETURN;
}

SPIDER_LGTM_TBLHND_SHARE *spider_get_lgtm_tblhnd_share(
  const char *table_name,
  uint table_name_length,
  my_hash_value_type hash_value,
  bool locked,
  bool need_to_create,
  int *error_num
)
{
  SPIDER_LGTM_TBLHND_SHARE *lgtm_tblhnd_share;
  char *tmp_name;
  DBUG_ENTER("spider_get_lgtm_tblhnd_share");

  if (!locked)
    pthread_mutex_lock(&spider_lgtm_tblhnd_share_mutex);
  if (!(lgtm_tblhnd_share = (SPIDER_LGTM_TBLHND_SHARE*)
    my_hash_search_using_hash_value(
    &spider_lgtm_tblhnd_share_hash, hash_value,
    (uchar*) table_name, table_name_length)))
  {
    DBUG_PRINT("info",("spider create new lgtm tblhnd share"));
    if (!(lgtm_tblhnd_share = (SPIDER_LGTM_TBLHND_SHARE *)
      spider_bulk_malloc(spider_current_trx, SPD_MID_GET_LGTM_TBLHND_SHARE_1, MYF(MY_WME | MY_ZEROFILL),
        &lgtm_tblhnd_share, (uint) (sizeof(*lgtm_tblhnd_share)),
        &tmp_name, (uint) (table_name_length + 1),
        NullS))
    ) {
      *error_num = HA_ERR_OUT_OF_MEM;
      goto error_alloc_share;
    }

    lgtm_tblhnd_share->table_name_length = table_name_length;
    lgtm_tblhnd_share->table_name = tmp_name;
    memcpy(lgtm_tblhnd_share->table_name, table_name,
      lgtm_tblhnd_share->table_name_length);
    lgtm_tblhnd_share->table_path_hash_value = hash_value;

    if (mysql_mutex_init(spd_key_mutex_share_auto_increment,
      &lgtm_tblhnd_share->auto_increment_mutex, MY_MUTEX_INIT_FAST))
    {
      *error_num = HA_ERR_OUT_OF_MEM;
      goto error_init_auto_increment_mutex;
    }

    uint old_elements = spider_lgtm_tblhnd_share_hash.array.max_element;
    if (my_hash_insert(&spider_lgtm_tblhnd_share_hash,
      (uchar*) lgtm_tblhnd_share))
    {
      *error_num = HA_ERR_OUT_OF_MEM;
      goto error_hash_insert;
    }
    if (spider_lgtm_tblhnd_share_hash.array.max_element > old_elements)
    {
      spider_alloc_calc_mem(spider_current_trx,
        spider_lgtm_tblhnd_share_hash,
        (spider_lgtm_tblhnd_share_hash.array.max_element - old_elements) *
        spider_lgtm_tblhnd_share_hash.array.size_of_element);
    }
  }
  if (!locked)
    pthread_mutex_unlock(&spider_lgtm_tblhnd_share_mutex);

  DBUG_PRINT("info",("spider lgtm_tblhnd_share=%p", lgtm_tblhnd_share));
  DBUG_RETURN(lgtm_tblhnd_share);

error_hash_insert:
  pthread_mutex_destroy(&lgtm_tblhnd_share->auto_increment_mutex);
error_init_auto_increment_mutex:
  spider_free(spider_current_trx, lgtm_tblhnd_share, MYF(0));
error_alloc_share:
  if (!locked)
    pthread_mutex_unlock(&spider_lgtm_tblhnd_share_mutex);
  DBUG_RETURN(NULL);
}

void spider_free_lgtm_tblhnd_share_alloc(
  SPIDER_LGTM_TBLHND_SHARE *lgtm_tblhnd_share,
  bool locked
) {
  DBUG_ENTER("spider_free_lgtm_tblhnd_share");
  if (!locked)
    pthread_mutex_lock(&spider_lgtm_tblhnd_share_mutex);
  my_hash_delete(&spider_lgtm_tblhnd_share_hash, (uchar*) lgtm_tblhnd_share);
  pthread_mutex_destroy(&lgtm_tblhnd_share->auto_increment_mutex);
  spider_free(spider_current_trx, lgtm_tblhnd_share, MYF(0));
  if (!locked)
    pthread_mutex_unlock(&spider_lgtm_tblhnd_share_mutex);
  DBUG_VOID_RETURN;
}

SPIDER_WIDE_SHARE *spider_get_wide_share(
  SPIDER_SHARE *share,
  TABLE_SHARE *table_share,
  int *error_num
) {
  SPIDER_WIDE_SHARE *wide_share;
  char *tmp_name;
  longlong *tmp_cardinality;
  DBUG_ENTER("spider_get_wide_share");

  pthread_mutex_lock(&spider_wide_share_mutex);
  if (!(wide_share = (SPIDER_WIDE_SHARE*)
    my_hash_search_using_hash_value(
    &spider_open_wide_share, share->table_path_hash_value,
    (uchar*) table_share->path.str, table_share->path.length)))
  {
    DBUG_PRINT("info",("spider create new wide share"));
    if (!(wide_share = (SPIDER_WIDE_SHARE *)
      spider_bulk_malloc(spider_current_trx,  SPD_MID_GET_PT_SHARE_1, MYF(MY_WME | MY_ZEROFILL),
        &wide_share, sizeof(SPIDER_WIDE_SHARE),
        &tmp_name, (uint) (table_share->path.length + 1),
        &tmp_cardinality,
          (uint) (sizeof(*tmp_cardinality) * table_share->fields),
        NullS))
    ) {
      *error_num = HA_ERR_OUT_OF_MEM;
      goto error_alloc_share;
    }

    wide_share->use_count = 0;
    wide_share->table_name_length = table_share->path.length;
    wide_share->table_name = tmp_name;
    memcpy(wide_share->table_name, table_share->path.str,
      wide_share->table_name_length);
    wide_share->table_path_hash_value = share->table_path_hash_value;
    wide_share->cardinality = tmp_cardinality;

    wide_share->crd_get_time = wide_share->sts_get_time =
      share->crd_get_time;

    if (mysql_mutex_init(spd_key_mutex_wide_share_sts,
      &wide_share->sts_mutex, MY_MUTEX_INIT_FAST))
    {
      *error_num = HA_ERR_OUT_OF_MEM;
      goto error_init_sts_mutex;
    }

    if (mysql_mutex_init(spd_key_mutex_wide_share_crd,
      &wide_share->crd_mutex, MY_MUTEX_INIT_FAST))
    {
      *error_num = HA_ERR_OUT_OF_MEM;
      goto error_init_crd_mutex;
    }

    thr_lock_init(&wide_share->lock);

    uint old_elements = spider_open_wide_share.array.max_element;
    if (my_hash_insert(&spider_open_wide_share, (uchar*) wide_share))
    {
      *error_num = HA_ERR_OUT_OF_MEM;
      goto error_hash_insert;
    }
    if (spider_open_wide_share.array.max_element > old_elements)
    {
      spider_alloc_calc_mem(spider_current_trx,
        spider_open_wide_share,
        (spider_open_wide_share.array.max_element - old_elements) *
        spider_open_wide_share.array.size_of_element);
    }
  }
  wide_share->use_count++;
  pthread_mutex_unlock(&spider_wide_share_mutex);

  DBUG_PRINT("info",("spider wide_share=%p", wide_share));
  DBUG_RETURN(wide_share);

error_hash_insert:
  pthread_mutex_destroy(&wide_share->crd_mutex);
error_init_crd_mutex:
  pthread_mutex_destroy(&wide_share->sts_mutex);
error_init_sts_mutex:
  spider_free(spider_current_trx, wide_share, MYF(0));
error_alloc_share:
  pthread_mutex_unlock(&spider_wide_share_mutex);
  DBUG_RETURN(NULL);
}

int spider_free_wide_share(
  SPIDER_WIDE_SHARE *wide_share
) {
  DBUG_ENTER("spider_free_wide_share");
  pthread_mutex_lock(&spider_wide_share_mutex);
  if (!--wide_share->use_count)
  {
    thr_lock_delete(&wide_share->lock);
    my_hash_delete(&spider_open_wide_share, (uchar*) wide_share);
    pthread_mutex_destroy(&wide_share->crd_mutex);
    pthread_mutex_destroy(&wide_share->sts_mutex);
    spider_free(spider_current_trx, wide_share, MYF(0));
  }
  pthread_mutex_unlock(&spider_wide_share_mutex);
  DBUG_RETURN(0);
}

int spider_open_all_tables(
  SPIDER_TRX *trx,
  bool lock
) {
  THD *thd = trx->thd;
  TABLE *table_tables;
  int error_num, *need_mon, mon_val;
  SPIDER_SHARE tmp_share;
  char *db_name, *table_name;
  uint db_name_length, table_name_length;
  char *tmp_connect_info[SPIDER_TMP_SHARE_CHAR_PTR_COUNT];
  uint tmp_connect_info_length[SPIDER_TMP_SHARE_UINT_COUNT];
  long tmp_long[SPIDER_TMP_SHARE_LONG_COUNT];
  longlong tmp_longlong[SPIDER_TMP_SHARE_LONGLONG_COUNT];
  SPIDER_CONN *conn, **conns;
  ha_spider *spider;
  SPIDER_SHARE *share;
  char **connect_info;
  uint *connect_info_length;
  long *long_info;
  longlong *longlong_info;
  MEM_ROOT mem_root;
  SPIDER_Open_tables_backup open_tables_backup;
  DBUG_ENTER("spider_open_all_tables");
  if (
    !(table_tables = spider_open_sys_table(
      thd, SPIDER_SYS_TABLES_TABLE_NAME_STR,
      SPIDER_SYS_TABLES_TABLE_NAME_LEN, TRUE, &open_tables_backup,
      &error_num))
  )
    DBUG_RETURN(error_num);
  if (
    (error_num = spider_sys_index_first(table_tables, 1))
  ) {
    if (error_num != HA_ERR_KEY_NOT_FOUND && error_num != HA_ERR_END_OF_FILE)
    {
      table_tables->file->print_error(error_num, MYF(0));
      spider_sys_close_table(thd, &open_tables_backup);
      DBUG_RETURN(error_num);
    } else {
      spider_sys_close_table(thd, &open_tables_backup);
      DBUG_RETURN(0);
    }
  }

  SPD_INIT_ALLOC_ROOT(&mem_root, 4096, 0, MYF(MY_WME));
  memset((void*)&tmp_share, 0, sizeof(SPIDER_SHARE));
  memset(&tmp_connect_info, 0,
    sizeof(char *) * SPIDER_TMP_SHARE_CHAR_PTR_COUNT);
  memset(tmp_connect_info_length, 0,
    sizeof(uint) * SPIDER_TMP_SHARE_UINT_COUNT);
  memset(tmp_long, 0, sizeof(long) * SPIDER_TMP_SHARE_LONG_COUNT);
  memset(tmp_longlong, 0, sizeof(longlong) * SPIDER_TMP_SHARE_LONGLONG_COUNT);
  spider_set_tmp_share_pointer(&tmp_share, (char **) &tmp_connect_info,
    tmp_connect_info_length, tmp_long, tmp_longlong);
  tmp_share.link_statuses[0] = -1;

  do {
    if (
      (error_num = spider_get_sys_tables(
        table_tables, &db_name, &table_name, &mem_root)) ||
      (error_num = spider_get_sys_tables_connect_info(
        table_tables, &tmp_share, 0, &mem_root)) ||
      (error_num = spider_set_connect_info_default(
        &tmp_share,
        NULL,
        NULL,
        NULL
      ))
    ) {
      spider_sys_index_end(table_tables);
      spider_sys_close_table(thd, &open_tables_backup);
      spider_free_tmp_share_alloc(&tmp_share);
      free_root(&mem_root, MYF(0));
      DBUG_RETURN(error_num);
    }
    db_name_length = strlen(db_name);
    table_name_length = strlen(table_name);

    if (
      (error_num = spider_set_connect_info_default_db_table(
        &tmp_share,
        db_name,
        db_name_length,
        table_name,
        table_name_length
      )) ||
      (error_num = spider_create_conn_keys(&tmp_share)) ||
/*
      (error_num = spider_db_create_table_names_str(&tmp_share)) ||
*/
      (error_num = spider_create_tmp_dbton_share(&tmp_share))
    ) {
      spider_sys_index_end(table_tables);
      spider_sys_close_table(thd, &open_tables_backup);
      spider_free_tmp_share_alloc(&tmp_share);
      free_root(&mem_root, MYF(0));
      DBUG_RETURN(error_num);
    }

    /* create conn */
    if (!(conn= spider_get_conn(&tmp_share, 0, tmp_share.conn_keys[0], trx,
                                NULL, FALSE, FALSE, &error_num)))
    {
      spider_sys_index_end(table_tables);
      spider_sys_close_table(thd, &open_tables_backup);
      spider_free_tmp_dbton_share(&tmp_share);
      spider_free_tmp_share_alloc(&tmp_share);
      free_root(&mem_root, MYF(0));
      DBUG_RETURN(error_num);
    }
    conn->error_mode &= spider_param_error_read_mode(thd, 0);
    conn->error_mode &= spider_param_error_write_mode(thd, 0);
    pthread_mutex_assert_not_owner(&conn->mta_conn_mutex);
    pthread_mutex_lock(&conn->mta_conn_mutex);
    SPIDER_SET_FILE_POS(&conn->mta_conn_mutex_file_pos);
    conn->need_mon = &mon_val;
    DBUG_ASSERT(!conn->mta_conn_mutex_lock_already);
    DBUG_ASSERT(!conn->mta_conn_mutex_unlock_later);
    conn->mta_conn_mutex_lock_already = TRUE;
    conn->mta_conn_mutex_unlock_later = TRUE;
    if ((error_num = spider_db_before_query(conn, &mon_val)))
    {
      DBUG_ASSERT(conn->mta_conn_mutex_lock_already);
      DBUG_ASSERT(conn->mta_conn_mutex_unlock_later);
      conn->mta_conn_mutex_lock_already = FALSE;
      conn->mta_conn_mutex_unlock_later = FALSE;
      SPIDER_CLEAR_FILE_POS(&conn->mta_conn_mutex_file_pos);
      pthread_mutex_unlock(&conn->mta_conn_mutex);
      spider_sys_index_end(table_tables);
      spider_sys_close_table(thd, &open_tables_backup);
      spider_free_tmp_dbton_share(&tmp_share);
      spider_free_tmp_share_alloc(&tmp_share);
      free_root(&mem_root, MYF(0));
      DBUG_RETURN(error_num);
    }
    DBUG_ASSERT(conn->mta_conn_mutex_lock_already);
    DBUG_ASSERT(conn->mta_conn_mutex_unlock_later);
    conn->mta_conn_mutex_lock_already = FALSE;
    conn->mta_conn_mutex_unlock_later = FALSE;
    SPIDER_CLEAR_FILE_POS(&conn->mta_conn_mutex_file_pos);
    pthread_mutex_unlock(&conn->mta_conn_mutex);

    if (lock && spider_param_use_snapshot_with_flush_tables(thd) == 2)
    {
      if (!(spider = new ha_spider()))
      {
        spider_sys_index_end(table_tables);
        spider_sys_close_table(thd, &open_tables_backup);
        spider_free_tmp_dbton_share(&tmp_share);
        spider_free_tmp_share_alloc(&tmp_share);
        free_root(&mem_root, MYF(0));
        DBUG_RETURN(HA_ERR_OUT_OF_MEM);
      }
      spider->wide_handler->lock_type = TL_READ_NO_INSERT;

      if (!(share = (SPIDER_SHARE *)
        spider_bulk_malloc(spider_current_trx, SPD_MID_OPEN_ALL_TABLES_1, MYF(MY_WME | MY_ZEROFILL),
          &share, (uint) (sizeof(*share)),
          &connect_info,
            (uint) (sizeof(char *) * SPIDER_TMP_SHARE_CHAR_PTR_COUNT),
          &connect_info_length,
            (uint) (sizeof(uint) * SPIDER_TMP_SHARE_UINT_COUNT),
          &long_info, (uint) (sizeof(long) * SPIDER_TMP_SHARE_LONG_COUNT),
          &longlong_info,
            (uint) (sizeof(longlong) * SPIDER_TMP_SHARE_LONGLONG_COUNT),
          &conns, (uint) (sizeof(SPIDER_CONN *)),
          &need_mon, (uint) (sizeof(int)),
          &spider->conn_link_idx, (uint) (sizeof(uint)),
          &spider->conn_can_fo, (uint) (sizeof(uchar)),
          NullS))
      ) {
        delete spider;
        spider_sys_index_end(table_tables);
        spider_sys_close_table(thd, &open_tables_backup);
        spider_free_tmp_dbton_share(&tmp_share);
        spider_free_tmp_share_alloc(&tmp_share);
        free_root(&mem_root, MYF(0));
        DBUG_RETURN(HA_ERR_OUT_OF_MEM);
      }
      memcpy((void*)share, &tmp_share, sizeof(*share));
      spider_set_tmp_share_pointer(share, connect_info,
        connect_info_length, long_info, longlong_info);
      memcpy(connect_info, &tmp_connect_info, sizeof(char *) *
        SPIDER_TMP_SHARE_CHAR_PTR_COUNT);
      memcpy(connect_info_length, &tmp_connect_info_length, sizeof(uint) *
        SPIDER_TMP_SHARE_UINT_COUNT);
      memcpy(long_info, &tmp_long, sizeof(long) * SPIDER_TMP_SHARE_LONG_COUNT);
      memcpy(longlong_info, &tmp_longlong, sizeof(longlong) *
        SPIDER_TMP_SHARE_LONGLONG_COUNT);
      spider->share = share;
      spider->wide_handler->trx = trx;
      spider->conns = conns;
      spider->need_mons = need_mon;
      spider->conn_link_idx[0] = 0;
      spider->conn_can_fo[0] = 0;
      if ((error_num = spider_create_tmp_dbton_handler(spider)))
      {
        spider_free(trx, share, MYF(0));
        delete spider;
        spider_sys_index_end(table_tables);
        spider_sys_close_table(thd, &open_tables_backup);
        spider_free_tmp_dbton_share(&tmp_share);
        spider_free_tmp_share_alloc(&tmp_share);
        free_root(&mem_root, MYF(0));
        DBUG_RETURN(error_num);
      }

      /* create another conn */
      if ((!(conn= spider_get_conn(&tmp_share, 0, tmp_share.conn_keys[0], trx,
                                   spider, TRUE, FALSE, &error_num))))
      {
        spider_free_tmp_dbton_handler(spider);
        spider_free(trx, share, MYF(0));
        delete spider;
        spider_sys_index_end(table_tables);
        spider_sys_close_table(thd, &open_tables_backup);
        spider_free_tmp_dbton_share(&tmp_share);
        spider_free_tmp_share_alloc(&tmp_share);
        free_root(&mem_root, MYF(0));
        DBUG_RETURN(error_num);
      }
      conn->error_mode &= spider_param_error_read_mode(thd, 0);
      conn->error_mode &= spider_param_error_write_mode(thd, 0);

      spider->next = NULL;
      if (conn->another_ha_last)
      {
        ((ha_spider*) conn->another_ha_last)->next = spider;
      } else {
        conn->another_ha_first = (void*) spider;
      }
      conn->another_ha_last = (void*) spider;

      int appended = 0;
      if ((error_num = spider->dbton_handler[conn->dbton_id]->
        append_lock_tables_list(conn, 0, &appended)))
      {
        spider_free_tmp_dbton_handler(spider);
        spider_free(trx, share, MYF(0));
        delete spider;
        spider_sys_index_end(table_tables);
        spider_sys_close_table(thd, &open_tables_backup);
        spider_free_tmp_dbton_share(&tmp_share);
        spider_free_tmp_share_alloc(&tmp_share);
        free_root(&mem_root, MYF(0));
        DBUG_RETURN(error_num);
      }
    } else {
      spider_free_tmp_dbton_share(&tmp_share);
      spider_free_tmp_share_alloc(&tmp_share);
    }
    error_num = spider_sys_index_next(table_tables);
  } while (error_num == 0);
  free_root(&mem_root, MYF(0));

  spider_sys_index_end(table_tables);
  spider_sys_close_table(thd, &open_tables_backup);
  DBUG_RETURN(0);
}

bool spider_flush_logs(
  handlerton *hton
) {
  int error_num;
  THD* thd = current_thd;
  SPIDER_TRX *trx;
  DBUG_ENTER("spider_flush_logs");

  if (!(trx = spider_get_trx(thd, TRUE, &error_num)))
  {
    my_errno = error_num;
    DBUG_RETURN(TRUE);
  }
  if (
    spider_param_use_flash_logs(trx->thd) &&
    (
      !trx->trx_consistent_snapshot ||
      !spider_param_use_all_conns_snapshot(trx->thd) ||
      !spider_param_use_snapshot_with_flush_tables(trx->thd)
    )
  ) {
    if (
      (error_num = spider_open_all_tables(trx, FALSE)) ||
      (error_num = spider_trx_all_flush_logs(trx))
    ) {
      my_errno = error_num;
      DBUG_RETURN(TRUE);
    }
  }

  DBUG_RETURN(FALSE);
}

handler* spider_create_handler(
  handlerton *hton,
  TABLE_SHARE *table, 
  MEM_ROOT *mem_root
) {
  DBUG_ENTER("spider_create_handler");
  DBUG_RETURN(new (mem_root) ha_spider(hton, table));
}

int spider_close_connection(
  handlerton* hton,
  THD* thd
) {
  int roop_count = 0;
  SPIDER_CONN *conn;
  SPIDER_TRX *trx;
  DBUG_ENTER("spider_close_connection");
  if (!(trx = (SPIDER_TRX*) thd_get_ha_data(thd, spider_hton_ptr)))
    DBUG_RETURN(0); /* transaction is not started */

  trx->tmp_spider->conns = &conn;
  while ((conn = (SPIDER_CONN*) my_hash_element(&trx->trx_conn_hash,
    roop_count)))
  {
    SPIDER_BACKUP_DASTATUS;
    DBUG_PRINT("info",("spider conn->table_lock=%d", conn->table_lock));
    if (conn->table_lock > 0)
    {
      if (!conn->trx_start)
        conn->disable_reconnect = FALSE;
      if (conn->table_lock != 2)
      {
        spider_db_unlock_tables(trx->tmp_spider, 0);
      }
      conn->table_lock = 0;
    }
    roop_count++;
    SPIDER_CONN_RESTORE_DASTATUS;
  }

  spider_rollback(spider_hton_ptr, thd, TRUE);
  spider_free_trx(trx, TRUE, false);

  DBUG_RETURN(0);
}

void spider_drop_database(
  handlerton *hton,
  char* path
) {
  DBUG_ENTER("spider_drop_database");
  DBUG_VOID_RETURN;
}

bool spider_show_status(
  handlerton *hton,
  THD *thd, 
  stat_print_fn *stat_print,
  enum ha_stat_type stat_type
) {
  DBUG_ENTER("spider_show_status");
  switch (stat_type) {
    case HA_ENGINE_STATUS:
    default:
      DBUG_RETURN(FALSE);
  }
}

int spider_db_done(
  void *p
) {
  int roop_count;
  THD *tmp_thd;
  SPIDER_CONN *conn;
  SPIDER_INIT_ERROR_TABLE *spider_init_error_table;
  SPIDER_TABLE_MON_LIST *table_mon_list;
  SPIDER_LGTM_TBLHND_SHARE *lgtm_tblhnd_share;
  DBUG_ENTER("spider_db_done");

  for (roop_count = SPIDER_DBTON_SIZE - 1; roop_count >= 0; roop_count--)
  {
    if (spider_dbton[roop_count].deinit)
    {
      spider_dbton[roop_count].deinit();
    }
  }

  for (roop_count = spider_param_table_crd_thread_count() - 1;
    roop_count >= 0; roop_count--)
  {
    spider_free_crd_threads(&spider_table_crd_threads[roop_count]);
  }
  for (roop_count = spider_param_table_sts_thread_count() - 1;
    roop_count >= 0; roop_count--)
  {
    spider_free_sts_threads(&spider_table_sts_threads[roop_count]);
  }
  spider_free(NULL, spider_table_sts_threads, MYF(0));

  for (roop_count= spider_udf_table_mon_mutex_count - 1;
    roop_count >= 0; roop_count--)
  {
    while ((table_mon_list = (SPIDER_TABLE_MON_LIST *) my_hash_element(
      &spider_udf_table_mon_list_hash[roop_count], 0)))
    {
      my_hash_delete(&spider_udf_table_mon_list_hash[roop_count],
        (uchar*) table_mon_list);
      spider_ping_table_free_mon_list(table_mon_list);
    }
    spider_free_mem_calc(spider_current_trx,
      spider_udf_table_mon_list_hash_id,
      spider_udf_table_mon_list_hash[roop_count].array.max_element *
      spider_udf_table_mon_list_hash[roop_count].array.size_of_element);
    my_hash_free(&spider_udf_table_mon_list_hash[roop_count]);
  }
  for (roop_count= spider_udf_table_mon_mutex_count - 1;
    roop_count >= 0; roop_count--)
    pthread_cond_destroy(&spider_udf_table_mon_conds[roop_count]);
  for (roop_count= spider_udf_table_mon_mutex_count - 1;
    roop_count >= 0; roop_count--)
    pthread_mutex_destroy(&spider_udf_table_mon_mutexes[roop_count]);
  spider_free(NULL, spider_udf_table_mon_mutexes, MYF(0));

  pthread_mutex_lock(&spider_allocated_thds_mutex);
  while ((tmp_thd = (THD *) my_hash_element(&spider_allocated_thds, 0)))
  {
    SPIDER_TRX *trx = (SPIDER_TRX *)
                      thd_get_ha_data(tmp_thd, spider_hton_ptr);
    if (trx)
    {
      DBUG_ASSERT(tmp_thd == trx->thd);
      spider_free_trx(trx, FALSE);
      thd_set_ha_data(tmp_thd, spider_hton_ptr, NULL);
    }
    else
      my_hash_delete(&spider_allocated_thds, (uchar *) tmp_thd);
  }
  pthread_mutex_unlock(&spider_allocated_thds_mutex);

  pthread_mutex_lock(&spider_conn_mutex);
  while ((conn = (SPIDER_CONN*) my_hash_element(&spider_open_connections, 0)))
  {
    my_hash_delete(&spider_open_connections, (uchar*) conn);
    spider_free_conn(conn);
  }
  pthread_mutex_unlock(&spider_conn_mutex);
  pthread_mutex_lock(&spider_lgtm_tblhnd_share_mutex);
  while ((lgtm_tblhnd_share = (SPIDER_LGTM_TBLHND_SHARE*) my_hash_element(
    &spider_lgtm_tblhnd_share_hash, 0)))
  {
    spider_free_lgtm_tblhnd_share_alloc(lgtm_tblhnd_share, TRUE);
  }
  pthread_mutex_unlock(&spider_lgtm_tblhnd_share_mutex);
  spider_free_mem_calc(spider_current_trx,
    spider_mon_table_cache_id,
    spider_mon_table_cache.max_element *
    spider_mon_table_cache.size_of_element);
  delete_dynamic(&spider_mon_table_cache);
  spider_free_mem_calc(spider_current_trx,
    spider_allocated_thds_id,
    spider_allocated_thds.array.max_element *
    spider_allocated_thds.array.size_of_element);
  my_hash_free(&spider_allocated_thds);
  spider_free_mem_calc(spider_current_trx,
    spider_open_connections_id,
    spider_open_connections.array.max_element *
    spider_open_connections.array.size_of_element);
  my_hash_free(&spider_open_connections);
  my_hash_free(&spider_ipport_conns);
  spider_free_mem_calc(spider_current_trx,
    spider_lgtm_tblhnd_share_hash_id,
    spider_lgtm_tblhnd_share_hash.array.max_element *
    spider_lgtm_tblhnd_share_hash.array.size_of_element);
  my_hash_free(&spider_lgtm_tblhnd_share_hash);
  spider_free_mem_calc(spider_current_trx,
    spider_open_wide_share_id,
    spider_open_wide_share.array.max_element *
    spider_open_wide_share.array.size_of_element);
  my_hash_free(&spider_open_wide_share);
  pthread_mutex_lock(&spider_init_error_tbl_mutex);
  while ((spider_init_error_table = (SPIDER_INIT_ERROR_TABLE*)
    my_hash_element(&spider_init_error_tables, 0)))
  {
    my_hash_delete(&spider_init_error_tables,
      (uchar*) spider_init_error_table);
    spider_free(NULL, spider_init_error_table, MYF(0));
  }
  pthread_mutex_unlock(&spider_init_error_tbl_mutex);
  spider_free_mem_calc(spider_current_trx,
    spider_init_error_tables_id,
    spider_init_error_tables.array.max_element *
    spider_init_error_tables.array.size_of_element);
  my_hash_free(&spider_init_error_tables);
  spider_free_mem_calc(spider_current_trx,
    spider_open_tables_id,
    spider_open_tables.array.max_element *
    spider_open_tables.array.size_of_element);
  my_hash_free(&spider_open_tables);
  pthread_mutex_destroy(&spider_mem_calc_mutex);
  pthread_mutex_destroy(&spider_mon_table_cache_mutex);
  pthread_mutex_destroy(&spider_allocated_thds_mutex);
  pthread_mutex_destroy(&spider_open_conn_mutex);
  pthread_mutex_destroy(&spider_conn_mutex);
  pthread_mutex_destroy(&spider_lgtm_tblhnd_share_mutex);
  pthread_mutex_destroy(&spider_wide_share_mutex);
  pthread_mutex_destroy(&spider_init_error_tbl_mutex);
  pthread_mutex_destroy(&spider_conn_id_mutex);
  pthread_mutex_destroy(&spider_ipport_conn_mutex);
  pthread_mutex_destroy(&spider_thread_id_mutex);
  pthread_mutex_destroy(&spider_tbl_mutex);
  pthread_attr_destroy(&spider_pt_attr);

  for (roop_count = 0; roop_count < SPIDER_MEM_CALC_LIST_NUM; roop_count++)
  {
    if (spider_alloc_func_name[roop_count])
      DBUG_PRINT("info",("spider %d %s %s %lu %llu %lld %llu %llu %s",
        roop_count,
        spider_alloc_func_name[roop_count],
        spider_alloc_file_name[roop_count],
        spider_alloc_line_no[roop_count],
        spider_total_alloc_mem[roop_count],
        spider_current_alloc_mem[roop_count],
        spider_alloc_mem_count[roop_count],
        spider_free_mem_count[roop_count],
        spider_current_alloc_mem[roop_count] ? "NG" : "OK"
      ));
  }

  DBUG_RETURN(0);
}

int spider_panic(
  handlerton *hton,
  ha_panic_function type
) {
  DBUG_ENTER("spider_panic");
  DBUG_RETURN(0);
}

static void spider_update_optimizer_costs(OPTIMIZER_COSTS *costs)
{
  /* Assume 1 Gigabyte network */
  costs->disk_read_cost=       IO_SIZE/(1000000000/8)*1000.00000;
  costs->index_block_copy_cost= 0;              // Not used

  /*
    The following costs are copied from ha_innodb.cc
    The assumption is that the default storage engine used with Spider is
    InnoDB.
   */
  costs->row_next_find_cost= 0.00007013;
  costs->row_lookup_cost=    0.00076597;
  costs->key_next_find_cost= 0.00009900;
  costs->key_lookup_cost=    0.00079112;
  costs->row_copy_cost=      0.00006087;
}

/*
  Create or fix the system tables. See spd_init_query.h for the details.
*/
bool spider_init_system_tables()
{
  DBUG_ENTER("spider_init_system_tables");

  MYSQL *mysql= mysql_init(NULL);
  if (!mysql)
  {
    DBUG_RETURN(TRUE);
  }

  if (!mysql_real_connect_local(mysql))
  {
    mysql_close(mysql);
    DBUG_RETURN(TRUE);
  }

  const int size= sizeof(spider_init_queries) / sizeof(spider_init_queries[0]);
  for (int i= 0; i < size; i++)
  {
    const LEX_STRING *query= &spider_init_queries[i];
    if (mysql_real_query(mysql, query->str, query->length))
    {
      fprintf(stderr,
              "[ERROR] SPIDER plugin initialization failed at '%s' by '%s'\n",
              query->str, mysql_error(mysql));

      mysql_close(mysql);
      DBUG_RETURN(TRUE);
    }

    if (MYSQL_RES *res= mysql_store_result(mysql))
    {
      mysql_free_result(res);
    }
  }

  mysql_close(mysql);

  DBUG_RETURN(FALSE);
}


/*
  Spider is typically loaded before ddl_recovery, but DDL statements
  cannot be executed before ddl_recovery, so we delay system table creation.
*/
static int spider_after_ddl_recovery(handlerton *)
{
  DBUG_EXECUTE_IF("fail_spider_ddl_recovery_done", return 1;);
  return spider_init_system_tables();
}

int spider_db_init(
  void *p
) {
  int error_num = HA_ERR_OUT_OF_MEM, roop_count;
  uint dbton_id;
  uchar addr[6];
  handlerton *spider_hton = (handlerton *)p;
  DBUG_ENTER("spider_db_init");

  const LEX_CSTRING aria_name={STRING_WITH_LEN("Aria")};
  if (!plugin_is_ready(&aria_name, MYSQL_STORAGE_ENGINE_PLUGIN))
    DBUG_RETURN(HA_ERR_RETRY_INIT);

  spider_hton_ptr = spider_hton;

  spider_hton->flags = HTON_TEMPORARY_NOT_SUPPORTED;
#ifdef HTON_CAN_READ_CONNECT_STRING_IN_PARTITION
  spider_hton->flags |= HTON_CAN_READ_CONNECT_STRING_IN_PARTITION;
#endif
  spider_hton->panic = spider_panic;
  spider_hton->signal_ddl_recovery_done= spider_after_ddl_recovery;
  spider_hton->close_connection = spider_close_connection;
  spider_hton->start_consistent_snapshot = spider_start_consistent_snapshot;
  spider_hton->flush_logs = spider_flush_logs;
  spider_hton->commit = spider_commit;
  spider_hton->rollback = spider_rollback;
  spider_hton->discover_table_structure = spider_discover_table_structure;
  if (spider_param_support_xa())
  {
    spider_hton->prepare = spider_xa_prepare;
    spider_hton->recover = spider_xa_recover;
    spider_hton->commit_by_xid = spider_xa_commit_by_xid;
    spider_hton->rollback_by_xid = spider_xa_rollback_by_xid;
  }
  spider_hton->create = spider_create_handler;
  spider_hton->drop_database = spider_drop_database;
  spider_hton->show_status = spider_show_status;
  spider_hton->create_group_by = spider_create_group_by_handler;
  spider_hton->table_options= spider_table_option_list;
  spider_hton->update_optimizer_costs= spider_update_optimizer_costs;

  if (my_gethwaddr((uchar *) addr))
  {
    my_printf_error(ER_SPIDER_CANT_NUM, ER_SPIDER_CANT_STR1, MYF(ME_WARNING),
      "get hardware address with error ", errno);
    bzero(addr,6);
  }
  spider_unique_id.str = spider_unique_id_buf;
  spider_unique_id.length = my_sprintf(spider_unique_id_buf,
    (spider_unique_id_buf, "-%02x%02x%02x%02x%02x%02x-%lx-",
      addr[0], addr[1], addr[2], addr[3], addr[4], addr[5], (ulong) getpid()));

  memset(&spider_alloc_func_name, 0, sizeof(spider_alloc_func_name));
  memset(&spider_alloc_file_name, 0, sizeof(spider_alloc_file_name));
  memset(&spider_alloc_line_no, 0, sizeof(spider_alloc_line_no));
  memset(&spider_total_alloc_mem, 0, sizeof(spider_total_alloc_mem));
  memset(&spider_current_alloc_mem, 0, sizeof(spider_current_alloc_mem));
  memset(&spider_alloc_mem_count, 0, sizeof(spider_alloc_mem_count));
  memset(&spider_free_mem_count, 0, sizeof(spider_free_mem_count));

#ifndef SPIDER_HAS_NEXT_THREAD_ID
  spd_db_att_thread_id = &thread_id;
#endif
  spd_charset_utf8mb3_bin = &my_charset_utf8mb3_bin;
  spd_defaults_extra_file = &my_defaults_extra_file;
  spd_defaults_file = &my_defaults_file;
  spd_mysqld_unix_port = (const char **) &mysqld_unix_port;
  spd_mysqld_port = &mysqld_port;
  spd_abort_loop = &abort_loop;
  spd_tz_system = my_tz_SYSTEM;

#ifdef HAVE_PSI_INTERFACE
  init_spider_psi_keys();
#endif

  if (pthread_attr_init(&spider_pt_attr))
    goto error_pt_attr_init;

  if (mysql_mutex_init(spd_key_mutex_tbl,
    &spider_tbl_mutex, MY_MUTEX_INIT_FAST))
    goto error_tbl_mutex_init;

  if (mysql_mutex_init(spd_key_thread_id,
    &spider_thread_id_mutex, MY_MUTEX_INIT_FAST))
    goto error_thread_id_mutex_init;

  if (mysql_mutex_init(spd_key_conn_id,
    &spider_conn_id_mutex, MY_MUTEX_INIT_FAST))
    goto error_conn_id_mutex_init;

  if (mysql_mutex_init(spd_key_mutex_ipport_count,
    &spider_ipport_conn_mutex, MY_MUTEX_INIT_FAST))
    goto error_ipport_count_mutex_init;

  if (mysql_mutex_init(spd_key_mutex_init_error_tbl,
    &spider_init_error_tbl_mutex, MY_MUTEX_INIT_FAST))
    goto error_init_error_tbl_mutex_init;

  if (mysql_mutex_init(spd_key_mutex_wide_share,
    &spider_wide_share_mutex, MY_MUTEX_INIT_FAST))
    goto error_wide_share_mutex_init;

  if (mysql_mutex_init(spd_key_mutex_lgtm_tblhnd_share,
    &spider_lgtm_tblhnd_share_mutex, MY_MUTEX_INIT_FAST))
    goto error_lgtm_tblhnd_share_mutex_init;

  if (mysql_mutex_init(spd_key_mutex_conn,
    &spider_conn_mutex, MY_MUTEX_INIT_FAST))
    goto error_conn_mutex_init;

  if (mysql_mutex_init(spd_key_mutex_open_conn,
    &spider_open_conn_mutex, MY_MUTEX_INIT_FAST))
    goto error_open_conn_mutex_init;

  if (mysql_mutex_init(spd_key_mutex_allocated_thds,
    &spider_allocated_thds_mutex, MY_MUTEX_INIT_FAST))
    goto error_allocated_thds_mutex_init;

  if (mysql_mutex_init(spd_key_mutex_mon_table_cache,
    &spider_mon_table_cache_mutex, MY_MUTEX_INIT_FAST))
    goto error_mon_table_cache_mutex_init;

  if (mysql_mutex_init(spd_key_mutex_mem_calc,
    &spider_mem_calc_mutex, MY_MUTEX_INIT_FAST))
    goto error_mem_calc_mutex_init;

  if (my_hash_init(PSI_INSTRUMENT_ME, &spider_open_tables, spd_charset_utf8mb3_bin, 32, 0, 0,
                   (my_hash_get_key) spider_tbl_get_key, 0, 0))
    goto error_open_tables_hash_init;

  spider_alloc_calc_mem_init(spider_open_tables, SPD_MID_DB_INIT_1);
  spider_alloc_calc_mem(NULL,
    spider_open_tables,
    spider_open_tables.array.max_element *
    spider_open_tables.array.size_of_element);
  if (my_hash_init(PSI_INSTRUMENT_ME, &spider_init_error_tables, spd_charset_utf8mb3_bin, 32, 0, 0,
                   (my_hash_get_key) spider_tbl_get_key, 0, 0))
    goto error_init_error_tables_hash_init;

  spider_alloc_calc_mem_init(spider_init_error_tables, SPD_MID_DB_INIT_2);
  spider_alloc_calc_mem(NULL,
    spider_init_error_tables,
    spider_init_error_tables.array.max_element *
    spider_init_error_tables.array.size_of_element);
  if(
    my_hash_init(PSI_INSTRUMENT_ME, &spider_open_wide_share, spd_charset_utf8mb3_bin, 32, 0, 0,
                   (my_hash_get_key) spider_wide_share_get_key, 0, 0)
  )
    goto error_open_wide_share_hash_init;

  spider_alloc_calc_mem_init(spider_open_wide_share, SPD_MID_DB_INIT_3);
  spider_alloc_calc_mem(NULL,
    spider_open_wide_share,
    spider_open_wide_share.array.max_element *
    spider_open_wide_share.array.size_of_element);
  if (my_hash_init(PSI_INSTRUMENT_ME, &spider_lgtm_tblhnd_share_hash,
                   spd_charset_utf8mb3_bin, 32, 0, 0,
                   (my_hash_get_key) spider_lgtm_tblhnd_share_hash_get_key, 0, 0))
    goto error_lgtm_tblhnd_share_hash_init;

  spider_alloc_calc_mem_init(spider_lgtm_tblhnd_share_hash, SPD_MID_DB_INIT_4);
  spider_alloc_calc_mem(NULL,
    spider_lgtm_tblhnd_share_hash,
    spider_lgtm_tblhnd_share_hash.array.max_element *
    spider_lgtm_tblhnd_share_hash.array.size_of_element);
  if (my_hash_init(PSI_INSTRUMENT_ME, &spider_open_connections, spd_charset_utf8mb3_bin, 32, 0, 0,
                   (my_hash_get_key) spider_conn_get_key, 0, 0))
    goto error_open_connections_hash_init;

  if (my_hash_init(PSI_INSTRUMENT_ME, &spider_ipport_conns, spd_charset_utf8mb3_bin, 32, 0, 0,
                   (my_hash_get_key) spider_ipport_conn_get_key,
                   spider_free_ipport_conn, 0))
      goto error_ipport_conn__hash_init;

  spider_alloc_calc_mem_init(spider_open_connections, SPD_MID_DB_INIT_5);
  spider_alloc_calc_mem(NULL,
    spider_open_connections,
    spider_open_connections.array.max_element *
    spider_open_connections.array.size_of_element);
  if (my_hash_init(PSI_INSTRUMENT_ME, &spider_allocated_thds, spd_charset_utf8mb3_bin, 32, 0, 0,
                   (my_hash_get_key) spider_allocated_thds_get_key, 0, 0))
    goto error_allocated_thds_hash_init;

  spider_alloc_calc_mem_init(spider_allocated_thds, SPD_MID_DB_INIT_8);
  spider_alloc_calc_mem(NULL,
    spider_allocated_thds,
    spider_allocated_thds.array.max_element *
    spider_allocated_thds.array.size_of_element);

  if (SPD_INIT_DYNAMIC_ARRAY2(&spider_mon_table_cache, sizeof(SPIDER_MON_KEY),
      NULL, 64, 64, MYF(MY_WME)))
    goto error_mon_table_cache_array_init;

  spider_alloc_calc_mem_init(spider_mon_table_cache, SPD_MID_DB_INIT_9);
  spider_alloc_calc_mem(NULL,
    spider_mon_table_cache,
    spider_mon_table_cache.max_element *
    spider_mon_table_cache.size_of_element);

  if (!(spider_udf_table_mon_mutexes = (pthread_mutex_t *)
    spider_bulk_malloc(NULL, SPD_MID_DB_INIT_10, MYF(MY_WME | MY_ZEROFILL),
      &spider_udf_table_mon_mutexes, (uint) (sizeof(pthread_mutex_t) *
        spider_udf_table_mon_mutex_count),
      &spider_udf_table_mon_conds, (uint) (sizeof(pthread_cond_t) *
        spider_udf_table_mon_mutex_count),
      &spider_udf_table_mon_list_hash, (uint) (sizeof(HASH) *
        spider_udf_table_mon_mutex_count),
      NullS))
  )
    goto error_alloc_mon_mutxes;

  for (roop_count = 0;
    roop_count < (int) spider_udf_table_mon_mutex_count;
    roop_count++)
  {
    if (mysql_mutex_init(spd_key_mutex_udf_table_mon,
      &spider_udf_table_mon_mutexes[roop_count], MY_MUTEX_INIT_FAST))
      goto error_init_udf_table_mon_mutex;
  }
  for (roop_count = 0;
    roop_count < (int) spider_udf_table_mon_mutex_count;
    roop_count++)
  {
    if (mysql_cond_init(spd_key_cond_udf_table_mon,
      &spider_udf_table_mon_conds[roop_count], NULL))
      goto error_init_udf_table_mon_cond;
  }
  for (roop_count = 0;
    roop_count < (int) spider_udf_table_mon_mutex_count;
    roop_count++)
  {
    if (my_hash_init(PSI_INSTRUMENT_ME, &spider_udf_table_mon_list_hash[roop_count],
      spd_charset_utf8mb3_bin, 32, 0, 0,
      (my_hash_get_key) spider_udf_tbl_mon_list_key, 0, 0))
      goto error_init_udf_table_mon_list_hash;

    spider_alloc_calc_mem_init(spider_udf_table_mon_list_hash, SPD_MID_DB_INIT_11);
    spider_alloc_calc_mem(NULL,
      spider_udf_table_mon_list_hash,
      spider_udf_table_mon_list_hash[roop_count].array.max_element *
      spider_udf_table_mon_list_hash[roop_count].array.size_of_element);
  }

  if (spider_init_system_tables())
  {
    goto error_system_table_creation;
  }

  if (!(spider_table_sts_threads = (SPIDER_THREAD *)
    spider_bulk_malloc(NULL, SPD_MID_DB_INIT_12, MYF(MY_WME | MY_ZEROFILL),
      &spider_table_sts_threads, (uint) (sizeof(SPIDER_THREAD) *
        spider_param_table_sts_thread_count()),
      &spider_table_crd_threads, (uint) (sizeof(SPIDER_THREAD) *
        spider_param_table_crd_thread_count()),
      NullS))
  )
    goto error_alloc_mon_mutxes;

  for (roop_count = 0;
    roop_count < (int) spider_param_table_sts_thread_count();
    roop_count++)
  {
    if ((error_num = spider_create_sts_threads(&spider_table_sts_threads[roop_count])))
    {
      goto error_init_table_sts_threads;
    }
  }
  for (roop_count = 0;
    roop_count < (int) spider_param_table_crd_thread_count();
    roop_count++)
  {
    if ((error_num = spider_create_crd_threads(&spider_table_crd_threads[roop_count])))
    {
      goto error_init_table_crd_threads;
    }
  }

  /** Populates `spider_dbton` with available `SPIDER_DBTON`s */
  dbton_id = 0;
  spider_dbton_mysql.dbton_id = dbton_id;
  spider_dbton_mysql.db_util->dbton_id = dbton_id;
  spider_dbton[dbton_id] = spider_dbton_mysql;
  ++dbton_id;
  spider_dbton_mariadb.dbton_id = dbton_id;
  spider_dbton_mariadb.db_util->dbton_id = dbton_id;
  spider_dbton[dbton_id] = spider_dbton_mariadb;
  ++dbton_id;
  for (roop_count = 0; roop_count < (int) dbton_id; roop_count++)
  {
    if (spider_dbton[roop_count].init &&
        (error_num = spider_dbton[roop_count].init()))
        goto error_init_dbton;
  }
  DBUG_RETURN(0);

error_init_dbton:
  for (roop_count--; roop_count >= 0; roop_count--)
  {
    if (spider_dbton[roop_count].deinit)
      spider_dbton[roop_count].deinit();
  }
  roop_count = spider_param_table_crd_thread_count() - 1;
error_init_table_crd_threads:
  for (; roop_count >= 0; roop_count--)
  {
    spider_free_crd_threads(&spider_table_crd_threads[roop_count]);
  }
  roop_count = spider_param_table_sts_thread_count() - 1;
error_init_table_sts_threads:
  for (; roop_count >= 0; roop_count--)
  {
    spider_free_sts_threads(&spider_table_sts_threads[roop_count]);
  }
  spider_free(NULL, spider_table_sts_threads, MYF(0));
  roop_count= spider_udf_table_mon_mutex_count - 1;
error_init_udf_table_mon_list_hash:
  for (; roop_count >= 0; roop_count--)
  {
    spider_free_mem_calc(NULL,
      spider_udf_table_mon_list_hash_id,
      spider_udf_table_mon_list_hash[roop_count].array.max_element *
      spider_udf_table_mon_list_hash[roop_count].array.size_of_element);
    my_hash_free(&spider_udf_table_mon_list_hash[roop_count]);
  }
  roop_count= spider_udf_table_mon_mutex_count - 1;
error_init_udf_table_mon_cond:
  for (; roop_count >= 0; roop_count--)
    pthread_cond_destroy(&spider_udf_table_mon_conds[roop_count]);
error_system_table_creation:
  roop_count= spider_udf_table_mon_mutex_count - 1;
error_init_udf_table_mon_mutex:
  for (; roop_count >= 0; roop_count--)
    pthread_mutex_destroy(&spider_udf_table_mon_mutexes[roop_count]);
  spider_free(NULL, spider_udf_table_mon_mutexes, MYF(0));
error_alloc_mon_mutxes:
  spider_free_mem_calc(NULL,
    spider_mon_table_cache_id,
    spider_mon_table_cache.max_element *
    spider_mon_table_cache.size_of_element);
  delete_dynamic(&spider_mon_table_cache);
error_mon_table_cache_array_init:
  spider_free_mem_calc(NULL,
    spider_allocated_thds_id,
    spider_allocated_thds.array.max_element *
    spider_allocated_thds.array.size_of_element);
  my_hash_free(&spider_allocated_thds);
error_allocated_thds_hash_init:
  my_hash_free(&spider_ipport_conns);
error_ipport_conn__hash_init:
  spider_free_mem_calc(NULL,
    spider_open_connections_id,
    spider_open_connections.array.max_element *
    spider_open_connections.array.size_of_element);
  my_hash_free(&spider_open_connections);
error_open_connections_hash_init:
  spider_free_mem_calc(NULL,
    spider_lgtm_tblhnd_share_hash_id,
    spider_lgtm_tblhnd_share_hash.array.max_element *
    spider_lgtm_tblhnd_share_hash.array.size_of_element);
  my_hash_free(&spider_lgtm_tblhnd_share_hash);
error_lgtm_tblhnd_share_hash_init:
  spider_free_mem_calc(NULL,
    spider_open_wide_share_id,
    spider_open_wide_share.array.max_element *
    spider_open_wide_share.array.size_of_element);
  my_hash_free(&spider_open_wide_share);
error_open_wide_share_hash_init:
  spider_free_mem_calc(NULL,
    spider_init_error_tables_id,
    spider_init_error_tables.array.max_element *
    spider_init_error_tables.array.size_of_element);
  my_hash_free(&spider_init_error_tables);
error_init_error_tables_hash_init:
  spider_free_mem_calc(NULL,
    spider_open_tables_id,
    spider_open_tables.array.max_element *
    spider_open_tables.array.size_of_element);
  my_hash_free(&spider_open_tables);
error_open_tables_hash_init:
  pthread_mutex_destroy(&spider_mem_calc_mutex);
error_mem_calc_mutex_init:
  pthread_mutex_destroy(&spider_mon_table_cache_mutex);
error_mon_table_cache_mutex_init:
  pthread_mutex_destroy(&spider_allocated_thds_mutex);
error_allocated_thds_mutex_init:
  pthread_mutex_destroy(&spider_open_conn_mutex);
error_open_conn_mutex_init:
  pthread_mutex_destroy(&spider_conn_mutex);
error_conn_mutex_init:
  pthread_mutex_destroy(&spider_lgtm_tblhnd_share_mutex);
error_lgtm_tblhnd_share_mutex_init:
  pthread_mutex_destroy(&spider_wide_share_mutex);
error_wide_share_mutex_init:
  pthread_mutex_destroy(&spider_init_error_tbl_mutex);
error_init_error_tbl_mutex_init:
  pthread_mutex_destroy(&spider_ipport_conn_mutex);
error_ipport_count_mutex_init:
  pthread_mutex_destroy(&spider_conn_id_mutex);
error_conn_id_mutex_init:
  pthread_mutex_destroy(&spider_thread_id_mutex);
error_thread_id_mutex_init:
  pthread_mutex_destroy(&spider_tbl_mutex);
error_tbl_mutex_init:
/*
error_pt_attr_setstate:
*/
  pthread_attr_destroy(&spider_pt_attr);
error_pt_attr_init:
  DBUG_RETURN(error_num);
}

char *spider_create_string(
  const char *str,
  uint length
) {
  char *res;
  DBUG_ENTER("spider_create_string");
  if (!(res = (char*) spider_malloc(spider_current_trx, SPD_MID_CREATE_STRING_1, length + 1,
    MYF(MY_WME))))
    DBUG_RETURN(NULL);
  memcpy(res, str, length);
  res[length] = '\0';
  DBUG_RETURN(res);
}

char *spider_create_table_name_string(
  const char *table_name,
  const char *part_name,
  const char *sub_name
) {
  char *res, *tmp;
  uint length = strlen(table_name);
  DBUG_ENTER("spider_create_table_name_string");
  if (part_name)
  {
    length += sizeof("#P#") - 1 + strlen(part_name);
    if (sub_name)
      length += sizeof("#SP#") - 1 + strlen(sub_name);
  }
  if (!(res = (char*) spider_malloc(spider_current_trx, SPD_MID_CREATE_TABLE_NAME_STRING_1, length + 1,
    MYF(MY_WME))))
    DBUG_RETURN(NULL);
  tmp = strmov(res, table_name);
  if (part_name)
  {
    tmp = strmov(tmp, "#P#");
    tmp = strmov(tmp, part_name);
    if (sub_name)
    {
      tmp = strmov(tmp, "#SP#");
      tmp = strmov(tmp, sub_name);
    }
  }
  DBUG_RETURN(res);
}

/*
  Get the target partition_elements.

  The target partition and subpartition are detected by the table name,
  which is in the form like "t1#P#pt1".
*/
void spider_get_partition_info(
  const char *table_name,
  uint table_name_length,
  const TABLE_SHARE *table_share,
  partition_info *part_info,
  partition_element **part_elem,
  partition_element **sub_elem
) {
  char tmp_name[FN_REFLEN + 1];
  partition_element *tmp_part_elem = NULL, *tmp_sub_elem = NULL;
  bool tmp_flg = FALSE, tmp_find_flg = FALSE;
  DBUG_ENTER("spider_get_partition_info");
  *part_elem = NULL;
  *sub_elem = NULL;
  if (!part_info)
    DBUG_VOID_RETURN;

  if (!memcmp(table_name + table_name_length - 5, "#TMP#", 5))
    tmp_flg = TRUE;

  DBUG_PRINT("info",("spider table_name=%s", table_name));
  List_iterator<partition_element> part_it(part_info->partitions);
  while ((*part_elem = part_it++))
  {
    if ((*part_elem)->subpartitions.elements)
    {
      List_iterator<partition_element> sub_it((*part_elem)->subpartitions);
      while ((*sub_elem = sub_it++))
      {
        if (SPIDER_create_subpartition_name(
          tmp_name, FN_REFLEN + 1, table_share->path.str,
          (*part_elem)->partition_name, (*sub_elem)->partition_name,
          NORMAL_PART_NAME))
        {
          DBUG_VOID_RETURN;
        }
        DBUG_PRINT("info",("spider tmp_name=%s", tmp_name));
        if (!memcmp(table_name, tmp_name, table_name_length + 1))
          DBUG_VOID_RETURN;
        if (
          tmp_flg &&
          *(tmp_name + table_name_length - 5) == '\0' &&
          !memcmp(table_name, tmp_name, table_name_length - 5)
        ) {
          tmp_part_elem = *part_elem;
          tmp_sub_elem = *sub_elem;
          tmp_flg = FALSE;
          tmp_find_flg = TRUE;
        }
      }
    } else {
      if (SPIDER_create_partition_name(
        tmp_name, FN_REFLEN + 1, table_share->path.str,
        (*part_elem)->partition_name, NORMAL_PART_NAME, TRUE))
      {
        DBUG_VOID_RETURN;
      }
      DBUG_PRINT("info",("spider tmp_name=%s", tmp_name));
      if (!memcmp(table_name, tmp_name, table_name_length + 1))
        DBUG_VOID_RETURN;
      if (
        tmp_flg &&
        *(tmp_name + table_name_length - 5) == '\0' &&
        !memcmp(table_name, tmp_name, table_name_length - 5)
      ) {
        tmp_part_elem = *part_elem;
        tmp_flg = FALSE;
        tmp_find_flg = TRUE;
      }
    }
  }
  if (tmp_find_flg)
  {
    *part_elem = tmp_part_elem;
    *sub_elem = tmp_sub_elem;
    DBUG_PRINT("info",("spider tmp find"));
    DBUG_VOID_RETURN;
  }
  *part_elem = NULL;
  *sub_elem = NULL;
  DBUG_PRINT("info",("spider no hit"));
  DBUG_VOID_RETURN;
}

/** Determines the get type for spider_get_sts() */
enum ha_sts_crd_get_type spider_get_sts_type(
  SPIDER_SHARE *share,
  double sts_interval,
  int sts_sync
) {
  if (sts_sync == 0)
    return HA_GET_FETCH;
  if (!share->wide_share->sts_init)
  {
    pthread_mutex_lock(&share->wide_share->sts_mutex);
    if (!share->wide_share->sts_init)
      return HA_GET_AFTER_LOCK;
    pthread_mutex_unlock(&share->wide_share->sts_mutex);
    return HA_GET_COPY;
  }
  if (difftime(share->sts_get_time, share->wide_share->sts_get_time) <
      sts_interval)
    return HA_GET_COPY;
  if (!pthread_mutex_trylock(&share->wide_share->sts_mutex))
    return HA_GET_AFTER_TRYLOCK;
  return HA_GET_COPY;
}

/**
  Populates share->stat or share->wide_share->stat with table status.
*/
int spider_get_sts(
  SPIDER_SHARE *share,
  int link_idx,
  time_t tmp_time,
  ha_spider *spider,
  double sts_interval,
  int sts_mode,
  int sts_sync,
  int sts_sync_level,
  uint flag
) {
  int error_num = 0;
  DBUG_ENTER("spider_get_sts");

  enum ha_sts_crd_get_type get_type =
    spider_get_sts_type(share, sts_interval, sts_sync);
  if (get_type == HA_GET_COPY)
    share->stat = share->wide_share->stat;
  else
    /* Executes a `show table status` query and store the results in
    share->stat */
    error_num = spider_db_show_table_status(spider, link_idx, sts_mode, flag);
  if (get_type >= HA_GET_AFTER_LOCK)
    pthread_mutex_unlock(&share->wide_share->sts_mutex);

  if (error_num)
  {
    SPIDER_PARTITION_HANDLER *partition_handler =
      spider->partition_handler;
    if (!share->wide_share->sts_init &&
        sts_sync >= sts_sync_level &&
        get_type > HA_GET_FETCH &&
        partition_handler &&
        partition_handler->handlers &&
        partition_handler->handlers[0] == spider)
    {
      int roop_count;
      ha_spider *tmp_spider;
      SPIDER_SHARE *tmp_share;
      double tmp_sts_interval;
      int tmp_sts_mode;
      int tmp_sts_sync;
      THD *thd = spider->wide_handler->trx->thd;
      for (roop_count = 1;
           roop_count < (int) partition_handler->no_parts;
           roop_count++)
      {
        tmp_spider = (ha_spider *) partition_handler->handlers[roop_count];
        tmp_share = tmp_spider->share;
        tmp_sts_interval = spider_param_sts_interval(thd, share->sts_interval);
        tmp_sts_mode = spider_param_sts_mode(thd, share->sts_mode);
        tmp_sts_sync = spider_param_sts_sync(thd, share->sts_sync);
        spider_get_sts(tmp_share, tmp_spider->search_link_idx, tmp_time,
                       tmp_spider, tmp_sts_interval, tmp_sts_mode,
                       tmp_sts_sync, 1, flag);
        if (share->wide_share->sts_init)
        {
          error_num = 0;
          thd->clear_error();
          get_type = HA_GET_COPY;
          share->stat = share->wide_share->stat;
          break;
        }
      }
    }
    if (error_num)
      DBUG_RETURN(error_num);
  }

  if (sts_sync >= sts_sync_level && get_type > HA_GET_COPY)
  {
    share->wide_share->stat = share->stat;
    share->wide_share->sts_get_time = tmp_time;
    share->wide_share->sts_init = TRUE;
  }
  share->sts_get_time = tmp_time;
  share->sts_init = TRUE;
  DBUG_RETURN(0);
}

/** Determines the get type for spider_get_crd() */
enum ha_sts_crd_get_type spider_get_crd_type(
  SPIDER_SHARE *share,
  double crd_interval,
  int crd_sync
) {
  if (crd_sync == 0)
    return HA_GET_FETCH;
  if (!share->wide_share->crd_init)
  {
    pthread_mutex_lock(&share->wide_share->crd_mutex);
    if (!share->wide_share->crd_init)
      return HA_GET_AFTER_LOCK;
    pthread_mutex_unlock(&share->wide_share->crd_mutex);
    return HA_GET_COPY;
  }
  if (difftime(share->crd_get_time, share->wide_share->crd_get_time) <
      crd_interval)
    return HA_GET_COPY;
  if (!pthread_mutex_trylock(&share->wide_share->crd_mutex))
    return HA_GET_AFTER_TRYLOCK;
  return HA_GET_COPY;
}

/**
  Populates share->cardinality or share->wide_share->cardinality with
  table index
*/
int spider_get_crd(
  SPIDER_SHARE *share,
  int link_idx,
  time_t tmp_time,
  ha_spider *spider,
  TABLE *table,
  double crd_interval,
  int crd_mode,
  int crd_sync,
  int crd_sync_level
) {
  int error_num = 0;
  DBUG_ENTER("spider_get_crd");

  enum ha_sts_crd_get_type get_type =
    spider_get_crd_type(share, crd_interval, crd_sync);

  if (get_type >= HA_GET_AFTER_LOCK)
    pthread_mutex_unlock(&share->wide_share->crd_mutex);
  if (error_num)
  {
    SPIDER_PARTITION_HANDLER *partition_handler = spider->partition_handler;
    if (!share->wide_share->crd_init &&
        crd_sync >= crd_sync_level &&
        get_type > HA_GET_FETCH &&
        partition_handler &&
        partition_handler->handlers &&
        partition_handler->handlers[0] == spider)
    {
      int roop_count;
      ha_spider *tmp_spider;
      SPIDER_SHARE *tmp_share;
      double tmp_crd_interval;
      int tmp_crd_mode;
      int tmp_crd_sync;
      THD *thd = spider->wide_handler->trx->thd;
      for (roop_count = 1;
           roop_count < (int) partition_handler->no_parts;
           roop_count++)
      {
        tmp_spider = (ha_spider *) partition_handler->handlers[roop_count];
        tmp_share = tmp_spider->share;
        tmp_crd_interval = spider_param_crd_interval(thd, share->crd_interval);
        tmp_crd_mode = spider_param_crd_mode(thd, share->crd_mode);
        tmp_crd_sync = spider_param_crd_sync(thd, share->crd_sync);
        spider_get_crd(tmp_share, tmp_spider->search_link_idx, tmp_time,
                       tmp_spider, table, tmp_crd_interval, tmp_crd_mode,
                       tmp_crd_sync, 1);
        if (share->wide_share->crd_init)
        {
          error_num = 0;
          thd->clear_error();
          get_type = HA_GET_COPY;
          memcpy(share->cardinality, share->wide_share->cardinality,
                 sizeof(longlong) * table->s->fields);
          break;
        }
      }
    }
    if (error_num)
      DBUG_RETURN(error_num);
  }
  if (crd_sync >= crd_sync_level && get_type > HA_GET_COPY)
  {
    memcpy(share->wide_share->cardinality, share->cardinality,
           sizeof(longlong) * table->s->fields);
    share->wide_share->crd_get_time = tmp_time;
    share->wide_share->crd_init = TRUE;
  }
  share->crd_get_time = tmp_time;
  share->crd_init = TRUE;
  DBUG_RETURN(0);
}

void spider_set_result_list_param(
  ha_spider *spider
) {
  SPIDER_RESULT_LIST *result_list = &spider->result_list;
  SPIDER_SHARE *share = spider->share;
  THD *thd = spider->wide_handler->trx->thd;
  DBUG_ENTER("spider_set_result_list_param");
  result_list->internal_offset =
    spider_param_internal_offset(thd, share->internal_offset);
  result_list->internal_limit =
#ifdef INFO_KIND_FORCE_LIMIT_BEGIN
    spider->wide_handler->info_limit < 9223372036854775807LL ?
    spider->wide_handler->info_limit :
#endif
    spider_param_internal_limit(thd, share->internal_limit);
  result_list->split_read = spider_split_read_param(spider);
  if (spider->support_multi_split_read_sql())
  {
    result_list->multi_split_read =
      spider_param_multi_split_read(thd, share->multi_split_read);
  } else {
    result_list->multi_split_read = 1;
  }
  result_list->max_order =
    spider_param_max_order(thd, share->max_order);
  result_list->quick_mode =
    spider_param_quick_mode(thd, share->quick_mode);
  result_list->quick_page_size =
    spider_param_quick_page_size(thd, share->quick_page_size);
  result_list->quick_page_byte =
    spider_param_quick_page_byte(thd, share->quick_page_byte);
  result_list->low_mem_read =
    spider_param_low_mem_read(thd, share->low_mem_read);
  DBUG_VOID_RETURN;
}

/**
  Gets or creates a `SPIDER_INIT_ERROR_TABLE` with the table name from
  a given `SPIDER_SHARE`

  When creating, also add the newly created object to
  `spider_init_error_tables`

  @param trx     Transaction
  @param share   The spider share providing the table name
  @param create  Whether to create a new `SPIDER_INIT_ERROR_TABLE` if one wi                 th the required table name does not exist yet
  @return A `SPIDER_INIT_ERROR_TABLE` or NULL if failure
*/
SPIDER_INIT_ERROR_TABLE *spider_get_init_error_table(
  SPIDER_TRX *trx,
  SPIDER_SHARE *share,
  bool create
) {
  SPIDER_INIT_ERROR_TABLE *spider_init_error_table;
  char *tmp_name;
  DBUG_ENTER("spider_get_init_error_table");
  pthread_mutex_lock(&spider_init_error_tbl_mutex);
  if (!(spider_init_error_table = (SPIDER_INIT_ERROR_TABLE *)
    my_hash_search_using_hash_value(
    &spider_init_error_tables, share->table_name_hash_value,
    (uchar*) share->table_name, share->table_name_length)))
  {
    if (!create)
    {
      pthread_mutex_unlock(&spider_init_error_tbl_mutex);
      DBUG_RETURN(NULL);
    }
    if (!spider_bulk_malloc(spider_current_trx, SPD_MID_GET_INIT_ERROR_TABLE_1,
                            MYF(MY_WME | MY_ZEROFILL),
        &spider_init_error_table, (uint) (sizeof(*spider_init_error_table)),
        &tmp_name, (uint) (share->table_name_length + 1),
        NullS)
    ) {
      pthread_mutex_unlock(&spider_init_error_tbl_mutex);
      DBUG_RETURN(NULL);
    }
    memcpy(tmp_name, share->table_name, share->table_name_length);
    spider_init_error_table->table_name = tmp_name;
    spider_init_error_table->table_name_length = share->table_name_length;
    spider_init_error_table->table_name_hash_value =
      share->table_name_hash_value;
    uint old_elements = spider_init_error_tables.array.max_element;
    if (my_hash_insert(&spider_init_error_tables,
      (uchar*) spider_init_error_table))
    {
      spider_free(trx, spider_init_error_table, MYF(0));
      pthread_mutex_unlock(&spider_init_error_tbl_mutex);
      DBUG_RETURN(NULL);
    }
    if (spider_init_error_tables.array.max_element > old_elements)
    {
      spider_alloc_calc_mem(spider_current_trx,
        spider_init_error_tables,
        (spider_init_error_tables.array.max_element - old_elements) *
        spider_init_error_tables.array.size_of_element);
    }
  }
  pthread_mutex_unlock(&spider_init_error_tbl_mutex);
  DBUG_RETURN(spider_init_error_table);
}

void spider_delete_init_error_table(
  const char *name
) {
  SPIDER_INIT_ERROR_TABLE *spider_init_error_table;
  uint length = strlen(name);
  my_hash_value_type hash_value = my_calc_hash(&spider_open_tables,
    (uchar*) name, length);
  DBUG_ENTER("spider_delete_init_error_table");
  pthread_mutex_lock(&spider_init_error_tbl_mutex);
  if ((spider_init_error_table = (SPIDER_INIT_ERROR_TABLE *)
    my_hash_search_using_hash_value(&spider_init_error_tables, hash_value,
      (uchar*) name, length)))
  {
    my_hash_delete(&spider_init_error_tables,
      (uchar*) spider_init_error_table);
    spider_free(spider_current_trx, spider_init_error_table, MYF(0));
  }
  pthread_mutex_unlock(&spider_init_error_tbl_mutex);
  DBUG_VOID_RETURN;
}

bool spider_check_pk_update(
  TABLE *table
) {
  int roop_count;
  TABLE_SHARE *table_share = table->s;
  KEY *key_info;
  KEY_PART_INFO *key_part;
  DBUG_ENTER("spider_check_pk_update");
  if (table_share->primary_key == MAX_KEY)
    DBUG_RETURN(FALSE);

  key_info = &table_share->key_info[table_share->primary_key];
  key_part = key_info->key_part;
  for (roop_count = 0;
    roop_count < (int) spider_user_defined_key_parts(key_info); roop_count++)
  {
    if (bitmap_is_set(table->write_set,
      key_part[roop_count].field->field_index))
      DBUG_RETURN(TRUE);
  }
  DBUG_RETURN(FALSE);
}

void spider_set_tmp_share_pointer(
  SPIDER_SHARE *tmp_share,
  char **tmp_connect_info,
  uint *tmp_connect_info_length,
  long *tmp_long,
  longlong *tmp_longlong
) {
  DBUG_ENTER("spider_set_tmp_share_pointer");
  tmp_share->link_count = 1;
  tmp_share->all_link_count = 1;
  tmp_share->server_names = &tmp_connect_info[0];
  tmp_share->tgt_table_names = &tmp_connect_info[1];
  tmp_share->tgt_dbs = &tmp_connect_info[2];
  tmp_share->tgt_hosts = &tmp_connect_info[3];
  tmp_share->tgt_usernames = &tmp_connect_info[4];
  tmp_share->tgt_passwords = &tmp_connect_info[5];
  tmp_share->tgt_sockets = &tmp_connect_info[6];
  tmp_share->tgt_wrappers = &tmp_connect_info[7];
  tmp_share->tgt_ssl_cas = &tmp_connect_info[8];
  tmp_share->tgt_ssl_capaths = &tmp_connect_info[9];
  tmp_share->tgt_ssl_certs = &tmp_connect_info[10];
  tmp_share->tgt_ssl_ciphers = &tmp_connect_info[11];
  tmp_share->tgt_ssl_keys = &tmp_connect_info[12];
  tmp_share->tgt_default_files = &tmp_connect_info[13];
  tmp_share->tgt_default_groups = &tmp_connect_info[14];
  tmp_share->tgt_dsns = &tmp_connect_info[15];
  tmp_share->tgt_filedsns = &tmp_connect_info[16];
  tmp_share->tgt_drivers = &tmp_connect_info[17];
  tmp_share->tgt_pk_names = &tmp_connect_info[18];
  tmp_share->tgt_sequence_names = &tmp_connect_info[19];
  tmp_share->static_link_ids = &tmp_connect_info[20];
  tmp_share->tgt_ports = &tmp_long[0];
  tmp_share->tgt_ssl_vscs = &tmp_long[1];
  tmp_share->link_statuses = &tmp_long[2];
  tmp_share->monitoring_binlog_pos_at_failing = &tmp_long[3];
  tmp_share->monitoring_flag = &tmp_long[4];
  tmp_share->monitoring_kind = &tmp_long[5];
  tmp_share->monitoring_bg_flag = &tmp_long[6];
  tmp_share->monitoring_bg_kind = &tmp_long[7];
  tmp_share->connect_timeouts = &tmp_long[13];
  tmp_share->net_read_timeouts = &tmp_long[14];
  tmp_long[13] = -1;
  tmp_share->net_write_timeouts = &tmp_long[15];
  tmp_long[14] = -1;
  tmp_share->access_balances = &tmp_long[16];
  tmp_share->bka_table_name_types = &tmp_long[17];
  tmp_share->strict_group_bys = &tmp_long[18];
  tmp_share->monitoring_limit = &tmp_longlong[0];
  tmp_share->monitoring_sid = &tmp_longlong[1];
  tmp_share->monitoring_bg_interval = &tmp_longlong[2];
  tmp_share->server_names_lengths = &tmp_connect_info_length[0];
  tmp_share->tgt_table_names_lengths = &tmp_connect_info_length[1];
  tmp_share->tgt_dbs_lengths = &tmp_connect_info_length[2];
  tmp_share->tgt_hosts_lengths = &tmp_connect_info_length[3];
  tmp_share->tgt_usernames_lengths = &tmp_connect_info_length[4];
  tmp_share->tgt_passwords_lengths = &tmp_connect_info_length[5];
  tmp_share->tgt_sockets_lengths = &tmp_connect_info_length[6];
  tmp_share->tgt_wrappers_lengths = &tmp_connect_info_length[7];
  tmp_share->tgt_ssl_cas_lengths = &tmp_connect_info_length[8];
  tmp_share->tgt_ssl_capaths_lengths = &tmp_connect_info_length[9];
  tmp_share->tgt_ssl_certs_lengths = &tmp_connect_info_length[10];
  tmp_share->tgt_ssl_ciphers_lengths = &tmp_connect_info_length[11];
  tmp_share->tgt_ssl_keys_lengths = &tmp_connect_info_length[12];
  tmp_share->tgt_default_files_lengths = &tmp_connect_info_length[13];
  tmp_share->tgt_default_groups_lengths = &tmp_connect_info_length[14];
  tmp_share->tgt_dsns_lengths = &tmp_connect_info_length[15];
  tmp_share->tgt_filedsns_lengths = &tmp_connect_info_length[16];
  tmp_share->tgt_drivers_lengths = &tmp_connect_info_length[17];
  tmp_share->tgt_pk_names_lengths = &tmp_connect_info_length[18];
  tmp_share->tgt_sequence_names_lengths = &tmp_connect_info_length[19];
  tmp_share->static_link_ids_lengths = &tmp_connect_info_length[20];
  tmp_share->server_names_length = 1;
  tmp_share->tgt_table_names_length = 1;
  tmp_share->tgt_dbs_length = 1;
  tmp_share->tgt_hosts_length = 1;
  tmp_share->tgt_usernames_length = 1;
  tmp_share->tgt_passwords_length = 1;
  tmp_share->tgt_sockets_length = 1;
  tmp_share->tgt_wrappers_length = 1;
  tmp_share->tgt_ssl_cas_length = 1;
  tmp_share->tgt_ssl_capaths_length = 1;
  tmp_share->tgt_ssl_certs_length = 1;
  tmp_share->tgt_ssl_ciphers_length = 1;
  tmp_share->tgt_ssl_keys_length = 1;
  tmp_share->tgt_default_files_length = 1;
  tmp_share->tgt_default_groups_length = 1;
  tmp_share->tgt_dsns_length = 1;
  tmp_share->tgt_filedsns_length = 1;
  tmp_share->tgt_drivers_length = 1;
  tmp_share->tgt_pk_names_length = 1;
  tmp_share->tgt_sequence_names_length = 1;
  tmp_share->static_link_ids_length = 1;
  tmp_share->tgt_ports_length = 1;
  tmp_share->tgt_ssl_vscs_length = 1;
  tmp_share->link_statuses_length = 1;
  tmp_share->monitoring_binlog_pos_at_failing_length = 1;
  tmp_share->monitoring_flag_length = 1;
  tmp_share->monitoring_kind_length = 1;
  tmp_share->monitoring_bg_flag_length = 1;
  tmp_share->monitoring_bg_kind_length = 1;
  tmp_share->monitoring_limit_length = 1;
  tmp_share->monitoring_sid_length = 1;
  tmp_share->monitoring_bg_interval_length = 1;
  tmp_share->connect_timeouts_length = 1;
  tmp_share->net_read_timeouts_length = 1;
  tmp_share->net_write_timeouts_length = 1;
  tmp_share->access_balances_length = 1;
  tmp_share->bka_table_name_types_length = 1;
  tmp_share->strict_group_bys_length = 1;

  tmp_share->monitoring_bg_flag[0] = -1;
  tmp_share->monitoring_bg_kind[0] = -1;
  tmp_share->monitoring_binlog_pos_at_failing[0] = -1;
  tmp_share->monitoring_flag[0] = -1;
  tmp_share->monitoring_kind[0] = -1;
  tmp_share->monitoring_bg_interval[0] = -1;
  tmp_share->monitoring_limit[0] = -1;
  tmp_share->monitoring_sid[0] = -1;
  tmp_share->bka_engine = NULL;
  tmp_share->use_dbton_count = 0;
  DBUG_VOID_RETURN;
}

int spider_create_tmp_dbton_share(
  SPIDER_SHARE *tmp_share
) {
  int error_num;
  uint dbton_id = tmp_share->use_dbton_ids[0];
  DBUG_ENTER("spider_create_tmp_dbton_share");
  if (!(tmp_share->dbton_share[dbton_id] =
    spider_dbton[dbton_id].create_db_share(tmp_share)))
  {
    DBUG_RETURN(HA_ERR_OUT_OF_MEM);
  }
  if ((error_num = tmp_share->dbton_share[dbton_id]->init()))
  {
    delete tmp_share->dbton_share[dbton_id];
    tmp_share->dbton_share[dbton_id] = NULL;
    DBUG_RETURN(error_num);
  }
  DBUG_RETURN(0);
}

void spider_free_tmp_dbton_share(
  SPIDER_SHARE *tmp_share
) {
  uint dbton_id = tmp_share->use_dbton_ids[0];
  DBUG_ENTER("spider_free_tmp_dbton_share");
  if (tmp_share->dbton_share[dbton_id])
  {
    delete tmp_share->dbton_share[dbton_id];
    tmp_share->dbton_share[dbton_id] = NULL;
  }
  DBUG_VOID_RETURN;
}

int spider_create_tmp_dbton_handler(
  ha_spider *tmp_spider
) {
  int error_num;
  SPIDER_SHARE *tmp_share = tmp_spider->share;
  uint dbton_id = tmp_share->use_dbton_ids[0];
  DBUG_ENTER("spider_create_tmp_dbton_handler");
  if (!(tmp_spider->dbton_handler[dbton_id] =
    spider_dbton[dbton_id].create_db_handler(tmp_spider,
    tmp_share->dbton_share[dbton_id])))
  {
    DBUG_RETURN(HA_ERR_OUT_OF_MEM);
  }
  if ((error_num = tmp_spider->dbton_handler[dbton_id]->init()))
  {
    delete tmp_spider->dbton_handler[dbton_id];
    tmp_spider->dbton_handler[dbton_id] = NULL;
    DBUG_RETURN(error_num);
  }
  DBUG_RETURN(0);
}

void spider_free_tmp_dbton_handler(
  ha_spider *tmp_spider
) {
  SPIDER_SHARE *tmp_share = tmp_spider->share;
  uint dbton_id = tmp_share->use_dbton_ids[0];
  DBUG_ENTER("spider_create_tmp_dbton_handler");
  if (tmp_spider->dbton_handler[dbton_id])
  {
    delete tmp_spider->dbton_handler[dbton_id];
    tmp_spider->dbton_handler[dbton_id] = NULL;
  }
  DBUG_VOID_RETURN;
}

TABLE_LIST *spider_get_parent_table_list(
  ha_spider *spider
) {
  TABLE *table = spider->get_table();
  DBUG_ENTER("spider_get_parent_table_list");
  DBUG_RETURN(table->pos_in_table_list);
}

List<Index_hint> *spider_get_index_hints(
  ha_spider *spider
  ) {
    TABLE_LIST *table_list = spider_get_parent_table_list(spider);
    DBUG_ENTER("spider_get_index_hint");
    if (table_list)
    {
      DBUG_RETURN(table_list->index_hints);
    }
    DBUG_RETURN(NULL);
}


st_select_lex *spider_get_select_lex(
  ha_spider *spider
) {
  TABLE_LIST *table_list = spider_get_parent_table_list(spider);
  DBUG_ENTER("spider_get_select_lex");
  if (table_list)
  {
    DBUG_RETURN(table_list->select_lex);
  }
  DBUG_RETURN(NULL);
}

void spider_get_select_limit_from_select_lex(
  st_select_lex *select_lex,
  longlong *select_limit,
  longlong *offset_limit
) {
  DBUG_ENTER("spider_get_select_limit_from_select_lex");
  *select_limit = 9223372036854775807LL;
  *offset_limit = 0;
  if (select_lex && select_lex->limit_params.explicit_limit)
  {
    *select_limit = select_lex->limit_params.select_limit ?
      select_lex->limit_params.select_limit->val_int() : 0;
    *offset_limit = select_lex->limit_params.offset_limit ?
      select_lex->limit_params.offset_limit->val_int() : 0;
  }
  DBUG_VOID_RETURN;
}

void spider_get_select_limit(
  ha_spider *spider,
  st_select_lex **select_lex,
  longlong *select_limit,
  longlong *offset_limit
) {
  DBUG_ENTER("spider_get_select_limit");
  *select_lex = spider_get_select_lex(spider);
  spider_get_select_limit_from_select_lex(
    *select_lex, select_limit, offset_limit);
  DBUG_VOID_RETURN;
}

longlong spider_split_read_param(
  ha_spider *spider
) {
  SPIDER_SHARE *share = spider->share;
  SPIDER_RESULT_LIST *result_list = &spider->result_list;
  THD *thd = spider->wide_handler->trx->thd;
  st_select_lex *select_lex;
  longlong select_limit;
  longlong offset_limit;
  double semi_split_read;
  longlong split_read;
  DBUG_ENTER("spider_split_read_param");
  result_list->set_split_read_count = 1;
#ifdef INFO_KIND_FORCE_LIMIT_BEGIN
  if (spider->wide_handler->info_limit < 9223372036854775807LL)
  {
    DBUG_PRINT("info",("spider info_limit=%lld",
      spider->wide_handler->info_limit));
    longlong info_limit = spider->wide_handler->info_limit;
    result_list->split_read_base = info_limit;
    result_list->semi_split_read = 0;
    result_list->first_read = info_limit;
    result_list->second_read = info_limit;
    result_list->semi_split_read_base = 0;
    result_list->set_split_read = FALSE;
    DBUG_RETURN(info_limit);
  }
#endif
  spider_get_select_limit(spider, &select_lex, &select_limit, &offset_limit);
  DBUG_PRINT("info",("spider result_list->set_split_read=%s", result_list->set_split_read ? "TRUE" : "FALSE"));
  if (!result_list->set_split_read)
  {
    int bulk_update_mode = spider_param_bulk_update_mode(thd,
      share->bulk_update_mode);
    DBUG_PRINT("info",("spider sql_command=%u",
      spider->wide_handler->sql_command));
    DBUG_PRINT("info",("spider bulk_update_mode=%d", bulk_update_mode));
    DBUG_PRINT("info",("spider support_bulk_update_sql=%s",
      spider->support_bulk_update_sql() ? "TRUE" : "FALSE"));
    bool inserting =
      (
        spider->wide_handler->sql_command == SQLCOM_INSERT ||
        spider->wide_handler->sql_command == SQLCOM_INSERT_SELECT
      );
    bool updating =
      (
        spider->wide_handler->sql_command == SQLCOM_UPDATE ||
        spider->wide_handler->sql_command == SQLCOM_UPDATE_MULTI
      );
    bool deleting =
      (
        spider->wide_handler->sql_command == SQLCOM_DELETE ||
        spider->wide_handler->sql_command == SQLCOM_DELETE_MULTI
      );
    bool replacing =
      (
        spider->wide_handler->sql_command == SQLCOM_REPLACE ||
        spider->wide_handler->sql_command == SQLCOM_REPLACE_SELECT
      );
    DBUG_PRINT("info",("spider updating=%s", updating ? "TRUE" : "FALSE"));
    DBUG_PRINT("info",("spider deleting=%s", deleting ? "TRUE" : "FALSE"));
    DBUG_PRINT("info",("spider replacing=%s", replacing ? "TRUE" : "FALSE"));
    TABLE *table = spider->get_table();
    if (
      (
        inserting &&
        spider->use_fields
      ) ||
      replacing ||
      (
        (
          updating ||
          deleting
        ) &&
        (
          bulk_update_mode != 2 ||
          !spider->support_bulk_update_sql() ||
          (
            updating &&
            table->triggers &&
#ifdef HA_CAN_FORCE_BULK_UPDATE
            !(table->file->ha_table_flags() & HA_CAN_FORCE_BULK_UPDATE) &&
#endif
            table->triggers->has_triggers(TRG_EVENT_UPDATE, TRG_ACTION_AFTER)
          ) ||
          (
            deleting &&
            table->triggers &&
#ifdef HA_CAN_FORCE_BULK_DELETE
            !(table->file->ha_table_flags() & HA_CAN_FORCE_BULK_DELETE) &&
#endif
            table->triggers->has_triggers(TRG_EVENT_DELETE, TRG_ACTION_AFTER)
          )
        )
      )
    ) {
      /* This case must select by one shot */
      DBUG_PRINT("info",("spider cancel split read"));
      result_list->split_read_base = 9223372036854775807LL;
      result_list->semi_split_read = 0;
      result_list->semi_split_read_limit = 9223372036854775807LL;
      result_list->first_read = 9223372036854775807LL;
      result_list->second_read = 9223372036854775807LL;
      result_list->semi_split_read_base = 0;
      result_list->set_split_read = TRUE;
      DBUG_RETURN(9223372036854775807LL);
    }
#ifdef SPIDER_HAS_EXPLAIN_QUERY
    Explain_query *explain = thd->lex->explain;
    bool filesort = FALSE;
    if (explain)
    {
      DBUG_PRINT("info",("spider explain=%p", explain));
      Explain_select *explain_select = NULL;
      if (select_lex)
      {
        DBUG_PRINT("info",("spider select_lex=%p", select_lex));
        DBUG_PRINT("info",("spider select_number=%u",
          select_lex->select_number));
        explain_select =
          explain->get_select(select_lex->select_number);
      }
      if (explain_select)
      {
        DBUG_PRINT("info",("spider explain_select=%p", explain_select));
        if (explain_select->using_filesort)
        {
          DBUG_PRINT("info",("spider using filesort"));
          filesort = TRUE;
        }
      }
    }
#endif
    result_list->split_read_base =
      spider_param_split_read(thd, share->split_read);
#ifdef SPIDER_HAS_EXPLAIN_QUERY
    if (filesort)
    {
      result_list->semi_split_read = 0;
      result_list->semi_split_read_limit = 9223372036854775807LL;
    } else {
#endif
      result_list->semi_split_read =
        spider_param_semi_split_read(thd, share->semi_split_read);
      result_list->semi_split_read_limit =
        spider_param_semi_split_read_limit(thd, share->semi_split_read_limit);
#ifdef SPIDER_HAS_EXPLAIN_QUERY
    }
#endif
    result_list->first_read =
      spider_param_first_read(thd, share->first_read);
    result_list->second_read =
      spider_param_second_read(thd, share->second_read);
    result_list->semi_split_read_base = 0;
    result_list->set_split_read = TRUE;
  }
  DBUG_PRINT("info",("spider result_list->semi_split_read=%f", result_list->semi_split_read));
  DBUG_PRINT("info",("spider select_lex->explicit_limit=%d", select_lex ? select_lex->limit_params.explicit_limit : 0));
  DBUG_PRINT("info",("spider OPTION_FOUND_ROWS=%s", select_lex && (select_lex->options & OPTION_FOUND_ROWS) ? "TRUE" : "FALSE"));
  DBUG_PRINT("info",("spider select_lex->group_list.elements=%u", select_lex ? select_lex->group_list.elements : 0));
  DBUG_PRINT("info",("spider select_lex->with_sum_func=%s", select_lex && select_lex->with_sum_func ? "TRUE" : "FALSE"));
  if (
    result_list->semi_split_read > 0 &&
    select_lex && select_lex->limit_params.explicit_limit &&
    !(select_lex->options & OPTION_FOUND_ROWS) &&
    !select_lex->group_list.elements &&
    !select_lex->with_sum_func
  ) {
    semi_split_read = result_list->semi_split_read *
      (select_limit + offset_limit);
    DBUG_PRINT("info",("spider semi_split_read=%f", semi_split_read));
    if (semi_split_read >= result_list->semi_split_read_limit)
    {
      result_list->semi_split_read_base = result_list->semi_split_read_limit;
      DBUG_RETURN(result_list->semi_split_read_limit);
    } else {
      split_read = (longlong) semi_split_read;
      if (split_read < 0)
      {
        result_list->semi_split_read_base = result_list->semi_split_read_limit;
        DBUG_RETURN(result_list->semi_split_read_limit);
      } else if (split_read == 0)
      {
        result_list->semi_split_read_base = 1;
        DBUG_RETURN(1);
      } else {
        result_list->semi_split_read_base = split_read;
        DBUG_RETURN(split_read);
      }
    }
  } else if (result_list->first_read > 0)
    DBUG_RETURN(result_list->first_read);
  DBUG_RETURN(result_list->split_read_base);
}

longlong spider_bg_split_read_param(
  ha_spider *spider
) {
  SPIDER_RESULT_LIST *result_list = &spider->result_list;
  DBUG_ENTER("spider_bg_split_read_param");
  if (result_list->semi_split_read_base)
    DBUG_RETURN(result_list->semi_split_read_base);
  DBUG_RETURN(result_list->split_read_base);
}

void spider_first_split_read_param(
  ha_spider *spider
) {
  SPIDER_RESULT_LIST *result_list = &spider->result_list;
  DBUG_ENTER("spider_first_split_read_param");
  if (result_list->semi_split_read_base)
    result_list->split_read = result_list->semi_split_read_base;
  else if (result_list->second_read > 0)
    result_list->split_read = result_list->first_read;
  else
    result_list->split_read = result_list->split_read_base;
  result_list->set_split_read_count = 1;
  DBUG_VOID_RETURN;
}

void spider_next_split_read_param(
  ha_spider *spider
) {
  SPIDER_RESULT_LIST *result_list = &spider->result_list;
  DBUG_ENTER("spider_next_split_read_param");
  if (result_list->semi_split_read_base)
    result_list->split_read = result_list->semi_split_read_base;
  else if (
    result_list->set_split_read_count == 1 &&
    result_list->second_read > 0
  )
    result_list->split_read = result_list->second_read;
  else
    result_list->split_read = result_list->split_read_base;
  result_list->set_split_read_count++;
  DBUG_VOID_RETURN;
}

bool spider_check_direct_order_limit(
  ha_spider *spider
) {
  THD *thd = spider->wide_handler->trx->thd;
  SPIDER_SHARE *share = spider->share;
  st_select_lex *select_lex;
  longlong select_limit;
  longlong offset_limit;
  DBUG_ENTER("spider_check_direct_order_limit");
  if (spider_check_index_merge(spider->get_table(),
    spider_get_select_lex(spider)))
  {
    DBUG_PRINT("info",("spider set use_index_merge"));
    spider->use_index_merge = TRUE;
  }
  DBUG_PRINT("info",("spider SQLCOM_HA_READ=%s",
    (spider->wide_handler->sql_command == SQLCOM_HA_READ) ? "TRUE" : "FALSE"));
  DBUG_PRINT("info",("spider use_index_merge=%s",
    spider->use_index_merge ? "TRUE" : "FALSE"));
  DBUG_PRINT("info",("spider is_clone=%s",
    spider->is_clone ? "TRUE" : "FALSE"));
  if (
    spider->wide_handler->sql_command != SQLCOM_HA_READ &&
    !spider->use_index_merge &&
    !spider->is_clone
  ) {
    spider_get_select_limit(spider, &select_lex, &select_limit, &offset_limit);
    bool first_check = TRUE;
    DBUG_PRINT("info",("spider select_lex=%p", select_lex));
    DBUG_PRINT("info",("spider leaf_tables.elements=%u",
      select_lex ? select_lex->leaf_tables.elements : 0));

    if (select_lex && (select_lex->options & SELECT_DISTINCT))
    {
      DBUG_PRINT("info",("spider with distinct"));
      spider->result_list.direct_distinct = TRUE;
    }
    spider->result_list.direct_aggregate = spider_param_direct_aggregate(thd);
    DBUG_PRINT("info",("spider select_limit=%lld", select_limit));
    DBUG_PRINT("info",("spider offset_limit=%lld", offset_limit));
    if (
#ifdef SPIDER_ENGINE_CONDITION_PUSHDOWN_IS_ALWAYS_ON
#else
      !(thd->variables.optimizer_switch &
        OPTIMIZER_SWITCH_ENGINE_CONDITION_PUSHDOWN) ||
#endif
#ifdef SPIDER_NEED_CHECK_CONDITION_AT_CHECKING_DIRECT_ORDER_LIMIT
      !spider->condition ||
#endif
      !select_lex ||
      select_lex->leaf_tables.elements != 1 ||
      select_lex->table_list.elements != 1
    ) {
      DBUG_PRINT("info",("spider first_check is FALSE"));
      first_check = FALSE;
      spider->result_list.direct_distinct = FALSE;
      spider->result_list.direct_aggregate = FALSE;
    } else if (spider_db_append_condition(spider, NULL, 0, TRUE))
    {
      DBUG_PRINT("info",("spider FALSE by condition"));
      first_check = FALSE;
      spider->result_list.direct_distinct = FALSE;
      spider->result_list.direct_aggregate = FALSE;
    } else if (
      !select_lex->group_list.elements &&
      !select_lex->with_sum_func
    ) {
      DBUG_PRINT("info",("spider this SQL is not aggregate SQL"));
      spider->result_list.direct_aggregate = FALSE;
    } else {
      ORDER *group;
      for (group = (ORDER *) select_lex->group_list.first; group;
        group = group->next)
      {
        if (spider->print_item_type((*group->item), NULL, NULL, 0))
        {
          DBUG_PRINT("info",("spider aggregate FALSE by group"));
          spider->result_list.direct_aggregate = FALSE;
          break;
        }
      }
      JOIN *join = select_lex->join;
      Item_sum **item_sum_ptr;
      for (item_sum_ptr = join->sum_funcs; *item_sum_ptr; ++item_sum_ptr)
      {
        if (spider->print_item_type(*item_sum_ptr, NULL, NULL, 0))
        {
          DBUG_PRINT("info",("spider aggregate FALSE by not supported"));
          spider->result_list.direct_aggregate = FALSE;
          break;
        }
      }
      if (!spider_all_part_in_order((ORDER *) select_lex->group_list.first,
        spider->get_table()))
      {
        DBUG_PRINT("info",("spider FALSE by group condition"));
        first_check = FALSE;
        spider->result_list.direct_distinct = FALSE;
      }
    }

    longlong direct_order_limit = spider_param_direct_order_limit(thd,
      share->direct_order_limit);
    DBUG_PRINT("info",("spider direct_order_limit=%lld", direct_order_limit));
    if (direct_order_limit)
    {
      DBUG_PRINT("info",("spider first_check=%s",
        first_check ? "TRUE" : "FALSE"));
      DBUG_PRINT("info",("spider (select_lex->options & OPTION_FOUND_ROWS)=%s",
        select_lex && (select_lex->options & OPTION_FOUND_ROWS) ? "TRUE" : "FALSE"));
      DBUG_PRINT("info",("spider direct_aggregate=%s",
        spider->result_list.direct_aggregate ? "TRUE" : "FALSE"));
      DBUG_PRINT("info",("spider select_lex->group_list.elements=%u",
        select_lex ? select_lex->group_list.elements : 0));
      DBUG_PRINT("info",("spider select_lex->with_sum_func=%s",
        select_lex && select_lex->with_sum_func ? "TRUE" : "FALSE"));
      DBUG_PRINT("info",("spider select_lex->having=%s",
        select_lex && select_lex->having ? "TRUE" : "FALSE"));
      DBUG_PRINT("info",("spider select_lex->order_list.elements=%u",
        select_lex ? select_lex->order_list.elements : 0));
      if (
        !first_check ||
        !select_lex->limit_params.explicit_limit ||
        (select_lex->options & OPTION_FOUND_ROWS) ||
        (
          !spider->result_list.direct_aggregate &&
          (
            select_lex->group_list.elements ||
            select_lex->with_sum_func
          )
        ) ||
        select_lex->having ||
        !select_lex->order_list.elements ||
        select_limit > direct_order_limit - offset_limit
      ) {
        DBUG_PRINT("info",("spider FALSE by select_lex"));
        DBUG_RETURN(FALSE);
      }
      ORDER *order;
      for (order = (ORDER *) select_lex->order_list.first; order;
        order = order->next)
      {
        if (spider->print_item_type((*order->item), NULL, NULL, 0))
        {
          DBUG_PRINT("info",("spider FALSE by order"));
          DBUG_RETURN(FALSE);
        }
      }
      DBUG_PRINT("info",("spider TRUE"));
      spider->result_list.internal_limit = select_limit + offset_limit;
      spider->result_list.split_read = select_limit + offset_limit;
      spider->wide_handler->trx->direct_order_limit_count++;
      DBUG_RETURN(TRUE);
    }
  }
  DBUG_PRINT("info",("spider FALSE by parameter"));
  DBUG_RETURN(FALSE);
}

bool spider_all_part_in_order(
  ORDER *order,
  TABLE *table
) {
  TABLE_LIST *parent;
  partition_info *part_info;
  Field **part_fields;
  ORDER *ptr;
  Item *item;
  Item_field *item_field;
  DBUG_ENTER("spider_all_part_in_order");
  while (TRUE)
  {
    DBUG_PRINT("info", ("spider table_name = %s", table->s->db.str));
    DBUG_PRINT("info",("spider part_info=%p", table->part_info));
    if ((part_info = table->part_info))
    {
      for (part_fields = part_info->full_part_field_array;
        *part_fields; ++part_fields)
      {
        DBUG_PRINT("info", ("spider part_field = %s",
          SPIDER_field_name_str(*part_fields)));
        for (ptr = order; ptr; ptr = ptr->next)
        {
          item = *ptr->item;
          if (item->type() != Item::FIELD_ITEM)
          {
            continue;
          }
          item_field = (Item_field *) item;
          Field *field = item_field->field;
          if (!field)
          {
            continue;
          }
          DBUG_PRINT("info", ("spider field_name = %s.%s",
            field->table->s->db.str, SPIDER_field_name_str(field)));
          if (*part_fields == spider_field_exchange(table->file, field))
          {
            break;
          }
        }
        if (!ptr)
        {
          DBUG_RETURN(FALSE);
        }
      }
    }
    if (!(parent = table->pos_in_table_list->parent_l))
    {
      break;
    }
    table = parent->table;
  }
  DBUG_RETURN(TRUE);
}

Field *spider_field_exchange(
  handler *handler,
  Field *field
) {
  DBUG_ENTER("spider_field_exchange");
  DBUG_PRINT("info",("spider in field=%p", field));
  DBUG_PRINT("info",("spider in field->table=%p", field->table));
    DBUG_PRINT("info",("spider table=%p", handler->get_table()));
    if (field->table != handler->get_table())
      DBUG_RETURN(NULL);
  DBUG_PRINT("info",("spider out field=%p", field));
  DBUG_RETURN(field);
}

int spider_set_direct_limit_offset(
  ha_spider *spider
) {
#ifndef SPIDER_ENGINE_CONDITION_PUSHDOWN_IS_ALWAYS_ON
  THD *thd = spider->wide_handler->trx->thd;
#endif
  st_select_lex *select_lex;
  longlong select_limit;
  longlong offset_limit;
  TABLE_LIST *table_list;
  DBUG_ENTER("spider_set_direct_limit_offset");

  if (spider->result_list.direct_limit_offset)
    DBUG_RETURN(TRUE);

  if (
    spider->partition_handler &&
    !spider->wide_handler_owner
  ) {
    if (spider->partition_handler->owner->
      result_list.direct_limit_offset == TRUE)
    {
      spider->result_list.direct_limit_offset = TRUE;
      DBUG_RETURN(TRUE);
    } else {
      DBUG_RETURN(FALSE);
    }
  }

  if (
    spider->wide_handler->sql_command != SQLCOM_SELECT ||
    spider->result_list.direct_aggregate ||
    spider->result_list.direct_order_limit ||
    spider->prev_index_rnd_init != SPD_RND    // must be RND_INIT and not be INDEX_INIT
  )
    DBUG_RETURN(FALSE);

  spider_get_select_limit(spider, &select_lex, &select_limit, &offset_limit);

  // limit and offset is non-zero
  if (!(select_limit && offset_limit))
    DBUG_RETURN(FALSE);

  // more than one table
  if (
    !select_lex ||
    select_lex->table_list.elements != 1
  )
    DBUG_RETURN(FALSE);

  table_list = (TABLE_LIST *) select_lex->table_list.first;
  if (table_list->table->file->partition_ht() != spider_hton_ptr)
  {
    DBUG_PRINT("info",("spider ht1=%u ht2=%u",
      table_list->table->file->partition_ht()->slot,
      spider_hton_ptr->slot
    ));
    DBUG_RETURN(FALSE);
  }

  // contain where
  if (
#ifdef SPIDER_ENGINE_CONDITION_PUSHDOWN_IS_ALWAYS_ON
#else
    !(thd->variables.optimizer_switch &
      OPTIMIZER_SWITCH_ENGINE_CONDITION_PUSHDOWN) ||
#endif
    // conditions is null may be no where condition in rand_init
    spider->wide_handler->condition
  )
    DBUG_RETURN(FALSE);

  // ignore condition like 1=1
#ifdef SPIDER_has_Item_has_subquery
  if (select_lex->where && select_lex->where->has_subquery())
#else
    if (select_lex->where && select_lex->where->with_subquery())
#endif
    DBUG_RETURN(FALSE);

  if (
    select_lex->group_list.elements ||
    select_lex->with_sum_func ||
    select_lex->having ||
    select_lex->order_list.elements
  )
    DBUG_RETURN(FALSE);

  // must not be derived table
  if (SPIDER_get_linkage(select_lex) == DERIVED_TABLE_TYPE)
    DBUG_RETURN(FALSE);

  spider->direct_select_offset = offset_limit;
  spider->direct_current_offset = offset_limit;
  spider->direct_select_limit = select_limit;
  spider->result_list.direct_limit_offset = TRUE;
  DBUG_RETURN(TRUE);
}


bool spider_check_index_merge(
  TABLE *table,
  st_select_lex *select_lex
) {
  uint roop_count;
  JOIN *join;
  DBUG_ENTER("spider_check_index_merge");
  if (!select_lex)
  {
    DBUG_PRINT("info",("spider select_lex is null"));
    DBUG_RETURN(FALSE);
  }
  join = select_lex->join;
  if (!join)
  {
    DBUG_PRINT("info",("spider join is null"));
    DBUG_RETURN(FALSE);
  }
  if (!join->join_tab)
  {
    DBUG_PRINT("info",("spider join->join_tab is null"));
    DBUG_RETURN(FALSE);
  }
  for (roop_count = 0; roop_count < spider_join_table_count(join); ++roop_count)
  {
    JOIN_TAB *join_tab = &join->join_tab[roop_count];
    if (join_tab->table == table)
    {
      DBUG_PRINT("info",("spider join_tab->type=%u", join_tab->type));
      if (
#ifdef SPIDER_HAS_JT_HASH_INDEX_MERGE
        join_tab->type == JT_HASH_INDEX_MERGE ||
#endif
        join_tab->type == JT_INDEX_MERGE
      ) {
        DBUG_RETURN(TRUE);
      }
/*
      DBUG_PRINT("info",("spider join_tab->quick->get_type()=%u",
        join_tab->quick ? join_tab->quick->get_type() : 0));
      if (
        join_tab->quick &&
        join_tab->quick->get_type() == QUICK_SELECT_I::QS_TYPE_INDEX_MERGE
      ) {
        DBUG_RETURN(TRUE);
      }
*/
      DBUG_PRINT("info",("spider join_tab->select->quick->get_type()=%u",
        join_tab->select && join_tab->select->quick ? join_tab->select->quick->get_type() : 0));
      if (
        join_tab->select &&
        join_tab->select->quick &&
        join_tab->select->quick->get_type() == QUICK_SELECT_I::QS_TYPE_INDEX_MERGE
      ) {
        DBUG_RETURN(TRUE);
      }
      break;
    }
  }
  DBUG_RETURN(FALSE);
}

int spider_compare_for_sort(
  SPIDER_SORT *a,
  SPIDER_SORT *b
) {
  DBUG_ENTER("spider_compare_for_sort");
  if (a->sort > b->sort)
    DBUG_RETURN(-1);
  if (a->sort < b->sort)
    DBUG_RETURN(1);
  DBUG_RETURN(0);
}

ulong spider_calc_for_sort(
  uint count,
  ...
) {
  ulong sort = 0;
  va_list args;
  va_start(args, count);
  DBUG_ENTER("spider_calc_for_sort");
  while (count--)
  {
    char *start = va_arg(args, char *), *str;
    uint wild_pos = 0;

    if ((str = start))
    {
      wild_pos = 128;
      for (; *str; str++)
      {
        if (*str == spider_wild_prefix && str[1])
          str++;
        else if (*str == spider_wild_many || *str == spider_wild_one)
        {
          wild_pos = (uint) (str - start) + 1;
          if (wild_pos > 127)
            wild_pos = 127;
          break;
        }
      }
    }
    sort = (sort << 8) + wild_pos;
  }
  va_end(args);
  DBUG_RETURN(sort);
}

/** Generates a random number between 0 and 1 */
double spider_rand(
  uint32 rand_source
) {
  struct my_rnd_struct rand;
  DBUG_ENTER("spider_rand");
  /* generate same as rand function for applications */
  my_rnd_init(&rand, (uint32) (rand_source * 65537L + 55555555L),
    (uint32) (rand_source * 268435457L));
  DBUG_RETURN(my_rnd(&rand));
}

int spider_discover_table_structure_internal(
  SPIDER_TRX *trx,
  SPIDER_SHARE *spider_share,
  spider_string *str
) {
  int error_num = 0, roop_count;
  DBUG_ENTER("spider_discover_table_structure_internal");
  for (roop_count = 0; roop_count < SPIDER_DBTON_SIZE; roop_count++)
  {
    if (spider_bit_is_set(spider_share->dbton_bitmap, roop_count))
    {
      if ((error_num = spider_share->dbton_share[roop_count]->
        discover_table_structure(trx, spider_share, str)))
      {
        continue;
      }
      break;
    }
  }
  DBUG_RETURN(error_num);
}

int spider_discover_table_structure(
  handlerton *hton,
  THD* thd,
  TABLE_SHARE *share,
  HA_CREATE_INFO *info
) {
  int error_num = HA_ERR_WRONG_COMMAND, dummy;
  SPIDER_SHARE *spider_share;
  const char *table_name = share->path.str;
  uint table_name_length = (uint) strlen(table_name);
  SPIDER_TRX *trx;
  partition_info *part_info = thd->work_part_info;
  SPIDER_Open_tables_backup open_tables_backup;
  TABLE *table_tables;
  uint str_len;
  char buf[MAX_FIELD_WIDTH];
  spider_string str(buf, sizeof(buf), system_charset_info);
  DBUG_ENTER("spider_discover_table_structure");
  str.init_calc_mem(SPD_MID_DISCOVER_TABLE_STRUCTURE_1);
  str.length(0);
  if (str.reserve(
    SPIDER_SQL_CREATE_TABLE_LEN + share->db.length +
    SPIDER_SQL_DOT_LEN + share->table_name.length +
    /* SPIDER_SQL_LCL_NAME_QUOTE_LEN */ 4 + SPIDER_SQL_OPEN_PAREN_LEN
  )) {
    DBUG_RETURN(HA_ERR_OUT_OF_MEM);
  }
  str.q_append(SPIDER_SQL_CREATE_TABLE_STR, SPIDER_SQL_CREATE_TABLE_LEN);
  str.q_append(SPIDER_SQL_LCL_NAME_QUOTE_STR, SPIDER_SQL_LCL_NAME_QUOTE_LEN);
  str.q_append(share->db.str, share->db.length);
  str.q_append(SPIDER_SQL_LCL_NAME_QUOTE_STR, SPIDER_SQL_LCL_NAME_QUOTE_LEN);
  str.q_append(SPIDER_SQL_DOT_STR, SPIDER_SQL_DOT_LEN);
  str.q_append(SPIDER_SQL_LCL_NAME_QUOTE_STR, SPIDER_SQL_LCL_NAME_QUOTE_LEN);
  str.q_append(share->table_name.str, share->table_name.length);
  str.q_append(SPIDER_SQL_LCL_NAME_QUOTE_STR, SPIDER_SQL_LCL_NAME_QUOTE_LEN);
  str.q_append(SPIDER_SQL_OPEN_PAREN_STR, SPIDER_SQL_OPEN_PAREN_LEN);
  str_len = str.length();
  my_hash_value_type hash_value = my_calc_hash(&spider_open_tables,
    (uchar*) table_name, table_name_length);
  if (!(trx = spider_get_trx(thd, TRUE, &error_num)))
  {
    DBUG_PRINT("info",("spider spider_get_trx error"));
    my_error(error_num, MYF(0));
    DBUG_RETURN(error_num);
  }
  share->table_charset = info->default_table_charset;
  share->comment = info->comment;
  if (!part_info)
  {
    if (!(spider_share = spider_create_share(table_name, share,
      NULL,
      hash_value,
      &error_num
    ))) {
      DBUG_RETURN(error_num);
    }

    error_num = spider_discover_table_structure_internal(trx, spider_share, &str);

    if (!error_num)
    {
      if (
        (table_tables = spider_open_sys_table(
          thd, SPIDER_SYS_TABLES_TABLE_NAME_STR,
          SPIDER_SYS_TABLES_TABLE_NAME_LEN, TRUE, &open_tables_backup,
          &error_num))
      ) {
        if (thd->lex->create_info.or_replace())
        {
          error_num = spider_delete_tables(table_tables,
            spider_share->table_name, &dummy);
        }
        if (!error_num)
        {
          error_num = spider_insert_tables(table_tables, spider_share);
        }
        spider_sys_close_table(thd, &open_tables_backup);
      }
    }

    spider_free_share_resource_only(spider_share);
  } else {
    char tmp_name[FN_REFLEN + 1];
    List_iterator<partition_element> part_it(part_info->partitions);
    List_iterator<partition_element> part_it2(part_info->partitions);
    partition_element *part_elem, *sub_elem;
    while ((part_elem = part_it++))
    {
      if ((part_elem)->subpartitions.elements)
      {
        List_iterator<partition_element> sub_it((part_elem)->subpartitions);
        while ((sub_elem = sub_it++))
        {
          str.length(str_len);
          if ((error_num = SPIDER_create_subpartition_name(
            tmp_name, FN_REFLEN + 1, table_name,
            (part_elem)->partition_name, (sub_elem)->partition_name,
            NORMAL_PART_NAME)))
          {
            DBUG_RETURN(HA_ERR_OUT_OF_MEM);
          }
          DBUG_PRINT("info",("spider tmp_name=%s", tmp_name));
          if (!(spider_share = spider_create_share(tmp_name, share,
            part_info,
            hash_value,
            &error_num
          ))) {
            DBUG_RETURN(error_num);
          }

          error_num = spider_discover_table_structure_internal(
            trx, spider_share, &str);

          spider_free_share_resource_only(spider_share);
          if (!error_num)
            break;
        }
        if (!error_num)
          break;
      } else {
        str.length(str_len);
        if ((error_num = SPIDER_create_partition_name(
          tmp_name, FN_REFLEN + 1, table_name,
          (part_elem)->partition_name, NORMAL_PART_NAME, TRUE)))
        {
          DBUG_RETURN(HA_ERR_OUT_OF_MEM);
        }
        DBUG_PRINT("info",("spider tmp_name=%s", tmp_name));
        if (!(spider_share = spider_create_share(tmp_name, share,
          part_info,
          hash_value,
          &error_num
        ))) {
          DBUG_RETURN(error_num);
        }

        error_num = spider_discover_table_structure_internal(
          trx, spider_share, &str);

        spider_free_share_resource_only(spider_share);
        if (!error_num)
          break;
      }
    }
    if (!error_num)
    {
      if (
        !(table_tables = spider_open_sys_table(
          thd, SPIDER_SYS_TABLES_TABLE_NAME_STR,
          SPIDER_SYS_TABLES_TABLE_NAME_LEN, TRUE, &open_tables_backup,
          &error_num))
      ) {
        DBUG_RETURN(error_num);
      }
      while ((part_elem = part_it2++))
      {
        if ((part_elem)->subpartitions.elements)
        {
          List_iterator<partition_element> sub_it((part_elem)->subpartitions);
          while ((sub_elem = sub_it++))
          {
            if ((error_num = SPIDER_create_subpartition_name(
              tmp_name, FN_REFLEN + 1, table_name,
              (part_elem)->partition_name, (sub_elem)->partition_name,
              NORMAL_PART_NAME)))
            {
              DBUG_RETURN(HA_ERR_OUT_OF_MEM);
            }
            DBUG_PRINT("info",("spider tmp_name=%s", tmp_name));
            if (!(spider_share = spider_create_share(tmp_name, share,
              part_info,
              hash_value,
              &error_num
            ))) {
              DBUG_RETURN(error_num);
            }

            if (thd->lex->create_info.or_replace())
            {
              error_num = spider_delete_tables(table_tables,
                spider_share->table_name, &dummy);
            }
            if (!error_num)
            {
              error_num = spider_insert_tables(table_tables, spider_share);
            }

            spider_free_share_resource_only(spider_share);
            if (error_num)
              break;
          }
          if (error_num)
            break;
        } else {
          if ((error_num = SPIDER_create_partition_name(
            tmp_name, FN_REFLEN + 1, table_name,
            (part_elem)->partition_name, NORMAL_PART_NAME, TRUE)))
          {
            DBUG_RETURN(HA_ERR_OUT_OF_MEM);
          }
          DBUG_PRINT("info",("spider tmp_name=%s", tmp_name));
          if (!(spider_share = spider_create_share(tmp_name, share,
            part_info,
            hash_value,
            &error_num
          ))) {
            DBUG_RETURN(error_num);
          }

          if (thd->lex->create_info.or_replace())
          {
            error_num = spider_delete_tables(table_tables,
              spider_share->table_name, &dummy);
          }
          if (!error_num)
          {
            error_num = spider_insert_tables(table_tables, spider_share);
          }

          spider_free_share_resource_only(spider_share);
          if (error_num)
            break;
        }
      }
      spider_sys_close_table(thd, &open_tables_backup);
    }
  }

  if (!error_num)
    thd->clear_error();
  else
    DBUG_RETURN(error_num);

  str.length(str.length() - SPIDER_SQL_COMMA_LEN);
  CHARSET_INFO *table_charset;
  if (share->table_charset)
  {
    table_charset = share->table_charset;
  } else {
    table_charset = system_charset_info;
  }
  uint csnamelen = table_charset->cs_name.length;
  uint collatelen = table_charset->coll_name.length;
  if (str.reserve(SPIDER_SQL_CLOSE_PAREN_LEN + SPIDER_SQL_DEFAULT_CHARSET_LEN +
    csnamelen + SPIDER_SQL_COLLATE_LEN + collatelen +
    SPIDER_SQL_CONNECTION_LEN + SPIDER_SQL_VALUE_QUOTE_LEN +
    (share->comment.length * 2)
  )) {
    DBUG_RETURN(HA_ERR_OUT_OF_MEM);
  }
  str.q_append(SPIDER_SQL_CLOSE_PAREN_STR, SPIDER_SQL_CLOSE_PAREN_LEN);
  str.q_append(SPIDER_SQL_DEFAULT_CHARSET_STR, SPIDER_SQL_DEFAULT_CHARSET_LEN);
  str.q_append(table_charset->cs_name.str, csnamelen);
  str.q_append(SPIDER_SQL_COLLATE_STR, SPIDER_SQL_COLLATE_LEN);
  str.q_append(table_charset->coll_name.str, collatelen);
  str.q_append(SPIDER_SQL_COMMENT_STR, SPIDER_SQL_COMMENT_LEN);
  str.q_append(SPIDER_SQL_VALUE_QUOTE_STR, SPIDER_SQL_VALUE_QUOTE_LEN);
  str.append_escape_string(share->comment.str, share->comment.length);
  if (str.reserve(SPIDER_SQL_CONNECTION_LEN +
    (SPIDER_SQL_VALUE_QUOTE_LEN * 2) +
    (share->connect_string.length * 2)))
  {
    DBUG_RETURN(HA_ERR_OUT_OF_MEM);
  }
  str.q_append(SPIDER_SQL_VALUE_QUOTE_STR, SPIDER_SQL_VALUE_QUOTE_LEN);
  str.q_append(SPIDER_SQL_CONNECTION_STR, SPIDER_SQL_CONNECTION_LEN);
  str.q_append(SPIDER_SQL_VALUE_QUOTE_STR, SPIDER_SQL_VALUE_QUOTE_LEN);
  str.append_escape_string(share->connect_string.str,
    share->connect_string.length);
  if (str.reserve(SPIDER_SQL_VALUE_QUOTE_LEN))
  {
    DBUG_RETURN(HA_ERR_OUT_OF_MEM);
  }
  str.q_append(SPIDER_SQL_VALUE_QUOTE_STR, SPIDER_SQL_VALUE_QUOTE_LEN);
  DBUG_PRINT("info",("spider part_info=%p", part_info));
  if (part_info)
  {
    uint part_syntax_len;
    char *part_syntax;
    List_iterator<partition_element> part_it(part_info->partitions);
    partition_element *part_elem, *sub_elem;
    while ((part_elem = part_it++))
    {
      part_elem->engine_type = hton;
      if ((part_elem)->subpartitions.elements)
      {
        List_iterator<partition_element> sub_it((part_elem)->subpartitions);
        while ((sub_elem = sub_it++))
        {
          sub_elem->engine_type = hton;
        }
      }
    }
    if (part_info->fix_parser_data(thd))
    {
      DBUG_RETURN(ER_SPIDER_UNKNOWN_NUM);
    }
    if (!(part_syntax = SPIDER_generate_partition_syntax(thd, part_info,
      &part_syntax_len, FALSE, TRUE, info, NULL, NULL)))
    {
      DBUG_RETURN(HA_ERR_OUT_OF_MEM);
    }
    if (str.reserve(part_syntax_len))
    {
      DBUG_RETURN(HA_ERR_OUT_OF_MEM);
    }
    str.q_append(part_syntax, part_syntax_len);
    SPIDER_free_part_syntax(part_syntax, MYF(0));
  }
  DBUG_PRINT("info",("spider str=%s", str.c_ptr_safe()));

  error_num = share->init_from_sql_statement_string(thd, TRUE, str.ptr(),
    str.length());
  DBUG_RETURN(error_num);
}

int spider_create_spider_object_for_share(
  SPIDER_TRX *trx,
  SPIDER_SHARE *share,
  ha_spider **spider
) {
  int error_num, roop_count, *need_mons;
  SPIDER_CONN **conns;
  uint *conn_link_idx;
  uchar *conn_can_fo;
  char **conn_keys;
  spider_db_handler **dbton_hdl;
  SPIDER_WIDE_HANDLER *wide_handler;
  DBUG_ENTER("spider_create_spider_object_for_share");
  DBUG_PRINT("info",("spider trx=%p", trx));
  DBUG_PRINT("info",("spider share=%p", share));
  DBUG_PRINT("info",("spider spider_ptr=%p", spider));
  DBUG_PRINT("info",("spider spider=%p", (*spider)));

  if (*spider)
  {
    /* already exists */
    DBUG_RETURN(0);
  }
  (*spider) = new (&share->mem_root) ha_spider();
  if (!(*spider))
  {
    error_num = HA_ERR_OUT_OF_MEM;
    goto error_spider_alloc;
  }
  DBUG_PRINT("info",("spider spider=%p", (*spider)));
  if (!(need_mons = (int *)
    spider_bulk_malloc(spider_current_trx, SPD_MID_CREATE_SPIDER_OBJECT_FOR_SHARE_2, MYF(MY_WME | MY_ZEROFILL),
      &need_mons, (uint) (sizeof(int) * share->link_count),
      &conns, (uint) (sizeof(SPIDER_CONN *) * share->link_count),
      &conn_link_idx, (uint) (sizeof(uint) * share->link_count),
      &conn_can_fo, (uint) (sizeof(uchar) * share->link_bitmap_size),
      &conn_keys, (uint) (sizeof(char *) * share->link_count),
      &dbton_hdl, (uint) (sizeof(spider_db_handler *) * SPIDER_DBTON_SIZE),
      &wide_handler, (uint) sizeof(SPIDER_WIDE_HANDLER),
      NullS))
  )
  {
    error_num = HA_ERR_OUT_OF_MEM;
    goto error_need_mons_alloc;
  }
  DBUG_PRINT("info",("spider need_mons=%p", need_mons));
  (*spider)->wide_handler = wide_handler;
  wide_handler->trx = trx;
  (*spider)->change_table_ptr(&share->table, share->table_share);
  (*spider)->share = share;
  (*spider)->conns = conns;
  (*spider)->conn_link_idx = conn_link_idx;
  (*spider)->conn_can_fo = conn_can_fo;
  (*spider)->need_mons = need_mons;
  (*spider)->conn_keys_first_ptr = share->conn_keys[0];
  (*spider)->conn_keys = conn_keys;
  (*spider)->dbton_handler = dbton_hdl;
  (*spider)->search_link_idx = -1;
  for (roop_count = 0; roop_count < SPIDER_DBTON_SIZE; roop_count++)
  {
    if (
      spider_bit_is_set(share->dbton_bitmap, roop_count) &&
      spider_dbton[roop_count].create_db_handler
    ) {
      if (!(dbton_hdl[roop_count] = spider_dbton[roop_count].create_db_handler(
        *spider, share->dbton_share[roop_count])))
      {
        error_num = HA_ERR_OUT_OF_MEM;
        goto error_init_db_handler;
      }
      if ((error_num = dbton_hdl[roop_count]->init()))
        goto error_init_db_handler;
    }
  }
  DBUG_PRINT("info",("spider share=%p", (*spider)->share));
  DBUG_PRINT("info",("spider need_mons=%p", (*spider)->need_mons));
  DBUG_RETURN(0);

error_init_db_handler:
  for (; roop_count >= 0; --roop_count)
  {
    if (
      spider_bit_is_set(share->dbton_bitmap, roop_count) &&
      dbton_hdl[roop_count]
    ) {
      delete dbton_hdl[roop_count];
      dbton_hdl[roop_count] = NULL;
    }
  }
  spider_free(spider_current_trx, (*spider)->need_mons, MYF(0));
error_need_mons_alloc:
  delete (*spider);
  (*spider) = NULL;
error_spider_alloc:
  DBUG_RETURN(error_num);
}

void spider_free_spider_object_for_share(
  ha_spider **spider
) {
  int roop_count;
  SPIDER_SHARE *share = (*spider)->share;
  spider_db_handler **dbton_hdl = (*spider)->dbton_handler;
  DBUG_ENTER("spider_free_spider_object_for_share");
  DBUG_PRINT("info",("spider share=%p", share));
  DBUG_PRINT("info",("spider spider_ptr=%p", spider));
  DBUG_PRINT("info",("spider spider=%p", (*spider)));
  for (roop_count = SPIDER_DBTON_SIZE - 1; roop_count >= 0; --roop_count)
  {
    if (
      spider_bit_is_set(share->dbton_bitmap, roop_count) &&
      dbton_hdl[roop_count]
    ) {
      delete dbton_hdl[roop_count];
      dbton_hdl[roop_count] = NULL;
    }
  }
  spider_free(spider_current_trx, (*spider)->need_mons, MYF(0));
  delete (*spider);
  (*spider) = NULL;
  DBUG_VOID_RETURN;
}

int spider_create_sts_threads(
  SPIDER_THREAD *spider_thread
) {
  int error_num;
  DBUG_ENTER("spider_create_sts_threads");
  if (mysql_mutex_init(spd_key_mutex_bg_stss,
    &spider_thread->mutex, MY_MUTEX_INIT_FAST))
  {
    error_num = HA_ERR_OUT_OF_MEM;
    goto error_mutex_init;
  }
  if (mysql_cond_init(spd_key_cond_bg_stss,
    &spider_thread->cond, NULL))
  {
    error_num = HA_ERR_OUT_OF_MEM;
    goto error_cond_init;
  }
  if (mysql_cond_init(spd_key_cond_bg_sts_syncs,
    &spider_thread->sync_cond, NULL))
  {
    error_num = HA_ERR_OUT_OF_MEM;
    goto error_sync_cond_init;
  }
  if (mysql_thread_create(spd_key_thd_bg_stss, &spider_thread->thread,
    &spider_pt_attr, spider_table_bg_sts_action, (void *) spider_thread)
  )
  {
    error_num = HA_ERR_OUT_OF_MEM;
    goto error_thread_create;
  }
  DBUG_RETURN(0);

error_thread_create:
  pthread_cond_destroy(&spider_thread->sync_cond);
error_sync_cond_init:
  pthread_cond_destroy(&spider_thread->cond);
error_cond_init:
  pthread_mutex_destroy(&spider_thread->mutex);
error_mutex_init:
  DBUG_RETURN(error_num);
}

void spider_free_sts_threads(
  SPIDER_THREAD *spider_thread
) {
  bool thread_killed;
  DBUG_ENTER("spider_free_sts_threads");
  pthread_mutex_lock(&spider_thread->mutex);
  thread_killed = spider_thread->killed;
  spider_thread->killed = TRUE;
  if (!thread_killed)
  {
    if (spider_thread->thd_wait)
    {
      pthread_cond_signal(&spider_thread->cond);
    }
    pthread_cond_wait(&spider_thread->sync_cond, &spider_thread->mutex);
  }
  pthread_mutex_unlock(&spider_thread->mutex);
  pthread_join(spider_thread->thread, NULL);
  pthread_cond_destroy(&spider_thread->sync_cond);
  pthread_cond_destroy(&spider_thread->cond);
  pthread_mutex_destroy(&spider_thread->mutex);
  spider_thread->thd_wait = FALSE;
  spider_thread->killed = FALSE;
  DBUG_VOID_RETURN;
}

int spider_create_crd_threads(
  SPIDER_THREAD *spider_thread
) {
  int error_num;
  DBUG_ENTER("spider_create_crd_threads");
  if (mysql_mutex_init(spd_key_mutex_bg_crds,
    &spider_thread->mutex, MY_MUTEX_INIT_FAST))
  {
    error_num = HA_ERR_OUT_OF_MEM;
    goto error_mutex_init;
  }
  if (mysql_cond_init(spd_key_cond_bg_crds,
    &spider_thread->cond, NULL))
  {
    error_num = HA_ERR_OUT_OF_MEM;
    goto error_cond_init;
  }
  if (mysql_cond_init(spd_key_cond_bg_crd_syncs,
    &spider_thread->sync_cond, NULL))
  {
    error_num = HA_ERR_OUT_OF_MEM;
    goto error_sync_cond_init;
  }
  if (mysql_thread_create(spd_key_thd_bg_crds, &spider_thread->thread,
    &spider_pt_attr, spider_table_bg_crd_action, (void *) spider_thread)
  )
  {
    error_num = HA_ERR_OUT_OF_MEM;
    goto error_thread_create;
  }
  DBUG_RETURN(0);

error_thread_create:
  pthread_cond_destroy(&spider_thread->sync_cond);
error_sync_cond_init:
  pthread_cond_destroy(&spider_thread->cond);
error_cond_init:
  pthread_mutex_destroy(&spider_thread->mutex);
error_mutex_init:
  DBUG_RETURN(error_num);
}

void spider_free_crd_threads(
  SPIDER_THREAD *spider_thread
) {
  bool thread_killed;
  DBUG_ENTER("spider_free_crd_threads");
  pthread_mutex_lock(&spider_thread->mutex);
  thread_killed = spider_thread->killed;
  spider_thread->killed = TRUE;
  if (!thread_killed)
  {
    if (spider_thread->thd_wait)
    {
      pthread_cond_signal(&spider_thread->cond);
    }
    pthread_cond_wait(&spider_thread->sync_cond, &spider_thread->mutex);
  }
  pthread_mutex_unlock(&spider_thread->mutex);
  pthread_join(spider_thread->thread, NULL);
  pthread_cond_destroy(&spider_thread->sync_cond);
  pthread_cond_destroy(&spider_thread->cond);
  pthread_mutex_destroy(&spider_thread->mutex);
  spider_thread->thd_wait = FALSE;
  spider_thread->killed = FALSE;
  DBUG_VOID_RETURN;
}

void *spider_table_bg_sts_action(
  void *arg
) {
  SPIDER_THREAD *thread = (SPIDER_THREAD *) arg;
  SPIDER_SHARE *share;
  SPIDER_TRX *trx;
  int error_num;
  ha_spider *spider;
  SPIDER_CONN **conns;
  THD *thd;
  my_thread_init();
  DBUG_ENTER("spider_table_bg_sts_action");
  /* init start */
  pthread_mutex_lock(&thread->mutex);
  if (!(thd = spider_create_sys_thd(thread)))
  {
    thread->thd_wait = FALSE;
    thread->killed = FALSE;
    pthread_mutex_unlock(&thread->mutex);
    my_thread_end();
    DBUG_RETURN(NULL);
  }
  SPIDER_set_next_thread_id(thd);
#ifdef HAVE_PSI_INTERFACE
  mysql_thread_set_psi_id(thd->thread_id);
#endif
  thd_proc_info(thd, "Spider table background statistics action handler");
  if (!(trx = spider_get_trx(NULL, FALSE, &error_num)))
  {
    spider_destroy_sys_thd(thd);
    thread->thd_wait = FALSE;
    thread->killed = FALSE;
    pthread_mutex_unlock(&thread->mutex);
#if !defined(MYSQL_DYNAMIC_PLUGIN) || !defined(_WIN32)
    set_current_thd(nullptr);
#endif
    my_thread_end();
    DBUG_RETURN(NULL);
  }
  trx->thd = thd;
  /* init end */

  if (thd->killed)
  {
    thread->killed = TRUE;
  }
  if (thd->killed)
  {
    thread->killed = TRUE;
  }

  while (TRUE)
  {
    DBUG_PRINT("info",("spider bg sts loop start"));
    if (thread->killed)
    {
      DBUG_PRINT("info",("spider bg sts kill start"));
      trx->thd = NULL;
      spider_free_trx(trx, TRUE);
      spider_destroy_sys_thd(thd);
      pthread_cond_signal(&thread->sync_cond);
      pthread_mutex_unlock(&thread->mutex);
#if !defined(MYSQL_DYNAMIC_PLUGIN) || !defined(_WIN32)
      set_current_thd(nullptr);
#endif
      my_thread_end();
      DBUG_RETURN(NULL);
    }
    if (!thread->queue_first)
    {
      DBUG_PRINT("info",("spider bg sts has no job"));
      thread->thd_wait = TRUE;
      pthread_cond_wait(&thread->cond, &thread->mutex);
      thread->thd_wait = FALSE;
      if (thd->killed)
        thread->killed = TRUE;
      continue;
    }
    share = (SPIDER_SHARE *) thread->queue_first;
    share->sts_working = TRUE;
    pthread_mutex_unlock(&thread->mutex);

    spider = share->sts_spider;
    conns = spider->conns;
    if (spider->search_link_idx < 0)
    {
      spider->wide_handler->trx = trx;
      spider_trx_set_link_idx_for_all(spider);
      spider->search_link_idx = spider_conn_first_link_idx(thd,
        share->link_statuses, share->access_balances, spider->conn_link_idx,
        share->link_count, SPIDER_LINK_STATUS_OK);
    }
    if (spider->search_link_idx >= 0)
    {
      DBUG_PRINT("info",
        ("spider difftime=%f",
          difftime(share->bg_sts_try_time, share->sts_get_time)));
      DBUG_PRINT("info",
        ("spider bg_sts_interval=%f", share->bg_sts_interval));
      if (difftime(share->bg_sts_try_time, share->sts_get_time) >=
        share->bg_sts_interval)
      {
        if (!conns[spider->search_link_idx])
        {
          spider_get_conn(share, spider->search_link_idx,
                          share->conn_keys[spider->search_link_idx], trx,
                          spider, FALSE, FALSE, &error_num);
          if (conns[spider->search_link_idx])
          {
            conns[spider->search_link_idx]->error_mode = 0;
          } else {
            spider->search_link_idx = -1;
          }
        }
        DBUG_PRINT("info",
          ("spider search_link_idx=%d", spider->search_link_idx));
        if (spider->search_link_idx >= 0 && conns[spider->search_link_idx])
        {
          if (spider_get_sts(share, spider->search_link_idx,
            share->bg_sts_try_time, spider,
            share->bg_sts_interval, share->bg_sts_mode,
            share->bg_sts_sync,
            2, HA_STATUS_CONST | HA_STATUS_VARIABLE))
          {
            spider->search_link_idx = -1;
          }
        }
      }
    }
    memset(spider->need_mons, 0, sizeof(int) * share->link_count);
    pthread_mutex_lock(&thread->mutex);
    if (thread->queue_first == thread->queue_last)
    {
      thread->queue_first = NULL;
      thread->queue_last = NULL;
    } else {
      thread->queue_first = share->sts_next;
      share->sts_next->sts_prev = NULL;
      share->sts_next = NULL;
    }
    share->sts_working = FALSE;
    share->sts_wait = FALSE;
    if (thread->first_free_wait)
    {
      pthread_cond_signal(&thread->sync_cond);
      pthread_cond_wait(&thread->cond, &thread->mutex);
      if (thd->killed)
        thread->killed = TRUE;
    }
  }
}

void *spider_table_bg_crd_action(
  void *arg
) {
  SPIDER_THREAD *thread = (SPIDER_THREAD *) arg;
  SPIDER_SHARE *share;
  SPIDER_TRX *trx;
  int error_num;
  ha_spider *spider;
  TABLE *table;
  SPIDER_CONN **conns;
  THD *thd;
  my_thread_init();
  DBUG_ENTER("spider_table_bg_crd_action");
  /* init start */
  pthread_mutex_lock(&thread->mutex);
  if (!(thd = spider_create_sys_thd(thread)))
  {
    thread->thd_wait = FALSE;
    thread->killed = FALSE;
    pthread_mutex_unlock(&thread->mutex);
    my_thread_end();
    DBUG_RETURN(NULL);
  }
  SPIDER_set_next_thread_id(thd);
#ifdef HAVE_PSI_INTERFACE
  mysql_thread_set_psi_id(thd->thread_id);
#endif
  thd_proc_info(thd, "Spider table background cardinality action handler");
  if (!(trx = spider_get_trx(NULL, FALSE, &error_num)))
  {
    spider_destroy_sys_thd(thd);
    thread->thd_wait = FALSE;
    thread->killed = FALSE;
    pthread_mutex_unlock(&thread->mutex);
#if !defined(MYSQL_DYNAMIC_PLUGIN) || !defined(_WIN32)
    set_current_thd(nullptr);
#endif
    my_thread_end();
    DBUG_RETURN(NULL);
  }
  trx->thd = thd;
  /* init end */

  while (TRUE)
  {
    DBUG_PRINT("info",("spider bg crd loop start"));
    if (thread->killed)
    {
      DBUG_PRINT("info",("spider bg crd kill start"));
      trx->thd = NULL;
      spider_free_trx(trx, TRUE);
      spider_destroy_sys_thd(thd);
      pthread_cond_signal(&thread->sync_cond);
      pthread_mutex_unlock(&thread->mutex);
#if !defined(MYSQL_DYNAMIC_PLUGIN) || !defined(_WIN32)
      set_current_thd(nullptr);
#endif
      my_thread_end();
      DBUG_RETURN(NULL);
    }
    if (!thread->queue_first)
    {
      DBUG_PRINT("info",("spider bg crd has no job"));
      thread->thd_wait = TRUE;
      pthread_cond_wait(&thread->cond, &thread->mutex);
      thread->thd_wait = FALSE;
      if (thd->killed)
        thread->killed = TRUE;
      continue;
    }
    share = (SPIDER_SHARE *) thread->queue_first;
    share->crd_working = TRUE;
    pthread_mutex_unlock(&thread->mutex);

    table = &share->table;
    spider = share->crd_spider;
    conns = spider->conns;
    if (spider->search_link_idx < 0)
    {
      spider->wide_handler->trx = trx;
      spider_trx_set_link_idx_for_all(spider);
      spider->search_link_idx = spider_conn_first_link_idx(thd,
        share->link_statuses, share->access_balances, spider->conn_link_idx,
        share->link_count, SPIDER_LINK_STATUS_OK);
    }
    if (spider->search_link_idx >= 0)
    {
      DBUG_PRINT("info",
        ("spider difftime=%f",
          difftime(share->bg_crd_try_time, share->crd_get_time)));
      DBUG_PRINT("info",
        ("spider bg_crd_interval=%f", share->bg_crd_interval));
      if (difftime(share->bg_crd_try_time, share->crd_get_time) >=
        share->bg_crd_interval)
      {
        if (!conns[spider->search_link_idx])
        {
          spider_get_conn(share, spider->search_link_idx,
                          share->conn_keys[spider->search_link_idx], trx,
                          spider, FALSE, FALSE, &error_num);
          if (conns[spider->search_link_idx])
          {
            conns[spider->search_link_idx]->error_mode = 0;
          } else {
            spider->search_link_idx = -1;
          }
        }
        DBUG_PRINT("info",
          ("spider search_link_idx=%d", spider->search_link_idx));
        if (spider->search_link_idx >= 0 && conns[spider->search_link_idx])
        {
          if (spider_get_crd(share, spider->search_link_idx,
            share->bg_crd_try_time, spider, table,
            share->bg_crd_interval, share->bg_crd_mode,
            share->bg_crd_sync,
            2))
          {
            spider->search_link_idx = -1;
          }
        }
      }
    }
    memset(spider->need_mons, 0, sizeof(int) * share->link_count);
    pthread_mutex_lock(&thread->mutex);
    if (thread->queue_first == thread->queue_last)
    {
      thread->queue_first = NULL;
      thread->queue_last = NULL;
    } else {
      thread->queue_first = share->crd_next;
      share->crd_next->crd_prev = NULL;
      share->crd_next = NULL;
    }
    share->crd_working = FALSE;
    share->crd_wait = FALSE;
    if (thread->first_free_wait)
    {
      pthread_cond_signal(&thread->sync_cond);
      pthread_cond_wait(&thread->cond, &thread->mutex);
      if (thd->killed)
        thread->killed = TRUE;
    }
  }
}

void spider_table_add_share_to_sts_thread(
  SPIDER_SHARE *share
) {
  SPIDER_THREAD *spider_thread = share->sts_thread;
  DBUG_ENTER("spider_table_add_share_to_sts_thread");
  if (
    !share->sts_wait &&
    !pthread_mutex_trylock(&spider_thread->mutex)
  ) {
    if (!share->sts_wait)
    {
      if (spider_thread->queue_last)
      {
        DBUG_PRINT("info",("spider add to last"));
        share->sts_prev = spider_thread->queue_last;
        spider_thread->queue_last->sts_next = share;
      } else {
        spider_thread->queue_first = share;
      }
      spider_thread->queue_last = share;
      share->sts_wait = TRUE;

      if (spider_thread->thd_wait)
      {
        pthread_cond_signal(&spider_thread->cond);
      }
    }
    pthread_mutex_unlock(&spider_thread->mutex);
  }
  DBUG_VOID_RETURN;
}

void spider_table_add_share_to_crd_thread(
  SPIDER_SHARE *share
) {
  SPIDER_THREAD *spider_thread = share->crd_thread;
  DBUG_ENTER("spider_table_add_share_to_crd_thread");
  if (
    !share->crd_wait &&
    !pthread_mutex_trylock(&spider_thread->mutex)
  ) {
    if (!share->crd_wait)
    {
      if (spider_thread->queue_last)
      {
        DBUG_PRINT("info",("spider add to last"));
        share->crd_prev = spider_thread->queue_last;
        spider_thread->queue_last->crd_next = share;
      } else {
        spider_thread->queue_first = share;
      }
      spider_thread->queue_last = share;
      share->crd_wait = TRUE;

      if (spider_thread->thd_wait)
      {
        pthread_cond_signal(&spider_thread->cond);
      }
    }
    pthread_mutex_unlock(&spider_thread->mutex);
  }
  DBUG_VOID_RETURN;
}

void spider_table_remove_share_from_sts_thread(
  SPIDER_SHARE *share
) {
  SPIDER_THREAD *spider_thread = share->sts_thread;
  DBUG_ENTER("spider_table_remove_share_from_sts_thread");
  if (share->sts_wait)
  {
    pthread_mutex_lock(&spider_thread->mutex);
    if (share->sts_wait)
    {
      if (share->sts_working)
      {
        DBUG_PRINT("info",("spider waiting bg sts start"));
        spider_thread->first_free_wait = TRUE;
        pthread_cond_wait(&spider_thread->sync_cond, &spider_thread->mutex);
        spider_thread->first_free_wait = FALSE;
        pthread_cond_signal(&spider_thread->cond);
        DBUG_PRINT("info",("spider waiting bg sts end"));
      }

      if (share->sts_prev)
      {
        if (share->sts_next)
        {
          DBUG_PRINT("info",("spider remove middle one"));
          share->sts_prev->sts_next = share->sts_next;
          share->sts_next->sts_prev = share->sts_prev;
        } else {
          DBUG_PRINT("info",("spider remove last one"));
          share->sts_prev->sts_next = NULL;
          spider_thread->queue_last = share->sts_prev;
        }
      } else if (share->sts_next) {
        DBUG_PRINT("info",("spider remove first one"));
        share->sts_next->sts_prev = NULL;
        spider_thread->queue_first = share->sts_next;
      } else {
        DBUG_PRINT("info",("spider empty"));
        spider_thread->queue_first = NULL;
        spider_thread->queue_last = NULL;
      }
    }
    pthread_mutex_unlock(&spider_thread->mutex);
  }
  DBUG_VOID_RETURN;
}

void spider_table_remove_share_from_crd_thread(
  SPIDER_SHARE *share
) {
  SPIDER_THREAD *spider_thread = share->crd_thread;
  DBUG_ENTER("spider_table_remove_share_from_crd_thread");
  if (share->crd_wait)
  {
    pthread_mutex_lock(&spider_thread->mutex);
    if (share->crd_wait)
    {
      if (share->crd_working)
      {
        DBUG_PRINT("info",("spider waiting bg crd start"));
        spider_thread->first_free_wait = TRUE;
        pthread_cond_wait(&spider_thread->sync_cond, &spider_thread->mutex);
        spider_thread->first_free_wait = FALSE;
        pthread_cond_signal(&spider_thread->cond);
        DBUG_PRINT("info",("spider waiting bg crd end"));
      }

      if (share->crd_prev)
      {
        if (share->crd_next)
        {
          DBUG_PRINT("info",("spider remove middle one"));
          share->crd_prev->crd_next = share->crd_next;
          share->crd_next->crd_prev = share->crd_prev;
        } else {
          DBUG_PRINT("info",("spider remove last one"));
          share->crd_prev->crd_next = NULL;
          spider_thread->queue_last = share->crd_prev;
        }
      } else if (share->crd_next) {
        DBUG_PRINT("info",("spider remove first one"));
        share->crd_next->crd_prev = NULL;
        spider_thread->queue_first = share->crd_next;
      } else {
        DBUG_PRINT("info",("spider empty"));
        spider_thread->queue_first = NULL;
        spider_thread->queue_last = NULL;
      }
    }
    pthread_mutex_unlock(&spider_thread->mutex);
  }
  DBUG_VOID_RETURN;
}

uchar *spider_duplicate_char(
  uchar *dst,
  uchar esc,
  uchar *src,
  uint src_lgt
) {
  uchar *ed = src + src_lgt;
  DBUG_ENTER("spider_duplicate_char");
  while (src < ed)
  {
    *dst = *src;
    if (*src == esc)
    {
      ++dst;
      *dst = esc;
    }
    ++dst;
    ++src;
  }
  DBUG_RETURN(dst);
}<|MERGE_RESOLUTION|>--- conflicted
+++ resolved
@@ -4443,7 +4443,7 @@
   DBUG_PRINT("info",("spider loop check param name=%s", target.c_ptr()));
   key = target.to_lex_cstring();
   const user_var_entry *loop_check= get_variable(&thd->user_vars, &key, FALSE);
-  if (loop_check && loop_check->type == STRING_RESULT)
+  if (loop_check && loop_check->type_handler()->result_type() == STRING_RESULT)
   {
     String expected(0);
     expected.append(spider_unique_id);
@@ -4557,35 +4557,11 @@
       free_root(&mem_root, MYF(0));
       DBUG_RETURN(TRUE);
     }
-<<<<<<< HEAD
     if ((*error_num= spider_get_link_statuses(table_tables, share,
                                               &mem_root)))
     {
       if (*error_num != HA_ERR_KEY_NOT_FOUND &&
           *error_num != HA_ERR_END_OF_FILE)
-=======
-    lex_str.str = loop_check_buf + buf_sz - lex_str.length - 2;
-    memcpy((void *) lex_str.str,
-      SPIDER_SQL_LOP_CHK_PRM_PRF_STR, SPIDER_SQL_LOP_CHK_PRM_PRF_LEN);
-    memcpy((void *) (lex_str.str + SPIDER_SQL_LOP_CHK_PRM_PRF_LEN),
-      top_share->path.str, top_share->path.length);
-    ((char *) lex_str.str)[lex_str.length] = '\0';
-    DBUG_PRINT("info",("spider loop check param name=%s", lex_str.str));
-    loop_check = get_variable(&thd->user_vars, &lex_str, FALSE);
-    if (loop_check && loop_check->type_handler()->result_type() == STRING_RESULT)
-    {
-      lex_str.length = top_share->path.length + spider_unique_id.length + 1;
-      lex_str.str = loop_check_buf + buf_sz - top_share->path.length -
-        spider_unique_id.length - 2;
-      memcpy((void *) lex_str.str, spider_unique_id.str,
-        spider_unique_id.length);
-      ((char *) lex_str.str)[lex_str.length - 1] = '-';
-      ((char *) lex_str.str)[lex_str.length] = '\0';
-      DBUG_PRINT("info",("spider loop check key=%s", lex_str.str));
-      DBUG_PRINT("info",("spider loop check param value=%s",
-        loop_check->value));
-      if (unlikely(strstr(loop_check->value, lex_str.str)))
->>>>>>> 9d20853c
       {
         spider_unlock_udf_table_mon_mutexes(share);
         spider_share_init_error_free(share, init_share, true);
