/* Copyright (C) 2008-2020 Kentoku Shiba
   Copyright (C) 2019-2022 MariaDB corp

  This program is free software; you can redistribute it and/or modify
  it under the terms of the GNU General Public License as published by
  the Free Software Foundation; version 2 of the License.

  This program is distributed in the hope that it will be useful,
  but WITHOUT ANY WARRANTY; without even the implied warranty of
  MERCHANTABILITY or FITNESS FOR A PARTICULAR PURPOSE.  See the
  GNU General Public License for more details.

  You should have received a copy of the GNU General Public License
  along with this program; if not, write to the Free Software
  Foundation, Inc., 51 Franklin Street, Fifth Floor, Boston, MA 02110-1335 USA */

#define MYSQL_SERVER 1
#include <my_global.h>
#include "mysql_version.h"
#include "spd_environ.h"
#include "sql_priv.h"
#include "probes_mysql.h"
#include "my_getopt.h"
#include "sql_class.h"
#include "sql_partition.h"
#include "sql_servers.h"
#include "sql_select.h"
#include "tztime.h"
#include "sql_parse.h"
#include "create_options.h"
#include "spd_err.h"
#include "spd_param.h"
#include "spd_db_include.h"
#include "spd_include.h"
#include "spd_sys_table.h"
#include "ha_spider.h"
#include "spd_trx.h"
#include "spd_db_conn.h"
#include "spd_table.h"
#include "spd_conn.h"
#include "spd_ping_table.h"
#include "spd_direct_sql.h"
#include "spd_malloc.h"
#include "spd_group_by_handler.h"
#include "spd_init_query.h"

/* Background thread management */
#ifdef SPIDER_HAS_NEXT_THREAD_ID
#define SPIDER_set_next_thread_id(A)
MYSQL_THD create_thd();
void destroy_thd(MYSQL_THD thd);
#else
ulong *spd_db_att_thread_id;
inline void SPIDER_set_next_thread_id(THD *A)
{
  pthread_mutex_lock(&LOCK_thread_count);
  A->thread_id = (*spd_db_att_thread_id)++;
  pthread_mutex_unlock(&LOCK_thread_count);
}
MYSQL_THD create_thd()
{
  THD *thd = SPIDER_new_THD(next_thread_id());
  if (thd)
  {
    thd->thread_stack = (char*) &thd;
    thd->store_globals();
    thd->set_command(COM_DAEMON);
    thd->security_ctx->host_or_ip = "";
  }
  return thd;
}
void destroy_thd(MYSQL_THD thd)
{
  delete thd;
}
#endif
inline MYSQL_THD spider_create_sys_thd(SPIDER_THREAD *thread)
{
  THD *thd = create_thd();
  if (thd)
  {
    SPIDER_set_next_thread_id(thd);
    thd->mysys_var->current_cond = &thread->cond;
    thd->mysys_var->current_mutex = &thread->mutex;
  }
  return thd;
}
inline void spider_destroy_sys_thd(MYSQL_THD thd)
{
  destroy_thd(thd);
}
inline MYSQL_THD spider_create_thd()
{
  THD *thd;
  my_thread_init();
  if (!(thd = new THD(next_thread_id())))
    my_thread_end();
  else
  {
#ifdef HAVE_PSI_INTERFACE
    mysql_thread_set_psi_id(thd->thread_id);
#endif
    thd->thread_stack = (char *) &thd;
    thd->store_globals();
  }
  return thd;
}
inline void spider_destroy_thd(MYSQL_THD thd)
{
  delete thd;
}

#ifdef SPIDER_XID_USES_xid_cache_iterate
#else
#ifdef XID_CACHE_IS_SPLITTED
uint *spd_db_att_xid_cache_split_num;
#endif
pthread_mutex_t *spd_db_att_LOCK_xid_cache;
HASH *spd_db_att_xid_cache;
#endif
struct charset_info_st *spd_charset_utf8mb3_bin;
const char **spd_defaults_extra_file;
const char **spd_defaults_file;
const char **spd_mysqld_unix_port;
uint *spd_mysqld_port;
bool volatile *spd_abort_loop;
Time_zone *spd_tz_system;
extern long spider_conn_mutex_id;
handlerton *spider_hton_ptr;
SPIDER_DBTON spider_dbton[SPIDER_DBTON_SIZE];
extern SPIDER_DBTON spider_dbton_mysql;
extern SPIDER_DBTON spider_dbton_mariadb;
SPIDER_THREAD *spider_table_sts_threads;
SPIDER_THREAD *spider_table_crd_threads;

#ifdef HAVE_PSI_INTERFACE
PSI_mutex_key spd_key_mutex_tbl;
PSI_mutex_key spd_key_mutex_init_error_tbl;
PSI_mutex_key spd_key_mutex_wide_share;
PSI_mutex_key spd_key_mutex_lgtm_tblhnd_share;
PSI_mutex_key spd_key_mutex_conn;
PSI_mutex_key spd_key_mutex_open_conn;
PSI_mutex_key spd_key_mutex_allocated_thds;
PSI_mutex_key spd_key_mutex_mon_table_cache;
PSI_mutex_key spd_key_mutex_udf_table_mon;
PSI_mutex_key spd_key_mutex_mta_conn;
PSI_mutex_key spd_key_mutex_bg_conn_chain;
PSI_mutex_key spd_key_mutex_bg_conn_sync;
PSI_mutex_key spd_key_mutex_bg_conn;
PSI_mutex_key spd_key_mutex_bg_job_stack;
PSI_mutex_key spd_key_mutex_bg_mon;
PSI_mutex_key spd_key_mutex_bg_direct_sql;
PSI_mutex_key spd_key_mutex_mon_list_caller;
PSI_mutex_key spd_key_mutex_mon_list_receptor;
PSI_mutex_key spd_key_mutex_mon_list_monitor;
PSI_mutex_key spd_key_mutex_mon_list_update_status;
PSI_mutex_key spd_key_mutex_share;
PSI_mutex_key spd_key_mutex_share_sts;
PSI_mutex_key spd_key_mutex_share_crd;
PSI_mutex_key spd_key_mutex_share_auto_increment;
PSI_mutex_key spd_key_mutex_wide_share_sts;
PSI_mutex_key spd_key_mutex_wide_share_crd;
PSI_mutex_key spd_key_mutex_udf_table;
PSI_mutex_key spd_key_mutex_mem_calc;
PSI_mutex_key spd_key_thread_id;
PSI_mutex_key spd_key_conn_id;
PSI_mutex_key spd_key_mutex_ipport_count;
PSI_mutex_key spd_key_mutex_conn_i;
PSI_mutex_key spd_key_mutex_bg_stss;
PSI_mutex_key spd_key_mutex_bg_crds;
PSI_mutex_key spd_key_mutex_conn_loop_check;

static PSI_mutex_info all_spider_mutexes[]=
{
  { &spd_key_mutex_tbl, "tbl", PSI_FLAG_GLOBAL},
  { &spd_key_mutex_init_error_tbl, "init_error_tbl", PSI_FLAG_GLOBAL},
  { &spd_key_mutex_wide_share, "wide_share", PSI_FLAG_GLOBAL},
  { &spd_key_mutex_lgtm_tblhnd_share, "lgtm_tblhnd_share", PSI_FLAG_GLOBAL},
  { &spd_key_mutex_conn, "conn", PSI_FLAG_GLOBAL},
  { &spd_key_mutex_open_conn, "open_conn", PSI_FLAG_GLOBAL},
  { &spd_key_mutex_allocated_thds, "allocated_thds", PSI_FLAG_GLOBAL},
  { &spd_key_mutex_mon_table_cache, "mon_table_cache", PSI_FLAG_GLOBAL},
  { &spd_key_mutex_udf_table_mon, "udf_table_mon", PSI_FLAG_GLOBAL},
  { &spd_key_mutex_mem_calc, "mem_calc", PSI_FLAG_GLOBAL},
  { &spd_key_thread_id, "thread_id", PSI_FLAG_GLOBAL},
  { &spd_key_conn_id, "conn_id", PSI_FLAG_GLOBAL},
  { &spd_key_mutex_ipport_count, "ipport_count", PSI_FLAG_GLOBAL},
  { &spd_key_mutex_bg_stss, "bg_stss", PSI_FLAG_GLOBAL},
  { &spd_key_mutex_bg_crds, "bg_crds", PSI_FLAG_GLOBAL},
  { &spd_key_mutex_conn_i, "conn_i", 0},
  { &spd_key_mutex_mta_conn, "mta_conn", 0},
  { &spd_key_mutex_bg_conn_chain, "bg_conn_chain", 0},
  { &spd_key_mutex_bg_conn_sync, "bg_conn_sync", 0},
  { &spd_key_mutex_bg_conn, "bg_conn", 0},
  { &spd_key_mutex_bg_job_stack, "bg_job_stack", 0},
  { &spd_key_mutex_bg_mon, "bg_mon", 0},
  { &spd_key_mutex_bg_direct_sql, "bg_direct_sql", 0},
  { &spd_key_mutex_mon_list_caller, "mon_list_caller", 0},
  { &spd_key_mutex_mon_list_receptor, "mon_list_receptor", 0},
  { &spd_key_mutex_mon_list_monitor, "mon_list_monitor", 0},
  { &spd_key_mutex_mon_list_update_status, "mon_list_update_status", 0},
  { &spd_key_mutex_share, "share", 0},
  { &spd_key_mutex_share_sts, "share_sts", 0},
  { &spd_key_mutex_share_crd, "share_crd", 0},
  { &spd_key_mutex_share_auto_increment, "share_auto_increment", 0},
  { &spd_key_mutex_wide_share_sts, "wide_share_sts", 0},
  { &spd_key_mutex_wide_share_crd, "wide_share_crd", 0},
  { &spd_key_mutex_udf_table, "udf_table", 0},
  { &spd_key_mutex_conn_loop_check, "conn_loop_check", 0},
};

PSI_cond_key spd_key_cond_bg_conn_sync;
PSI_cond_key spd_key_cond_bg_conn;
PSI_cond_key spd_key_cond_bg_sts;
PSI_cond_key spd_key_cond_bg_sts_sync;
PSI_cond_key spd_key_cond_bg_crd;
PSI_cond_key spd_key_cond_bg_crd_sync;
PSI_cond_key spd_key_cond_bg_mon;
PSI_cond_key spd_key_cond_bg_mon_sleep;
PSI_cond_key spd_key_cond_bg_direct_sql;
PSI_cond_key spd_key_cond_udf_table_mon;
PSI_cond_key spd_key_cond_conn_i;
PSI_cond_key spd_key_cond_bg_stss;
PSI_cond_key spd_key_cond_bg_sts_syncs;
PSI_cond_key spd_key_cond_bg_crds;
PSI_cond_key spd_key_cond_bg_crd_syncs;

static PSI_cond_info all_spider_conds[] = {
  {&spd_key_cond_bg_conn_sync, "bg_conn_sync", 0},
  {&spd_key_cond_bg_conn, "bg_conn", 0},
  {&spd_key_cond_bg_sts, "bg_sts", 0},
  {&spd_key_cond_bg_sts_sync, "bg_sts_sync", 0},
  {&spd_key_cond_bg_crd, "bg_crd", 0},
  {&spd_key_cond_bg_crd_sync, "bg_crd_sync", 0},
  {&spd_key_cond_bg_mon, "bg_mon", 0},
  {&spd_key_cond_bg_mon_sleep, "bg_mon_sleep", 0},
  {&spd_key_cond_bg_direct_sql, "bg_direct_sql", 0},
  {&spd_key_cond_udf_table_mon, "udf_table_mon", 0},
  {&spd_key_cond_conn_i, "conn_i", 0},
  {&spd_key_cond_bg_stss, "bg_stss", 0},
  {&spd_key_cond_bg_sts_syncs, "bg_sts_syncs", 0},
  {&spd_key_cond_bg_crds, "bg_crds", 0},
  {&spd_key_cond_bg_crd_syncs, "bg_crd_syncs", 0},
};

PSI_thread_key spd_key_thd_bg;
PSI_thread_key spd_key_thd_bg_sts;
PSI_thread_key spd_key_thd_bg_crd;
PSI_thread_key spd_key_thd_bg_mon;
PSI_thread_key spd_key_thd_bg_stss;
PSI_thread_key spd_key_thd_bg_crds;

static PSI_thread_info all_spider_threads[] = {
  {&spd_key_thd_bg, "bg", 0},
  {&spd_key_thd_bg_sts, "bg_sts", 0},
  {&spd_key_thd_bg_crd, "bg_crd", 0},
  {&spd_key_thd_bg_mon, "bg_mon", 0},
  {&spd_key_thd_bg_stss, "bg_stss", 0},
  {&spd_key_thd_bg_crds, "bg_crds", 0},
};
#endif

struct ha_table_option_struct
{
  char *remote_server;
  char *remote_database;
  char *remote_table;
};

ha_create_table_option spider_table_option_list[]= {
    HA_TOPTION_STRING("REMOTE_SERVER", remote_server),
    HA_TOPTION_STRING("REMOTE_DATABASE", remote_database),
    HA_TOPTION_STRING("REMOTE_TABLE", remote_table), HA_TOPTION_END};

extern HASH spider_open_connections;
extern HASH spider_ipport_conns;
extern uint spider_open_connections_id;
extern const char *spider_open_connections_func_name;
extern const char *spider_open_connections_file_name;
extern ulong spider_open_connections_line_no;
extern pthread_mutex_t spider_conn_mutex;
extern HASH *spider_udf_table_mon_list_hash;
extern uint spider_udf_table_mon_list_hash_id;
extern const char *spider_udf_table_mon_list_hash_func_name;
extern const char *spider_udf_table_mon_list_hash_file_name;
extern ulong spider_udf_table_mon_list_hash_line_no;
extern pthread_mutex_t *spider_udf_table_mon_mutexes;
extern pthread_cond_t *spider_udf_table_mon_conds;
extern pthread_mutex_t spider_open_conn_mutex;
extern pthread_mutex_t spider_mon_table_cache_mutex;
extern DYNAMIC_ARRAY spider_mon_table_cache;
extern uint spider_mon_table_cache_id;
extern const char *spider_mon_table_cache_func_name;
extern const char *spider_mon_table_cache_file_name;
extern ulong spider_mon_table_cache_line_no;

HASH spider_open_tables;
uint spider_open_tables_id;
const char *spider_open_tables_func_name;
const char *spider_open_tables_file_name;
ulong spider_open_tables_line_no;
pthread_mutex_t spider_tbl_mutex;
HASH spider_init_error_tables;
uint spider_init_error_tables_id;
const char *spider_init_error_tables_func_name;
const char *spider_init_error_tables_file_name;
ulong spider_init_error_tables_line_no;
pthread_mutex_t spider_init_error_tbl_mutex;

extern pthread_mutex_t spider_thread_id_mutex;
extern pthread_mutex_t spider_conn_id_mutex;
extern pthread_mutex_t spider_ipport_conn_mutex;

HASH spider_open_wide_share;
uint spider_open_wide_share_id;
const char *spider_open_wide_share_func_name;
const char *spider_open_wide_share_file_name;
ulong spider_open_wide_share_line_no;
pthread_mutex_t spider_wide_share_mutex;

HASH spider_lgtm_tblhnd_share_hash;
uint spider_lgtm_tblhnd_share_hash_id;
const char *spider_lgtm_tblhnd_share_hash_func_name;
const char *spider_lgtm_tblhnd_share_hash_file_name;
ulong spider_lgtm_tblhnd_share_hash_line_no;
pthread_mutex_t spider_lgtm_tblhnd_share_mutex;

HASH spider_allocated_thds;
uint spider_allocated_thds_id;
const char *spider_allocated_thds_func_name;
const char *spider_allocated_thds_file_name;
ulong spider_allocated_thds_line_no;
pthread_mutex_t spider_allocated_thds_mutex;

pthread_attr_t spider_pt_attr;

extern pthread_mutex_t spider_mem_calc_mutex;

extern const char *spider_alloc_func_name[SPIDER_MEM_CALC_LIST_NUM];
extern const char *spider_alloc_file_name[SPIDER_MEM_CALC_LIST_NUM];
extern ulong      spider_alloc_line_no[SPIDER_MEM_CALC_LIST_NUM];
extern ulonglong  spider_total_alloc_mem[SPIDER_MEM_CALC_LIST_NUM];
extern longlong   spider_current_alloc_mem[SPIDER_MEM_CALC_LIST_NUM];
extern ulonglong  spider_alloc_mem_count[SPIDER_MEM_CALC_LIST_NUM];
extern ulonglong  spider_free_mem_count[SPIDER_MEM_CALC_LIST_NUM];

static char spider_wild_many = '%', spider_wild_one = '_',
  spider_wild_prefix='\\';

static char spider_unique_id_buf[1 + 12 + 1 + (16 * 2) + 1 + 1];
LEX_CSTRING spider_unique_id;

// for spider_open_tables
uchar *spider_tbl_get_key(
  SPIDER_SHARE *share,
  size_t *length,
  my_bool not_used __attribute__ ((unused))
) {
  DBUG_ENTER("spider_tbl_get_key");
  *length = share->table_name_length;
  DBUG_RETURN((uchar*) share->table_name);
}

uchar *spider_wide_share_get_key(
  SPIDER_WIDE_SHARE *share,
  size_t *length,
  my_bool not_used __attribute__ ((unused))
) {
  DBUG_ENTER("spider_wide_share_get_key");
  *length = share->table_name_length;
  DBUG_RETURN((uchar*) share->table_name);
}

uchar *spider_lgtm_tblhnd_share_hash_get_key(
  SPIDER_LGTM_TBLHND_SHARE *share,
  size_t *length,
  my_bool not_used __attribute__ ((unused))
) {
  DBUG_ENTER("spider_lgtm_tblhnd_share_hash_get_key");
  *length = share->table_name_length;
  DBUG_RETURN((uchar*) share->table_name);
}

uchar *spider_link_get_key(
  SPIDER_LINK_FOR_HASH *link_for_hash,
  size_t *length,
  my_bool not_used __attribute__ ((unused))
) {
  DBUG_ENTER("spider_link_get_key");
  *length = link_for_hash->db_table_str->length();
  DBUG_RETURN((uchar*) link_for_hash->db_table_str->ptr());
}

uchar *spider_ha_get_key(
  ha_spider *spider,
  size_t *length,
  my_bool not_used __attribute__ ((unused))
) {
  DBUG_ENTER("spider_ha_get_key");
  *length = spider->share->table_name_length;
  DBUG_RETURN((uchar*) spider->share->table_name);
}

uchar *spider_udf_tbl_mon_list_key(
  SPIDER_TABLE_MON_LIST *table_mon_list,
  size_t *length,
  my_bool not_used __attribute__ ((unused))
) {
  DBUG_ENTER("spider_udf_tbl_mon_list_key");
  DBUG_PRINT("info",("spider hash key=%s", table_mon_list->key));
  DBUG_PRINT("info",("spider hash key length=%u", table_mon_list->key_length));
  *length = table_mon_list->key_length;
  DBUG_RETURN((uchar*) table_mon_list->key);
}

uchar *spider_allocated_thds_get_key(
  THD *thd,
  size_t *length,
  my_bool not_used __attribute__ ((unused))
) {
  DBUG_ENTER("spider_allocated_thds_get_key");
  *length = sizeof(THD *);
  DBUG_RETURN((uchar*) thd);
}

#ifdef HAVE_PSI_INTERFACE
static void init_spider_psi_keys()
{
  DBUG_ENTER("init_spider_psi_keys");
  if (PSI_server == NULL)
    DBUG_VOID_RETURN;

  PSI_server->register_mutex("spider", all_spider_mutexes,
    array_elements(all_spider_mutexes));
  PSI_server->register_cond("spider", all_spider_conds,
    array_elements(all_spider_conds));
  PSI_server->register_thread("spider", all_spider_threads,
    array_elements(all_spider_threads));
  DBUG_VOID_RETURN;
}
#endif

int spider_get_server(
  SPIDER_SHARE *share,
  int link_idx
) {
  MEM_ROOT mem_root;
  int error_num, length;
  FOREIGN_SERVER *server, server_buf;
  DBUG_ENTER("spider_get_server");
  SPD_INIT_ALLOC_ROOT(&mem_root, 128, 0, MYF(MY_WME));

  if (!(server
       = get_server_by_name(&mem_root, share->server_names[link_idx],
         &server_buf)))
  {
    error_num = ER_FOREIGN_SERVER_DOESNT_EXIST;
    goto error;
  }

  if (!share->tgt_wrappers[link_idx] && server->scheme)
  {
    share->tgt_wrappers_lengths[link_idx] = strlen(server->scheme);
    if (!(share->tgt_wrappers[link_idx] =
      spider_create_string(server->scheme,
      share->tgt_wrappers_lengths[link_idx])))
    {
      error_num = HA_ERR_OUT_OF_MEM;
      goto error;
    }
    DBUG_PRINT("info",("spider tgt_wrappers=%s",
      share->tgt_wrappers[link_idx]));
  }

  if (!share->tgt_hosts[link_idx] && server->host)
  {
    share->tgt_hosts_lengths[link_idx] = strlen(server->host);
    if (!(share->tgt_hosts[link_idx] =
      spider_create_string(server->host, share->tgt_hosts_lengths[link_idx])))
    {
      error_num = HA_ERR_OUT_OF_MEM;
      goto error;
    }
    DBUG_PRINT("info",("spider tgt_hosts=%s", share->tgt_hosts[link_idx]));
  }

  if (share->tgt_ports[link_idx] == -1)
  {
    share->tgt_ports[link_idx] = server->port;
    DBUG_PRINT("info",("spider tgt_ports=%ld", share->tgt_ports[link_idx]));
  }

  if (!share->tgt_sockets[link_idx] && server->socket)
  {
    share->tgt_sockets_lengths[link_idx] = strlen(server->socket);
    if (!(share->tgt_sockets[link_idx] =
      spider_create_string(server->socket,
      share->tgt_sockets_lengths[link_idx])))
    {
      error_num = HA_ERR_OUT_OF_MEM;
      goto error;
    }
    DBUG_PRINT("info",("spider tgt_sockets=%s", share->tgt_sockets[link_idx]));
  }

  if (!share->tgt_dbs[link_idx] && server->db && (length = strlen(server->db)))
  {
    share->tgt_dbs_lengths[link_idx] = length;
    if (!(share->tgt_dbs[link_idx] =
      spider_create_string(server->db, length)))
    {
      error_num = HA_ERR_OUT_OF_MEM;
      goto error;
    }
    DBUG_PRINT("info",("spider tgt_dbs=%s", share->tgt_dbs[link_idx]));
  }

  if (!share->tgt_usernames[link_idx] && server->username)
  {
    share->tgt_usernames_lengths[link_idx] = strlen(server->username);
    if (!(share->tgt_usernames[link_idx] =
      spider_create_string(server->username,
      share->tgt_usernames_lengths[link_idx])))
    {
      error_num = HA_ERR_OUT_OF_MEM;
      goto error;
    }
    DBUG_PRINT("info",("spider tgt_usernames=%s",
      share->tgt_usernames[link_idx]));
  }

  if (!share->tgt_passwords[link_idx] && server->password)
  {
    share->tgt_passwords_lengths[link_idx] = strlen(server->password);
    if (!(share->tgt_passwords[link_idx] =
      spider_create_string(server->password,
      share->tgt_passwords_lengths[link_idx])))
    {
      error_num = HA_ERR_OUT_OF_MEM;
      goto error;
    }
    DBUG_PRINT("info",("spider tgt_passwords=%s",
      share->tgt_passwords[link_idx]));
  }

  free_root(&mem_root, MYF(0));
  DBUG_RETURN(0);

error:
  free_root(&mem_root, MYF(0));
  my_error(error_num, MYF(0), share->server_names[link_idx]);
  DBUG_RETURN(error_num);
}

int spider_free_share_alloc(
  SPIDER_SHARE *share
) {
  int roop_count;
  DBUG_ENTER("spider_free_share_alloc");
  for (roop_count = SPIDER_DBTON_SIZE - 1; roop_count >= 0; roop_count--)
  {
    if (share->dbton_share[roop_count])
    {
      delete share->dbton_share[roop_count];
      share->dbton_share[roop_count] = NULL;
    }
  }
  if (share->server_names)
  {
    for (roop_count = 0; roop_count < (int) share->server_names_length;
      roop_count++)
    {
      if (share->server_names[roop_count])
        spider_free(spider_current_trx, share->server_names[roop_count],
          MYF(0));
    }
    spider_free(spider_current_trx, share->server_names, MYF(0));
  }
  if (share->tgt_table_names)
  {
    for (roop_count = 0; roop_count < (int) share->tgt_table_names_length;
      roop_count++)
    {
      if (share->tgt_table_names[roop_count])
        spider_free(spider_current_trx, share->tgt_table_names[roop_count],
          MYF(0));
    }
    spider_free(spider_current_trx, share->tgt_table_names, MYF(0));
  }
  if (share->tgt_dbs)
  {
    for (roop_count = 0; roop_count < (int) share->tgt_dbs_length;
      roop_count++)
    {
      if (share->tgt_dbs[roop_count])
        spider_free(spider_current_trx, share->tgt_dbs[roop_count], MYF(0));
    }
    spider_free(spider_current_trx, share->tgt_dbs, MYF(0));
  }
  if (share->tgt_hosts)
  {
    for (roop_count = 0; roop_count < (int) share->tgt_hosts_length;
      roop_count++)
    {
      if (share->tgt_hosts[roop_count])
        spider_free(spider_current_trx, share->tgt_hosts[roop_count], MYF(0));
    }
    spider_free(spider_current_trx, share->tgt_hosts, MYF(0));
  }
  if (share->tgt_usernames)
  {
    for (roop_count = 0; roop_count < (int) share->tgt_usernames_length;
      roop_count++)
    {
      if (share->tgt_usernames[roop_count])
        spider_free(spider_current_trx, share->tgt_usernames[roop_count],
          MYF(0));
    }
    spider_free(spider_current_trx, share->tgt_usernames, MYF(0));
  }
  if (share->tgt_passwords)
  {
    for (roop_count = 0; roop_count < (int) share->tgt_passwords_length;
      roop_count++)
    {
      if (share->tgt_passwords[roop_count])
        spider_free(spider_current_trx, share->tgt_passwords[roop_count],
          MYF(0));
    }
    spider_free(spider_current_trx, share->tgt_passwords, MYF(0));
  }
  if (share->tgt_sockets)
  {
    for (roop_count = 0; roop_count < (int) share->tgt_sockets_length;
      roop_count++)
    {
      if (share->tgt_sockets[roop_count])
        spider_free(spider_current_trx, share->tgt_sockets[roop_count],
          MYF(0));
    }
    spider_free(spider_current_trx, share->tgt_sockets, MYF(0));
  }
  if (share->tgt_wrappers)
  {
    for (roop_count = 0; roop_count < (int) share->tgt_wrappers_length;
      roop_count++)
    {
      if (share->tgt_wrappers[roop_count])
        spider_free(spider_current_trx, share->tgt_wrappers[roop_count],
          MYF(0));
    }
    spider_free(spider_current_trx, share->tgt_wrappers, MYF(0));
  }
  if (share->tgt_ssl_cas)
  {
    for (roop_count = 0; roop_count < (int) share->tgt_ssl_cas_length;
      roop_count++)
    {
      if (share->tgt_ssl_cas[roop_count])
        spider_free(spider_current_trx, share->tgt_ssl_cas[roop_count],
          MYF(0));
    }
    spider_free(spider_current_trx, share->tgt_ssl_cas, MYF(0));
  }
  if (share->tgt_ssl_capaths)
  {
    for (roop_count = 0; roop_count < (int) share->tgt_ssl_capaths_length;
      roop_count++)
    {
      if (share->tgt_ssl_capaths[roop_count])
        spider_free(spider_current_trx, share->tgt_ssl_capaths[roop_count],
          MYF(0));
    }
    spider_free(spider_current_trx, share->tgt_ssl_capaths, MYF(0));
  }
  if (share->tgt_ssl_certs)
  {
    for (roop_count = 0; roop_count < (int) share->tgt_ssl_certs_length;
      roop_count++)
    {
      if (share->tgt_ssl_certs[roop_count])
        spider_free(spider_current_trx, share->tgt_ssl_certs[roop_count],
          MYF(0));
    }
    spider_free(spider_current_trx, share->tgt_ssl_certs, MYF(0));
  }
  if (share->tgt_ssl_ciphers)
  {
    for (roop_count = 0; roop_count < (int) share->tgt_ssl_ciphers_length;
      roop_count++)
    {
      if (share->tgt_ssl_ciphers[roop_count])
        spider_free(spider_current_trx, share->tgt_ssl_ciphers[roop_count],
          MYF(0));
    }
    spider_free(spider_current_trx, share->tgt_ssl_ciphers, MYF(0));
  }
  if (share->tgt_ssl_keys)
  {
    for (roop_count = 0; roop_count < (int) share->tgt_ssl_keys_length;
      roop_count++)
    {
      if (share->tgt_ssl_keys[roop_count])
        spider_free(spider_current_trx, share->tgt_ssl_keys[roop_count],
          MYF(0));
    }
    spider_free(spider_current_trx, share->tgt_ssl_keys, MYF(0));
  }
  if (share->tgt_default_files)
  {
    for (roop_count = 0; roop_count < (int) share->tgt_default_files_length;
      roop_count++)
    {
      if (share->tgt_default_files[roop_count])
        spider_free(spider_current_trx, share->tgt_default_files[roop_count],
          MYF(0));
    }
    spider_free(spider_current_trx, share->tgt_default_files, MYF(0));
  }
  if (share->tgt_default_groups)
  {
    for (roop_count = 0; roop_count < (int) share->tgt_default_groups_length;
      roop_count++)
    {
      if (share->tgt_default_groups[roop_count])
        spider_free(spider_current_trx, share->tgt_default_groups[roop_count],
          MYF(0));
    }
    spider_free(spider_current_trx, share->tgt_default_groups, MYF(0));
  }
  if (share->tgt_dsns)
  {
    for (roop_count = 0; roop_count < (int) share->tgt_dsns_length;
      roop_count++)
    {
      if (share->tgt_dsns[roop_count])
        spider_free(spider_current_trx, share->tgt_dsns[roop_count],
          MYF(0));
    }
    spider_free(spider_current_trx, share->tgt_dsns, MYF(0));
  }
  if (share->tgt_filedsns)
  {
    for (roop_count = 0; roop_count < (int) share->tgt_filedsns_length;
      roop_count++)
    {
      if (share->tgt_filedsns[roop_count])
        spider_free(spider_current_trx, share->tgt_filedsns[roop_count],
          MYF(0));
    }
    spider_free(spider_current_trx, share->tgt_filedsns, MYF(0));
  }
  if (share->tgt_drivers)
  {
    for (roop_count = 0; roop_count < (int) share->tgt_drivers_length;
      roop_count++)
    {
      if (share->tgt_drivers[roop_count])
        spider_free(spider_current_trx, share->tgt_drivers[roop_count],
          MYF(0));
    }
    spider_free(spider_current_trx, share->tgt_drivers, MYF(0));
  }
  if (share->tgt_pk_names)
  {
    for (roop_count = 0; roop_count < (int) share->tgt_pk_names_length;
      roop_count++)
    {
      if (share->tgt_pk_names[roop_count])
        spider_free(spider_current_trx, share->tgt_pk_names[roop_count],
          MYF(0));
    }
    spider_free(spider_current_trx, share->tgt_pk_names, MYF(0));
  }
  if (share->tgt_sequence_names)
  {
    for (roop_count = 0; roop_count < (int) share->tgt_sequence_names_length;
      roop_count++)
    {
      if (share->tgt_sequence_names[roop_count])
        spider_free(spider_current_trx, share->tgt_sequence_names[roop_count],
          MYF(0));
    }
    spider_free(spider_current_trx, share->tgt_sequence_names, MYF(0));
  }
  if (share->static_link_ids)
  {
    for (roop_count = 0; roop_count < (int) share->static_link_ids_length;
      roop_count++)
    {
      if (share->static_link_ids[roop_count])
        spider_free(spider_current_trx, share->static_link_ids[roop_count],
          MYF(0));
    }
    spider_free(spider_current_trx, share->static_link_ids, MYF(0));
  }
  if (share->bka_engine)
    spider_free(spider_current_trx, share->bka_engine, MYF(0));
  if (share->conn_keys)
    spider_free(spider_current_trx, share->conn_keys, MYF(0));
  if (share->tgt_ports)
    spider_free(spider_current_trx, share->tgt_ports, MYF(0));
  if (share->tgt_ssl_vscs)
    spider_free(spider_current_trx, share->tgt_ssl_vscs, MYF(0));
  if (share->link_statuses)
    spider_free(spider_current_trx, share->link_statuses, MYF(0));
  if (share->monitoring_bg_flag)
    spider_free(spider_current_trx, share->monitoring_bg_flag, MYF(0));
  if (share->monitoring_bg_kind)
    spider_free(spider_current_trx, share->monitoring_bg_kind, MYF(0));
  if (share->monitoring_binlog_pos_at_failing)
    spider_free(spider_current_trx, share->monitoring_binlog_pos_at_failing, MYF(0));
  if (share->monitoring_flag)
    spider_free(spider_current_trx, share->monitoring_flag, MYF(0));
  if (share->monitoring_kind)
    spider_free(spider_current_trx, share->monitoring_kind, MYF(0));
  if (share->connect_timeouts)
    spider_free(spider_current_trx, share->connect_timeouts, MYF(0));
  if (share->net_read_timeouts)
    spider_free(spider_current_trx, share->net_read_timeouts, MYF(0));
  if (share->net_write_timeouts)
    spider_free(spider_current_trx, share->net_write_timeouts, MYF(0));
  if (share->access_balances)
    spider_free(spider_current_trx, share->access_balances, MYF(0));
  if (share->bka_table_name_types)
    spider_free(spider_current_trx, share->bka_table_name_types, MYF(0));
  if (share->strict_group_bys)
    spider_free(spider_current_trx, share->strict_group_bys, MYF(0));
  if (share->monitoring_bg_interval)
    spider_free(spider_current_trx, share->monitoring_bg_interval, MYF(0));
  if (share->monitoring_limit)
    spider_free(spider_current_trx, share->monitoring_limit, MYF(0));
  if (share->monitoring_sid)
    spider_free(spider_current_trx, share->monitoring_sid, MYF(0));
  if (share->alter_table.tmp_server_names)
    spider_free(spider_current_trx, share->alter_table.tmp_server_names,
      MYF(0));
  if (share->key_hint)
  {
    delete [] share->key_hint;
    share->key_hint = NULL;
  }
  if (share->wide_share)
    spider_free_wide_share(share->wide_share);
  DBUG_RETURN(0);
}

void spider_free_tmp_share_alloc(
  SPIDER_SHARE *share
) {
  DBUG_ENTER("spider_free_tmp_share_alloc");
  if (share->server_names && share->server_names[0])
  {
    spider_free(spider_current_trx, share->server_names[0], MYF(0));
    share->server_names[0] = NULL;
  }
  if (share->tgt_table_names && share->tgt_table_names[0])
  {
    spider_free(spider_current_trx, share->tgt_table_names[0], MYF(0));
    share->tgt_table_names[0] = NULL;
  }
  if (share->tgt_dbs && share->tgt_dbs[0])
  {
    spider_free(spider_current_trx, share->tgt_dbs[0], MYF(0));
    share->tgt_dbs[0] = NULL;
  }
  if (share->tgt_hosts && share->tgt_hosts[0])
  {
    spider_free(spider_current_trx, share->tgt_hosts[0], MYF(0));
    share->tgt_hosts[0] = NULL;
  }
  if (share->tgt_usernames && share->tgt_usernames[0])
  {
    spider_free(spider_current_trx, share->tgt_usernames[0], MYF(0));
    share->tgt_usernames[0] = NULL;
  }
  if (share->tgt_passwords && share->tgt_passwords[0])
  {
    spider_free(spider_current_trx, share->tgt_passwords[0], MYF(0));
    share->tgt_passwords[0] = NULL;
  }
  if (share->tgt_sockets && share->tgt_sockets[0])
  {
    spider_free(spider_current_trx, share->tgt_sockets[0], MYF(0));
    share->tgt_sockets[0] = NULL;
  }
  if (share->tgt_wrappers && share->tgt_wrappers[0])
  {
    spider_free(spider_current_trx, share->tgt_wrappers[0], MYF(0));
    share->tgt_wrappers[0] = NULL;
  }
  if (share->tgt_ssl_cas && share->tgt_ssl_cas[0])
  {
    spider_free(spider_current_trx, share->tgt_ssl_cas[0], MYF(0));
    share->tgt_ssl_cas[0] = NULL;
  }
  if (share->tgt_ssl_capaths && share->tgt_ssl_capaths[0])
  {
    spider_free(spider_current_trx, share->tgt_ssl_capaths[0], MYF(0));
    share->tgt_ssl_capaths[0] = NULL;
  }
  if (share->tgt_ssl_certs && share->tgt_ssl_certs[0])
  {
    spider_free(spider_current_trx, share->tgt_ssl_certs[0], MYF(0));
    share->tgt_ssl_certs[0] = NULL;
  }
  if (share->tgt_ssl_ciphers && share->tgt_ssl_ciphers[0])
  {
    spider_free(spider_current_trx, share->tgt_ssl_ciphers[0], MYF(0));
    share->tgt_ssl_ciphers[0] = NULL;
  }
  if (share->tgt_ssl_keys && share->tgt_ssl_keys[0])
  {
    spider_free(spider_current_trx, share->tgt_ssl_keys[0], MYF(0));
    share->tgt_ssl_keys[0] = NULL;
  }
  if (share->tgt_default_files && share->tgt_default_files[0])
  {
    spider_free(spider_current_trx, share->tgt_default_files[0], MYF(0));
    share->tgt_default_files[0] = NULL;
  }
  if (share->tgt_default_groups && share->tgt_default_groups[0])
  {
    spider_free(spider_current_trx, share->tgt_default_groups[0], MYF(0));
    share->tgt_default_groups[0] = NULL;
  }
  if (share->tgt_dsns && share->tgt_dsns[0])
  {
    spider_free(spider_current_trx, share->tgt_dsns[0], MYF(0));
    share->tgt_dsns[0] = NULL;
  }
  if (share->tgt_filedsns && share->tgt_filedsns[0])
  {
    spider_free(spider_current_trx, share->tgt_filedsns[0], MYF(0));
    share->tgt_filedsns[0] = NULL;
  }
  if (share->tgt_drivers && share->tgt_drivers[0])
  {
    spider_free(spider_current_trx, share->tgt_drivers[0], MYF(0));
    share->tgt_drivers[0] = NULL;
  }
  if (share->tgt_pk_names && share->tgt_pk_names[0])
  {
    spider_free(spider_current_trx, share->tgt_pk_names[0], MYF(0));
    share->tgt_pk_names[0] = NULL;
  }
  if (share->tgt_sequence_names && share->tgt_sequence_names[0])
  {
    spider_free(spider_current_trx, share->tgt_sequence_names[0], MYF(0));
    share->tgt_sequence_names[0] = NULL;
  }
  if (share->static_link_ids && share->static_link_ids[0])
  {
    spider_free(spider_current_trx, share->static_link_ids[0], MYF(0));
    share->static_link_ids[0] = NULL;
  }
  if (share->bka_engine)
  {
    spider_free(spider_current_trx, share->bka_engine, MYF(0));
    share->bka_engine = NULL;
  }
  if (share->conn_keys)
  {
    spider_free(spider_current_trx, share->conn_keys, MYF(0));
    share->conn_keys = NULL;
  }
  if (share->static_key_cardinality)
    spider_free(spider_current_trx, share->static_key_cardinality, MYF(0));
  if (share->key_hint)
  {
    delete [] share->key_hint;
    share->key_hint = NULL;
  }
  DBUG_VOID_RETURN;
}

int spider_create_string_list(
  char ***string_list,
  uint **string_length_list,
  uint *list_length,
  char *str,
  uint length
) {
  int roop_count;
  char *tmp_ptr, *tmp_ptr2, *tmp_ptr3, *tmp_ptr4, *esc_ptr;
  bool find_flg = FALSE;
  DBUG_ENTER("spider_create_string_list");

  *list_length = 0;
<<<<<<< HEAD
  if (param_string_parse)
    param_string_parse->init_param_value();
=======
>>>>>>> 8bf17c57
  if (!str)
  {
    *string_list = NULL;
    DBUG_RETURN(0);
  }

  tmp_ptr = str;
  while (*tmp_ptr == ' ')
    tmp_ptr++;
  if (*tmp_ptr)
    *list_length = 1;
  else {
    *string_list = NULL;
    DBUG_RETURN(0);
  }

  bool last_esc_flg = FALSE;
  while (TRUE)
  {
    if ((tmp_ptr2 = strchr(tmp_ptr, ' ')))
    {
      find_flg = FALSE;
      last_esc_flg = FALSE;
      esc_ptr = tmp_ptr;
      while (!find_flg)
      {
        esc_ptr = strchr(esc_ptr, '\\');
        if (!esc_ptr || esc_ptr > tmp_ptr2)
        {
          find_flg = TRUE;
        }
        else if (esc_ptr == tmp_ptr2 - 1)
        {
          last_esc_flg = TRUE;
          tmp_ptr = tmp_ptr2 + 1;
          break;
        } else {
          last_esc_flg = TRUE;
          esc_ptr += 2;
        }
      }
      if (find_flg)
      {
        (*list_length)++;
        tmp_ptr = tmp_ptr2 + 1;
        while (*tmp_ptr == ' ')
          tmp_ptr++;
      }
    } else
      break;
  }

  if (!(*string_list = (char**)
    spider_bulk_malloc(spider_current_trx, 37, MYF(MY_WME | MY_ZEROFILL),
      string_list, (uint) (sizeof(char*) * (*list_length)),
      string_length_list, (uint) (sizeof(int) * (*list_length)),
      NullS))
  ) {
    my_error(ER_OUT_OF_RESOURCES, MYF(0), HA_ERR_OUT_OF_MEM);
    DBUG_RETURN(HA_ERR_OUT_OF_MEM);
  }

  tmp_ptr = str;
  while (*tmp_ptr == ' ')
  {
    *tmp_ptr = '\0';
    tmp_ptr++;
  }
  tmp_ptr3 = tmp_ptr;

  for (roop_count = 0; roop_count < (int) *list_length - 1; roop_count++)
  {
    bool esc_flg = FALSE;
    find_flg = FALSE;
    while (TRUE)
    {
      tmp_ptr2 = strchr(tmp_ptr, ' ');

      esc_ptr = tmp_ptr;
      while (!find_flg)
      {
        esc_ptr = strchr(esc_ptr, '\\');
        if (!esc_ptr || esc_ptr > tmp_ptr2)
        {
          find_flg = TRUE;
        }
        else if (esc_ptr == tmp_ptr2 - 1)
        {
          esc_flg = TRUE;
          tmp_ptr = tmp_ptr2 + 1;
          break;
        } else {
          esc_flg = TRUE;
          esc_ptr += 2;
        }
      }
      if (find_flg)
        break;
    }
    tmp_ptr = tmp_ptr2;

    while (*tmp_ptr == ' ')
    {
      *tmp_ptr = '\0';
      tmp_ptr++;
    }

    (*string_length_list)[roop_count] = strlen(tmp_ptr3);
    if (!((*string_list)[roop_count] = spider_create_string(
      tmp_ptr3, (*string_length_list)[roop_count]))
    ) {
      my_error(ER_OUT_OF_RESOURCES, MYF(0), HA_ERR_OUT_OF_MEM);
      DBUG_RETURN(HA_ERR_OUT_OF_MEM);
    }

    if (esc_flg)
    {
      esc_ptr = (*string_list)[roop_count];
      while (TRUE)
      {
        esc_ptr = strchr(esc_ptr, '\\');
        if (!esc_ptr)
          break;
        switch(*(esc_ptr + 1))
        {
          case 'b':
            *esc_ptr = '\b';
            break;
          case 'n':
            *esc_ptr = '\n';
            break;
          case 'r':
            *esc_ptr = '\r';
            break;
          case 't':
            *esc_ptr = '\t';
            break;
          default:
            *esc_ptr = *(esc_ptr + 1);
            break;
        }
        esc_ptr++;
        tmp_ptr4 = esc_ptr;
        do
        {
          *tmp_ptr4 = *(tmp_ptr4 + 1);
          tmp_ptr4++;
        } while (*tmp_ptr4);
        (*string_length_list)[roop_count] -= 1;
      }
    }
    DBUG_PRINT("info",("spider string_list[%d]=%s", roop_count,
      (*string_list)[roop_count]));
    tmp_ptr3 = tmp_ptr;
  }
  (*string_length_list)[roop_count] = strlen(tmp_ptr3);
  if (!((*string_list)[roop_count] = spider_create_string(
    tmp_ptr3, (*string_length_list)[roop_count]))
  ) {
    my_error(ER_OUT_OF_RESOURCES, MYF(0), HA_ERR_OUT_OF_MEM);
    DBUG_RETURN(HA_ERR_OUT_OF_MEM);
  }
  if (last_esc_flg)
  {
    esc_ptr = (*string_list)[roop_count];
    while (TRUE)
    {
      esc_ptr = strchr(esc_ptr, '\\');
      if (!esc_ptr)
        break;
      switch(*(esc_ptr + 1))
      {
        case 'b':
          *esc_ptr = '\b';
          break;
        case 'n':
          *esc_ptr = '\n';
          break;
        case 'r':
          *esc_ptr = '\r';
          break;
        case 't':
          *esc_ptr = '\t';
          break;
        default:
          *esc_ptr = *(esc_ptr + 1);
          break;
      }
      esc_ptr++;
      tmp_ptr4 = esc_ptr;
      do
      {
        *tmp_ptr4 = *(tmp_ptr4 + 1);
        tmp_ptr4++;
      } while (*tmp_ptr4);
      (*string_length_list)[roop_count] -= 1;
    }
  }

<<<<<<< HEAD
  if (param_string_parse)
    param_string_parse->set_param_value(tmp_ptr3,
                                        tmp_ptr3 + strlen(tmp_ptr3) + 1);

=======
>>>>>>> 8bf17c57
  DBUG_PRINT("info",("spider string_list[%d]=%s", roop_count,
    (*string_list)[roop_count]));

  DBUG_RETURN(0);
}

int spider_create_long_list(
  long **long_list,
  uint *list_length,
  char *str,
  uint length,
  long min_val,
  long max_val
) {
  int roop_count;
  char *tmp_ptr;
  DBUG_ENTER("spider_create_long_list");

  *list_length = 0;
  if (!str)
  {
    *long_list = NULL;
    DBUG_RETURN(0);
  }

  tmp_ptr = str;
  while (*tmp_ptr == ' ')
    tmp_ptr++;
  if (*tmp_ptr)
    *list_length = 1;
  else {
    *long_list = NULL;
    DBUG_RETURN(0);
  }

  while (TRUE)
  {
    if ((tmp_ptr = strchr(tmp_ptr, ' ')))
    {
      (*list_length)++;
      tmp_ptr = tmp_ptr + 1;
      while (*tmp_ptr == ' ')
        tmp_ptr++;
    } else
      break;
  }

  if (!(*long_list = (long*)
    spider_bulk_malloc(spider_current_trx, 38, MYF(MY_WME | MY_ZEROFILL),
      long_list, (uint) (sizeof(long) * (*list_length)),
      NullS))
  ) {
    my_error(ER_OUT_OF_RESOURCES, MYF(0), HA_ERR_OUT_OF_MEM);
    DBUG_RETURN(HA_ERR_OUT_OF_MEM);
  }

  tmp_ptr = str;
  for (roop_count = 0; roop_count < (int) *list_length; roop_count++)
  {
    if (roop_count != 0)
      tmp_ptr = strchr(tmp_ptr, ' ');

    while (*tmp_ptr == ' ')
    {
      *tmp_ptr = '\0';
      tmp_ptr++;
    }
    (*long_list)[roop_count] = atol(tmp_ptr);
    if ((*long_list)[roop_count] < min_val)
      (*long_list)[roop_count] = min_val;
    else if ((*long_list)[roop_count] > max_val)
      (*long_list)[roop_count] = max_val;
  }

#ifndef DBUG_OFF
  for (roop_count = 0; roop_count < (int) *list_length; roop_count++)
  {
    DBUG_PRINT("info",("spider long_list[%d]=%ld", roop_count,
      (*long_list)[roop_count]));
  }
#endif

  DBUG_RETURN(0);
}

int spider_create_longlong_list(
  longlong **longlong_list,
  uint *list_length,
  char *str,
  uint length,
  longlong min_val,
  longlong max_val
) {
  int error_num, roop_count;
  char *tmp_ptr;
  DBUG_ENTER("spider_create_longlong_list");

  *list_length = 0;
  if (!str)
  {
    *longlong_list = NULL;
    DBUG_RETURN(0);
  }

  tmp_ptr = str;
  while (*tmp_ptr == ' ')
    tmp_ptr++;
  if (*tmp_ptr)
    *list_length = 1;
  else {
    *longlong_list = NULL;
    DBUG_RETURN(0);
  }

  while (TRUE)
  {
    if ((tmp_ptr = strchr(tmp_ptr, ' ')))
    {
      (*list_length)++;
      tmp_ptr = tmp_ptr + 1;
      while (*tmp_ptr == ' ')
        tmp_ptr++;
    } else
      break;
  }

  if (!(*longlong_list = (longlong *)
    spider_bulk_malloc(spider_current_trx, 39, MYF(MY_WME | MY_ZEROFILL),
      longlong_list, (uint) (sizeof(longlong) * (*list_length)),
      NullS))
  ) {
    my_error(ER_OUT_OF_RESOURCES, MYF(0), HA_ERR_OUT_OF_MEM);
    DBUG_RETURN(HA_ERR_OUT_OF_MEM);
  }

  tmp_ptr = str;
  for (roop_count = 0; roop_count < (int) *list_length; roop_count++)
  {
    if (roop_count != 0)
      tmp_ptr = strchr(tmp_ptr, ' ');

    while (*tmp_ptr == ' ')
    {
      *tmp_ptr = '\0';
      tmp_ptr++;
    }
    (*longlong_list)[roop_count] = my_strtoll10(tmp_ptr, (char**) NULL,
      &error_num);
    if ((*longlong_list)[roop_count] < min_val)
      (*longlong_list)[roop_count] = min_val;
    else if ((*longlong_list)[roop_count] > max_val)
      (*longlong_list)[roop_count] = max_val;
  }

#ifndef DBUG_OFF
  for (roop_count = 0; roop_count < (int) *list_length; roop_count++)
  {
    DBUG_PRINT("info",("spider longlong_list[%d]=%lld", roop_count,
      (*longlong_list)[roop_count]));
  }
#endif

  DBUG_RETURN(0);
}

int spider_increase_string_list(
  char ***string_list,
  uint **string_length_list,
  uint *list_length,
  uint *list_charlen,
  uint link_count
) {
  int roop_count;
  char **tmp_str_list, *tmp_str;
  uint *tmp_length_list, tmp_length;
  DBUG_ENTER("spider_increase_string_list");
  if (*list_length == link_count)
    DBUG_RETURN(0);
  if (*list_length > 1)
  {
    my_printf_error(ER_SPIDER_DIFFERENT_LINK_COUNT_NUM,
      ER_SPIDER_DIFFERENT_LINK_COUNT_STR, MYF(0));
    DBUG_RETURN(ER_SPIDER_DIFFERENT_LINK_COUNT_NUM);
  }

  if (*string_list)
  {
    tmp_str = (*string_list)[0];
    tmp_length = (*string_length_list)[0];
  } else {
    tmp_str = NULL;
    tmp_length = 0;
  }

  if (!(tmp_str_list = (char**)
    spider_bulk_malloc(spider_current_trx, 40, MYF(MY_WME | MY_ZEROFILL),
      &tmp_str_list, (uint) (sizeof(char*) * link_count),
      &tmp_length_list, (uint) (sizeof(uint) * link_count),
      NullS))
  ) {
    my_error(ER_OUT_OF_RESOURCES, MYF(0), HA_ERR_OUT_OF_MEM);
    DBUG_RETURN(HA_ERR_OUT_OF_MEM);
  }

  for (roop_count = 0; roop_count < (int) link_count; roop_count++)
  {
    tmp_length_list[roop_count] = tmp_length;
    if (tmp_str)
    {
      if (!(tmp_str_list[roop_count] = spider_create_string(
        tmp_str, tmp_length))
      )
        goto error;
      DBUG_PRINT("info",("spider string_list[%d]=%s", roop_count,
        tmp_str_list[roop_count]));
    } else
      tmp_str_list[roop_count] = NULL;
  }
  if (*string_list)
  {
    if ((*string_list)[0])
      spider_free(spider_current_trx, (*string_list)[0], MYF(0));
    spider_free(spider_current_trx, *string_list, MYF(0));
  }
  *list_charlen = (tmp_length + 1) * link_count - 1;
  *list_length = link_count;
  *string_list = tmp_str_list;
  *string_length_list = tmp_length_list;

  DBUG_RETURN(0);

error:
  for (roop_count = 0; roop_count < (int) link_count; roop_count++)
  {
    if (tmp_str_list[roop_count])
      spider_free(spider_current_trx, tmp_str_list[roop_count], MYF(0));
  }
  if (tmp_str_list)
    spider_free(spider_current_trx, tmp_str_list, MYF(0));
  my_error(ER_OUT_OF_RESOURCES, MYF(0), HA_ERR_OUT_OF_MEM);
  DBUG_RETURN(HA_ERR_OUT_OF_MEM);
}

int spider_increase_null_string_list(
  char ***string_list,
  uint **string_length_list,
  uint *list_length,
  uint *list_charlen,
  uint link_count
) {
  int roop_count;
  char **tmp_str_list;
  uint *tmp_length_list;
  DBUG_ENTER("spider_increase_null_string_list");
  if (*list_length == link_count)
    DBUG_RETURN(0);

  if (!(tmp_str_list = (char**)
    spider_bulk_malloc(spider_current_trx, 247, MYF(MY_WME | MY_ZEROFILL),
      &tmp_str_list, (uint) (sizeof(char*) * link_count),
      &tmp_length_list, (uint) (sizeof(uint) * link_count),
      NullS))
  ) {
    my_error(ER_OUT_OF_RESOURCES, MYF(0), HA_ERR_OUT_OF_MEM);
    DBUG_RETURN(HA_ERR_OUT_OF_MEM);
  }

  for (roop_count = 0; roop_count < (int) *list_length; roop_count++)
  {
    tmp_str_list[roop_count] = (*string_list)[roop_count];
    tmp_length_list[roop_count] = (*string_length_list)[roop_count];
  }
  if (*string_list)
  {
    spider_free(spider_current_trx, *string_list, MYF(0));
  }
  *list_length = link_count;
  *string_list = tmp_str_list;
  *string_length_list = tmp_length_list;
#ifndef DBUG_OFF
  DBUG_PRINT("info",("spider list_length=%u", *list_length));
  for (roop_count = 0; roop_count < (int) *list_length; roop_count++)
  {
    DBUG_PRINT("info",("spider string_list[%d]=%s", roop_count,
      (*string_list)[roop_count] ? (*string_list)[roop_count] : "NULL"));
    DBUG_PRINT("info",("spider string_length_list[%d]=%u", roop_count,
      (*string_length_list)[roop_count]));
  }
#endif

  DBUG_RETURN(0);
}

int spider_increase_long_list(
  long **long_list,
  uint *list_length,
  uint link_count
) {
  int roop_count;
  long *tmp_long_list, tmp_long;
  DBUG_ENTER("spider_increase_long_list");
  if (*list_length == link_count)
    DBUG_RETURN(0);
  if (*list_length > 1)
  {
    my_printf_error(ER_SPIDER_DIFFERENT_LINK_COUNT_NUM,
      ER_SPIDER_DIFFERENT_LINK_COUNT_STR, MYF(0));
    DBUG_RETURN(ER_SPIDER_DIFFERENT_LINK_COUNT_NUM);
  }

  if (*long_list)
    tmp_long = (*long_list)[0];
  else
    tmp_long = -1;

  if (!(tmp_long_list = (long*)
    spider_bulk_malloc(spider_current_trx, 41, MYF(MY_WME | MY_ZEROFILL),
      &tmp_long_list, (uint) (sizeof(long) * link_count),
      NullS))
  ) {
    my_error(ER_OUT_OF_RESOURCES, MYF(0), HA_ERR_OUT_OF_MEM);
    DBUG_RETURN(HA_ERR_OUT_OF_MEM);
  }

  for (roop_count = 0; roop_count < (int) link_count; roop_count++)
  {
    tmp_long_list[roop_count] = tmp_long;
    DBUG_PRINT("info",("spider long_list[%d]=%ld", roop_count,
      tmp_long));
  }
  if (*long_list)
    spider_free(spider_current_trx, *long_list, MYF(0));
  *list_length = link_count;
  *long_list = tmp_long_list;

  DBUG_RETURN(0);
}

int spider_increase_longlong_list(
  longlong **longlong_list,
  uint *list_length,
  uint link_count
) {
  int roop_count;
  longlong *tmp_longlong_list, tmp_longlong;
  DBUG_ENTER("spider_increase_longlong_list");
  if (*list_length == link_count)
    DBUG_RETURN(0);
  if (*list_length > 1)
  {
    my_printf_error(ER_SPIDER_DIFFERENT_LINK_COUNT_NUM,
      ER_SPIDER_DIFFERENT_LINK_COUNT_STR, MYF(0));
    DBUG_RETURN(ER_SPIDER_DIFFERENT_LINK_COUNT_NUM);
  }

  if (*longlong_list)
    tmp_longlong = (*longlong_list)[0];
  else
    tmp_longlong = -1;

  if (!(tmp_longlong_list = (longlong*)
    spider_bulk_malloc(spider_current_trx, 42, MYF(MY_WME | MY_ZEROFILL),
      &tmp_longlong_list, (uint) (sizeof(longlong) * link_count),
      NullS))
  ) {
    my_error(ER_OUT_OF_RESOURCES, MYF(0), HA_ERR_OUT_OF_MEM);
    DBUG_RETURN(HA_ERR_OUT_OF_MEM);
  }

  for (roop_count = 0; roop_count < (int) link_count; roop_count++)
  {
    tmp_longlong_list[roop_count] = tmp_longlong;
    DBUG_PRINT("info",("spider longlong_list[%d]=%lld", roop_count,
      tmp_longlong));
  }
  if (*longlong_list)
    spider_free(spider_current_trx, *longlong_list, MYF(0));
  *list_length = link_count;
  *longlong_list = tmp_longlong_list;

  DBUG_RETURN(0);
}

static int spider_set_ll_value(
  longlong *value,
  char *str
) {
  int error_num = 0;
  DBUG_ENTER("spider_set_ll_value");
  *value = my_strtoll10(str, (char**) NULL, &error_num);
  DBUG_RETURN(error_num);
}

#define SPIDER_PARAM_LEN(name) name ## _length
#define SPIDER_PARAM_LENS(name) name ## _lengths
#define SPIDER_PARAM_CHARLEN(name) name ## _charlen
#define SPIDER_PARAM_STR(title_name, param_name)                        \
  if (!strncasecmp(parse.start_title, title_name, title_length))        \
  {                                                                     \
    DBUG_PRINT("info",("spider " title_name " start"));                 \
    if (!share->param_name)                                             \
    {                                                                   \
      if ((share->param_name = spider_create_string(parse.start_value,  \
                                                    value_length)))     \
        share->SPIDER_PARAM_LEN(param_name) = strlen(share->param_name); \
      else {                                                            \
        error_num= parse.fail(true);                                    \
        goto error;                                                     \
      }                                                                 \
      DBUG_PRINT("info",("spider " title_name "=%s", share->param_name)); \
    } \
    break; \
  }
<<<<<<< HEAD
#define SPIDER_PARAM_STR_LENS(name) name ## _lengths
#define SPIDER_PARAM_STR_CHARLEN(name) name ## _charlen
#define SPIDER_PARAM_STR_LIST(title_name, param_name) \
  SPIDER_PARAM_STR_LIST_CHECK(title_name, param_name, FALSE)
#define SPIDER_PARAM_STR_LIST_CHECK(title_name, param_name, already_set) \
  if (!strncasecmp(tmp_ptr, title_name, title_length))                        \
  {                                                                           \
    DBUG_PRINT("info", ("spider " title_name " start"));                      \
    if (already_set)                                    \
    {                                                   \
      error_num= ER_SPIDER_INVALID_CONNECT_INFO_NUM;    \
      goto error;                                       \
    }                                                   \
    if (!share->param_name)                                                   \
    {                                                                         \
      if ((tmp_ptr2= spider_get_string_between_quote(start_ptr, FALSE)))      \
      {                                                                       \
        share->SPIDER_PARAM_STR_CHARLEN(param_name)= strlen(tmp_ptr2);        \
        if ((error_num= spider_create_string_list(                            \
                 &share->param_name,                                          \
                 &share->SPIDER_PARAM_STR_LENS(param_name),                   \
                 &share->SPIDER_PARAM_STR_LEN(param_name), tmp_ptr2,          \
                 share->SPIDER_PARAM_STR_CHARLEN(param_name),                 \
                 &connect_string_parse)))                                     \
        {                                                                     \
          goto error;                                                         \
        }                                                                     \
        THD *thd= current_thd;                                                \
        if (share->SPIDER_PARAM_STR_LEN(param_name) > 1 && create_table)      \
        {                                                                     \
          push_warning_printf(thd, Sql_condition::WARN_LEVEL_WARN,            \
                              HA_ERR_UNSUPPORTED,                             \
                              "The high availability feature of Spider "      \
                              "has been deprecated "                          \
                              "and will be removed in a future release");     \
        }                                                                     \
      }                                                                       \
      else                                                                    \
      {                                                                       \
        error_num= connect_string_parse.print_param_error();                  \
        goto error;                                                           \
      }                                                                       \
    }                                                                         \
    break;                                                                    \
=======
#define SPIDER_PARAM_STR_LIST(title_name, param_name)                   \
  if (!strncasecmp(parse.start_title, title_name, title_length))        \
  {                                                                     \
    DBUG_PRINT("info", ("spider " title_name " start"));                \
    if (!share->param_name)                                             \
    {                                                                   \
      share->SPIDER_PARAM_CHARLEN(param_name)= value_length;            \
      if ((error_num= spider_create_string_list(                        \
             &share->param_name,                                        \
             &share->SPIDER_PARAM_LENS(param_name),                     \
             &share->SPIDER_PARAM_LEN(param_name),                      \
             parse.start_value,                                         \
             share->SPIDER_PARAM_CHARLEN(param_name))))                 \
        goto error;                                                     \
    }                                                                   \
    break;                                                              \
>>>>>>> 8bf17c57
  }
#define SPIDER_PARAM_HINT(title_name, param_name, check_length, max_size, append_method) \
  if (!strncasecmp(parse.start_title, title_name, check_length)) \
  { \
    DBUG_PRINT("info",("spider " title_name " start")); \
    DBUG_PRINT("info",("spider max_size=%d", max_size)); \
    int hint_num = atoi(parse.start_title + check_length); \
    DBUG_PRINT("info",("spider hint_num=%d", hint_num)); \
    DBUG_PRINT("info",("spider share->param_name=%p", \
                       share->param_name)); \
    if (share->param_name) \
    { \
      if (hint_num < 0 || hint_num >= max_size) \
      { \
        error_num= parse.fail(true); \
        goto error; \
      } else if (share->param_name[hint_num].length() > 0) \
        break; \
      if ((error_num= append_method(&share->param_name[hint_num], \
                                    parse.start_value))) \
        goto error; \
      DBUG_PRINT("info",("spider " title_name "[%d]=%s", hint_num, \
                         share->param_name[hint_num].ptr())); \
    } else { \
      error_num= parse.fail(true); \
      goto error; \
    } \
    break; \
  }
#define SPIDER_PARAM_NUMHINT(title_name, param_name, check_length, max_size, append_method) \
  if (!strncasecmp(parse.start_title, title_name, check_length)) \
  { \
    DBUG_PRINT("info",("spider " title_name " start")); \
    DBUG_PRINT("info",("spider max_size=%d", max_size)); \
    int hint_num = atoi(parse.start_title + check_length); \
    DBUG_PRINT("info",("spider hint_num=%d", hint_num)); \
    DBUG_PRINT("info",("spider share->param_name=%p", share->param_name)); \
    if (share->param_name) \
    { \
      if (hint_num < 0 || hint_num >= max_size) \
      { \
        error_num= parse.fail(true); \
        goto error; \
      } else if (share->param_name[hint_num] != -1) \
        break; \
      if ((error_num = \
           append_method(&share->param_name[hint_num], parse.start_value))) \
        goto error; \
      DBUG_PRINT("info",("spider " title_name "[%d]=%lld", hint_num, \
                         share->param_name[hint_num])); \
    } else { \
      error_num= parse.fail(true); \
      goto error; \
    } \
    break; \
  }
#define SPIDER_PARAM_LONG_LIST_WITH_MAX(title_name, param_name,   \
                                        min_val, max_val)         \
  if (!strncasecmp(parse.start_title, title_name, title_length))  \
  {                                                               \
    DBUG_PRINT("info",("spider " title_name " start"));           \
    if (!share->param_name)                                       \
    {                                                             \
      if ((error_num = spider_create_long_list(                   \
             &share->param_name,                                  \
             &share->SPIDER_PARAM_LEN(param_name),                \
             parse.start_value,                                   \
             value_length,                                        \
             min_val, max_val)))                                  \
        goto error;                                               \
    }                                                             \
    break;                                                        \
  }
#define SPIDER_PARAM_LONGLONG_LIST_WITH_MAX(title_name, param_name, \
                                            min_val, max_val)       \
  if (!strncasecmp(parse.start_title, title_name, title_length))    \
  {                                                                 \
    DBUG_PRINT("info",("spider " title_name " start"));             \
    if (!share->param_name)                                         \
    {                                                               \
      if ((error_num = spider_create_longlong_list(                 \
             &share->param_name,                                    \
             &share->SPIDER_PARAM_LEN(param_name),                  \
             parse.start_value,                                     \
             value_length,                                          \
             min_val, max_val)))                                    \
        goto error;                                                 \
    }                                                               \
    break;                                                          \
  }
#define SPIDER_PARAM_INT_WITH_MAX(title_name, param_name, min_val, max_val) \
  if (!strncasecmp(parse.start_title, title_name, title_length)) \
  { \
    DBUG_PRINT("info",("spider " title_name " start")); \
    if (share->param_name == -1) \
    { \
      share->param_name = atoi(parse.start_value); \
      if (share->param_name < min_val) \
        share->param_name = min_val; \
      else if (share->param_name > max_val) \
        share->param_name = max_val; \
      DBUG_PRINT("info",("spider " title_name "=%d", share->param_name)); \
    } \
    break; \
  }
#define SPIDER_PARAM_INT(title_name, param_name, min_val) \
  if (!strncasecmp(parse.start_title, title_name, title_length)) \
  { \
    DBUG_PRINT("info",("spider " title_name " start")); \
    if (share->param_name == -1) \
    { \
      share->param_name = atoi(parse.start_value); \
      if (share->param_name < min_val) \
        share->param_name = min_val; \
      DBUG_PRINT("info",("spider " title_name "=%d", share->param_name)); \
    } \
    break; \
  }
#define SPIDER_PARAM_DOUBLE(title_name, param_name, min_val) \
  if (!strncasecmp(parse.start_title, title_name, title_length)) \
  { \
    DBUG_PRINT("info",("spider " title_name " start")); \
    if (share->param_name == -1) \
    { \
      share->param_name = my_atof(parse.start_value); \
      if (share->param_name < min_val) \
        share->param_name = min_val; \
      DBUG_PRINT("info",("spider " title_name "=%f", share->param_name)); \
    } \
    break; \
  }
#define SPIDER_PARAM_LONGLONG(title_name, param_name, min_val) \
  if (!strncasecmp(parse.start_title, title_name, title_length)) \
  { \
    DBUG_PRINT("info",("spider " title_name " start")); \
    if (share->param_name == -1) \
    { \
      share->param_name = my_strtoll10(parse.start_value, (char**) NULL, \
                                       &error_num); \
      if (share->param_name < min_val) \
        share->param_name = min_val; \
      DBUG_PRINT("info",("spider " title_name "=%lld", share->param_name)); \
    } \
    break; \
  }
#define SPIDER_PARAM_DEPRECATED_WARNING(title_name)                           \
  if (!strncasecmp(tmp_ptr, title_name, title_length) && create_table)        \
  {                                                                           \
    THD *thd= current_thd;                                                    \
    push_warning_printf(thd, Sql_condition::WARN_LEVEL_WARN,                  \
                        ER_WARN_DEPRECATED_SYNTAX,                            \
                        "The table parameter '%s' is deprecated and will be " \
                        "removed in a future release",                        \
                        title_name);                                          \
  }

/*
  Set a given engine-defined option, which holds a string list, to the
  corresponding attribute of SPIDER_SHARE.
*/
#define SPIDER_OPTION_STR_LIST(title_name, option_name, param_name) \
  if (option_struct && option_struct->option_name)                            \
  {                                                                           \
    DBUG_PRINT("info", ("spider " title_name " start overwrite"));            \
    share->SPIDER_PARAM_STR_CHARLEN(param_name)=                              \
        strlen(option_struct->option_name);                                   \
    if ((error_num= spider_create_string_list(                                \
             &share->param_name, &share->SPIDER_PARAM_STR_LENS(param_name),   \
             &share->SPIDER_PARAM_STR_LEN(param_name),                        \
             option_struct->option_name,                                      \
             share->SPIDER_PARAM_STR_CHARLEN(param_name), NULL)))             \
      goto error;                                                             \
  }

/*
  Parse connection information specified by COMMENT, CONNECT, or engine-defined
  options.

<<<<<<< HEAD
  TODO: Deprecate the connection specification by COMMENT and CONNECT,
  and then solely utilize engine-defined options.
*/
int spider_parse_connect_info(
  SPIDER_SHARE *share,
  TABLE_SHARE *table_share,
  partition_info *part_info,
  uint create_table
) {
  int error_num = 0;
  char *connect_string = NULL;
  char *sprit_ptr;
  char *tmp_ptr, *tmp_ptr2, *start_ptr;
  int roop_count;
  int title_length;
  SPIDER_PARAM_STRING_PARSE connect_string_parse;
  SPIDER_ALTER_TABLE *share_alter;
  ha_table_option_struct *option_struct;
  partition_element *part_elem;
  partition_element *sub_elem;
  DBUG_ENTER("spider_parse_connect_info");
  DBUG_PRINT("info",("spider partition_info=%s",
    table_share->partition_info_str));
  DBUG_PRINT("info",("spider part_info=%p", part_info));
  DBUG_PRINT("info",("spider s->db=%s", table_share->db.str));
  DBUG_PRINT("info",("spider s->table_name=%s", table_share->table_name.str));
  DBUG_PRINT("info",("spider s->path=%s", table_share->path.str));
  DBUG_PRINT("info",
    ("spider s->normalized_path=%s", table_share->normalized_path.str));
  spider_get_partition_info(share->table_name, share->table_name_length,
    table_share, part_info, &part_elem, &sub_elem);
  if (part_info)
    if (part_info->is_sub_partitioned())
      option_struct= sub_elem->option_struct;
    else
      option_struct= part_elem->option_struct;
  else
    option_struct= table_share->option_struct;
=======
/**
  Assign -1 to some `SPIDER_SHARE' numeric fields, to indicate they
  have not been specified by the user yet.
*/
static void spider_minus_1(SPIDER_SHARE *share, TABLE_SHARE *table_share)
{
#ifndef WITHOUT_SPIDER_BG_SEARCH
>>>>>>> 8bf17c57
  share->sts_bg_mode = -1;
  share->sts_interval = -1;
  share->sts_mode = -1;
  share->sts_sync = -1;
  share->store_last_sts = -1;
  share->load_sts_at_startup = -1;
  share->crd_bg_mode = -1;
  share->crd_interval = -1;
  share->crd_mode = -1;
  share->crd_sync = -1;
  share->store_last_crd = -1;
  share->load_crd_at_startup = -1;
  share->crd_type = -1;
  share->crd_weight = -1;
  share->internal_offset = -1;
  share->internal_limit = -1;
  share->split_read = -1;
  share->semi_split_read = -1;
  share->semi_split_read_limit = -1;
  share->init_sql_alloc_size = -1;
  share->reset_sql_alloc = -1;
  share->multi_split_read = -1;
  share->max_order = -1;
  share->semi_table_lock = -1;
  share->semi_table_lock_conn = -1;
  share->selupd_lock_mode = -1;
  share->query_cache = -1;
  share->query_cache_sync = -1;
  share->bulk_size = -1;
  share->bulk_update_mode = -1;
  share->bulk_update_size = -1;
  share->buffer_size = -1;
  share->internal_optimize = -1;
  share->internal_optimize_local = -1;
  share->scan_rate = -1;
  share->read_rate = -1;
  share->priority = -1;
  share->quick_mode = -1;
  share->quick_page_size = -1;
  share->quick_page_byte = -1;
  share->low_mem_read = -1;
  share->table_count_mode = -1;
  share->select_column_mode = -1;
  share->bgs_mode = -1;
  share->bgs_first_read = -1;
  share->bgs_second_read = -1;
  share->first_read = -1;
  share->second_read = -1;
  share->auto_increment_mode = -1;
  share->use_table_charset = -1;
  share->use_pushdown_udf = -1;
  share->skip_default_condition = -1;
  share->skip_parallel_search = -1;
  share->direct_dup_insert = -1;
  share->direct_order_limit = -1;
  share->bka_mode = -1;
  share->read_only_mode = -1;
  share->error_read_mode = -1;
  share->error_write_mode = -1;
  share->active_link_count = -1;
#ifdef HA_CAN_FORCE_BULK_UPDATE
  share->force_bulk_update = -1;
#endif
#ifdef HA_CAN_FORCE_BULK_DELETE
  share->force_bulk_delete = -1;
#endif
  share->casual_read = -1;
  share->delete_all_rows_type = -1;
  share->static_records_for_status = -1;
  share->static_mean_rec_length = -1;
  for (uint i = 0; i < table_share->keys; i++)
  {
    share->static_key_cardinality[i] = -1;
  }
}

<<<<<<< HEAD
  for (roop_count = 4; roop_count > 0; roop_count--)
=======
/**
  Get the connect info of a certain type.

  @param  type              The type of the connect info.
                            4: partition; 3: subpartition; 2: comment;
                            1: connect_string
  @retval 0                 Success
  @retval 1                 Not applicable. That is, the info with the
                            type is missing
  @retval HA_ERR_OUT_OF_MEM Failure
*/
static int spider_get_connect_info(const int type,
                                   const partition_element *part_elem,
                                   const partition_element *sub_elem,
                                   const TABLE_SHARE* table_share,
                                   char*& out)
{
  switch (type)
  {
#ifdef WITH_PARTITION_STORAGE_ENGINE
  case 4:
    if (!sub_elem || !sub_elem->part_comment)
      return 1;
    if (!(out = spider_create_string(
            sub_elem->part_comment, strlen(sub_elem->part_comment))))
      return HA_ERR_OUT_OF_MEM;
    break;
  case 3:
    if (!part_elem || !part_elem->part_comment)
      return 1;
    if (!(out = spider_create_string(
            part_elem->part_comment, strlen(part_elem->part_comment))))
      return HA_ERR_OUT_OF_MEM;
    break;
#endif
  case 2:
    if (table_share->comment.length == 0)
      return 1;
    if (!(out = spider_create_string(
            table_share->comment.str, table_share->comment.length)))
      return HA_ERR_OUT_OF_MEM;
    break;
  default:
    if (table_share->connect_string.length == 0)
      return 1;
    DBUG_PRINT("info",("spider create out string"));
    if (!(out = spider_create_string(
          table_share->connect_string.str, table_share->connect_string.length)))
      return HA_ERR_OUT_OF_MEM;
    break;
  }
  return 0;
}

/**
  Find the beginning and end of a parameter title

  Skip over whitespace to find the beginning of the parameter
  title. Then skip over non-whitespace/quote/nul chars to find the end
  of the parameter title

  @param  start_title  The start of the param definition. Will be
                       moved to the start of the param title
  @param  end_title    Will be moved to the end of the param title
  @retval false        Success
  @retval true         Failure
*/
static bool spider_parse_find_title(char*& start_title, char*& end_title)
{
  /* Skip leading whitespaces. */
  while (*start_title == ' ' || *start_title == '\r' ||
         *start_title == '\n' || *start_title == '\t')
    start_title++;

  if (*start_title == '\0')
    return true;

  end_title = start_title;
  /* Move over non-whitespace/comma/nul/quote chars (parameter title). */
  while (*end_title != ' ' && *end_title != '\r' &&
         *end_title != '\n' && *end_title != '\t' &&
         *end_title != '\0' && *end_title != ',' &&
         *end_title != '\'' && *end_title != '"')
    end_title++;

  /* Fail on invalid end: there should be at least one space between
  title and value, and the value should be non-empty. */
  if (*end_title == '\'' || *end_title == '"' ||
      *end_title == '\0' || *end_title == ',')
    return true;

  return false;
}

/**
  Find the beginning and the end of a paramter value, and the value
  delimiter

  Skip over whitespaces to find the start delimiter, then skip over
  the param value to find the end delimiter

  @param  start_value  The end of the param title. Will be moved to
                       the start of the param value, just after the
                       delimiter
  @param  end_value    Will be moved to the end of the param value, at
                       the delimiter
  @param  delim        Will be assigned the param value delimiter,
                       either the single or double quote
  @retval false        Success
  @retval true         Failure
*/
static bool spider_parse_find_value(char*& start_value, char*& end_value,
                                    char& delim)
{
  /* Skip over whitespaces */
  while (*start_value == ' ' || *start_value == '\r' ||
         *start_value == '\n' || *start_value == '\t')
    start_value++;
  if (*start_value != '"' && *start_value != '\'')
    return true;
  delim= *start_value;
  end_value= start_value++;

  while (1)
  {
    end_value++;
    /* Escaping */
    if (*end_value == '\\')
    {
      end_value++;
      /* The backslash cannot be at the end */
      if (*end_value == '\0')
        return true;
    }
    else if (*end_value == delim)
      return false;
    else if (*end_value == '\0')
      return true;
  }
}

/**
  Find the beginning of the next parameter

  Skip over whitespaces, then check that the first non-whitespace char
  is a comma or the end of string

  @param  start_param  The end of the param value. Will be moved to
                       the start of the next param definition, just
                       after the comma, if there's one; otherwise will
                       be moved to the end of the string
  @retval false        Success
  @retval true         Failure
*/
static bool spider_parse_find_next(char*& start_param)
{
  /* Skip over whitespaces */
  while (*start_param == ' ' || *start_param == '\r' ||
         *start_param == '\n' || *start_param == '\t')
    start_param++;
  /* No more param definitions */
  if (*start_param == '\0')
    return false;
  else if (*start_param == ',')
  {
    start_param++;
    return false;
  }
  else
    return true;
}

/**
  Find the start and end of the current param title and value and the
  value deliminator.

  @param  start_param    The beginning of the current param
                         definition. Will be mutated to the beginning
                         of the next param definition.
  @retval false  success
  @retval true   failure
*/
bool st_spider_param_string_parse::locate_param_def(char*& start_param)
{
  DBUG_ENTER("parse::locate_param_def");
  start_title= start_param;
  if (spider_parse_find_title(start_title, end_title))
    DBUG_RETURN(TRUE);
  start_value= end_title;
  if (spider_parse_find_value(start_value, end_value, delim_value))
    DBUG_RETURN(TRUE);
  /* skip the delim */
  start_param= end_value + 1;
  if (spider_parse_find_next(start_param))
    DBUG_RETURN(TRUE);
  DBUG_RETURN(FALSE);
}

/**
  Handle parsing failure.

  Print error and optionally restore param value end delimiter that
  has been nulled before.

  @param  restore_delim  If true, restore the end value delimiter
  @return                The error number
*/
int st_spider_param_string_parse::fail(bool restore_delim)
{
  DBUG_ENTER("spider_parse_print_param_error");
  DBUG_ASSERT(error_num != 0);
  /* Print the error message */
  switch (error_num)
  {
  case ER_SPIDER_INVALID_UDF_PARAM_NUM:
    my_printf_error(error_num, ER_SPIDER_INVALID_UDF_PARAM_STR,
                    MYF(0), start_title);
    break;
  case ER_SPIDER_INVALID_CONNECT_INFO_NUM:
  default:
    my_printf_error(error_num, ER_SPIDER_INVALID_CONNECT_INFO_STR,
                    MYF(0), start_title);
  }
  if (restore_delim)
    *end_value = delim_value;
  DBUG_RETURN(error_num);
}

/*
  Parse connection information specified by COMMENT, CONNECT, or engine-defined
  options.

  TODO: Deprecate the connection specification by COMMENT and CONNECT,
  and then solely utilize engine-defined options.
*/
int spider_parse_connect_info(
  SPIDER_SHARE *share,
  TABLE_SHARE *table_share,
  partition_info *part_info,
  uint create_table
) {
  int error_num = 0;
  char *connect_string = NULL;
  char *start_param;
  int title_length, value_length;
  SPIDER_PARAM_STRING_PARSE parse;
  SPIDER_ALTER_TABLE *share_alter;
  partition_element *part_elem;
  partition_element *sub_elem;
  DBUG_ENTER("spider_parse_connect_info");
  DBUG_PRINT("info",("spider partition_info=%s",
    table_share->partition_info_str));
  DBUG_PRINT("info",("spider part_info=%p", part_info));
  DBUG_PRINT("info",("spider s->db=%s", table_share->db.str));
  DBUG_PRINT("info",("spider s->table_name=%s", table_share->table_name.str));
  DBUG_PRINT("info",("spider s->path=%s", table_share->path.str));
  DBUG_PRINT("info",
    ("spider s->normalized_path=%s", table_share->normalized_path.str));
  spider_get_partition_info(share->table_name, share->table_name_length,
    table_share, part_info, &part_elem, &sub_elem);
  spider_minus_1(share, table_share);
#ifdef WITH_PARTITION_STORAGE_ENGINE
  for (int i = 4; i > 0; i--)
#else
  for (roop_count = 2; roop_count > 0; roop_count--)
#endif
>>>>>>> 8bf17c57
  {
    if (connect_string)
    {
      spider_free(spider_current_trx, connect_string, MYF(0));
      connect_string = NULL;
    }

    /* Get the correct connect info for the current level. */
    int error_num_1 = spider_get_connect_info(i, part_elem, sub_elem,
                                              table_share, connect_string);
    if (error_num_1 == 1)
      continue;
    if (error_num_1 == HA_ERR_OUT_OF_MEM)
    {
<<<<<<< HEAD
      case 4:
        if (!sub_elem || !sub_elem->part_comment)
          continue;
        DBUG_PRINT("info",("spider create sub comment string"));
        if (
          !(connect_string = spider_create_string(
            sub_elem->part_comment,
            strlen(sub_elem->part_comment)))
        ) {
          error_num = HA_ERR_OUT_OF_MEM;
          goto error_alloc_conn_string;
        }
        DBUG_PRINT("info",("spider sub comment string=%s", connect_string));
        break;
      case 3:
        if (!part_elem || !part_elem->part_comment)
          continue;
        DBUG_PRINT("info",("spider create part comment string"));
        if (
          !(connect_string = spider_create_string(
            part_elem->part_comment,
            strlen(part_elem->part_comment)))
        ) {
          error_num = HA_ERR_OUT_OF_MEM;
          goto error_alloc_conn_string;
        }
        DBUG_PRINT("info",("spider part comment string=%s", connect_string));
        break;
      case 2:
        if (table_share->comment.length == 0)
          continue;
        DBUG_PRINT("info",("spider create comment string"));
        if (
          !(connect_string = spider_create_string(
            table_share->comment.str,
            table_share->comment.length))
        ) {
          error_num = HA_ERR_OUT_OF_MEM;
          goto error_alloc_conn_string;
        }
        DBUG_PRINT("info",("spider comment string=%s", connect_string));
        break;
      default:
        if (table_share->connect_string.length == 0)
          continue;
        DBUG_PRINT("info",("spider create connect_string string"));
        if (
          !(connect_string = spider_create_string(
            table_share->connect_string.str,
            table_share->connect_string.length))
        ) {
          error_num = HA_ERR_OUT_OF_MEM;
          goto error_alloc_conn_string;
        }
        DBUG_PRINT("info",("spider connect_string=%s", connect_string));
        break;
=======
      error_num= HA_ERR_OUT_OF_MEM;
      goto error_alloc_conn_string;
>>>>>>> 8bf17c57
    }
    DBUG_ASSERT(error_num_1 == 0);

    start_param = connect_string;
    parse.error_num = ER_SPIDER_INVALID_CONNECT_INFO_NUM;
    while (*start_param != '\0')
    {
      if (parse.locate_param_def(start_param))
      {
        error_num= parse.fail(false);
        goto error;
      }
      /* Null the end of the parameter value. */
      *parse.end_value= '\0';
      value_length= (int) (parse.end_value - parse.start_value);
      switch (title_length = (int) (parse.end_title - parse.start_title))
      {
        case 0:
          error_num= parse.fail(true);
          goto error;
        case 3:
          SPIDER_PARAM_LONG_LIST_WITH_MAX("abl", access_balances, 0,
            2147483647);
          SPIDER_PARAM_INT_WITH_MAX("aim", auto_increment_mode, 0, 3);
          SPIDER_PARAM_INT("alc", active_link_count, 1);
          SPIDER_PARAM_DEPRECATED_WARNING("bfz");
          SPIDER_PARAM_INT("bfz", buffer_size, 0);
          SPIDER_PARAM_LONGLONG("bfr", bgs_first_read, 0);
          SPIDER_PARAM_INT("bmd", bgs_mode, 0);
          SPIDER_PARAM_LONGLONG("bsr", bgs_second_read, 0);
          SPIDER_PARAM_STR("bke", bka_engine);
          SPIDER_PARAM_INT_WITH_MAX("bkm", bka_mode, 0, 2);
          SPIDER_PARAM_INT("bsz", bulk_size, 0);
          SPIDER_PARAM_DEPRECATED_WARNING("btt");
          SPIDER_PARAM_LONG_LIST_WITH_MAX("btt", bka_table_name_types,
            0, 1);
          SPIDER_PARAM_INT_WITH_MAX("bum", bulk_update_mode, 0, 2);
          SPIDER_PARAM_INT("bus", bulk_update_size, 0);
          SPIDER_PARAM_INT_WITH_MAX("cbm", crd_bg_mode, 0, 2);
          SPIDER_PARAM_DOUBLE("civ", crd_interval, 0);
          SPIDER_PARAM_DEPRECATED_WARNING("cmd");
          SPIDER_PARAM_INT_WITH_MAX("cmd", crd_mode, 0, 3);
          SPIDER_PARAM_INT_WITH_MAX("csr", casual_read, 0, 63);
          SPIDER_PARAM_INT_WITH_MAX("csy", crd_sync, 0, 2);
          SPIDER_PARAM_LONG_LIST_WITH_MAX("cto", connect_timeouts, 0,
            2147483647);
          SPIDER_PARAM_DEPRECATED_WARNING("ctp");
          SPIDER_PARAM_INT_WITH_MAX("ctp", crd_type, 0, 2);
          SPIDER_PARAM_DEPRECATED_WARNING("cwg");
          SPIDER_PARAM_DOUBLE("cwg", crd_weight, 1);
          SPIDER_PARAM_INT_WITH_MAX("dat", delete_all_rows_type, 0, 1);
          SPIDER_PARAM_INT_WITH_MAX("ddi", direct_dup_insert, 0, 1);
          SPIDER_PARAM_STR_LIST("dff", tgt_default_files);
          SPIDER_PARAM_STR_LIST("dfg", tgt_default_groups);
          SPIDER_PARAM_LONGLONG("dol", direct_order_limit, 0);
          SPIDER_PARAM_STR_LIST("drv", tgt_drivers);
          SPIDER_PARAM_STR_LIST("dsn", tgt_dsns);
          SPIDER_PARAM_INT_WITH_MAX("erm", error_read_mode, 0, 1);
          SPIDER_PARAM_INT_WITH_MAX("ewm", error_write_mode, 0, 1);
#ifdef HA_CAN_FORCE_BULK_DELETE
          SPIDER_PARAM_INT_WITH_MAX("fbd", force_bulk_delete, 0, 1);
#endif
#ifdef HA_CAN_FORCE_BULK_UPDATE
          SPIDER_PARAM_INT_WITH_MAX("fbu", force_bulk_update, 0, 1);
#endif
          SPIDER_PARAM_STR_LIST("fds", tgt_filedsns);
          SPIDER_PARAM_LONGLONG("frd", first_read, 0);
          SPIDER_PARAM_DEPRECATED_WARNING("isa");
          SPIDER_PARAM_INT("isa", init_sql_alloc_size, 0);
          SPIDER_PARAM_DEPRECATED_WARNING("ilm");
          SPIDER_PARAM_LONGLONG("ilm", internal_limit, 0);
          SPIDER_PARAM_DEPRECATED_WARNING("ios");
          SPIDER_PARAM_LONGLONG("ios", internal_offset, 0);
          SPIDER_PARAM_INT_WITH_MAX("iom", internal_optimize, 0, 1);
          SPIDER_PARAM_INT_WITH_MAX("iol", internal_optimize_local, 0, 1);
          SPIDER_PARAM_INT_WITH_MAX("lmr", low_mem_read, 0, 1);
          SPIDER_PARAM_INT_WITH_MAX("lcs", load_crd_at_startup, 0, 1);
          SPIDER_PARAM_INT_WITH_MAX("lss", load_sts_at_startup, 0, 1);
          SPIDER_PARAM_LONG_LIST_WITH_MAX("lst", link_statuses, 0, 3);
          SPIDER_PARAM_LONG_LIST_WITH_MAX("mbf", monitoring_bg_flag, 0, 1);
          SPIDER_PARAM_LONGLONG_LIST_WITH_MAX(
            "mbi", monitoring_bg_interval, 0, 4294967295LL);
          SPIDER_PARAM_LONG_LIST_WITH_MAX("mbk", monitoring_bg_kind, 0, 3);
          SPIDER_PARAM_LONG_LIST_WITH_MAX("mbp", monitoring_binlog_pos_at_failing, 0, 2);
          SPIDER_PARAM_LONG_LIST_WITH_MAX("mfg", monitoring_flag, 0, 1);
          SPIDER_PARAM_LONG_LIST_WITH_MAX("mkd", monitoring_kind, 0, 3);
          SPIDER_PARAM_LONGLONG_LIST_WITH_MAX(
            "mlt", monitoring_limit, 0, 9223372036854775807LL);
          SPIDER_PARAM_INT("mod", max_order, 0);
          SPIDER_PARAM_LONGLONG_LIST_WITH_MAX(
            "msi", monitoring_sid, 0, 4294967295LL);
          SPIDER_PARAM_INT_WITH_MAX("msr", multi_split_read, 0, 2147483647);
          SPIDER_PARAM_LONG_LIST_WITH_MAX("nrt", net_read_timeouts, 0,
            2147483647);
          SPIDER_PARAM_LONG_LIST_WITH_MAX("nwt", net_write_timeouts, 0,
            2147483647);
          SPIDER_PARAM_STR_LIST("pkn", tgt_pk_names);
          SPIDER_PARAM_LONGLONG("prt", priority, 0);
          SPIDER_PARAM_INT_WITH_MAX("qch", query_cache, 0, 2);
          SPIDER_PARAM_INT_WITH_MAX("qcs", query_cache_sync, 0, 3);
          SPIDER_PARAM_INT_WITH_MAX("qmd", quick_mode, 0, 3);
          SPIDER_PARAM_LONGLONG("qpb", quick_page_byte, 0);
          SPIDER_PARAM_LONGLONG("qps", quick_page_size, 0);
          SPIDER_PARAM_INT_WITH_MAX("rom", read_only_mode, 0, 1);
          SPIDER_PARAM_DOUBLE("rrt", read_rate, 0);
          SPIDER_PARAM_INT_WITH_MAX("rsa", reset_sql_alloc, 0, 1);
          SPIDER_PARAM_INT_WITH_MAX("sbm", sts_bg_mode, 0, 2);
          SPIDER_PARAM_STR_LIST("sca", tgt_ssl_cas);
          SPIDER_PARAM_STR_LIST("sch", tgt_ssl_ciphers);
          SPIDER_PARAM_INT_WITH_MAX("scm", select_column_mode, 0, 1);
          SPIDER_PARAM_STR_LIST("scp", tgt_ssl_capaths);
          SPIDER_PARAM_STR_LIST("scr", tgt_ssl_certs);
          SPIDER_PARAM_INT_WITH_MAX("sdc", skip_default_condition, 0, 1);
          SPIDER_PARAM_LONG_LIST_WITH_MAX("sgb", strict_group_bys, 0, 1);
          SPIDER_PARAM_DOUBLE("siv", sts_interval, 0);
          SPIDER_PARAM_STR_LIST("sky", tgt_ssl_keys);
          SPIDER_PARAM_STR_LIST("sli", static_link_ids);
          SPIDER_PARAM_INT_WITH_MAX("slc", store_last_crd, 0, 1);
          SPIDER_PARAM_INT_WITH_MAX("slm", selupd_lock_mode, 0, 2);
          SPIDER_PARAM_INT_WITH_MAX("sls", store_last_sts, 0, 1);
          SPIDER_PARAM_DEPRECATED_WARNING("smd");
          SPIDER_PARAM_INT_WITH_MAX("smd", sts_mode, 1, 2);
          SPIDER_PARAM_LONGLONG("smr", static_mean_rec_length, 0);
          SPIDER_PARAM_LONGLONG("spr", split_read, 0);
          SPIDER_PARAM_INT_WITH_MAX("sps", skip_parallel_search, 0, 3);
          SPIDER_PARAM_STR_LIST("sqn", tgt_sequence_names);
          SPIDER_PARAM_LONGLONG("srd", second_read, 0);
          SPIDER_PARAM_DOUBLE("srt", scan_rate, 0);
          SPIDER_PARAM_STR_LIST_CHECK("srv", server_names,
                                      option_struct &&
                                          option_struct->remote_server);
          SPIDER_PARAM_DOUBLE("ssr", semi_split_read, 0);
          SPIDER_PARAM_LONGLONG("ssl", semi_split_read_limit, 0);
          SPIDER_PARAM_INT_WITH_MAX("ssy", sts_sync, 0, 2);
          SPIDER_PARAM_DEPRECATED_WARNING("stc");
          SPIDER_PARAM_INT_WITH_MAX("stc", semi_table_lock_conn, 0, 1);
          SPIDER_PARAM_DEPRECATED_WARNING("stl");
          SPIDER_PARAM_INT_WITH_MAX("stl", semi_table_lock, 0, 1);
          SPIDER_PARAM_LONGLONG("srs", static_records_for_status, 0);
          SPIDER_PARAM_LONG_LIST_WITH_MAX("svc", tgt_ssl_vscs, 0, 1);
          SPIDER_PARAM_STR_LIST_CHECK("tbl", tgt_table_names,
                                      option_struct &&
                                          option_struct->remote_table);
          SPIDER_PARAM_INT_WITH_MAX("tcm", table_count_mode, 0, 3);
          SPIDER_PARAM_INT_WITH_MAX("upu", use_pushdown_udf, 0, 1);
          SPIDER_PARAM_INT_WITH_MAX("utc", use_table_charset, 0, 1);
          error_num = parse.fail(true);
          goto error;
        case 4:
          SPIDER_PARAM_STR_LIST("host", tgt_hosts);
          SPIDER_PARAM_STR_LIST("user", tgt_usernames);
          SPIDER_PARAM_LONG_LIST_WITH_MAX("port", tgt_ports, 0, 65535);
          error_num = parse.fail(true);
          goto error;
        case 5:
<<<<<<< HEAD
          SPIDER_PARAM_STR_LIST_CHECK("table", tgt_table_names,
                                      option_struct &&
                                          option_struct->remote_table);
          error_num = connect_string_parse.print_param_error();
=======
          SPIDER_PARAM_STR_LIST("table", tgt_table_names);
          error_num = parse.fail(true);
>>>>>>> 8bf17c57
          goto error;
        case 6:
          SPIDER_PARAM_STR_LIST("driver", tgt_drivers);
          SPIDER_PARAM_STR_LIST_CHECK("server", server_names,
                                      option_struct &&
                                          option_struct->remote_server);
          SPIDER_PARAM_STR_LIST("socket", tgt_sockets);
          SPIDER_PARAM_HINT("idx", key_hint, 3, (int) table_share->keys,
            spider_db_append_key_hint);
          SPIDER_PARAM_STR_LIST("ssl_ca", tgt_ssl_cas);
          SPIDER_PARAM_NUMHINT("skc", static_key_cardinality, 3,
            (int) table_share->keys, spider_set_ll_value);
          error_num = parse.fail(true);
          goto error;
        case 7:
          SPIDER_PARAM_STR_LIST("filedsn", tgt_filedsns);
          SPIDER_PARAM_STR_LIST("wrapper", tgt_wrappers);
          SPIDER_PARAM_STR_LIST("ssl_key", tgt_ssl_keys);
          SPIDER_PARAM_STR_LIST("pk_name", tgt_pk_names);
          error_num = parse.fail(true);
          goto error;
        case 8:
          SPIDER_PARAM_STR_LIST_CHECK("database", tgt_dbs,
                                      option_struct &&
                                          option_struct->remote_database);
          SPIDER_PARAM_STR_LIST("password", tgt_passwords);
          SPIDER_PARAM_DEPRECATED_WARNING("sts_mode");
          SPIDER_PARAM_INT_WITH_MAX("sts_mode", sts_mode, 1, 2);
          SPIDER_PARAM_INT_WITH_MAX("sts_sync", sts_sync, 0, 2);
          SPIDER_PARAM_DEPRECATED_WARNING("crd_mode");
          SPIDER_PARAM_INT_WITH_MAX("crd_mode", crd_mode, 0, 3);
          SPIDER_PARAM_INT_WITH_MAX("crd_sync", crd_sync, 0, 2);
          SPIDER_PARAM_DEPRECATED_WARNING("crd_type");
          SPIDER_PARAM_INT_WITH_MAX("crd_type", crd_type, 0, 2);
          SPIDER_PARAM_LONGLONG("priority", priority, 0);
          SPIDER_PARAM_INT("bgs_mode", bgs_mode, 0);
          SPIDER_PARAM_STR_LIST("ssl_cert", tgt_ssl_certs);
          SPIDER_PARAM_INT_WITH_MAX("bka_mode", bka_mode, 0, 2);
          error_num = parse.fail(true);
          goto error;
        case 9:
          SPIDER_PARAM_INT("max_order", max_order, 0);
          SPIDER_PARAM_INT("bulk_size", bulk_size, 0);
          SPIDER_PARAM_DOUBLE("scan_rate", scan_rate, 0);
          SPIDER_PARAM_DOUBLE("read_rate", read_rate, 0);
          error_num = parse.fail(true);
          goto error;
        case 10:
          SPIDER_PARAM_DEPRECATED_WARNING("crd_weight");
          SPIDER_PARAM_DOUBLE("crd_weight", crd_weight, 1);
          SPIDER_PARAM_LONGLONG("split_read", split_read, 0);
          SPIDER_PARAM_INT_WITH_MAX("quick_mode", quick_mode, 0, 3);
          SPIDER_PARAM_STR_LIST("ssl_cipher", tgt_ssl_ciphers);
          SPIDER_PARAM_STR_LIST("ssl_capath", tgt_ssl_capaths);
          SPIDER_PARAM_STR("bka_engine", bka_engine);
          SPIDER_PARAM_LONGLONG("first_read", first_read, 0);
          error_num = parse.fail(true);
          goto error;
        case 11:
          SPIDER_PARAM_INT_WITH_MAX("query_cache", query_cache, 0, 2);
          SPIDER_PARAM_INT_WITH_MAX("crd_bg_mode", crd_bg_mode, 0, 2);
          SPIDER_PARAM_INT_WITH_MAX("sts_bg_mode", sts_bg_mode, 0, 2);
          SPIDER_PARAM_LONG_LIST_WITH_MAX("link_status", link_statuses, 0, 3);
          SPIDER_PARAM_INT_WITH_MAX("casual_read", casual_read, 0, 63);
          SPIDER_PARAM_DEPRECATED_WARNING("buffer_size");
          SPIDER_PARAM_INT("buffer_size", buffer_size, 0);
          error_num = parse.fail(true);
          goto error;
        case 12:
          SPIDER_PARAM_DOUBLE("sts_interval", sts_interval, 0);
          SPIDER_PARAM_DOUBLE("crd_interval", crd_interval, 0);
          SPIDER_PARAM_INT_WITH_MAX("low_mem_read", low_mem_read, 0, 1);
          SPIDER_PARAM_STR_LIST("default_file", tgt_default_files);
<<<<<<< HEAD
          error_num = connect_string_parse.print_param_error();
=======
#if defined(HS_HAS_SQLCOM) && defined(HAVE_HANDLERSOCKET)
          SPIDER_PARAM_LONG_LIST_WITH_MAX(
            "use_hs_write", use_hs_writes, 0, 1);
          SPIDER_PARAM_LONG_LIST_WITH_MAX(
            "hs_read_port", hs_read_ports, 0, 65535);
#endif
          error_num = parse.fail(true);
>>>>>>> 8bf17c57
          goto error;
        case 13:
          SPIDER_PARAM_STR_LIST("default_group", tgt_default_groups);
          SPIDER_PARAM_STR_LIST("sequence_name", tgt_sequence_names);
          error_num = parse.fail(true);
          goto error;
        case 14:
          SPIDER_PARAM_DEPRECATED_WARNING("internal_limit");
          SPIDER_PARAM_LONGLONG("internal_limit", internal_limit, 0);
          SPIDER_PARAM_LONGLONG("bgs_first_read", bgs_first_read, 0);
          SPIDER_PARAM_INT_WITH_MAX("read_only_mode", read_only_mode, 0, 1);
          SPIDER_PARAM_LONG_LIST_WITH_MAX("access_balance", access_balances, 0,
            2147483647);
          SPIDER_PARAM_STR_LIST("static_link_id", static_link_ids);
          SPIDER_PARAM_INT_WITH_MAX("store_last_crd", store_last_crd, 0, 1);
          SPIDER_PARAM_INT_WITH_MAX("store_last_sts", store_last_sts, 0, 1);
          error_num = parse.fail(true);
          goto error;
        case 15:
          SPIDER_PARAM_DEPRECATED_WARNING("internal_offset");
          SPIDER_PARAM_LONGLONG("internal_offset", internal_offset, 0);
          SPIDER_PARAM_INT_WITH_MAX("reset_sql_alloc", reset_sql_alloc, 0, 1);
          SPIDER_PARAM_DEPRECATED_WARNING("semi_table_lock");
          SPIDER_PARAM_INT_WITH_MAX("semi_table_lock", semi_table_lock, 0, 1);
          SPIDER_PARAM_LONGLONG("quick_page_byte", quick_page_byte, 0);
          SPIDER_PARAM_LONGLONG("quick_page_size", quick_page_size, 0);
          SPIDER_PARAM_LONGLONG("bgs_second_read", bgs_second_read, 0);
          SPIDER_PARAM_LONG_LIST_WITH_MAX("monitoring_flag", monitoring_flag, 0, 1);
          SPIDER_PARAM_LONG_LIST_WITH_MAX("monitoring_kind", monitoring_kind, 0, 3);
          SPIDER_PARAM_DOUBLE("semi_split_read", semi_split_read, 0);
          SPIDER_PARAM_LONG_LIST_WITH_MAX("connect_timeout", connect_timeouts,
            0, 2147483647);
          SPIDER_PARAM_LONG_LIST_WITH_MAX("strict_group_by",
            strict_group_bys, 0, 1);
          SPIDER_PARAM_INT_WITH_MAX("error_read_mode", error_read_mode, 0, 1);
          error_num = parse.fail(true);
          goto error;
        case 16:
          SPIDER_PARAM_INT_WITH_MAX(
            "multi_split_read", multi_split_read, 0, 2147483647);
          SPIDER_PARAM_INT_WITH_MAX(
            "selupd_lock_mode", selupd_lock_mode, 0, 2);
          SPIDER_PARAM_INT_WITH_MAX(
            "table_count_mode", table_count_mode, 0, 3);
          SPIDER_PARAM_INT_WITH_MAX(
            "use_pushdown_udf", use_pushdown_udf, 0, 1);
          SPIDER_PARAM_LONGLONG_LIST_WITH_MAX(
            "monitoring_limit", monitoring_limit, 0, 9223372036854775807LL);
          SPIDER_PARAM_INT_WITH_MAX(
            "bulk_update_mode", bulk_update_mode, 0, 2);
          SPIDER_PARAM_INT("bulk_update_size", bulk_update_size, 0);
          SPIDER_PARAM_LONG_LIST_WITH_MAX("net_read_timeout",
            net_read_timeouts, 0, 2147483647);
          SPIDER_PARAM_INT_WITH_MAX(
            "error_write_mode", error_write_mode, 0, 1);
          SPIDER_PARAM_INT_WITH_MAX(
            "query_cache_sync", query_cache_sync, 0, 3);
          error_num = parse.fail(true);
          goto error;
        case 17:
          SPIDER_PARAM_INT_WITH_MAX(
            "internal_optimize", internal_optimize, 0, 1);
          SPIDER_PARAM_INT_WITH_MAX(
            "use_table_charset", use_table_charset, 0, 1);
          SPIDER_PARAM_INT_WITH_MAX(
            "direct_dup_insert", direct_dup_insert, 0, 1);
          SPIDER_PARAM_INT("active_link_count", active_link_count, 1);
          SPIDER_PARAM_LONG_LIST_WITH_MAX("net_write_timeout",
            net_write_timeouts, 0, 2147483647);
#ifdef HA_CAN_FORCE_BULK_DELETE
          SPIDER_PARAM_INT_WITH_MAX(
            "force_bulk_delete", force_bulk_delete, 0, 1);
#endif
#ifdef HA_CAN_FORCE_BULK_UPDATE
          SPIDER_PARAM_INT_WITH_MAX(
            "force_bulk_update", force_bulk_update, 0, 1);
#endif
          error_num = parse.fail(true);
          goto error;
        case 18:
          SPIDER_PARAM_INT_WITH_MAX(
            "select_column_mode", select_column_mode, 0, 1);
          SPIDER_PARAM_LONG_LIST_WITH_MAX(
            "monitoring_bg_flag", monitoring_bg_flag, 0, 1);
          SPIDER_PARAM_LONG_LIST_WITH_MAX(
            "monitoring_bg_kind", monitoring_bg_kind, 0, 3);
          SPIDER_PARAM_LONGLONG(
            "direct_order_limit", direct_order_limit, 0);
          error_num = parse.fail(true);
          goto error;
        case 19:
          SPIDER_PARAM_DEPRECATED_WARNING("init_sql_alloc_size");
          SPIDER_PARAM_INT("init_sql_alloc_size", init_sql_alloc_size, 0);
          SPIDER_PARAM_INT_WITH_MAX(
            "auto_increment_mode", auto_increment_mode, 0, 3);
          SPIDER_PARAM_DEPRECATED_WARNING("bka_table_name_type");
          SPIDER_PARAM_LONG_LIST_WITH_MAX("bka_table_name_type",
            bka_table_name_types, 0, 1);
          SPIDER_PARAM_INT_WITH_MAX(
            "load_crd_at_startup", load_crd_at_startup, 0, 1);
          SPIDER_PARAM_INT_WITH_MAX(
            "load_sts_at_startup", load_sts_at_startup, 0, 1);
          error_num = parse.fail(true);
          goto error;
        case 20:
          SPIDER_PARAM_LONGLONG_LIST_WITH_MAX(
            "monitoring_server_id", monitoring_sid, 0, 4294967295LL);
          SPIDER_PARAM_INT_WITH_MAX(
            "delete_all_rows_type", delete_all_rows_type, 0, 1);
          SPIDER_PARAM_INT_WITH_MAX(
            "skip_parallel_search", skip_parallel_search, 0, 3);
          error_num = parse.fail(true);
          goto error;
        case 21:
          SPIDER_PARAM_LONGLONG(
            "semi_split_read_limit", semi_split_read_limit, 0);
          error_num = parse.fail(true);
          goto error;
        case 22:
          SPIDER_PARAM_LONG_LIST_WITH_MAX(
            "ssl_verify_server_cert", tgt_ssl_vscs, 0, 1);
          SPIDER_PARAM_LONGLONG_LIST_WITH_MAX(
            "monitoring_bg_interval", monitoring_bg_interval, 0, 4294967295LL);
          SPIDER_PARAM_INT_WITH_MAX(
            "skip_default_condition", skip_default_condition, 0, 1);
          SPIDER_PARAM_LONGLONG(
            "static_mean_rec_length", static_mean_rec_length, 0);
          error_num = parse.fail(true);
          goto error;
        case 23:
          SPIDER_PARAM_INT_WITH_MAX(
            "internal_optimize_local", internal_optimize_local, 0, 1);
          error_num = parse.fail(true);
          goto error;
        case 25:
          SPIDER_PARAM_LONGLONG("static_records_for_status",
            static_records_for_status, 0);
          SPIDER_PARAM_NUMHINT("static_key_cardinality", static_key_cardinality,
            3, (int) table_share->keys, spider_set_ll_value);
          error_num = parse.fail(true);
          goto error;
        case 26:
          SPIDER_PARAM_DEPRECATED_WARNING("semi_table_lock_connection");
          SPIDER_PARAM_INT_WITH_MAX(
            "semi_table_lock_connection", semi_table_lock_conn, 0, 1);
          error_num = parse.fail(true);
          goto error;
        case 32:
          SPIDER_PARAM_LONG_LIST_WITH_MAX("monitoring_binlog_pos_at_failing",
            monitoring_binlog_pos_at_failing, 0, 2);
          error_num = parse.fail(true);
          goto error;
        default:
          error_num = parse.fail(true);
          goto error;
      }
      /* Restore delim */
      *parse.end_value= parse.delim_value;
    }
  }

  SPIDER_OPTION_STR_LIST("server", remote_server, server_names);
  SPIDER_OPTION_STR_LIST("database", remote_database, tgt_dbs);
  SPIDER_OPTION_STR_LIST("table", remote_table, tgt_table_names);

  /* check all_link_count */
  share->all_link_count = 1;
  if (share->all_link_count < share->server_names_length)
    share->all_link_count = share->server_names_length;
  if (share->all_link_count < share->tgt_table_names_length)
    share->all_link_count = share->tgt_table_names_length;
  if (share->all_link_count < share->tgt_dbs_length)
    share->all_link_count = share->tgt_dbs_length;
  if (share->all_link_count < share->tgt_hosts_length)
    share->all_link_count = share->tgt_hosts_length;
  if (share->all_link_count < share->tgt_usernames_length)
    share->all_link_count = share->tgt_usernames_length;
  if (share->all_link_count < share->tgt_passwords_length)
    share->all_link_count = share->tgt_passwords_length;
  if (share->all_link_count < share->tgt_sockets_length)
    share->all_link_count = share->tgt_sockets_length;
  if (share->all_link_count < share->tgt_wrappers_length)
    share->all_link_count = share->tgt_wrappers_length;
  if (share->all_link_count < share->tgt_ssl_cas_length)
    share->all_link_count = share->tgt_ssl_cas_length;
  if (share->all_link_count < share->tgt_ssl_capaths_length)
    share->all_link_count = share->tgt_ssl_capaths_length;
  if (share->all_link_count < share->tgt_ssl_certs_length)
    share->all_link_count = share->tgt_ssl_certs_length;
  if (share->all_link_count < share->tgt_ssl_ciphers_length)
    share->all_link_count = share->tgt_ssl_ciphers_length;
  if (share->all_link_count < share->tgt_ssl_keys_length)
    share->all_link_count = share->tgt_ssl_keys_length;
  if (share->all_link_count < share->tgt_default_files_length)
    share->all_link_count = share->tgt_default_files_length;
  if (share->all_link_count < share->tgt_default_groups_length)
    share->all_link_count = share->tgt_default_groups_length;
  if (share->all_link_count < share->tgt_dsns_length)
    share->all_link_count = share->tgt_dsns_length;
  if (share->all_link_count < share->tgt_filedsns_length)
    share->all_link_count = share->tgt_filedsns_length;
  if (share->all_link_count < share->tgt_drivers_length)
    share->all_link_count = share->tgt_drivers_length;
  if (share->all_link_count < share->tgt_pk_names_length)
    share->all_link_count = share->tgt_pk_names_length;
  if (share->all_link_count < share->tgt_sequence_names_length)
    share->all_link_count = share->tgt_sequence_names_length;
  if (share->all_link_count < share->static_link_ids_length)
    share->all_link_count = share->static_link_ids_length;
  if (share->all_link_count < share->tgt_ports_length)
    share->all_link_count = share->tgt_ports_length;
  if (share->all_link_count < share->tgt_ssl_vscs_length)
    share->all_link_count = share->tgt_ssl_vscs_length;
  if (share->all_link_count < share->link_statuses_length)
    share->all_link_count = share->link_statuses_length;
  if (share->all_link_count < share->monitoring_binlog_pos_at_failing_length)
    share->all_link_count = share->monitoring_binlog_pos_at_failing_length;
  if (share->all_link_count < share->monitoring_flag_length)
    share->all_link_count = share->monitoring_flag_length;
  if (share->all_link_count < share->monitoring_kind_length)
    share->all_link_count = share->monitoring_kind_length;
  if (share->all_link_count < share->monitoring_limit_length)
    share->all_link_count = share->monitoring_limit_length;
  if (share->all_link_count < share->monitoring_sid_length)
    share->all_link_count = share->monitoring_sid_length;
  if (share->all_link_count < share->monitoring_bg_flag_length)
    share->all_link_count = share->monitoring_bg_flag_length;
  if (share->all_link_count < share->monitoring_bg_kind_length)
    share->all_link_count = share->monitoring_bg_kind_length;
  if (share->all_link_count < share->monitoring_bg_interval_length)
    share->all_link_count = share->monitoring_bg_interval_length;
  if (share->all_link_count < share->connect_timeouts_length)
    share->all_link_count = share->connect_timeouts_length;
  if (share->all_link_count < share->net_read_timeouts_length)
    share->all_link_count = share->net_read_timeouts_length;
  if (share->all_link_count < share->net_write_timeouts_length)
    share->all_link_count = share->net_write_timeouts_length;
  if (share->all_link_count < share->access_balances_length)
    share->all_link_count = share->access_balances_length;
  if (share->all_link_count < share->bka_table_name_types_length)
    share->all_link_count = share->bka_table_name_types_length;
  if (share->all_link_count < share->strict_group_bys_length)
    share->all_link_count = share->strict_group_bys_length;
  if ((error_num = spider_increase_string_list(
    &share->server_names,
    &share->server_names_lengths,
    &share->server_names_length,
    &share->server_names_charlen,
    share->all_link_count)))
    goto error;
  if ((error_num = spider_increase_string_list(
    &share->tgt_table_names,
    &share->tgt_table_names_lengths,
    &share->tgt_table_names_length,
    &share->tgt_table_names_charlen,
    share->all_link_count)))
    goto error;
  if ((error_num = spider_increase_string_list(
    &share->tgt_dbs,
    &share->tgt_dbs_lengths,
    &share->tgt_dbs_length,
    &share->tgt_dbs_charlen,
    share->all_link_count)))
    goto error;
  if ((error_num = spider_increase_string_list(
    &share->tgt_hosts,
    &share->tgt_hosts_lengths,
    &share->tgt_hosts_length,
    &share->tgt_hosts_charlen,
    share->all_link_count)))
    goto error;
  if ((error_num = spider_increase_string_list(
    &share->tgt_usernames,
    &share->tgt_usernames_lengths,
    &share->tgt_usernames_length,
    &share->tgt_usernames_charlen,
    share->all_link_count)))
    goto error;
  if ((error_num = spider_increase_string_list(
    &share->tgt_passwords,
    &share->tgt_passwords_lengths,
    &share->tgt_passwords_length,
    &share->tgt_passwords_charlen,
    share->all_link_count)))
    goto error;
  if ((error_num = spider_increase_string_list(
    &share->tgt_sockets,
    &share->tgt_sockets_lengths,
    &share->tgt_sockets_length,
    &share->tgt_sockets_charlen,
    share->all_link_count)))
    goto error;
  if ((error_num = spider_increase_string_list(
    &share->tgt_wrappers,
    &share->tgt_wrappers_lengths,
    &share->tgt_wrappers_length,
    &share->tgt_wrappers_charlen,
    share->all_link_count)))
    goto error;
  if ((error_num = spider_increase_string_list(
    &share->tgt_ssl_cas,
    &share->tgt_ssl_cas_lengths,
    &share->tgt_ssl_cas_length,
    &share->tgt_ssl_cas_charlen,
    share->all_link_count)))
    goto error;
  if ((error_num = spider_increase_string_list(
    &share->tgt_ssl_capaths,
    &share->tgt_ssl_capaths_lengths,
    &share->tgt_ssl_capaths_length,
    &share->tgt_ssl_capaths_charlen,
    share->all_link_count)))
    goto error;
  if ((error_num = spider_increase_string_list(
    &share->tgt_ssl_certs,
    &share->tgt_ssl_certs_lengths,
    &share->tgt_ssl_certs_length,
    &share->tgt_ssl_certs_charlen,
    share->all_link_count)))
    goto error;
  if ((error_num = spider_increase_string_list(
    &share->tgt_ssl_ciphers,
    &share->tgt_ssl_ciphers_lengths,
    &share->tgt_ssl_ciphers_length,
    &share->tgt_ssl_ciphers_charlen,
    share->all_link_count)))
    goto error;
  if ((error_num = spider_increase_string_list(
    &share->tgt_ssl_keys,
    &share->tgt_ssl_keys_lengths,
    &share->tgt_ssl_keys_length,
    &share->tgt_ssl_keys_charlen,
    share->all_link_count)))
    goto error;
  if ((error_num = spider_increase_string_list(
    &share->tgt_default_files,
    &share->tgt_default_files_lengths,
    &share->tgt_default_files_length,
    &share->tgt_default_files_charlen,
    share->all_link_count)))
    goto error;
  if ((error_num = spider_increase_string_list(
    &share->tgt_default_groups,
    &share->tgt_default_groups_lengths,
    &share->tgt_default_groups_length,
    &share->tgt_default_groups_charlen,
    share->all_link_count)))
    goto error;
  if ((error_num = spider_increase_string_list(
    &share->tgt_dsns,
    &share->tgt_dsns_lengths,
    &share->tgt_dsns_length,
    &share->tgt_dsns_charlen,
    share->all_link_count)))
    goto error;
  if ((error_num = spider_increase_string_list(
    &share->tgt_filedsns,
    &share->tgt_filedsns_lengths,
    &share->tgt_filedsns_length,
    &share->tgt_filedsns_charlen,
    share->all_link_count)))
    goto error;
  if ((error_num = spider_increase_string_list(
    &share->tgt_drivers,
    &share->tgt_drivers_lengths,
    &share->tgt_drivers_length,
    &share->tgt_drivers_charlen,
    share->all_link_count)))
    goto error;
  if ((error_num = spider_increase_string_list(
    &share->tgt_pk_names,
    &share->tgt_pk_names_lengths,
    &share->tgt_pk_names_length,
    &share->tgt_pk_names_charlen,
    share->all_link_count)))
    goto error;
  if ((error_num = spider_increase_string_list(
    &share->tgt_sequence_names,
    &share->tgt_sequence_names_lengths,
    &share->tgt_sequence_names_length,
    &share->tgt_sequence_names_charlen,
    share->all_link_count)))
    goto error;
  if ((error_num = spider_increase_null_string_list(
    &share->static_link_ids,
    &share->static_link_ids_lengths,
    &share->static_link_ids_length,
    &share->static_link_ids_charlen,
    share->all_link_count)))
    goto error;
  if ((error_num = spider_increase_long_list(
    &share->tgt_ports,
    &share->tgt_ports_length,
    share->all_link_count)))
    goto error;
  if ((error_num = spider_increase_long_list(
    &share->tgt_ssl_vscs,
    &share->tgt_ssl_vscs_length,
    share->all_link_count)))
    goto error;
  if ((error_num = spider_increase_long_list(
    &share->link_statuses,
    &share->link_statuses_length,
    share->all_link_count)))
    goto error;
  if ((error_num = spider_increase_long_list(
    &share->monitoring_bg_flag,
    &share->monitoring_bg_flag_length,
    share->all_link_count)))
    goto error;
  if ((error_num = spider_increase_long_list(
    &share->monitoring_bg_kind,
    &share->monitoring_bg_kind_length,
    share->all_link_count)))
    goto error;
  if ((error_num = spider_increase_long_list(
    &share->monitoring_binlog_pos_at_failing,
    &share->monitoring_binlog_pos_at_failing_length,
    share->all_link_count)))
    goto error;
  if ((error_num = spider_increase_long_list(
    &share->monitoring_flag,
    &share->monitoring_flag_length,
    share->all_link_count)))
    goto error;
  if ((error_num = spider_increase_long_list(
    &share->monitoring_kind,
    &share->monitoring_kind_length,
    share->all_link_count)))
    goto error;
  if ((error_num = spider_increase_longlong_list(
    &share->monitoring_bg_interval,
    &share->monitoring_bg_interval_length,
    share->all_link_count)))
    goto error;
  if ((error_num = spider_increase_longlong_list(
    &share->monitoring_limit,
    &share->monitoring_limit_length,
    share->all_link_count)))
    goto error;
  if ((error_num = spider_increase_longlong_list(
    &share->monitoring_sid,
    &share->monitoring_sid_length,
    share->all_link_count)))
    goto error;
  if ((error_num = spider_increase_long_list(
    &share->connect_timeouts,
    &share->connect_timeouts_length,
    share->all_link_count)))
    goto error;
  if ((error_num = spider_increase_long_list(
    &share->net_read_timeouts,
    &share->net_read_timeouts_length,
    share->all_link_count)))
    goto error;
  if ((error_num = spider_increase_long_list(
    &share->net_write_timeouts,
    &share->net_write_timeouts_length,
    share->all_link_count)))
    goto error;
  if ((error_num = spider_increase_long_list(
    &share->access_balances,
    &share->access_balances_length,
    share->all_link_count)))
    goto error;
  if ((error_num = spider_increase_long_list(
    &share->bka_table_name_types,
    &share->bka_table_name_types_length,
    share->all_link_count)))
    goto error;
  if ((error_num = spider_increase_long_list(
    &share->strict_group_bys,
    &share->strict_group_bys_length,
    share->all_link_count)))
    goto error;

  /* copy for tables start */
  share_alter = &share->alter_table;
  share_alter->all_link_count = share->all_link_count;
  if (!(share_alter->tmp_server_names = (char **)
    spider_bulk_malloc(spider_current_trx, 43, MYF(MY_WME | MY_ZEROFILL),
      &share_alter->tmp_server_names,
      (uint) (sizeof(char *) * share->all_link_count),
      &share_alter->tmp_tgt_table_names,
      (uint) (sizeof(char *) * share->all_link_count),
      &share_alter->tmp_tgt_dbs,
      (uint) (sizeof(char *) * share->all_link_count),
      &share_alter->tmp_tgt_hosts,
      (uint) (sizeof(char *) * share->all_link_count),
      &share_alter->tmp_tgt_usernames,
      (uint) (sizeof(char *) * share->all_link_count),
      &share_alter->tmp_tgt_passwords,
      (uint) (sizeof(char *) * share->all_link_count),
      &share_alter->tmp_tgt_sockets,
      (uint) (sizeof(char *) * share->all_link_count),
      &share_alter->tmp_tgt_wrappers,
      (uint) (sizeof(char *) * share->all_link_count),
      &share_alter->tmp_tgt_ssl_cas,
      (uint) (sizeof(char *) * share->all_link_count),
      &share_alter->tmp_tgt_ssl_capaths,
      (uint) (sizeof(char *) * share->all_link_count),
      &share_alter->tmp_tgt_ssl_certs,
      (uint) (sizeof(char *) * share->all_link_count),
      &share_alter->tmp_tgt_ssl_ciphers,
      (uint) (sizeof(char *) * share->all_link_count),
      &share_alter->tmp_tgt_ssl_keys,
      (uint) (sizeof(char *) * share->all_link_count),
      &share_alter->tmp_tgt_default_files,
      (uint) (sizeof(char *) * share->all_link_count),
      &share_alter->tmp_tgt_default_groups,
      (uint) (sizeof(char *) * share->all_link_count),
      &share_alter->tmp_tgt_dsns,
      (uint) (sizeof(char *) * share->all_link_count),
      &share_alter->tmp_tgt_filedsns,
      (uint) (sizeof(char *) * share->all_link_count),
      &share_alter->tmp_tgt_drivers,
      (uint) (sizeof(char *) * share->all_link_count),
      &share_alter->tmp_static_link_ids,
      (uint) (sizeof(char *) * share->all_link_count),
      &share_alter->tmp_server_names_lengths,
      (uint) (sizeof(uint *) * share->all_link_count),
      &share_alter->tmp_tgt_table_names_lengths,
      (uint) (sizeof(uint *) * share->all_link_count),
      &share_alter->tmp_tgt_dbs_lengths,
      (uint) (sizeof(uint *) * share->all_link_count),
      &share_alter->tmp_tgt_hosts_lengths,
      (uint) (sizeof(uint *) * share->all_link_count),
      &share_alter->tmp_tgt_usernames_lengths,
      (uint) (sizeof(uint *) * share->all_link_count),
      &share_alter->tmp_tgt_passwords_lengths,
      (uint) (sizeof(uint *) * share->all_link_count),
      &share_alter->tmp_tgt_sockets_lengths,
      (uint) (sizeof(uint *) * share->all_link_count),
      &share_alter->tmp_tgt_wrappers_lengths,
      (uint) (sizeof(uint *) * share->all_link_count),
      &share_alter->tmp_tgt_ssl_cas_lengths,
      (uint) (sizeof(uint *) * share->all_link_count),
      &share_alter->tmp_tgt_ssl_capaths_lengths,
      (uint) (sizeof(uint *) * share->all_link_count),
      &share_alter->tmp_tgt_ssl_certs_lengths,
      (uint) (sizeof(uint *) * share->all_link_count),
      &share_alter->tmp_tgt_ssl_ciphers_lengths,
      (uint) (sizeof(uint *) * share->all_link_count),
      &share_alter->tmp_tgt_ssl_keys_lengths,
      (uint) (sizeof(uint *) * share->all_link_count),
      &share_alter->tmp_tgt_default_files_lengths,
      (uint) (sizeof(uint *) * share->all_link_count),
      &share_alter->tmp_tgt_default_groups_lengths,
      (uint) (sizeof(uint *) * share->all_link_count),
      &share_alter->tmp_tgt_dsns_lengths,
      (uint) (sizeof(uint *) * share->all_link_count),
      &share_alter->tmp_tgt_filedsns_lengths,
      (uint) (sizeof(uint *) * share->all_link_count),
      &share_alter->tmp_tgt_drivers_lengths,
      (uint) (sizeof(uint *) * share->all_link_count),
      &share_alter->tmp_static_link_ids_lengths,
      (uint) (sizeof(uint *) * share->all_link_count),
      &share_alter->tmp_tgt_ports,
      (uint) (sizeof(long) * share->all_link_count),
      &share_alter->tmp_tgt_ssl_vscs,
      (uint) (sizeof(long) * share->all_link_count),
      &share_alter->tmp_monitoring_binlog_pos_at_failing,
      (uint) (sizeof(long) * share->all_link_count),
      &share_alter->tmp_link_statuses,
      (uint) (sizeof(long) * share->all_link_count),
      NullS))
  ) {
    error_num = HA_ERR_OUT_OF_MEM;
    goto error;
  }


  memcpy(share_alter->tmp_server_names, share->server_names,
    sizeof(char *) * share->all_link_count);
  memcpy(share_alter->tmp_tgt_table_names, share->tgt_table_names,
    sizeof(char *) * share->all_link_count);
  memcpy(share_alter->tmp_tgt_dbs, share->tgt_dbs,
    sizeof(char *) * share->all_link_count);
  memcpy(share_alter->tmp_tgt_hosts, share->tgt_hosts,
    sizeof(char *) * share->all_link_count);
  memcpy(share_alter->tmp_tgt_usernames, share->tgt_usernames,
    sizeof(char *) * share->all_link_count);
  memcpy(share_alter->tmp_tgt_passwords, share->tgt_passwords,
    sizeof(char *) * share->all_link_count);
  memcpy(share_alter->tmp_tgt_sockets, share->tgt_sockets,
    sizeof(char *) * share->all_link_count);
  memcpy(share_alter->tmp_tgt_wrappers, share->tgt_wrappers,
    sizeof(char *) * share->all_link_count);
  memcpy(share_alter->tmp_tgt_ssl_cas, share->tgt_ssl_cas,
    sizeof(char *) * share->all_link_count);
  memcpy(share_alter->tmp_tgt_ssl_capaths, share->tgt_ssl_capaths,
    sizeof(char *) * share->all_link_count);
  memcpy(share_alter->tmp_tgt_ssl_certs, share->tgt_ssl_certs,
    sizeof(char *) * share->all_link_count);
  memcpy(share_alter->tmp_tgt_ssl_ciphers, share->tgt_ssl_ciphers,
    sizeof(char *) * share->all_link_count);
  memcpy(share_alter->tmp_tgt_ssl_keys, share->tgt_ssl_keys,
    sizeof(char *) * share->all_link_count);
  memcpy(share_alter->tmp_tgt_default_files, share->tgt_default_files,
    sizeof(char *) * share->all_link_count);
  memcpy(share_alter->tmp_tgt_default_groups, share->tgt_default_groups,
    sizeof(char *) * share->all_link_count);
  memcpy(share_alter->tmp_tgt_dsns, share->tgt_dsns,
    sizeof(char *) * share->all_link_count);
  memcpy(share_alter->tmp_tgt_filedsns, share->tgt_filedsns,
    sizeof(char *) * share->all_link_count);
  memcpy(share_alter->tmp_tgt_drivers, share->tgt_drivers,
    sizeof(char *) * share->all_link_count);
  memcpy(share_alter->tmp_static_link_ids, share->static_link_ids,
    sizeof(char *) * share->all_link_count);

  memcpy(share_alter->tmp_tgt_ports, share->tgt_ports,
    sizeof(long) * share->all_link_count);
  memcpy(share_alter->tmp_tgt_ssl_vscs, share->tgt_ssl_vscs,
    sizeof(long) * share->all_link_count);
  memcpy(share_alter->tmp_monitoring_binlog_pos_at_failing,
    share->monitoring_binlog_pos_at_failing,
    sizeof(long) * share->all_link_count);
  memcpy(share_alter->tmp_link_statuses, share->link_statuses,
    sizeof(long) * share->all_link_count);

  memcpy(share_alter->tmp_server_names_lengths,
    share->server_names_lengths,
    sizeof(uint) * share->all_link_count);
  memcpy(share_alter->tmp_tgt_table_names_lengths,
    share->tgt_table_names_lengths,
    sizeof(uint) * share->all_link_count);
  memcpy(share_alter->tmp_tgt_dbs_lengths, share->tgt_dbs_lengths,
    sizeof(uint) * share->all_link_count);
  memcpy(share_alter->tmp_tgt_hosts_lengths, share->tgt_hosts_lengths,
    sizeof(uint) * share->all_link_count);
  memcpy(share_alter->tmp_tgt_usernames_lengths,
    share->tgt_usernames_lengths,
    sizeof(uint) * share->all_link_count);
  memcpy(share_alter->tmp_tgt_passwords_lengths,
    share->tgt_passwords_lengths,
    sizeof(uint) * share->all_link_count);
  memcpy(share_alter->tmp_tgt_sockets_lengths, share->tgt_sockets_lengths,
    sizeof(uint) * share->all_link_count);
  memcpy(share_alter->tmp_tgt_wrappers_lengths,
    share->tgt_wrappers_lengths,
    sizeof(uint) * share->all_link_count);
  memcpy(share_alter->tmp_tgt_ssl_cas_lengths,
    share->tgt_ssl_cas_lengths,
    sizeof(uint) * share->all_link_count);
  memcpy(share_alter->tmp_tgt_ssl_capaths_lengths,
    share->tgt_ssl_capaths_lengths,
    sizeof(uint) * share->all_link_count);
  memcpy(share_alter->tmp_tgt_ssl_certs_lengths,
    share->tgt_ssl_certs_lengths,
    sizeof(uint) * share->all_link_count);
  memcpy(share_alter->tmp_tgt_ssl_ciphers_lengths,
    share->tgt_ssl_ciphers_lengths,
    sizeof(uint) * share->all_link_count);
  memcpy(share_alter->tmp_tgt_ssl_keys_lengths,
    share->tgt_ssl_keys_lengths,
    sizeof(uint) * share->all_link_count);
  memcpy(share_alter->tmp_tgt_default_files_lengths,
    share->tgt_default_files_lengths,
    sizeof(uint) * share->all_link_count);
  memcpy(share_alter->tmp_tgt_default_groups_lengths,
    share->tgt_default_groups_lengths,
    sizeof(uint) * share->all_link_count);
  memcpy(share_alter->tmp_tgt_dsns_lengths,
    share->tgt_dsns_lengths,
    sizeof(uint) * share->all_link_count);
  memcpy(share_alter->tmp_tgt_filedsns_lengths,
    share->tgt_filedsns_lengths,
    sizeof(uint) * share->all_link_count);
  memcpy(share_alter->tmp_tgt_drivers_lengths,
    share->tgt_drivers_lengths,
    sizeof(uint) * share->all_link_count);
  memcpy(share_alter->tmp_static_link_ids_lengths,
    share->static_link_ids_lengths,
    sizeof(uint) * share->all_link_count);

  share_alter->tmp_server_names_charlen = share->server_names_charlen;
  share_alter->tmp_tgt_table_names_charlen = share->tgt_table_names_charlen;
  share_alter->tmp_tgt_dbs_charlen = share->tgt_dbs_charlen;
  share_alter->tmp_tgt_hosts_charlen = share->tgt_hosts_charlen;
  share_alter->tmp_tgt_usernames_charlen = share->tgt_usernames_charlen;
  share_alter->tmp_tgt_passwords_charlen = share->tgt_passwords_charlen;
  share_alter->tmp_tgt_sockets_charlen = share->tgt_sockets_charlen;
  share_alter->tmp_tgt_wrappers_charlen = share->tgt_wrappers_charlen;
  share_alter->tmp_tgt_ssl_cas_charlen = share->tgt_ssl_cas_charlen;
  share_alter->tmp_tgt_ssl_capaths_charlen = share->tgt_ssl_capaths_charlen;
  share_alter->tmp_tgt_ssl_certs_charlen = share->tgt_ssl_certs_charlen;
  share_alter->tmp_tgt_ssl_ciphers_charlen = share->tgt_ssl_ciphers_charlen;
  share_alter->tmp_tgt_ssl_keys_charlen = share->tgt_ssl_keys_charlen;
  share_alter->tmp_tgt_default_files_charlen =
    share->tgt_default_files_charlen;
  share_alter->tmp_tgt_default_groups_charlen =
    share->tgt_default_groups_charlen;
  share_alter->tmp_tgt_dsns_charlen =
    share->tgt_dsns_charlen;
  share_alter->tmp_tgt_filedsns_charlen =
    share->tgt_filedsns_charlen;
  share_alter->tmp_tgt_drivers_charlen =
    share->tgt_drivers_charlen;
  share_alter->tmp_static_link_ids_charlen =
    share->static_link_ids_charlen;

  share_alter->tmp_server_names_length = share->server_names_length;
  share_alter->tmp_tgt_table_names_length = share->tgt_table_names_length;
  share_alter->tmp_tgt_dbs_length = share->tgt_dbs_length;
  share_alter->tmp_tgt_hosts_length = share->tgt_hosts_length;
  share_alter->tmp_tgt_usernames_length = share->tgt_usernames_length;
  share_alter->tmp_tgt_passwords_length = share->tgt_passwords_length;
  share_alter->tmp_tgt_sockets_length = share->tgt_sockets_length;
  share_alter->tmp_tgt_wrappers_length = share->tgt_wrappers_length;
  share_alter->tmp_tgt_ssl_cas_length = share->tgt_ssl_cas_length;
  share_alter->tmp_tgt_ssl_capaths_length = share->tgt_ssl_capaths_length;
  share_alter->tmp_tgt_ssl_certs_length = share->tgt_ssl_certs_length;
  share_alter->tmp_tgt_ssl_ciphers_length = share->tgt_ssl_ciphers_length;
  share_alter->tmp_tgt_ssl_keys_length = share->tgt_ssl_keys_length;
  share_alter->tmp_tgt_default_files_length = share->tgt_default_files_length;
  share_alter->tmp_tgt_default_groups_length =
    share->tgt_default_groups_length;
  share_alter->tmp_tgt_dsns_length =
    share->tgt_dsns_length;
  share_alter->tmp_tgt_filedsns_length =
    share->tgt_filedsns_length;
  share_alter->tmp_tgt_drivers_length =
    share->tgt_drivers_length;
  share_alter->tmp_static_link_ids_length =
    share->static_link_ids_length;
  share_alter->tmp_tgt_ports_length = share->tgt_ports_length;
  share_alter->tmp_tgt_ssl_vscs_length = share->tgt_ssl_vscs_length;
  share_alter->tmp_monitoring_binlog_pos_at_failing_length =
    share->monitoring_binlog_pos_at_failing_length;
  share_alter->tmp_link_statuses_length = share->link_statuses_length;
  /* copy for tables end */

  if ((error_num = spider_set_connect_info_default(
    share,
    part_elem,
    sub_elem,
    table_share
  )))
    goto error;

  if (create_table)
  {
    for (int roop_count = 0; roop_count < (int) share->all_link_count;
         roop_count++)
    {
      int roop_count2;
      for (roop_count2 = 0; roop_count2 < SPIDER_DBTON_SIZE; roop_count2++)
      {
        if (
          spider_dbton[roop_count2].wrapper &&
          !strcasecmp(share->tgt_wrappers[roop_count],
            spider_dbton[roop_count2].wrapper)
        ) {
          break;
        }
      }
      if (roop_count2 == SPIDER_DBTON_SIZE)
      {
        DBUG_PRINT("info",("spider err tgt_wrappers[%d]=%s", roop_count,
          share->tgt_wrappers[roop_count]));
        error_num = ER_SPIDER_INVALID_CONNECT_INFO_NUM;
        my_printf_error(error_num, ER_SPIDER_INVALID_CONNECT_INFO_STR,
          MYF(0), share->tgt_wrappers[roop_count]);
        goto error;
      }

      DBUG_PRINT("info",
        ("spider server_names_lengths[%d] = %u", roop_count,
         share->server_names_lengths[roop_count]));
      if (share->server_names_lengths[roop_count] > SPIDER_CONNECT_INFO_MAX_LEN)
      {
        error_num = ER_SPIDER_INVALID_CONNECT_INFO_TOO_LONG_NUM;
        my_printf_error(error_num, ER_SPIDER_INVALID_CONNECT_INFO_TOO_LONG_STR,
          MYF(0), share->server_names[roop_count], "server");
        goto error;
      }

      DBUG_PRINT("info",
        ("spider tgt_table_names_lengths[%d] = %u", roop_count,
        share->tgt_table_names_lengths[roop_count]));
      if (share->tgt_table_names_lengths[roop_count] >
        SPIDER_CONNECT_INFO_MAX_LEN)
      {
        error_num = ER_SPIDER_INVALID_CONNECT_INFO_TOO_LONG_NUM;
        my_printf_error(error_num, ER_SPIDER_INVALID_CONNECT_INFO_TOO_LONG_STR,
          MYF(0), share->tgt_table_names[roop_count], "table");
        goto error;
      }

      DBUG_PRINT("info",
        ("spider tgt_dbs_lengths[%d] = %u", roop_count,
        share->tgt_dbs_lengths[roop_count]));
      if (share->tgt_dbs_lengths[roop_count] > SPIDER_CONNECT_INFO_MAX_LEN)
      {
        error_num = ER_SPIDER_INVALID_CONNECT_INFO_TOO_LONG_NUM;
        my_printf_error(error_num, ER_SPIDER_INVALID_CONNECT_INFO_TOO_LONG_STR,
          MYF(0), share->tgt_dbs[roop_count], "database");
        goto error;
      }

      DBUG_PRINT("info",
        ("spider tgt_hosts_lengths[%d] = %u", roop_count,
        share->tgt_hosts_lengths[roop_count]));
      if (share->tgt_hosts_lengths[roop_count] > SPIDER_CONNECT_INFO_MAX_LEN)
      {
        error_num = ER_SPIDER_INVALID_CONNECT_INFO_TOO_LONG_NUM;
        my_printf_error(error_num, ER_SPIDER_INVALID_CONNECT_INFO_TOO_LONG_STR,
          MYF(0), share->tgt_hosts[roop_count], "host");
        goto error;
      }

      DBUG_PRINT("info",
        ("spider tgt_usernames_lengths[%d] = %u", roop_count,
        share->tgt_usernames_lengths[roop_count]));
      if (share->tgt_usernames_lengths[roop_count] >
        SPIDER_CONNECT_INFO_MAX_LEN)
      {
        error_num = ER_SPIDER_INVALID_CONNECT_INFO_TOO_LONG_NUM;
        my_printf_error(error_num, ER_SPIDER_INVALID_CONNECT_INFO_TOO_LONG_STR,
          MYF(0), share->tgt_usernames[roop_count], "user");
        goto error;
      }

      DBUG_PRINT("info",
        ("spider tgt_passwords_lengths[%d] = %u", roop_count,
        share->tgt_passwords_lengths[roop_count]));
      if (share->tgt_passwords_lengths[roop_count] >
        SPIDER_CONNECT_INFO_MAX_LEN)
      {
        error_num = ER_SPIDER_INVALID_CONNECT_INFO_TOO_LONG_NUM;
        my_printf_error(error_num, ER_SPIDER_INVALID_CONNECT_INFO_TOO_LONG_STR,
          MYF(0), share->tgt_passwords[roop_count], "password");
        goto error;
      }

      DBUG_PRINT("info",
        ("spider tgt_sockets_lengths[%d] = %u", roop_count,
        share->tgt_sockets_lengths[roop_count]));
      if (share->tgt_sockets_lengths[roop_count] >
        SPIDER_CONNECT_INFO_PATH_MAX_LEN)
      {
        error_num = ER_SPIDER_INVALID_CONNECT_INFO_TOO_LONG_NUM;
        my_printf_error(error_num, ER_SPIDER_INVALID_CONNECT_INFO_TOO_LONG_STR,
          MYF(0), share->tgt_sockets[roop_count], "socket");
        goto error;
      }

      DBUG_PRINT("info",
        ("spider tgt_wrappers_lengths[%d] = %u", roop_count,
        share->tgt_wrappers_lengths[roop_count]));
      if (share->tgt_wrappers_lengths[roop_count] >
        SPIDER_CONNECT_INFO_MAX_LEN)
      {
        error_num = ER_SPIDER_INVALID_CONNECT_INFO_TOO_LONG_NUM;
        my_printf_error(error_num, ER_SPIDER_INVALID_CONNECT_INFO_TOO_LONG_STR,
          MYF(0), share->tgt_wrappers[roop_count], "wrapper");
        goto error;
      }

      DBUG_PRINT("info",
        ("spider tgt_ssl_cas_lengths[%d] = %u", roop_count,
        share->tgt_ssl_cas_lengths[roop_count]));
      if (share->tgt_ssl_cas_lengths[roop_count] >
        SPIDER_CONNECT_INFO_PATH_MAX_LEN)
      {
        error_num = ER_SPIDER_INVALID_CONNECT_INFO_TOO_LONG_NUM;
        my_printf_error(error_num, ER_SPIDER_INVALID_CONNECT_INFO_TOO_LONG_STR,
          MYF(0), share->tgt_ssl_cas[roop_count], "ssl_ca");
        goto error;
      }

      DBUG_PRINT("info",
        ("spider tgt_ssl_capaths_lengths[%d] = %u", roop_count,
        share->tgt_ssl_capaths_lengths[roop_count]));
      if (share->tgt_ssl_capaths_lengths[roop_count] >
        SPIDER_CONNECT_INFO_PATH_MAX_LEN)
      {
        error_num = ER_SPIDER_INVALID_CONNECT_INFO_TOO_LONG_NUM;
        my_printf_error(error_num, ER_SPIDER_INVALID_CONNECT_INFO_TOO_LONG_STR,
          MYF(0), share->tgt_ssl_capaths[roop_count], "ssl_capath");
        goto error;
      }

      DBUG_PRINT("info",
        ("spider tgt_ssl_certs_lengths[%d] = %u", roop_count,
        share->tgt_ssl_certs_lengths[roop_count]));
      if (share->tgt_ssl_certs_lengths[roop_count] >
        SPIDER_CONNECT_INFO_PATH_MAX_LEN)
      {
        error_num = ER_SPIDER_INVALID_CONNECT_INFO_TOO_LONG_NUM;
        my_printf_error(error_num, ER_SPIDER_INVALID_CONNECT_INFO_TOO_LONG_STR,
          MYF(0), share->tgt_ssl_certs[roop_count], "ssl_cert");
        goto error;
      }

      DBUG_PRINT("info",
        ("spider tgt_ssl_ciphers_lengths[%d] = %u", roop_count,
        share->tgt_ssl_ciphers_lengths[roop_count]));
      if (share->tgt_ssl_ciphers_lengths[roop_count] >
        SPIDER_CONNECT_INFO_MAX_LEN)
      {
        error_num = ER_SPIDER_INVALID_CONNECT_INFO_TOO_LONG_NUM;
        my_printf_error(error_num, ER_SPIDER_INVALID_CONNECT_INFO_TOO_LONG_STR,
          MYF(0), share->tgt_ssl_ciphers[roop_count], "ssl_cipher");
        goto error;
      }

      DBUG_PRINT("info",
        ("spider tgt_ssl_keys_lengths[%d] = %u", roop_count,
        share->tgt_ssl_keys_lengths[roop_count]));
      if (share->tgt_ssl_keys_lengths[roop_count] >
        SPIDER_CONNECT_INFO_PATH_MAX_LEN)
      {
        error_num = ER_SPIDER_INVALID_CONNECT_INFO_TOO_LONG_NUM;
        my_printf_error(error_num, ER_SPIDER_INVALID_CONNECT_INFO_TOO_LONG_STR,
          MYF(0), share->tgt_ssl_keys[roop_count], "ssl_key");
        goto error;
      }

      DBUG_PRINT("info",
        ("spider tgt_default_files_lengths[%d] = %u", roop_count,
        share->tgt_default_files_lengths[roop_count]));
      if (share->tgt_default_files_lengths[roop_count] >
        SPIDER_CONNECT_INFO_PATH_MAX_LEN)
      {
        error_num = ER_SPIDER_INVALID_CONNECT_INFO_TOO_LONG_NUM;
        my_printf_error(error_num, ER_SPIDER_INVALID_CONNECT_INFO_TOO_LONG_STR,
          MYF(0), share->tgt_default_files[roop_count], "default_file");
        goto error;
      }

      DBUG_PRINT("info",
        ("spider tgt_default_groups_lengths[%d] = %u", roop_count,
        share->tgt_default_groups_lengths[roop_count]));
      if (share->tgt_default_groups_lengths[roop_count] >
        SPIDER_CONNECT_INFO_MAX_LEN)
      {
        error_num = ER_SPIDER_INVALID_CONNECT_INFO_TOO_LONG_NUM;
        my_printf_error(error_num, ER_SPIDER_INVALID_CONNECT_INFO_TOO_LONG_STR,
          MYF(0), share->tgt_default_groups[roop_count], "default_group");
        goto error;
      }

      DBUG_PRINT("info",
        ("spider tgt_dsns_lengths[%d] = %u", roop_count,
        share->tgt_dsns_lengths[roop_count]));
      if (share->tgt_dsns_lengths[roop_count] >
        SPIDER_CONNECT_INFO_MAX_LEN)
      {
        error_num = ER_SPIDER_INVALID_CONNECT_INFO_TOO_LONG_NUM;
        my_printf_error(error_num, ER_SPIDER_INVALID_CONNECT_INFO_TOO_LONG_STR,
          MYF(0), share->tgt_dsns[roop_count], "dsn");
        goto error;
      }

      DBUG_PRINT("info",
        ("spider tgt_filedsns_lengths[%d] = %u", roop_count,
        share->tgt_filedsns_lengths[roop_count]));
      if (share->tgt_filedsns_lengths[roop_count] >
        SPIDER_CONNECT_INFO_PATH_MAX_LEN)
      {
        error_num = ER_SPIDER_INVALID_CONNECT_INFO_TOO_LONG_NUM;
        my_printf_error(error_num, ER_SPIDER_INVALID_CONNECT_INFO_TOO_LONG_STR,
          MYF(0), share->tgt_filedsns[roop_count], "filedsn");
        goto error;
      }

      DBUG_PRINT("info",
        ("spider tgt_drivers_lengths[%d] = %u", roop_count,
        share->tgt_drivers_lengths[roop_count]));
      if (share->tgt_drivers_lengths[roop_count] >
        SPIDER_CONNECT_INFO_MAX_LEN)
      {
        error_num = ER_SPIDER_INVALID_CONNECT_INFO_TOO_LONG_NUM;
        my_printf_error(error_num, ER_SPIDER_INVALID_CONNECT_INFO_TOO_LONG_STR,
          MYF(0), share->tgt_drivers[roop_count], "driver");
        goto error;
      }

      DBUG_PRINT("info",
        ("spider tgt_pk_names_lengths[%d] = %u", roop_count,
        share->tgt_pk_names_lengths[roop_count]));
      if (share->tgt_pk_names_lengths[roop_count] >
        SPIDER_CONNECT_INFO_MAX_LEN)
      {
        error_num = ER_SPIDER_INVALID_CONNECT_INFO_TOO_LONG_NUM;
        my_printf_error(error_num, ER_SPIDER_INVALID_CONNECT_INFO_TOO_LONG_STR,
          MYF(0), share->tgt_pk_names[roop_count], "pk_name");
        goto error;
      }

      DBUG_PRINT("info",
        ("spider tgt_sequence_names_lengths[%d] = %u", roop_count,
        share->tgt_sequence_names_lengths[roop_count]));
      if (share->tgt_sequence_names_lengths[roop_count] >
        SPIDER_CONNECT_INFO_MAX_LEN)
      {
        error_num = ER_SPIDER_INVALID_CONNECT_INFO_TOO_LONG_NUM;
        my_printf_error(error_num, ER_SPIDER_INVALID_CONNECT_INFO_TOO_LONG_STR,
          MYF(0), share->tgt_sequence_names[roop_count], "sequence_name");
        goto error;
      }

      DBUG_PRINT("info",
        ("spider static_link_ids_lengths[%d] = %u", roop_count,
        share->static_link_ids_lengths[roop_count]));
      if (share->static_link_ids_lengths[roop_count] >
        SPIDER_CONNECT_INFO_MAX_LEN)
      {
        error_num = ER_SPIDER_INVALID_CONNECT_INFO_TOO_LONG_NUM;
        my_printf_error(error_num, ER_SPIDER_INVALID_CONNECT_INFO_TOO_LONG_STR,
          MYF(0), share->static_link_ids[roop_count], "static_link_id");
        goto error;
      }
      if (share->static_link_ids[roop_count])
      {
        if (
          share->static_link_ids_lengths[roop_count] > 0 &&
          share->static_link_ids[roop_count][0] >= '0' &&
          share->static_link_ids[roop_count][0] <= '9'
        ) {
          error_num = ER_SPIDER_INVALID_CONNECT_INFO_START_WITH_NUM_NUM;
          my_printf_error(error_num,
            ER_SPIDER_INVALID_CONNECT_INFO_START_WITH_NUM_STR,
            MYF(0), share->static_link_ids[roop_count], "static_link_id");
          goto error;
        }
        for (roop_count2 = roop_count + 1;
          roop_count2 < (int) share->all_link_count;
          roop_count2++)
        {
          if (
            share->static_link_ids_lengths[roop_count] ==
              share->static_link_ids_lengths[roop_count2] &&
            !memcmp(share->static_link_ids[roop_count],
              share->static_link_ids[roop_count2],
              share->static_link_ids_lengths[roop_count])
          ) {
            error_num = ER_SPIDER_INVALID_CONNECT_INFO_SAME_NUM;
            my_printf_error(error_num,
              ER_SPIDER_INVALID_CONNECT_INFO_SAME_STR,
              MYF(0), share->static_link_ids[roop_count],
              "static_link_id");
            goto error;
          }
        }
      }
    }
  }

  DBUG_PRINT("info", ("spider share->active_link_count = %d",
    share->active_link_count));
  share->link_count = (uint) share->active_link_count;
  share_alter->link_count = share->link_count;
  share->link_bitmap_size = (share->link_count + 7) / 8;

  if (connect_string)
    spider_free(spider_current_trx, connect_string, MYF(0));
  DBUG_RETURN(0);

error:
  if (connect_string)
    spider_free(spider_current_trx, connect_string, MYF(0));
error_alloc_conn_string:
  DBUG_RETURN(error_num);
}

int spider_set_connect_info_default(
  SPIDER_SHARE *share,
  partition_element *part_elem,
  partition_element *sub_elem,
  TABLE_SHARE *table_share
) {
  bool check_socket;
  bool check_database;
  bool check_default_file;
  bool check_host;
  bool check_port;
  bool socket_has_default_value;
  bool database_has_default_value;
  bool default_file_has_default_value;
  bool host_has_default_value;
  bool port_has_default_value;
  int error_num, roop_count, roop_count2;
  DBUG_ENTER("spider_set_connect_info_default");
  for (roop_count = 0; roop_count < (int) share->all_link_count; roop_count++)
  {
    if (share->server_names[roop_count])
    {
      if ((error_num = spider_get_server(share, roop_count)))
        DBUG_RETURN(error_num);
    }

    if (
      !share->tgt_sockets[roop_count] &&
      (
        !share->tgt_hosts[roop_count] ||
        !strcmp(share->tgt_hosts[roop_count], my_localhost)
      )
    ) {
      check_socket = TRUE;
    } else {
      check_socket = FALSE;
    }
    if (!share->tgt_dbs[roop_count] && table_share)
    {
      check_database = TRUE;
    } else {
      check_database = FALSE;
    }
    if (
      !share->tgt_default_files[roop_count] &&
      share->tgt_default_groups[roop_count] &&
      (*spd_defaults_file || *spd_defaults_extra_file)
    ) {
      check_default_file = TRUE;
    } else {
      check_default_file = FALSE;
    }
    if (!share->tgt_hosts[roop_count])
    {
      check_host = TRUE;
    } else {
      check_host = FALSE;
    }
    if (share->tgt_ports[roop_count] == -1)
    {
      check_port = TRUE;
    } else {
      check_port = FALSE;
    }
    if (check_socket || check_database || check_default_file || check_host ||
      check_port)
    {
      socket_has_default_value = check_socket;
      database_has_default_value = check_database;
      default_file_has_default_value = check_default_file;
      host_has_default_value = check_host;
      port_has_default_value = check_port;
      if (share->tgt_wrappers[roop_count])
      {
        for (roop_count2 = 0; roop_count2 < SPIDER_DBTON_SIZE; roop_count2++)
        {
          DBUG_PRINT("info",("spider share->tgt_wrappers[%d]=%s", roop_count,
            share->tgt_wrappers[roop_count]));
          DBUG_PRINT("info",("spider spider_dbton[%d].wrapper=%s", roop_count2,
            spider_dbton[roop_count2].wrapper ?
              spider_dbton[roop_count2].wrapper : "NULL"));
          if (
            spider_dbton[roop_count2].wrapper &&
            !strcmp(share->tgt_wrappers[roop_count],
              spider_dbton[roop_count2].wrapper)
          ) {
            if (spider_dbton[roop_count2].db_access_type ==
              SPIDER_DB_ACCESS_TYPE_SQL)
            {
              if (check_socket)
              {
                socket_has_default_value = spider_dbton[roop_count2].
                  db_util->socket_has_default_value();
              }
              if (check_database)
              {
                database_has_default_value = spider_dbton[roop_count2].
                  db_util->database_has_default_value();
              }
              if (check_default_file)
              {
                default_file_has_default_value = spider_dbton[roop_count2].
                  db_util->default_file_has_default_value();
              }
              if (check_host)
              {
                host_has_default_value = spider_dbton[roop_count2].
                  db_util->host_has_default_value();
              }
              if (check_port)
              {
                port_has_default_value = spider_dbton[roop_count2].
                  db_util->port_has_default_value();
              }
              break;
            }
          }
        }
      }
    } else {
      socket_has_default_value = FALSE;
      database_has_default_value = FALSE;
      default_file_has_default_value = FALSE;
      host_has_default_value = FALSE;
      port_has_default_value = FALSE;
    }

    if (!share->tgt_wrappers[roop_count])
    {
      DBUG_PRINT("info",("spider create default tgt_wrappers"));
      share->tgt_wrappers_lengths[roop_count] = SPIDER_DB_WRAPPER_LEN;
      if (
        !(share->tgt_wrappers[roop_count] = spider_create_string(
          SPIDER_DB_WRAPPER_STR,
          share->tgt_wrappers_lengths[roop_count]))
      ) {
        DBUG_RETURN(HA_ERR_OUT_OF_MEM);
      }
    }

    if (host_has_default_value)
    {
      DBUG_PRINT("info",("spider create default tgt_hosts"));
      share->tgt_hosts_lengths[roop_count] = strlen(my_localhost);
      if (
        !(share->tgt_hosts[roop_count] = spider_create_string(
          my_localhost,
          share->tgt_hosts_lengths[roop_count]))
      ) {
        DBUG_RETURN(HA_ERR_OUT_OF_MEM);
      }
    }

    if (database_has_default_value)
    {
      DBUG_PRINT("info",("spider create default tgt_dbs"));
      share->tgt_dbs_lengths[roop_count] = table_share->db.length;
      if (
        !(share->tgt_dbs[roop_count] = spider_create_string(
          table_share->db.str,
          table_share->db.length))
      ) {
        DBUG_RETURN(HA_ERR_OUT_OF_MEM);
      }
    }

    if (!share->tgt_table_names[roop_count] && table_share)
    {
      DBUG_PRINT("info",("spider create default tgt_table_names"));
      share->tgt_table_names_lengths[roop_count] =
        table_share->table_name.length;
      if (
        !(share->tgt_table_names[roop_count] = spider_create_table_name_string(
          table_share->table_name.str,
          (part_elem ? part_elem->partition_name : NULL),
          (sub_elem ? sub_elem->partition_name : NULL)
        ))
      ) {
        DBUG_RETURN(HA_ERR_OUT_OF_MEM);
      }
    }

    if (default_file_has_default_value)
    {
      DBUG_PRINT("info",("spider create default tgt_default_files"));
      if (*spd_defaults_extra_file)
      {
        share->tgt_default_files_lengths[roop_count] =
          strlen(*spd_defaults_extra_file);
        if (
          !(share->tgt_default_files[roop_count] = spider_create_string(
            *spd_defaults_extra_file,
            share->tgt_default_files_lengths[roop_count]))
        ) {
          my_error(ER_OUT_OF_RESOURCES, MYF(0), HA_ERR_OUT_OF_MEM);
          DBUG_RETURN(HA_ERR_OUT_OF_MEM);
        }
      } else {
        share->tgt_default_files_lengths[roop_count] =
          strlen(*spd_defaults_file);
        if (
          !(share->tgt_default_files[roop_count] = spider_create_string(
            *spd_defaults_file,
            share->tgt_default_files_lengths[roop_count]))
        ) {
          my_error(ER_OUT_OF_RESOURCES, MYF(0), HA_ERR_OUT_OF_MEM);
          DBUG_RETURN(HA_ERR_OUT_OF_MEM);
        }
      }
    }

    if (!share->tgt_pk_names[roop_count])
    {
      DBUG_PRINT("info",("spider create default tgt_pk_names"));
      share->tgt_pk_names_lengths[roop_count] = SPIDER_DB_PK_NAME_LEN;
      if (
        !(share->tgt_pk_names[roop_count] = spider_create_string(
          SPIDER_DB_PK_NAME_STR,
          share->tgt_pk_names_lengths[roop_count]))
      ) {
        DBUG_RETURN(HA_ERR_OUT_OF_MEM);
      }
    }

    if (!share->tgt_sequence_names[roop_count])
    {
      DBUG_PRINT("info",("spider create default tgt_sequence_names"));
      share->tgt_sequence_names_lengths[roop_count] =
        SPIDER_DB_SEQUENCE_NAME_LEN;
      if (
        !(share->tgt_sequence_names[roop_count] = spider_create_string(
          SPIDER_DB_SEQUENCE_NAME_STR,
          share->tgt_sequence_names_lengths[roop_count]))
      ) {
        DBUG_RETURN(HA_ERR_OUT_OF_MEM);
      }
    }

/*
    if (!share->static_link_ids[roop_count])
    {
      DBUG_PRINT("info",("spider create default static_link_ids"));
      share->static_link_ids_lengths[roop_count] =
        SPIDER_DB_STATIC_LINK_ID_LEN;
      if (
        !(share->static_link_ids[roop_count] = spider_create_string(
          SPIDER_DB_STATIC_LINK_ID_STR,
          share->static_link_ids_lengths[roop_count]))
      ) {
        DBUG_RETURN(HA_ERR_OUT_OF_MEM);
      }
    }
*/

    if (port_has_default_value)
    {
      share->tgt_ports[roop_count] = MYSQL_PORT;
    } else if (share->tgt_ports[roop_count] < 0)
    {
      share->tgt_ports[roop_count] = 0;
    } else if (share->tgt_ports[roop_count] > 65535)
    {
      share->tgt_ports[roop_count] = 65535;
    }

    if (share->tgt_ssl_vscs[roop_count] == -1)
      share->tgt_ssl_vscs[roop_count] = 0;

    if (socket_has_default_value)
    {
      DBUG_PRINT("info",("spider create default tgt_sockets"));
      share->tgt_sockets_lengths[roop_count] =
        strlen((char *) MYSQL_UNIX_ADDR);
      if (
        !(share->tgt_sockets[roop_count] = spider_create_string(
          (char *) MYSQL_UNIX_ADDR,
          share->tgt_sockets_lengths[roop_count]))
      ) {
        DBUG_RETURN(HA_ERR_OUT_OF_MEM);
      }
    }

    if (share->link_statuses[roop_count] == -1)
      share->link_statuses[roop_count] = SPIDER_LINK_STATUS_NO_CHANGE;

    if (share->monitoring_bg_flag[roop_count] == -1)
      share->monitoring_bg_flag[roop_count] = 0;
    if (share->monitoring_bg_kind[roop_count] == -1)
      share->monitoring_bg_kind[roop_count] = 0;
    if (share->monitoring_binlog_pos_at_failing[roop_count] == -1)
      share->monitoring_binlog_pos_at_failing[roop_count] = 0;
    if (share->monitoring_flag[roop_count] == -1)
      share->monitoring_flag[roop_count] = 0;
    if (share->monitoring_kind[roop_count] == -1)
      share->monitoring_kind[roop_count] = 0;
    if (share->monitoring_bg_interval[roop_count] == -1)
      share->monitoring_bg_interval[roop_count] = 10000000;
    if (share->monitoring_limit[roop_count] == -1)
      share->monitoring_limit[roop_count] = 1;
    if (share->monitoring_sid[roop_count] == -1)
      share->monitoring_sid[roop_count] = global_system_variables.server_id;

    if (share->access_balances[roop_count] == -1)
      share->access_balances[roop_count] = 100;
  }

  if (share->query_cache == -1)
    share->query_cache = 0;
  if (share->query_cache_sync == -1)
    share->query_cache_sync = 0;
  if (share->scan_rate == -1)
    share->scan_rate = 1;
  if (share->read_rate == -1)
    share->read_rate = 0.0002;
  if (share->priority == -1)
    share->priority = 1000000;
  if (share->table_count_mode == -1)
    share->table_count_mode = 0;
  if (share->active_link_count == -1)
    share->active_link_count = share->all_link_count;
#ifdef HA_CAN_FORCE_BULK_UPDATE
  if (share->force_bulk_update == -1)
    share->force_bulk_update = 0;
#endif
#ifdef HA_CAN_FORCE_BULK_DELETE
  if (share->force_bulk_delete == -1)
    share->force_bulk_delete = 0;
#endif
  if (!share->bka_engine)
  {
    DBUG_PRINT("info",("spider create default bka_engine"));
    share->bka_engine_length = SPIDER_SQL_TMP_BKA_ENGINE_LEN;
    if (
      !(share->bka_engine = spider_create_string(
        SPIDER_SQL_TMP_BKA_ENGINE_STR,
        SPIDER_SQL_TMP_BKA_ENGINE_LEN))
    ) {
      DBUG_RETURN(HA_ERR_OUT_OF_MEM);
    }
  }
  DBUG_RETURN(0);
}


int spider_set_connect_info_default_db_table(
  SPIDER_SHARE *share,
  const char *db_name,
  uint db_name_length,
  const char *table_name,
  uint table_name_length
) {
  uint roop_count, roop_count2;
  bool check_database;
  bool database_has_default_value;
  DBUG_ENTER("spider_set_connect_info_default_db_table");
  for (roop_count = 0; roop_count < share->link_count; roop_count++)
  {
    if (!share->tgt_dbs[roop_count] && db_name)
    {
      check_database = TRUE;
    } else {
      check_database = FALSE;
    }
    if (check_database)
    {
      database_has_default_value = check_database;
      if (share->tgt_wrappers[roop_count])
      {
        for (roop_count2 = 0; roop_count2 < SPIDER_DBTON_SIZE; roop_count2++)
        {
          DBUG_PRINT("info",("spider share->tgt_wrappers[%d]=%s", roop_count,
            share->tgt_wrappers[roop_count]));
          DBUG_PRINT("info",("spider spider_dbton[%d].wrapper=%s", roop_count2,
            spider_dbton[roop_count2].wrapper ?
              spider_dbton[roop_count2].wrapper : "NULL"));
          if (
            spider_dbton[roop_count2].wrapper &&
            !strcmp(share->tgt_wrappers[roop_count],
              spider_dbton[roop_count2].wrapper)
          ) {
            if (spider_dbton[roop_count2].db_access_type ==
              SPIDER_DB_ACCESS_TYPE_SQL)
            {
              if (check_database)
              {
                database_has_default_value = spider_dbton[roop_count2].
                  db_util->database_has_default_value();
              }
              break;
            }
          }
        }
      }
    } else {
      database_has_default_value = FALSE;
    }

    if (database_has_default_value)
    {
      DBUG_PRINT("info",("spider create default tgt_dbs"));
      share->tgt_dbs_lengths[roop_count] = db_name_length;
      if (
        !(share->tgt_dbs[roop_count] = spider_create_string(
          db_name,
          db_name_length))
      ) {
        DBUG_RETURN(HA_ERR_OUT_OF_MEM);
      }
    }

    if (!share->tgt_table_names[roop_count] && table_name)
    {
      const char *tmp_ptr;
      DBUG_PRINT("info",("spider create default tgt_table_names"));
      if ((tmp_ptr = strstr(table_name, "#P#")))
        table_name_length = (uint) PTR_BYTE_DIFF(tmp_ptr, table_name);
      share->tgt_table_names_lengths[roop_count] = table_name_length;
      if (
        !(share->tgt_table_names[roop_count] = spider_create_string(
          table_name,
          table_name_length))
      ) {
        DBUG_RETURN(HA_ERR_OUT_OF_MEM);
      }
    }
  }
  DBUG_RETURN(0);
}

int spider_set_connect_info_default_dbtable(
  SPIDER_SHARE *share,
  const char *dbtable_name,
  int dbtable_name_length
) {
  const char *ptr_db, *ptr_table;
  my_ptrdiff_t ptr_diff_db, ptr_diff_table;
  DBUG_ENTER("spider_set_connect_info_default_dbtable");
  ptr_db = strchr(dbtable_name, FN_LIBCHAR);
  ptr_db++;
  ptr_diff_db = PTR_BYTE_DIFF(ptr_db, dbtable_name);
  DBUG_PRINT("info",("spider ptr_diff_db = %lld", (longlong) ptr_diff_db));
  ptr_table = strchr(ptr_db, FN_LIBCHAR);
  ptr_table++;
  ptr_diff_table = PTR_BYTE_DIFF(ptr_table, ptr_db);
  DBUG_PRINT("info",("spider ptr_diff_table = %lld", (longlong) ptr_diff_table));
  DBUG_RETURN(spider_set_connect_info_default_db_table(
    share,
    ptr_db,
    (uint)(ptr_diff_table - 1),
    ptr_table,
    (uint)(dbtable_name_length - ptr_diff_db - ptr_diff_table)
  ));
}

#ifdef DBUG_TRACE
void spider_print_keys(
  const char *key,
  uint length
) {
  const char *end_ptr;
  uint roop_count = 1;
  DBUG_ENTER("spider_print_keys");
  DBUG_PRINT("info",("spider key_length=%u", length));
  end_ptr = key + length;
  while (key < end_ptr)
  {
    DBUG_PRINT("info",("spider key[%u]=%s", roop_count, key));
    key = strchr(key, '\0') + 1;
    roop_count++;
  }
  DBUG_VOID_RETURN;
}
#endif

int spider_create_conn_keys(
  SPIDER_SHARE *share
) {
  int roop_count, roop_count2;
  char *tmp_name, port_str[6];
  uint length_base = sizeof(uint) * share->all_link_count;
  uint *conn_keys_lengths;
  uint *sql_dbton_ids;
  DBUG_ENTER("spider_create_conn_keys");
  char *ptr;
  uint length = length_base * 2;
  ptr = (char *) my_alloca(length);
  if (!ptr)
  {
    DBUG_RETURN(HA_ERR_OUT_OF_MEM);
  }
  conn_keys_lengths = (uint *) ptr;
  ptr += length_base;
  sql_dbton_ids = (uint *) ptr;

  share->conn_keys_charlen = 0;
  for (roop_count = 0; roop_count < (int) share->all_link_count; roop_count++)
  {
    bool get_sql_id = FALSE;
    for (roop_count2 = 0; roop_count2 < SPIDER_DBTON_SIZE; roop_count2++)
    {
      DBUG_PRINT("info",("spider share->tgt_wrappers[%d]=%s", roop_count,
        share->tgt_wrappers[roop_count]));
      DBUG_PRINT("info",("spider spider_dbton[%d].wrapper=%s", roop_count2,
        spider_dbton[roop_count2].wrapper ?
          spider_dbton[roop_count2].wrapper : "NULL"));
      if (
        spider_dbton[roop_count2].wrapper &&
        !strcasecmp(share->tgt_wrappers[roop_count],
          spider_dbton[roop_count2].wrapper)
      ) {
        spider_set_bit(share->dbton_bitmap, roop_count2);
        if (
          !get_sql_id &&
          spider_dbton[roop_count2].db_access_type == SPIDER_DB_ACCESS_TYPE_SQL
        ) {
          sql_dbton_ids[roop_count] = roop_count2;
          get_sql_id = TRUE;
            break;
        }
      }
    }
    if (!get_sql_id)
      sql_dbton_ids[roop_count] = SPIDER_DBTON_SIZE;

    bool tables_on_different_db_are_joinable;
    if (get_sql_id)
    {
      tables_on_different_db_are_joinable =
        spider_dbton[sql_dbton_ids[roop_count]].db_util->
          tables_on_different_db_are_joinable();
    } else {
      tables_on_different_db_are_joinable = TRUE;
    }
    conn_keys_lengths[roop_count]
      = 1
      + share->tgt_wrappers_lengths[roop_count] + 1
      + share->tgt_hosts_lengths[roop_count] + 1
      + 5 + 1
      + share->tgt_sockets_lengths[roop_count] + 1
      + (tables_on_different_db_are_joinable ?
        0 : share->tgt_dbs_lengths[roop_count] + 1)
      + share->tgt_usernames_lengths[roop_count] + 1
      + share->tgt_passwords_lengths[roop_count] + 1
      + share->tgt_ssl_cas_lengths[roop_count] + 1
      + share->tgt_ssl_capaths_lengths[roop_count] + 1
      + share->tgt_ssl_certs_lengths[roop_count] + 1
      + share->tgt_ssl_ciphers_lengths[roop_count] + 1
      + share->tgt_ssl_keys_lengths[roop_count] + 1
      + 1 + 1
      + share->tgt_default_files_lengths[roop_count] + 1
      + share->tgt_default_groups_lengths[roop_count] + 1
      + share->tgt_dsns_lengths[roop_count] + 1
      + share->tgt_filedsns_lengths[roop_count] + 1
      + share->tgt_drivers_lengths[roop_count];
    share->conn_keys_charlen += conn_keys_lengths[roop_count] + 2;
  }
  if (!(share->conn_keys = (char **)
    spider_bulk_alloc_mem(spider_current_trx, 45,
      __func__, __FILE__, __LINE__, MYF(MY_WME | MY_ZEROFILL),
      &share->conn_keys, sizeof(char *) * share->all_link_count,
      &share->conn_keys_lengths, length_base,
      &share->conn_keys_hash_value,
        sizeof(my_hash_value_type) * share->all_link_count,
      &tmp_name, sizeof(char) * share->conn_keys_charlen,
      &share->sql_dbton_ids, length_base,
      NullS))
  ) {
    my_afree(conn_keys_lengths);
    DBUG_RETURN(HA_ERR_OUT_OF_MEM);
  }
  share->conn_keys_length = share->all_link_count;
  memcpy(share->conn_keys_lengths, conn_keys_lengths,
    length_base);
  memcpy(share->sql_dbton_ids, sql_dbton_ids, length_base);

  my_afree(conn_keys_lengths);

  for (roop_count = 0; roop_count < (int) share->all_link_count; roop_count++)
  {
    bool tables_on_different_db_are_joinable;
    if (share->sql_dbton_ids[roop_count] != SPIDER_DBTON_SIZE)
    {
      tables_on_different_db_are_joinable =
        spider_dbton[share->sql_dbton_ids[roop_count]].db_util->
          tables_on_different_db_are_joinable();
    } else {
      tables_on_different_db_are_joinable = TRUE;
    }

    share->conn_keys[roop_count] = tmp_name;
    *tmp_name = '0';
    DBUG_PRINT("info",("spider tgt_wrappers[%d]=%s", roop_count,
      share->tgt_wrappers[roop_count]));
    tmp_name = strmov(tmp_name + 1, share->tgt_wrappers[roop_count]);
    if (share->tgt_hosts[roop_count])
    {
      DBUG_PRINT("info",("spider tgt_hosts[%d]=%s", roop_count,
        share->tgt_hosts[roop_count]));
      tmp_name = strmov(tmp_name + 1, share->tgt_hosts[roop_count]);
    } else {
      tmp_name++;
    }
    my_sprintf(port_str, (port_str, "%05ld", share->tgt_ports[roop_count]));
    DBUG_PRINT("info",("spider port_str=%s", port_str));
    tmp_name = strmov(tmp_name + 1, port_str);
    if (share->tgt_sockets[roop_count])
    {
      DBUG_PRINT("info",("spider tgt_sockets[%d]=%s", roop_count,
        share->tgt_sockets[roop_count]));
      tmp_name = strmov(tmp_name + 1, share->tgt_sockets[roop_count]);
    } else
      tmp_name++;
    if (!tables_on_different_db_are_joinable)
    {
      if (share->tgt_dbs[roop_count])
      {
        DBUG_PRINT("info",("spider tgt_dbs[%d]=%s", roop_count,
          share->tgt_dbs[roop_count]));
        tmp_name = strmov(tmp_name + 1, share->tgt_dbs[roop_count]);
      } else
        tmp_name++;
    }
    if (share->tgt_usernames[roop_count])
    {
      DBUG_PRINT("info",("spider tgt_usernames[%d]=%s", roop_count,
        share->tgt_usernames[roop_count]));
      tmp_name = strmov(tmp_name + 1, share->tgt_usernames[roop_count]);
    } else
      tmp_name++;
    if (share->tgt_passwords[roop_count])
    {
      DBUG_PRINT("info",("spider tgt_passwords[%d]=%s", roop_count,
        share->tgt_passwords[roop_count]));
      tmp_name = strmov(tmp_name + 1, share->tgt_passwords[roop_count]);
    } else
      tmp_name++;
    if (share->tgt_ssl_cas[roop_count])
    {
      DBUG_PRINT("info",("spider tgt_ssl_cas[%d]=%s", roop_count,
        share->tgt_ssl_cas[roop_count]));
      tmp_name = strmov(tmp_name + 1, share->tgt_ssl_cas[roop_count]);
    } else
      tmp_name++;
    if (share->tgt_ssl_capaths[roop_count])
    {
      DBUG_PRINT("info",("spider tgt_ssl_capaths[%d]=%s", roop_count,
        share->tgt_ssl_capaths[roop_count]));
      tmp_name = strmov(tmp_name + 1, share->tgt_ssl_capaths[roop_count]);
    } else
      tmp_name++;
    if (share->tgt_ssl_certs[roop_count])
    {
      DBUG_PRINT("info",("spider tgt_ssl_certs[%d]=%s", roop_count,
        share->tgt_ssl_certs[roop_count]));
      tmp_name = strmov(tmp_name + 1, share->tgt_ssl_certs[roop_count]);
    } else
      tmp_name++;
    if (share->tgt_ssl_ciphers[roop_count])
    {
      DBUG_PRINT("info",("spider tgt_ssl_ciphers[%d]=%s", roop_count,
        share->tgt_ssl_ciphers[roop_count]));
      tmp_name = strmov(tmp_name + 1, share->tgt_ssl_ciphers[roop_count]);
    } else
      tmp_name++;
    if (share->tgt_ssl_keys[roop_count])
    {
      DBUG_PRINT("info",("spider tgt_ssl_keys[%d]=%s", roop_count,
        share->tgt_ssl_keys[roop_count]));
      tmp_name = strmov(tmp_name + 1, share->tgt_ssl_keys[roop_count]);
    } else
      tmp_name++;
    tmp_name++;
    *tmp_name = '0' + ((char) share->tgt_ssl_vscs[roop_count]);
    if (share->tgt_default_files[roop_count])
    {
      DBUG_PRINT("info",("spider tgt_default_files[%d]=%s", roop_count,
        share->tgt_default_files[roop_count]));
      tmp_name = strmov(tmp_name + 1, share->tgt_default_files[roop_count]);
    } else
      tmp_name++;
    if (share->tgt_default_groups[roop_count])
    {
      DBUG_PRINT("info",("spider tgt_default_groups[%d]=%s", roop_count,
        share->tgt_default_groups[roop_count]));
      tmp_name = strmov(tmp_name + 1, share->tgt_default_groups[roop_count]);
    } else
      tmp_name++;
    if (share->tgt_dsns[roop_count])
    {
      DBUG_PRINT("info",("spider tgt_dsns[%d]=%s", roop_count,
        share->tgt_dsns[roop_count]));
      tmp_name = strmov(tmp_name + 1, share->tgt_dsns[roop_count]);
    } else
      tmp_name++;
    if (share->tgt_filedsns[roop_count])
    {
      DBUG_PRINT("info",("spider tgt_filedsns[%d]=%s", roop_count,
        share->tgt_filedsns[roop_count]));
      tmp_name = strmov(tmp_name + 1, share->tgt_filedsns[roop_count]);
    } else
      tmp_name++;
    if (share->tgt_drivers[roop_count])
    {
      DBUG_PRINT("info",("spider tgt_drivers[%d]=%s", roop_count,
        share->tgt_drivers[roop_count]));
      tmp_name = strmov(tmp_name + 1, share->tgt_drivers[roop_count]);
    } else
      tmp_name++;
    tmp_name++;
    tmp_name++;
    share->conn_keys_hash_value[roop_count] = my_calc_hash(
      &spider_open_connections, (uchar*) share->conn_keys[roop_count],
      share->conn_keys_lengths[roop_count]);
  }
  for (roop_count2 = 0; roop_count2 < SPIDER_DBTON_SIZE; roop_count2++)
  {
    if (spider_bit_is_set(share->dbton_bitmap, roop_count2))
    {
        share->use_sql_dbton_ids[share->use_dbton_count] = roop_count2;
        share->sql_dbton_id_to_seq[roop_count2] = share->use_dbton_count;
        share->use_sql_dbton_count++;
      share->use_dbton_ids[share->use_dbton_count] = roop_count2;
      share->dbton_id_to_seq[roop_count2] = share->use_dbton_count;
      share->use_dbton_count++;
    }
  }
  DBUG_RETURN(0);
}

SPIDER_SHARE *spider_create_share(
  const char *table_name,
  TABLE_SHARE *table_share,
  partition_info *part_info,
  my_hash_value_type hash_value,
  int *error_num
) {
  int bitmap_size, roop_count;
  uint length;
  int use_table_charset;
  SPIDER_SHARE *share;
  char *tmp_name;
  longlong *tmp_cardinality, *tmp_static_key_cardinality;
  uchar *tmp_cardinality_upd, *tmp_table_mon_mutex_bitmap;
  char buf[MAX_FIELD_WIDTH], *buf_pos;
  char link_idx_str[SPIDER_SQL_INT_LEN];
  bool checksum_support = TRUE;
  DBUG_ENTER("spider_create_share");
  length = (uint) strlen(table_name);
  bitmap_size = spider_bitmap_size(table_share->fields);
  if (!(share = (SPIDER_SHARE *)
    spider_bulk_malloc(spider_current_trx, 46, MYF(MY_WME | MY_ZEROFILL),
      &share, (uint) (sizeof(*share)),
      &tmp_name, (uint) (length + 1),
      &tmp_static_key_cardinality,
        (uint) (sizeof(*tmp_static_key_cardinality) * table_share->keys),
      &tmp_cardinality,
        (uint) (sizeof(*tmp_cardinality) * table_share->fields),
      &tmp_cardinality_upd,
        (uint) (sizeof(*tmp_cardinality_upd) * bitmap_size),
      &tmp_table_mon_mutex_bitmap,
        (uint) (sizeof(*tmp_table_mon_mutex_bitmap) *
          ((spider_udf_table_mon_mutex_count + 7) / 8)),
      NullS))
  ) {
    *error_num = HA_ERR_OUT_OF_MEM;
    goto error_alloc_share;
  }

  SPD_INIT_ALLOC_ROOT(&share->mem_root, 4096, 0, MYF(MY_WME));
  share->use_count = 0;
  share->use_dbton_count = 0;
  share->table_name_length = length;
  share->table_name = tmp_name;
  strmov(share->table_name, table_name);
  share->static_key_cardinality = tmp_static_key_cardinality;
  share->cardinality = tmp_cardinality;
  share->cardinality_upd = tmp_cardinality_upd;
  share->table_mon_mutex_bitmap = tmp_table_mon_mutex_bitmap;
  share->bitmap_size = bitmap_size;
  share->table_share = table_share;
  share->table_name_hash_value = hash_value;
  share->table_path_hash_value = my_calc_hash(&spider_open_tables,
    (uchar*) table_share->path.str, table_share->path.length);
  share->table.s = table_share;
  share->table.field = table_share->field;
  share->table.key_info = table_share->key_info;
  share->table.read_set = &table_share->all_set;

  if (table_share->keys > 0 &&
    !(share->key_hint = new spider_string[table_share->keys])
  ) {
    *error_num = HA_ERR_OUT_OF_MEM;
    goto error_init_hint_string;
  }
  for (roop_count = 0; roop_count < (int) table_share->keys; roop_count++)
    share->key_hint[roop_count].init_calc_mem(95);
  DBUG_PRINT("info",("spider share->key_hint=%p", share->key_hint));

  if ((*error_num = spider_parse_connect_info(share, table_share,
    part_info,
    0)))
    goto error_parse_connect_string;

  for (roop_count = 0; roop_count < (int) share->all_link_count;
    roop_count++)
  {
    my_sprintf(link_idx_str, (link_idx_str, "%010d", roop_count));
    buf_pos = strmov(buf, share->table_name);
    buf_pos = strmov(buf_pos, link_idx_str);
    *buf_pos = '\0';
    spider_set_bit(tmp_table_mon_mutex_bitmap,
      spider_udf_calc_hash(buf, spider_udf_table_mon_mutex_count)
    );
  }

  use_table_charset = spider_param_use_table_charset(
    share->use_table_charset);
  if (table_share->table_charset && use_table_charset)
    share->access_charset = table_share->table_charset;
  else
    share->access_charset = system_charset_info;

  if ((*error_num = spider_create_conn_keys(share)))
    goto error_create_conn_keys;

  if (share->table_count_mode & 1)
    share->additional_table_flags |= HA_STATS_RECORDS_IS_EXACT;
  if (share->table_count_mode & 2)
    share->additional_table_flags |= HA_HAS_RECORDS;

  if (mysql_mutex_init(spd_key_mutex_share,
    &share->mutex, MY_MUTEX_INIT_FAST))
  {
    *error_num = HA_ERR_OUT_OF_MEM;
    goto error_init_mutex;
  }

  if (mysql_mutex_init(spd_key_mutex_share_sts,
    &share->sts_mutex, MY_MUTEX_INIT_FAST))
  {
    *error_num = HA_ERR_OUT_OF_MEM;
    goto error_init_sts_mutex;
  }

  if (mysql_mutex_init(spd_key_mutex_share_crd,
    &share->crd_mutex, MY_MUTEX_INIT_FAST))
  {
    *error_num = HA_ERR_OUT_OF_MEM;
    goto error_init_crd_mutex;
  }

  if (!(share->lgtm_tblhnd_share =
    spider_get_lgtm_tblhnd_share(tmp_name, length, hash_value, FALSE, TRUE,
    error_num)))
  {
    goto error_get_lgtm_tblhnd_share;
  }

  if (!(share->wide_share =
    spider_get_wide_share(share, table_share, error_num)))
    goto error_get_wide_share;

  for (roop_count = 0; roop_count < SPIDER_DBTON_SIZE; roop_count++)
  {
    if (spider_bit_is_set(share->dbton_bitmap, roop_count))
    {
      if (!(share->dbton_share[roop_count] =
        spider_dbton[roop_count].create_db_share(share)))
      {
        *error_num = HA_ERR_OUT_OF_MEM;
        goto error_init_dbton;
      }
      if ((*error_num = share->dbton_share[roop_count]->init()))
      {
        goto error_init_dbton;
      }
      if (
        spider_dbton[roop_count].db_access_type == SPIDER_DB_ACCESS_TYPE_SQL &&
        !share->dbton_share[roop_count]->checksum_support()
      ) {
        checksum_support = FALSE;
      }
    }
  }
  if (checksum_support)
  {
    share->additional_table_flags |=
      HA_HAS_OLD_CHECKSUM |
      HA_HAS_NEW_CHECKSUM;
  }
  DBUG_RETURN(share);

/*
  roop_count = SPIDER_DBTON_SIZE - 1;
*/
error_init_dbton:
  for (; roop_count >= 0; roop_count--)
  {
    if (share->dbton_share[roop_count])
    {
      delete share->dbton_share[roop_count];
      share->dbton_share[roop_count] = NULL;
    }
  }
  spider_free_wide_share(share->wide_share);
error_get_wide_share:
error_get_lgtm_tblhnd_share:
  pthread_mutex_destroy(&share->crd_mutex);
error_init_crd_mutex:
  pthread_mutex_destroy(&share->sts_mutex);
error_init_sts_mutex:
  pthread_mutex_destroy(&share->mutex);
error_init_mutex:
error_create_conn_keys:
error_parse_connect_string:
error_init_hint_string:
  spider_free_share_alloc(share);
  spider_free(spider_current_trx, share, MYF(0));
error_alloc_share:
  DBUG_RETURN(NULL);
}

SPIDER_SHARE *spider_get_share(
  const char *table_name,
  TABLE *table,
  THD *thd,
  ha_spider *spider,
  int *error_num
) {
  SPIDER_SHARE *share;
  TABLE_SHARE *table_share = table->s;
  SPIDER_RESULT_LIST *result_list = &spider->result_list;
  uint length, tmp_conn_link_idx = 0, buf_sz;
  char *tmp_name;
  int roop_count;
  double sts_interval;
  int sts_mode;
  int sts_sync;
  int auto_increment_mode;
  double crd_interval;
  int crd_mode;
  int crd_sync;
  char first_byte;
  int semi_table_lock_conn;
  int search_link_idx;
  uint sql_command = thd_sql_command(thd);
  SPIDER_Open_tables_backup open_tables_backup;
  MEM_ROOT mem_root;
  TABLE *table_tables = NULL;
  bool init_mem_root = FALSE;
  bool same_server_link;
  int load_sts_at_startup;
  int load_crd_at_startup;
  user_var_entry *loop_check;
  char *loop_check_buf;
  TABLE_SHARE *top_share;
  LEX_CSTRING lex_str;
  DBUG_ENTER("spider_get_share");
  top_share = spider->wide_handler->top_share;
  length = (uint) strlen(table_name);
  my_hash_value_type hash_value = my_calc_hash(&spider_open_tables,
    (uchar*) table_name, length);
  if (top_share)
  {
    lex_str.length = top_share->path.length + SPIDER_SQL_LOP_CHK_PRM_PRF_LEN;
    buf_sz = spider_unique_id.length > SPIDER_SQL_LOP_CHK_PRM_PRF_LEN ?
      top_share->path.length + spider_unique_id.length + 2 :
      lex_str.length + 2;
    loop_check_buf = (char *) my_alloca(buf_sz);
    if (unlikely(!loop_check_buf))
    {
      *error_num = HA_ERR_OUT_OF_MEM;
      DBUG_RETURN(NULL);
    }
    lex_str.str = loop_check_buf + buf_sz - lex_str.length - 2;
    memcpy((void *) lex_str.str,
      SPIDER_SQL_LOP_CHK_PRM_PRF_STR, SPIDER_SQL_LOP_CHK_PRM_PRF_LEN);
    memcpy((void *) (lex_str.str + SPIDER_SQL_LOP_CHK_PRM_PRF_LEN),
      top_share->path.str, top_share->path.length);
    ((char *) lex_str.str)[lex_str.length] = '\0';
    DBUG_PRINT("info",("spider loop check param name=%s", lex_str.str));
    loop_check = get_variable(&thd->user_vars, &lex_str, FALSE);
    if (loop_check && loop_check->type == STRING_RESULT)
    {
      lex_str.length = top_share->path.length + spider_unique_id.length + 1;
      lex_str.str = loop_check_buf + buf_sz - top_share->path.length -
        spider_unique_id.length - 2;
      memcpy((void *) lex_str.str, spider_unique_id.str,
        spider_unique_id.length);
      ((char *) lex_str.str)[lex_str.length - 1] = '-';
      ((char *) lex_str.str)[lex_str.length] = '\0';
      DBUG_PRINT("info",("spider loop check key=%s", lex_str.str));
      DBUG_PRINT("info",("spider loop check param value=%s",
        loop_check->value));
      if (unlikely(strstr(loop_check->value, lex_str.str)))
      {
        *error_num = ER_SPIDER_INFINITE_LOOP_NUM;
        my_printf_error(*error_num, ER_SPIDER_INFINITE_LOOP_STR, MYF(0),
          top_share->db.str, top_share->table_name.str);
        my_afree(loop_check_buf);
        DBUG_RETURN(NULL);
      }
    }
    my_afree(loop_check_buf);
  }
  pthread_mutex_lock(&spider_tbl_mutex);
  if (!(share = (SPIDER_SHARE*) my_hash_search_using_hash_value(
    &spider_open_tables, hash_value, (uchar*) table_name, length)))
  {
    if (!(share = spider_create_share(
      table_name, table_share,
      table->part_info,
      hash_value,
      error_num
    ))) {
      goto error_alloc_share;
    }

    uint old_elements = spider_open_tables.array.max_element;
    if (my_hash_insert(&spider_open_tables, (uchar*) share))
    {
      *error_num = HA_ERR_OUT_OF_MEM;
      goto error_hash_insert;
    }
    if (spider_open_tables.array.max_element > old_elements)
    {
      spider_alloc_calc_mem(spider_current_trx,
        spider_open_tables,
        (spider_open_tables.array.max_element - old_elements) *
        spider_open_tables.array.size_of_element);
    }

    spider->share = share;
    spider->conn_link_idx = &tmp_conn_link_idx;

    share->use_count++;
    pthread_mutex_unlock(&spider_tbl_mutex);

    if (!share->link_status_init)
    {
      pthread_mutex_lock(&share->mutex);
      for (roop_count = 0;
        roop_count < (int) spider_udf_table_mon_mutex_count;
        roop_count++
      ) {
        if (spider_bit_is_set(share->table_mon_mutex_bitmap, roop_count))
          pthread_mutex_lock(&spider_udf_table_mon_mutexes[roop_count]);
      }
      if (!share->link_status_init)
      {
        /*
          The link statuses need to be refreshed from the spider_tables table
          if the operation:
          - Is not a DROP TABLE on a permanent table; or
          - Is an ALTER TABLE.

          Note that SHOW CREATE TABLE is not excluded, because the commands
          that follow it require up-to-date link statuses.
        */
        if ((table_share->tmp_table == NO_TMP_TABLE &&
             sql_command != SQLCOM_DROP_TABLE) ||
            /* for alter change link status */
            sql_command == SQLCOM_ALTER_TABLE)
        {
          SPD_INIT_ALLOC_ROOT(&mem_root, 4096, 0, MYF(MY_WME));
          init_mem_root = TRUE;

          if (
            !(table_tables = spider_open_sys_table(
              thd, SPIDER_SYS_TABLES_TABLE_NAME_STR,
              SPIDER_SYS_TABLES_TABLE_NAME_LEN, FALSE, &open_tables_backup,
              FALSE, error_num))
          ) {
            for (roop_count = 0;
              roop_count < (int) spider_udf_table_mon_mutex_count;
              roop_count++
            ) {
              if (spider_bit_is_set(share->table_mon_mutex_bitmap, roop_count))
                pthread_mutex_unlock(&spider_udf_table_mon_mutexes[roop_count]);
            }
            pthread_mutex_unlock(&share->mutex);
            share->init_error = TRUE;
            share->init_error_time = (time_t) time((time_t*) 0);
            share->init = TRUE;
            spider_free_share(share);
            goto error_open_sys_table;
          }
          *error_num = spider_get_link_statuses(table_tables, share,
            &mem_root);
          if (*error_num)
          {
            if (
              *error_num != HA_ERR_KEY_NOT_FOUND &&
              *error_num != HA_ERR_END_OF_FILE
            ) {
              for (roop_count = 0;
                roop_count < (int) spider_udf_table_mon_mutex_count;
                roop_count++
              ) {
                if (spider_bit_is_set(share->table_mon_mutex_bitmap, roop_count))
                  pthread_mutex_unlock(&spider_udf_table_mon_mutexes[roop_count]);
              }
              pthread_mutex_unlock(&share->mutex);
              share->init_error = TRUE;
              share->init_error_time = (time_t) time((time_t*) 0);
              share->init = TRUE;
              spider_free_share(share);
              spider_close_sys_table(thd, table_tables,
                &open_tables_backup, FALSE);
              table_tables = NULL;
              goto error_open_sys_table;
            }
          } else {
            memcpy(share->alter_table.tmp_link_statuses, share->link_statuses,
              sizeof(long) * share->all_link_count);
            share->link_status_init = TRUE;
          }
          spider_close_sys_table(thd, table_tables,
            &open_tables_backup, FALSE);
          table_tables = NULL;
        }
        share->have_recovery_link = spider_conn_check_recovery_link(share);
        if (init_mem_root)
        {
          free_root(&mem_root, MYF(0));
          init_mem_root = FALSE;
        }
      }
      for (roop_count = 0;
        roop_count < (int) spider_udf_table_mon_mutex_count;
        roop_count++
      ) {
        if (spider_bit_is_set(share->table_mon_mutex_bitmap, roop_count))
          pthread_mutex_unlock(&spider_udf_table_mon_mutexes[roop_count]);
      }
      pthread_mutex_unlock(&share->mutex);
    }

    semi_table_lock_conn = spider_param_semi_table_lock_connection(thd,
      share->semi_table_lock_conn);
    if (semi_table_lock_conn)
      first_byte = '0' +
        spider_param_semi_table_lock(thd, share->semi_table_lock);
    else
      first_byte = '0';

    if (!(spider->wide_handler->trx = spider_get_trx(thd, TRUE, error_num)))
    {
      share->init_error = TRUE;
      share->init_error_time = (time_t) time((time_t*) 0);
      share->init = TRUE;
      spider_free_share(share);
      goto error_but_no_delete;
    }
    spider->set_error_mode();

    if (!share->sts_spider_init)
    {
      pthread_mutex_lock(&share->mutex);
      if (!share->sts_spider_init)
      {
        if ((*error_num = spider_create_spider_object_for_share(
          spider->wide_handler->trx, share, &share->sts_spider)))
        {
          pthread_mutex_unlock(&share->mutex);
          share->init_error = TRUE;
          share->init_error_time = (time_t) time((time_t*) 0);
          share->init = TRUE;
          spider_free_share(share);
          goto error_sts_spider_init;
        }
        share->sts_thread = &spider_table_sts_threads[
          my_calc_hash(&spider_open_tables, (uchar*) table_name, length) %
          spider_param_table_sts_thread_count()];
        share->sts_spider_init = TRUE;
      }
      pthread_mutex_unlock(&share->mutex);
    }

    if (!share->crd_spider_init)
    {
      pthread_mutex_lock(&share->mutex);
      if (!share->crd_spider_init)
      {
        if ((*error_num = spider_create_spider_object_for_share(
          spider->wide_handler->trx, share, &share->crd_spider)))
        {
          pthread_mutex_unlock(&share->mutex);
          share->init_error = TRUE;
          share->init_error_time = (time_t) time((time_t*) 0);
          share->init = TRUE;
          spider_free_share(share);
          goto error_crd_spider_init;
        }
        share->crd_thread = &spider_table_crd_threads[
          my_calc_hash(&spider_open_tables, (uchar*) table_name, length) %
          spider_param_table_crd_thread_count()];
        share->crd_spider_init = TRUE;
      }
      pthread_mutex_unlock(&share->mutex);
    }

    if (
      sql_command != SQLCOM_DROP_TABLE &&
      sql_command != SQLCOM_ALTER_TABLE &&
      sql_command != SQLCOM_SHOW_CREATE &&
      (*error_num = spider_create_mon_threads(spider->wide_handler->trx,
        share))
    ) {
      share->init_error = TRUE;
      share->init_error_time = (time_t) time((time_t*) 0);
      share->init = TRUE;
      spider_free_share(share);
      goto error_but_no_delete;
    }

    if (!(spider->conn_keys = (char **)
      spider_bulk_alloc_mem(spider_current_trx, 47,
        __func__, __FILE__, __LINE__, MYF(MY_WME | MY_ZEROFILL),
        &spider->conn_keys, sizeof(char *) * share->link_count,
        &tmp_name, sizeof(char) * share->conn_keys_charlen,
        &spider->conns, sizeof(SPIDER_CONN *) * share->link_count,
        &spider->conn_link_idx, sizeof(uint) * share->link_count,
        &spider->conn_can_fo, sizeof(uchar) * share->link_bitmap_size,
        &spider->connection_ids, sizeof(ulonglong) * share->link_count,
        &spider->conn_kind, sizeof(uint) * share->link_count,
        &spider->db_request_id, sizeof(ulonglong) * share->link_count,
        &spider->db_request_phase, sizeof(uchar) * share->link_bitmap_size,
        &spider->need_mons, sizeof(int) * share->link_count,
        &spider->quick_targets, sizeof(void *) * share->link_count,
        &result_list->upd_tmp_tbls, sizeof(TABLE *) * share->link_count,
        &result_list->upd_tmp_tbl_prms,
          sizeof(TMP_TABLE_PARAM) * share->link_count,
        &result_list->tmp_table_join_first,
          sizeof(uchar) * share->link_bitmap_size,
        &result_list->tmp_table_created,
          sizeof(uchar) * share->link_bitmap_size,
        &result_list->casual_read, sizeof(int) * share->link_count,
        &spider->dbton_handler,
          sizeof(spider_db_handler *) * SPIDER_DBTON_SIZE,
        NullS))
    ) {
      share->init_error = TRUE;
      share->init_error_time = (time_t) time((time_t*) 0);
      share->init = TRUE;
      spider_free_share(share);
      goto error_but_no_delete;
    }
    memcpy(tmp_name, share->conn_keys[0], share->conn_keys_charlen);

    spider->conn_keys_first_ptr = tmp_name;
    for (roop_count = 0; roop_count < (int) share->link_count; roop_count++)
    {
      spider->conn_keys[roop_count] = tmp_name;
      *tmp_name = first_byte;
      tmp_name += share->conn_keys_lengths[roop_count] + 1;
      result_list->upd_tmp_tbl_prms[roop_count].init();
      result_list->upd_tmp_tbl_prms[roop_count].field_count = 1;
      spider->conn_kind[roop_count] = SPIDER_CONN_KIND_MYSQL;
    }
    spider_trx_set_link_idx_for_all(spider);

    for (roop_count = 0; roop_count < (int) share->use_dbton_count;
      roop_count++)
    {
      uint dbton_id = share->use_dbton_ids[roop_count];
      if (!(spider->dbton_handler[dbton_id] =
        spider_dbton[dbton_id].create_db_handler(spider,
        share->dbton_share[dbton_id])))
      {
        *error_num = HA_ERR_OUT_OF_MEM;
        break;
      }
      if ((*error_num = spider->dbton_handler[dbton_id]->init()))
      {
        break;
      }
    }
    if (roop_count < (int) share->use_dbton_count)
    {
      for (; roop_count >= 0; roop_count--)
      {
        uint dbton_id = share->use_dbton_ids[roop_count];
        if (spider->dbton_handler[dbton_id])
        {
          delete spider->dbton_handler[dbton_id];
          spider->dbton_handler[dbton_id] = NULL;
        }
      }
      share->init_error = TRUE;
      share->init_error_time = (time_t) time((time_t*) 0);
      share->init = TRUE;
      goto error_after_alloc_conn_keys;
    }

    if (
      sql_command != SQLCOM_DROP_TABLE &&
      sql_command != SQLCOM_ALTER_TABLE &&
      sql_command != SQLCOM_SHOW_CREATE
    ) {
      for (
        roop_count = spider_conn_link_idx_next(share->link_statuses,
          spider->conn_link_idx, -1, share->link_count,
          SPIDER_LINK_STATUS_RECOVERY);
        roop_count < (int) share->link_count;
        roop_count = spider_conn_link_idx_next(share->link_statuses,
          spider->conn_link_idx, roop_count, share->link_count,
          SPIDER_LINK_STATUS_RECOVERY)
      ) {
        if (
          !(spider->conns[roop_count] =
            spider_get_conn(share, roop_count, spider->conn_keys[roop_count],
              spider->wide_handler->trx, spider, FALSE, TRUE,
              SPIDER_CONN_KIND_MYSQL,
              error_num))
        ) {
          if (
            share->monitoring_kind[roop_count] &&
            spider->need_mons[roop_count]
          ) {
            *error_num = spider_ping_table_mon_from_table(
                spider->wide_handler->trx,
                spider->wide_handler->trx->thd,
                share,
                roop_count,
                (uint32) share->monitoring_sid[roop_count],
                share->table_name,
                share->table_name_length,
                spider->conn_link_idx[roop_count],
                NULL,
                0,
                share->monitoring_kind[roop_count],
                share->monitoring_limit[roop_count],
                share->monitoring_flag[roop_count],
                FALSE
              );
          }
          share->init_error = TRUE;
          share->init_error_time = (time_t) time((time_t*) 0);
          share->init = TRUE;
          goto error_after_alloc_dbton_handler;
        }
        spider->conns[roop_count]->error_mode &= spider->error_mode;
      }
    }
    search_link_idx = spider_conn_first_link_idx(thd,
      share->link_statuses, share->access_balances, spider->conn_link_idx,
      share->link_count, SPIDER_LINK_STATUS_OK);
    if (search_link_idx == -1)
    {
      char *db = (char *) my_alloca(
        table_share->db.length + 1 + table_share->table_name.length + 1);
      if (!db)
      {
        *error_num = HA_ERR_OUT_OF_MEM;
        share->init_error = TRUE;
        share->init_error_time = (time_t) time((time_t*) 0);
        share->init = TRUE;
        goto error_after_alloc_dbton_handler;
      }
      char *table_name = db + table_share->db.length + 1;
      memcpy(db, table_share->db.str, table_share->db.length);
      db[table_share->db.length] = '\0';
      memcpy(table_name, table_share->table_name.str,
        table_share->table_name.length);
      table_name[table_share->table_name.length] = '\0';
      my_printf_error(ER_SPIDER_ALL_LINKS_FAILED_NUM,
        ER_SPIDER_ALL_LINKS_FAILED_STR, MYF(0), db, table_name);
      my_afree(db);
      *error_num = ER_SPIDER_ALL_LINKS_FAILED_NUM;
      share->init_error = TRUE;
      share->init_error_time = (time_t) time((time_t*) 0);
      share->init = TRUE;
      goto error_after_alloc_dbton_handler;
    } else if (search_link_idx == -2)
    {
      *error_num = HA_ERR_OUT_OF_MEM;
      share->init_error = TRUE;
      share->init_error_time = (time_t) time((time_t*) 0);
      share->init = TRUE;
      goto error_after_alloc_dbton_handler;
    }
    spider->search_link_idx = search_link_idx;

    same_server_link = spider_param_same_server_link(thd);
    load_sts_at_startup =
      spider_param_load_sts_at_startup(share->load_sts_at_startup);
    load_crd_at_startup =
      spider_param_load_crd_at_startup(share->load_crd_at_startup);
    if (
      sql_command != SQLCOM_DROP_TABLE &&
      sql_command != SQLCOM_ALTER_TABLE &&
      sql_command != SQLCOM_SHOW_CREATE &&
      !spider->error_mode &&
      (
        !same_server_link ||
        load_sts_at_startup ||
        load_crd_at_startup
      )
    ) {
      SPIDER_INIT_ERROR_TABLE *spider_init_error_table;
      sts_interval = spider_param_sts_interval(thd, share->sts_interval);
      sts_mode = spider_param_sts_mode(thd, share->sts_mode);
      sts_sync = spider_param_sts_sync(thd, share->sts_sync);
      auto_increment_mode = spider_param_auto_increment_mode(thd,
        share->auto_increment_mode);
      if (auto_increment_mode == 1)
        sts_sync = 0;
      crd_interval = spider_param_crd_interval(thd, share->crd_interval);
      crd_mode = spider_param_crd_mode(thd, share->crd_mode);
      if (crd_mode == 3)
        crd_mode = 1;
      crd_sync = spider_param_crd_sync(thd, share->crd_sync);
      time_t tmp_time = (time_t) time((time_t*) 0);
      pthread_mutex_lock(&share->sts_mutex);
      pthread_mutex_lock(&share->crd_mutex);
      if ((spider_init_error_table =
        spider_get_init_error_table(spider->wide_handler->trx, share, FALSE)))
      {
        DBUG_PRINT("info",("spider diff1=%f",
          difftime(tmp_time, spider_init_error_table->init_error_time)));
        if (difftime(tmp_time,
          spider_init_error_table->init_error_time) <
          spider_param_table_init_error_interval())
        {
          *error_num = spider_init_error_table->init_error;
          if (spider_init_error_table->init_error_with_message)
            my_message(spider_init_error_table->init_error,
              spider_init_error_table->init_error_msg, MYF(0));
          share->init_error = TRUE;
          share->init = TRUE;
          pthread_mutex_unlock(&share->crd_mutex);
          pthread_mutex_unlock(&share->sts_mutex);
          goto error_after_alloc_dbton_handler;
        }
      }

      if (
        (
          !same_server_link ||
          load_sts_at_startup
        ) &&
        (*error_num = spider_get_sts(share, spider->search_link_idx, tmp_time,
          spider, sts_interval, sts_mode,
          sts_sync,
          1, HA_STATUS_VARIABLE | HA_STATUS_CONST | HA_STATUS_AUTO))
      ) {
        if (*error_num != ER_SPIDER_SYS_TABLE_VERSION_NUM)
        {
          thd->clear_error();
        } else {
          pthread_mutex_unlock(&share->crd_mutex);
          pthread_mutex_unlock(&share->sts_mutex);
          share->init_error = TRUE;
          share->init_error_time = (time_t) time((time_t*) 0);
          share->init = TRUE;
          goto error_after_alloc_dbton_handler;
        }
      }
      if (
        (
          !same_server_link ||
          load_crd_at_startup
        ) &&
        (*error_num = spider_get_crd(share, spider->search_link_idx, tmp_time,
          spider, table, crd_interval, crd_mode,
          crd_sync,
          1))
      ) {
        if (*error_num != ER_SPIDER_SYS_TABLE_VERSION_NUM)
        {
          thd->clear_error();
        } else {
          pthread_mutex_unlock(&share->crd_mutex);
          pthread_mutex_unlock(&share->sts_mutex);
          share->init_error = TRUE;
          share->init_error_time = (time_t) time((time_t*) 0);
          share->init = TRUE;
          goto error_after_alloc_dbton_handler;
        }
      }
      pthread_mutex_unlock(&share->crd_mutex);
      pthread_mutex_unlock(&share->sts_mutex);
    }

    share->init = TRUE;
  } else {
    share->use_count++;
    pthread_mutex_unlock(&spider_tbl_mutex);

    int sleep_cnt = 0;
    while (!share->init)
    {
      // avoid for dead loop
      if (sleep_cnt++ > 1000)
      {
        fprintf(stderr, " [WARN SPIDER RESULT] "
          "Wait share->init too long, table_name %s %s %ld\n",
          share->table_name, share->tgt_hosts[0], share->tgt_ports[0]);
        *error_num = ER_SPIDER_TABLE_OPEN_TIMEOUT_NUM;
        my_printf_error(ER_SPIDER_TABLE_OPEN_TIMEOUT_NUM,
          ER_SPIDER_TABLE_OPEN_TIMEOUT_STR, MYF(0),
          table_share->db.str, table_share->table_name.str);
        spider_free_share(share);
        goto error_but_no_delete;
      }
      my_sleep(10000); // wait 10 ms
    }

    if (!share->link_status_init)
    {
      pthread_mutex_lock(&share->mutex);
      for (roop_count = 0;
        roop_count < (int) spider_udf_table_mon_mutex_count;
        roop_count++
      ) {
        if (spider_bit_is_set(share->table_mon_mutex_bitmap, roop_count))
          pthread_mutex_lock(&spider_udf_table_mon_mutexes[roop_count]);
      }
      if (!share->link_status_init)
      {
        DBUG_ASSERT(!table_tables);
        /*
          The link statuses need to be refreshed from the spider_tables table
          if the operation:
          - Is not a DROP TABLE on a permanent table; or
          - Is an ALTER TABLE.

          Note that SHOW CREATE TABLE is not excluded, because the commands
          that follow it require up-to-date link statuses.
        */
        if ((table_share->tmp_table == NO_TMP_TABLE &&
             sql_command != SQLCOM_DROP_TABLE) ||
            /* for alter change link status */
            sql_command == SQLCOM_ALTER_TABLE)
        {
          SPD_INIT_ALLOC_ROOT(&mem_root, 4096, 0, MYF(MY_WME));
          init_mem_root = TRUE;

          if (
            !(table_tables = spider_open_sys_table(
              thd, SPIDER_SYS_TABLES_TABLE_NAME_STR,
              SPIDER_SYS_TABLES_TABLE_NAME_LEN, FALSE, &open_tables_backup,
              FALSE, error_num))
          ) {
            for (roop_count = 0;
              roop_count < (int) spider_udf_table_mon_mutex_count;
              roop_count++
            ) {
              if (spider_bit_is_set(share->table_mon_mutex_bitmap, roop_count))
                pthread_mutex_unlock(&spider_udf_table_mon_mutexes[roop_count]);
            }
            pthread_mutex_unlock(&share->mutex);
            spider_free_share(share);
            goto error_open_sys_table;
          }
          *error_num = spider_get_link_statuses(table_tables, share,
            &mem_root);
          if (*error_num)
          {
            if (
              *error_num != HA_ERR_KEY_NOT_FOUND &&
              *error_num != HA_ERR_END_OF_FILE
            ) {
              for (roop_count = 0;
                roop_count < (int) spider_udf_table_mon_mutex_count;
                roop_count++
              ) {
                if (spider_bit_is_set(share->table_mon_mutex_bitmap, roop_count))
                  pthread_mutex_unlock(&spider_udf_table_mon_mutexes[roop_count]);
              }
              pthread_mutex_unlock(&share->mutex);
              spider_free_share(share);
              spider_close_sys_table(thd, table_tables,
                &open_tables_backup, FALSE);
              table_tables = NULL;
              goto error_open_sys_table;
            }
          } else {
            memcpy(share->alter_table.tmp_link_statuses, share->link_statuses,
              sizeof(long) * share->all_link_count);
            share->link_status_init = TRUE;
          }
          spider_close_sys_table(thd, table_tables,
            &open_tables_backup, FALSE);
          table_tables = NULL;
        }
        share->have_recovery_link = spider_conn_check_recovery_link(share);
        if (init_mem_root)
        {
          free_root(&mem_root, MYF(0));
          init_mem_root = FALSE;
        }
      }
      for (roop_count = 0;
        roop_count < (int) spider_udf_table_mon_mutex_count;
        roop_count++
      ) {
        if (spider_bit_is_set(share->table_mon_mutex_bitmap, roop_count))
          pthread_mutex_unlock(&spider_udf_table_mon_mutexes[roop_count]);
      }
      pthread_mutex_unlock(&share->mutex);
    }

    semi_table_lock_conn = spider_param_semi_table_lock_connection(thd,
      share->semi_table_lock_conn);
    if (semi_table_lock_conn)
      first_byte = '0' +
        spider_param_semi_table_lock(thd, share->semi_table_lock);
    else
      first_byte = '0';

    spider->share = share;
    if (!(spider->wide_handler->trx = spider_get_trx(thd, TRUE, error_num)))
    {
      spider_free_share(share);
      goto error_but_no_delete;
    }
    spider->set_error_mode();

    if (!share->sts_spider_init)
    {
      pthread_mutex_lock(&share->mutex);
      if (!share->sts_spider_init)
      {
        if ((*error_num = spider_create_spider_object_for_share(
          spider->wide_handler->trx, share, &share->sts_spider)))
        {
          pthread_mutex_unlock(&share->mutex);
          spider_free_share(share);
          goto error_sts_spider_init;
        }
        share->sts_thread = &spider_table_sts_threads[
          my_calc_hash(&spider_open_tables, (uchar*) table_name, length) %
          spider_param_table_sts_thread_count()];
        share->sts_spider_init = TRUE;
      }
      pthread_mutex_unlock(&share->mutex);
    }

    if (!share->crd_spider_init)
    {
      pthread_mutex_lock(&share->mutex);
      if (!share->crd_spider_init)
      {
        if ((*error_num = spider_create_spider_object_for_share(
          spider->wide_handler->trx, share, &share->crd_spider)))
        {
          pthread_mutex_unlock(&share->mutex);
          spider_free_share(share);
          goto error_crd_spider_init;
        }
        share->crd_thread = &spider_table_crd_threads[
          my_calc_hash(&spider_open_tables, (uchar*) table_name, length) %
          spider_param_table_crd_thread_count()];
        share->crd_spider_init = TRUE;
      }
      pthread_mutex_unlock(&share->mutex);
    }

    if (
      sql_command != SQLCOM_DROP_TABLE &&
      sql_command != SQLCOM_ALTER_TABLE &&
      sql_command != SQLCOM_SHOW_CREATE &&
      (*error_num = spider_create_mon_threads(spider->wide_handler->trx,
        share))
    ) {
      spider_free_share(share);
      goto error_but_no_delete;
    }

    if (!(spider->conn_keys = (char **)
      spider_bulk_alloc_mem(spider_current_trx, 49,
        __func__, __FILE__, __LINE__, MYF(MY_WME | MY_ZEROFILL),
        &spider->conn_keys, sizeof(char *) * share->link_count,
        &tmp_name, sizeof(char) * share->conn_keys_charlen,
        &spider->conns, sizeof(SPIDER_CONN *) * share->link_count,
        &spider->conn_link_idx, sizeof(uint) * share->link_count,
        &spider->conn_can_fo, sizeof(uchar) * share->link_bitmap_size,
        &spider->connection_ids, sizeof(ulonglong) * share->link_count,
        &spider->conn_kind, sizeof(uint) * share->link_count,
        &spider->db_request_id, sizeof(ulonglong) * share->link_count,
        &spider->db_request_phase, sizeof(uchar) * share->link_bitmap_size,
        &spider->need_mons, sizeof(int) * share->link_count,
        &spider->quick_targets, sizeof(void *) * share->link_count,
        &result_list->upd_tmp_tbls, sizeof(TABLE *) * share->link_count,
        &result_list->upd_tmp_tbl_prms,
          sizeof(TMP_TABLE_PARAM) * share->link_count,
        &result_list->tmp_table_join_first,
          sizeof(uchar) * share->link_bitmap_size,
        &result_list->tmp_table_created,
          sizeof(uchar) * share->link_bitmap_size,
        &result_list->casual_read, sizeof(int) * share->link_count,
        &spider->dbton_handler,
          sizeof(spider_db_handler *) * SPIDER_DBTON_SIZE,
        NullS))
    ) {
      spider_free_share(share);
      goto error_but_no_delete;
    }
    memcpy(tmp_name, share->conn_keys[0], share->conn_keys_charlen);

    spider->conn_keys_first_ptr = tmp_name;
    for (roop_count = 0; roop_count < (int) share->link_count; roop_count++)
    {
      spider->conn_keys[roop_count] = tmp_name;
      *tmp_name = first_byte;
      tmp_name += share->conn_keys_lengths[roop_count] + 1;
      result_list->upd_tmp_tbl_prms[roop_count].init();
      result_list->upd_tmp_tbl_prms[roop_count].field_count = 1;
      spider->conn_kind[roop_count] = SPIDER_CONN_KIND_MYSQL;
    }
    spider_trx_set_link_idx_for_all(spider);

    for (roop_count = 0; roop_count < (int) share->use_dbton_count;
      roop_count++)
    {
      uint dbton_id = share->use_dbton_ids[roop_count];
      if (!(spider->dbton_handler[dbton_id] =
        spider_dbton[dbton_id].create_db_handler(spider,
        share->dbton_share[dbton_id])))
      {
        *error_num = HA_ERR_OUT_OF_MEM;
        break;
      }
      if ((*error_num = spider->dbton_handler[dbton_id]->init()))
      {
        break;
      }
    }
    if (roop_count < (int) share->use_dbton_count)
    {
      for (; roop_count >= 0; roop_count--)
      {
        uint dbton_id = share->use_dbton_ids[roop_count];
        if (spider->dbton_handler[dbton_id])
        {
          delete spider->dbton_handler[dbton_id];
          spider->dbton_handler[dbton_id] = NULL;
        }
      }
      goto error_after_alloc_conn_keys;
    }

    if (
      sql_command != SQLCOM_DROP_TABLE &&
      sql_command != SQLCOM_ALTER_TABLE &&
      sql_command != SQLCOM_SHOW_CREATE
    ) {
      for (
        roop_count = spider_conn_link_idx_next(share->link_statuses,
          spider->conn_link_idx, -1, share->link_count,
          SPIDER_LINK_STATUS_RECOVERY);
        roop_count < (int) share->link_count;
        roop_count = spider_conn_link_idx_next(share->link_statuses,
          spider->conn_link_idx, roop_count, share->link_count,
          SPIDER_LINK_STATUS_RECOVERY)
      ) {
        if (
          !(spider->conns[roop_count] =
            spider_get_conn(share, roop_count, spider->conn_keys[roop_count],
              spider->wide_handler->trx, spider, FALSE, TRUE,
              SPIDER_CONN_KIND_MYSQL,
              error_num))
        ) {
          if (
            share->monitoring_kind[roop_count] &&
            spider->need_mons[roop_count]
          ) {
            *error_num = spider_ping_table_mon_from_table(
                spider->wide_handler->trx,
                spider->wide_handler->trx->thd,
                share,
                roop_count,
                (uint32) share->monitoring_sid[roop_count],
                share->table_name,
                share->table_name_length,
                spider->conn_link_idx[roop_count],
                NULL,
                0,
                share->monitoring_kind[roop_count],
                share->monitoring_limit[roop_count],
                share->monitoring_flag[roop_count],
                FALSE
              );
          }
          goto error_after_alloc_dbton_handler;
        }
        spider->conns[roop_count]->error_mode &= spider->error_mode;
      }
    }
    search_link_idx = spider_conn_first_link_idx(thd,
      share->link_statuses, share->access_balances, spider->conn_link_idx,
      share->link_count, SPIDER_LINK_STATUS_OK);
    if (search_link_idx == -1)
    {
      char *db = (char *) my_alloca(
        table_share->db.length + 1 + table_share->table_name.length + 1);
      if (!db)
      {
        *error_num = HA_ERR_OUT_OF_MEM;
        goto error_after_alloc_dbton_handler;
      }
      char *table_name = db + table_share->db.length + 1;
      memcpy(db, table_share->db.str, table_share->db.length);
      db[table_share->db.length] = '\0';
      memcpy(table_name, table_share->table_name.str,
        table_share->table_name.length);
      table_name[table_share->table_name.length] = '\0';
      my_printf_error(ER_SPIDER_ALL_LINKS_FAILED_NUM,
        ER_SPIDER_ALL_LINKS_FAILED_STR, MYF(0), db, table_name);
      my_afree(db);
      *error_num = ER_SPIDER_ALL_LINKS_FAILED_NUM;
      goto error_after_alloc_dbton_handler;
    } else if (search_link_idx == -2)
    {
      *error_num = HA_ERR_OUT_OF_MEM;
      goto error_after_alloc_dbton_handler;
    }
    spider->search_link_idx = search_link_idx;

    if (share->init_error)
    {
      pthread_mutex_lock(&share->sts_mutex);
      pthread_mutex_lock(&share->crd_mutex);
      if (share->init_error)
      {
        same_server_link = spider_param_same_server_link(thd);
        load_sts_at_startup =
          spider_param_load_sts_at_startup(share->load_sts_at_startup);
        load_crd_at_startup =
          spider_param_load_crd_at_startup(share->load_crd_at_startup);
        if (
          sql_command != SQLCOM_DROP_TABLE &&
          sql_command != SQLCOM_ALTER_TABLE &&
          sql_command != SQLCOM_SHOW_CREATE &&
          !spider->error_mode &&
          (
            !same_server_link ||
            load_sts_at_startup ||
            load_crd_at_startup
          )
        ) {
          SPIDER_INIT_ERROR_TABLE *spider_init_error_table;
          sts_interval = spider_param_sts_interval(thd, share->sts_interval);
          sts_mode = spider_param_sts_mode(thd, share->sts_mode);
          sts_sync = spider_param_sts_sync(thd, share->sts_sync);
          auto_increment_mode = spider_param_auto_increment_mode(thd,
            share->auto_increment_mode);
          if (auto_increment_mode == 1)
            sts_sync = 0;
          crd_interval = spider_param_crd_interval(thd, share->crd_interval);
          crd_mode = spider_param_crd_mode(thd, share->crd_mode);
          if (crd_mode == 3)
            crd_mode = 1;
          crd_sync = spider_param_crd_sync(thd, share->crd_sync);
          time_t tmp_time = (time_t) time((time_t*) 0);
          if ((spider_init_error_table =
            spider_get_init_error_table(spider->wide_handler->trx, share,
              FALSE)))
          {
            DBUG_PRINT("info",("spider diff2=%f",
              difftime(tmp_time, spider_init_error_table->init_error_time)));
            if (difftime(tmp_time,
              spider_init_error_table->init_error_time) <
              spider_param_table_init_error_interval())
            {
              *error_num = spider_init_error_table->init_error;
              if (spider_init_error_table->init_error_with_message)
                my_message(spider_init_error_table->init_error,
                  spider_init_error_table->init_error_msg, MYF(0));
              pthread_mutex_unlock(&share->crd_mutex);
              pthread_mutex_unlock(&share->sts_mutex);
              goto error_after_alloc_dbton_handler;
            }
          }

          if (
            (
              !same_server_link ||
              load_sts_at_startup
            ) &&
            (*error_num = spider_get_sts(share, spider->search_link_idx,
              tmp_time, spider, sts_interval, sts_mode,
              sts_sync,
              1, HA_STATUS_VARIABLE | HA_STATUS_CONST | HA_STATUS_AUTO))
          ) {
            if (*error_num != ER_SPIDER_SYS_TABLE_VERSION_NUM)
            {
              thd->clear_error();
            } else {
              pthread_mutex_unlock(&share->crd_mutex);
              pthread_mutex_unlock(&share->sts_mutex);
              goto error_after_alloc_dbton_handler;
            }
          }
          if (
            (
              !same_server_link ||
              load_crd_at_startup
            ) &&
            (*error_num = spider_get_crd(share, spider->search_link_idx,
              tmp_time, spider, table, crd_interval, crd_mode,
              crd_sync,
              1))
          ) {
            if (*error_num != ER_SPIDER_SYS_TABLE_VERSION_NUM)
            {
              thd->clear_error();
            } else {
              pthread_mutex_unlock(&share->crd_mutex);
              pthread_mutex_unlock(&share->sts_mutex);
              goto error_after_alloc_dbton_handler;
            }
          }
        }
        share->init_error = FALSE;
      }
      pthread_mutex_unlock(&share->crd_mutex);
      pthread_mutex_unlock(&share->sts_mutex);
    }
  }

  DBUG_PRINT("info",("spider share=%p", share));
  DBUG_RETURN(share);

error_after_alloc_dbton_handler:
  for (roop_count = 0; roop_count < (int) share->use_dbton_count; ++roop_count)
  {
    uint dbton_id = share->use_dbton_ids[roop_count];
    if (spider->dbton_handler[dbton_id])
    {
      delete spider->dbton_handler[dbton_id];
      spider->dbton_handler[dbton_id] = NULL;
    }
  }
error_after_alloc_conn_keys:
  spider_free(spider_current_trx, spider->conn_keys, MYF(0));
  spider->conn_keys = NULL;
  spider_free_share(share);
  goto error_but_no_delete;

error_hash_insert:
  spider_free_share_resource_only(share);
error_alloc_share:
  pthread_mutex_unlock(&spider_tbl_mutex);
error_open_sys_table:
error_crd_spider_init:
error_sts_spider_init:
  if (init_mem_root)
  {
    free_root(&mem_root, MYF(0));
    init_mem_root = FALSE;
  }
error_but_no_delete:
  DBUG_RETURN(NULL);
}

void spider_free_share_resource_only(
  SPIDER_SHARE *share
) {
  DBUG_ENTER("spider_free_share_resource_only");
  spider_free_share_alloc(share);
  pthread_mutex_destroy(&share->crd_mutex);
  pthread_mutex_destroy(&share->sts_mutex);
  pthread_mutex_destroy(&share->mutex);
  spider_free(spider_current_trx, share, MYF(0));
  DBUG_VOID_RETURN;
}

int spider_free_share(
  SPIDER_SHARE *share
) {
  DBUG_ENTER("spider_free_share");
  pthread_mutex_lock(&spider_tbl_mutex);
  bool do_delete_thd = false;
  THD *thd = current_thd;
  if (!--share->use_count)
  {
    spider_free_sts_thread(share);
    spider_free_crd_thread(share);
    spider_free_mon_threads(share);
    if (share->sts_spider_init)
    {
      spider_table_remove_share_from_sts_thread(share);
      spider_free_spider_object_for_share(&share->sts_spider);
    }
    if (share->crd_spider_init)
    {
      spider_table_remove_share_from_crd_thread(share);
      spider_free_spider_object_for_share(&share->crd_spider);
    }
    if (
      share->sts_init &&
      share->table_share->tmp_table == NO_TMP_TABLE &&
      spider_param_store_last_sts(share->store_last_sts)
    ) {
      if (!thd)
      {
        /* Create a thread for Spider system table update */
        thd = spider_create_thd();
        if (!thd)
          DBUG_RETURN(HA_ERR_OUT_OF_MEM);
        do_delete_thd = TRUE;
      }
      spider_sys_insert_or_update_table_sts(
        thd,
        share->lgtm_tblhnd_share->table_name,
        share->lgtm_tblhnd_share->table_name_length,
        &share->stat,
        FALSE
      );
    }
    if (
      share->crd_init &&
      share->table_share->tmp_table == NO_TMP_TABLE &&
      spider_param_store_last_crd(share->store_last_crd)
    ) {
      if (!thd)
      {
        /* Create a thread for Spider system table update */
        thd = spider_create_thd();
        if (!thd)
          DBUG_RETURN(HA_ERR_OUT_OF_MEM);
        do_delete_thd = TRUE;
      }
      spider_sys_insert_or_update_table_crd(
        thd,
        share->lgtm_tblhnd_share->table_name,
        share->lgtm_tblhnd_share->table_name_length,
        share->cardinality,
        share->table_share->fields,
        FALSE
      );
    }
    spider_free_share_alloc(share);
    my_hash_delete(&spider_open_tables, (uchar*) share);
    pthread_mutex_destroy(&share->crd_mutex);
    pthread_mutex_destroy(&share->sts_mutex);
    pthread_mutex_destroy(&share->mutex);
    free_root(&share->mem_root, MYF(0));
    spider_free(spider_current_trx, share, MYF(0));
  }
  if (do_delete_thd)
    spider_destroy_thd(thd);
  pthread_mutex_unlock(&spider_tbl_mutex);
  DBUG_RETURN(0);
}

void spider_update_link_status_for_share(
  const char *table_name,
  uint table_name_length,
  int link_idx,
  long link_status
) {
  SPIDER_SHARE *share;
  DBUG_ENTER("spider_update_link_status_for_share");

  my_hash_value_type hash_value = my_calc_hash(&spider_open_tables,
    (uchar*) table_name, table_name_length);
  pthread_mutex_lock(&spider_tbl_mutex);
  if ((share = (SPIDER_SHARE*) my_hash_search_using_hash_value(
    &spider_open_tables, hash_value, (uchar*) table_name,
    table_name_length)))
  {
    DBUG_PRINT("info", ("spider share->link_status_init=%s",
      share->link_status_init ? "TRUE" : "FALSE"));
    if (share->link_status_init)
    {
      DBUG_PRINT("info", ("spider share->link_statuses[%d]=%ld",
        link_idx, link_status));
      share->link_statuses[link_idx] = link_status;
    }
  }
  pthread_mutex_unlock(&spider_tbl_mutex);
  DBUG_VOID_RETURN;
}

SPIDER_LGTM_TBLHND_SHARE *spider_get_lgtm_tblhnd_share(
  const char *table_name,
  uint table_name_length,
  my_hash_value_type hash_value,
  bool locked,
  bool need_to_create,
  int *error_num
)
{
  SPIDER_LGTM_TBLHND_SHARE *lgtm_tblhnd_share;
  char *tmp_name;
  DBUG_ENTER("spider_get_lgtm_tblhnd_share");

  if (!locked)
    pthread_mutex_lock(&spider_lgtm_tblhnd_share_mutex);
  if (!(lgtm_tblhnd_share = (SPIDER_LGTM_TBLHND_SHARE*)
    my_hash_search_using_hash_value(
    &spider_lgtm_tblhnd_share_hash, hash_value,
    (uchar*) table_name, table_name_length)))
  {
    DBUG_PRINT("info",("spider create new lgtm tblhnd share"));
    if (!(lgtm_tblhnd_share = (SPIDER_LGTM_TBLHND_SHARE *)
      spider_bulk_malloc(spider_current_trx, 244, MYF(MY_WME | MY_ZEROFILL),
        &lgtm_tblhnd_share, (uint) (sizeof(*lgtm_tblhnd_share)),
        &tmp_name, (uint) (table_name_length + 1),
        NullS))
    ) {
      *error_num = HA_ERR_OUT_OF_MEM;
      goto error_alloc_share;
    }

    lgtm_tblhnd_share->table_name_length = table_name_length;
    lgtm_tblhnd_share->table_name = tmp_name;
    memcpy(lgtm_tblhnd_share->table_name, table_name,
      lgtm_tblhnd_share->table_name_length);
    lgtm_tblhnd_share->table_path_hash_value = hash_value;

    if (mysql_mutex_init(spd_key_mutex_share_auto_increment,
      &lgtm_tblhnd_share->auto_increment_mutex, MY_MUTEX_INIT_FAST))
    {
      *error_num = HA_ERR_OUT_OF_MEM;
      goto error_init_auto_increment_mutex;
    }

    uint old_elements = spider_lgtm_tblhnd_share_hash.array.max_element;
    if (my_hash_insert(&spider_lgtm_tblhnd_share_hash,
      (uchar*) lgtm_tblhnd_share))
    {
      *error_num = HA_ERR_OUT_OF_MEM;
      goto error_hash_insert;
    }
    if (spider_lgtm_tblhnd_share_hash.array.max_element > old_elements)
    {
      spider_alloc_calc_mem(spider_current_trx,
        spider_lgtm_tblhnd_share_hash,
        (spider_lgtm_tblhnd_share_hash.array.max_element - old_elements) *
        spider_lgtm_tblhnd_share_hash.array.size_of_element);
    }
  }
  if (!locked)
    pthread_mutex_unlock(&spider_lgtm_tblhnd_share_mutex);

  DBUG_PRINT("info",("spider lgtm_tblhnd_share=%p", lgtm_tblhnd_share));
  DBUG_RETURN(lgtm_tblhnd_share);

error_hash_insert:
  pthread_mutex_destroy(&lgtm_tblhnd_share->auto_increment_mutex);
error_init_auto_increment_mutex:
  spider_free(spider_current_trx, lgtm_tblhnd_share, MYF(0));
error_alloc_share:
  if (!locked)
    pthread_mutex_unlock(&spider_lgtm_tblhnd_share_mutex);
  DBUG_RETURN(NULL);
}

void spider_free_lgtm_tblhnd_share_alloc(
  SPIDER_LGTM_TBLHND_SHARE *lgtm_tblhnd_share,
  bool locked
) {
  DBUG_ENTER("spider_free_lgtm_tblhnd_share");
  if (!locked)
    pthread_mutex_lock(&spider_lgtm_tblhnd_share_mutex);
  my_hash_delete(&spider_lgtm_tblhnd_share_hash, (uchar*) lgtm_tblhnd_share);
  pthread_mutex_destroy(&lgtm_tblhnd_share->auto_increment_mutex);
  spider_free(spider_current_trx, lgtm_tblhnd_share, MYF(0));
  if (!locked)
    pthread_mutex_unlock(&spider_lgtm_tblhnd_share_mutex);
  DBUG_VOID_RETURN;
}

SPIDER_WIDE_SHARE *spider_get_wide_share(
  SPIDER_SHARE *share,
  TABLE_SHARE *table_share,
  int *error_num
) {
  SPIDER_WIDE_SHARE *wide_share;
  char *tmp_name;
  longlong *tmp_cardinality;
  DBUG_ENTER("spider_get_wide_share");

  pthread_mutex_lock(&spider_wide_share_mutex);
  if (!(wide_share = (SPIDER_WIDE_SHARE*)
    my_hash_search_using_hash_value(
    &spider_open_wide_share, share->table_path_hash_value,
    (uchar*) table_share->path.str, table_share->path.length)))
  {
    DBUG_PRINT("info",("spider create new wide share"));
    if (!(wide_share = (SPIDER_WIDE_SHARE *)
      spider_bulk_malloc(spider_current_trx, 51, MYF(MY_WME | MY_ZEROFILL),
        &wide_share, sizeof(SPIDER_WIDE_SHARE),
        &tmp_name, (uint) (table_share->path.length + 1),
        &tmp_cardinality,
          (uint) (sizeof(*tmp_cardinality) * table_share->fields),
        NullS))
    ) {
      *error_num = HA_ERR_OUT_OF_MEM;
      goto error_alloc_share;
    }

    wide_share->use_count = 0;
    wide_share->table_name_length = table_share->path.length;
    wide_share->table_name = tmp_name;
    memcpy(wide_share->table_name, table_share->path.str,
      wide_share->table_name_length);
    wide_share->table_path_hash_value = share->table_path_hash_value;
    wide_share->cardinality = tmp_cardinality;

    wide_share->crd_get_time = wide_share->sts_get_time =
      share->crd_get_time;

    if (mysql_mutex_init(spd_key_mutex_wide_share_sts,
      &wide_share->sts_mutex, MY_MUTEX_INIT_FAST))
    {
      *error_num = HA_ERR_OUT_OF_MEM;
      goto error_init_sts_mutex;
    }

    if (mysql_mutex_init(spd_key_mutex_wide_share_crd,
      &wide_share->crd_mutex, MY_MUTEX_INIT_FAST))
    {
      *error_num = HA_ERR_OUT_OF_MEM;
      goto error_init_crd_mutex;
    }

    thr_lock_init(&wide_share->lock);

    uint old_elements = spider_open_wide_share.array.max_element;
    if (my_hash_insert(&spider_open_wide_share, (uchar*) wide_share))
    {
      *error_num = HA_ERR_OUT_OF_MEM;
      goto error_hash_insert;
    }
    if (spider_open_wide_share.array.max_element > old_elements)
    {
      spider_alloc_calc_mem(spider_current_trx,
        spider_open_wide_share,
        (spider_open_wide_share.array.max_element - old_elements) *
        spider_open_wide_share.array.size_of_element);
    }
  }
  wide_share->use_count++;
  pthread_mutex_unlock(&spider_wide_share_mutex);

  DBUG_PRINT("info",("spider wide_share=%p", wide_share));
  DBUG_RETURN(wide_share);

error_hash_insert:
  pthread_mutex_destroy(&wide_share->crd_mutex);
error_init_crd_mutex:
  pthread_mutex_destroy(&wide_share->sts_mutex);
error_init_sts_mutex:
  spider_free(spider_current_trx, wide_share, MYF(0));
error_alloc_share:
  pthread_mutex_unlock(&spider_wide_share_mutex);
  DBUG_RETURN(NULL);
}

int spider_free_wide_share(
  SPIDER_WIDE_SHARE *wide_share
) {
  DBUG_ENTER("spider_free_wide_share");
  pthread_mutex_lock(&spider_wide_share_mutex);
  if (!--wide_share->use_count)
  {
    thr_lock_delete(&wide_share->lock);
    my_hash_delete(&spider_open_wide_share, (uchar*) wide_share);
    pthread_mutex_destroy(&wide_share->crd_mutex);
    pthread_mutex_destroy(&wide_share->sts_mutex);
    spider_free(spider_current_trx, wide_share, MYF(0));
  }
  pthread_mutex_unlock(&spider_wide_share_mutex);
  DBUG_RETURN(0);
}

void spider_copy_sts_to_wide_share(
  SPIDER_WIDE_SHARE *wide_share,
  SPIDER_SHARE *share
) {
  DBUG_ENTER("spider_copy_sts_to_pt_share");
  wide_share->stat = share->stat;
  DBUG_VOID_RETURN;
}

void spider_copy_sts_to_share(
  SPIDER_SHARE *share,
  SPIDER_WIDE_SHARE *wide_share
) {
  DBUG_ENTER("spider_copy_sts_to_share");
  share->stat = wide_share->stat;
  DBUG_VOID_RETURN;
}

void spider_copy_crd_to_wide_share(
  SPIDER_WIDE_SHARE *wide_share,
  SPIDER_SHARE *share,
  int fields
) {
  DBUG_ENTER("spider_copy_crd_to_wide_share");
  memcpy(wide_share->cardinality, share->cardinality,
    sizeof(longlong) * fields);
  DBUG_VOID_RETURN;
}

void spider_copy_crd_to_share(
  SPIDER_SHARE *share,
  SPIDER_WIDE_SHARE *wide_share,
  int fields
) {
  DBUG_ENTER("spider_copy_crd_to_share");
  memcpy(share->cardinality, wide_share->cardinality,
    sizeof(longlong) * fields);
  DBUG_VOID_RETURN;
}

int spider_open_all_tables(
  SPIDER_TRX *trx,
  bool lock
) {
  THD *thd = trx->thd;
  TABLE *table_tables;
  int error_num, *need_mon, mon_val;
  SPIDER_SHARE tmp_share;
  char *db_name, *table_name;
  uint db_name_length, table_name_length;
  char *tmp_connect_info[SPIDER_TMP_SHARE_CHAR_PTR_COUNT];
  uint tmp_connect_info_length[SPIDER_TMP_SHARE_UINT_COUNT];
  long tmp_long[SPIDER_TMP_SHARE_LONG_COUNT];
  longlong tmp_longlong[SPIDER_TMP_SHARE_LONGLONG_COUNT];
  SPIDER_CONN *conn, **conns;
  ha_spider *spider;
  SPIDER_SHARE *share;
  char **connect_info;
  uint *connect_info_length;
  long *long_info;
  longlong *longlong_info;
  MEM_ROOT mem_root;
  SPIDER_Open_tables_backup open_tables_backup;
  DBUG_ENTER("spider_open_all_tables");
  if (
    !(table_tables = spider_open_sys_table(
      thd, SPIDER_SYS_TABLES_TABLE_NAME_STR,
      SPIDER_SYS_TABLES_TABLE_NAME_LEN, TRUE, &open_tables_backup, TRUE,
      &error_num))
  )
    DBUG_RETURN(error_num);
  if (
    (error_num = spider_sys_index_first(table_tables, 1))
  ) {
    if (error_num != HA_ERR_KEY_NOT_FOUND && error_num != HA_ERR_END_OF_FILE)
    {
      table_tables->file->print_error(error_num, MYF(0));
      spider_close_sys_table(thd, table_tables,
        &open_tables_backup, TRUE);
      DBUG_RETURN(error_num);
    } else {
      spider_close_sys_table(thd, table_tables,
        &open_tables_backup, TRUE);
      DBUG_RETURN(0);
    }
  }

  SPD_INIT_ALLOC_ROOT(&mem_root, 4096, 0, MYF(MY_WME));
  memset((void*)&tmp_share, 0, sizeof(SPIDER_SHARE));
  memset(&tmp_connect_info, 0,
    sizeof(char *) * SPIDER_TMP_SHARE_CHAR_PTR_COUNT);
  memset(tmp_connect_info_length, 0,
    sizeof(uint) * SPIDER_TMP_SHARE_UINT_COUNT);
  memset(tmp_long, 0, sizeof(long) * SPIDER_TMP_SHARE_LONG_COUNT);
  memset(tmp_longlong, 0, sizeof(longlong) * SPIDER_TMP_SHARE_LONGLONG_COUNT);
  spider_set_tmp_share_pointer(&tmp_share, (char **) &tmp_connect_info,
    tmp_connect_info_length, tmp_long, tmp_longlong);
  tmp_share.link_statuses[0] = -1;

  do {
    if (
      (error_num = spider_get_sys_tables(
        table_tables, &db_name, &table_name, &mem_root)) ||
      (error_num = spider_get_sys_tables_connect_info(
        table_tables, &tmp_share, 0, &mem_root)) ||
      (error_num = spider_set_connect_info_default(
        &tmp_share,
        NULL,
        NULL,
        NULL
      ))
    ) {
      spider_sys_index_end(table_tables);
      spider_close_sys_table(thd, table_tables,
        &open_tables_backup, TRUE);
      spider_free_tmp_share_alloc(&tmp_share);
      free_root(&mem_root, MYF(0));
      DBUG_RETURN(error_num);
    }
    db_name_length = strlen(db_name);
    table_name_length = strlen(table_name);

    if (
      (error_num = spider_set_connect_info_default_db_table(
        &tmp_share,
        db_name,
        db_name_length,
        table_name,
        table_name_length
      )) ||
      (error_num = spider_create_conn_keys(&tmp_share)) ||
/*
      (error_num = spider_db_create_table_names_str(&tmp_share)) ||
*/
      (error_num = spider_create_tmp_dbton_share(&tmp_share))
    ) {
      spider_sys_index_end(table_tables);
      spider_close_sys_table(thd, table_tables,
        &open_tables_backup, TRUE);
      spider_free_tmp_share_alloc(&tmp_share);
      free_root(&mem_root, MYF(0));
      DBUG_RETURN(error_num);
    }

    /* create conn */
    if (
      !(conn = spider_get_conn(
        &tmp_share, 0, tmp_share.conn_keys[0], trx, NULL, FALSE, FALSE,
        SPIDER_CONN_KIND_MYSQL, &error_num))
    ) {
      spider_sys_index_end(table_tables);
      spider_close_sys_table(thd, table_tables,
        &open_tables_backup, TRUE);
      spider_free_tmp_dbton_share(&tmp_share);
      spider_free_tmp_share_alloc(&tmp_share);
      free_root(&mem_root, MYF(0));
      DBUG_RETURN(error_num);
    }
    conn->error_mode &= spider_param_error_read_mode(thd, 0);
    conn->error_mode &= spider_param_error_write_mode(thd, 0);
    pthread_mutex_assert_not_owner(&conn->mta_conn_mutex);
    pthread_mutex_lock(&conn->mta_conn_mutex);
    SPIDER_SET_FILE_POS(&conn->mta_conn_mutex_file_pos);
    conn->need_mon = &mon_val;
    DBUG_ASSERT(!conn->mta_conn_mutex_lock_already);
    DBUG_ASSERT(!conn->mta_conn_mutex_unlock_later);
    conn->mta_conn_mutex_lock_already = TRUE;
    conn->mta_conn_mutex_unlock_later = TRUE;
    if ((error_num = spider_db_before_query(conn, &mon_val)))
    {
      DBUG_ASSERT(conn->mta_conn_mutex_lock_already);
      DBUG_ASSERT(conn->mta_conn_mutex_unlock_later);
      conn->mta_conn_mutex_lock_already = FALSE;
      conn->mta_conn_mutex_unlock_later = FALSE;
      SPIDER_CLEAR_FILE_POS(&conn->mta_conn_mutex_file_pos);
      pthread_mutex_unlock(&conn->mta_conn_mutex);
      spider_sys_index_end(table_tables);
      spider_close_sys_table(thd, table_tables,
        &open_tables_backup, TRUE);
      spider_free_tmp_dbton_share(&tmp_share);
      spider_free_tmp_share_alloc(&tmp_share);
      free_root(&mem_root, MYF(0));
      DBUG_RETURN(error_num);
    }
    DBUG_ASSERT(conn->mta_conn_mutex_lock_already);
    DBUG_ASSERT(conn->mta_conn_mutex_unlock_later);
    conn->mta_conn_mutex_lock_already = FALSE;
    conn->mta_conn_mutex_unlock_later = FALSE;
    SPIDER_CLEAR_FILE_POS(&conn->mta_conn_mutex_file_pos);
    pthread_mutex_unlock(&conn->mta_conn_mutex);

    if (lock && spider_param_use_snapshot_with_flush_tables(thd) == 2)
    {
      if (!(spider = new ha_spider()))
      {
        spider_sys_index_end(table_tables);
        spider_close_sys_table(thd, table_tables,
          &open_tables_backup, TRUE);
        spider_free_tmp_dbton_share(&tmp_share);
        spider_free_tmp_share_alloc(&tmp_share);
        free_root(&mem_root, MYF(0));
        DBUG_RETURN(HA_ERR_OUT_OF_MEM);
      }
      spider->wide_handler->lock_type = TL_READ_NO_INSERT;

      if (!(share = (SPIDER_SHARE *)
        spider_bulk_malloc(spider_current_trx, 52, MYF(MY_WME | MY_ZEROFILL),
          &share, (uint) (sizeof(*share)),
          &connect_info,
            (uint) (sizeof(char *) * SPIDER_TMP_SHARE_CHAR_PTR_COUNT),
          &connect_info_length,
            (uint) (sizeof(uint) * SPIDER_TMP_SHARE_UINT_COUNT),
          &long_info, (uint) (sizeof(long) * SPIDER_TMP_SHARE_LONG_COUNT),
          &longlong_info,
            (uint) (sizeof(longlong) * SPIDER_TMP_SHARE_LONGLONG_COUNT),
          &conns, (uint) (sizeof(SPIDER_CONN *)),
          &need_mon, (uint) (sizeof(int)),
          &spider->conn_link_idx, (uint) (sizeof(uint)),
          &spider->conn_can_fo, (uint) (sizeof(uchar)),
          NullS))
      ) {
        delete spider;
        spider_sys_index_end(table_tables);
        spider_close_sys_table(thd, table_tables,
          &open_tables_backup, TRUE);
        spider_free_tmp_dbton_share(&tmp_share);
        spider_free_tmp_share_alloc(&tmp_share);
        free_root(&mem_root, MYF(0));
        DBUG_RETURN(HA_ERR_OUT_OF_MEM);
      }
      memcpy((void*)share, &tmp_share, sizeof(*share));
      spider_set_tmp_share_pointer(share, connect_info,
        connect_info_length, long_info, longlong_info);
      memcpy(connect_info, &tmp_connect_info, sizeof(char *) *
        SPIDER_TMP_SHARE_CHAR_PTR_COUNT);
      memcpy(connect_info_length, &tmp_connect_info_length, sizeof(uint) *
        SPIDER_TMP_SHARE_UINT_COUNT);
      memcpy(long_info, &tmp_long, sizeof(long) * SPIDER_TMP_SHARE_LONG_COUNT);
      memcpy(longlong_info, &tmp_longlong, sizeof(longlong) *
        SPIDER_TMP_SHARE_LONGLONG_COUNT);
      spider->share = share;
      spider->wide_handler->trx = trx;
      spider->conns = conns;
      spider->need_mons = need_mon;
      spider->conn_link_idx[0] = 0;
      spider->conn_can_fo[0] = 0;
      if ((error_num = spider_create_tmp_dbton_handler(spider)))
      {
        spider_free(trx, share, MYF(0));
        delete spider;
        spider_sys_index_end(table_tables);
        spider_close_sys_table(thd, table_tables,
          &open_tables_backup, TRUE);
        spider_free_tmp_dbton_share(&tmp_share);
        spider_free_tmp_share_alloc(&tmp_share);
        free_root(&mem_root, MYF(0));
        DBUG_RETURN(error_num);
      }

      /* create another conn */
      if (
        (!(conn = spider_get_conn(
        &tmp_share, 0, tmp_share.conn_keys[0], trx, spider, TRUE, FALSE,
        SPIDER_CONN_KIND_MYSQL, &error_num)))
      ) {
        spider_free_tmp_dbton_handler(spider);
        spider_free(trx, share, MYF(0));
        delete spider;
        spider_sys_index_end(table_tables);
        spider_close_sys_table(thd, table_tables,
          &open_tables_backup, TRUE);
        spider_free_tmp_dbton_share(&tmp_share);
        spider_free_tmp_share_alloc(&tmp_share);
        free_root(&mem_root, MYF(0));
        DBUG_RETURN(error_num);
      }
      conn->error_mode &= spider_param_error_read_mode(thd, 0);
      conn->error_mode &= spider_param_error_write_mode(thd, 0);

      spider->next = NULL;
      if (conn->another_ha_last)
      {
        ((ha_spider*) conn->another_ha_last)->next = spider;
      } else {
        conn->another_ha_first = (void*) spider;
      }
      conn->another_ha_last = (void*) spider;

      int appended = 0;
      if ((error_num = spider->dbton_handler[conn->dbton_id]->
        append_lock_tables_list(conn, 0, &appended)))
      {
        spider_free_tmp_dbton_handler(spider);
        spider_free(trx, share, MYF(0));
        delete spider;
        spider_sys_index_end(table_tables);
        spider_close_sys_table(thd, table_tables,
          &open_tables_backup, TRUE);
        spider_free_tmp_dbton_share(&tmp_share);
        spider_free_tmp_share_alloc(&tmp_share);
        free_root(&mem_root, MYF(0));
        DBUG_RETURN(error_num);
      }
    } else {
      spider_free_tmp_dbton_share(&tmp_share);
      spider_free_tmp_share_alloc(&tmp_share);
    }
    error_num = spider_sys_index_next(table_tables);
  } while (error_num == 0);
  free_root(&mem_root, MYF(0));

  spider_sys_index_end(table_tables);
  spider_close_sys_table(thd, table_tables,
    &open_tables_backup, TRUE);
  DBUG_RETURN(0);
}

bool spider_flush_logs(
  handlerton *hton
) {
  int error_num;
  THD* thd = current_thd;
  SPIDER_TRX *trx;
  DBUG_ENTER("spider_flush_logs");

  if (!(trx = spider_get_trx(thd, TRUE, &error_num)))
  {
    my_errno = error_num;
    DBUG_RETURN(TRUE);
  }
  if (
    spider_param_use_flash_logs(trx->thd) &&
    (
      !trx->trx_consistent_snapshot ||
      !spider_param_use_all_conns_snapshot(trx->thd) ||
      !spider_param_use_snapshot_with_flush_tables(trx->thd)
    )
  ) {
    if (
      (error_num = spider_open_all_tables(trx, FALSE)) ||
      (error_num = spider_trx_all_flush_logs(trx))
    ) {
      my_errno = error_num;
      DBUG_RETURN(TRUE);
    }
  }

  DBUG_RETURN(FALSE);
}

handler* spider_create_handler(
  handlerton *hton,
  TABLE_SHARE *table, 
  MEM_ROOT *mem_root
) {
  DBUG_ENTER("spider_create_handler");
  DBUG_RETURN(new (mem_root) ha_spider(hton, table));
}

int spider_close_connection(
  handlerton* hton,
  THD* thd
) {
  int roop_count = 0;
  SPIDER_CONN *conn;
  SPIDER_TRX *trx;
  DBUG_ENTER("spider_close_connection");
  if (!(trx = (SPIDER_TRX*) thd_get_ha_data(thd, spider_hton_ptr)))
    DBUG_RETURN(0); /* transaction is not started */

  trx->tmp_spider->conns = &conn;
  while ((conn = (SPIDER_CONN*) my_hash_element(&trx->trx_conn_hash,
    roop_count)))
  {
    SPIDER_BACKUP_DASTATUS;
    DBUG_PRINT("info",("spider conn->table_lock=%d", conn->table_lock));
    if (conn->table_lock > 0)
    {
      if (!conn->trx_start)
        conn->disable_reconnect = FALSE;
      if (conn->table_lock != 2)
      {
        spider_db_unlock_tables(trx->tmp_spider, 0);
      }
      conn->table_lock = 0;
    }
    roop_count++;
    SPIDER_CONN_RESTORE_DASTATUS;
  }

  spider_rollback(spider_hton_ptr, thd, TRUE);
  spider_free_trx(trx, TRUE, false);

  DBUG_RETURN(0);
}

void spider_drop_database(
  handlerton *hton,
  char* path
) {
  DBUG_ENTER("spider_drop_database");
  DBUG_VOID_RETURN;
}

bool spider_show_status(
  handlerton *hton,
  THD *thd, 
  stat_print_fn *stat_print,
  enum ha_stat_type stat_type
) {
  DBUG_ENTER("spider_show_status");
  switch (stat_type) {
    case HA_ENGINE_STATUS:
    default:
      DBUG_RETURN(FALSE);
  }
}

int spider_db_done(
  void *p
) {
  int roop_count;
  bool do_delete_thd;
  THD *thd = current_thd, *tmp_thd;
  SPIDER_CONN *conn;
  SPIDER_INIT_ERROR_TABLE *spider_init_error_table;
  SPIDER_TABLE_MON_LIST *table_mon_list;
  SPIDER_LGTM_TBLHND_SHARE *lgtm_tblhnd_share;
  DBUG_ENTER("spider_db_done");

  /* Begin Spider plugin deinit */
  if (thd)
    do_delete_thd = FALSE;
  else
  {
    /* Create a thread for Spider plugin deinit */
    thd = spider_create_thd();
    if (!thd)
      DBUG_RETURN(HA_ERR_OUT_OF_MEM);
    do_delete_thd = TRUE;
  }

  for (roop_count = SPIDER_DBTON_SIZE - 1; roop_count >= 0; roop_count--)
  {
    if (spider_dbton[roop_count].deinit)
    {
      spider_dbton[roop_count].deinit();
    }
  }

  for (roop_count = spider_param_table_crd_thread_count() - 1;
    roop_count >= 0; roop_count--)
  {
    spider_free_crd_threads(&spider_table_crd_threads[roop_count]);
  }
  for (roop_count = spider_param_table_sts_thread_count() - 1;
    roop_count >= 0; roop_count--)
  {
    spider_free_sts_threads(&spider_table_sts_threads[roop_count]);
  }
  spider_free(NULL, spider_table_sts_threads, MYF(0));

  for (roop_count= spider_udf_table_mon_mutex_count - 1;
    roop_count >= 0; roop_count--)
  {
    while ((table_mon_list = (SPIDER_TABLE_MON_LIST *) my_hash_element(
      &spider_udf_table_mon_list_hash[roop_count], 0)))
    {
      my_hash_delete(&spider_udf_table_mon_list_hash[roop_count],
        (uchar*) table_mon_list);
      spider_ping_table_free_mon_list(table_mon_list);
    }
    spider_free_mem_calc(spider_current_trx,
      spider_udf_table_mon_list_hash_id,
      spider_udf_table_mon_list_hash[roop_count].array.max_element *
      spider_udf_table_mon_list_hash[roop_count].array.size_of_element);
    my_hash_free(&spider_udf_table_mon_list_hash[roop_count]);
  }
  for (roop_count= spider_udf_table_mon_mutex_count - 1;
    roop_count >= 0; roop_count--)
    pthread_cond_destroy(&spider_udf_table_mon_conds[roop_count]);
  for (roop_count= spider_udf_table_mon_mutex_count - 1;
    roop_count >= 0; roop_count--)
    pthread_mutex_destroy(&spider_udf_table_mon_mutexes[roop_count]);
  spider_free(NULL, spider_udf_table_mon_mutexes, MYF(0));

  pthread_mutex_lock(&spider_allocated_thds_mutex);
  while ((tmp_thd = (THD *) my_hash_element(&spider_allocated_thds, 0)))
  {
    SPIDER_TRX *trx = (SPIDER_TRX *)
                      thd_get_ha_data(tmp_thd, spider_hton_ptr);
    if (trx)
    {
      DBUG_ASSERT(tmp_thd == trx->thd);
      spider_free_trx(trx, FALSE);
      thd_set_ha_data(tmp_thd, spider_hton_ptr, NULL);
    }
    else
      my_hash_delete(&spider_allocated_thds, (uchar *) tmp_thd);
  }
  pthread_mutex_unlock(&spider_allocated_thds_mutex);

  pthread_mutex_lock(&spider_conn_mutex);
  while ((conn = (SPIDER_CONN*) my_hash_element(&spider_open_connections, 0)))
  {
    my_hash_delete(&spider_open_connections, (uchar*) conn);
    spider_free_conn(conn);
  }
  pthread_mutex_unlock(&spider_conn_mutex);
  pthread_mutex_lock(&spider_lgtm_tblhnd_share_mutex);
  while ((lgtm_tblhnd_share = (SPIDER_LGTM_TBLHND_SHARE*) my_hash_element(
    &spider_lgtm_tblhnd_share_hash, 0)))
  {
    spider_free_lgtm_tblhnd_share_alloc(lgtm_tblhnd_share, TRUE);
  }
  pthread_mutex_unlock(&spider_lgtm_tblhnd_share_mutex);
  spider_free_mem_calc(spider_current_trx,
    spider_mon_table_cache_id,
    spider_mon_table_cache.max_element *
    spider_mon_table_cache.size_of_element);
  delete_dynamic(&spider_mon_table_cache);
  spider_free_mem_calc(spider_current_trx,
    spider_allocated_thds_id,
    spider_allocated_thds.array.max_element *
    spider_allocated_thds.array.size_of_element);
  my_hash_free(&spider_allocated_thds);
  spider_free_mem_calc(spider_current_trx,
    spider_open_connections_id,
    spider_open_connections.array.max_element *
    spider_open_connections.array.size_of_element);
  my_hash_free(&spider_open_connections);
  my_hash_free(&spider_ipport_conns);
  spider_free_mem_calc(spider_current_trx,
    spider_lgtm_tblhnd_share_hash_id,
    spider_lgtm_tblhnd_share_hash.array.max_element *
    spider_lgtm_tblhnd_share_hash.array.size_of_element);
  my_hash_free(&spider_lgtm_tblhnd_share_hash);
  spider_free_mem_calc(spider_current_trx,
    spider_open_wide_share_id,
    spider_open_wide_share.array.max_element *
    spider_open_wide_share.array.size_of_element);
  my_hash_free(&spider_open_wide_share);
  pthread_mutex_lock(&spider_init_error_tbl_mutex);
  while ((spider_init_error_table = (SPIDER_INIT_ERROR_TABLE*)
    my_hash_element(&spider_init_error_tables, 0)))
  {
    my_hash_delete(&spider_init_error_tables,
      (uchar*) spider_init_error_table);
    spider_free(NULL, spider_init_error_table, MYF(0));
  }
  pthread_mutex_unlock(&spider_init_error_tbl_mutex);
  spider_free_mem_calc(spider_current_trx,
    spider_init_error_tables_id,
    spider_init_error_tables.array.max_element *
    spider_init_error_tables.array.size_of_element);
  my_hash_free(&spider_init_error_tables);
  spider_free_mem_calc(spider_current_trx,
    spider_open_tables_id,
    spider_open_tables.array.max_element *
    spider_open_tables.array.size_of_element);
  my_hash_free(&spider_open_tables);
  pthread_mutex_destroy(&spider_mem_calc_mutex);
  pthread_mutex_destroy(&spider_mon_table_cache_mutex);
  pthread_mutex_destroy(&spider_allocated_thds_mutex);
  pthread_mutex_destroy(&spider_open_conn_mutex);
  pthread_mutex_destroy(&spider_conn_mutex);
  pthread_mutex_destroy(&spider_lgtm_tblhnd_share_mutex);
  pthread_mutex_destroy(&spider_wide_share_mutex);
  pthread_mutex_destroy(&spider_init_error_tbl_mutex);
  pthread_mutex_destroy(&spider_conn_id_mutex);
  pthread_mutex_destroy(&spider_ipport_conn_mutex);
  pthread_mutex_destroy(&spider_thread_id_mutex);
  pthread_mutex_destroy(&spider_tbl_mutex);
  pthread_attr_destroy(&spider_pt_attr);

  for (roop_count = 0; roop_count < SPIDER_MEM_CALC_LIST_NUM; roop_count++)
  {
    if (spider_alloc_func_name[roop_count])
      DBUG_PRINT("info",("spider %d %s %s %lu %llu %lld %llu %llu %s",
        roop_count,
        spider_alloc_func_name[roop_count],
        spider_alloc_file_name[roop_count],
        spider_alloc_line_no[roop_count],
        spider_total_alloc_mem[roop_count],
        spider_current_alloc_mem[roop_count],
        spider_alloc_mem_count[roop_count],
        spider_free_mem_count[roop_count],
        spider_current_alloc_mem[roop_count] ? "NG" : "OK"
      ));
  }

  /* End Spider plugin deinit */
  if (do_delete_thd)
    spider_destroy_thd(thd);

/*
DBUG_ASSERT(0);
*/
  DBUG_RETURN(0);
}

int spider_panic(
  handlerton *hton,
  ha_panic_function type
) {
  DBUG_ENTER("spider_panic");
  DBUG_RETURN(0);
}

/*
  Create or fix the system tables. See spd_init_query.h for the details.
*/
bool spider_init_system_tables()
{
  DBUG_ENTER("spider_init_system_tables");

  MYSQL *mysql= mysql_init(NULL);
  if (!mysql)
  {
    DBUG_RETURN(TRUE);
  }

  if (!mysql_real_connect_local(mysql))
  {
    mysql_close(mysql);
    DBUG_RETURN(TRUE);
  }

  const int size= sizeof(spider_init_queries) / sizeof(spider_init_queries[0]);
  for (int i= 0; i < size; i++)
  {
    const LEX_STRING *query= &spider_init_queries[i];
    if (mysql_real_query(mysql, query->str, query->length))
    {
      fprintf(stderr,
              "[ERROR] SPIDER plugin initialization failed at '%s' by '%s'\n",
              query->str, mysql_error(mysql));

      mysql_close(mysql);
      DBUG_RETURN(TRUE);
    }

    if (MYSQL_RES *res= mysql_store_result(mysql))
    {
      mysql_free_result(res);
    }
  }

  mysql_close(mysql);

  DBUG_RETURN(FALSE);
}

int spider_db_init(
  void *p
) {
  int error_num = HA_ERR_OUT_OF_MEM, roop_count;
  uint dbton_id = 0;
  uchar addr[6];
  handlerton *spider_hton = (handlerton *)p;
  DBUG_ENTER("spider_db_init");

  const LEX_CSTRING aria_name={STRING_WITH_LEN("Aria")};
  if (!plugin_is_ready(&aria_name, MYSQL_STORAGE_ENGINE_PLUGIN))
    DBUG_RETURN(HA_ERR_RETRY_INIT);

  spider_hton_ptr = spider_hton;

  spider_hton->flags = HTON_TEMPORARY_NOT_SUPPORTED;
#ifdef HTON_CAN_READ_CONNECT_STRING_IN_PARTITION
  spider_hton->flags |= HTON_CAN_READ_CONNECT_STRING_IN_PARTITION;
#endif
  /* spider_hton->db_type = DB_TYPE_SPIDER; */
  /*
  spider_hton->savepoint_offset;
  spider_hton->savepoint_set = spider_savepoint_set;
  spider_hton->savepoint_rollback = spider_savepoint_rollback;
  spider_hton->savepoint_release = spider_savepoint_release;
  spider_hton->create_cursor_read_view = spider_create_cursor_read_view;
  spider_hton->set_cursor_read_view = spider_set_cursor_read_view;
  spider_hton->close_cursor_read_view = spider_close_cursor_read_view;
  */
  spider_hton->panic = spider_panic;
  spider_hton->close_connection = spider_close_connection;
  spider_hton->start_consistent_snapshot = spider_start_consistent_snapshot;
  spider_hton->flush_logs = spider_flush_logs;
  spider_hton->commit = spider_commit;
  spider_hton->rollback = spider_rollback;
  spider_hton->discover_table_structure = spider_discover_table_structure;
  if (spider_param_support_xa())
  {
    spider_hton->prepare = spider_xa_prepare;
    spider_hton->recover = spider_xa_recover;
    spider_hton->commit_by_xid = spider_xa_commit_by_xid;
    spider_hton->rollback_by_xid = spider_xa_rollback_by_xid;
  }
  spider_hton->create = spider_create_handler;
  spider_hton->drop_database = spider_drop_database;
  spider_hton->show_status = spider_show_status;
  spider_hton->create_group_by = spider_create_group_by_handler;
  spider_hton->table_options= spider_table_option_list;

  if (my_gethwaddr((uchar *) addr))
  {
    my_printf_error(ER_SPIDER_CANT_NUM, ER_SPIDER_CANT_STR1, MYF(ME_WARNING),
      "get hardware address with error ", errno);
    bzero(addr,6);
  }
  spider_unique_id.str = spider_unique_id_buf;
  spider_unique_id.length = my_sprintf(spider_unique_id_buf,
    (spider_unique_id_buf, "-%02x%02x%02x%02x%02x%02x-%lx-",
      addr[0], addr[1], addr[2], addr[3], addr[4], addr[5], (ulong) getpid()));

  memset(&spider_alloc_func_name, 0, sizeof(spider_alloc_func_name));
  memset(&spider_alloc_file_name, 0, sizeof(spider_alloc_file_name));
  memset(&spider_alloc_line_no, 0, sizeof(spider_alloc_line_no));
  memset(&spider_total_alloc_mem, 0, sizeof(spider_total_alloc_mem));
  memset(&spider_current_alloc_mem, 0, sizeof(spider_current_alloc_mem));
  memset(&spider_alloc_mem_count, 0, sizeof(spider_alloc_mem_count));
  memset(&spider_free_mem_count, 0, sizeof(spider_free_mem_count));

#ifndef SPIDER_HAS_NEXT_THREAD_ID
  spd_db_att_thread_id = &thread_id;
#endif
#ifdef SPIDER_XID_USES_xid_cache_iterate
#else
#ifdef XID_CACHE_IS_SPLITTED
  spd_db_att_xid_cache_split_num = &opt_xid_cache_split_num;
  spd_db_att_LOCK_xid_cache = LOCK_xid_cache;
  spd_db_att_xid_cache = xid_cache;
#else
  spd_db_att_LOCK_xid_cache = &LOCK_xid_cache;
  spd_db_att_xid_cache = &xid_cache;
#endif
#endif
  spd_charset_utf8mb3_bin = &my_charset_utf8mb3_bin;
  spd_defaults_extra_file = &my_defaults_extra_file;
  spd_defaults_file = &my_defaults_file;
  spd_mysqld_unix_port = (const char **) &mysqld_unix_port;
  spd_mysqld_port = &mysqld_port;
  spd_abort_loop = &abort_loop;
  spd_tz_system = my_tz_SYSTEM;

#ifdef HAVE_PSI_INTERFACE
  init_spider_psi_keys();
#endif

  if (pthread_attr_init(&spider_pt_attr))
    goto error_pt_attr_init;
/*
  if (pthread_attr_setdetachstate(&spider_pt_attr, PTHREAD_CREATE_DETACHED))
    goto error_pt_attr_setstate;
*/

  if (mysql_mutex_init(spd_key_mutex_tbl,
    &spider_tbl_mutex, MY_MUTEX_INIT_FAST))
    goto error_tbl_mutex_init;

  if (mysql_mutex_init(spd_key_thread_id,
    &spider_thread_id_mutex, MY_MUTEX_INIT_FAST))
    goto error_thread_id_mutex_init;

  if (mysql_mutex_init(spd_key_conn_id,
    &spider_conn_id_mutex, MY_MUTEX_INIT_FAST))
    goto error_conn_id_mutex_init;

  if (mysql_mutex_init(spd_key_mutex_ipport_count,
    &spider_ipport_conn_mutex, MY_MUTEX_INIT_FAST))
    goto error_ipport_count_mutex_init;

  if (mysql_mutex_init(spd_key_mutex_init_error_tbl,
    &spider_init_error_tbl_mutex, MY_MUTEX_INIT_FAST))
    goto error_init_error_tbl_mutex_init;

  if (mysql_mutex_init(spd_key_mutex_wide_share,
    &spider_wide_share_mutex, MY_MUTEX_INIT_FAST))
    goto error_wide_share_mutex_init;

  if (mysql_mutex_init(spd_key_mutex_lgtm_tblhnd_share,
    &spider_lgtm_tblhnd_share_mutex, MY_MUTEX_INIT_FAST))
    goto error_lgtm_tblhnd_share_mutex_init;

  if (mysql_mutex_init(spd_key_mutex_conn,
    &spider_conn_mutex, MY_MUTEX_INIT_FAST))
    goto error_conn_mutex_init;

  if (mysql_mutex_init(spd_key_mutex_open_conn,
    &spider_open_conn_mutex, MY_MUTEX_INIT_FAST))
    goto error_open_conn_mutex_init;

  if (mysql_mutex_init(spd_key_mutex_allocated_thds,
    &spider_allocated_thds_mutex, MY_MUTEX_INIT_FAST))
    goto error_allocated_thds_mutex_init;

  if (mysql_mutex_init(spd_key_mutex_mon_table_cache,
    &spider_mon_table_cache_mutex, MY_MUTEX_INIT_FAST))
    goto error_mon_table_cache_mutex_init;

  if (mysql_mutex_init(spd_key_mutex_mem_calc,
    &spider_mem_calc_mutex, MY_MUTEX_INIT_FAST))
    goto error_mem_calc_mutex_init;

  if (my_hash_init(PSI_INSTRUMENT_ME, &spider_open_tables, spd_charset_utf8mb3_bin, 32, 0, 0,
                   (my_hash_get_key) spider_tbl_get_key, 0, 0))
    goto error_open_tables_hash_init;

  spider_alloc_calc_mem_init(spider_open_tables, 143);
  spider_alloc_calc_mem(NULL,
    spider_open_tables,
    spider_open_tables.array.max_element *
    spider_open_tables.array.size_of_element);
  if (my_hash_init(PSI_INSTRUMENT_ME, &spider_init_error_tables, spd_charset_utf8mb3_bin, 32, 0, 0,
                   (my_hash_get_key) spider_tbl_get_key, 0, 0))
    goto error_init_error_tables_hash_init;

  spider_alloc_calc_mem_init(spider_init_error_tables, 144);
  spider_alloc_calc_mem(NULL,
    spider_init_error_tables,
    spider_init_error_tables.array.max_element *
    spider_init_error_tables.array.size_of_element);
  if(
    my_hash_init(PSI_INSTRUMENT_ME, &spider_open_wide_share, spd_charset_utf8mb3_bin, 32, 0, 0,
                   (my_hash_get_key) spider_wide_share_get_key, 0, 0)
  )
    goto error_open_wide_share_hash_init;

  spider_alloc_calc_mem_init(spider_open_wide_share, 145);
  spider_alloc_calc_mem(NULL,
    spider_open_wide_share,
    spider_open_wide_share.array.max_element *
    spider_open_wide_share.array.size_of_element);
  if (my_hash_init(PSI_INSTRUMENT_ME, &spider_lgtm_tblhnd_share_hash,
                   spd_charset_utf8mb3_bin, 32, 0, 0,
                   (my_hash_get_key) spider_lgtm_tblhnd_share_hash_get_key, 0, 0))
    goto error_lgtm_tblhnd_share_hash_init;

  spider_alloc_calc_mem_init(spider_lgtm_tblhnd_share_hash, 245);
  spider_alloc_calc_mem(NULL,
    spider_lgtm_tblhnd_share_hash,
    spider_lgtm_tblhnd_share_hash.array.max_element *
    spider_lgtm_tblhnd_share_hash.array.size_of_element);
  if (my_hash_init(PSI_INSTRUMENT_ME, &spider_open_connections, spd_charset_utf8mb3_bin, 32, 0, 0,
                   (my_hash_get_key) spider_conn_get_key, 0, 0))
    goto error_open_connections_hash_init;

  if (my_hash_init(PSI_INSTRUMENT_ME, &spider_ipport_conns, spd_charset_utf8mb3_bin, 32, 0, 0,
                   (my_hash_get_key) spider_ipport_conn_get_key,
                   spider_free_ipport_conn, 0))
      goto error_ipport_conn__hash_init;

  spider_alloc_calc_mem_init(spider_open_connections, 146);
  spider_alloc_calc_mem(NULL,
    spider_open_connections,
    spider_open_connections.array.max_element *
    spider_open_connections.array.size_of_element);
  if (my_hash_init(PSI_INSTRUMENT_ME, &spider_allocated_thds, spd_charset_utf8mb3_bin, 32, 0, 0,
                   (my_hash_get_key) spider_allocated_thds_get_key, 0, 0))
    goto error_allocated_thds_hash_init;

  spider_alloc_calc_mem_init(spider_allocated_thds, 149);
  spider_alloc_calc_mem(NULL,
    spider_allocated_thds,
    spider_allocated_thds.array.max_element *
    spider_allocated_thds.array.size_of_element);

  if (SPD_INIT_DYNAMIC_ARRAY2(&spider_mon_table_cache, sizeof(SPIDER_MON_KEY),
      NULL, 64, 64, MYF(MY_WME)))
    goto error_mon_table_cache_array_init;

  spider_alloc_calc_mem_init(spider_mon_table_cache, 165);
  spider_alloc_calc_mem(NULL,
    spider_mon_table_cache,
    spider_mon_table_cache.max_element *
    spider_mon_table_cache.size_of_element);

  if (!(spider_udf_table_mon_mutexes = (pthread_mutex_t *)
    spider_bulk_malloc(NULL, 53, MYF(MY_WME | MY_ZEROFILL),
      &spider_udf_table_mon_mutexes, (uint) (sizeof(pthread_mutex_t) *
        spider_udf_table_mon_mutex_count),
      &spider_udf_table_mon_conds, (uint) (sizeof(pthread_cond_t) *
        spider_udf_table_mon_mutex_count),
      &spider_udf_table_mon_list_hash, (uint) (sizeof(HASH) *
        spider_udf_table_mon_mutex_count),
      NullS))
  )
    goto error_alloc_mon_mutxes;

  for (roop_count = 0;
    roop_count < (int) spider_udf_table_mon_mutex_count;
    roop_count++)
  {
    if (mysql_mutex_init(spd_key_mutex_udf_table_mon,
      &spider_udf_table_mon_mutexes[roop_count], MY_MUTEX_INIT_FAST))
      goto error_init_udf_table_mon_mutex;
  }
  for (roop_count = 0;
    roop_count < (int) spider_udf_table_mon_mutex_count;
    roop_count++)
  {
    if (mysql_cond_init(spd_key_cond_udf_table_mon,
      &spider_udf_table_mon_conds[roop_count], NULL))
      goto error_init_udf_table_mon_cond;
  }
  for (roop_count = 0;
    roop_count < (int) spider_udf_table_mon_mutex_count;
    roop_count++)
  {
    if (my_hash_init(PSI_INSTRUMENT_ME, &spider_udf_table_mon_list_hash[roop_count],
      spd_charset_utf8mb3_bin, 32, 0, 0,
      (my_hash_get_key) spider_udf_tbl_mon_list_key, 0, 0))
      goto error_init_udf_table_mon_list_hash;

    spider_alloc_calc_mem_init(spider_udf_table_mon_list_hash, 150);
    spider_alloc_calc_mem(NULL,
      spider_udf_table_mon_list_hash,
      spider_udf_table_mon_list_hash[roop_count].array.max_element *
      spider_udf_table_mon_list_hash[roop_count].array.size_of_element);
  }

  if (spider_init_system_tables())
  {
    goto error_system_table_creation;
  }

  if (!(spider_table_sts_threads = (SPIDER_THREAD *)
    spider_bulk_malloc(NULL, 256, MYF(MY_WME | MY_ZEROFILL),
      &spider_table_sts_threads, (uint) (sizeof(SPIDER_THREAD) *
        spider_param_table_sts_thread_count()),
      &spider_table_crd_threads, (uint) (sizeof(SPIDER_THREAD) *
        spider_param_table_crd_thread_count()),
      NullS))
  )
    goto error_alloc_mon_mutxes;

  for (roop_count = 0;
    roop_count < (int) spider_param_table_sts_thread_count();
    roop_count++)
  {
    if ((error_num = spider_create_sts_threads(&spider_table_sts_threads[roop_count])))
    {
      goto error_init_table_sts_threads;
    }
  }
  for (roop_count = 0;
    roop_count < (int) spider_param_table_crd_thread_count();
    roop_count++)
  {
    if ((error_num = spider_create_crd_threads(&spider_table_crd_threads[roop_count])))
    {
      goto error_init_table_crd_threads;
    }
  }

  spider_dbton_mysql.dbton_id = dbton_id;
  spider_dbton_mysql.db_util->dbton_id = dbton_id;
  spider_dbton[dbton_id] = spider_dbton_mysql;
  ++dbton_id;
  spider_dbton_mariadb.dbton_id = dbton_id;
  spider_dbton_mariadb.db_util->dbton_id = dbton_id;
  spider_dbton[dbton_id] = spider_dbton_mariadb;
  ++dbton_id;
  for (roop_count = 0; roop_count < SPIDER_DBTON_SIZE; roop_count++)
  {
    if (spider_dbton[roop_count].init)
    {
      if ((error_num = spider_dbton[roop_count].init()))
      {
        goto error_init_dbton;
      }
    }
  }
  DBUG_RETURN(0);

error_init_dbton:
  for (roop_count--; roop_count >= 0; roop_count--)
  {
    if (spider_dbton[roop_count].deinit)
    {
      spider_dbton[roop_count].deinit();
    }
  }
  roop_count = spider_param_table_crd_thread_count() - 1;
error_init_table_crd_threads:
  for (; roop_count >= 0; roop_count--)
  {
    spider_free_crd_threads(&spider_table_crd_threads[roop_count]);
  }
  roop_count = spider_param_table_sts_thread_count() - 1;
error_init_table_sts_threads:
  for (; roop_count >= 0; roop_count--)
  {
    spider_free_sts_threads(&spider_table_sts_threads[roop_count]);
  }
  spider_free(NULL, spider_table_sts_threads, MYF(0));
  roop_count= spider_udf_table_mon_mutex_count - 1;
error_init_udf_table_mon_list_hash:
  for (; roop_count >= 0; roop_count--)
  {
    spider_free_mem_calc(NULL,
      spider_udf_table_mon_list_hash_id,
      spider_udf_table_mon_list_hash[roop_count].array.max_element *
      spider_udf_table_mon_list_hash[roop_count].array.size_of_element);
    my_hash_free(&spider_udf_table_mon_list_hash[roop_count]);
  }
  roop_count= spider_udf_table_mon_mutex_count - 1;
error_init_udf_table_mon_cond:
  for (; roop_count >= 0; roop_count--)
    pthread_cond_destroy(&spider_udf_table_mon_conds[roop_count]);
error_system_table_creation:
  roop_count= spider_udf_table_mon_mutex_count - 1;
error_init_udf_table_mon_mutex:
  for (; roop_count >= 0; roop_count--)
    pthread_mutex_destroy(&spider_udf_table_mon_mutexes[roop_count]);
  spider_free(NULL, spider_udf_table_mon_mutexes, MYF(0));
error_alloc_mon_mutxes:
  spider_free_mem_calc(NULL,
    spider_mon_table_cache_id,
    spider_mon_table_cache.max_element *
    spider_mon_table_cache.size_of_element);
  delete_dynamic(&spider_mon_table_cache);
error_mon_table_cache_array_init:
  spider_free_mem_calc(NULL,
    spider_allocated_thds_id,
    spider_allocated_thds.array.max_element *
    spider_allocated_thds.array.size_of_element);
  my_hash_free(&spider_allocated_thds);
error_allocated_thds_hash_init:
  my_hash_free(&spider_ipport_conns);
error_ipport_conn__hash_init:
  spider_free_mem_calc(NULL,
    spider_open_connections_id,
    spider_open_connections.array.max_element *
    spider_open_connections.array.size_of_element);
  my_hash_free(&spider_open_connections);
error_open_connections_hash_init:
  spider_free_mem_calc(NULL,
    spider_lgtm_tblhnd_share_hash_id,
    spider_lgtm_tblhnd_share_hash.array.max_element *
    spider_lgtm_tblhnd_share_hash.array.size_of_element);
  my_hash_free(&spider_lgtm_tblhnd_share_hash);
error_lgtm_tblhnd_share_hash_init:
  spider_free_mem_calc(NULL,
    spider_open_wide_share_id,
    spider_open_wide_share.array.max_element *
    spider_open_wide_share.array.size_of_element);
  my_hash_free(&spider_open_wide_share);
error_open_wide_share_hash_init:
  spider_free_mem_calc(NULL,
    spider_init_error_tables_id,
    spider_init_error_tables.array.max_element *
    spider_init_error_tables.array.size_of_element);
  my_hash_free(&spider_init_error_tables);
error_init_error_tables_hash_init:
  spider_free_mem_calc(NULL,
    spider_open_tables_id,
    spider_open_tables.array.max_element *
    spider_open_tables.array.size_of_element);
  my_hash_free(&spider_open_tables);
error_open_tables_hash_init:
  pthread_mutex_destroy(&spider_mem_calc_mutex);
error_mem_calc_mutex_init:
  pthread_mutex_destroy(&spider_mon_table_cache_mutex);
error_mon_table_cache_mutex_init:
  pthread_mutex_destroy(&spider_allocated_thds_mutex);
error_allocated_thds_mutex_init:
  pthread_mutex_destroy(&spider_open_conn_mutex);
error_open_conn_mutex_init:
  pthread_mutex_destroy(&spider_conn_mutex);
error_conn_mutex_init:
  pthread_mutex_destroy(&spider_lgtm_tblhnd_share_mutex);
error_lgtm_tblhnd_share_mutex_init:
  pthread_mutex_destroy(&spider_wide_share_mutex);
error_wide_share_mutex_init:
  pthread_mutex_destroy(&spider_init_error_tbl_mutex);
error_init_error_tbl_mutex_init:
  pthread_mutex_destroy(&spider_ipport_conn_mutex);
error_ipport_count_mutex_init:
  pthread_mutex_destroy(&spider_conn_id_mutex);
error_conn_id_mutex_init:
  pthread_mutex_destroy(&spider_thread_id_mutex);
error_thread_id_mutex_init:
  pthread_mutex_destroy(&spider_tbl_mutex);
error_tbl_mutex_init:
/*
error_pt_attr_setstate:
*/
  pthread_attr_destroy(&spider_pt_attr);
error_pt_attr_init:
  DBUG_RETURN(error_num);
}

char *spider_create_string(
  const char *str,
  uint length
) {
  char *res;
  DBUG_ENTER("spider_create_string");
  if (!(res = (char*) spider_malloc(spider_current_trx, 13, length + 1,
    MYF(MY_WME))))
    DBUG_RETURN(NULL);
  memcpy(res, str, length);
  res[length] = '\0';
  DBUG_RETURN(res);
}

char *spider_create_table_name_string(
  const char *table_name,
  const char *part_name,
  const char *sub_name
) {
  char *res, *tmp;
  uint length = strlen(table_name);
  DBUG_ENTER("spider_create_table_name_string");
  if (part_name)
  {
    length += sizeof("#P#") - 1 + strlen(part_name);
    if (sub_name)
      length += sizeof("#SP#") - 1 + strlen(sub_name);
  }
  if (!(res = (char*) spider_malloc(spider_current_trx, 14, length + 1,
    MYF(MY_WME))))
    DBUG_RETURN(NULL);
  tmp = strmov(res, table_name);
  if (part_name)
  {
    tmp = strmov(tmp, "#P#");
    tmp = strmov(tmp, part_name);
    if (sub_name)
    {
      tmp = strmov(tmp, "#SP#");
      tmp = strmov(tmp, sub_name);
    }
  }
  DBUG_RETURN(res);
}

/*
  Get the target partition_elements.

  The target partition and subpartition are detected by the table name,
  which is in the form like "t1#P#pt1".
*/
void spider_get_partition_info(
  const char *table_name,
  uint table_name_length,
  const TABLE_SHARE *table_share,
  partition_info *part_info,
  partition_element **part_elem,
  partition_element **sub_elem
) {
  char tmp_name[FN_REFLEN + 1];
  partition_element *tmp_part_elem = NULL, *tmp_sub_elem = NULL;
  bool tmp_flg = FALSE, tmp_find_flg = FALSE;
  DBUG_ENTER("spider_get_partition_info");
  *part_elem = NULL;
  *sub_elem = NULL;
  if (!part_info)
    DBUG_VOID_RETURN;

  if (!memcmp(table_name + table_name_length - 5, "#TMP#", 5))
    tmp_flg = TRUE;

  DBUG_PRINT("info",("spider table_name=%s", table_name));
  List_iterator<partition_element> part_it(part_info->partitions);
  while ((*part_elem = part_it++))
  {
    if ((*part_elem)->subpartitions.elements)
    {
      List_iterator<partition_element> sub_it((*part_elem)->subpartitions);
      while ((*sub_elem = sub_it++))
      {
        if (SPIDER_create_subpartition_name(
          tmp_name, FN_REFLEN + 1, table_share->path.str,
          (*part_elem)->partition_name, (*sub_elem)->partition_name,
          NORMAL_PART_NAME))
        {
          DBUG_VOID_RETURN;
        }
        DBUG_PRINT("info",("spider tmp_name=%s", tmp_name));
        if (!memcmp(table_name, tmp_name, table_name_length + 1))
          DBUG_VOID_RETURN;
        if (
          tmp_flg &&
          *(tmp_name + table_name_length - 5) == '\0' &&
          !memcmp(table_name, tmp_name, table_name_length - 5)
        ) {
          tmp_part_elem = *part_elem;
          tmp_sub_elem = *sub_elem;
          tmp_flg = FALSE;
          tmp_find_flg = TRUE;
        }
      }
    } else {
      if (SPIDER_create_partition_name(
        tmp_name, FN_REFLEN + 1, table_share->path.str,
        (*part_elem)->partition_name, NORMAL_PART_NAME, TRUE))
      {
        DBUG_VOID_RETURN;
      }
      DBUG_PRINT("info",("spider tmp_name=%s", tmp_name));
      if (!memcmp(table_name, tmp_name, table_name_length + 1))
        DBUG_VOID_RETURN;
      if (
        tmp_flg &&
        *(tmp_name + table_name_length - 5) == '\0' &&
        !memcmp(table_name, tmp_name, table_name_length - 5)
      ) {
        tmp_part_elem = *part_elem;
        tmp_flg = FALSE;
        tmp_find_flg = TRUE;
      }
    }
  }
  if (tmp_find_flg)
  {
    *part_elem = tmp_part_elem;
    *sub_elem = tmp_sub_elem;
    DBUG_PRINT("info",("spider tmp find"));
    DBUG_VOID_RETURN;
  }
  *part_elem = NULL;
  *sub_elem = NULL;
  DBUG_PRINT("info",("spider no hit"));
  DBUG_VOID_RETURN;
}

int spider_get_sts(
  SPIDER_SHARE *share,
  int link_idx,
  time_t tmp_time,
  ha_spider *spider,
  double sts_interval,
  int sts_mode,
  int sts_sync,
  int sts_sync_level,
  uint flag
) {
  int get_type;
  int error_num = 0;
  bool need_to_get = TRUE;
  DBUG_ENTER("spider_get_sts");

  if (
    sts_sync == 0
  ) {
    /* get */
    get_type = 1;
  } else if (
    !share->wide_share->sts_init
  ) {
    pthread_mutex_lock(&share->wide_share->sts_mutex);
    if (!share->wide_share->sts_init)
    {
      /* get after mutex_lock */
      get_type = 2;
    } else {
      pthread_mutex_unlock(&share->wide_share->sts_mutex);
      /* copy */
      get_type = 0;
    }
  } else if (
    difftime(share->sts_get_time, share->wide_share->sts_get_time) <
      sts_interval
  ) {
    /* copy */
    get_type = 0;
  } else if (
    !pthread_mutex_trylock(&share->wide_share->sts_mutex)
  ) {
    /* get after mutex_trylock */
    get_type = 3;
  } else {
    /* copy */
    get_type = 0;
  }
  if (
    !share->sts_init &&
    share->table_share->tmp_table == NO_TMP_TABLE &&
    spider_param_load_sts_at_startup(share->load_sts_at_startup) &&
    (!share->init || share->init_error)
  ) {
    error_num = spider_sys_get_table_sts(
      current_thd,
      share->lgtm_tblhnd_share->table_name,
      share->lgtm_tblhnd_share->table_name_length,
      &share->stat,
      FALSE
    );
    if (
      !error_num ||
      (error_num != HA_ERR_KEY_NOT_FOUND && error_num != HA_ERR_END_OF_FILE)
    )
    need_to_get = FALSE;
  }

  if (need_to_get)
  {
    if (get_type == 0)
      spider_copy_sts_to_share(share, share->wide_share);
    else {
      error_num = spider_db_show_table_status(spider, link_idx, sts_mode, flag);
    }
  }
  if (get_type >= 2)
    pthread_mutex_unlock(&share->wide_share->sts_mutex);
  if (error_num)
  {
    SPIDER_PARTITION_HANDLER *partition_handler =
      spider->partition_handler;
    if (
      !share->wide_share->sts_init &&
      sts_sync >= sts_sync_level &&
      get_type > 1 &&
      partition_handler &&
      partition_handler->handlers &&
      partition_handler->handlers[0] == spider
    ) {
      int roop_count;
      ha_spider *tmp_spider;
      SPIDER_SHARE *tmp_share;
      double tmp_sts_interval;
      int tmp_sts_mode;
      int tmp_sts_sync;
      THD *thd = spider->wide_handler->trx->thd;
      for (roop_count = 1;
        roop_count < (int) partition_handler->no_parts;
        roop_count++)
      {
        tmp_spider =
          (ha_spider *) partition_handler->handlers[roop_count];
        tmp_share = tmp_spider->share;
        tmp_sts_interval = spider_param_sts_interval(thd, share->sts_interval);
        tmp_sts_mode = spider_param_sts_mode(thd, share->sts_mode);
        tmp_sts_sync = spider_param_sts_sync(thd, share->sts_sync);
        spider_get_sts(tmp_share, tmp_spider->search_link_idx,
          tmp_time, tmp_spider, tmp_sts_interval, tmp_sts_mode, tmp_sts_sync,
          1, flag);
        if (share->wide_share->sts_init)
        {
          error_num = 0;
          thd->clear_error();
          get_type = 0;
          spider_copy_sts_to_share(share, share->wide_share);
          break;
        }
      }
    }
    if (error_num)
      DBUG_RETURN(error_num);
  }
  if (sts_sync >= sts_sync_level && get_type > 0)
  {
    spider_copy_sts_to_wide_share(share->wide_share, share);
    share->wide_share->sts_get_time = tmp_time;
    share->wide_share->sts_init = TRUE;
  }
  share->sts_get_time = tmp_time;
  share->sts_init = TRUE;
  DBUG_RETURN(0);
}

int spider_get_crd(
  SPIDER_SHARE *share,
  int link_idx,
  time_t tmp_time,
  ha_spider *spider,
  TABLE *table,
  double crd_interval,
  int crd_mode,
  int crd_sync,
  int crd_sync_level
) {
  int get_type;
  int error_num = 0;
  bool need_to_get = TRUE;
  DBUG_ENTER("spider_get_crd");

  if (
    crd_sync == 0
  ) {
    /* get */
    get_type = 1;
  } else if (
    !share->wide_share->crd_init
  ) {
    pthread_mutex_lock(&share->wide_share->crd_mutex);
    if (!share->wide_share->crd_init)
    {
      /* get after mutex_lock */
      get_type = 2;
    } else {
      pthread_mutex_unlock(&share->wide_share->crd_mutex);
      /* copy */
      get_type = 0;
    }
  } else if (
    difftime(share->crd_get_time, share->wide_share->crd_get_time) <
      crd_interval
  ) {
    /* copy */
    get_type = 0;
  } else if (
    !pthread_mutex_trylock(&share->wide_share->crd_mutex)
  ) {
    /* get after mutex_trylock */
    get_type = 3;
  } else {
    /* copy */
    get_type = 0;
  }
  if (
    !share->crd_init &&
    share->table_share->tmp_table == NO_TMP_TABLE &&
    spider_param_load_sts_at_startup(share->load_crd_at_startup)
  ) {
    error_num = spider_sys_get_table_crd(
      current_thd,
      share->lgtm_tblhnd_share->table_name,
      share->lgtm_tblhnd_share->table_name_length,
      share->cardinality,
      table->s->fields,
      FALSE
    );
    if (
      !error_num ||
      (error_num != HA_ERR_KEY_NOT_FOUND && error_num != HA_ERR_END_OF_FILE)
    )
    need_to_get = FALSE;
  }

  if (need_to_get)
  {
    if (get_type == 0)
      spider_copy_crd_to_share(share, share->wide_share,
        table->s->fields);
    else {
      error_num = spider_db_show_index(spider, link_idx, table, crd_mode);
    }
  }
  if (get_type >= 2)
    pthread_mutex_unlock(&share->wide_share->crd_mutex);
  if (error_num)
  {
    SPIDER_PARTITION_HANDLER *partition_handler =
      spider->partition_handler;
    if (
      !share->wide_share->crd_init &&
      crd_sync >= crd_sync_level &&
      get_type > 1 &&
      partition_handler &&
      partition_handler->handlers &&
      partition_handler->handlers[0] == spider
    ) {
      int roop_count;
      ha_spider *tmp_spider;
      SPIDER_SHARE *tmp_share;
      double tmp_crd_interval;
      int tmp_crd_mode;
      int tmp_crd_sync;
      THD *thd = spider->wide_handler->trx->thd;
      for (roop_count = 1;
        roop_count < (int) partition_handler->no_parts;
        roop_count++)
      {
        tmp_spider =
          (ha_spider *) partition_handler->handlers[roop_count];
        tmp_share = tmp_spider->share;
        tmp_crd_interval = spider_param_crd_interval(thd, share->crd_interval);
        tmp_crd_mode = spider_param_crd_mode(thd, share->crd_mode);
        tmp_crd_sync = spider_param_crd_sync(thd, share->crd_sync);
        spider_get_crd(tmp_share, tmp_spider->search_link_idx,
          tmp_time, tmp_spider, table, tmp_crd_interval, tmp_crd_mode,
          tmp_crd_sync, 1);
        if (share->wide_share->crd_init)
        {
          error_num = 0;
          thd->clear_error();
          get_type = 0;
          spider_copy_crd_to_share(share, share->wide_share,
            table->s->fields);
          break;
        }
      }
    }
    if (error_num)
      DBUG_RETURN(error_num);
  }
  if (crd_sync >= crd_sync_level && get_type > 0)
  {
    spider_copy_crd_to_wide_share(share->wide_share, share,
      table->s->fields);
    share->wide_share->crd_get_time = tmp_time;
    share->wide_share->crd_init = TRUE;
  }
  share->crd_get_time = tmp_time;
  share->crd_init = TRUE;
  DBUG_RETURN(0);
}

void spider_set_result_list_param(
  ha_spider *spider
) {
  SPIDER_RESULT_LIST *result_list = &spider->result_list;
  SPIDER_SHARE *share = spider->share;
  THD *thd = spider->wide_handler->trx->thd;
  DBUG_ENTER("spider_set_result_list_param");
  result_list->internal_offset =
    spider_param_internal_offset(thd, share->internal_offset);
  result_list->internal_limit =
#ifdef INFO_KIND_FORCE_LIMIT_BEGIN
    spider->wide_handler->info_limit < 9223372036854775807LL ?
    spider->wide_handler->info_limit :
#endif
    spider_param_internal_limit(thd, share->internal_limit);
  result_list->split_read = spider_split_read_param(spider);
  if (spider->support_multi_split_read_sql())
  {
    result_list->multi_split_read =
      spider_param_multi_split_read(thd, share->multi_split_read);
  } else {
    result_list->multi_split_read = 1;
  }
  result_list->max_order =
    spider_param_max_order(thd, share->max_order);
  result_list->quick_mode =
    spider_param_quick_mode(thd, share->quick_mode);
  result_list->quick_page_size =
    spider_param_quick_page_size(thd, share->quick_page_size);
  result_list->quick_page_byte =
    spider_param_quick_page_byte(thd, share->quick_page_byte);
  result_list->low_mem_read =
    spider_param_low_mem_read(thd, share->low_mem_read);
  DBUG_VOID_RETURN;
}

SPIDER_INIT_ERROR_TABLE *spider_get_init_error_table(
  SPIDER_TRX *trx,
  SPIDER_SHARE *share,
  bool create
) {
  SPIDER_INIT_ERROR_TABLE *spider_init_error_table;
  char *tmp_name;
  DBUG_ENTER("spider_get_init_error_table");
  pthread_mutex_lock(&spider_init_error_tbl_mutex);
  if (!(spider_init_error_table = (SPIDER_INIT_ERROR_TABLE *)
    my_hash_search_using_hash_value(
    &spider_init_error_tables, share->table_name_hash_value,
    (uchar*) share->table_name, share->table_name_length)))
  {
    if (!create)
    {
      pthread_mutex_unlock(&spider_init_error_tbl_mutex);
      DBUG_RETURN(NULL);
    }
    if (!(spider_init_error_table = (SPIDER_INIT_ERROR_TABLE *)
      spider_bulk_malloc(spider_current_trx, 54, MYF(MY_WME | MY_ZEROFILL),
        &spider_init_error_table, (uint) (sizeof(*spider_init_error_table)),
        &tmp_name, (uint) (share->table_name_length + 1),
        NullS))
    ) {
      pthread_mutex_unlock(&spider_init_error_tbl_mutex);
      DBUG_RETURN(NULL);
    }
    memcpy(tmp_name, share->table_name, share->table_name_length);
    spider_init_error_table->table_name = tmp_name;
    spider_init_error_table->table_name_length = share->table_name_length;
    spider_init_error_table->table_name_hash_value =
      share->table_name_hash_value;
    uint old_elements = spider_init_error_tables.array.max_element;
    if (my_hash_insert(&spider_init_error_tables,
      (uchar*) spider_init_error_table))
    {
      spider_free(trx, spider_init_error_table, MYF(0));
      pthread_mutex_unlock(&spider_init_error_tbl_mutex);
      DBUG_RETURN(NULL);
    }
    if (spider_init_error_tables.array.max_element > old_elements)
    {
      spider_alloc_calc_mem(spider_current_trx,
        spider_init_error_tables,
        (spider_init_error_tables.array.max_element - old_elements) *
        spider_init_error_tables.array.size_of_element);
    }
  }
  pthread_mutex_unlock(&spider_init_error_tbl_mutex);
  DBUG_RETURN(spider_init_error_table);
}

void spider_delete_init_error_table(
  const char *name
) {
  SPIDER_INIT_ERROR_TABLE *spider_init_error_table;
  uint length = strlen(name);
  my_hash_value_type hash_value = my_calc_hash(&spider_open_tables,
    (uchar*) name, length);
  DBUG_ENTER("spider_delete_init_error_table");
  pthread_mutex_lock(&spider_init_error_tbl_mutex);
  if ((spider_init_error_table = (SPIDER_INIT_ERROR_TABLE *)
    my_hash_search_using_hash_value(&spider_init_error_tables, hash_value,
      (uchar*) name, length)))
  {
    my_hash_delete(&spider_init_error_tables,
      (uchar*) spider_init_error_table);
    spider_free(spider_current_trx, spider_init_error_table, MYF(0));
  }
  pthread_mutex_unlock(&spider_init_error_tbl_mutex);
  DBUG_VOID_RETURN;
}

bool spider_check_pk_update(
  TABLE *table
) {
  int roop_count;
  TABLE_SHARE *table_share = table->s;
  KEY *key_info;
  KEY_PART_INFO *key_part;
  DBUG_ENTER("spider_check_pk_update");
  if (table_share->primary_key == MAX_KEY)
    DBUG_RETURN(FALSE);

  key_info = &table_share->key_info[table_share->primary_key];
  key_part = key_info->key_part;
  for (roop_count = 0;
    roop_count < (int) spider_user_defined_key_parts(key_info); roop_count++)
  {
    if (bitmap_is_set(table->write_set,
      key_part[roop_count].field->field_index))
      DBUG_RETURN(TRUE);
  }
  DBUG_RETURN(FALSE);
}

void spider_set_tmp_share_pointer(
  SPIDER_SHARE *tmp_share,
  char **tmp_connect_info,
  uint *tmp_connect_info_length,
  long *tmp_long,
  longlong *tmp_longlong
) {
  DBUG_ENTER("spider_set_tmp_share_pointer");
  tmp_share->link_count = 1;
  tmp_share->all_link_count = 1;
  tmp_share->server_names = &tmp_connect_info[0];
  tmp_share->tgt_table_names = &tmp_connect_info[1];
  tmp_share->tgt_dbs = &tmp_connect_info[2];
  tmp_share->tgt_hosts = &tmp_connect_info[3];
  tmp_share->tgt_usernames = &tmp_connect_info[4];
  tmp_share->tgt_passwords = &tmp_connect_info[5];
  tmp_share->tgt_sockets = &tmp_connect_info[6];
  tmp_share->tgt_wrappers = &tmp_connect_info[7];
  tmp_share->tgt_ssl_cas = &tmp_connect_info[8];
  tmp_share->tgt_ssl_capaths = &tmp_connect_info[9];
  tmp_share->tgt_ssl_certs = &tmp_connect_info[10];
  tmp_share->tgt_ssl_ciphers = &tmp_connect_info[11];
  tmp_share->tgt_ssl_keys = &tmp_connect_info[12];
  tmp_share->tgt_default_files = &tmp_connect_info[13];
  tmp_share->tgt_default_groups = &tmp_connect_info[14];
  tmp_share->tgt_dsns = &tmp_connect_info[15];
  tmp_share->tgt_filedsns = &tmp_connect_info[16];
  tmp_share->tgt_drivers = &tmp_connect_info[17];
  tmp_share->tgt_pk_names = &tmp_connect_info[18];
  tmp_share->tgt_sequence_names = &tmp_connect_info[19];
  tmp_share->static_link_ids = &tmp_connect_info[20];
  tmp_share->tgt_ports = &tmp_long[0];
  tmp_share->tgt_ssl_vscs = &tmp_long[1];
  tmp_share->link_statuses = &tmp_long[2];
  tmp_share->monitoring_binlog_pos_at_failing = &tmp_long[3];
  tmp_share->monitoring_flag = &tmp_long[4];
  tmp_share->monitoring_kind = &tmp_long[5];
  tmp_share->monitoring_bg_flag = &tmp_long[6];
  tmp_share->monitoring_bg_kind = &tmp_long[7];
  tmp_share->connect_timeouts = &tmp_long[13];
  tmp_share->net_read_timeouts = &tmp_long[14];
  tmp_long[13] = -1;
  tmp_share->net_write_timeouts = &tmp_long[15];
  tmp_long[14] = -1;
  tmp_share->access_balances = &tmp_long[16];
  tmp_share->bka_table_name_types = &tmp_long[17];
  tmp_share->strict_group_bys = &tmp_long[18];
  tmp_share->monitoring_limit = &tmp_longlong[0];
  tmp_share->monitoring_sid = &tmp_longlong[1];
  tmp_share->monitoring_bg_interval = &tmp_longlong[2];
  tmp_share->server_names_lengths = &tmp_connect_info_length[0];
  tmp_share->tgt_table_names_lengths = &tmp_connect_info_length[1];
  tmp_share->tgt_dbs_lengths = &tmp_connect_info_length[2];
  tmp_share->tgt_hosts_lengths = &tmp_connect_info_length[3];
  tmp_share->tgt_usernames_lengths = &tmp_connect_info_length[4];
  tmp_share->tgt_passwords_lengths = &tmp_connect_info_length[5];
  tmp_share->tgt_sockets_lengths = &tmp_connect_info_length[6];
  tmp_share->tgt_wrappers_lengths = &tmp_connect_info_length[7];
  tmp_share->tgt_ssl_cas_lengths = &tmp_connect_info_length[8];
  tmp_share->tgt_ssl_capaths_lengths = &tmp_connect_info_length[9];
  tmp_share->tgt_ssl_certs_lengths = &tmp_connect_info_length[10];
  tmp_share->tgt_ssl_ciphers_lengths = &tmp_connect_info_length[11];
  tmp_share->tgt_ssl_keys_lengths = &tmp_connect_info_length[12];
  tmp_share->tgt_default_files_lengths = &tmp_connect_info_length[13];
  tmp_share->tgt_default_groups_lengths = &tmp_connect_info_length[14];
  tmp_share->tgt_dsns_lengths = &tmp_connect_info_length[15];
  tmp_share->tgt_filedsns_lengths = &tmp_connect_info_length[16];
  tmp_share->tgt_drivers_lengths = &tmp_connect_info_length[17];
  tmp_share->tgt_pk_names_lengths = &tmp_connect_info_length[18];
  tmp_share->tgt_sequence_names_lengths = &tmp_connect_info_length[19];
  tmp_share->static_link_ids_lengths = &tmp_connect_info_length[20];
  tmp_share->server_names_length = 1;
  tmp_share->tgt_table_names_length = 1;
  tmp_share->tgt_dbs_length = 1;
  tmp_share->tgt_hosts_length = 1;
  tmp_share->tgt_usernames_length = 1;
  tmp_share->tgt_passwords_length = 1;
  tmp_share->tgt_sockets_length = 1;
  tmp_share->tgt_wrappers_length = 1;
  tmp_share->tgt_ssl_cas_length = 1;
  tmp_share->tgt_ssl_capaths_length = 1;
  tmp_share->tgt_ssl_certs_length = 1;
  tmp_share->tgt_ssl_ciphers_length = 1;
  tmp_share->tgt_ssl_keys_length = 1;
  tmp_share->tgt_default_files_length = 1;
  tmp_share->tgt_default_groups_length = 1;
  tmp_share->tgt_dsns_length = 1;
  tmp_share->tgt_filedsns_length = 1;
  tmp_share->tgt_drivers_length = 1;
  tmp_share->tgt_pk_names_length = 1;
  tmp_share->tgt_sequence_names_length = 1;
  tmp_share->static_link_ids_length = 1;
  tmp_share->tgt_ports_length = 1;
  tmp_share->tgt_ssl_vscs_length = 1;
  tmp_share->link_statuses_length = 1;
  tmp_share->monitoring_binlog_pos_at_failing_length = 1;
  tmp_share->monitoring_flag_length = 1;
  tmp_share->monitoring_kind_length = 1;
  tmp_share->monitoring_bg_flag_length = 1;
  tmp_share->monitoring_bg_kind_length = 1;
  tmp_share->monitoring_limit_length = 1;
  tmp_share->monitoring_sid_length = 1;
  tmp_share->monitoring_bg_interval_length = 1;
  tmp_share->connect_timeouts_length = 1;
  tmp_share->net_read_timeouts_length = 1;
  tmp_share->net_write_timeouts_length = 1;
  tmp_share->access_balances_length = 1;
  tmp_share->bka_table_name_types_length = 1;
  tmp_share->strict_group_bys_length = 1;

  tmp_share->monitoring_bg_flag[0] = -1;
  tmp_share->monitoring_bg_kind[0] = -1;
  tmp_share->monitoring_binlog_pos_at_failing[0] = -1;
  tmp_share->monitoring_flag[0] = -1;
  tmp_share->monitoring_kind[0] = -1;
  tmp_share->monitoring_bg_interval[0] = -1;
  tmp_share->monitoring_limit[0] = -1;
  tmp_share->monitoring_sid[0] = -1;
  tmp_share->bka_engine = NULL;
  tmp_share->use_dbton_count = 0;
  DBUG_VOID_RETURN;
}

int spider_create_tmp_dbton_share(
  SPIDER_SHARE *tmp_share
) {
  int error_num;
  uint dbton_id = tmp_share->use_dbton_ids[0];
  DBUG_ENTER("spider_create_tmp_dbton_share");
  if (!(tmp_share->dbton_share[dbton_id] =
    spider_dbton[dbton_id].create_db_share(tmp_share)))
  {
    DBUG_RETURN(HA_ERR_OUT_OF_MEM);
  }
  if ((error_num = tmp_share->dbton_share[dbton_id]->init()))
  {
    delete tmp_share->dbton_share[dbton_id];
    tmp_share->dbton_share[dbton_id] = NULL;
    DBUG_RETURN(error_num);
  }
  DBUG_RETURN(0);
}

void spider_free_tmp_dbton_share(
  SPIDER_SHARE *tmp_share
) {
  uint dbton_id = tmp_share->use_dbton_ids[0];
  DBUG_ENTER("spider_free_tmp_dbton_share");
  if (tmp_share->dbton_share[dbton_id])
  {
    delete tmp_share->dbton_share[dbton_id];
    tmp_share->dbton_share[dbton_id] = NULL;
  }
  DBUG_VOID_RETURN;
}

int spider_create_tmp_dbton_handler(
  ha_spider *tmp_spider
) {
  int error_num;
  SPIDER_SHARE *tmp_share = tmp_spider->share;
  uint dbton_id = tmp_share->use_dbton_ids[0];
  DBUG_ENTER("spider_create_tmp_dbton_handler");
  if (!(tmp_spider->dbton_handler[dbton_id] =
    spider_dbton[dbton_id].create_db_handler(tmp_spider,
    tmp_share->dbton_share[dbton_id])))
  {
    DBUG_RETURN(HA_ERR_OUT_OF_MEM);
  }
  if ((error_num = tmp_spider->dbton_handler[dbton_id]->init()))
  {
    delete tmp_spider->dbton_handler[dbton_id];
    tmp_spider->dbton_handler[dbton_id] = NULL;
    DBUG_RETURN(error_num);
  }
  DBUG_RETURN(0);
}

void spider_free_tmp_dbton_handler(
  ha_spider *tmp_spider
) {
  SPIDER_SHARE *tmp_share = tmp_spider->share;
  uint dbton_id = tmp_share->use_dbton_ids[0];
  DBUG_ENTER("spider_create_tmp_dbton_handler");
  if (tmp_spider->dbton_handler[dbton_id])
  {
    delete tmp_spider->dbton_handler[dbton_id];
    tmp_spider->dbton_handler[dbton_id] = NULL;
  }
  DBUG_VOID_RETURN;
}

TABLE_LIST *spider_get_parent_table_list(
  ha_spider *spider
) {
  TABLE *table = spider->get_table();
  DBUG_ENTER("spider_get_parent_table_list");
  DBUG_RETURN(table->pos_in_table_list);
}

List<Index_hint> *spider_get_index_hints(
  ha_spider *spider
  ) {
    TABLE_LIST *table_list = spider_get_parent_table_list(spider);
    DBUG_ENTER("spider_get_index_hint");
    if (table_list)
    {
      DBUG_RETURN(table_list->index_hints);
    }
    DBUG_RETURN(NULL);
}


st_select_lex *spider_get_select_lex(
  ha_spider *spider
) {
  TABLE_LIST *table_list = spider_get_parent_table_list(spider);
  DBUG_ENTER("spider_get_select_lex");
  if (table_list)
  {
    DBUG_RETURN(table_list->select_lex);
  }
  DBUG_RETURN(NULL);
}

void spider_get_select_limit_from_select_lex(
  st_select_lex *select_lex,
  longlong *select_limit,
  longlong *offset_limit
) {
  DBUG_ENTER("spider_get_select_limit_from_select_lex");
  *select_limit = 9223372036854775807LL;
  *offset_limit = 0;
  if (select_lex && select_lex->limit_params.explicit_limit)
  {
    *select_limit = select_lex->limit_params.select_limit ?
      select_lex->limit_params.select_limit->val_int() : 0;
    *offset_limit = select_lex->limit_params.offset_limit ?
      select_lex->limit_params.offset_limit->val_int() : 0;
  }
  DBUG_VOID_RETURN;
}

void spider_get_select_limit(
  ha_spider *spider,
  st_select_lex **select_lex,
  longlong *select_limit,
  longlong *offset_limit
) {
  DBUG_ENTER("spider_get_select_limit");
  *select_lex = spider_get_select_lex(spider);
  spider_get_select_limit_from_select_lex(
    *select_lex, select_limit, offset_limit);
  DBUG_VOID_RETURN;
}

longlong spider_split_read_param(
  ha_spider *spider
) {
  SPIDER_SHARE *share = spider->share;
  SPIDER_RESULT_LIST *result_list = &spider->result_list;
  THD *thd = spider->wide_handler->trx->thd;
  st_select_lex *select_lex;
  longlong select_limit;
  longlong offset_limit;
  double semi_split_read;
  longlong split_read;
  DBUG_ENTER("spider_split_read_param");
  result_list->set_split_read_count = 1;
#ifdef INFO_KIND_FORCE_LIMIT_BEGIN
  if (spider->wide_handler->info_limit < 9223372036854775807LL)
  {
    DBUG_PRINT("info",("spider info_limit=%lld",
      spider->wide_handler->info_limit));
    longlong info_limit = spider->wide_handler->info_limit;
    result_list->split_read_base = info_limit;
    result_list->semi_split_read = 0;
    result_list->first_read = info_limit;
    result_list->second_read = info_limit;
    result_list->semi_split_read_base = 0;
    result_list->set_split_read = FALSE;
    DBUG_RETURN(info_limit);
  }
#endif
  spider_get_select_limit(spider, &select_lex, &select_limit, &offset_limit);
  DBUG_PRINT("info",("spider result_list->set_split_read=%s", result_list->set_split_read ? "TRUE" : "FALSE"));
  if (!result_list->set_split_read)
  {
    int bulk_update_mode = spider_param_bulk_update_mode(thd,
      share->bulk_update_mode);
    DBUG_PRINT("info",("spider sql_command=%u",
      spider->wide_handler->sql_command));
    DBUG_PRINT("info",("spider bulk_update_mode=%d", bulk_update_mode));
    DBUG_PRINT("info",("spider support_bulk_update_sql=%s",
      spider->support_bulk_update_sql() ? "TRUE" : "FALSE"));
    bool inserting =
      (
        spider->wide_handler->sql_command == SQLCOM_INSERT ||
        spider->wide_handler->sql_command == SQLCOM_INSERT_SELECT
      );
    bool updating =
      (
        spider->wide_handler->sql_command == SQLCOM_UPDATE ||
        spider->wide_handler->sql_command == SQLCOM_UPDATE_MULTI
      );
    bool deleting =
      (
        spider->wide_handler->sql_command == SQLCOM_DELETE ||
        spider->wide_handler->sql_command == SQLCOM_DELETE_MULTI
      );
    bool replacing =
      (
        spider->wide_handler->sql_command == SQLCOM_REPLACE ||
        spider->wide_handler->sql_command == SQLCOM_REPLACE_SELECT
      );
    DBUG_PRINT("info",("spider updating=%s", updating ? "TRUE" : "FALSE"));
    DBUG_PRINT("info",("spider deleting=%s", deleting ? "TRUE" : "FALSE"));
    DBUG_PRINT("info",("spider replacing=%s", replacing ? "TRUE" : "FALSE"));
    TABLE *table = spider->get_table();
    if (
      (
        inserting &&
        spider->use_fields
      ) ||
      replacing ||
      (
        (
          updating ||
          deleting
        ) &&
        (
          bulk_update_mode != 2 ||
          !spider->support_bulk_update_sql() ||
          (
            updating &&
            table->triggers &&
#ifdef HA_CAN_FORCE_BULK_UPDATE
            !(table->file->ha_table_flags() & HA_CAN_FORCE_BULK_UPDATE) &&
#endif
            table->triggers->has_triggers(TRG_EVENT_UPDATE, TRG_ACTION_AFTER)
          ) ||
          (
            deleting &&
            table->triggers &&
#ifdef HA_CAN_FORCE_BULK_DELETE
            !(table->file->ha_table_flags() & HA_CAN_FORCE_BULK_DELETE) &&
#endif
            table->triggers->has_triggers(TRG_EVENT_DELETE, TRG_ACTION_AFTER)
          )
        )
      )
    ) {
      /* This case must select by one shot */
      DBUG_PRINT("info",("spider cancel split read"));
      result_list->split_read_base = 9223372036854775807LL;
      result_list->semi_split_read = 0;
      result_list->semi_split_read_limit = 9223372036854775807LL;
      result_list->first_read = 9223372036854775807LL;
      result_list->second_read = 9223372036854775807LL;
      result_list->semi_split_read_base = 0;
      result_list->set_split_read = TRUE;
      DBUG_RETURN(9223372036854775807LL);
    }
#ifdef SPIDER_HAS_EXPLAIN_QUERY
    Explain_query *explain = thd->lex->explain;
    bool filesort = FALSE;
    if (explain)
    {
      DBUG_PRINT("info",("spider explain=%p", explain));
      Explain_select *explain_select = NULL;
      if (select_lex)
      {
        DBUG_PRINT("info",("spider select_lex=%p", select_lex));
        DBUG_PRINT("info",("spider select_number=%u",
          select_lex->select_number));
        explain_select =
          explain->get_select(select_lex->select_number);
      }
      if (explain_select)
      {
        DBUG_PRINT("info",("spider explain_select=%p", explain_select));
        if (explain_select->using_filesort)
        {
          DBUG_PRINT("info",("spider using filesort"));
          filesort = TRUE;
        }
      }
    }
#endif
    result_list->split_read_base =
      spider_param_split_read(thd, share->split_read);
#ifdef SPIDER_HAS_EXPLAIN_QUERY
    if (filesort)
    {
      result_list->semi_split_read = 0;
      result_list->semi_split_read_limit = 9223372036854775807LL;
    } else {
#endif
      result_list->semi_split_read =
        spider_param_semi_split_read(thd, share->semi_split_read);
      result_list->semi_split_read_limit =
        spider_param_semi_split_read_limit(thd, share->semi_split_read_limit);
#ifdef SPIDER_HAS_EXPLAIN_QUERY
    }
#endif
    result_list->first_read =
      spider_param_first_read(thd, share->first_read);
    result_list->second_read =
      spider_param_second_read(thd, share->second_read);
    result_list->semi_split_read_base = 0;
    result_list->set_split_read = TRUE;
  }
  DBUG_PRINT("info",("spider result_list->semi_split_read=%f", result_list->semi_split_read));
  DBUG_PRINT("info",("spider select_lex->explicit_limit=%d", select_lex ? select_lex->limit_params.explicit_limit : 0));
  DBUG_PRINT("info",("spider OPTION_FOUND_ROWS=%s", select_lex && (select_lex->options & OPTION_FOUND_ROWS) ? "TRUE" : "FALSE"));
  DBUG_PRINT("info",("spider select_lex->group_list.elements=%u", select_lex ? select_lex->group_list.elements : 0));
  DBUG_PRINT("info",("spider select_lex->with_sum_func=%s", select_lex && select_lex->with_sum_func ? "TRUE" : "FALSE"));
  if (
    result_list->semi_split_read > 0 &&
    select_lex && select_lex->limit_params.explicit_limit &&
    !(select_lex->options & OPTION_FOUND_ROWS) &&
    !select_lex->group_list.elements &&
    !select_lex->with_sum_func
  ) {
    semi_split_read = result_list->semi_split_read *
      (select_limit + offset_limit);
    DBUG_PRINT("info",("spider semi_split_read=%f", semi_split_read));
    if (semi_split_read >= result_list->semi_split_read_limit)
    {
      result_list->semi_split_read_base = result_list->semi_split_read_limit;
      DBUG_RETURN(result_list->semi_split_read_limit);
    } else {
      split_read = (longlong) semi_split_read;
      if (split_read < 0)
      {
        result_list->semi_split_read_base = result_list->semi_split_read_limit;
        DBUG_RETURN(result_list->semi_split_read_limit);
      } else if (split_read == 0)
      {
        result_list->semi_split_read_base = 1;
        DBUG_RETURN(1);
      } else {
        result_list->semi_split_read_base = split_read;
        DBUG_RETURN(split_read);
      }
    }
  } else if (result_list->first_read > 0)
    DBUG_RETURN(result_list->first_read);
  DBUG_RETURN(result_list->split_read_base);
}

longlong spider_bg_split_read_param(
  ha_spider *spider
) {
  SPIDER_RESULT_LIST *result_list = &spider->result_list;
  DBUG_ENTER("spider_bg_split_read_param");
  if (result_list->semi_split_read_base)
    DBUG_RETURN(result_list->semi_split_read_base);
  DBUG_RETURN(result_list->split_read_base);
}

void spider_first_split_read_param(
  ha_spider *spider
) {
  SPIDER_RESULT_LIST *result_list = &spider->result_list;
  DBUG_ENTER("spider_first_split_read_param");
  if (result_list->semi_split_read_base)
    result_list->split_read = result_list->semi_split_read_base;
  else if (result_list->second_read > 0)
    result_list->split_read = result_list->first_read;
  else
    result_list->split_read = result_list->split_read_base;
  result_list->set_split_read_count = 1;
  DBUG_VOID_RETURN;
}

void spider_next_split_read_param(
  ha_spider *spider
) {
  SPIDER_RESULT_LIST *result_list = &spider->result_list;
  DBUG_ENTER("spider_next_split_read_param");
  if (result_list->semi_split_read_base)
    result_list->split_read = result_list->semi_split_read_base;
  else if (
    result_list->set_split_read_count == 1 &&
    result_list->second_read > 0
  )
    result_list->split_read = result_list->second_read;
  else
    result_list->split_read = result_list->split_read_base;
  result_list->set_split_read_count++;
  DBUG_VOID_RETURN;
}

bool spider_check_direct_order_limit(
  ha_spider *spider
) {
  THD *thd = spider->wide_handler->trx->thd;
  SPIDER_SHARE *share = spider->share;
  st_select_lex *select_lex;
  longlong select_limit;
  longlong offset_limit;
  DBUG_ENTER("spider_check_direct_order_limit");
  if (spider_check_index_merge(spider->get_table(),
    spider_get_select_lex(spider)))
  {
    DBUG_PRINT("info",("spider set use_index_merge"));
    spider->use_index_merge = TRUE;
  }
  DBUG_PRINT("info",("spider SQLCOM_HA_READ=%s",
    (spider->wide_handler->sql_command == SQLCOM_HA_READ) ? "TRUE" : "FALSE"));
  DBUG_PRINT("info",("spider use_index_merge=%s",
    spider->use_index_merge ? "TRUE" : "FALSE"));
  DBUG_PRINT("info",("spider is_clone=%s",
    spider->is_clone ? "TRUE" : "FALSE"));
  if (
    spider->wide_handler->sql_command != SQLCOM_HA_READ &&
    !spider->use_index_merge &&
    !spider->is_clone
  ) {
    spider_get_select_limit(spider, &select_lex, &select_limit, &offset_limit);
    bool first_check = TRUE;
    DBUG_PRINT("info",("spider select_lex=%p", select_lex));
    DBUG_PRINT("info",("spider leaf_tables.elements=%u",
      select_lex ? select_lex->leaf_tables.elements : 0));

    if (select_lex && (select_lex->options & SELECT_DISTINCT))
    {
      DBUG_PRINT("info",("spider with distinct"));
      spider->result_list.direct_distinct = TRUE;
    }
<<<<<<< HEAD
    spider->result_list.direct_aggregate = TRUE;
=======
#ifdef HANDLER_HAS_DIRECT_AGGREGATE
    spider->result_list.direct_aggregate = spider_param_direct_aggregate(thd);
#endif
>>>>>>> 8bf17c57
    DBUG_PRINT("info",("spider select_limit=%lld", select_limit));
    DBUG_PRINT("info",("spider offset_limit=%lld", offset_limit));
    if (
#ifdef SPIDER_ENGINE_CONDITION_PUSHDOWN_IS_ALWAYS_ON
#else
      !(thd->variables.optimizer_switch &
        OPTIMIZER_SWITCH_ENGINE_CONDITION_PUSHDOWN) ||
#endif
#ifdef SPIDER_NEED_CHECK_CONDITION_AT_CHECKING_DIRECT_ORDER_LIMIT
      !spider->condition ||
#endif
      !select_lex ||
      select_lex->leaf_tables.elements != 1 ||
      select_lex->table_list.elements != 1
    ) {
      DBUG_PRINT("info",("spider first_check is FALSE"));
      first_check = FALSE;
      spider->result_list.direct_distinct = FALSE;
      spider->result_list.direct_aggregate = FALSE;
    } else if (spider_db_append_condition(spider, NULL, 0, TRUE))
    {
      DBUG_PRINT("info",("spider FALSE by condition"));
      first_check = FALSE;
      spider->result_list.direct_distinct = FALSE;
      spider->result_list.direct_aggregate = FALSE;
    } else if (
      !select_lex->group_list.elements &&
      !select_lex->with_sum_func
    ) {
      DBUG_PRINT("info",("spider this SQL is not aggregate SQL"));
      spider->result_list.direct_aggregate = FALSE;
    } else {
      ORDER *group;
      for (group = (ORDER *) select_lex->group_list.first; group;
        group = group->next)
      {
        if (spider->print_item_type((*group->item), NULL, NULL, 0))
        {
          DBUG_PRINT("info",("spider aggregate FALSE by group"));
          spider->result_list.direct_aggregate = FALSE;
          break;
        }
      }
      JOIN *join = select_lex->join;
      Item_sum **item_sum_ptr;
      for (item_sum_ptr = join->sum_funcs; *item_sum_ptr; ++item_sum_ptr)
      {
        if (spider->print_item_type(*item_sum_ptr, NULL, NULL, 0))
        {
          DBUG_PRINT("info",("spider aggregate FALSE by not supported"));
          spider->result_list.direct_aggregate = FALSE;
          break;
        }
      }
      if (!spider_all_part_in_order((ORDER *) select_lex->group_list.first,
        spider->get_table()))
      {
        DBUG_PRINT("info",("spider FALSE by group condition"));
        first_check = FALSE;
        spider->result_list.direct_distinct = FALSE;
      }
    }

    longlong direct_order_limit = spider_param_direct_order_limit(thd,
      share->direct_order_limit);
    DBUG_PRINT("info",("spider direct_order_limit=%lld", direct_order_limit));
    if (direct_order_limit)
    {
      DBUG_PRINT("info",("spider first_check=%s",
        first_check ? "TRUE" : "FALSE"));
      DBUG_PRINT("info",("spider (select_lex->options & OPTION_FOUND_ROWS)=%s",
        select_lex && (select_lex->options & OPTION_FOUND_ROWS) ? "TRUE" : "FALSE"));
      DBUG_PRINT("info",("spider direct_aggregate=%s",
        spider->result_list.direct_aggregate ? "TRUE" : "FALSE"));
      DBUG_PRINT("info",("spider select_lex->group_list.elements=%u",
        select_lex ? select_lex->group_list.elements : 0));
      DBUG_PRINT("info",("spider select_lex->with_sum_func=%s",
        select_lex && select_lex->with_sum_func ? "TRUE" : "FALSE"));
      DBUG_PRINT("info",("spider select_lex->having=%s",
        select_lex && select_lex->having ? "TRUE" : "FALSE"));
      DBUG_PRINT("info",("spider select_lex->order_list.elements=%u",
        select_lex ? select_lex->order_list.elements : 0));
      if (
        !first_check ||
        !select_lex->limit_params.explicit_limit ||
        (select_lex->options & OPTION_FOUND_ROWS) ||
        (
          !spider->result_list.direct_aggregate &&
          (
            select_lex->group_list.elements ||
            select_lex->with_sum_func
          )
        ) ||
        select_lex->having ||
        !select_lex->order_list.elements ||
        select_limit > direct_order_limit - offset_limit
      ) {
        DBUG_PRINT("info",("spider FALSE by select_lex"));
        DBUG_RETURN(FALSE);
      }
      ORDER *order;
      for (order = (ORDER *) select_lex->order_list.first; order;
        order = order->next)
      {
        if (spider->print_item_type((*order->item), NULL, NULL, 0))
        {
          DBUG_PRINT("info",("spider FALSE by order"));
          DBUG_RETURN(FALSE);
        }
      }
      DBUG_PRINT("info",("spider TRUE"));
      spider->result_list.internal_limit = select_limit + offset_limit;
      spider->result_list.split_read = select_limit + offset_limit;
      spider->wide_handler->trx->direct_order_limit_count++;
      DBUG_RETURN(TRUE);
    }
  }
  DBUG_PRINT("info",("spider FALSE by parameter"));
  DBUG_RETURN(FALSE);
}

bool spider_all_part_in_order(
  ORDER *order,
  TABLE *table
) {
  TABLE_LIST *parent;
  partition_info *part_info;
  Field **part_fields;
  ORDER *ptr;
  Item *item;
  Item_field *item_field;
  DBUG_ENTER("spider_all_part_in_order");
  while (TRUE)
  {
    DBUG_PRINT("info", ("spider table_name = %s", table->s->db.str));
    DBUG_PRINT("info",("spider part_info=%p", table->part_info));
    if ((part_info = table->part_info))
    {
      for (part_fields = part_info->full_part_field_array;
        *part_fields; ++part_fields)
      {
        DBUG_PRINT("info", ("spider part_field = %s",
          SPIDER_field_name_str(*part_fields)));
        for (ptr = order; ptr; ptr = ptr->next)
        {
          item = *ptr->item;
          if (item->type() != Item::FIELD_ITEM)
          {
            continue;
          }
          item_field = (Item_field *) item;
          Field *field = item_field->field;
          if (!field)
          {
            continue;
          }
          DBUG_PRINT("info", ("spider field_name = %s.%s",
            field->table->s->db.str, SPIDER_field_name_str(field)));
          if (*part_fields == spider_field_exchange(table->file, field))
          {
            break;
          }
        }
        if (!ptr)
        {
          DBUG_RETURN(FALSE);
        }
      }
    }
    if (!(parent = table->pos_in_table_list->parent_l))
    {
      break;
    }
    table = parent->table;
  }
  DBUG_RETURN(TRUE);
}

Field *spider_field_exchange(
  handler *handler,
  Field *field
) {
  DBUG_ENTER("spider_field_exchange");
  DBUG_PRINT("info",("spider in field=%p", field));
  DBUG_PRINT("info",("spider in field->table=%p", field->table));
    DBUG_PRINT("info",("spider table=%p", handler->get_table()));
    if (field->table != handler->get_table())
      DBUG_RETURN(NULL);
  DBUG_PRINT("info",("spider out field=%p", field));
  DBUG_RETURN(field);
}

int spider_set_direct_limit_offset(
  ha_spider *spider
) {
#ifndef SPIDER_ENGINE_CONDITION_PUSHDOWN_IS_ALWAYS_ON
  THD *thd = spider->wide_handler->trx->thd;
#endif
  st_select_lex *select_lex;
  longlong select_limit;
  longlong offset_limit;
  TABLE_LIST *table_list;
  DBUG_ENTER("spider_set_direct_limit_offset");

  if (spider->result_list.direct_limit_offset)
    DBUG_RETURN(TRUE);

  if (
    spider->partition_handler &&
    !spider->wide_handler_owner
  ) {
    if (spider->partition_handler->owner->
      result_list.direct_limit_offset == TRUE)
    {
      spider->result_list.direct_limit_offset = TRUE;
      DBUG_RETURN(TRUE);
    } else {
      DBUG_RETURN(FALSE);
    }
  }

  if (
    spider->wide_handler->sql_command != SQLCOM_SELECT ||
    spider->result_list.direct_aggregate ||
    spider->result_list.direct_order_limit ||
    spider->prev_index_rnd_init != SPD_RND    // must be RND_INIT and not be INDEX_INIT
  )
    DBUG_RETURN(FALSE);

  spider_get_select_limit(spider, &select_lex, &select_limit, &offset_limit);

  // limit and offset is non-zero
  if (!(select_limit && offset_limit))
    DBUG_RETURN(FALSE);

  // more than one table
  if (
    !select_lex ||
    select_lex->table_list.elements != 1
  )
    DBUG_RETURN(FALSE);

  table_list = (TABLE_LIST *) select_lex->table_list.first;
  if (table_list->table->file->partition_ht() != spider_hton_ptr)
  {
    DBUG_PRINT("info",("spider ht1=%u ht2=%u",
      table_list->table->file->partition_ht()->slot,
      spider_hton_ptr->slot
    ));
    DBUG_RETURN(FALSE);
  }

  // contain where
  if (
#ifdef SPIDER_ENGINE_CONDITION_PUSHDOWN_IS_ALWAYS_ON
#else
    !(thd->variables.optimizer_switch &
      OPTIMIZER_SWITCH_ENGINE_CONDITION_PUSHDOWN) ||
#endif
    // conditions is null may be no where condition in rand_init
    spider->wide_handler->condition
  )
    DBUG_RETURN(FALSE);

  // ignore condition like 1=1
#ifdef SPIDER_has_Item_has_subquery
  if (select_lex->where && select_lex->where->has_subquery())
#else
    if (select_lex->where && select_lex->where->with_subquery())
#endif
    DBUG_RETURN(FALSE);

  if (
    select_lex->group_list.elements ||
    select_lex->with_sum_func ||
    select_lex->having ||
    select_lex->order_list.elements
  )
    DBUG_RETURN(FALSE);

  // must not be derived table
  if (SPIDER_get_linkage(select_lex) == DERIVED_TABLE_TYPE)
    DBUG_RETURN(FALSE);

  spider->direct_select_offset = offset_limit;
  spider->direct_current_offset = offset_limit;
  spider->direct_select_limit = select_limit;
  spider->result_list.direct_limit_offset = TRUE;
  DBUG_RETURN(TRUE);
}


bool spider_check_index_merge(
  TABLE *table,
  st_select_lex *select_lex
) {
  uint roop_count;
  JOIN *join;
  DBUG_ENTER("spider_check_index_merge");
  if (!select_lex)
  {
    DBUG_PRINT("info",("spider select_lex is null"));
    DBUG_RETURN(FALSE);
  }
  join = select_lex->join;
  if (!join)
  {
    DBUG_PRINT("info",("spider join is null"));
    DBUG_RETURN(FALSE);
  }
  if (!join->join_tab)
  {
    DBUG_PRINT("info",("spider join->join_tab is null"));
    DBUG_RETURN(FALSE);
  }
  for (roop_count = 0; roop_count < spider_join_table_count(join); ++roop_count)
  {
    JOIN_TAB *join_tab = &join->join_tab[roop_count];
    if (join_tab->table == table)
    {
      DBUG_PRINT("info",("spider join_tab->type=%u", join_tab->type));
      if (
#ifdef SPIDER_HAS_JT_HASH_INDEX_MERGE
        join_tab->type == JT_HASH_INDEX_MERGE ||
#endif
        join_tab->type == JT_INDEX_MERGE
      ) {
        DBUG_RETURN(TRUE);
      }
/*
      DBUG_PRINT("info",("spider join_tab->quick->get_type()=%u",
        join_tab->quick ? join_tab->quick->get_type() : 0));
      if (
        join_tab->quick &&
        join_tab->quick->get_type() == QUICK_SELECT_I::QS_TYPE_INDEX_MERGE
      ) {
        DBUG_RETURN(TRUE);
      }
*/
      DBUG_PRINT("info",("spider join_tab->select->quick->get_type()=%u",
        join_tab->select && join_tab->select->quick ? join_tab->select->quick->get_type() : 0));
      if (
        join_tab->select &&
        join_tab->select->quick &&
        join_tab->select->quick->get_type() == QUICK_SELECT_I::QS_TYPE_INDEX_MERGE
      ) {
        DBUG_RETURN(TRUE);
      }
      break;
    }
  }
  DBUG_RETURN(FALSE);
}

int spider_compare_for_sort(
  SPIDER_SORT *a,
  SPIDER_SORT *b
) {
  DBUG_ENTER("spider_compare_for_sort");
  if (a->sort > b->sort)
    DBUG_RETURN(-1);
  if (a->sort < b->sort)
    DBUG_RETURN(1);
  DBUG_RETURN(0);
}

ulong spider_calc_for_sort(
  uint count,
  ...
) {
  ulong sort = 0;
  va_list args;
  va_start(args, count);
  DBUG_ENTER("spider_calc_for_sort");
  while (count--)
  {
    char *start = va_arg(args, char *), *str;
    uint wild_pos = 0;

    if ((str = start))
    {
      wild_pos = 128;
      for (; *str; str++)
      {
        if (*str == spider_wild_prefix && str[1])
          str++;
        else if (*str == spider_wild_many || *str == spider_wild_one)
        {
          wild_pos = (uint) (str - start) + 1;
          if (wild_pos > 127)
            wild_pos = 127;
          break;
        }
      }
    }
    sort = (sort << 8) + wild_pos;
  }
  va_end(args);
  DBUG_RETURN(sort);
}

double spider_rand(
  uint32 rand_source
) {
  struct my_rnd_struct rand;
  DBUG_ENTER("spider_rand");
  /* generate same as rand function for applications */
  my_rnd_init(&rand, (uint32) (rand_source * 65537L + 55555555L),
    (uint32) (rand_source * 268435457L));
  DBUG_RETURN(my_rnd(&rand));
}

int spider_discover_table_structure_internal(
  SPIDER_TRX *trx,
  SPIDER_SHARE *spider_share,
  spider_string *str
) {
  int error_num = 0, roop_count;
  DBUG_ENTER("spider_discover_table_structure_internal");
  for (roop_count = 0; roop_count < SPIDER_DBTON_SIZE; roop_count++)
  {
    if (spider_bit_is_set(spider_share->dbton_bitmap, roop_count))
    {
      if ((error_num = spider_share->dbton_share[roop_count]->
        discover_table_structure(trx, spider_share, str)))
      {
        continue;
      }
      break;
    }
  }
  DBUG_RETURN(error_num);
}

int spider_discover_table_structure(
  handlerton *hton,
  THD* thd,
  TABLE_SHARE *share,
  HA_CREATE_INFO *info
) {
  int error_num = HA_ERR_WRONG_COMMAND, dummy;
  SPIDER_SHARE *spider_share;
  const char *table_name = share->path.str;
  uint table_name_length = (uint) strlen(table_name);
  SPIDER_TRX *trx;
  partition_info *part_info = thd->work_part_info;
  SPIDER_Open_tables_backup open_tables_backup;
  TABLE *table_tables;
  uint str_len;
  char buf[MAX_FIELD_WIDTH];
  spider_string str(buf, sizeof(buf), system_charset_info);
  DBUG_ENTER("spider_discover_table_structure");
  str.init_calc_mem(229);
  str.length(0);
  if (str.reserve(
    SPIDER_SQL_CREATE_TABLE_LEN + share->db.length +
    SPIDER_SQL_DOT_LEN + share->table_name.length +
    /* SPIDER_SQL_LCL_NAME_QUOTE_LEN */ 4 + SPIDER_SQL_OPEN_PAREN_LEN
  )) {
    DBUG_RETURN(HA_ERR_OUT_OF_MEM);
  }
  str.q_append(SPIDER_SQL_CREATE_TABLE_STR, SPIDER_SQL_CREATE_TABLE_LEN);
  str.q_append(SPIDER_SQL_LCL_NAME_QUOTE_STR, SPIDER_SQL_LCL_NAME_QUOTE_LEN);
  str.q_append(share->db.str, share->db.length);
  str.q_append(SPIDER_SQL_LCL_NAME_QUOTE_STR, SPIDER_SQL_LCL_NAME_QUOTE_LEN);
  str.q_append(SPIDER_SQL_DOT_STR, SPIDER_SQL_DOT_LEN);
  str.q_append(SPIDER_SQL_LCL_NAME_QUOTE_STR, SPIDER_SQL_LCL_NAME_QUOTE_LEN);
  str.q_append(share->table_name.str, share->table_name.length);
  str.q_append(SPIDER_SQL_LCL_NAME_QUOTE_STR, SPIDER_SQL_LCL_NAME_QUOTE_LEN);
  str.q_append(SPIDER_SQL_OPEN_PAREN_STR, SPIDER_SQL_OPEN_PAREN_LEN);
  str_len = str.length();
  my_hash_value_type hash_value = my_calc_hash(&spider_open_tables,
    (uchar*) table_name, table_name_length);
  if (!(trx = spider_get_trx(thd, TRUE, &error_num)))
  {
    DBUG_PRINT("info",("spider spider_get_trx error"));
    my_error(error_num, MYF(0));
    DBUG_RETURN(error_num);
  }
  share->table_charset = info->default_table_charset;
  share->comment = info->comment;
  if (!part_info)
  {
    if (!(spider_share = spider_create_share(table_name, share,
      NULL,
      hash_value,
      &error_num
    ))) {
      DBUG_RETURN(error_num);
    }

    error_num = spider_discover_table_structure_internal(trx, spider_share, &str);

    if (!error_num)
    {
      if (
        (table_tables = spider_open_sys_table(
          thd, SPIDER_SYS_TABLES_TABLE_NAME_STR,
          SPIDER_SYS_TABLES_TABLE_NAME_LEN, TRUE, &open_tables_backup, FALSE,
          &error_num))
      ) {
        if (thd->lex->create_info.or_replace())
        {
          error_num = spider_delete_tables(table_tables,
            spider_share->table_name, &dummy);
        }
        if (!error_num)
        {
          error_num = spider_insert_tables(table_tables, spider_share);
        }
        spider_close_sys_table(thd, table_tables,
          &open_tables_backup, FALSE);
      }
    }

    spider_free_share_resource_only(spider_share);
  } else {
    char tmp_name[FN_REFLEN + 1];
    List_iterator<partition_element> part_it(part_info->partitions);
    List_iterator<partition_element> part_it2(part_info->partitions);
    partition_element *part_elem, *sub_elem;
    while ((part_elem = part_it++))
    {
      if ((part_elem)->subpartitions.elements)
      {
        List_iterator<partition_element> sub_it((part_elem)->subpartitions);
        while ((sub_elem = sub_it++))
        {
          str.length(str_len);
          if ((error_num = SPIDER_create_subpartition_name(
            tmp_name, FN_REFLEN + 1, table_name,
            (part_elem)->partition_name, (sub_elem)->partition_name,
            NORMAL_PART_NAME)))
          {
            DBUG_RETURN(HA_ERR_OUT_OF_MEM);
          }
          DBUG_PRINT("info",("spider tmp_name=%s", tmp_name));
          if (!(spider_share = spider_create_share(tmp_name, share,
            part_info,
            hash_value,
            &error_num
          ))) {
            DBUG_RETURN(error_num);
          }

          error_num = spider_discover_table_structure_internal(
            trx, spider_share, &str);

          spider_free_share_resource_only(spider_share);
          if (!error_num)
            break;
        }
        if (!error_num)
          break;
      } else {
        str.length(str_len);
        if ((error_num = SPIDER_create_partition_name(
          tmp_name, FN_REFLEN + 1, table_name,
          (part_elem)->partition_name, NORMAL_PART_NAME, TRUE)))
        {
          DBUG_RETURN(HA_ERR_OUT_OF_MEM);
        }
        DBUG_PRINT("info",("spider tmp_name=%s", tmp_name));
        if (!(spider_share = spider_create_share(tmp_name, share,
          part_info,
          hash_value,
          &error_num
        ))) {
          DBUG_RETURN(error_num);
        }

        error_num = spider_discover_table_structure_internal(
          trx, spider_share, &str);

        spider_free_share_resource_only(spider_share);
        if (!error_num)
          break;
      }
    }
    if (!error_num)
    {
      if (
        !(table_tables = spider_open_sys_table(
          thd, SPIDER_SYS_TABLES_TABLE_NAME_STR,
          SPIDER_SYS_TABLES_TABLE_NAME_LEN, TRUE, &open_tables_backup, FALSE,
          &error_num))
      ) {
        DBUG_RETURN(error_num);
      }
      while ((part_elem = part_it2++))
      {
        if ((part_elem)->subpartitions.elements)
        {
          List_iterator<partition_element> sub_it((part_elem)->subpartitions);
          while ((sub_elem = sub_it++))
          {
            if ((error_num = SPIDER_create_subpartition_name(
              tmp_name, FN_REFLEN + 1, table_name,
              (part_elem)->partition_name, (sub_elem)->partition_name,
              NORMAL_PART_NAME)))
            {
              DBUG_RETURN(HA_ERR_OUT_OF_MEM);
            }
            DBUG_PRINT("info",("spider tmp_name=%s", tmp_name));
            if (!(spider_share = spider_create_share(tmp_name, share,
              part_info,
              hash_value,
              &error_num
            ))) {
              DBUG_RETURN(error_num);
            }

            if (thd->lex->create_info.or_replace())
            {
              error_num = spider_delete_tables(table_tables,
                spider_share->table_name, &dummy);
            }
            if (!error_num)
            {
              error_num = spider_insert_tables(table_tables, spider_share);
            }

            spider_free_share_resource_only(spider_share);
            if (error_num)
              break;
          }
          if (error_num)
            break;
        } else {
          if ((error_num = SPIDER_create_partition_name(
            tmp_name, FN_REFLEN + 1, table_name,
            (part_elem)->partition_name, NORMAL_PART_NAME, TRUE)))
          {
            DBUG_RETURN(HA_ERR_OUT_OF_MEM);
          }
          DBUG_PRINT("info",("spider tmp_name=%s", tmp_name));
          if (!(spider_share = spider_create_share(tmp_name, share,
            part_info,
            hash_value,
            &error_num
          ))) {
            DBUG_RETURN(error_num);
          }

          if (thd->lex->create_info.or_replace())
          {
            error_num = spider_delete_tables(table_tables,
              spider_share->table_name, &dummy);
          }
          if (!error_num)
          {
            error_num = spider_insert_tables(table_tables, spider_share);
          }

          spider_free_share_resource_only(spider_share);
          if (error_num)
            break;
        }
      }
      spider_close_sys_table(thd, table_tables,
        &open_tables_backup, FALSE);
    }
  }

  if (!error_num)
    thd->clear_error();
  else
    DBUG_RETURN(error_num);

  str.length(str.length() - SPIDER_SQL_COMMA_LEN);
  CHARSET_INFO *table_charset;
  if (share->table_charset)
  {
    table_charset = share->table_charset;
  } else {
    table_charset = system_charset_info;
  }
  uint csnamelen = table_charset->cs_name.length;
  uint collatelen = table_charset->coll_name.length;
  if (str.reserve(SPIDER_SQL_CLOSE_PAREN_LEN + SPIDER_SQL_DEFAULT_CHARSET_LEN +
    csnamelen + SPIDER_SQL_COLLATE_LEN + collatelen +
    SPIDER_SQL_CONNECTION_LEN + SPIDER_SQL_VALUE_QUOTE_LEN +
    (share->comment.length * 2)
  )) {
    DBUG_RETURN(HA_ERR_OUT_OF_MEM);
  }
  str.q_append(SPIDER_SQL_CLOSE_PAREN_STR, SPIDER_SQL_CLOSE_PAREN_LEN);
  str.q_append(SPIDER_SQL_DEFAULT_CHARSET_STR, SPIDER_SQL_DEFAULT_CHARSET_LEN);
  str.q_append(table_charset->cs_name.str, csnamelen);
  str.q_append(SPIDER_SQL_COLLATE_STR, SPIDER_SQL_COLLATE_LEN);
  str.q_append(table_charset->coll_name.str, collatelen);
  str.q_append(SPIDER_SQL_COMMENT_STR, SPIDER_SQL_COMMENT_LEN);
  str.q_append(SPIDER_SQL_VALUE_QUOTE_STR, SPIDER_SQL_VALUE_QUOTE_LEN);
  str.append_escape_string(share->comment.str, share->comment.length);
  if (str.reserve(SPIDER_SQL_CONNECTION_LEN +
    (SPIDER_SQL_VALUE_QUOTE_LEN * 2) +
    (share->connect_string.length * 2)))
  {
    DBUG_RETURN(HA_ERR_OUT_OF_MEM);
  }
  str.q_append(SPIDER_SQL_VALUE_QUOTE_STR, SPIDER_SQL_VALUE_QUOTE_LEN);
  str.q_append(SPIDER_SQL_CONNECTION_STR, SPIDER_SQL_CONNECTION_LEN);
  str.q_append(SPIDER_SQL_VALUE_QUOTE_STR, SPIDER_SQL_VALUE_QUOTE_LEN);
  str.append_escape_string(share->connect_string.str,
    share->connect_string.length);
  if (str.reserve(SPIDER_SQL_VALUE_QUOTE_LEN))
  {
    DBUG_RETURN(HA_ERR_OUT_OF_MEM);
  }
  str.q_append(SPIDER_SQL_VALUE_QUOTE_STR, SPIDER_SQL_VALUE_QUOTE_LEN);
  DBUG_PRINT("info",("spider part_info=%p", part_info));
  if (part_info)
  {
    uint part_syntax_len;
    char *part_syntax;
    List_iterator<partition_element> part_it(part_info->partitions);
    partition_element *part_elem, *sub_elem;
    while ((part_elem = part_it++))
    {
      part_elem->engine_type = hton;
      if ((part_elem)->subpartitions.elements)
      {
        List_iterator<partition_element> sub_it((part_elem)->subpartitions);
        while ((sub_elem = sub_it++))
        {
          sub_elem->engine_type = hton;
        }
      }
    }
    if (part_info->fix_parser_data(thd))
    {
      DBUG_RETURN(ER_SPIDER_UNKNOWN_NUM);
    }
    if (!(part_syntax = SPIDER_generate_partition_syntax(thd, part_info,
      &part_syntax_len, FALSE, TRUE, info, NULL, NULL)))
    {
      DBUG_RETURN(HA_ERR_OUT_OF_MEM);
    }
    if (str.reserve(part_syntax_len))
    {
      DBUG_RETURN(HA_ERR_OUT_OF_MEM);
    }
    str.q_append(part_syntax, part_syntax_len);
    SPIDER_free_part_syntax(part_syntax, MYF(0));
  }
  DBUG_PRINT("info",("spider str=%s", str.c_ptr_safe()));

  error_num = share->init_from_sql_statement_string(thd, TRUE, str.ptr(),
    str.length());
  DBUG_RETURN(error_num);
}

int spider_create_spider_object_for_share(
  SPIDER_TRX *trx,
  SPIDER_SHARE *share,
  ha_spider **spider
) {
  int error_num, roop_count, *need_mons;
  SPIDER_CONN **conns;
  uint *conn_link_idx;
  uchar *conn_can_fo;
  char **conn_keys;
  spider_db_handler **dbton_hdl;
  SPIDER_WIDE_HANDLER *wide_handler;
  DBUG_ENTER("spider_create_spider_object_for_share");
  DBUG_PRINT("info",("spider trx=%p", trx));
  DBUG_PRINT("info",("spider share=%p", share));
  DBUG_PRINT("info",("spider spider_ptr=%p", spider));
  DBUG_PRINT("info",("spider spider=%p", (*spider)));

  if (*spider)
  {
    /* already exists */
    DBUG_RETURN(0);
  }
  (*spider) = new (&share->mem_root) ha_spider();
  if (!(*spider))
  {
    error_num = HA_ERR_OUT_OF_MEM;
    goto error_spider_alloc;
  }
  DBUG_PRINT("info",("spider spider=%p", (*spider)));
  if (!(need_mons = (int *)
    spider_bulk_malloc(spider_current_trx, 255, MYF(MY_WME | MY_ZEROFILL),
      &need_mons, (uint) (sizeof(int) * share->link_count),
      &conns, (uint) (sizeof(SPIDER_CONN *) * share->link_count),
      &conn_link_idx, (uint) (sizeof(uint) * share->link_count),
      &conn_can_fo, (uint) (sizeof(uchar) * share->link_bitmap_size),
      &conn_keys, (uint) (sizeof(char *) * share->link_count),
      &dbton_hdl, (uint) (sizeof(spider_db_handler *) * SPIDER_DBTON_SIZE),
      &wide_handler, (uint) sizeof(SPIDER_WIDE_HANDLER),
      NullS))
  )
  {
    error_num = HA_ERR_OUT_OF_MEM;
    goto error_need_mons_alloc;
  }
  DBUG_PRINT("info",("spider need_mons=%p", need_mons));
  (*spider)->wide_handler = wide_handler;
  wide_handler->trx = trx;
  (*spider)->change_table_ptr(&share->table, share->table_share);
  (*spider)->share = share;
  (*spider)->conns = conns;
  (*spider)->conn_link_idx = conn_link_idx;
  (*spider)->conn_can_fo = conn_can_fo;
  (*spider)->need_mons = need_mons;
  (*spider)->conn_keys_first_ptr = share->conn_keys[0];
  (*spider)->conn_keys = conn_keys;
  (*spider)->dbton_handler = dbton_hdl;
  (*spider)->search_link_idx = -1;
  for (roop_count = 0; roop_count < SPIDER_DBTON_SIZE; roop_count++)
  {
    if (
      spider_bit_is_set(share->dbton_bitmap, roop_count) &&
      spider_dbton[roop_count].create_db_handler
    ) {
      if (!(dbton_hdl[roop_count] = spider_dbton[roop_count].create_db_handler(
        *spider, share->dbton_share[roop_count])))
      {
        error_num = HA_ERR_OUT_OF_MEM;
        goto error_init_db_handler;
      }
      if ((error_num = dbton_hdl[roop_count]->init()))
        goto error_init_db_handler;
    }
  }
  DBUG_PRINT("info",("spider share=%p", (*spider)->share));
  DBUG_PRINT("info",("spider need_mons=%p", (*spider)->need_mons));
  DBUG_RETURN(0);

error_init_db_handler:
  for (; roop_count >= 0; --roop_count)
  {
    if (
      spider_bit_is_set(share->dbton_bitmap, roop_count) &&
      dbton_hdl[roop_count]
    ) {
      delete dbton_hdl[roop_count];
      dbton_hdl[roop_count] = NULL;
    }
  }
  spider_free(spider_current_trx, (*spider)->need_mons, MYF(0));
error_need_mons_alloc:
  delete (*spider);
  (*spider) = NULL;
error_spider_alloc:
  DBUG_RETURN(error_num);
}

void spider_free_spider_object_for_share(
  ha_spider **spider
) {
  int roop_count;
  SPIDER_SHARE *share = (*spider)->share;
  spider_db_handler **dbton_hdl = (*spider)->dbton_handler;
  DBUG_ENTER("spider_free_spider_object_for_share");
  DBUG_PRINT("info",("spider share=%p", share));
  DBUG_PRINT("info",("spider spider_ptr=%p", spider));
  DBUG_PRINT("info",("spider spider=%p", (*spider)));
  for (roop_count = SPIDER_DBTON_SIZE - 1; roop_count >= 0; --roop_count)
  {
    if (
      spider_bit_is_set(share->dbton_bitmap, roop_count) &&
      dbton_hdl[roop_count]
    ) {
      delete dbton_hdl[roop_count];
      dbton_hdl[roop_count] = NULL;
    }
  }
  spider_free(spider_current_trx, (*spider)->need_mons, MYF(0));
  delete (*spider);
  (*spider) = NULL;
  DBUG_VOID_RETURN;
}

int spider_create_sts_threads(
  SPIDER_THREAD *spider_thread
) {
  int error_num;
  DBUG_ENTER("spider_create_sts_threads");
  if (mysql_mutex_init(spd_key_mutex_bg_stss,
    &spider_thread->mutex, MY_MUTEX_INIT_FAST))
  {
    error_num = HA_ERR_OUT_OF_MEM;
    goto error_mutex_init;
  }
  if (mysql_cond_init(spd_key_cond_bg_stss,
    &spider_thread->cond, NULL))
  {
    error_num = HA_ERR_OUT_OF_MEM;
    goto error_cond_init;
  }
  if (mysql_cond_init(spd_key_cond_bg_sts_syncs,
    &spider_thread->sync_cond, NULL))
  {
    error_num = HA_ERR_OUT_OF_MEM;
    goto error_sync_cond_init;
  }
  if (mysql_thread_create(spd_key_thd_bg_stss, &spider_thread->thread,
    &spider_pt_attr, spider_table_bg_sts_action, (void *) spider_thread)
  )
  {
    error_num = HA_ERR_OUT_OF_MEM;
    goto error_thread_create;
  }
  DBUG_RETURN(0);

error_thread_create:
  pthread_cond_destroy(&spider_thread->sync_cond);
error_sync_cond_init:
  pthread_cond_destroy(&spider_thread->cond);
error_cond_init:
  pthread_mutex_destroy(&spider_thread->mutex);
error_mutex_init:
  DBUG_RETURN(error_num);
}

void spider_free_sts_threads(
  SPIDER_THREAD *spider_thread
) {
  bool thread_killed;
  DBUG_ENTER("spider_free_sts_threads");
  pthread_mutex_lock(&spider_thread->mutex);
  thread_killed = spider_thread->killed;
  spider_thread->killed = TRUE;
  if (!thread_killed)
  {
    if (spider_thread->thd_wait)
    {
      pthread_cond_signal(&spider_thread->cond);
    }
    pthread_cond_wait(&spider_thread->sync_cond, &spider_thread->mutex);
  }
  pthread_mutex_unlock(&spider_thread->mutex);
  pthread_join(spider_thread->thread, NULL);
  pthread_cond_destroy(&spider_thread->sync_cond);
  pthread_cond_destroy(&spider_thread->cond);
  pthread_mutex_destroy(&spider_thread->mutex);
  spider_thread->thd_wait = FALSE;
  spider_thread->killed = FALSE;
  DBUG_VOID_RETURN;
}

int spider_create_crd_threads(
  SPIDER_THREAD *spider_thread
) {
  int error_num;
  DBUG_ENTER("spider_create_crd_threads");
  if (mysql_mutex_init(spd_key_mutex_bg_crds,
    &spider_thread->mutex, MY_MUTEX_INIT_FAST))
  {
    error_num = HA_ERR_OUT_OF_MEM;
    goto error_mutex_init;
  }
  if (mysql_cond_init(spd_key_cond_bg_crds,
    &spider_thread->cond, NULL))
  {
    error_num = HA_ERR_OUT_OF_MEM;
    goto error_cond_init;
  }
  if (mysql_cond_init(spd_key_cond_bg_crd_syncs,
    &spider_thread->sync_cond, NULL))
  {
    error_num = HA_ERR_OUT_OF_MEM;
    goto error_sync_cond_init;
  }
  if (mysql_thread_create(spd_key_thd_bg_crds, &spider_thread->thread,
    &spider_pt_attr, spider_table_bg_crd_action, (void *) spider_thread)
  )
  {
    error_num = HA_ERR_OUT_OF_MEM;
    goto error_thread_create;
  }
  DBUG_RETURN(0);

error_thread_create:
  pthread_cond_destroy(&spider_thread->sync_cond);
error_sync_cond_init:
  pthread_cond_destroy(&spider_thread->cond);
error_cond_init:
  pthread_mutex_destroy(&spider_thread->mutex);
error_mutex_init:
  DBUG_RETURN(error_num);
}

void spider_free_crd_threads(
  SPIDER_THREAD *spider_thread
) {
  bool thread_killed;
  DBUG_ENTER("spider_free_crd_threads");
  pthread_mutex_lock(&spider_thread->mutex);
  thread_killed = spider_thread->killed;
  spider_thread->killed = TRUE;
  if (!thread_killed)
  {
    if (spider_thread->thd_wait)
    {
      pthread_cond_signal(&spider_thread->cond);
    }
    pthread_cond_wait(&spider_thread->sync_cond, &spider_thread->mutex);
  }
  pthread_mutex_unlock(&spider_thread->mutex);
  pthread_join(spider_thread->thread, NULL);
  pthread_cond_destroy(&spider_thread->sync_cond);
  pthread_cond_destroy(&spider_thread->cond);
  pthread_mutex_destroy(&spider_thread->mutex);
  spider_thread->thd_wait = FALSE;
  spider_thread->killed = FALSE;
  DBUG_VOID_RETURN;
}

void *spider_table_bg_sts_action(
  void *arg
) {
  SPIDER_THREAD *thread = (SPIDER_THREAD *) arg;
  SPIDER_SHARE *share;
  SPIDER_TRX *trx;
  int error_num;
  ha_spider *spider;
  SPIDER_CONN **conns;
  THD *thd;
  my_thread_init();
  DBUG_ENTER("spider_table_bg_sts_action");
  /* init start */
  pthread_mutex_lock(&thread->mutex);
  if (!(thd = spider_create_sys_thd(thread)))
  {
    thread->thd_wait = FALSE;
    thread->killed = FALSE;
    pthread_mutex_unlock(&thread->mutex);
    my_thread_end();
    DBUG_RETURN(NULL);
  }
  SPIDER_set_next_thread_id(thd);
#ifdef HAVE_PSI_INTERFACE
  mysql_thread_set_psi_id(thd->thread_id);
#endif
  thd_proc_info(thd, "Spider table background statistics action handler");
  if (!(trx = spider_get_trx(NULL, FALSE, &error_num)))
  {
    spider_destroy_sys_thd(thd);
    thread->thd_wait = FALSE;
    thread->killed = FALSE;
    pthread_mutex_unlock(&thread->mutex);
#if !defined(MYSQL_DYNAMIC_PLUGIN) || !defined(_WIN32)
    set_current_thd(nullptr);
#endif
    my_thread_end();
    DBUG_RETURN(NULL);
  }
  trx->thd = thd;
  /* init end */

  if (thd->killed)
  {
    thread->killed = TRUE;
  }
  if (thd->killed)
  {
    thread->killed = TRUE;
  }

  while (TRUE)
  {
    DBUG_PRINT("info",("spider bg sts loop start"));
    if (thread->killed)
    {
      DBUG_PRINT("info",("spider bg sts kill start"));
      trx->thd = NULL;
      spider_free_trx(trx, TRUE);
      spider_destroy_sys_thd(thd);
      pthread_cond_signal(&thread->sync_cond);
      pthread_mutex_unlock(&thread->mutex);
#if !defined(MYSQL_DYNAMIC_PLUGIN) || !defined(_WIN32)
      set_current_thd(nullptr);
#endif
      my_thread_end();
      DBUG_RETURN(NULL);
    }
    if (!thread->queue_first)
    {
      DBUG_PRINT("info",("spider bg sts has no job"));
      thread->thd_wait = TRUE;
      pthread_cond_wait(&thread->cond, &thread->mutex);
      thread->thd_wait = FALSE;
      if (thd->killed)
        thread->killed = TRUE;
      continue;
    }
    share = (SPIDER_SHARE *) thread->queue_first;
    share->sts_working = TRUE;
    pthread_mutex_unlock(&thread->mutex);

    spider = share->sts_spider;
    conns = spider->conns;
    if (spider->search_link_idx < 0)
    {
      spider->wide_handler->trx = trx;
      spider_trx_set_link_idx_for_all(spider);
      spider->search_link_idx = spider_conn_first_link_idx(thd,
        share->link_statuses, share->access_balances, spider->conn_link_idx,
        share->link_count, SPIDER_LINK_STATUS_OK);
    }
    if (spider->search_link_idx >= 0)
    {
      DBUG_PRINT("info",
        ("spider difftime=%f",
          difftime(share->bg_sts_try_time, share->sts_get_time)));
      DBUG_PRINT("info",
        ("spider bg_sts_interval=%f", share->bg_sts_interval));
      if (difftime(share->bg_sts_try_time, share->sts_get_time) >=
        share->bg_sts_interval)
      {
        if (!conns[spider->search_link_idx])
        {
          spider_get_conn(share, spider->search_link_idx,
            share->conn_keys[spider->search_link_idx],
            trx, spider, FALSE, FALSE, SPIDER_CONN_KIND_MYSQL,
            &error_num);
          if (conns[spider->search_link_idx])
          {
            conns[spider->search_link_idx]->error_mode = 0;
          } else {
            spider->search_link_idx = -1;
          }
        }
        DBUG_PRINT("info",
          ("spider search_link_idx=%d", spider->search_link_idx));
        if (spider->search_link_idx >= 0 && conns[spider->search_link_idx])
        {
          if (spider_get_sts(share, spider->search_link_idx,
            share->bg_sts_try_time, spider,
            share->bg_sts_interval, share->bg_sts_mode,
            share->bg_sts_sync,
            2, HA_STATUS_CONST | HA_STATUS_VARIABLE))
          {
            spider->search_link_idx = -1;
          }
        }
      }
    }
    memset(spider->need_mons, 0, sizeof(int) * share->link_count);
    pthread_mutex_lock(&thread->mutex);
    if (thread->queue_first == thread->queue_last)
    {
      thread->queue_first = NULL;
      thread->queue_last = NULL;
    } else {
      thread->queue_first = share->sts_next;
      share->sts_next->sts_prev = NULL;
      share->sts_next = NULL;
    }
    share->sts_working = FALSE;
    share->sts_wait = FALSE;
    if (thread->first_free_wait)
    {
      pthread_cond_signal(&thread->sync_cond);
      pthread_cond_wait(&thread->cond, &thread->mutex);
      if (thd->killed)
        thread->killed = TRUE;
    }
  }
}

void *spider_table_bg_crd_action(
  void *arg
) {
  SPIDER_THREAD *thread = (SPIDER_THREAD *) arg;
  SPIDER_SHARE *share;
  SPIDER_TRX *trx;
  int error_num;
  ha_spider *spider;
  TABLE *table;
  SPIDER_CONN **conns;
  THD *thd;
  my_thread_init();
  DBUG_ENTER("spider_table_bg_crd_action");
  /* init start */
  pthread_mutex_lock(&thread->mutex);
  if (!(thd = spider_create_sys_thd(thread)))
  {
    thread->thd_wait = FALSE;
    thread->killed = FALSE;
    pthread_mutex_unlock(&thread->mutex);
    my_thread_end();
    DBUG_RETURN(NULL);
  }
  SPIDER_set_next_thread_id(thd);
#ifdef HAVE_PSI_INTERFACE
  mysql_thread_set_psi_id(thd->thread_id);
#endif
  thd_proc_info(thd, "Spider table background cardinality action handler");
  if (!(trx = spider_get_trx(NULL, FALSE, &error_num)))
  {
    spider_destroy_sys_thd(thd);
    thread->thd_wait = FALSE;
    thread->killed = FALSE;
    pthread_mutex_unlock(&thread->mutex);
#if !defined(MYSQL_DYNAMIC_PLUGIN) || !defined(_WIN32)
    set_current_thd(nullptr);
#endif
    my_thread_end();
    DBUG_RETURN(NULL);
  }
  trx->thd = thd;
  /* init end */

  while (TRUE)
  {
    DBUG_PRINT("info",("spider bg crd loop start"));
    if (thread->killed)
    {
      DBUG_PRINT("info",("spider bg crd kill start"));
      trx->thd = NULL;
      spider_free_trx(trx, TRUE);
      spider_destroy_sys_thd(thd);
      pthread_cond_signal(&thread->sync_cond);
      pthread_mutex_unlock(&thread->mutex);
#if !defined(MYSQL_DYNAMIC_PLUGIN) || !defined(_WIN32)
      set_current_thd(nullptr);
#endif
      my_thread_end();
      DBUG_RETURN(NULL);
    }
    if (!thread->queue_first)
    {
      DBUG_PRINT("info",("spider bg crd has no job"));
      thread->thd_wait = TRUE;
      pthread_cond_wait(&thread->cond, &thread->mutex);
      thread->thd_wait = FALSE;
      if (thd->killed)
        thread->killed = TRUE;
      continue;
    }
    share = (SPIDER_SHARE *) thread->queue_first;
    share->crd_working = TRUE;
    pthread_mutex_unlock(&thread->mutex);

    table = &share->table;
    spider = share->crd_spider;
    conns = spider->conns;
    if (spider->search_link_idx < 0)
    {
      spider->wide_handler->trx = trx;
      spider_trx_set_link_idx_for_all(spider);
      spider->search_link_idx = spider_conn_first_link_idx(thd,
        share->link_statuses, share->access_balances, spider->conn_link_idx,
        share->link_count, SPIDER_LINK_STATUS_OK);
    }
    if (spider->search_link_idx >= 0)
    {
      DBUG_PRINT("info",
        ("spider difftime=%f",
          difftime(share->bg_crd_try_time, share->crd_get_time)));
      DBUG_PRINT("info",
        ("spider bg_crd_interval=%f", share->bg_crd_interval));
      if (difftime(share->bg_crd_try_time, share->crd_get_time) >=
        share->bg_crd_interval)
      {
        if (!conns[spider->search_link_idx])
        {
          spider_get_conn(share, spider->search_link_idx,
            share->conn_keys[spider->search_link_idx],
            trx, spider, FALSE, FALSE, SPIDER_CONN_KIND_MYSQL,
            &error_num);
          if (conns[spider->search_link_idx])
          {
            conns[spider->search_link_idx]->error_mode = 0;
          } else {
            spider->search_link_idx = -1;
          }
        }
        DBUG_PRINT("info",
          ("spider search_link_idx=%d", spider->search_link_idx));
        if (spider->search_link_idx >= 0 && conns[spider->search_link_idx])
        {
          if (spider_get_crd(share, spider->search_link_idx,
            share->bg_crd_try_time, spider, table,
            share->bg_crd_interval, share->bg_crd_mode,
            share->bg_crd_sync,
            2))
          {
            spider->search_link_idx = -1;
          }
        }
      }
    }
    memset(spider->need_mons, 0, sizeof(int) * share->link_count);
    pthread_mutex_lock(&thread->mutex);
    if (thread->queue_first == thread->queue_last)
    {
      thread->queue_first = NULL;
      thread->queue_last = NULL;
    } else {
      thread->queue_first = share->crd_next;
      share->crd_next->crd_prev = NULL;
      share->crd_next = NULL;
    }
    share->crd_working = FALSE;
    share->crd_wait = FALSE;
    if (thread->first_free_wait)
    {
      pthread_cond_signal(&thread->sync_cond);
      pthread_cond_wait(&thread->cond, &thread->mutex);
      if (thd->killed)
        thread->killed = TRUE;
    }
  }
}

void spider_table_add_share_to_sts_thread(
  SPIDER_SHARE *share
) {
  SPIDER_THREAD *spider_thread = share->sts_thread;
  DBUG_ENTER("spider_table_add_share_to_sts_thread");
  if (
    !share->sts_wait &&
    !pthread_mutex_trylock(&spider_thread->mutex)
  ) {
    if (!share->sts_wait)
    {
      if (spider_thread->queue_last)
      {
        DBUG_PRINT("info",("spider add to last"));
        share->sts_prev = spider_thread->queue_last;
        spider_thread->queue_last->sts_next = share;
      } else {
        spider_thread->queue_first = share;
      }
      spider_thread->queue_last = share;
      share->sts_wait = TRUE;

      if (spider_thread->thd_wait)
      {
        pthread_cond_signal(&spider_thread->cond);
      }
    }
    pthread_mutex_unlock(&spider_thread->mutex);
  }
  DBUG_VOID_RETURN;
}

void spider_table_add_share_to_crd_thread(
  SPIDER_SHARE *share
) {
  SPIDER_THREAD *spider_thread = share->crd_thread;
  DBUG_ENTER("spider_table_add_share_to_crd_thread");
  if (
    !share->crd_wait &&
    !pthread_mutex_trylock(&spider_thread->mutex)
  ) {
    if (!share->crd_wait)
    {
      if (spider_thread->queue_last)
      {
        DBUG_PRINT("info",("spider add to last"));
        share->crd_prev = spider_thread->queue_last;
        spider_thread->queue_last->crd_next = share;
      } else {
        spider_thread->queue_first = share;
      }
      spider_thread->queue_last = share;
      share->crd_wait = TRUE;

      if (spider_thread->thd_wait)
      {
        pthread_cond_signal(&spider_thread->cond);
      }
    }
    pthread_mutex_unlock(&spider_thread->mutex);
  }
  DBUG_VOID_RETURN;
}

void spider_table_remove_share_from_sts_thread(
  SPIDER_SHARE *share
) {
  SPIDER_THREAD *spider_thread = share->sts_thread;
  DBUG_ENTER("spider_table_remove_share_from_sts_thread");
  if (share->sts_wait)
  {
    pthread_mutex_lock(&spider_thread->mutex);
    if (share->sts_wait)
    {
      if (share->sts_working)
      {
        DBUG_PRINT("info",("spider waiting bg sts start"));
        spider_thread->first_free_wait = TRUE;
        pthread_cond_wait(&spider_thread->sync_cond, &spider_thread->mutex);
        spider_thread->first_free_wait = FALSE;
        pthread_cond_signal(&spider_thread->cond);
        DBUG_PRINT("info",("spider waiting bg sts end"));
      }

      if (share->sts_prev)
      {
        if (share->sts_next)
        {
          DBUG_PRINT("info",("spider remove middle one"));
          share->sts_prev->sts_next = share->sts_next;
          share->sts_next->sts_prev = share->sts_prev;
        } else {
          DBUG_PRINT("info",("spider remove last one"));
          share->sts_prev->sts_next = NULL;
          spider_thread->queue_last = share->sts_prev;
        }
      } else if (share->sts_next) {
        DBUG_PRINT("info",("spider remove first one"));
        share->sts_next->sts_prev = NULL;
        spider_thread->queue_first = share->sts_next;
      } else {
        DBUG_PRINT("info",("spider empty"));
        spider_thread->queue_first = NULL;
        spider_thread->queue_last = NULL;
      }
    }
    pthread_mutex_unlock(&spider_thread->mutex);
  }
  DBUG_VOID_RETURN;
}

void spider_table_remove_share_from_crd_thread(
  SPIDER_SHARE *share
) {
  SPIDER_THREAD *spider_thread = share->crd_thread;
  DBUG_ENTER("spider_table_remove_share_from_crd_thread");
  if (share->crd_wait)
  {
    pthread_mutex_lock(&spider_thread->mutex);
    if (share->crd_wait)
    {
      if (share->crd_working)
      {
        DBUG_PRINT("info",("spider waiting bg crd start"));
        spider_thread->first_free_wait = TRUE;
        pthread_cond_wait(&spider_thread->sync_cond, &spider_thread->mutex);
        spider_thread->first_free_wait = FALSE;
        pthread_cond_signal(&spider_thread->cond);
        DBUG_PRINT("info",("spider waiting bg crd end"));
      }

      if (share->crd_prev)
      {
        if (share->crd_next)
        {
          DBUG_PRINT("info",("spider remove middle one"));
          share->crd_prev->crd_next = share->crd_next;
          share->crd_next->crd_prev = share->crd_prev;
        } else {
          DBUG_PRINT("info",("spider remove last one"));
          share->crd_prev->crd_next = NULL;
          spider_thread->queue_last = share->crd_prev;
        }
      } else if (share->crd_next) {
        DBUG_PRINT("info",("spider remove first one"));
        share->crd_next->crd_prev = NULL;
        spider_thread->queue_first = share->crd_next;
      } else {
        DBUG_PRINT("info",("spider empty"));
        spider_thread->queue_first = NULL;
        spider_thread->queue_last = NULL;
      }
    }
    pthread_mutex_unlock(&spider_thread->mutex);
  }
  DBUG_VOID_RETURN;
}

uchar *spider_duplicate_char(
  uchar *dst,
  uchar esc,
  uchar *src,
  uint src_lgt
) {
  uchar *ed = src + src_lgt;
  DBUG_ENTER("spider_duplicate_char");
  while (src < ed)
  {
    *dst = *src;
    if (*src == esc)
    {
      ++dst;
      *dst = esc;
    }
    ++dst;
    ++src;
  }
  DBUG_RETURN(dst);
}<|MERGE_RESOLUTION|>--- conflicted
+++ resolved
@@ -987,11 +987,6 @@
   DBUG_ENTER("spider_create_string_list");
 
   *list_length = 0;
-<<<<<<< HEAD
-  if (param_string_parse)
-    param_string_parse->init_param_value();
-=======
->>>>>>> 8bf17c57
   if (!str)
   {
     *string_list = NULL;
@@ -1191,13 +1186,6 @@
     }
   }
 
-<<<<<<< HEAD
-  if (param_string_parse)
-    param_string_parse->set_param_value(tmp_ptr3,
-                                        tmp_ptr3 + strlen(tmp_ptr3) + 1);
-
-=======
->>>>>>> 8bf17c57
   DBUG_PRINT("info",("spider string_list[%d]=%s", roop_count,
     (*string_list)[roop_count]));
 
@@ -1611,56 +1599,17 @@
     } \
     break; \
   }
-<<<<<<< HEAD
-#define SPIDER_PARAM_STR_LENS(name) name ## _lengths
-#define SPIDER_PARAM_STR_CHARLEN(name) name ## _charlen
-#define SPIDER_PARAM_STR_LIST(title_name, param_name) \
+#define SPIDER_PARAM_STR_LIST(title_name, param_name)         \
   SPIDER_PARAM_STR_LIST_CHECK(title_name, param_name, FALSE)
 #define SPIDER_PARAM_STR_LIST_CHECK(title_name, param_name, already_set) \
-  if (!strncasecmp(tmp_ptr, title_name, title_length))                        \
-  {                                                                           \
-    DBUG_PRINT("info", ("spider " title_name " start"));                      \
-    if (already_set)                                    \
-    {                                                   \
-      error_num= ER_SPIDER_INVALID_CONNECT_INFO_NUM;    \
-      goto error;                                       \
-    }                                                   \
-    if (!share->param_name)                                                   \
-    {                                                                         \
-      if ((tmp_ptr2= spider_get_string_between_quote(start_ptr, FALSE)))      \
-      {                                                                       \
-        share->SPIDER_PARAM_STR_CHARLEN(param_name)= strlen(tmp_ptr2);        \
-        if ((error_num= spider_create_string_list(                            \
-                 &share->param_name,                                          \
-                 &share->SPIDER_PARAM_STR_LENS(param_name),                   \
-                 &share->SPIDER_PARAM_STR_LEN(param_name), tmp_ptr2,          \
-                 share->SPIDER_PARAM_STR_CHARLEN(param_name),                 \
-                 &connect_string_parse)))                                     \
-        {                                                                     \
-          goto error;                                                         \
-        }                                                                     \
-        THD *thd= current_thd;                                                \
-        if (share->SPIDER_PARAM_STR_LEN(param_name) > 1 && create_table)      \
-        {                                                                     \
-          push_warning_printf(thd, Sql_condition::WARN_LEVEL_WARN,            \
-                              HA_ERR_UNSUPPORTED,                             \
-                              "The high availability feature of Spider "      \
-                              "has been deprecated "                          \
-                              "and will be removed in a future release");     \
-        }                                                                     \
-      }                                                                       \
-      else                                                                    \
-      {                                                                       \
-        error_num= connect_string_parse.print_param_error();                  \
-        goto error;                                                           \
-      }                                                                       \
-    }                                                                         \
-    break;                                                                    \
-=======
-#define SPIDER_PARAM_STR_LIST(title_name, param_name)                   \
   if (!strncasecmp(parse.start_title, title_name, title_length))        \
   {                                                                     \
     DBUG_PRINT("info", ("spider " title_name " start"));                \
+    if (already_set)                                                    \
+    {                                                                   \
+      error_num= ER_SPIDER_INVALID_CONNECT_INFO_NUM;                    \
+      goto error;                                                       \
+    }                                                                   \
     if (!share->param_name)                                             \
     {                                                                   \
       share->SPIDER_PARAM_CHARLEN(param_name)= value_length;            \
@@ -1671,9 +1620,17 @@
              parse.start_value,                                         \
              share->SPIDER_PARAM_CHARLEN(param_name))))                 \
         goto error;                                                     \
+      THD *thd= current_thd;                                            \
+      if (share->SPIDER_PARAM_LEN(param_name) > 1 && create_table)      \
+      {                                                                 \
+        push_warning_printf(thd, Sql_condition::WARN_LEVEL_WARN,        \
+                            HA_ERR_UNSUPPORTED,                         \
+                            "The high availability feature of Spider "  \
+                            "has been deprecated "                      \
+                            "and will be removed in a future release"); \
+      }                                                                 \
     }                                                                   \
     break;                                                              \
->>>>>>> 8bf17c57
   }
 #define SPIDER_PARAM_HINT(title_name, param_name, check_length, max_size, append_method) \
   if (!strncasecmp(parse.start_title, title_name, check_length)) \
@@ -1820,7 +1777,7 @@
     break; \
   }
 #define SPIDER_PARAM_DEPRECATED_WARNING(title_name)                           \
-  if (!strncasecmp(tmp_ptr, title_name, title_length) && create_table)        \
+  if (!strncasecmp(parse.start_title, title_name, title_length) && create_table)        \
   {                                                                           \
     THD *thd= current_thd;                                                    \
     push_warning_printf(thd, Sql_condition::WARN_LEVEL_WARN,                  \
@@ -1833,73 +1790,27 @@
 /*
   Set a given engine-defined option, which holds a string list, to the
   corresponding attribute of SPIDER_SHARE.
-*/
-#define SPIDER_OPTION_STR_LIST(title_name, option_name, param_name) \
-  if (option_struct && option_struct->option_name)                            \
-  {                                                                           \
-    DBUG_PRINT("info", ("spider " title_name " start overwrite"));            \
-    share->SPIDER_PARAM_STR_CHARLEN(param_name)=                              \
-        strlen(option_struct->option_name);                                   \
-    if ((error_num= spider_create_string_list(                                \
-             &share->param_name, &share->SPIDER_PARAM_STR_LENS(param_name),   \
-             &share->SPIDER_PARAM_STR_LEN(param_name),                        \
-             option_struct->option_name,                                      \
-             share->SPIDER_PARAM_STR_CHARLEN(param_name), NULL)))             \
-      goto error;                                                             \
-  }
-
-/*
-  Parse connection information specified by COMMENT, CONNECT, or engine-defined
-  options.
-
-<<<<<<< HEAD
-  TODO: Deprecate the connection specification by COMMENT and CONNECT,
-  and then solely utilize engine-defined options.
-*/
-int spider_parse_connect_info(
-  SPIDER_SHARE *share,
-  TABLE_SHARE *table_share,
-  partition_info *part_info,
-  uint create_table
-) {
-  int error_num = 0;
-  char *connect_string = NULL;
-  char *sprit_ptr;
-  char *tmp_ptr, *tmp_ptr2, *start_ptr;
-  int roop_count;
-  int title_length;
-  SPIDER_PARAM_STRING_PARSE connect_string_parse;
-  SPIDER_ALTER_TABLE *share_alter;
-  ha_table_option_struct *option_struct;
-  partition_element *part_elem;
-  partition_element *sub_elem;
-  DBUG_ENTER("spider_parse_connect_info");
-  DBUG_PRINT("info",("spider partition_info=%s",
-    table_share->partition_info_str));
-  DBUG_PRINT("info",("spider part_info=%p", part_info));
-  DBUG_PRINT("info",("spider s->db=%s", table_share->db.str));
-  DBUG_PRINT("info",("spider s->table_name=%s", table_share->table_name.str));
-  DBUG_PRINT("info",("spider s->path=%s", table_share->path.str));
-  DBUG_PRINT("info",
-    ("spider s->normalized_path=%s", table_share->normalized_path.str));
-  spider_get_partition_info(share->table_name, share->table_name_length,
-    table_share, part_info, &part_elem, &sub_elem);
-  if (part_info)
-    if (part_info->is_sub_partitioned())
-      option_struct= sub_elem->option_struct;
-    else
-      option_struct= part_elem->option_struct;
-  else
-    option_struct= table_share->option_struct;
-=======
+  */
+#define SPIDER_OPTION_STR_LIST(title_name, option_name, param_name)   \
+  if (option_struct && option_struct->option_name)                    \
+  {                                                                   \
+    DBUG_PRINT("info", ("spider " title_name " start overwrite"));    \
+    share->SPIDER_PARAM_CHARLEN(param_name)=                          \
+      strlen(option_struct->option_name);                             \
+    if ((error_num= spider_create_string_list(                        \
+           &share->param_name, &share->SPIDER_PARAM_LENS(param_name), \
+           &share->SPIDER_PARAM_LEN(param_name),                      \
+           option_struct->option_name,                                \
+           share->SPIDER_PARAM_CHARLEN(param_name))))                 \
+      goto error;                                                     \
+  }
+
 /**
   Assign -1 to some `SPIDER_SHARE' numeric fields, to indicate they
   have not been specified by the user yet.
 */
 static void spider_minus_1(SPIDER_SHARE *share, TABLE_SHARE *table_share)
 {
-#ifndef WITHOUT_SPIDER_BG_SEARCH
->>>>>>> 8bf17c57
   share->sts_bg_mode = -1;
   share->sts_interval = -1;
   share->sts_mode = -1;
@@ -1976,9 +1887,6 @@
   }
 }
 
-<<<<<<< HEAD
-  for (roop_count = 4; roop_count > 0; roop_count--)
-=======
 /**
   Get the connect info of a certain type.
 
@@ -2207,6 +2115,7 @@
   DBUG_RETURN(error_num);
 }
 
+
 /*
   Parse connection information specified by COMMENT, CONNECT, or engine-defined
   options.
@@ -2218,14 +2127,15 @@
   SPIDER_SHARE *share,
   TABLE_SHARE *table_share,
   partition_info *part_info,
-  uint create_table
-) {
+  uint create_table)
+{
   int error_num = 0;
   char *connect_string = NULL;
   char *start_param;
   int title_length, value_length;
   SPIDER_PARAM_STRING_PARSE parse;
   SPIDER_ALTER_TABLE *share_alter;
+  ha_table_option_struct *option_struct;
   partition_element *part_elem;
   partition_element *sub_elem;
   DBUG_ENTER("spider_parse_connect_info");
@@ -2239,13 +2149,22 @@
     ("spider s->normalized_path=%s", table_share->normalized_path.str));
   spider_get_partition_info(share->table_name, share->table_name_length,
     table_share, part_info, &part_elem, &sub_elem);
+  /* Find the correct table options, depending on if we are parsing a
+  table, a partition, or a sub-partition. */
+  if (part_info)
+    if (part_info->is_sub_partitioned())
+      option_struct= sub_elem->option_struct;
+    else
+      option_struct= part_elem->option_struct;
+  else
+    option_struct= table_share->option_struct;
+
   spider_minus_1(share, table_share);
 #ifdef WITH_PARTITION_STORAGE_ENGINE
   for (int i = 4; i > 0; i--)
 #else
   for (roop_count = 2; roop_count > 0; roop_count--)
 #endif
->>>>>>> 8bf17c57
   {
     if (connect_string)
     {
@@ -2260,67 +2179,8 @@
       continue;
     if (error_num_1 == HA_ERR_OUT_OF_MEM)
     {
-<<<<<<< HEAD
-      case 4:
-        if (!sub_elem || !sub_elem->part_comment)
-          continue;
-        DBUG_PRINT("info",("spider create sub comment string"));
-        if (
-          !(connect_string = spider_create_string(
-            sub_elem->part_comment,
-            strlen(sub_elem->part_comment)))
-        ) {
-          error_num = HA_ERR_OUT_OF_MEM;
-          goto error_alloc_conn_string;
-        }
-        DBUG_PRINT("info",("spider sub comment string=%s", connect_string));
-        break;
-      case 3:
-        if (!part_elem || !part_elem->part_comment)
-          continue;
-        DBUG_PRINT("info",("spider create part comment string"));
-        if (
-          !(connect_string = spider_create_string(
-            part_elem->part_comment,
-            strlen(part_elem->part_comment)))
-        ) {
-          error_num = HA_ERR_OUT_OF_MEM;
-          goto error_alloc_conn_string;
-        }
-        DBUG_PRINT("info",("spider part comment string=%s", connect_string));
-        break;
-      case 2:
-        if (table_share->comment.length == 0)
-          continue;
-        DBUG_PRINT("info",("spider create comment string"));
-        if (
-          !(connect_string = spider_create_string(
-            table_share->comment.str,
-            table_share->comment.length))
-        ) {
-          error_num = HA_ERR_OUT_OF_MEM;
-          goto error_alloc_conn_string;
-        }
-        DBUG_PRINT("info",("spider comment string=%s", connect_string));
-        break;
-      default:
-        if (table_share->connect_string.length == 0)
-          continue;
-        DBUG_PRINT("info",("spider create connect_string string"));
-        if (
-          !(connect_string = spider_create_string(
-            table_share->connect_string.str,
-            table_share->connect_string.length))
-        ) {
-          error_num = HA_ERR_OUT_OF_MEM;
-          goto error_alloc_conn_string;
-        }
-        DBUG_PRINT("info",("spider connect_string=%s", connect_string));
-        break;
-=======
       error_num= HA_ERR_OUT_OF_MEM;
       goto error_alloc_conn_string;
->>>>>>> 8bf17c57
     }
     DBUG_ASSERT(error_num_1 == 0);
 
@@ -2476,15 +2336,10 @@
           error_num = parse.fail(true);
           goto error;
         case 5:
-<<<<<<< HEAD
           SPIDER_PARAM_STR_LIST_CHECK("table", tgt_table_names,
                                       option_struct &&
-                                          option_struct->remote_table);
-          error_num = connect_string_parse.print_param_error();
-=======
-          SPIDER_PARAM_STR_LIST("table", tgt_table_names);
+                                      option_struct->remote_table);
           error_num = parse.fail(true);
->>>>>>> 8bf17c57
           goto error;
         case 6:
           SPIDER_PARAM_STR_LIST("driver", tgt_drivers);
@@ -2558,17 +2413,7 @@
           SPIDER_PARAM_DOUBLE("crd_interval", crd_interval, 0);
           SPIDER_PARAM_INT_WITH_MAX("low_mem_read", low_mem_read, 0, 1);
           SPIDER_PARAM_STR_LIST("default_file", tgt_default_files);
-<<<<<<< HEAD
-          error_num = connect_string_parse.print_param_error();
-=======
-#if defined(HS_HAS_SQLCOM) && defined(HAVE_HANDLERSOCKET)
-          SPIDER_PARAM_LONG_LIST_WITH_MAX(
-            "use_hs_write", use_hs_writes, 0, 1);
-          SPIDER_PARAM_LONG_LIST_WITH_MAX(
-            "hs_read_port", hs_read_ports, 0, 65535);
-#endif
           error_num = parse.fail(true);
->>>>>>> 8bf17c57
           goto error;
         case 13:
           SPIDER_PARAM_STR_LIST("default_group", tgt_default_groups);
@@ -8072,13 +7917,7 @@
       DBUG_PRINT("info",("spider with distinct"));
       spider->result_list.direct_distinct = TRUE;
     }
-<<<<<<< HEAD
-    spider->result_list.direct_aggregate = TRUE;
-=======
-#ifdef HANDLER_HAS_DIRECT_AGGREGATE
-    spider->result_list.direct_aggregate = spider_param_direct_aggregate(thd);
-#endif
->>>>>>> 8bf17c57
+      spider->result_list.direct_aggregate = spider_param_direct_aggregate(thd);
     DBUG_PRINT("info",("spider select_limit=%lld", select_limit));
     DBUG_PRINT("info",("spider offset_limit=%lld", offset_limit));
     if (
