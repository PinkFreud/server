--- conflicted
+++ resolved
@@ -1706,34 +1706,6 @@
           if (spider_dbton[dbton_id].db_util->append_column_value(
                   spider, str, field, ptr, FALSE, share->access_charset))
             DBUG_RETURN(HA_ERR_OUT_OF_MEM);
-<<<<<<< HEAD
-=======
-        } else if (sql_kind == SPIDER_SQL_KIND_HANDLER)
-        {
-          if (str_part2->reserve(store_length + key_name_length +
-            /* SPIDER_SQL_NAME_QUOTE_LEN */ 2 +
-            SPIDER_SQL_EQUAL_LEN + SPIDER_SQL_AND_LEN))
-            DBUG_RETURN(HA_ERR_OUT_OF_MEM);
-          dbton_share->append_column_name(str_part2, field->field_index);
-          str_part2->q_append(SPIDER_SQL_EQUAL_STR, SPIDER_SQL_EQUAL_LEN);
-          if (spider_dbton[dbton_id].db_util->append_column_value(
-                  spider, str_part2, field, ptr, FALSE, share->access_charset))
-            DBUG_RETURN(HA_ERR_OUT_OF_MEM);
-
-          if (use_key == start_key)
-          {
-            if (str_part->length() == SPIDER_SQL_OPEN_PAREN_LEN)
-            {
-              if (str->reserve(SPIDER_SQL_EQUAL_LEN))
-                DBUG_RETURN(HA_ERR_OUT_OF_MEM);
-              str->q_append(SPIDER_SQL_EQUAL_STR, SPIDER_SQL_EQUAL_LEN);
-              if (spider_dbton[dbton_id].db_util->
-                append_column_value(spider, str_part, field, ptr, false,
-                  share->access_charset))
-                DBUG_RETURN(HA_ERR_OUT_OF_MEM);
-            }
-          }
->>>>>>> fada4cb9
         }
       } else {
         DBUG_PRINT("info", ("spider start_key->flag=%d", start_key->flag));
@@ -1744,73 +1716,32 @@
           case HA_READ_PREFIX_LAST:
             result_list->desc_flg = TRUE;
             /* fall through */
-          case HA_READ_KEY_EXACT:
-<<<<<<< HEAD
+          case HA_READ_KEY_EXACT: {
             if (str->reserve(store_length + key_name_length +
                              /* SPIDER_SQL_NAME_QUOTE_LEN */ 2 +
                              SPIDER_SQL_EQUAL_LEN))
               DBUG_RETURN(HA_ERR_OUT_OF_MEM);
             dbton_share->append_column_name(str, field->field_index);
-            str->q_append(SPIDER_SQL_EQUAL_STR, SPIDER_SQL_EQUAL_LEN);
+
+            bool is_like= MY_TEST(key_part->key_part_flag & HA_PART_KEY_SEG);
+            if (is_like)
+            {
+              if (str->append(SPIDER_SQL_LIKE_STR, SPIDER_SQL_LIKE_LEN))
+                DBUG_RETURN(HA_ERR_OUT_OF_MEM);
+            }
+            else
+            {
+              if (str->append(SPIDER_SQL_EQUAL_STR, SPIDER_SQL_EQUAL_LEN))
+                DBUG_RETURN(HA_ERR_OUT_OF_MEM);
+            }
             if (spider_dbton[dbton_id].db_util->append_column_value(
-                    spider, str, field, ptr, share->access_charset))
+                    spider, str, field, ptr, is_like, share->access_charset))
               DBUG_RETURN(HA_ERR_OUT_OF_MEM);
-=======
-            if (sql_kind == SPIDER_SQL_KIND_SQL)
-            {
-              if (str->reserve(store_length + key_name_length +
-                               /* SPIDER_SQL_NAME_QUOTE_LEN */ 2))
-                DBUG_RETURN(HA_ERR_OUT_OF_MEM);
-
-              dbton_share->append_column_name(str, field->field_index);
-
-              bool is_like= MY_TEST(key_part->key_part_flag & HA_PART_KEY_SEG);
-              if (is_like)
-              {
-                if (str->append(SPIDER_SQL_LIKE_STR, SPIDER_SQL_LIKE_LEN))
-                  DBUG_RETURN(HA_ERR_OUT_OF_MEM);
-              }
-              else
-              {
-                if (str->append(SPIDER_SQL_EQUAL_STR, SPIDER_SQL_EQUAL_LEN))
-                  DBUG_RETURN(HA_ERR_OUT_OF_MEM);
-              }
-              if (spider_dbton[dbton_id].db_util->append_column_value(
-                      spider, str, field, ptr, is_like, share->access_charset))
-                DBUG_RETURN(HA_ERR_OUT_OF_MEM);
-            } else if (sql_kind == SPIDER_SQL_KIND_HANDLER)
-            {
-              if (str_part2->reserve(store_length + key_name_length +
-                /* SPIDER_SQL_NAME_QUOTE_LEN */ 2 +
-                SPIDER_SQL_EQUAL_LEN))
-                DBUG_RETURN(HA_ERR_OUT_OF_MEM);
-              dbton_share->append_column_name(str_part2, field->field_index);
-              str_part2->q_append(SPIDER_SQL_EQUAL_STR, SPIDER_SQL_EQUAL_LEN);
-              if (spider_dbton[dbton_id].db_util->append_column_value(
-                      spider, str_part2, field, ptr, FALSE,
-                      share->access_charset))
-                DBUG_RETURN(HA_ERR_OUT_OF_MEM);
-
-              if (use_key == start_key)
-              {
-                if (str_part->length() == SPIDER_SQL_OPEN_PAREN_LEN)
-                {
-                  if (str->reserve(SPIDER_SQL_EQUAL_LEN))
-                    DBUG_RETURN(HA_ERR_OUT_OF_MEM);
-                  str->q_append(SPIDER_SQL_EQUAL_STR, SPIDER_SQL_EQUAL_LEN);
-                  if (spider_dbton[dbton_id].db_util->
-                      append_column_value(spider, str_part, field, ptr, false,
-                                          share->access_charset))
-                    DBUG_RETURN(HA_ERR_OUT_OF_MEM);
-                }
-              }
-            }
->>>>>>> fada4cb9
             break;
+          }
           case HA_READ_AFTER_KEY:
             if (start_key_part_map == 1)
             {
-<<<<<<< HEAD
               op_str= rev ? SPIDER_SQL_LT_STR : SPIDER_SQL_GT_STR;
               op_len= rev ? SPIDER_SQL_LT_LEN : SPIDER_SQL_GT_LEN;
             }
@@ -1824,8 +1755,9 @@
               DBUG_RETURN(HA_ERR_OUT_OF_MEM);
             dbton_share->append_column_name(str, field->field_index);
             str->q_append(op_str, op_len);
-            if (spider_dbton[dbton_id].db_util->append_column_value(
-                    spider, str, field, ptr, share->access_charset))
+            if (spider_dbton[dbton_id].db_util->
+                append_column_value(spider, str, field, ptr, false,
+                                    share->access_charset))
               DBUG_RETURN(HA_ERR_OUT_OF_MEM);
             if (use_both)
               start_key_part_map= 0;
@@ -1833,68 +1765,12 @@
             {
               result_list->key_order= key_count;
               set_order= TRUE;
-=======
-              const char* op_str;
-              uint32 op_len;
-              if (start_key_part_map == 1) {
-                op_str = rev ? SPIDER_SQL_LT_STR : SPIDER_SQL_GT_STR;
-                op_len = rev ? SPIDER_SQL_LT_LEN : SPIDER_SQL_GT_LEN;
-              } else {
-                op_str = rev ? SPIDER_SQL_LTEQUAL_STR : SPIDER_SQL_GTEQUAL_STR;
-                op_len = rev ? SPIDER_SQL_LTEQUAL_LEN : SPIDER_SQL_GTEQUAL_LEN;
-              }
-              if (str->reserve(store_length + key_name_length +
-                /* SPIDER_SQL_NAME_QUOTE_LEN */ 2 + op_len))
-                DBUG_RETURN(HA_ERR_OUT_OF_MEM);
-              dbton_share->append_column_name(str, field->field_index);
-              str->q_append(op_str, op_len);
-              if (spider_dbton[dbton_id].db_util->append_column_value(
-                      spider, str, field, ptr, FALSE, share->access_charset))
-                DBUG_RETURN(HA_ERR_OUT_OF_MEM);
-              if (use_both)
-                start_key_part_map = 0;
-              if (!set_order)
-              {
-                result_list->key_order = key_count;
-                set_order = TRUE;
-              }
-            } else if (sql_kind == SPIDER_SQL_KIND_HANDLER)
-            {
-              if (str_part2->reserve(store_length + key_name_length +
-                /* SPIDER_SQL_NAME_QUOTE_LEN */ 2 +
-                SPIDER_SQL_GT_LEN))
-                DBUG_RETURN(HA_ERR_OUT_OF_MEM);
-              dbton_share->append_column_name(str_part2, field->field_index);
-              if (rev)
-                str_part2->q_append(SPIDER_SQL_LT_STR, SPIDER_SQL_LT_LEN);
-              else
-                str_part2->q_append(SPIDER_SQL_GT_STR, SPIDER_SQL_GT_LEN);
-              if (spider_dbton[dbton_id].db_util->
-                  append_column_value(spider, str_part2, field, ptr, false,
-                                      share->access_charset))
-                DBUG_RETURN(HA_ERR_OUT_OF_MEM);
-
-              if (use_key == start_key)
-              {
-                if (str_part->length() == SPIDER_SQL_OPEN_PAREN_LEN)
-                {
-                  if (str->reserve(SPIDER_SQL_GT_LEN))
-                    DBUG_RETURN(HA_ERR_OUT_OF_MEM);
-                  str->q_append(SPIDER_SQL_GT_STR, SPIDER_SQL_GT_LEN);
-                  if (spider_dbton[dbton_id].db_util->
-                      append_column_value(spider, str_part, field, ptr, false,
-                                          share->access_charset))
-                    DBUG_RETURN(HA_ERR_OUT_OF_MEM);
-                }
-              }
->>>>>>> fada4cb9
             }
             break;
           case HA_READ_BEFORE_KEY:
             result_list->desc_flg = TRUE;
             if (start_key_part_map == 1)
             {
-<<<<<<< HEAD
               op_str= rev ? SPIDER_SQL_GT_STR : SPIDER_SQL_LT_STR;
               op_len= rev ? SPIDER_SQL_GT_LEN : SPIDER_SQL_LT_LEN;
             }
@@ -1908,8 +1784,9 @@
               DBUG_RETURN(HA_ERR_OUT_OF_MEM);
             dbton_share->append_column_name(str, field->field_index);
             str->q_append(op_str, op_len);
-            if (spider_dbton[dbton_id].db_util->append_column_value(
-                    spider, str, field, ptr, share->access_charset))
+            if (spider_dbton[dbton_id].db_util->
+                append_column_value(spider, str, field, ptr, false,
+                                    share->access_charset))
               DBUG_RETURN(HA_ERR_OUT_OF_MEM);
             if (use_both)
               start_key_part_map= 0;
@@ -1917,67 +1794,11 @@
             {
               result_list->key_order= key_count;
               set_order= TRUE;
-=======
-              const char* op_str;
-              uint32 op_len;
-              if (start_key_part_map == 1) {
-                op_str = rev ? SPIDER_SQL_GT_STR : SPIDER_SQL_LT_STR;
-                op_len = rev ? SPIDER_SQL_GT_LEN : SPIDER_SQL_LT_LEN;
-              } else {
-                op_str = rev ? SPIDER_SQL_GTEQUAL_STR : SPIDER_SQL_LTEQUAL_STR;
-                op_len = rev ? SPIDER_SQL_GTEQUAL_LEN : SPIDER_SQL_LTEQUAL_LEN;
-              }
-              if (str->reserve(store_length + key_name_length +
-                /* SPIDER_SQL_NAME_QUOTE_LEN */ 2 + op_len))
-                DBUG_RETURN(HA_ERR_OUT_OF_MEM);
-              dbton_share->append_column_name(str, field->field_index);
-              str->q_append(op_str, op_len);
-              if (spider_dbton[dbton_id].db_util->append_column_value(
-                      spider, str, field, ptr, FALSE, share->access_charset))
-                DBUG_RETURN(HA_ERR_OUT_OF_MEM);
-              if (use_both)
-                start_key_part_map = 0;
-              if (!set_order)
-              {
-                result_list->key_order = key_count;
-                set_order = TRUE;
-              }
-            } else if (sql_kind == SPIDER_SQL_KIND_HANDLER)
-            {
-              if (str_part2->reserve(store_length + key_name_length +
-                /* SPIDER_SQL_NAME_QUOTE_LEN */ 2 +
-                SPIDER_SQL_LT_LEN))
-                DBUG_RETURN(HA_ERR_OUT_OF_MEM);
-              dbton_share->append_column_name(str_part2, field->field_index);
-              if (rev)
-                str_part2->q_append(SPIDER_SQL_GT_STR, SPIDER_SQL_GT_LEN);
-              else
-                str_part2->q_append(SPIDER_SQL_LT_STR, SPIDER_SQL_LT_LEN);
-              if (spider_dbton[dbton_id].db_util->
-                  append_column_value(spider, str_part2, field, ptr, false,
-                                      share->access_charset))
-                DBUG_RETURN(HA_ERR_OUT_OF_MEM);
-
-              if (use_key == start_key)
-              {
-                if (str_part->length() == SPIDER_SQL_OPEN_PAREN_LEN)
-                {
-                  if (str->reserve(SPIDER_SQL_LT_LEN))
-                    DBUG_RETURN(HA_ERR_OUT_OF_MEM);
-                  str->q_append(SPIDER_SQL_LT_STR, SPIDER_SQL_LT_LEN);
-                  if (spider_dbton[dbton_id].db_util->
-                      append_column_value(spider, str_part, field, ptr, false,
-                                          share->access_charset))
-                    DBUG_RETURN(HA_ERR_OUT_OF_MEM);
-                }
-              }
->>>>>>> fada4cb9
             }
             break;
           case HA_READ_KEY_OR_PREV:
           case HA_READ_PREFIX_LAST_OR_PREV:
             result_list->desc_flg = TRUE;
-<<<<<<< HEAD
             if (str->reserve(store_length + key_name_length +
                              /* SPIDER_SQL_NAME_QUOTE_LEN */ 2 +
                              SPIDER_SQL_LTEQUAL_LEN))
@@ -1987,64 +1808,14 @@
               str->q_append(SPIDER_SQL_GTEQUAL_STR, SPIDER_SQL_GTEQUAL_LEN);
             else
               str->q_append(SPIDER_SQL_LTEQUAL_STR, SPIDER_SQL_LTEQUAL_LEN);
-            if (spider_dbton[dbton_id].db_util->append_column_value(
-                    spider, str, field, ptr, share->access_charset))
+            if (spider_dbton[dbton_id].db_util->
+                append_column_value(spider, str, field, ptr, false,
+                                    share->access_charset))
               DBUG_RETURN(HA_ERR_OUT_OF_MEM);
             if (!set_order)
             {
               result_list->key_order= key_count;
               set_order= TRUE;
-=======
-            if (sql_kind == SPIDER_SQL_KIND_SQL)
-            {
-              if (str->reserve(store_length + key_name_length +
-                /* SPIDER_SQL_NAME_QUOTE_LEN */ 2 +
-                SPIDER_SQL_LTEQUAL_LEN))
-                DBUG_RETURN(HA_ERR_OUT_OF_MEM);
-              dbton_share->append_column_name(str, field->field_index);
-              if (rev)
-                str->q_append(SPIDER_SQL_GTEQUAL_STR, SPIDER_SQL_GTEQUAL_LEN);
-              else
-                str->q_append(SPIDER_SQL_LTEQUAL_STR, SPIDER_SQL_LTEQUAL_LEN);
-              if (spider_dbton[dbton_id].db_util->
-                  append_column_value(spider, str, field, ptr, false,
-                                      share->access_charset))
-                DBUG_RETURN(HA_ERR_OUT_OF_MEM);
-              if (!set_order)
-              {
-                result_list->key_order = key_count;
-                set_order = TRUE;
-              }
-            } else if (sql_kind == SPIDER_SQL_KIND_HANDLER)
-            {
-              if (str_part2->reserve(store_length + key_name_length +
-                /* SPIDER_SQL_NAME_QUOTE_LEN */ 2 +
-                SPIDER_SQL_LTEQUAL_LEN))
-                DBUG_RETURN(HA_ERR_OUT_OF_MEM);
-              dbton_share->append_column_name(str_part2, field->field_index);
-              if (rev)
-                str_part2->q_append(SPIDER_SQL_GTEQUAL_STR, SPIDER_SQL_GTEQUAL_LEN);
-              else
-                str_part2->q_append(SPIDER_SQL_LTEQUAL_STR, SPIDER_SQL_LTEQUAL_LEN);
-              if (spider_dbton[dbton_id].db_util->
-                  append_column_value(spider, str_part2, field, ptr, false,
-                                      share->access_charset))
-                DBUG_RETURN(HA_ERR_OUT_OF_MEM);
-
-              if (use_key == start_key)
-              {
-                if (str_part->length() == SPIDER_SQL_OPEN_PAREN_LEN)
-                {
-                  if (str->reserve(SPIDER_SQL_LTEQUAL_LEN))
-                    DBUG_RETURN(HA_ERR_OUT_OF_MEM);
-                  str->q_append(SPIDER_SQL_LTEQUAL_STR, SPIDER_SQL_LTEQUAL_LEN);
-                  if (spider_dbton[dbton_id].db_util->
-                      append_column_value(spider, str_part, field, ptr, false,
-                                          share->access_charset))
-                    DBUG_RETURN(HA_ERR_OUT_OF_MEM);
-                }
-              }
->>>>>>> fada4cb9
             }
             break;
           case HA_READ_MBR_CONTAIN:
@@ -2127,7 +1898,6 @@
               SPIDER_SQL_CLOSE_PAREN_LEN);
             break;
           default:
-<<<<<<< HEAD
             if (str->reserve(store_length + key_name_length +
                              /* SPIDER_SQL_NAME_QUOTE_LEN */ 2 +
                              SPIDER_SQL_GTEQUAL_LEN))
@@ -2137,64 +1907,14 @@
               str->q_append(SPIDER_SQL_LTEQUAL_STR, SPIDER_SQL_LTEQUAL_LEN);
             else
               str->q_append(SPIDER_SQL_GTEQUAL_STR, SPIDER_SQL_GTEQUAL_LEN);
-            if (spider_dbton[dbton_id].db_util->append_column_value(
-                    spider, str, field, ptr, share->access_charset))
+            if (spider_dbton[dbton_id].db_util->
+                append_column_value(spider, str, field, ptr, false,
+                                    share->access_charset))
               DBUG_RETURN(HA_ERR_OUT_OF_MEM);
             if (!set_order)
             {
               result_list->key_order= key_count;
               set_order= TRUE;
-=======
-            if (sql_kind == SPIDER_SQL_KIND_SQL)
-            {
-              if (str->reserve(store_length + key_name_length +
-                /* SPIDER_SQL_NAME_QUOTE_LEN */ 2 +
-                SPIDER_SQL_GTEQUAL_LEN))
-                DBUG_RETURN(HA_ERR_OUT_OF_MEM);
-              dbton_share->append_column_name(str, field->field_index);
-              if (rev)
-                str->q_append(SPIDER_SQL_LTEQUAL_STR, SPIDER_SQL_LTEQUAL_LEN);
-              else
-                str->q_append(SPIDER_SQL_GTEQUAL_STR, SPIDER_SQL_GTEQUAL_LEN);
-              if (spider_dbton[dbton_id].db_util->
-                  append_column_value(spider, str, field, ptr, false,
-                                      share->access_charset))
-                DBUG_RETURN(HA_ERR_OUT_OF_MEM);
-              if (!set_order)
-              {
-                result_list->key_order = key_count;
-                set_order = TRUE;
-              }
-            } else if (sql_kind == SPIDER_SQL_KIND_HANDLER)
-            {
-              if (str_part2->reserve(store_length + key_name_length +
-                /* SPIDER_SQL_NAME_QUOTE_LEN */ 2 +
-                SPIDER_SQL_GTEQUAL_LEN))
-                DBUG_RETURN(HA_ERR_OUT_OF_MEM);
-              dbton_share->append_column_name(str_part2, field->field_index);
-              if (rev)
-                str_part2->q_append(SPIDER_SQL_LTEQUAL_STR, SPIDER_SQL_LTEQUAL_LEN);
-              else
-                str_part2->q_append(SPIDER_SQL_GTEQUAL_STR, SPIDER_SQL_GTEQUAL_LEN);
-              if (spider_dbton[dbton_id].db_util->
-                  append_column_value(spider, str_part2, field, ptr, false,
-                                      share->access_charset))
-                DBUG_RETURN(HA_ERR_OUT_OF_MEM);
-
-              if (use_key == start_key)
-              {
-                if (str_part->length() == SPIDER_SQL_OPEN_PAREN_LEN)
-                {
-                  if (str->reserve(SPIDER_SQL_GTEQUAL_LEN))
-                    DBUG_RETURN(HA_ERR_OUT_OF_MEM);
-                  str->q_append(SPIDER_SQL_GTEQUAL_STR, SPIDER_SQL_GTEQUAL_LEN);
-                  if (spider_dbton[dbton_id].db_util->
-                      append_column_value(spider, str_part, field, ptr, false,
-                                          share->access_charset))
-                    DBUG_RETURN(HA_ERR_OUT_OF_MEM);
-                }
-              }
->>>>>>> fada4cb9
             }
             break;
         }
@@ -2223,55 +1943,16 @@
         } else if (key_eq)
         {
           DBUG_PRINT("info", ("spider key_eq"));
-<<<<<<< HEAD
           if (str->reserve(store_length + key_name_length +
                            /* SPIDER_SQL_NAME_QUOTE_LEN */ 2 +
                            SPIDER_SQL_EQUAL_LEN + SPIDER_SQL_AND_LEN))
             DBUG_RETURN(HA_ERR_OUT_OF_MEM);
           dbton_share->append_column_name(str, field->field_index);
           str->q_append(SPIDER_SQL_EQUAL_STR, SPIDER_SQL_EQUAL_LEN);
-          if (spider_dbton[dbton_id].db_util->append_column_value(
-                  spider, str, field, ptr, share->access_charset))
+          if (spider_dbton[dbton_id].db_util->
+              append_column_value(spider, str, field, ptr, false,
+                                  share->access_charset))
             DBUG_RETURN(HA_ERR_OUT_OF_MEM);
-=======
-          if (sql_kind == SPIDER_SQL_KIND_SQL)
-          {
-            if (str->reserve(store_length + key_name_length +
-              /* SPIDER_SQL_NAME_QUOTE_LEN */ 2 +
-              SPIDER_SQL_EQUAL_LEN + SPIDER_SQL_AND_LEN))
-              DBUG_RETURN(HA_ERR_OUT_OF_MEM);
-            dbton_share->append_column_name(str, field->field_index);
-            str->q_append(SPIDER_SQL_EQUAL_STR, SPIDER_SQL_EQUAL_LEN);
-            if (spider_dbton[dbton_id].db_util->append_column_value(
-                    spider, str, field, ptr, FALSE, share->access_charset))
-              DBUG_RETURN(HA_ERR_OUT_OF_MEM);
-          } else {
-            if (str_part2->reserve(store_length + key_name_length +
-              /* SPIDER_SQL_NAME_QUOTE_LEN */ 2 +
-              SPIDER_SQL_EQUAL_LEN + SPIDER_SQL_AND_LEN))
-              DBUG_RETURN(HA_ERR_OUT_OF_MEM);
-            dbton_share->append_column_name(str_part2, field->field_index);
-            str_part2->q_append(SPIDER_SQL_EQUAL_STR, SPIDER_SQL_EQUAL_LEN);
-            if (spider_dbton[dbton_id].db_util->append_column_value(
-                    spider, str_part2, field, ptr, false,
-                    share->access_charset))
-              DBUG_RETURN(HA_ERR_OUT_OF_MEM);
-
-            if (use_key == end_key)
-            {
-              if (str_part->length() == SPIDER_SQL_OPEN_PAREN_LEN)
-              {
-                if (str->reserve(SPIDER_SQL_EQUAL_LEN))
-                  DBUG_RETURN(HA_ERR_OUT_OF_MEM);
-                str->q_append(SPIDER_SQL_EQUAL_STR, SPIDER_SQL_EQUAL_LEN);
-                if (spider_dbton[dbton_id].db_util->
-                    append_column_value(spider, str_part, field, ptr, false,
-                                        share->access_charset))
-                  DBUG_RETURN(HA_ERR_OUT_OF_MEM);
-              }
-            }
-          }
->>>>>>> fada4cb9
         } else {
           DBUG_PRINT("info", ("spider end_key->flag=%d", end_key->flag));
           switch (end_key->flag)
@@ -2281,7 +1962,6 @@
               uint32 op_len;
               if (end_key_part_map == 1)
               {
-<<<<<<< HEAD
                 op_str= rev ? SPIDER_SQL_GT_STR : SPIDER_SQL_LT_STR;
                 op_len= rev ? SPIDER_SQL_GT_LEN : SPIDER_SQL_LT_LEN;
               }
@@ -2295,8 +1975,9 @@
                 DBUG_RETURN(HA_ERR_OUT_OF_MEM);
               dbton_share->append_column_name(str, field->field_index);
               str->q_append(op_str, op_len);
-              if (spider_dbton[dbton_id].db_util->append_column_value(
-                      spider, str, field, ptr, share->access_charset))
+              if (spider_dbton[dbton_id].db_util->
+                  append_column_value(spider, str, field, ptr, false,
+                                      share->access_charset))
                 DBUG_RETURN(HA_ERR_OUT_OF_MEM);
               if (use_both)
                 end_key_part_map= 0;
@@ -2304,60 +1985,6 @@
               {
                 result_list->key_order= key_count;
                 set_order= TRUE;
-=======
-                const char* op_str;
-                uint32 op_len;
-                if (end_key_part_map == 1) {
-                  op_str = rev ? SPIDER_SQL_GT_STR : SPIDER_SQL_LT_STR;
-                  op_len = rev ? SPIDER_SQL_GT_LEN : SPIDER_SQL_LT_LEN;
-                } else {
-                  op_str = rev ? SPIDER_SQL_GTEQUAL_STR : SPIDER_SQL_LTEQUAL_STR;
-                  op_len = rev ? SPIDER_SQL_GTEQUAL_LEN : SPIDER_SQL_LTEQUAL_LEN;
-                }
-                if (str->reserve(store_length + key_name_length +
-                  /* SPIDER_SQL_NAME_QUOTE_LEN */ 2 + op_len))
-                  DBUG_RETURN(HA_ERR_OUT_OF_MEM);
-                dbton_share->append_column_name(str, field->field_index);
-                str->q_append(op_str, op_len);
-                if (spider_dbton[dbton_id].db_util->append_column_value(
-                        spider, str, field, ptr, FALSE, share->access_charset))
-                  DBUG_RETURN(HA_ERR_OUT_OF_MEM);
-                if (use_both)
-                  end_key_part_map = 0;
-                if (!set_order)
-                {
-                  result_list->key_order = key_count;
-                  set_order = TRUE;
-                }
-              } else {
-                if (str_part2->reserve(store_length + key_name_length +
-                  /* SPIDER_SQL_NAME_QUOTE_LEN */ 2 +
-                  SPIDER_SQL_LT_LEN))
-                  DBUG_RETURN(HA_ERR_OUT_OF_MEM);
-                dbton_share->append_column_name(str_part2, field->field_index);
-                if (rev)
-                  str_part2->q_append(SPIDER_SQL_GT_STR, SPIDER_SQL_GT_LEN);
-                else
-                  str_part2->q_append(SPIDER_SQL_LT_STR, SPIDER_SQL_LT_LEN);
-                if (spider_dbton[dbton_id].db_util->
-                    append_column_value(spider, str_part2, field, ptr, false,
-                                        share->access_charset))
-                  DBUG_RETURN(HA_ERR_OUT_OF_MEM);
-
-                if (use_key == end_key)
-                {
-                  if (str_part->length() == SPIDER_SQL_OPEN_PAREN_LEN)
-                  {
-                    if (str->reserve(SPIDER_SQL_LT_LEN))
-                      DBUG_RETURN(HA_ERR_OUT_OF_MEM);
-                    str->q_append(SPIDER_SQL_LT_STR, SPIDER_SQL_LT_LEN);
-                    if (spider_dbton[dbton_id].db_util->
-                        append_column_value(spider, str_part, field, ptr,
-                                            false, share->access_charset))
-                      DBUG_RETURN(HA_ERR_OUT_OF_MEM);
-                  }
-                }
->>>>>>> fada4cb9
               }
               break;
             default:
@@ -2370,62 +1997,14 @@
                 str->q_append(SPIDER_SQL_GTEQUAL_STR, SPIDER_SQL_GTEQUAL_LEN);
               else
                 str->q_append(SPIDER_SQL_LTEQUAL_STR, SPIDER_SQL_LTEQUAL_LEN);
-              if (spider_dbton[dbton_id].db_util->append_column_value(
-                      spider, str, field, ptr, share->access_charset))
+              if (spider_dbton[dbton_id].db_util->
+                  append_column_value(spider, str, field, ptr, false,
+                                      share->access_charset))
                 DBUG_RETURN(HA_ERR_OUT_OF_MEM);
               if (!set_order)
               {
-<<<<<<< HEAD
                 result_list->key_order= key_count;
                 set_order= TRUE;
-=======
-                if (str->reserve(store_length + key_name_length +
-                  /* SPIDER_SQL_NAME_QUOTE_LEN */ 2 +
-                  SPIDER_SQL_LTEQUAL_LEN))
-                  DBUG_RETURN(HA_ERR_OUT_OF_MEM);
-                dbton_share->append_column_name(str, field->field_index);
-                if (rev)
-                  str->q_append(SPIDER_SQL_GTEQUAL_STR, SPIDER_SQL_GTEQUAL_LEN);
-                else
-                  str->q_append(SPIDER_SQL_LTEQUAL_STR, SPIDER_SQL_LTEQUAL_LEN);
-                if (spider_dbton[dbton_id].db_util->
-                    append_column_value(spider, str, field, ptr, false,
-                                        share->access_charset))
-                  DBUG_RETURN(HA_ERR_OUT_OF_MEM);
-                if (!set_order)
-                {
-                  result_list->key_order = key_count;
-                  set_order = TRUE;
-                }
-              } else {
-                if (str_part2->reserve(store_length + key_name_length +
-                  /* SPIDER_SQL_NAME_QUOTE_LEN */ 2 +
-                  SPIDER_SQL_LTEQUAL_LEN))
-                  DBUG_RETURN(HA_ERR_OUT_OF_MEM);
-                dbton_share->append_column_name(str_part2, field->field_index);
-                if (rev)
-                  str_part2->q_append(SPIDER_SQL_GTEQUAL_STR, SPIDER_SQL_GTEQUAL_LEN);
-                else
-                  str_part2->q_append(SPIDER_SQL_LTEQUAL_STR, SPIDER_SQL_LTEQUAL_LEN);
-                if (spider_dbton[dbton_id].db_util->
-                    append_column_value(spider, str_part2, field, ptr, false,
-                                        share->access_charset))
-                  DBUG_RETURN(HA_ERR_OUT_OF_MEM);
-
-                if (use_key == end_key)
-                {
-                  if (str_part->length() == SPIDER_SQL_OPEN_PAREN_LEN)
-                  {
-                    if (str->reserve(SPIDER_SQL_LTEQUAL_LEN))
-                      DBUG_RETURN(HA_ERR_OUT_OF_MEM);
-                    str->q_append(SPIDER_SQL_LTEQUAL_STR, SPIDER_SQL_LTEQUAL_LEN);
-                    if (spider_dbton[dbton_id].db_util->
-                        append_column_value(spider, str_part, field, ptr,
-                                            false, share->access_charset))
-                      DBUG_RETURN(HA_ERR_OUT_OF_MEM);
-                  }
-                }
->>>>>>> fada4cb9
               }
               break;
           }
