--- conflicted
+++ resolved
@@ -357,16 +357,13 @@
     }
   }
 end:
-<<<<<<< HEAD
   for(i= 0; i<(int)event_ops.size(); i++)
     MyNdb.dropEventOperation(event_ops[i]);
 
-=======
   if (ndb2)
     delete ndb2;
   if (con2)
     delete con2;
->>>>>>> aca5ac19
   return NDBT_ProgramExit(NDBT_OK);
 }
 
