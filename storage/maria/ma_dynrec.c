/* Copyright (C) 2006 MySQL AB & MySQL Finland AB & TCX DataKonsult AB

   This program is free software; you can redistribute it and/or modify
   it under the terms of the GNU General Public License as published by
   the Free Software Foundation; version 2 of the License.

   This program is distributed in the hope that it will be useful,
   but WITHOUT ANY WARRANTY; without even the implied warranty of
   MERCHANTABILITY or FITNESS FOR A PARTICULAR PURPOSE.  See the
   GNU General Public License for more details.

   You should have received a copy of the GNU General Public License
   along with this program; if not, write to the Free Software
   Foundation, Inc., 59 Temple Place, Suite 330, Boston, MA  02111-1307  USA */

/*
  Functions to handle space-packed-records and blobs

  A row may be stored in one or more linked blocks.
  The block size is between MARIA_MIN_BLOCK_LENGTH and MARIA_MAX_BLOCK_LENGTH.
  Each block is aligned on MARIA_DYN_ALIGN_SIZE.
  The reson for the max block size is to not have too many different types
  of blocks.  For the differnet block types, look at _ma_get_block_info()
*/

#include "maria_def.h"

static my_bool write_dynamic_record(MARIA_HA *info,const uchar *record,
                                    ulong reclength);
static int _ma_find_writepos(MARIA_HA *info,ulong reclength,my_off_t *filepos,
			     ulong *length);
static my_bool update_dynamic_record(MARIA_HA *info, MARIA_RECORD_POS filepos,
                                     uchar *record, ulong reclength);
static my_bool delete_dynamic_record(MARIA_HA *info,MARIA_RECORD_POS filepos,
                                     uint second_read);
static my_bool _ma_cmp_buffer(File file, const uchar *buff, my_off_t filepos,
                              uint length);

#ifdef THREAD
/* Play it safe; We have a small stack when using threads */
#undef my_alloca
#undef my_afree
#define my_alloca(A) my_malloc((A),MYF(0))
#define my_afree(A) my_free((A),MYF(0))
#endif

	/* Interface function from MARIA_HA */

#ifdef HAVE_MMAP

/*
  Create mmaped area for MARIA handler

  SYNOPSIS
    _ma_dynmap_file()
    info		MARIA handler

  RETURN
    0  ok
    1  error.
*/

my_bool _ma_dynmap_file(MARIA_HA *info, my_off_t size)
{
  DBUG_ENTER("_ma_dynmap_file");
  if (size > (my_off_t) (~((size_t) 0)) - MEMMAP_EXTRA_MARGIN)
  {
    DBUG_PRINT("warning", ("File is too large for mmap"));
    DBUG_RETURN(1);
  }
  /*
    Ingo wonders if it is good to use MAP_NORESERVE. From the Linux man page:
    MAP_NORESERVE
      Do not reserve swap space for this mapping. When swap space is
      reserved, one has the guarantee that it is possible to modify the
      mapping. When swap space is not reserved one might get SIGSEGV
      upon a write if no physical memory is available.
  */
  info->s->file_map= (uchar*)
                  my_mmap(0, (size_t)(size + MEMMAP_EXTRA_MARGIN),
                          info->s->mode==O_RDONLY ? PROT_READ :
                          PROT_READ | PROT_WRITE,
                          MAP_SHARED | MAP_NORESERVE,
                          info->dfile.file, 0L);
  if (info->s->file_map == (uchar*) MAP_FAILED)
  {
    info->s->file_map= NULL;
    DBUG_RETURN(1);
  }
#if defined(HAVE_MADVISE)
  madvise(info->s->file_map, size, MADV_RANDOM);
#endif
  info->s->mmaped_length= size;
  DBUG_RETURN(0);
}


/*
  Resize mmaped area for MARIA handler

  SYNOPSIS
    _ma_remap_file()
    info		MARIA handler

  RETURN
*/

void _ma_remap_file(MARIA_HA *info, my_off_t size)
{
  if (info->s->file_map)
  {
    VOID(my_munmap(info->s->file_map,
                   (size_t) info->s->mmaped_length + MEMMAP_EXTRA_MARGIN));
    _ma_dynmap_file(info, size);
  }
}
#endif


/*
  Read bytes from MySAM handler, using mmap or pread

  SYNOPSIS
    _ma_mmap_pread()
    info		MARIA handler
    Buffer              Input buffer
    Count               Count of bytes for read
    offset              Start position
    MyFlags

  RETURN
    0  ok
*/

uint _ma_mmap_pread(MARIA_HA *info, uchar *Buffer,
                    uint Count, my_off_t offset, myf MyFlags)
{
  DBUG_PRINT("info", ("maria_read with mmap %d\n", info->dfile.file));
  if (info->s->concurrent_insert)
    rw_rdlock(&info->s->mmap_lock);

  /*
    The following test may fail in the following cases:
    - We failed to remap a memory area (fragmented memory?)
    - This thread has done some writes, but not yet extended the
    memory mapped area.
  */

  if (info->s->mmaped_length >= offset + Count)
  {
    memcpy(Buffer, info->s->file_map + offset, Count);
    if (info->s->concurrent_insert)
      rw_unlock(&info->s->mmap_lock);
    return 0;
  }
  else
  {
    if (info->s->concurrent_insert)
      rw_unlock(&info->s->mmap_lock);
    return my_pread(info->dfile.file, Buffer, Count, offset, MyFlags);
  }
}


        /* wrapper for my_pread in case if mmap isn't used */

uint _ma_nommap_pread(MARIA_HA *info, uchar *Buffer,
                      uint Count, my_off_t offset, myf MyFlags)
{
  return my_pread(info->dfile.file, Buffer, Count, offset, MyFlags);
}


/*
  Write bytes to MySAM handler, using mmap or pwrite

  SYNOPSIS
    _ma_mmap_pwrite()
    info		MARIA handler
    Buffer              Output buffer
    Count               Count of bytes for write
    offset              Start position
    MyFlags

  RETURN
    0  ok
    !=0  error.  In this case return error from pwrite
*/

uint _ma_mmap_pwrite(MARIA_HA *info, uchar *Buffer,
                     uint Count, my_off_t offset, myf MyFlags)
{
  DBUG_PRINT("info", ("maria_write with mmap %d\n", info->dfile.file));
  if (info->s->concurrent_insert)
    rw_rdlock(&info->s->mmap_lock);

  /*
    The following test may fail in the following cases:
    - We failed to remap a memory area (fragmented memory?)
    - This thread has done some writes, but not yet extended the
    memory mapped area.
  */

  if (info->s->mmaped_length >= offset + Count)
  {
    memcpy(info->s->file_map + offset, Buffer, Count);
    if (info->s->concurrent_insert)
      rw_unlock(&info->s->mmap_lock);
    return 0;
  }
  else
  {
    info->s->nonmmaped_inserts++;
    if (info->s->concurrent_insert)
      rw_unlock(&info->s->mmap_lock);
    return my_pwrite(info->dfile.file, Buffer, Count, offset, MyFlags);
  }

}


        /* wrapper for my_pwrite in case if mmap isn't used */

uint _ma_nommap_pwrite(MARIA_HA *info, uchar *Buffer,
                      uint Count, my_off_t offset, myf MyFlags)
{
  return my_pwrite(info->dfile.file, Buffer, Count, offset, MyFlags);
}


my_bool _ma_write_dynamic_record(MARIA_HA *info, const uchar *record)
{
  ulong reclength= _ma_rec_pack(info,info->rec_buff + MARIA_REC_BUFF_OFFSET,
                                record);
  return (write_dynamic_record(info,info->rec_buff + MARIA_REC_BUFF_OFFSET,
                               reclength));
}

my_bool _ma_update_dynamic_record(MARIA_HA *info, MARIA_RECORD_POS pos,
                                  const uchar *oldrec __attribute__ ((unused)),
                                  const uchar *record)
{
  uint length= _ma_rec_pack(info, info->rec_buff + MARIA_REC_BUFF_OFFSET,
                            record);
  return (update_dynamic_record(info, pos,
                                info->rec_buff + MARIA_REC_BUFF_OFFSET,
                                length));
}


my_bool _ma_write_blob_record(MARIA_HA *info, const uchar *record)
{
  uchar *rec_buff;
  int error;
  ulong reclength,reclength2,extra;

  extra= (ALIGN_SIZE(MARIA_MAX_DYN_BLOCK_HEADER)+MARIA_SPLIT_LENGTH+
	  MARIA_DYN_DELETE_BLOCK_HEADER+1);
  reclength= (info->s->base.pack_reclength +
	      _ma_calc_total_blob_length(info,record)+ extra);
  if (!(rec_buff=(uchar*) my_alloca(reclength)))
  {
    my_errno= HA_ERR_OUT_OF_MEM; /* purecov: inspected */
    return(1);
  }
  reclength2= _ma_rec_pack(info,
                           rec_buff+ALIGN_SIZE(MARIA_MAX_DYN_BLOCK_HEADER),
			   record);
  DBUG_PRINT("info",("reclength: %lu  reclength2: %lu",
		     reclength, reclength2));
  DBUG_ASSERT(reclength2 <= reclength);
  error= write_dynamic_record(info,
                              rec_buff+ALIGN_SIZE(MARIA_MAX_DYN_BLOCK_HEADER),
                              reclength2);
  my_afree(rec_buff);
  return(error != 0);
}


my_bool _ma_update_blob_record(MARIA_HA *info, MARIA_RECORD_POS pos,
                               const uchar *oldrec __attribute__ ((unused)),
                               const uchar *record)
{
  uchar *rec_buff;
  int error;
  ulong reclength,extra;

  extra= (ALIGN_SIZE(MARIA_MAX_DYN_BLOCK_HEADER)+MARIA_SPLIT_LENGTH+
	  MARIA_DYN_DELETE_BLOCK_HEADER);
  reclength= (info->s->base.pack_reclength+
	      _ma_calc_total_blob_length(info,record)+ extra);
#ifdef NOT_USED					/* We now support big rows */
  if (reclength > MARIA_DYN_MAX_ROW_LENGTH)
  {
    my_errno=HA_ERR_TO_BIG_ROW;
    return 1;
  }
#endif
  if (!(rec_buff=(uchar*) my_alloca(reclength)))
  {
    my_errno= HA_ERR_OUT_OF_MEM; /* purecov: inspected */
    return(1);
  }
  reclength= _ma_rec_pack(info,rec_buff+ALIGN_SIZE(MARIA_MAX_DYN_BLOCK_HEADER),
			 record);
  error=update_dynamic_record(info,pos,
			      rec_buff+ALIGN_SIZE(MARIA_MAX_DYN_BLOCK_HEADER),
			      reclength);
  my_afree(rec_buff);
  return(error != 0);
}


my_bool _ma_delete_dynamic_record(MARIA_HA *info,
                                  const uchar *record __attribute__ ((unused)))
{
  return delete_dynamic_record(info, info->cur_row.lastpos, 0);
}


	/* Write record to data-file */

static my_bool write_dynamic_record(MARIA_HA *info, const uchar *record,
                                    ulong reclength)
{
  int flag;
  ulong length;
  my_off_t filepos;
  DBUG_ENTER("write_dynamic_record");

  flag=0;
  do
  {
    if (_ma_find_writepos(info,reclength,&filepos,&length))
      goto err;
    if (_ma_write_part_record(info,filepos,length,
                              (info->append_insert_at_end ?
                               HA_OFFSET_ERROR : info->s->state.dellink),
			      (uchar**) &record,&reclength,&flag))
      goto err;
  } while (reclength);

  DBUG_RETURN(0);
err:
  DBUG_RETURN(1);
}


	/* Get a block for data ; The given data-area must be used !! */

static int _ma_find_writepos(MARIA_HA *info,
			     ulong reclength, /* record length */
			     my_off_t *filepos, /* Return file pos */
			     ulong *length)   /* length of block at filepos */
{
  MARIA_BLOCK_INFO block_info;
  ulong tmp;
  DBUG_ENTER("_ma_find_writepos");

  if (info->s->state.dellink != HA_OFFSET_ERROR &&
      !info->append_insert_at_end)
  {
    /* Deleted blocks exists;  Get last used block */
    *filepos=info->s->state.dellink;
    block_info.second_read=0;
    info->rec_cache.seek_not_done=1;
    if (!(_ma_get_block_info(&block_info, info->dfile.file,
                             info->s->state.dellink) &
	   BLOCK_DELETED))
    {
      DBUG_PRINT("error",("Delete link crashed"));
      my_errno=HA_ERR_WRONG_IN_RECORD;
      DBUG_RETURN(-1);
    }
    info->s->state.dellink=block_info.next_filepos;
    info->state->del--;
    info->state->empty-= block_info.block_len;
    *length= block_info.block_len;
  }
  else
  {
    /* No deleted blocks;  Allocate a new block */
    *filepos=info->state->data_file_length;
    if ((tmp=reclength+3 + test(reclength >= (65520-3))) <
	info->s->base.min_block_length)
      tmp= info->s->base.min_block_length;
    else
      tmp= ((tmp+MARIA_DYN_ALIGN_SIZE-1) &
	    (~ (ulong) (MARIA_DYN_ALIGN_SIZE-1)));
    if (info->state->data_file_length >
	(info->s->base.max_data_file_length - tmp))
    {
      my_errno=HA_ERR_RECORD_FILE_FULL;
      DBUG_RETURN(-1);
    }
    if (tmp > MARIA_MAX_BLOCK_LENGTH)
      tmp=MARIA_MAX_BLOCK_LENGTH;
    *length= tmp;
    info->state->data_file_length+= tmp;
    info->s->state.split++;
    info->update|=HA_STATE_WRITE_AT_END;
  }
  DBUG_RETURN(0);
} /* _ma_find_writepos */



/*
  Unlink a deleted block from the deleted list.
  This block will be combined with the preceding or next block to form
  a big block.
*/

static bool unlink_deleted_block(MARIA_HA *info, MARIA_BLOCK_INFO *block_info)
{
  DBUG_ENTER("unlink_deleted_block");
  if (block_info->filepos == info->s->state.dellink)
  {
    /* First deleted block;  We can just use this ! */
    info->s->state.dellink=block_info->next_filepos;
  }
  else
  {
    MARIA_BLOCK_INFO tmp;
    tmp.second_read=0;
    /* Unlink block from the previous block */
    if (!(_ma_get_block_info(&tmp, info->dfile.file, block_info->prev_filepos)
	  & BLOCK_DELETED))
      DBUG_RETURN(1);				/* Something is wrong */
    mi_sizestore(tmp.header+4,block_info->next_filepos);
    if (info->s->file_write(info,(char*) tmp.header+4,8,
		  block_info->prev_filepos+4, MYF(MY_NABP)))
      DBUG_RETURN(1);
    /* Unlink block from next block */
    if (block_info->next_filepos != HA_OFFSET_ERROR)
    {
      if (!(_ma_get_block_info(&tmp, info->dfile.file,
                               block_info->next_filepos)
	    & BLOCK_DELETED))
	DBUG_RETURN(1);				/* Something is wrong */
      mi_sizestore(tmp.header+12,block_info->prev_filepos);
      if (info->s->file_write(info,(char*) tmp.header+12,8,
		    block_info->next_filepos+12,
		    MYF(MY_NABP)))
	DBUG_RETURN(1);
    }
  }
  /* We now have one less deleted block */
  info->state->del--;
  info->state->empty-= block_info->block_len;
  info->s->state.split--;

  /*
    If this was a block that we where accessing through table scan
    (maria_rrnd() or maria_scan(), then ensure that we skip over this block
    when doing next maria_rrnd() or maria_scan().
  */
  if (info->cur_row.nextpos == block_info->filepos)
    info->cur_row.nextpos+= block_info->block_len;
  DBUG_RETURN(0);
}


/*
  Add a backward link to delete block

  SYNOPSIS
    update_backward_delete_link()
    info		MARIA handler
    delete_block	Position to delete block to update.
			If this is 'HA_OFFSET_ERROR', nothing will be done
    filepos		Position to block that 'delete_block' should point to

  RETURN
    0  ok
    1  error.  In this case my_error is set.
*/

static my_bool update_backward_delete_link(MARIA_HA *info,
                                           my_off_t delete_block,
                                           MARIA_RECORD_POS filepos)
{
  MARIA_BLOCK_INFO block_info;
  DBUG_ENTER("update_backward_delete_link");

  if (delete_block != HA_OFFSET_ERROR)
  {
    block_info.second_read=0;
    if (_ma_get_block_info(&block_info, info->dfile.file, delete_block)
	& BLOCK_DELETED)
    {
      char buff[8];
      mi_sizestore(buff,filepos);
      if (info->s->file_write(info,buff, 8, delete_block+12, MYF(MY_NABP)))
	DBUG_RETURN(1);				/* Error on write */
    }
    else
    {
      my_errno=HA_ERR_WRONG_IN_RECORD;
      DBUG_RETURN(1);				/* Wrong delete link */
    }
  }
  DBUG_RETURN(0);
}

/* Delete datarecord from database */
/* info->rec_cache.seek_not_done is updated in cmp_record */

static my_bool delete_dynamic_record(MARIA_HA *info, MARIA_RECORD_POS filepos,
                                     uint second_read)
{
  uint length,b_type;
  MARIA_BLOCK_INFO block_info,del_block;
  int error;
  my_bool remove_next_block;
  DBUG_ENTER("delete_dynamic_record");

  /* First add a link from the last block to the new one */
  error= update_backward_delete_link(info, info->s->state.dellink, filepos);

  block_info.second_read=second_read;
  do
  {
    /* Remove block at 'filepos' */
    if ((b_type= _ma_get_block_info(&block_info, info->dfile.file, filepos))
	& (BLOCK_DELETED | BLOCK_ERROR | BLOCK_SYNC_ERROR |
	   BLOCK_FATAL_ERROR) ||
	(length=(uint) (block_info.filepos-filepos) +block_info.block_len) <
	MARIA_MIN_BLOCK_LENGTH)
    {
      my_errno=HA_ERR_WRONG_IN_RECORD;
      DBUG_RETURN(1);
    }
    /* Check if next block is a delete block */
    del_block.second_read=0;
    remove_next_block=0;
    if (_ma_get_block_info(&del_block, info->dfile.file, filepos + length) &
	BLOCK_DELETED && del_block.block_len+length <
        MARIA_DYN_MAX_BLOCK_LENGTH)
    {
      /* We can't remove this yet as this block may be the head block */
      remove_next_block=1;
      length+=del_block.block_len;
    }

    block_info.header[0]=0;
    mi_int3store(block_info.header+1,length);
    mi_sizestore(block_info.header+4,info->s->state.dellink);
    if (b_type & BLOCK_LAST)
      bfill(block_info.header+12,8,255);
    else
      mi_sizestore(block_info.header+12,block_info.next_filepos);
    if (info->s->file_write(info,(uchar*) block_info.header,20,filepos,
		  MYF(MY_NABP)))
      DBUG_RETURN(1);
    info->s->state.dellink = filepos;
    info->state->del++;
    info->state->empty+=length;
    filepos=block_info.next_filepos;

    /* Now it's safe to unlink the deleted block directly after this one */
    if (remove_next_block && unlink_deleted_block(info,&del_block))
      error=1;
  } while (!(b_type & BLOCK_LAST));

  DBUG_RETURN(error);
}


	/* Write a block to datafile */

int _ma_write_part_record(MARIA_HA *info,
			  my_off_t filepos,	/* points at empty block */
			  ulong length,		/* length of block */
			  my_off_t next_filepos,/* Next empty block */
			  uchar **record,	/* pointer to record ptr */
			  ulong *reclength,	/* length of *record */
			  int *flag)		/* *flag == 0 if header */
{
  ulong head_length,res_length,extra_length,long_block,del_length;
  uchar *pos,*record_end;
  my_off_t  next_delete_block;
  uchar temp[MARIA_SPLIT_LENGTH+MARIA_DYN_DELETE_BLOCK_HEADER];
  DBUG_ENTER("_ma_write_part_record");

  next_delete_block=HA_OFFSET_ERROR;

  res_length=extra_length=0;
  if (length > *reclength + MARIA_SPLIT_LENGTH)
  {						/* Splitt big block */
    res_length=MY_ALIGN(length- *reclength - MARIA_EXTEND_BLOCK_LENGTH,
			MARIA_DYN_ALIGN_SIZE);
    length-= res_length;			/* Use this for first part */
  }
  long_block= (length < 65520L && *reclength < 65520L) ? 0 : 1;
  if (length == *reclength+ 3 + long_block)
  {
    /* Block is exactly of the right length */
    temp[0]=(uchar) (1+ *flag)+(uchar) long_block;	/* Flag is 0 or 6 */
    if (long_block)
    {
      mi_int3store(temp+1,*reclength);
      head_length=4;
    }
    else
    {
      mi_int2store(temp+1,*reclength);
      head_length=3;
    }
  }
  else if (length-long_block < *reclength+4)
  {						/* To short block */
    if (next_filepos == HA_OFFSET_ERROR)
      next_filepos= (info->s->state.dellink != HA_OFFSET_ERROR &&
                     !info->append_insert_at_end ?
                     info->s->state.dellink : info->state->data_file_length);
    if (*flag == 0)				/* First block */
    {
      if (*reclength > MARIA_MAX_BLOCK_LENGTH)
      {
	head_length= 16;
	temp[0]=13;
	mi_int4store(temp+1,*reclength);
	mi_int3store(temp+5,length-head_length);
	mi_sizestore((uchar*) temp+8,next_filepos);
      }
      else
      {
	head_length=5+8+long_block*2;
	temp[0]=5+(uchar) long_block;
	if (long_block)
	{
	  mi_int3store(temp+1,*reclength);
	  mi_int3store(temp+4,length-head_length);
	  mi_sizestore((uchar*) temp+7,next_filepos);
	}
	else
	{
	  mi_int2store(temp+1,*reclength);
	  mi_int2store(temp+3,length-head_length);
	  mi_sizestore((uchar*) temp+5,next_filepos);
	}
      }
    }
    else
    {
      head_length=3+8+long_block;
      temp[0]=11+(uchar) long_block;
      if (long_block)
      {
	mi_int3store(temp+1,length-head_length);
	mi_sizestore((uchar*) temp+4,next_filepos);
      }
      else
      {
	mi_int2store(temp+1,length-head_length);
	mi_sizestore((uchar*) temp+3,next_filepos);
      }
    }
  }
  else
  {					/* Block with empty info last */
    head_length=4+long_block;
    extra_length= length- *reclength-head_length;
    temp[0]= (uchar) (3+ *flag)+(uchar) long_block; /* 3,4 or 9,10 */
    if (long_block)
    {
      mi_int3store(temp+1,*reclength);
      temp[4]= (uchar) (extra_length);
    }
    else
    {
      mi_int2store(temp+1,*reclength);
      temp[3]= (uchar) (extra_length);
    }
    length=	  *reclength+head_length;	/* Write only what is needed */
  }
  DBUG_DUMP("header",(uchar*) temp,head_length);

	/* Make a long block for one write */
  record_end= *record+length-head_length;
  del_length=(res_length ? MARIA_DYN_DELETE_BLOCK_HEADER : 0);
  bmove((uchar*) (*record-head_length),(uchar*) temp,head_length);
  memcpy(temp,record_end,(size_t) (extra_length+del_length));
  bzero((uchar*) record_end,extra_length);

  if (res_length)
  {
    /* Check first if we can join this block with the next one */
    MARIA_BLOCK_INFO del_block;
    my_off_t next_block=filepos+length+extra_length+res_length;

    del_block.second_read=0;
    if (next_block < info->state->data_file_length &&
	info->s->state.dellink != HA_OFFSET_ERROR)
    {
      if ((_ma_get_block_info(&del_block, info->dfile.file, next_block)
	   & BLOCK_DELETED) &&
	  res_length + del_block.block_len < MARIA_DYN_MAX_BLOCK_LENGTH)
      {
	if (unlink_deleted_block(info,&del_block))
	  goto err;
	res_length+=del_block.block_len;
      }
    }

    /* Create a delete link of the last part of the block */
    pos=record_end+extra_length;
    pos[0]= '\0';
    mi_int3store(pos+1,res_length);
    mi_sizestore(pos+4,info->s->state.dellink);
    bfill(pos+12,8,255);			/* End link */
    next_delete_block=info->s->state.dellink;
    info->s->state.dellink= filepos+length+extra_length;
    info->state->del++;
    info->state->empty+=res_length;
    info->s->state.split++;
  }
  if (info->opt_flag & WRITE_CACHE_USED &&
      info->update & HA_STATE_WRITE_AT_END)
  {
    if (info->update & HA_STATE_EXTEND_BLOCK)
    {
      info->update&= ~HA_STATE_EXTEND_BLOCK;
      if (my_block_write(&info->rec_cache,(uchar*) *record-head_length,
			 length+extra_length+del_length,filepos))
      goto err;
    }
    else if (my_b_write(&info->rec_cache,(uchar*) *record-head_length,
			length+extra_length+del_length))
      goto err;
  }
  else
  {
    info->rec_cache.seek_not_done=1;
    if (info->s->file_write(info,(uchar*) *record-head_length,
                            length+extra_length+
                            del_length,filepos,info->s->write_flag))
      goto err;
  }
  memcpy(record_end,temp,(size_t) (extra_length+del_length));
  *record=record_end;
  *reclength-=(length-head_length);
  *flag=6;

  if (del_length)
  {
    /* link the next delete block to this */
    if (update_backward_delete_link(info, next_delete_block,
				    info->s->state.dellink))
      goto err;
  }

  DBUG_RETURN(0);
err:
  DBUG_PRINT("exit",("errno: %d",my_errno));
  DBUG_RETURN(1);
} /* _ma_write_part_record */


	/* update record from datafile */

static my_bool update_dynamic_record(MARIA_HA *info, MARIA_RECORD_POS filepos,
                                     uchar *record, ulong reclength)
{
  int flag;
  uint error;
  ulong length;
  MARIA_BLOCK_INFO block_info;
  DBUG_ENTER("update_dynamic_record");

  flag=block_info.second_read=0;
  while (reclength > 0)
  {
    if (filepos != info->s->state.dellink)
    {
      block_info.next_filepos= HA_OFFSET_ERROR;
      if ((error= _ma_get_block_info(&block_info, info->dfile.file, filepos))
	  & (BLOCK_DELETED | BLOCK_ERROR | BLOCK_SYNC_ERROR |
	     BLOCK_FATAL_ERROR))
      {
	DBUG_PRINT("error",("Got wrong block info"));
	if (!(error & BLOCK_FATAL_ERROR))
	  my_errno=HA_ERR_WRONG_IN_RECORD;
	goto err;
      }
      length=(ulong) (block_info.filepos-filepos) + block_info.block_len;
      if (length < reclength)
      {
	uint tmp=MY_ALIGN(reclength - length + 3 +
			  test(reclength >= 65520L),MARIA_DYN_ALIGN_SIZE);
	/* Don't create a block bigger than MARIA_MAX_BLOCK_LENGTH */
	tmp= min(length+tmp, MARIA_MAX_BLOCK_LENGTH)-length;
	/* Check if we can extend this block */
	if (block_info.filepos + block_info.block_len ==
	    info->state->data_file_length &&
	    info->state->data_file_length <
	    info->s->base.max_data_file_length-tmp)
	{
	  /* extend file */
	  DBUG_PRINT("info",("Extending file with %d bytes",tmp));
	  if (info->cur_row.nextpos == info->state->data_file_length)
	    info->cur_row.nextpos+= tmp;
	  info->state->data_file_length+= tmp;
	  info->update|= HA_STATE_WRITE_AT_END | HA_STATE_EXTEND_BLOCK;
	  length+=tmp;
	}
	else if (length < MARIA_MAX_BLOCK_LENGTH - MARIA_MIN_BLOCK_LENGTH)
	{
	  /*
	    Check if next block is a deleted block
	    Above we have MARIA_MIN_BLOCK_LENGTH to avoid the problem where
	    the next block is so small it can't be splited which could
	    casue problems
	  */

	  MARIA_BLOCK_INFO del_block;
	  del_block.second_read=0;
	  if (_ma_get_block_info(&del_block, info->dfile.file,
				 block_info.filepos + block_info.block_len) &
	      BLOCK_DELETED)
	  {
	    /* Use; Unlink it and extend the current block */
	    DBUG_PRINT("info",("Extending current block"));
	    if (unlink_deleted_block(info,&del_block))
	      goto err;
	    if ((length+=del_block.block_len) > MARIA_MAX_BLOCK_LENGTH)
	    {
	      /*
		New block was too big, link overflow part back to
		delete list
	      */
	      my_off_t next_pos;
	      ulong rest_length= length-MARIA_MAX_BLOCK_LENGTH;
	      set_if_bigger(rest_length, MARIA_MIN_BLOCK_LENGTH);
	      next_pos= del_block.filepos+ del_block.block_len - rest_length;

	      if (update_backward_delete_link(info, info->s->state.dellink,
					      next_pos))
		DBUG_RETURN(1);

	      /* create delete link for data that didn't fit into the page */
	      del_block.header[0]=0;
	      mi_int3store(del_block.header+1, rest_length);
	      mi_sizestore(del_block.header+4,info->s->state.dellink);
	      bfill(del_block.header+12,8,255);
	      if (info->s->file_write(info,(uchar*) del_block.header, 20,
                                      next_pos, MYF(MY_NABP)))
		DBUG_RETURN(1);
	      info->s->state.dellink= next_pos;
	      info->s->state.split++;
	      info->state->del++;
	      info->state->empty+= rest_length;
	      length-= rest_length;
	    }
	  }
	}
      }
    }
    else
    {
      if (_ma_find_writepos(info,reclength,&filepos,&length))
	goto err;
    }
    if (_ma_write_part_record(info,filepos,length,block_info.next_filepos,
			      &record,&reclength,&flag))
      goto err;
    if ((filepos=block_info.next_filepos) == HA_OFFSET_ERROR)
    {
      /* Start writing data on deleted blocks */
      filepos=info->s->state.dellink;
    }
  }

  if (block_info.next_filepos != HA_OFFSET_ERROR)
    if (delete_dynamic_record(info,block_info.next_filepos,1))
      goto err;
  DBUG_RETURN(0);
err:
  DBUG_RETURN(1);
}


	/* Pack a record. Return new reclength */

uint _ma_rec_pack(MARIA_HA *info, register uchar *to,
                  register const uchar *from)
{
  uint		length,new_length,flag,bit,i;
  char		*pos,*end,*startpos,*packpos;
  enum en_fieldtype type;
  reg3 MARIA_COLUMNDEF *column;
  MARIA_BLOB	*blob;
  DBUG_ENTER("_ma_rec_pack");

  flag= 0;
  bit= 1;
  startpos= packpos=to;
  to+= info->s->base.pack_bytes;
  blob= info->blobs;
  column= info->s->columndef;
  if (info->s->base.null_bytes)
  {
    memcpy(to, from, info->s->base.null_bytes);
    from+= info->s->base.null_bytes;
    to+=   info->s->base.null_bytes;
  }

  for (i=info->s->base.fields ; i-- > 0; from+= length, column++)
  {
    length=(uint) column->length;
    if ((type = (enum en_fieldtype) column->type) != FIELD_NORMAL)
    {
      if (type == FIELD_BLOB)
      {
	if (!blob->length)
	  flag|=bit;
	else
	{
	  char *temp_pos;
	  size_t tmp_length=length-portable_sizeof_char_ptr;
	  memcpy((uchar*) to,from,tmp_length);
	  memcpy_fixed(&temp_pos,from+tmp_length,sizeof(char*));
	  memcpy(to+tmp_length,temp_pos,(size_t) blob->length);
	  to+=tmp_length+blob->length;
	}
	blob++;
      }
      else if (type == FIELD_SKIP_ZERO)
      {
	if (memcmp((uchar*) from, maria_zero_string, length) == 0)
	  flag|=bit;
	else
	{
	  memcpy((uchar*) to,from,(size_t) length); to+=length;
	}
      }
      else if (type == FIELD_SKIP_ENDSPACE ||
	       type == FIELD_SKIP_PRESPACE)
      {
	pos= (uchar*) from; end= (uchar*) from + length;
	if (type == FIELD_SKIP_ENDSPACE)
	{					/* Pack trailing spaces */
	  while (end > (char*) from && *(end-1) == ' ')
	    end--;
	}
	else
	{					/* Pack pref-spaces */
	  while (pos < end && *pos == ' ')
	    pos++;
	}
	new_length=(uint) (end-pos);
	if (new_length +1 + test(column->length > 255 && new_length > 127)
	    < length)
	{
	  if (column->length > 255 && new_length > 127)
	  {
	    to[0]=(char) ((new_length & 127)+128);
	    to[1]=(char) (new_length >> 7);
	    to+=2;
	  }
	  else
	    *to++= (char) new_length;
	  memcpy((uchar*) to,pos,(size_t) new_length); to+=new_length;
	  flag|=bit;
	}
	else
	{
	  memcpy(to,from,(size_t) length); to+=length;
	}
      }
      else if (type == FIELD_VARCHAR)
      {
        uint pack_length= HA_VARCHAR_PACKLENGTH(column->length -1);
	uint tmp_length;
        if (pack_length == 1)
        {
          tmp_length= (uint) *(uchar*) from;
          *to++= *from;
        }
        else
        {
          tmp_length= uint2korr(from);
          store_key_length_inc(to,tmp_length);
        }
        memcpy(to, from+pack_length,tmp_length);
        to+= tmp_length;
        continue;
      }
      else
      {
	memcpy(to,from,(size_t) length); to+=length;
	continue;				/* Normal field */
      }
      if ((bit= bit << 1) >= 256)
      {
	*packpos++ = (char) (uchar) flag;
	bit=1; flag=0;
      }
    }
    else
    {
      memcpy(to,from,(size_t) length); to+=length;
    }
  }
  if (bit != 1)
    *packpos= (char) (uchar) flag;
  if (info->s->calc_checksum)
    *to++= (uchar) info->cur_row.checksum;
  DBUG_PRINT("exit",("packed length: %d",(int) ((char*)to-startpos)));
  DBUG_RETURN((uint) ((char*)to-startpos));
} /* _ma_rec_pack */



/*
  Check if a record was correctly packed. Used only by maria_chk
  Returns 0 if record is ok.
*/

<<<<<<< HEAD
my_bool _ma_rec_check(MARIA_HA *info,const char *record, uchar *rec_buff,
                      ulong packed_length, my_bool with_checksum)
=======
my_bool _ma_rec_check(MARIA_HA *info,const char *record, byte *rec_buff,
                      ulong packed_length, my_bool with_checksum,
                      ha_checksum checksum)
>>>>>>> a898a7b6
{
  uint		length,new_length,flag,bit,i;
  char		*pos,*end,*packpos,*to;
  enum en_fieldtype type;
  reg3 MARIA_COLUMNDEF *column;
  DBUG_ENTER("_ma_rec_check");

  packpos=rec_buff; to= rec_buff+info->s->base.pack_bytes;
  column= info->s->columndef;
  flag= *packpos; bit=1;
  record+= info->s->base.null_bytes;
  to+= info->s->base.null_bytes;

  for (i=info->s->base.fields ; i-- > 0; record+= length, column++)
  {
    length=(uint) column->length;
    if ((type = (enum en_fieldtype) column->type) != FIELD_NORMAL)
    {
      if (type == FIELD_BLOB)
      {
	uint blob_length=
	  _ma_calc_blob_length(length-portable_sizeof_char_ptr,record);
	if (!blob_length && !(flag & bit))
	  goto err;
	if (blob_length)
	  to+=length - portable_sizeof_char_ptr+ blob_length;
      }
      else if (type == FIELD_SKIP_ZERO)
      {
	if (memcmp((uchar*) record, maria_zero_string, length) == 0)
	{
	  if (!(flag & bit))
	    goto err;
	}
	else
	  to+=length;
      }
      else if (type == FIELD_SKIP_ENDSPACE ||
	       type == FIELD_SKIP_PRESPACE)
      {
	pos= (uchar*) record; end= (uchar*) record + length;
	if (type == FIELD_SKIP_ENDSPACE)
	{					/* Pack trailing spaces */
	  while (end > record && *(end-1) == ' ')
	    end--;
	}
	else
	{					/* Pack pre-spaces */
	  while (pos < end && *pos == ' ')
	    pos++;
	}
	new_length=(uint) (end-pos);
	if (new_length +1 + test(column->length > 255 && new_length > 127)
	    < length)
	{
	  if (!(flag & bit))
	    goto err;
	  if (column->length > 255 && new_length > 127)
	  {
	    if (to[0] != (char) ((new_length & 127)+128) ||
		to[1] != (char) (new_length >> 7))
	      goto err;
	    to+=2;
	  }
	  else if (*to++ != (char) new_length)
	    goto err;
	  to+=new_length;
	}
	else
	  to+=length;
      }
      else if (type == FIELD_VARCHAR)
      {
        uint pack_length= HA_VARCHAR_PACKLENGTH(column->length -1);
	uint tmp_length;
        if (pack_length == 1)
        {
          tmp_length= (uint) *(uchar*) record;
          to+= 1+ tmp_length;
          continue;
        }
        else
        {
          tmp_length= uint2korr(record);
          to+= get_pack_length(tmp_length)+tmp_length;
        }
        continue;
      }
      else
      {
	to+=length;
	continue;				/* Normal field */
      }
      if ((bit= bit << 1) >= 256)
      {
	flag= *++packpos;
	bit=1;
      }
    }
    else
      to+= length;
  }
  if (packed_length != (uint) (to - (char*) rec_buff) +
      test(info->s->calc_checksum) || (bit != 1 && (flag & ~(bit - 1))))
    goto err;
  if (with_checksum && ((uchar) checksum != (uchar) *to))
  {
    DBUG_PRINT("error",("wrong checksum for row"));
    goto err;
  }
  DBUG_RETURN(0);

err:
  DBUG_RETURN(1);
}



	/* Unpacks a record */
	/* Returns -1 and my_errno =HA_ERR_RECORD_DELETED if reclength isn't */
	/* right. Returns reclength (>0) if ok */

ulong _ma_rec_unpack(register MARIA_HA *info, register uchar *to, uchar *from,
		     ulong found_length)
{
  uint flag,bit,length,min_pack_length, column_length;
  enum en_fieldtype type;
  uchar *from_end,*to_end,*packpos;
  reg3 MARIA_COLUMNDEF *column, *end_column;
  DBUG_ENTER("_ma_rec_unpack");

  to_end=to + info->s->base.reclength;
  from_end=from+found_length;
  flag= (uchar) *from; bit=1; packpos=from;
  if (found_length < info->s->base.min_pack_length)
    goto err;
  from+= info->s->base.pack_bytes;
  min_pack_length= info->s->base.min_pack_length - info->s->base.pack_bytes;

  if ((length= info->s->base.null_bytes))
  {
    memcpy(to, from, length);
    from+= length;
    to+= length;
    min_pack_length-= length;
  }

  for (column= info->s->columndef, end_column= column + info->s->base.fields;
       column < end_column ; to+= column_length, column++)
  {
    column_length= column->length;
    if ((type = (enum en_fieldtype) column->type) != FIELD_NORMAL &&
	(type != FIELD_CHECK))
    {
      if (type == FIELD_VARCHAR)
      {
        uint pack_length= HA_VARCHAR_PACKLENGTH(column_length-1);
        if (pack_length == 1)
        {
          length= (uint) *(uchar*) from;
          if (length > column_length-1)
            goto err;
          *to= *from++;
        }
        else
        {
          get_key_length(length, from);
          if (length > column_length-2)
            goto err;
          int2store(to,length);
        }
        if (from+length > from_end)
          goto err;
        memcpy(to+pack_length, from, length);
        from+= length;
        min_pack_length--;
        continue;
      }
      if (flag & bit)
      {
	if (type == FIELD_BLOB || type == FIELD_SKIP_ZERO)
	  bzero((uchar*) to,column_length);
	else if (type == FIELD_SKIP_ENDSPACE ||
		 type == FIELD_SKIP_PRESPACE)
	{
	  if (column->length > 255 && *from & 128)
	  {
	    if (from + 1 >= from_end)
	      goto err;
	    length= (*from & 127)+ ((uint) (uchar) *(from+1) << 7); from+=2;
	  }
	  else
	  {
	    if (from == from_end)
	      goto err;
	    length= (uchar) *from++;
	  }
	  min_pack_length--;
	  if (length >= column_length ||
	      min_pack_length + length > (uint) (from_end - from))
	    goto err;
	  if (type == FIELD_SKIP_ENDSPACE)
	  {
	    memcpy(to,(uchar*) from,(size_t) length);
	    bfill((uchar*) to+length,column_length-length,' ');
	  }
	  else
	  {
	    bfill((uchar*) to,column_length-length,' ');
	    memcpy(to+column_length-length,(uchar*) from,(size_t) length);
	  }
	  from+=length;
	}
      }
      else if (type == FIELD_BLOB)
      {
	uint size_length=column_length- portable_sizeof_char_ptr;
	ulong blob_length= _ma_calc_blob_length(size_length,from);
        ulong from_left= (ulong) (from_end - from);
        if (from_left < size_length ||
            from_left - size_length < blob_length ||
            from_left - size_length - blob_length < min_pack_length)
	  goto err;
	memcpy((uchar*) to,(uchar*) from,(size_t) size_length);
	from+=size_length;
	memcpy_fixed((uchar*) to+size_length,(uchar*) &from,sizeof(char*));
	from+=blob_length;
      }
      else
      {
	if (type == FIELD_SKIP_ENDSPACE || type == FIELD_SKIP_PRESPACE)
	  min_pack_length--;
	if (min_pack_length + column_length > (uint) (from_end - from))
	  goto err;
	memcpy(to,(uchar*) from,(size_t) column_length); from+=column_length;
      }
      if ((bit= bit << 1) >= 256)
      {
	flag= (uchar) *++packpos; bit=1;
      }
    }
    else
    {
      if (min_pack_length > (uint) (from_end - from))
	goto err;
      min_pack_length-=column_length;
      memcpy(to, (uchar*) from, (size_t) column_length);
      from+=column_length;
    }
  }
  if (info->s->calc_checksum)
    info->cur_row.checksum= (uint) (uchar) *from++;
  if (to == to_end && from == from_end && (bit == 1 || !(flag & ~(bit-1))))
    DBUG_RETURN(found_length);

err:
  my_errno= HA_ERR_WRONG_IN_RECORD;
  DBUG_PRINT("error",("to_end: 0x%lx -> 0x%lx  from_end: 0x%lx -> 0x%lx",
		      (long) to, (long) to_end, (long) from, (long) from_end));
  DBUG_DUMP("from",(uchar*) info->rec_buff,info->s->base.min_pack_length);
  DBUG_RETURN(MY_FILE_ERROR);
} /* _ma_rec_unpack */


	/* Calc length of blob. Update info in blobs->length */

ulong _ma_calc_total_blob_length(MARIA_HA *info, const uchar *record)
{
  ulong length;
  MARIA_BLOB *blob,*end;

  for (length=0, blob= info->blobs, end=blob+info->s->base.blobs ;
       blob != end;
       blob++)
  {
    blob->length= _ma_calc_blob_length(blob->pack_length,record + blob->offset);
    length+=blob->length;
  }
  return length;
}


ulong _ma_calc_blob_length(uint length, const uchar *pos)
{
  switch (length) {
  case 1:
    return (uint) (uchar) *pos;
  case 2:
    return (uint) uint2korr(pos);
  case 3:
    return uint3korr(pos);
  case 4:
    return uint4korr(pos);
  default:
    break;
  }
  return 0; /* Impossible */
}


void _ma_store_blob_length(uchar *pos,uint pack_length,uint length)
{
  switch (pack_length) {
  case 1:
    *pos= (uchar) length;
    break;
  case 2:
    int2store(pos,length);
    break;
  case 3:
    int3store(pos,length);
    break;
  case 4:
    int4store(pos,length);
  default:
    break;
  }
  return;
}


/*
  Read record from datafile.

  SYNOPSIS
    _ma_read_dynamic_record()
      info                      MARIA_HA pointer to table.
      filepos                   From where to read the record.
      buf                       Destination for record.

  NOTE
    If a write buffer is active, it needs to be flushed if its contents
    intersects with the record to read. We always check if the position
    of the first uchar of the write buffer is lower than the position
    past the last uchar to read. In theory this is also true if the write
    buffer is completely below the read segment. That is, if there is no
    intersection. But this case is unusual. We flush anyway. Only if the
    first uchar in the write buffer is above the last uchar to read, we do
    not flush.

    A dynamic record may need several reads. So this check must be done
    before every read. Reading a dynamic record starts with reading the
    block header. If the record does not fit into the free space of the
    header, the block may be longer than the header. In this case a
    second read is necessary. These one or two reads repeat for every
    part of the record.

  RETURN
    0           OK
    1          Error
*/
int _ma_read_dynamic_record(MARIA_HA *info, uchar *buf,
                            MARIA_RECORD_POS filepos)
{
  int block_of_record;
  uint b_type;
  MARIA_BLOCK_INFO block_info;
  File file;
  DBUG_ENTER("_ma_read_dynamic_record");

  if (filepos != HA_OFFSET_ERROR)
  {
    uchar *to;
    uint left_length;

    LINT_INIT(to);
    LINT_INIT(left_length);
    file= info->dfile.file;
    block_of_record= 0;   /* First block of record is numbered as zero. */
    block_info.second_read= 0;
    do
    {      
      /* A corrupted table can have wrong pointers. (Bug# 19835) */
      if (filepos == HA_OFFSET_ERROR)
        goto panic;
      if (info->opt_flag & WRITE_CACHE_USED &&
	  (info->rec_cache.pos_in_file < filepos +
           MARIA_BLOCK_INFO_HEADER_LENGTH) &&
	  flush_io_cache(&info->rec_cache))
	goto err;
      info->rec_cache.seek_not_done=1;
      if ((b_type= _ma_get_block_info(&block_info, file, filepos)) &
	  (BLOCK_DELETED | BLOCK_ERROR | BLOCK_SYNC_ERROR |
           BLOCK_FATAL_ERROR))
      {
	if (b_type & (BLOCK_SYNC_ERROR | BLOCK_DELETED))
	  my_errno=HA_ERR_RECORD_DELETED;
	goto err;
      }
      if (block_of_record++ == 0)			/* First block */
      {
	if (block_info.rec_len > (uint) info->s->base.max_pack_length)
	  goto panic;
	if (info->s->base.blobs)
	{
	  if (_ma_alloc_buffer(&info->rec_buff, &info->rec_buff_size,
                               block_info.rec_len +
                               info->s->base.extra_rec_buff_size))
	    goto err;
	}
        to= info->rec_buff;
	left_length=block_info.rec_len;
      }
      if (left_length < block_info.data_len || ! block_info.data_len)
	goto panic;			/* Wrong linked record */
      /* copy information that is already read */
      {
        uint offset= (uint) (block_info.filepos - filepos);
        uint prefetch_len= (sizeof(block_info.header) - offset);
        filepos+= sizeof(block_info.header);
        
        if (prefetch_len > block_info.data_len)
          prefetch_len= block_info.data_len;
        if (prefetch_len)
        {
          memcpy((uchar*) to, block_info.header + offset, prefetch_len);
          block_info.data_len-= prefetch_len;
          left_length-= prefetch_len;
          to+= prefetch_len;
        }
      }
      /* read rest of record from file */
      if (block_info.data_len)
      {
        if (info->opt_flag & WRITE_CACHE_USED &&
            info->rec_cache.pos_in_file < filepos + block_info.data_len &&
            flush_io_cache(&info->rec_cache))
          goto err;
        /*
          What a pity that this method is not called 'file_pread' and that
          there is no equivalent without seeking. We are at the right
          position already. :(
        */
        if (info->s->file_read(info, (uchar*) to, block_info.data_len,
                               filepos, MYF(MY_NABP)))
          goto panic;
        left_length-=block_info.data_len;
        to+=block_info.data_len;
      }
      filepos= block_info.next_filepos;
    } while (left_length);

    info->update|= HA_STATE_AKTIV;	/* We have a aktive record */
    fast_ma_writeinfo(info);
    DBUG_RETURN(_ma_rec_unpack(info,buf,info->rec_buff,block_info.rec_len) !=
		MY_FILE_ERROR ? 0 : 1);
  }
  fast_ma_writeinfo(info);
  DBUG_RETURN(1);			/* Wrong data to read */

panic:
  my_errno=HA_ERR_WRONG_IN_RECORD;
err:
  VOID(_ma_writeinfo(info,0));
  DBUG_RETURN(1);
}

	/* compare unique constraint between stored rows */

my_bool _ma_cmp_dynamic_unique(MARIA_HA *info, MARIA_UNIQUEDEF *def,
                               const uchar *record, MARIA_RECORD_POS pos)
{
  uchar *old_rec_buff,*old_record;
  my_off_t old_rec_buff_size;
  my_bool error;
  DBUG_ENTER("_ma_cmp_dynamic_unique");

  if (!(old_record=my_alloca(info->s->base.reclength)))
    DBUG_RETURN(1);

  /* Don't let the compare destroy blobs that may be in use */
  old_rec_buff=      info->rec_buff;
  old_rec_buff_size= info->rec_buff_size;

  if (info->s->base.blobs)
    info->rec_buff= 0;
  error= _ma_read_dynamic_record(info, old_record, pos) != 0;
  if (!error)
    error=_ma_unique_comp(def, record, old_record, def->null_are_equal) != 0;
  if (info->s->base.blobs)
  {
    my_free(info->rec_buff, MYF(MY_ALLOW_ZERO_PTR));
    info->rec_buff=      old_rec_buff;
    info->rec_buff_size= old_rec_buff_size;
  }
  my_afree(old_record);
  DBUG_RETURN(error);
}


	/* Compare of record on disk with packed record in memory */

my_bool _ma_cmp_dynamic_record(register MARIA_HA *info,
                               register const uchar *record)
{
  uint flag, reclength, b_type,cmp_length;
  my_off_t filepos;
  uchar *buffer;
  MARIA_BLOCK_INFO block_info;
  my_bool error= 1;
  DBUG_ENTER("_ma_cmp_dynamic_record");

	/* We are going to do changes; dont let anybody disturb */
  dont_break();				/* Dont allow SIGHUP or SIGINT */

  if (info->opt_flag & WRITE_CACHE_USED)
  {
    info->update&= ~(HA_STATE_WRITE_AT_END | HA_STATE_EXTEND_BLOCK);
    if (flush_io_cache(&info->rec_cache))
      DBUG_RETURN(1);
  }
  info->rec_cache.seek_not_done=1;

	/* If nobody have touched the database we don't have to test rec */

  buffer=info->rec_buff;
  if ((info->opt_flag & READ_CHECK_USED))
  {						/* If check isn't disabled  */
    if (info->s->base.blobs)
    {
      if (!(buffer=(uchar*) my_alloca(info->s->base.pack_reclength+
				     _ma_calc_total_blob_length(info,record))))
	DBUG_RETURN(1);
    }
    reclength= _ma_rec_pack(info,buffer,record);
    record= buffer;

    filepos= info->cur_row.lastpos;
    flag=block_info.second_read=0;
    block_info.next_filepos=filepos;
    while (reclength > 0)
    {
      if ((b_type= _ma_get_block_info(&block_info, info->dfile.file,
				    block_info.next_filepos))
	  & (BLOCK_DELETED | BLOCK_ERROR | BLOCK_SYNC_ERROR |
	     BLOCK_FATAL_ERROR))
      {
	if (b_type & (BLOCK_SYNC_ERROR | BLOCK_DELETED))
	  my_errno=HA_ERR_RECORD_CHANGED;
	goto err;
      }
      if (flag == 0)				/* First block */
      {
	flag=1;
	if (reclength != block_info.rec_len)
	{
	  my_errno=HA_ERR_RECORD_CHANGED;
	  goto err;
	}
      } else if (reclength < block_info.data_len)
      {
	my_errno=HA_ERR_WRONG_IN_RECORD;
	goto err;
      }
      reclength-= block_info.data_len;
      cmp_length= block_info.data_len;
      if (!reclength && info->s->calc_checksum)
        cmp_length--;        /* 'record' may not contain checksum */

      if (_ma_cmp_buffer(info->dfile.file, record, block_info.filepos,
			 cmp_length))
      {
	my_errno=HA_ERR_RECORD_CHANGED;
	goto err;
      }
      flag=1;
      record+=block_info.data_len;
    }
  }
  my_errno=0;
  error= 0;
err:
  if (buffer != info->rec_buff)
    my_afree((uchar*) buffer);
  DBUG_PRINT("exit", ("result: %d", error));
  DBUG_RETURN(error);
}


	/* Compare file to buffert */

static my_bool _ma_cmp_buffer(File file, const uchar *buff, my_off_t filepos,
                              uint length)
{
  uint next_length;
  char temp_buff[IO_SIZE*2];
  DBUG_ENTER("_ma_cmp_buffer");

  next_length= IO_SIZE*2 - (uint) (filepos & (IO_SIZE-1));

  while (length > IO_SIZE*2)
  {
    if (my_pread(file,temp_buff,next_length,filepos, MYF(MY_NABP)) ||
	memcmp((uchar*) buff,temp_buff,next_length))
      goto err;
    filepos+=next_length;
    buff+=next_length;
    length-= next_length;
    next_length=IO_SIZE*2;
  }
  if (my_pread(file,temp_buff,length,filepos,MYF(MY_NABP)))
    goto err;
  DBUG_RETURN(memcmp((uchar*) buff,temp_buff,length) != 0);
err:
  DBUG_RETURN(1);
}


/*
  Read next record from datafile during table scan.

  SYNOPSIS
    _ma_read_rnd_dynamic_record()
      info                      MARIA_HA pointer to table.
      buf                       Destination for record.
      filepos                   From where to read the record.
      skip_deleted_blocks       If to repeat reading until a non-deleted
                                record is found.

  NOTE
    This is identical to _ma_read_dynamic_record(), except the following
    cases:

    - If there is no active row at 'filepos', continue scanning for
      an active row. (This is becasue the previous
      _ma_read_rnd_dynamic_record() call stored the next block position
      in filepos, but this position may not be a start block for a row
    - We may have READ_CACHING enabled, in which case we use the cache
      to read rows.

   For other comments, check _ma_read_dynamic_record()

  RETURN
    0           OK
    != 0        Error
*/

int _ma_read_rnd_dynamic_record(MARIA_HA *info,
                                uchar *buf,
                                MARIA_RECORD_POS filepos,
				my_bool skip_deleted_blocks)
{
  int block_of_record, info_read, save_errno;
  uint left_len,b_type;
  uchar *to;
  MARIA_BLOCK_INFO block_info;
  MARIA_SHARE *share=info->s;
  DBUG_ENTER("_ma_read_rnd_dynamic_record");

  info_read=0;
  LINT_INIT(to);

  if (info->lock_type == F_UNLCK)
  {
#ifndef UNSAFE_LOCKING
#else
    info->tmp_lock_type=F_RDLCK;
#endif
  }
  else
    info_read=1;				/* memory-keyinfoblock is ok */

  block_of_record= 0;   /* First block of record is numbered as zero. */
  block_info.second_read= 0;
  left_len=1;
  do
  {
    if (filepos >= info->state->data_file_length)
    {
      if (!info_read)
      {						/* Check if changed */
	info_read=1;
	info->rec_cache.seek_not_done=1;
	if (_ma_state_info_read_dsk(share->kfile.file, &share->state, 1))
	  goto panic;
      }
      if (filepos >= info->state->data_file_length)
      {
	my_errno= HA_ERR_END_OF_FILE;
	goto err;
      }
    }
    if (info->opt_flag & READ_CACHE_USED)
    {
      if (_ma_read_cache(&info->rec_cache,(uchar*) block_info.header,filepos,
			 sizeof(block_info.header),
			 (!block_of_record && skip_deleted_blocks ?
                          READING_NEXT : 0) | READING_HEADER))
	goto panic;
      b_type= _ma_get_block_info(&block_info,-1,filepos);
    }
    else
    {
      if (info->opt_flag & WRITE_CACHE_USED &&
	  info->rec_cache.pos_in_file < filepos + MARIA_BLOCK_INFO_HEADER_LENGTH &&
	  flush_io_cache(&info->rec_cache))
	DBUG_RETURN(my_errno);
      info->rec_cache.seek_not_done=1;
      b_type= _ma_get_block_info(&block_info, info->dfile.file, filepos);
    }

    if (b_type & (BLOCK_DELETED | BLOCK_ERROR | BLOCK_SYNC_ERROR |
		  BLOCK_FATAL_ERROR))
    {
      if ((b_type & (BLOCK_DELETED | BLOCK_SYNC_ERROR))
	  && skip_deleted_blocks)
      {
	filepos=block_info.filepos+block_info.block_len;
	block_info.second_read=0;
	continue;		/* Search after next_record */
      }
      if (b_type & (BLOCK_DELETED | BLOCK_SYNC_ERROR))
      {
	my_errno= HA_ERR_RECORD_DELETED;
	info->cur_row.lastpos= block_info.filepos;
	info->cur_row.nextpos= block_info.filepos+block_info.block_len;
      }
      goto err;
    }
    if (block_of_record == 0)				/* First block */
    {
      if (block_info.rec_len > (uint) share->base.max_pack_length)
	goto panic;
      info->cur_row.lastpos= filepos;
      if (share->base.blobs)
      {
	if (_ma_alloc_buffer(&info->rec_buff, &info->rec_buff_size,
                             block_info.rec_len +
                             info->s->base.extra_rec_buff_size))
	  goto err;
      }
      to= info->rec_buff;
      left_len=block_info.rec_len;
    }
    if (left_len < block_info.data_len)
      goto panic;				/* Wrong linked record */

    /* copy information that is already read */
    {
      uint offset=(uint) (block_info.filepos - filepos);
      uint tmp_length= (sizeof(block_info.header) - offset);
      filepos=block_info.filepos;

      if (tmp_length > block_info.data_len)
	tmp_length= block_info.data_len;
      if (tmp_length)
      {
	memcpy((uchar*) to, block_info.header+offset,tmp_length);
	block_info.data_len-=tmp_length;
	left_len-=tmp_length;
	to+=tmp_length;
	filepos+=tmp_length;
     }
    }
    /* read rest of record from file */
    if (block_info.data_len)
    {
      if (info->opt_flag & READ_CACHE_USED)
      {
	if (_ma_read_cache(&info->rec_cache,(uchar*) to,filepos,
			   block_info.data_len,
			   (!block_of_record && skip_deleted_blocks) ?
                           READING_NEXT : 0))
	  goto panic;
      }
      else
      {
        if (info->opt_flag & WRITE_CACHE_USED &&
            info->rec_cache.pos_in_file <
            block_info.filepos + block_info.data_len &&
            flush_io_cache(&info->rec_cache))
          goto err;
	/* VOID(my_seek(info->dfile.file, filepos, MY_SEEK_SET, MYF(0))); */
	if (my_read(info->dfile.file, (uchar*)to, block_info.data_len,
                    MYF(MY_NABP)))
	{
	  if (my_errno == -1)
	    my_errno= HA_ERR_WRONG_IN_RECORD;	/* Unexpected end of file */
	  goto err;
	}
      }
    }
    /*
      Increment block-of-record counter. If it was the first block,
      remember the position behind the block for the next call.
    */
    if (block_of_record++ == 0)
    {
      info->cur_row.nextpos= block_info.filepos+block_info.block_len;
      skip_deleted_blocks=0;
    }
    left_len-=block_info.data_len;
    to+=block_info.data_len;
    filepos=block_info.next_filepos;
  } while (left_len);

  info->update|= HA_STATE_AKTIV | HA_STATE_KEY_CHANGED;
  fast_ma_writeinfo(info);
  if (_ma_rec_unpack(info,buf,info->rec_buff,block_info.rec_len) !=
      MY_FILE_ERROR)
    DBUG_RETURN(0);
  DBUG_RETURN(my_errno);			/* Wrong record */

panic:
  my_errno=HA_ERR_WRONG_IN_RECORD;		/* Something is fatal wrong */
err:
  save_errno=my_errno;
  VOID(_ma_writeinfo(info,0));
  DBUG_RETURN(my_errno=save_errno);
}


	/* Read and process header from a dynamic-record-file */

uint _ma_get_block_info(MARIA_BLOCK_INFO *info, File file, my_off_t filepos)
{
  uint return_val=0;
  uchar *header=info->header;

  if (file >= 0)
  {
    /*
      We do not use my_pread() here because we want to have the file
      pointer set to the end of the header after this function.
      my_pread() may leave the file pointer untouched.
    */
    VOID(my_seek(file,filepos,MY_SEEK_SET,MYF(0)));
    if (my_read(file,(char*) header,sizeof(info->header),MYF(0)) !=
	sizeof(info->header))
      goto err;
  }
  DBUG_DUMP("header",(uchar*) header,MARIA_BLOCK_INFO_HEADER_LENGTH);
  if (info->second_read)
  {
    if (info->header[0] <= 6 || info->header[0] == 13)
      return_val=BLOCK_SYNC_ERROR;
  }
  else
  {
    if (info->header[0] > 6 && info->header[0] != 13)
      return_val=BLOCK_SYNC_ERROR;
  }
  info->next_filepos= HA_OFFSET_ERROR; /* Dummy if no next block */

  switch (info->header[0]) {
  case 0:
    if ((info->block_len=(uint) mi_uint3korr(header+1)) <
	MARIA_MIN_BLOCK_LENGTH ||
	(info->block_len & (MARIA_DYN_ALIGN_SIZE -1)))
      goto err;
    info->filepos=filepos;
    info->next_filepos=mi_sizekorr(header+4);
    info->prev_filepos=mi_sizekorr(header+12);
#if SIZEOF_OFF_T == 4
    if ((mi_uint4korr(header+4) != 0 &&
	 (mi_uint4korr(header+4) != (ulong) ~0 ||
	  info->next_filepos != (ulong) ~0)) ||
	(mi_uint4korr(header+12) != 0 &&
	 (mi_uint4korr(header+12) != (ulong) ~0 ||
	  info->prev_filepos != (ulong) ~0)))
      goto err;
#endif
    return return_val | BLOCK_DELETED;		/* Deleted block */

  case 1:
    info->rec_len=info->data_len=info->block_len=mi_uint2korr(header+1);
    info->filepos=filepos+3;
    return return_val | BLOCK_FIRST | BLOCK_LAST;
  case 2:
    info->rec_len=info->data_len=info->block_len=mi_uint3korr(header+1);
    info->filepos=filepos+4;
    return return_val | BLOCK_FIRST | BLOCK_LAST;

  case 13:
    info->rec_len=mi_uint4korr(header+1);
    info->block_len=info->data_len=mi_uint3korr(header+5);
    info->next_filepos=mi_sizekorr(header+8);
    info->second_read=1;
    info->filepos=filepos+16;
    return return_val | BLOCK_FIRST;

  case 3:
    info->rec_len=info->data_len=mi_uint2korr(header+1);
    info->block_len=info->rec_len+ (uint) header[3];
    info->filepos=filepos+4;
    return return_val | BLOCK_FIRST | BLOCK_LAST;
  case 4:
    info->rec_len=info->data_len=mi_uint3korr(header+1);
    info->block_len=info->rec_len+ (uint) header[4];
    info->filepos=filepos+5;
    return return_val | BLOCK_FIRST | BLOCK_LAST;

  case 5:
    info->rec_len=mi_uint2korr(header+1);
    info->block_len=info->data_len=mi_uint2korr(header+3);
    info->next_filepos=mi_sizekorr(header+5);
    info->second_read=1;
    info->filepos=filepos+13;
    return return_val | BLOCK_FIRST;
  case 6:
    info->rec_len=mi_uint3korr(header+1);
    info->block_len=info->data_len=mi_uint3korr(header+4);
    info->next_filepos=mi_sizekorr(header+7);
    info->second_read=1;
    info->filepos=filepos+15;
    return return_val | BLOCK_FIRST;

    /* The following blocks are identical to 1-6 without rec_len */
  case 7:
    info->data_len=info->block_len=mi_uint2korr(header+1);
    info->filepos=filepos+3;
    return return_val | BLOCK_LAST;
  case 8:
    info->data_len=info->block_len=mi_uint3korr(header+1);
    info->filepos=filepos+4;
    return return_val | BLOCK_LAST;

  case 9:
    info->data_len=mi_uint2korr(header+1);
    info->block_len=info->data_len+ (uint) header[3];
    info->filepos=filepos+4;
    return return_val | BLOCK_LAST;
  case 10:
    info->data_len=mi_uint3korr(header+1);
    info->block_len=info->data_len+ (uint) header[4];
    info->filepos=filepos+5;
    return return_val | BLOCK_LAST;

  case 11:
    info->data_len=info->block_len=mi_uint2korr(header+1);
    info->next_filepos=mi_sizekorr(header+3);
    info->second_read=1;
    info->filepos=filepos+11;
    return return_val;
  case 12:
    info->data_len=info->block_len=mi_uint3korr(header+1);
    info->next_filepos=mi_sizekorr(header+4);
    info->second_read=1;
    info->filepos=filepos+12;
    return return_val;
  }

err:
  my_errno=HA_ERR_WRONG_IN_RECORD;	 /* Garbage */
  return BLOCK_ERROR;
}<|MERGE_RESOLUTION|>--- conflicted
+++ resolved
@@ -1018,14 +1018,9 @@
   Returns 0 if record is ok.
 */
 
-<<<<<<< HEAD
 my_bool _ma_rec_check(MARIA_HA *info,const char *record, uchar *rec_buff,
-                      ulong packed_length, my_bool with_checksum)
-=======
-my_bool _ma_rec_check(MARIA_HA *info,const char *record, byte *rec_buff,
                       ulong packed_length, my_bool with_checksum,
                       ha_checksum checksum)
->>>>>>> a898a7b6
 {
   uint		length,new_length,flag,bit,i;
   char		*pos,*end,*packpos,*to;
