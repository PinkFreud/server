/************* TabMySQL C++ Program Source Code File (.CPP) *************/
/* PROGRAM NAME: TABMYSQL                                               */
/* -------------                                                        */
/*  Version 1.8                                                         */
/*                                                                      */
/* AUTHOR:                                                              */
/* -------                                                              */
/*  Olivier BERTRAND                                      2007-2014     */
/*                                                                      */
/* WHAT THIS PROGRAM DOES:                                              */
/* -----------------------                                              */
/*  Implements a table type that are MySQL tables.                      */
/*  It can optionally use the embedded MySQL library.                   */
/*                                                                      */
/* WHAT YOU NEED TO COMPILE THIS PROGRAM:                               */
/* --------------------------------------                               */
/*                                                                      */
/*  REQUIRED FILES:                                                     */
/*  ---------------                                                     */
/*    TABMYSQL.CPP   - Source code                                      */
/*    PLGDBSEM.H     - DB application declaration file                  */
/*    TABMYSQL.H     - TABODBC classes declaration file                 */
/*    GLOBAL.H       - Global declaration file                          */
/*                                                                      */
/*  REQUIRED LIBRARIES:                                                 */
/*  -------------------                                                 */
/*    Large model C library                                             */
/*                                                                      */
/*  REQUIRED PROGRAMS:                                                  */
/*  ------------------                                                  */
/*    IBM, Borland, GNU or Microsoft C++ Compiler and Linker            */
/*                                                                      */
/************************************************************************/
#define MYSQL_SERVER 1
#include "my_global.h"
#include "sql_class.h"
#include "sql_servers.h"
#if defined(WIN32)
//#include <windows.h>
#else   // !WIN32
//#include <fnmatch.h>
//#include <errno.h>
#include <stdlib.h>
#include <stdio.h>
#include <string.h>
#include "osutil.h"
//#include <io.h>
//#include <fcntl.h>
#endif  // !WIN32

/***********************************************************************/
/*  Include application header files:                                  */
/***********************************************************************/
#include "global.h"
#include "plgdbsem.h"
#include "xtable.h"
#include "tabcol.h"
#include "colblk.h"
#include "mycat.h"
#include "reldef.h"
#include "tabmysql.h"
#include "valblk.h"
#include "tabutil.h"

#if defined(_CONSOLE)
void PrintResult(PGLOBAL, PSEM, PQRYRES);
#endif   // _CONSOLE

extern "C" int   trace;

/* -------------- Implementation of the MYSQLDEF class --------------- */

/***********************************************************************/
/*  Constructor.                                                       */
/***********************************************************************/
MYSQLDEF::MYSQLDEF(void)
  {
  Pseudo = 2;                            // SERVID is Ok but not ROWID
  Hostname = NULL;
  Database = NULL;
  Tabname = NULL;
  Srcdef = NULL;
  Username = NULL;
  Password = NULL;
  Portnumber = 0;
  Isview = FALSE;
  Bind = FALSE;
  Delayed = FALSE;
  Xsrc = FALSE;
  } // end of MYSQLDEF constructor

/***********************************************************************/
/*  Get connection info from the declared server.                      */
/***********************************************************************/
bool MYSQLDEF::GetServerInfo(PGLOBAL g, const char *server_name)
{
  THD      *thd= current_thd;
  MEM_ROOT *mem= thd->mem_root;
  FOREIGN_SERVER *server, server_buffer;
  DBUG_ENTER("GetServerInfo");
  DBUG_PRINT("info", ("server_name %s", server_name));

  if (!server_name || !strlen(server_name)) {
    DBUG_PRINT("info", ("server_name not defined!"));
    strcpy(g->Message, "server_name not defined!");
    DBUG_RETURN(true);
    } // endif server_name

  // get_server_by_name() clones the server if exists and allocates
  // copies of strings in the supplied mem_root
  if (!(server= get_server_by_name(mem, server_name, &server_buffer))) {
    DBUG_PRINT("info", ("get_server_by_name returned > 0 error condition!"));
    /* need to come up with error handling */
    strcpy(g->Message, "get_server_by_name returned > 0 error condition!");
    DBUG_RETURN(true);
    } // endif server

  DBUG_PRINT("info", ("get_server_by_name returned server at %lx",
                      (long unsigned int) server));

  // TODO: We need to examine which of these can really be NULL
  Hostname = PlugDup(g, server->host);
  Database = PlugDup(g, server->db);
  Username = PlugDup(g, server->username);
  Password = PlugDup(g, server->password);
  Portnumber = (server->port) ? server->port : GetDefaultPort();

  DBUG_RETURN(false);
} // end of GetServerInfo

/***********************************************************************/
/* Parse connection string                                             */
/*                                                                     */
/* SYNOPSIS                                                            */
/*   ParseURL()                                                        */
/*   url                 The connection string to parse                */
/*                                                                     */
/* DESCRIPTION                                                         */
/*   Populates the table with information about the connection         */
/*   to the foreign database that will serve as the data source.       */
/*   This string must be specified (currently) in the "CONNECTION"     */
/*   field, listed in the CREATE TABLE statement.                      */
/*                                                                     */
/*   This string MUST be in the format of any of these:                */
/*                                                                     */
/*   CONNECTION="scheme://user:pwd@host:port/database/table"           */
/*   CONNECTION="scheme://user@host/database/table"                    */
/*   CONNECTION="scheme://user@host:port/database/table"               */
/*   CONNECTION="scheme://user:pwd@host/database/table"                */
/*                                                                     */
/*   _OR_                                                              */
/*                                                                     */
/*   CONNECTION="connection name" (NIY)                                */
/*                                                                     */
/* An Example:                                                         */
/*                                                                     */
/* CREATE TABLE t1 (id int(32))                                        */
/*   ENGINE="CONNECT" TABLE_TYPE="MYSQL"                               */
/*   CONNECTION="mysql://joe:pwd@192.168.1.111:9308/dbname/tabname";   */
/*                                                                     */
/* CREATE TABLE t2 (                                                   */
/*   id int(4) NOT NULL auto_increment,                                */
/*   name varchar(32) NOT NULL,                                        */
/*   PRIMARY KEY(id)                                                   */
/*   ) ENGINE="CONNECT" TABLE_TYPE="MYSQL"                             */
/*   CONNECTION="my_conn";    (NIY)                                    */
/*                                                                     */
/*  'password' and 'port' are both optional.                           */
/*                                                                     */
/* RETURN VALUE                                                        */
/*   false       success                                               */
/*   true        error                                                 */
/*                                                                     */
/***********************************************************************/
bool MYSQLDEF::ParseURL(PGLOBAL g, char *url, bool b)
  {
  if ((!strstr(url, "://") && (!strchr(url, '@')))) {
    // No :// or @ in connection string. Must be a straight
    // connection name of either "server" or "server/table"
    // ok, so we do a little parsing, but not completely!
    if ((Tabname= strchr(url, '/'))) {
      // If there is a single '/' in the connection string,
      // this means the user is specifying a table name
      *Tabname++= '\0';

      // there better not be any more '/'s !
      if (strchr(Tabname, '/'))
        return true;

    } else
      // Otherwise, straight server name,
      // use tablename of federatedx table as remote table name
      Tabname= Name;

    if (trace)
      htrc("server: %s  Tabname: %s", url, Tabname);

    Server = url;
    return GetServerInfo(g, url);
  } else {
    // URL, parse it
    char *sport, *scheme = url;

    if (!(Username = strstr(url, "://"))) {
      strcpy(g->Message, "Connection is not an URL");
      return true;
      } // endif User

    scheme[Username - scheme] = 0;

    if (stricmp(scheme, "mysql")) {
      strcpy(g->Message, "scheme must be mysql");
      return true;
      } // endif scheme

    Username += 3;

    if (!(Hostname = strchr(Username, '@'))) {
      strcpy(g->Message, "No host specified in URL");
      return true;
    } else {
      *Hostname++ = 0;                   // End Username
      Server = Hostname;
    } // endif Hostname

    if ((Password = strchr(Username, ':'))) {
      *Password++ = 0;                   // End username

      // Make sure there isn't an extra / or @
      if ((strchr(Password, '/') || strchr(Hostname, '@'))) {
        strcpy(g->Message, "Syntax error in URL");
        return true;
        } // endif

      // Found that if the string is:
      // user:@hostname:port/db/table
      // Then password is a null string, so set to NULL
      if ((Password[0] == 0))
        Password = NULL;

      } // endif password

    // Make sure there isn't an extra / or @ */
    if ((strchr(Username, '/')) || (strchr(Hostname, '@'))) {
      strcpy(g->Message, "Syntax error in URL");
      return true;
      } // endif

    if ((Database = strchr(Hostname, '/'))) {
      *Database++ = 0;

      if ((Tabname = strchr(Database, '/'))) {
        *Tabname++ = 0;

        // Make sure there's not an extra /
        if ((strchr(Tabname, '/'))) {
          strcpy(g->Message, "Syntax error in URL");
          return true;
          } // endif /

        } // endif Tabname

      } // endif database

    if ((sport = strchr(Hostname, ':')))
      *sport++ = 0;

    // For unspecified values, get the values of old style options
    // but only if called from MYSQLDEF, else set them to NULL
<<<<<<< HEAD
    Portnumber = (sport && sport[0]) ? atoi(sport)
               : (b) ? Cat->GetIntCatInfo("Port", GetDefaultPort()) : 0;
=======
    Portnumber = (sport && sport[0]) ? atoi(sport) 
               : (b) ? GetIntCatInfo("Port", GetDefaultPort()) : 0;
>>>>>>> 213ecbbb

    if (Username[0] == 0)
      Username = (b) ? GetStringCatInfo(g, "User", "*") : NULL;

    if (Hostname[0] == 0)
      Hostname = (b) ? GetStringCatInfo(g, "Host", "localhost") : NULL;

    if (!Database || !*Database)
      Database = (b) ? GetStringCatInfo(g, "Database", "*") : NULL;

    if (!Tabname || !*Tabname)
      Tabname = (b) ? GetStringCatInfo(g, "Tabname", Name) : NULL;

    if (!Password)
      Password = (b) ? GetStringCatInfo(g, "Password", NULL) : NULL;
    } // endif URL

#if 0
  if (!share->port)
    if (!share->hostname || strcmp(share->hostname, my_localhost) == 0)
      share->socket= (char *) MYSQL_UNIX_ADDR;
    else
      share->port= MYSQL_PORT;
#endif // 0

  return false;
  } // end of ParseURL

/***********************************************************************/
/*  DefineAM: define specific AM block values from XCV file.           */
/***********************************************************************/
bool MYSQLDEF::DefineAM(PGLOBAL g, LPCSTR am, int poff)
  {
  char *url;

  Desc = "MySQL Table";

  if (stricmp(am, "MYPRX")) {
    // Normal case of specific MYSQL table
    url = GetStringCatInfo(g, "Connect", NULL);

    if (!url || !*url) {
      // Not using the connection URL
      Hostname = GetStringCatInfo(g, "Host", "localhost");
      Database = GetStringCatInfo(g, "Database", "*");
      Tabname = GetStringCatInfo(g, "Name", Name); // Deprecated
      Tabname = GetStringCatInfo(g, "Tabname", Tabname);
      Username = GetStringCatInfo(g, "User", "*");
      Password = GetStringCatInfo(g, "Password", NULL);
      Portnumber = GetIntCatInfo("Port", GetDefaultPort());
      Server = Hostname;
    } else if (ParseURL(g, url))
      return true;

    Bind = !!GetIntCatInfo("Bind", 0);
    Delayed = !!GetIntCatInfo("Delayed", 0);
  } else {
<<<<<<< HEAD
    // MYSQL access from a PROXY table
    Database = Cat->GetStringCatInfo(g, "Database", "*");
    Isview = Cat->GetBoolCatInfo("View", FALSE);
=======
    // MYSQL access from a PROXY table 
    Database = GetStringCatInfo(g, "Database", "*");
    Isview = GetBoolCatInfo("View", FALSE);
>>>>>>> 213ecbbb

    // We must get other connection parms from the calling table
    Remove_tshp(Cat);
    url = GetStringCatInfo(g, "Connect", NULL);

<<<<<<< HEAD
    if (!url || !*url) {
      Hostname = Cat->GetStringCatInfo(g, "Host", "localhost");
      Username = Cat->GetStringCatInfo(g, "User", "*");
      Password = Cat->GetStringCatInfo(g, "Password", NULL);
      Portnumber = Cat->GetIntCatInfo("Port", GetDefaultPort());
=======
    if (!url || !*url) { 
      Hostname = GetStringCatInfo(g, "Host", "localhost");
      Username = GetStringCatInfo(g, "User", "*");
      Password = GetStringCatInfo(g, "Password", NULL);
      Portnumber = GetIntCatInfo("Port", GetDefaultPort());
>>>>>>> 213ecbbb
      Server = Hostname;
    } else {
      char *locdb = Database;

      if (ParseURL(g, url))
        return true;

      Database = locdb;
    } // endif url

    Tabname = Name;
  } // endif am

  if ((Srcdef = GetStringCatInfo(g, "Srcdef", NULL)))
    Isview = true;

  // Used for Update and Delete
  Qrystr = GetStringCatInfo(g, "Query_String", "?");
  Quoted = GetIntCatInfo("Quoted", 0);

  // Specific for command executing tables
  Xsrc = GetBoolCatInfo("Execsrc", false);
  Mxr = GetIntCatInfo("Maxerr", 0);
  return FALSE;
  } // end of DefineAM

/***********************************************************************/
/*  GetTable: makes a new TDB of the proper type.                      */
/***********************************************************************/
PTDB MYSQLDEF::GetTable(PGLOBAL g, MODE m)
  {
  if (Xsrc)
    return new(g) TDBMYEXC(this);
  else if (Catfunc == FNC_COL)
    return new(g) TDBMCL(this);
  else
    return new(g) TDBMYSQL(this);

  } // end of GetTable

/* ------------------------------------------------------------------- */

/***********************************************************************/
/*  Implementation of the TDBMYSQL class.                              */
/***********************************************************************/
TDBMYSQL::TDBMYSQL(PMYDEF tdp) : TDBASE(tdp)
  {
  if (tdp) {
    Host = tdp->Hostname;
    Database = tdp->Database;
    Tabname = tdp->Tabname;
    Srcdef = tdp->Srcdef;
    User = tdp->Username;
    Pwd = tdp->Password;
    Server = tdp->Server;
    Qrystr = tdp->Qrystr;
    Quoted = max(0, tdp->Quoted);
    Port = tdp->Portnumber;
    Isview = tdp->Isview;
    Prep = tdp->Bind;
    Delayed = tdp->Delayed;
  } else {
    Host = NULL;
    Database = NULL;
    Tabname = NULL;
    Srcdef = NULL;
    User = NULL;
    Pwd = NULL;
    Server = NULL;
    Qrystr = NULL;
    Quoted = 0;
    Port = 0;
    Isview = FALSE;
    Prep = FALSE;
    Delayed = FALSE;
  } // endif tdp

  Bind = NULL;
  Query = NULL;
  Qbuf = NULL;
  Fetched = FALSE;
  m_Rc = RC_FX;
  AftRows = 0;
  N = -1;
  Nparm = 0;
  } // end of TDBMYSQL constructor

TDBMYSQL::TDBMYSQL(PGLOBAL g, PTDBMY tdbp) : TDBASE(tdbp)
  {
  Host = tdbp->Host;
  Database = tdbp->Database;
  Tabname = tdbp->Tabname;
  Srcdef = tdbp->Srcdef;
  User = tdbp->User;
  Pwd =  tdbp->Pwd;
  Qrystr = tdbp->Qrystr;
  Quoted = tdbp->Quoted;
  Port = tdbp->Port;
  Isview = tdbp->Isview;
  Prep = tdbp->Prep;
  Delayed = tdbp->Delayed;
  Bind = NULL;
  Query = tdbp->Query;
  Qbuf = NULL;
  Fetched = tdbp->Fetched;
  m_Rc = tdbp->m_Rc;
  AftRows = tdbp->AftRows;
  N = tdbp->N;
  Nparm = tdbp->Nparm;
  } // end of TDBMYSQL copy constructor

// Is this really useful ???
PTDB TDBMYSQL::CopyOne(PTABS t)
  {
  PTDB    tp;
  PCOL    cp1, cp2;
  PGLOBAL g = t->G;

  tp = new(g) TDBMYSQL(g, this);

  for (cp1 = Columns; cp1; cp1 = cp1->GetNext()) {
    cp2 = new(g) MYSQLCOL((PMYCOL)cp1, tp);

    NewPointer(t, cp1, cp2);
    } // endfor cp1

  return tp;
  } // end of CopyOne

/***********************************************************************/
/*  Allocate MYSQL column description block.                           */
/***********************************************************************/
PCOL TDBMYSQL::MakeCol(PGLOBAL g, PCOLDEF cdp, PCOL cprec, int n)
  {
  return new(g) MYSQLCOL(cdp, this, cprec, n);
  } // end of MakeCol

/***********************************************************************/
/*  MakeSelect: make the Select statement use with MySQL connection.   */
/*  Note: when implementing EOM filtering, column only used in local   */
/*  filter should be removed from column list.                         */
/***********************************************************************/
bool TDBMYSQL::MakeSelect(PGLOBAL g)
  {
  char   *tk = "`";
  int     rank = 0;
  bool    b = FALSE;
  PCOL    colp;
//PDBUSER dup = PlgGetUser(g);

  if (Query)
    return FALSE;        // already done

  if (Srcdef) {
    Query = Srcdef;
    return false;
    } // endif Srcdef

  //Find the address of the suballocated query
  Query = (char*)PlugSubAlloc(g, NULL, 0);
  strcpy(Query, "SELECT ");

  if (Columns) {
    for (colp = Columns; colp; colp = colp->GetNext())
      if (!colp->IsSpecial()) {
//      if (colp->IsSpecial()) {
//        strcpy(g->Message, MSG(NO_SPEC_COL));
//        return TRUE;
//      } else {
        if (b)
          strcat(Query, ", ");
        else
          b = TRUE;

        strcat(strcat(strcat(Query, tk), colp->GetName()), tk);
        ((PMYCOL)colp)->Rank = rank++;
      } // endif colp

  } else {
    // ncol == 0 can occur for views or queries such as
    // Query count(*) from... for which we will count the rows from
    // Query '*' from...
    // (the use of a char constant minimize the result storage)
    strcat(Query, (Isview) ? "*" : "'*'");
  } // endif ncol

  strcat(strcat(strcat(strcat(Query, " FROM "), tk), Tabname), tk);

  if (To_CondFil)
    strcat(strcat(Query, " WHERE "), To_CondFil->Body);

  if (trace)
    htrc("Query=%s\n", Query);

  // Now we know how much to suballocate
  PlugSubAlloc(g, NULL, strlen(Query) + 1);
  return FALSE;
  } // end of MakeSelect

/***********************************************************************/
/*  MakeInsert: make the Insert statement used with MySQL connection.  */
/***********************************************************************/
bool TDBMYSQL::MakeInsert(PGLOBAL g)
  {
  char *colist, *valist = NULL;
  char *tk = "`";
  int   len = 0, qlen = 0;
  bool  b = FALSE;
  PCOL  colp;

  if (Query)
    return FALSE;        // already done

  for (colp = Columns; colp; colp = colp->GetNext())
    if (!colp->IsSpecial()) {
//    if (colp->IsSpecial()) {
//      strcpy(g->Message, MSG(NO_SPEC_COL));
//      return TRUE;
//    } else {
      len += (strlen(colp->GetName()) + 4);
      ((PMYCOL)colp)->Rank = Nparm++;
    } // endif colp

  colist = (char*)PlugSubAlloc(g, NULL, len);
  *colist = '\0';

  if (Prep) {
#if defined(MYSQL_PREPARED_STATEMENTS)
    valist = (char*)PlugSubAlloc(g, NULL, 2 * Nparm);
    *valist = '\0';
#else   // !MYSQL_PREPARED_STATEMENTS
    strcpy(g->Message, "Prepared statements not used (not supported)");
    PushWarning(g, this);
    Prep = FALSE;
#endif  // !MYSQL_PREPARED_STATEMENTS
    } // endif Prep

  for (colp = Columns; colp; colp = colp->GetNext()) {
    if (b) {
      strcat(colist, ", ");
      if (Prep) strcat(valist, ",");
    } else
      b = TRUE;

    strcat(strcat(strcat(colist, tk), colp->GetName()), tk);

    // Parameter marker
    if (!Prep) {
      if (colp->GetResultType() == TYPE_DATE)
        qlen += 20;
      else
        qlen += colp->GetLength();

    } // endif Prep

    if (Prep)
      strcat(valist, "?");

    } // endfor colp

  // Below 40 is enough to contain the fixed part of the query
  len = (strlen(Tabname) + strlen(colist)
                         + ((Prep) ? strlen(valist) : 0) + 40);
  Query = (char*)PlugSubAlloc(g, NULL, len);

  if (Delayed)
    strcpy(Query, "INSERT DELAYED INTO ");
  else
    strcpy(Query, "INSERT INTO ");

  strcat(strcat(strcat(Query, tk), Tabname), tk);
  strcat(strcat(strcat(Query, " ("), colist), ") VALUES (");

  if (Prep)
    strcat(strcat(Query, valist), ")");
  else {
    qlen += (strlen(Query) + Nparm);
    Qbuf = (char *)PlugSubAlloc(g, NULL, qlen);
    } // endelse Prep

  return FALSE;
  } // end of MakeInsert

/***********************************************************************/
/*  MakeCommand: make the Update or Delete statement to send to the    */
/*  MySQL server. Limited to remote values and filtering.              */
/***********************************************************************/
int TDBMYSQL::MakeCommand(PGLOBAL g)
  {
  Query = (char*)PlugSubAlloc(g, NULL, strlen(Qrystr) + 64);

  if (Quoted > 0 || stricmp(Name, Tabname)) {
    char *p, *qrystr, name[68];
    bool  qtd = Quoted > 0;


    // Make a lower case copy of the originale query
    qrystr = (char*)PlugSubAlloc(g, NULL, strlen(Qrystr) + 1);
    strlwr(strcpy(qrystr, Qrystr));

    // Check whether the table name is equal to a keyword
    // If so, it must be quoted in the original query
    strlwr(strcat(strcat(strcpy(name, "`"), Name), "`"));

    if (!strstr("`update`delete`low_priority`ignore`quick`from`", name))
      strlwr(strcpy(name, Name));     // Not a keyword

    if ((p = strstr(qrystr, name))) {
      memcpy(Query, Qrystr, p - qrystr);
      Query[p - qrystr] = 0;

      if (qtd && *(p-1) == ' ')
        strcat(strcat(strcat(Query, "`"), Tabname), "`");
      else
        strcat(Query, Tabname);

      strcat(Query, Qrystr + (p - qrystr) + strlen(name));
    } else {
      sprintf(g->Message, "Cannot use this %s command",
                   (Mode == MODE_UPDATE) ? "UPDATE" : "DELETE");
      return RC_FX;
    } // endif p

  } else
    strcpy(Query, Qrystr);

  return RC_OK;
  } // end of MakeCommand

#if 0
/***********************************************************************/
/*  MakeUpdate: make the Update statement use with MySQL connection.   */
/*  Limited to remote values and filtering.                            */
/***********************************************************************/
int TDBMYSQL::MakeUpdate(PGLOBAL g)
  {
  char *qc, cmd[8], tab[96], end[1024];

  Query = (char*)PlugSubAlloc(g, NULL, strlen(Qrystr) + 64);
  memset(end, 0, sizeof(end));

  if (sscanf(Qrystr, "%s `%[^`]`%1023c", cmd, tab, end) > 2 ||
      sscanf(Qrystr, "%s \"%[^\"]\"%1023c", cmd, tab, end) > 2)
    qc = "`";
  else if (sscanf(Qrystr, "%s %s%1023c", cmd, tab, end) > 2
                  && !stricmp(tab, Name))
    qc = (Quoted) ? "`" : "";
  else {
    strcpy(g->Message, "Cannot use this UPDATE command");
    return RC_FX;
  } // endif sscanf

  assert(!stricmp(cmd, "update"));
  strcat(strcat(strcat(strcpy(Query, "UPDATE "), qc), Tabname), qc);
  strcat(Query, end);
  return RC_OK;
  } // end of MakeUpdate

/***********************************************************************/
/*  MakeDelete: make the Delete statement used with MySQL connection.  */
/*  Limited to remote filtering.                                       */
/***********************************************************************/
int TDBMYSQL::MakeDelete(PGLOBAL g)
  {
  char *qc, cmd[8], from[8], tab[96], end[512];

  Query = (char*)PlugSubAlloc(g, NULL, strlen(Qrystr) + 64);
  memset(end, 0, sizeof(end));

  if (sscanf(Qrystr, "%s %s `%[^`]`%511c", cmd, from, tab, end) > 2 ||
      sscanf(Qrystr, "%s %s \"%[^\"]\"%511c", cmd, from, tab, end) > 2)
    qc = "`";
  else if (sscanf(Qrystr, "%s %s %s%511c", cmd, from, tab, end) > 2)
    qc = (Quoted) ? "`" : "";
  else {
    strcpy(g->Message, "Cannot use this DELETE command");
    return RC_FX;
  } // endif sscanf

  assert(!stricmp(cmd, "delete") && !stricmp(from, "from"));
  strcat(strcat(strcat(strcpy(Query, "DELETE FROM "), qc), Tabname), qc);

  if (*end)
    strcat(Query, end);

  return RC_OK;
  } // end of MakeDelete
#endif // 0

/***********************************************************************/
/*  XCV GetMaxSize: returns the maximum number of rows in the table.   */
/***********************************************************************/
int TDBMYSQL::GetMaxSize(PGLOBAL g)
  {
  if (MaxSize < 0) {
#if 0
    if (MakeSelect(g))
      return -2;

    if (!Myc.Connected()) {
      if (Myc.Open(g, Host, Database, User, Pwd, Port))
        return -1;

      } // endif connected

    if ((MaxSize = Myc.GetResultSize(g, Query)) < 0) {
      Myc.Close();
      return -3;
      } // endif MaxSize

    // FIXME: Columns should be known when Info calls GetMaxSize
    if (!Columns)
      Query = NULL;     // Must be remade when columns are known
#endif // 0

    // Return 0 in mode DELETE in case of delete all.
    MaxSize = (Mode == MODE_DELETE) ? 0 : 10;   // To make MySQL happy
    } // endif MaxSize

  return MaxSize;
  } // end of GetMaxSize

/***********************************************************************/
/*  This a fake routine as ROWID does not exist in MySQL.              */
/***********************************************************************/
int TDBMYSQL::RowNumber(PGLOBAL g, bool b)
  {
  return N;
  } // end of RowNumber

/***********************************************************************/
/*  Return 0 in mode UPDATE to tell that the update is done.           */
/***********************************************************************/
int TDBMYSQL::GetProgMax(PGLOBAL g)
  {
  return (Mode == MODE_UPDATE) ? 0 : GetMaxSize(g);
  } // end of GetProgMax

/***********************************************************************/
/*  MySQL Bind Parameter function.                                     */
/***********************************************************************/
int TDBMYSQL::BindColumns(PGLOBAL g)
  {
#if defined(MYSQL_PREPARED_STATEMENTS)
  if (Prep) {
    Bind = (MYSQL_BIND*)PlugSubAlloc(g, NULL, Nparm * sizeof(MYSQL_BIND));

    for (PMYCOL colp = (PMYCOL)Columns; colp; colp = (PMYCOL)colp->Next)
      colp->InitBind(g);

    return Myc.BindParams(g, Bind);
    } // endif prep
#endif   // MYSQL_PREPARED_STATEMENTS

  return RC_OK;
  } // end of BindColumns

/***********************************************************************/
/*  MySQL Access Method opening routine.                               */
/***********************************************************************/
bool TDBMYSQL::OpenDB(PGLOBAL g)
  {
  if (Use == USE_OPEN) {
    /*******************************************************************/
    /*  Table already open, just replace it at its beginning.          */
    /*******************************************************************/
    Myc.Rewind();
    return false;
    } // endif use

  /*********************************************************************/
  /*  Open a MySQL connection for this table.                          */
  /*  Note: this may not be the proper way to do. Perhaps it is better */
  /*  to test whether a connection is already open for this server     */
  /*  and if so to allocate just a new result set. But this only for   */
  /*  servers allowing concurency in getting results ???               */
  /*********************************************************************/
  if (!Myc.Connected()) {
    if (Myc.Open(g, Host, Database, User, Pwd, Port))
      return true;

    } // endif Connected

  /*********************************************************************/
  /*  Take care of DATE columns.                                       */
  /*********************************************************************/
  for (PMYCOL colp = (PMYCOL)Columns; colp; colp = (PMYCOL)colp->Next)
    if (colp->Buf_Type == TYPE_DATE)
      // Format must match DATETIME MySQL type
      ((DTVAL*)colp->GetValue())->SetFormat(g, "YYYY-MM-DD hh:mm:ss", 19);

  /*********************************************************************/
  /*  Allocate whatever is used for getting results.                   */
  /*********************************************************************/
  if (Mode == MODE_READ) {
    if (!MakeSelect(g))
      m_Rc = Myc.ExecSQL(g, Query);

#if 0
    if (!Myc.m_Res || !Myc.m_Fields) {
      sprintf(g->Message, "%s result", (Myc.m_Res) ? "Void" : "No");
      Myc.Close();
      return true;
      } // endif m_Res
#endif // 0

    if (!m_Rc && Srcdef)
      if (SetColumnRanks(g))
        return true;

  } else if (Mode == MODE_INSERT) {
    if (Srcdef) {
      strcpy(g->Message, "No insert into anonym views");
      return true;
      } // endif Srcdef

    if (!MakeInsert(g)) {
#if defined(MYSQL_PREPARED_STATEMENTS)
      int n = (Prep) ? Myc.PrepareSQL(g, Query) : Nparm;

      if (Nparm != n) {
        if (n >= 0)          // Other errors return negative values
          strcpy(g->Message, MSG(BAD_PARM_COUNT));

      } else
#endif   // MYSQL_PREPARED_STATEMENTS
        m_Rc = BindColumns(g);

      } // endif MakeInsert

    if (m_Rc != RC_FX) {
      char cmd[64];
      int  w;

      sprintf(cmd, "ALTER TABLE `%s` DISABLE KEYS", Tabname);
      m_Rc = Myc.ExecSQL(g, cmd, &w);
      } // endif m_Rc

  } else
//  m_Rc = (Mode == MODE_DELETE) ? MakeDelete(g) : MakeUpdate(g);
    m_Rc = MakeCommand(g);

  if (m_Rc == RC_FX) {
    Myc.Close();
    return true;
    } // endif rc

  Use = USE_OPEN;
  return false;
  } // end of OpenDB

/***********************************************************************/
/*  Set the rank of columns in the result set.                         */
/***********************************************************************/
bool TDBMYSQL::SetColumnRanks(PGLOBAL g)
  {
  for (PCOL colp = Columns; colp; colp = colp->GetNext())
    if (((PMYCOL)colp)->FindRank(g))
      return TRUE;

  return FALSE;
  } // end of SetColumnRanks

/***********************************************************************/
/*  Called by Parent table to make the columns of a View.              */
/***********************************************************************/
PCOL TDBMYSQL::MakeFieldColumn(PGLOBAL g, char *name)
  {
  int          n;
  MYSQL_FIELD *fld;
  PCOL         cp, colp = NULL;

  for (n = 0; n < Myc.m_Fields; n++) {
    fld = &Myc.m_Res->fields[n];

    if (!stricmp(name, fld->name)) {
      colp = new(g) MYSQLCOL(fld, this, n);

      if (colp->InitValue(g))
        return NULL;

      if (!Columns)
        Columns = colp;
      else for (cp = Columns; cp; cp = cp->GetNext())
        if (!cp->GetNext()) {
          cp->SetNext(colp);
          break;
          } // endif Next

      break;
      } // endif name

    } // endfor n

  if (!colp)
    sprintf(g->Message, "Column %s is not in view", name);

  return colp;
  } // end of MakeFieldColumn

/***********************************************************************/
/*  Called by Pivot tables to find default column names in a View      */
/*  as the name of last field not equal to the passed name.            */
/***********************************************************************/
char *TDBMYSQL::FindFieldColumn(char *name)
  {
  int          n;
  MYSQL_FIELD *fld;
  char        *cp = NULL;

  for (n = Myc.m_Fields - 1; n >= 0; n--) {
    fld = &Myc.m_Res->fields[n];

    if (!name || stricmp(name, fld->name)) {
      cp = fld->name;
      break;
      } // endif name

    } // endfor n

  return cp;
  } // end of FindFieldColumn

/***********************************************************************/
/*  Send an UPDATE or DELETE command to the remote server.             */
/***********************************************************************/
int TDBMYSQL::SendCommand(PGLOBAL g)
  {
  int w;

  if (Myc.ExecSQLcmd(g, Query, &w) == RC_NF) {
    AftRows = Myc.m_Afrw;
    sprintf(g->Message, "%s: %d affected rows", Tabname, AftRows);
    PushWarning(g, this, 0);    // 0 means a Note

    if (trace)
      htrc("%s\n", g->Message);

    if (w && Myc.ExecSQL(g, "SHOW WARNINGS") == RC_OK) {
      // We got warnings from the remote server
      while (Myc.Fetch(g, -1) == RC_OK) {
        sprintf(g->Message, "%s: (%s) %s", Tabname,
                Myc.GetCharField(1), Myc.GetCharField(2));
        PushWarning(g, this);
        } // endwhile Fetch

      Myc.FreeResult();
      } // endif w

    return RC_EF;               // Nothing else to do
  } else
    return RC_FX;               // Error

  } // end of SendCommand

/***********************************************************************/
/*  Data Base read routine for MYSQL access method.                    */
/***********************************************************************/
int TDBMYSQL::ReadDB(PGLOBAL g)
  {
  int rc;

  if (trace > 1)
    htrc("MySQL ReadDB: R%d Mode=%d key=%p link=%p Kindex=%p\n",
          GetTdb_No(), Mode, To_Key_Col, To_Link, To_Kindex);

  if (Mode == MODE_UPDATE || Mode == MODE_DELETE)
    return SendCommand(g);

  /*********************************************************************/
  /*  Now start the reading process.                                   */
  /*  Here is the place to fetch the line.                             */
  /*********************************************************************/
  N++;
  Fetched = ((rc = Myc.Fetch(g, -1)) == RC_OK);

  if (trace > 1)
    htrc(" Read: rc=%d\n", rc);

  return rc;
  } // end of ReadDB

/***********************************************************************/
/*  WriteDB: Data Base write routine for MYSQL access methods.         */
/***********************************************************************/
int TDBMYSQL::WriteDB(PGLOBAL g)
  {
#if defined(MYSQL_PREPARED_STATEMENTS)
  if (Prep)
    return Myc.ExecStmt(g);
#endif   // MYSQL_PREPARED_STATEMENTS

  // Statement was not prepared, we must construct and execute
  // an insert query for each line to insert
  int  rc;
  char buf[64];

  strcpy(Qbuf, Query);

  // Make the Insert command value list
  for (PCOL colp = Columns; colp; colp = colp->GetNext()) {
    if (!colp->GetValue()->IsNull()) {
      if (colp->GetResultType() == TYPE_STRING ||
          colp->GetResultType() == TYPE_DATE)
        strcat(Qbuf, "'");

      strcat(Qbuf, colp->GetValue()->GetCharString(buf));

      if (colp->GetResultType() == TYPE_STRING ||
          colp->GetResultType() == TYPE_DATE)
        strcat(Qbuf, "'");

    } else
      strcat(Qbuf, "NULL");

    strcat(Qbuf, (colp->GetNext()) ? "," : ")");
    } // endfor colp

  Myc.m_Rows = -1;      // To execute the query
  rc = Myc.ExecSQL(g, Qbuf);
  return (rc == RC_NF) ? RC_OK : rc;      // RC_NF is Ok
  } // end of WriteDB

/***********************************************************************/
/*  Data Base delete all routine for MYSQL access methods.             */
/***********************************************************************/
int TDBMYSQL::DeleteDB(PGLOBAL g, int irc)
  {
  if (irc == RC_FX)
    // Send the DELETE (all) command to the remote table
    return (SendCommand(g) == RC_FX) ? RC_FX : RC_OK;
  else
    return RC_OK;                 // Ignore

  } // end of DeleteDB

/***********************************************************************/
/*  Data Base close routine for MySQL access method.                   */
/***********************************************************************/
void TDBMYSQL::CloseDB(PGLOBAL g)
  {
  if (Myc.Connected()) {
    if (Mode == MODE_INSERT) {
      char cmd[64];
      int  w;
      PDBUSER dup = PlgGetUser(g);

      dup->Step = "Enabling indexes";
      sprintf(cmd, "ALTER TABLE `%s` ENABLE KEYS", Tabname);
      Myc.m_Rows = -1;      // To execute the query
      m_Rc = Myc.ExecSQL(g, cmd, &w);
      } // endif m_Rc

    Myc.Close();
    } // endif Myc

  if (trace)
    htrc("MySQL CloseDB: closing %s rc=%d\n", Name, m_Rc);

  } // end of CloseDB

// ------------------------ MYSQLCOL functions --------------------------

/***********************************************************************/
/*  MYSQLCOL public constructor.                                       */
/***********************************************************************/
MYSQLCOL::MYSQLCOL(PCOLDEF cdp, PTDB tdbp, PCOL cprec, int i, PSZ am)
        : COLBLK(cdp, tdbp, i)
  {
  if (cprec) {
    Next = cprec->GetNext();
    cprec->SetNext(this);
  } else {
    Next = tdbp->GetColumns();
    tdbp->SetColumns(this);
  } // endif cprec

  // Set additional MySQL access method information for column.
  Precision = Long = cdp->GetLong();
  Bind = NULL;
  To_Val = NULL;
  Slen = 0;
  Rank = -1;            // Not known yet

  if (trace)
    htrc(" making new %sCOL C%d %s at %p\n", am, Index, Name, this);

  } // end of MYSQLCOL constructor

/***********************************************************************/
/*  MYSQLCOL public constructor.                                       */
/***********************************************************************/
MYSQLCOL::MYSQLCOL(MYSQL_FIELD *fld, PTDB tdbp, int i, PSZ am)
        : COLBLK(NULL, tdbp, i)
  {
  const char *chset = get_charset_name(fld->charsetnr);
  char  v = (!strcmp(chset, "binary")) ? 'B' : 0;

  Name = fld->name;
  Opt = 0;
  Precision = Long = fld->length;
  Buf_Type = MYSQLtoPLG(fld->type, &v);
  strcpy(Format.Type, GetFormatType(Buf_Type));
  Format.Length = Long;
  Format.Prec = fld->decimals;
  ColUse = U_P;
  Nullable = !IS_NOT_NULL(fld->flags);

  // Set additional MySQL access method information for column.
  Bind = NULL;
  To_Val = NULL;
  Slen = 0;
  Rank = i;

  if (trace)
    htrc(" making new %sCOL C%d %s at %p\n", am, Index, Name, this);

  } // end of MYSQLCOL constructor

/***********************************************************************/
/*  MYSQLCOL constructor used for copying columns.                     */
/*  tdbp is the pointer to the new table descriptor.                   */
/***********************************************************************/
MYSQLCOL::MYSQLCOL(MYSQLCOL *col1, PTDB tdbp) : COLBLK(col1, tdbp)
  {
  Long = col1->Long;
  Bind = NULL;
  To_Val = NULL;
  Slen = col1->Slen;
  Rank = col1->Rank;
  } // end of MYSQLCOL copy constructor

/***********************************************************************/
/*  FindRank: Find the rank of this column in the result set.          */
/***********************************************************************/
bool MYSQLCOL::FindRank(PGLOBAL g)
{
  int    n;
  MYSQLC myc = ((PTDBMY)To_Tdb)->Myc;

  for (n = 0; n < myc.m_Fields; n++)
    if (!stricmp(Name, myc.m_Res->fields[n].name)) {
      Rank = n;
      return false;
      } // endif Name

  sprintf(g->Message, "Column %s not in result set", Name);
  return true;
} // end of FindRank

/***********************************************************************/
/*  SetBuffer: prepare a column block for write operation.             */
/***********************************************************************/
bool MYSQLCOL::SetBuffer(PGLOBAL g, PVAL value, bool ok, bool check)
  {
  if (!(To_Val = value)) {
    sprintf(g->Message, MSG(VALUE_ERROR), Name);
    return TRUE;
  } else if (Buf_Type == value->GetType()) {
    // Values are of the (good) column type
    if (Buf_Type == TYPE_DATE) {
      // If any of the date values is formatted
      // output format must be set for the receiving table
      if (GetDomain() || ((DTVAL *)value)->IsFormatted())
        goto newval;          // This will make a new value;

    } else if (Buf_Type == TYPE_DOUBLE)
      // Float values must be written with the correct (column) precision
      // Note: maybe this should be forced by ShowValue instead of this ?
      value->SetPrec(GetScale());

    Value = value;            // Directly access the external value
  } else {
    // Values are not of the (good) column type
    if (check) {
      sprintf(g->Message, MSG(TYPE_VALUE_ERR), Name,
              GetTypeName(Buf_Type), GetTypeName(value->GetType()));
      return TRUE;
      } // endif check

 newval:
    if (InitValue(g))         // Allocate the matching value block
      return TRUE;

  } // endif's Value, Buf_Type

  // Because Colblk's have been made from a copy of the original TDB in
  // case of Update, we must reset them to point to the original one.
  if (To_Tdb->GetOrig())
    To_Tdb = (PTDB)To_Tdb->GetOrig();

  // Set the Column
  Status = (ok) ? BUF_EMPTY : BUF_NO;
  return FALSE;
  } // end of SetBuffer

/***********************************************************************/
/*  InitBind: Initialize the bind structure according to type.         */
/***********************************************************************/
void MYSQLCOL::InitBind(PGLOBAL g)
  {
  PTDBMY tdbp = (PTDBMY)To_Tdb;

  assert(tdbp->Bind && Rank < tdbp->Nparm);

  Bind = &tdbp->Bind[Rank];
  memset(Bind, 0, sizeof(MYSQL_BIND));

  if (Buf_Type == TYPE_DATE) {
    Bind->buffer_type = PLGtoMYSQL(TYPE_STRING, false);
    Bind->buffer = (char *)PlugSubAlloc(g,NULL, 20);
    Bind->buffer_length = 20;
    Bind->length = &Slen;
  } else {
    Bind->buffer_type = PLGtoMYSQL(Buf_Type, false);
    Bind->buffer = (char *)Value->GetTo_Val();
    Bind->buffer_length = Value->GetClen();
    Bind->length = (IsTypeChar(Buf_Type)) ? &Slen : NULL;
  } // endif Buf_Type

  } // end of InitBind

/***********************************************************************/
/*  ReadColumn:                                                        */
/***********************************************************************/
void MYSQLCOL::ReadColumn(PGLOBAL g)
  {
  char  *p, *buf, tim[20];
  int    rc;
  PTDBMY tdbp = (PTDBMY)To_Tdb;

  /*********************************************************************/
  /*  If physical fetching of the line was deferred, do it now.        */
  /*********************************************************************/
  if (!tdbp->Fetched)
    if ((rc = tdbp->Myc.Fetch(g, tdbp->N)) != RC_OK) {
      if (rc == RC_EF)
        sprintf(g->Message, MSG(INV_DEF_READ), rc);

      longjmp(g->jumper[g->jump_level], 11);
    } else
      tdbp->Fetched = TRUE;

  if ((buf = ((PTDBMY)To_Tdb)->Myc.GetCharField(Rank))) {
    if (trace > 1)
      htrc("MySQL ReadColumn: name=%s buf=%s\n", Name, buf);

    // TODO: have a true way to differenciate temporal values
    if (Buf_Type == TYPE_DATE && strlen(buf) == 8)
      // This is a TIME value
      p = strcat(strcpy(tim, "1970-01-01 "), buf);
    else
      p = buf;

    if (Value->SetValue_char(p, strlen(p))) {
      sprintf(g->Message, "Out of range value for column %s at row %d",
              Name, tdbp->RowNumber(g));
      PushWarning(g, tdbp);
      } // endif SetValue_char

  } else {
    if (Nullable)
      Value->SetNull(true);

    Value->Reset();              // Null value
  } // endif buf

  } // end of ReadColumn

/***********************************************************************/
/*  WriteColumn: make sure the bind buffer is updated.                 */
/***********************************************************************/
void MYSQLCOL::WriteColumn(PGLOBAL g)
  {
  /*********************************************************************/
  /*  Do convert the column value if necessary.                        */
  /*********************************************************************/
  if (Value != To_Val)
    Value->SetValue_pval(To_Val, FALSE);   // Convert the inserted value

#if defined(MYSQL_PREPARED_STATEMENTS)
  if (((PTDBMY)To_Tdb)->Prep) {
    if (Buf_Type == TYPE_DATE) {
      Value->ShowValue((char *)Bind->buffer, (int)Bind->buffer_length);
      Slen = strlen((char *)Bind->buffer);
    } else if (IsTypeChar(Buf_Type))
      Slen = strlen(Value->GetCharValue());

    } // endif Prep
#endif   // MYSQL_PREPARED_STATEMENTS

  } // end of WriteColumn

/* ------------------------------------------------------------------- */

/***********************************************************************/
/*  Implementation of the TDBMYEXC class.                              */
/***********************************************************************/
TDBMYEXC::TDBMYEXC(PMYDEF tdp) : TDBMYSQL(tdp)
{
  Cmdlist = NULL;
  Cmdcol = NULL;
  Shw = false;
  Havew = false;
  Isw = false;
  Warnings = 0;
  Mxr = tdp->Mxr;
  Nerr = 0;
} // end of TDBMYEXC constructor

TDBMYEXC::TDBMYEXC(PGLOBAL g, PTDBMYX tdbp) : TDBMYSQL(g, tdbp)
{
  Cmdlist = tdbp->Cmdlist;
  Cmdcol = tdbp->Cmdcol;
  Shw = tdbp->Shw;
  Havew = tdbp->Havew;
  Isw = tdbp->Isw;
  Mxr = tdbp->Mxr;
  Nerr = tdbp->Nerr;
} // end of TDBMYEXC copy constructor

// Is this really useful ???
PTDB TDBMYEXC::CopyOne(PTABS t)
  {
  PTDB    tp;
  PCOL    cp1, cp2;
  PGLOBAL g = t->G;

  tp = new(g) TDBMYEXC(g, this);

  for (cp1 = Columns; cp1; cp1 = cp1->GetNext()) {
    cp2 = new(g) MYXCOL((PMYXCOL)cp1, tp);

    NewPointer(t, cp1, cp2);
    } // endfor cp1

  return tp;
  } // end of CopyOne

/***********************************************************************/
/*  Allocate MYSQL column description block.                           */
/***********************************************************************/
PCOL TDBMYEXC::MakeCol(PGLOBAL g, PCOLDEF cdp, PCOL cprec, int n)
  {
  PMYXCOL colp = new(g) MYXCOL(cdp, this, cprec, n);

  if (!colp->Flag)
    Cmdcol = colp->GetName();

  return colp;
  } // end of MakeCol

/***********************************************************************/
/*  MakeCMD: make the SQL statement to send to MYSQL connection.       */
/***********************************************************************/
PCMD TDBMYEXC::MakeCMD(PGLOBAL g)
  {
  PCMD xcmd = NULL;

  if (To_CondFil) {
    if (Cmdcol) {
      if (!stricmp(Cmdcol, To_CondFil->Body) &&
          (To_CondFil->Op == OP_EQ || To_CondFil->Op == OP_IN)) {
        xcmd = To_CondFil->Cmds;
      } else
        strcpy(g->Message, "Invalid command specification filter");

    } else
      strcpy(g->Message, "No command column in select list");

  } else if (!Srcdef)
    strcpy(g->Message, "No Srcdef default command");
  else
    xcmd = new(g) CMD(g, Srcdef);

  return xcmd;
  } // end of MakeCMD

/***********************************************************************/
/*  EXC GetMaxSize: returns the maximum number of rows in the table.   */
/***********************************************************************/
int TDBMYEXC::GetMaxSize(PGLOBAL g)
  {
  if (MaxSize < 0) {
    MaxSize = 10;                 // a guess
    } // endif MaxSize

  return MaxSize;
  } // end of GetMaxSize

/***********************************************************************/
/*  MySQL Exec Access Method opening routine.                          */
/***********************************************************************/
bool TDBMYEXC::OpenDB(PGLOBAL g)
  {
  if (Use == USE_OPEN) {
    strcpy(g->Message, "Multiple execution is not allowed");
    return true;
    } // endif use

  /*********************************************************************/
  /*  Open a MySQL connection for this table.                          */
  /*  Note: this may not be the proper way to do. Perhaps it is better */
  /*  to test whether a connection is already open for this server     */
  /*  and if so to allocate just a new result set. But this only for   */
  /*  servers allowing concurency in getting results ???               */
  /*********************************************************************/
  if (!Myc.Connected())
    if (Myc.Open(g, Host, Database, User, Pwd, Port))
      return true;

  Use = USE_OPEN;       // Do it now in case we are recursively called

  if (Mode != MODE_READ) {
    strcpy(g->Message, "No INSERT/DELETE/UPDATE of MYSQL EXEC tables");
    return true;
    } // endif Mode

  /*********************************************************************/
  /*  Get the command to execute.                                      */
  /*********************************************************************/
  if (!(Cmdlist = MakeCMD(g))) {
    Myc.Close();
    return true;
    } // endif Query

  return false;
  } // end of OpenDB

/***********************************************************************/
/*  Data Base read routine for MYSQL access method.                    */
/***********************************************************************/
int TDBMYEXC::ReadDB(PGLOBAL g)
  {
  if (Havew) {
    // Process result set from SHOW WARNINGS
    if (Myc.Fetch(g, -1) != RC_OK) {
      Myc.FreeResult();
      Havew = Isw = false;
    } else {
      N++;
      Isw = true;
      return RC_OK;
    } // endif Fetch

    } // endif m_Res

  if (Cmdlist) {
    // Process query to send
    int rc;

    do {
      Query = Cmdlist->Cmd;

      switch (rc = Myc.ExecSQLcmd(g, Query, &Warnings)) {
        case RC_NF:
          AftRows = Myc.m_Afrw;
          strcpy(g->Message, "Affected rows");
          break;
        case RC_OK:
          AftRows = Myc.m_Fields;
          strcpy(g->Message, "Result set columns");
          break;
        case RC_FX:
          AftRows = Myc.m_Afrw;
          Nerr++;
          break;
        case RC_INFO:
          Shw = true;
        } // endswitch rc

      Cmdlist = (Nerr > Mxr) ? NULL : Cmdlist->Next;
      } while (rc == RC_INFO);

    if (Shw && Warnings)
      Havew = (Myc.ExecSQL(g, "SHOW WARNINGS") == RC_OK);

    ++N;
    return RC_OK;
  } else
    return RC_EF;

  } // end of ReadDB

/***********************************************************************/
/*  WriteDB: Data Base write routine for Exec MYSQL access methods.    */
/***********************************************************************/
int TDBMYEXC::WriteDB(PGLOBAL g)
  {
  strcpy(g->Message, "EXEC MYSQL tables are read only");
  return RC_FX;
  } // end of WriteDB

// ------------------------- MYXCOL functions ---------------------------

/***********************************************************************/
/*  MYXCOL public constructor.                                         */
/***********************************************************************/
MYXCOL::MYXCOL(PCOLDEF cdp, PTDB tdbp, PCOL cprec, int i, PSZ am)
      : MYSQLCOL(cdp, tdbp, cprec, i, am)
  {
  // Set additional EXEC MYSQL access method information for column.
  Flag = cdp->GetOffset();
  } // end of MYSQLCOL constructor

/***********************************************************************/
/*  MYSQLCOL public constructor.                                       */
/***********************************************************************/
MYXCOL::MYXCOL(MYSQL_FIELD *fld, PTDB tdbp, int i, PSZ am)
      : MYSQLCOL(fld, tdbp, i, am)
  {
  if (trace)
    htrc(" making new %sCOL C%d %s at %p\n", am, Index, Name, this);

  } // end of MYSQLCOL constructor

/***********************************************************************/
/*  MYXCOL constructor used for copying columns.                       */
/*  tdbp is the pointer to the new table descriptor.                   */
/***********************************************************************/
MYXCOL::MYXCOL(MYXCOL *col1, PTDB tdbp) : MYSQLCOL(col1, tdbp)
  {
  Flag = col1->Flag;
  } // end of MYXCOL copy constructor

/***********************************************************************/
/*  ReadColumn:                                                        */
/***********************************************************************/
void MYXCOL::ReadColumn(PGLOBAL g)
  {
  PTDBMYX tdbp = (PTDBMYX)To_Tdb;

  if (tdbp->Isw) {
    char *buf = NULL;

    if (Flag < 3) {
      buf = tdbp->Myc.GetCharField(Flag);
      Value->SetValue_psz(buf);
    } else
      Value->Reset();

  } else
    switch (Flag) {
      case  0: Value->SetValue_psz(tdbp->Query);    break;
      case  1: Value->SetValue(tdbp->AftRows);      break;
      case  2: Value->SetValue_psz(g->Message);     break;
      case  3: Value->SetValue(tdbp->Warnings);     break;
      default: Value->SetValue_psz("Invalid Flag"); break;
      } // endswitch Flag

  } // end of ReadColumn

/***********************************************************************/
/*  WriteColumn: should never be called.                               */
/***********************************************************************/
void MYXCOL::WriteColumn(PGLOBAL g)
  {
  assert(false);
  } // end of WriteColumn

/* ---------------------------TDBMCL class --------------------------- */

/***********************************************************************/
/*  TDBMCL class constructor.                                          */
/***********************************************************************/
TDBMCL::TDBMCL(PMYDEF tdp) : TDBCAT(tdp)
  {
  Host = tdp->Hostname;
  Db   = tdp->Database;
  Tab  = tdp->Tabname;
  User = tdp->Username;
  Pwd  = tdp->Password;
  Port = tdp->Portnumber;
  } // end of TDBMCL constructor

/***********************************************************************/
/*  GetResult: Get the list the MYSQL table columns.                   */
/***********************************************************************/
PQRYRES TDBMCL::GetResult(PGLOBAL g)
  {
  return MyColumns(g, NULL, Host, Db, User, Pwd, Tab, NULL, Port, false);
  } // end of GetResult<|MERGE_RESOLUTION|>--- conflicted
+++ resolved
@@ -267,13 +267,8 @@
 
     // For unspecified values, get the values of old style options
     // but only if called from MYSQLDEF, else set them to NULL
-<<<<<<< HEAD
-    Portnumber = (sport && sport[0]) ? atoi(sport)
-               : (b) ? Cat->GetIntCatInfo("Port", GetDefaultPort()) : 0;
-=======
     Portnumber = (sport && sport[0]) ? atoi(sport) 
                : (b) ? GetIntCatInfo("Port", GetDefaultPort()) : 0;
->>>>>>> 213ecbbb
 
     if (Username[0] == 0)
       Username = (b) ? GetStringCatInfo(g, "User", "*") : NULL;
@@ -331,33 +326,19 @@
     Bind = !!GetIntCatInfo("Bind", 0);
     Delayed = !!GetIntCatInfo("Delayed", 0);
   } else {
-<<<<<<< HEAD
-    // MYSQL access from a PROXY table
-    Database = Cat->GetStringCatInfo(g, "Database", "*");
-    Isview = Cat->GetBoolCatInfo("View", FALSE);
-=======
     // MYSQL access from a PROXY table 
     Database = GetStringCatInfo(g, "Database", "*");
     Isview = GetBoolCatInfo("View", FALSE);
->>>>>>> 213ecbbb
 
     // We must get other connection parms from the calling table
     Remove_tshp(Cat);
     url = GetStringCatInfo(g, "Connect", NULL);
 
-<<<<<<< HEAD
-    if (!url || !*url) {
-      Hostname = Cat->GetStringCatInfo(g, "Host", "localhost");
-      Username = Cat->GetStringCatInfo(g, "User", "*");
-      Password = Cat->GetStringCatInfo(g, "Password", NULL);
-      Portnumber = Cat->GetIntCatInfo("Port", GetDefaultPort());
-=======
     if (!url || !*url) { 
       Hostname = GetStringCatInfo(g, "Host", "localhost");
       Username = GetStringCatInfo(g, "User", "*");
       Password = GetStringCatInfo(g, "Password", NULL);
       Portnumber = GetIntCatInfo("Port", GetDefaultPort());
->>>>>>> 213ecbbb
       Server = Hostname;
     } else {
       char *locdb = Database;
