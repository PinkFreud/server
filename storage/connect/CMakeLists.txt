# Copyright (c) 2006, 2010, Oracle and/or its affiliates. All rights reserved.
#
# This program is free software; you can redistribute it and/or modify
# it under the terms of the GNU General Public License as published by
# the Free Software Foundation; version 2 of the License.
#
# This program is distributed in the hope that it will be useful,
# but WITHOUT ANY WARRANTY; without even the implied warranty of
# MERCHANTABILITY or FITNESS FOR A PARTICULAR PURPOSE.  See the
# GNU General Public License for more details.
#
# You should have received a copy of the GNU General Public License
# along with this program; if not, write to the Free Software
# Foundation, Inc., 51 Franklin St, Fifth Floor, Boston, MA  02110-1335 USA

SET(CONNECT_PLUGIN_STATIC  "connect")
SET(CONNECT_PLUGIN_DYNAMIC "connect")

SET(CONNECT_SOURCES
ha_connect.cc connect.cc user_connect.cc mycat.cc
fmdlex.c osutil.c rcmsg.c rcmsg.h
array.cpp blkfil.cpp colblk.cpp csort.cpp
filamap.cpp filamdbf.cpp filamfix.cpp filamgz.cpp filamtxt.cpp filter.cpp
json.cpp jsonudf.cpp maputil.cpp myconn.cpp myutil.cpp plgdbutl.cpp plugutil.cpp
reldef.cpp tabcol.cpp tabdos.cpp tabext.cpp tabfix.cpp tabfmt.cpp tabjson.cpp
table.cpp tabmul.cpp tabmysql.cpp taboccur.cpp tabpivot.cpp tabsys.cpp tabtbl.cpp
tabutil.cpp tabvir.cpp tabxcl.cpp valblk.cpp value.cpp xindex.cpp xobject.cpp

array.h blkfil.h block.h catalog.h checklvl.h colblk.h connect.h csort.h
engmsg.h filamap.h filamdbf.h filamfix.h filamgz.h filamtxt.h
filter.h global.h ha_connect.h inihandl.h json.h jsonudf.h maputil.h msgid.h
mycat.h myconn.h myutil.h os.h osutil.h plgcnx.h plgdbsem.h preparse.h reldef.h
resource.h tabcol.h tabdos.h tabext.h tabfix.h tabfmt.h tabjson.h tabmul.h
tabmysql.h taboccur.h tabpivot.h tabsys.h tabtbl.h tabutil.h tabvir.h tabxcl.h
user_connect.h valblk.h value.h xindex.h xobject.h xtable.h)

#
# Definitions that are shared for all OSes
#
add_definitions( -DMARIADB -DFORCE_INIT_OF_VARS -Dconnect_EXPORTS)
add_definitions( -DHUGE_SUPPORT -DGZ_SUPPORT )

macro(DISABLE_WARNING W)
  MY_CHECK_AND_SET_COMPILER_FLAG("-Wno-error=${W}")
  MY_CHECK_AND_SET_COMPILER_FLAG("-Wno-${W}" DEBUG)
endmacro()

#
# OS specific C flags, definitions and source files.
#
IF(UNIX)
  MY_CHECK_AND_SET_COMPILER_FLAG("-Wall -Wmissing-declarations")
  if(NOT WITH_WARNINGS)
    DISABLE_WARNING("unused-function")
    DISABLE_WARNING("unused-variable")
    DISABLE_WARNING("unused-value")
    DISABLE_WARNING("parentheses")
    DISABLE_WARNING("strict-aliasing")
    DISABLE_WARNING("misleading-indentation")
    DISABLE_WARNING("format-truncation")
    DISABLE_WARNING("implicit-fallthrough")
    DISABLE_WARNING("type-limits")
  endif(NOT WITH_WARNINGS)

  add_definitions( -DUNIX -DLINUX -DUBUNTU )

  SET(CMAKE_CXX_FLAGS "${CMAKE_CXX_FLAGS} -fpermissive -fexceptions -fPIC ")
  get_property(inc_dirs DIRECTORY PROPERTY INCLUDE_DIRECTORIES)
  SET(CONNECT_SOURCES ${CONNECT_SOURCES} inihandl.cpp)
  SET(IPHLPAPI_LIBRARY "")
ELSE(NOT UNIX)
  SET(CONNECT_SOURCES ${CONNECT_SOURCES}
  tabwmi.cpp tabwmi.h tabmac.cpp tabmac.h macutil.cpp macutil.h)
  # Add exception handling to the CONNECT project)
  SET(CMAKE_CXX_FLAGS "${CMAKE_CXX_FLAGS} /EHsc")
  SET(IPHLPAPI_LIBRARY iphlpapi.lib)
ENDIF(UNIX)


#
# VCT: the VEC format might be not supported in future versions
#

OPTION(CONNECT_WITH_VCT "Compile CONNECT storage engine with VCT support" ON)

IF(CONNECT_WITH_VCT)
  SET(CONNECT_SOURCES ${CONNECT_SOURCES} filamvct.cpp tabvct.cpp filamvct.h tabvct.h)
  add_definitions(-DVCT_SUPPORT)
ENDIF(CONNECT_WITH_VCT)


#
# XML
#

OPTION(CONNECT_WITH_LIBXML2 "Compile CONNECT storage engine with LIBXML2 support" ON)

IF(CONNECT_WITH_LIBXML2)
  IF(WIN32)
    #
    # NOTE: when switching to static linking of libxml2
    # make sure to define LIBXML_STATIC.
    #
    # Adding some typical places to search in
    SET(PC_LIBXML_INCLUDE_DIRS
        C:/libxml2/include
        C:/libxml/include
        D:/libxml/include)
    SET(PC_LIBXML_LIBRARY_DIRS
        C:/libxml2/lib
        C:/libxml/lib
        D:/libxml/lib)
  ENDIF(WIN32)
  FIND_PACKAGE(LibXml2)
  IF (LIBXML2_FOUND)
    INCLUDE_DIRECTORIES(${LIBXML2_INCLUDE_DIR})
    SET(ZLIB_LIBRARY "z") # see ZLIB_INCLUDE_DIR below
    SET(XML_LIBRARY  ${LIBXML2_LIBRARIES})
    SET(CONNECT_SOURCES ${CONNECT_SOURCES} libdoc.cpp libdoc.h)
    add_definitions(-DLIBXML2_SUPPORT)
  ENDIF(LIBXML2_FOUND)
ENDIF(CONNECT_WITH_LIBXML2)


IF(WIN32)
  # /MP option of the Microsoft compiler does not work well with COM #import
  string(REPLACE "/MP" "" CMAKE_C_FLAGS "${CMAKE_C_FLAGS}")
  string(REPLACE "/MP" "" CMAKE_CXX_FLAGS "${CMAKE_CXX_FLAGS}")

  OPTION(CONNECT_WITH_MSXML "Compile CONNECT storage engine with MSXML support" ON)
  IF(CONNECT_WITH_MSXML)
    add_definitions(-DMSX6 -DDOMDOC_SUPPORT)
    SET(MSXML_FOUND 1)
    SET(CONNECT_SOURCES ${CONNECT_SOURCES} domdoc.cpp domdoc.h)
  ENDIF(CONNECT_WITH_MSXML)
ENDIF(WIN32)

IF(LIBXML2_FOUND OR MSXML_FOUND)
  SET(CONNECT_SOURCES ${CONNECT_SOURCES}
  tabxml.cpp tabxml.h plgxml.cpp plgxml.h)
ENDIF()

#
# MySQL is now included unconditionnally
#

IF(NOT UNIX)
  #
  # TODO: remove this
  # change to use "#include "../../include/mysql.h" in the sources.
  INCLUDE_DIRECTORIES("../../include/mysql")
ENDIF(NOT UNIX)


#
# ODBC
#

OPTION(CONNECT_WITH_ODBC "Compile CONNECT storage engine with ODBC support" ON)

IF(CONNECT_WITH_ODBC)
  if(UNIX)
    # Note, we currently detect unixODBC only on Linux.
    # TODO: detect iODBC as well. Simply adding "iodbc" into NAMES in
    # find_library does not work on machines with both unixODBC and iODBC
    # installed, because it finds headers from unixODBC while libraries
    # from iODBC. We could search for 'isql.h' instead of 'sql.h' so
    # the library 'libodbc' gets compiled with 'isql.h' and
    # the library 'libiodbc' gets compiled with 'sql'h.
    # This will also need changes in the sources (e.g. #include <isql.h>).

    find_file(ODBC_INCLUDES sql.h
    PATHS
    /usr/include
    /usr/include/odbc
    /usr/local/include
    /usr/local/include/odbc
    /usr/local/odbc/include
    #"C:/Program Files/ODBC/include"
    #"C:/Program Files/Microsoft SDKs/Windows/v7.0A/include"
    #"C:/Program Files/Microsoft SDKs/Windows/v6.0a/include"
    #"C:/Program Files (x86)/Microsoft SDKs/Windows/v7.0A/include"
    DOC "Specify the path to sql.h."
    )

    find_library(ODBC_LIBRARY
    NAMES odbc odbcinst odbc32
    PATHS
    /usr/lib
    /usr/lib/odbc
    /usr/local/lib
    /usr/local/lib/odbc
    /usr/local/odbc/lib
    #"C:/Program Files/ODBC/lib"
    #"C:/ODBC/lib/debug"
    #"C:/Program Files/Microsoft SDKs/Windows/v7.0A/Lib"
    #"C:/Program Files/Microsoft SDKs/Windows/v6.0A/Lib"
    #"C:/Program Files (x86)/Microsoft SDKs/Windows/v7.0A/Lib"
    DOC "Specify the ODBC driver manager library here."
    )

    mark_as_advanced(ODBC_LIBRARY ODBC_INCLUDES)

    IF(ODBC_INCLUDES AND ODBC_LIBRARY)
      get_filename_component(ODBC_INCLUDE_DIR "${ODBC_INCLUDES}" PATH)
      set(CMAKE_REQUIRED_LIBRARIES ${ODBC_LIBRARY})
      set(CMAKE_REQUIRED_INCLUDES ${ODBC_INCLUDE_DIR})
      CHECK_CXX_SOURCE_COMPILES(
"
#include <stdio.h>
#include <sql.h>
#include <sqlext.h>
typedef long BOOL;   /* this fails with iODBC */
int main() {
  SQLULEN rowofs= 0; /* this fails on older unixODBC */
  SQLExtendedFetch(NULL, 0, 0, &rowofs, NULL);
  return 0;
}
" ODBC_OK)
    ENDIF()

    IF(ODBC_OK)
      INCLUDE_DIRECTORIES(${ODBC_INCLUDE_DIR})
      add_definitions(-DODBC_SUPPORT)
      SET(CONNECT_SOURCES ${CONNECT_SOURCES} tabodbc.cpp odbconn.cpp)
    ELSE()
      SET(ODBC_LIBRARY "")
    ENDIF()
  ELSE(NOT UNIX)
    add_definitions(-DODBC_SUPPORT)
    SET(ODBC_LIBRARY odbc32.lib odbccp32.lib)
    SET(CONNECT_SOURCES ${CONNECT_SOURCES}
    tabodbc.cpp tabodbc.h odbccat.h odbconn.cpp odbconn.h)
  ENDIF(UNIX)
ENDIF(CONNECT_WITH_ODBC)

#
# JDBC with MongoDB Java Driver included but disabled if without MONGO
#
OPTION(CONNECT_WITH_MONGO "Compile CONNECT storage engine with MONGO support" ON)
OPTION(CONNECT_WITH_JDBC "Compile CONNECT storage engine with JDBC support" ON)

IF(CONNECT_WITH_JDBC)
  FIND_PACKAGE(Java 1.6)
  FIND_PACKAGE(JNI)
  IF (JAVA_FOUND AND JNI_FOUND)
    INCLUDE(UseJava)
    INCLUDE_DIRECTORIES(${JAVA_INCLUDE_PATH})
    INCLUDE_DIRECTORIES(${JAVA_INCLUDE_PATH2})
    # SET(JDBC_LIBRARY ${JAVA_JVM_LIBRARY}) will be dynamically linked
    SET(CONNECT_SOURCES ${CONNECT_SOURCES}
    javaconn.cpp jdbconn.cpp tabjdbc.cpp
    jmgfam.cpp jmgoconn.cpp mongo.cpp tabjmg.cpp
    jdbccat.h javaconn.h jdbconn.h tabjdbc.h
    jmgfam.h jmgoconn.h mongo.h tabjmg.h
    JdbcInterface.java ApacheInterface.java MariadbInterface.java
    MysqlInterface.java OracleInterface.java PostgresqlInterface.java
    Mongo2Interface.java Mongo3Interface.java
    JavaWrappers.jar)
    add_definitions(-DJAVA_SUPPORT)
    IF(CONNECT_WITH_MONGO)
      add_definitions(-DMONGO_SUPPORT)
    ENDIF()
  ELSE()
    SET(JDBC_LIBRARY "")
  ENDIF()
ENDIF(CONNECT_WITH_JDBC)

#
# ZIP
#

OPTION(CONNECT_WITH_ZIP "Compile CONNECT storage engine with ZIP support" ON)

IF(CONNECT_WITH_ZIP)
  SET(CONNECT_SOURCES ${CONNECT_SOURCES} filamzip.cpp tabzip.cpp unzip.c ioapi.c zip.c
    filamzip.h tabzip.h ioapi.h unzip.h zip.h)
  add_definitions(-DZIP_SUPPORT -DNOCRYPT)
ENDIF(CONNECT_WITH_ZIP)

#
# MONGO C Driver
#

IF(CONNECT_WITH_MONGO)
  IF(WIN32)
    # Adding some typical places to search in
    SET(PC_MONGO_INCLUDE_DIRS
        C:/mongo-c-driver/include
        D:/mongo-c-driver/include)
    SET(PC_MONGO_LIBRARY_DIRS
        C:/mongo-c-driver/lib
        D:/mongo-c-driver/lib)
  ENDIF(WIN32)
  FIND_PACKAGE(libmongoc-1.0 1.7 QUIET)
  IF (libmongoc-1.0_FOUND)
    INCLUDE_DIRECTORIES(${MONGOC_INCLUDE_DIRS})
    SET(MONGOC_LIBRARY  ${MONGOC_LIBRARIES})
    SET(CONNECT_SOURCES ${CONNECT_SOURCES}
    cmgoconn.cpp cmgfam.cpp tabcmg.cpp
    cmgoconn.h cmgfam.h tabcmg.h)
    add_definitions(-DCMGO_SUPPORT)
    IF (NOT JAVA_FOUND AND JNI_FOUND)
      SET(CONNECT_SOURCES ${CONNECT_SOURCES} mongo.cpp mongo.h)
      add_definitions(-DMONGO_SUPPORT)
    ENDIF (NOT JAVA_FOUND AND JNI_FOUND)
  ENDIF(libmongoc-1.0_FOUND)
ENDIF(CONNECT_WITH_MONGO)


#
# XMAP
#

OPTION(CONNECT_WITH_XMAP "Compile CONNECT storage engine with index file mapping support" ON)

IF(CONNECT_WITH_XMAP)
  add_definitions(-DXMAP)
ENDIF(CONNECT_WITH_XMAP)

#
# Plugin definition
#

MYSQL_ADD_PLUGIN(connect ${CONNECT_SOURCES}
  STORAGE_ENGINE
  COMPONENT connect-engine
  RECOMPILE_FOR_EMBEDDED
  LINK_LIBRARIES ${ZLIB_LIBRARY} ${XML_LIBRARY} ${ICONV_LIBRARY}
    ${ODBC_LIBRARY} ${JDBC_LIBRARY} ${MONGOC_LIBRARY} ${IPHLPAPI_LIBRARY})

IF(NOT TARGET connect)
  RETURN()
ENDIF()

<<<<<<< HEAD
=======
# Don't link with bundled zlib and systel libxml2 at the same time.
# System libxml2 uses system zlib, might conflict with the bundled one.
IF (XML_LIBRARY AND BUILD_BUNDLED_ZLIB)
  GET_PROPERTY(INCS TARGET connect PROPERTY INCLUDE_DIRECTORIES)
  LIST(REMOVE_ITEM INCS ${ZLIB_INCLUDE_DIR})
  SET_PROPERTY(TARGET connect PROPERTY INCLUDE_DIRECTORIES ${INCS})
ENDIF()

>>>>>>> fe718541
IF(WIN32)
  IF (libmongoc-1.0_FOUND)
	  SET_TARGET_PROPERTIES(connect PROPERTIES LINK_FLAGS
	    "/DELAYLOAD:libbson-1.0.dll /DELAYLOAD:libmongoc-1.0.dll")
  ENDIF(libmongoc-1.0_FOUND)
ENDIF(WIN32)

# Install some extra files that belong to connect engine
IF(WIN32)
  # install ha_connect.lib
  GET_TARGET_PROPERTY(CONNECT_LOCATION connect LOCATION)
  STRING(REPLACE "dll" "lib" CONNECT_LIB ${CONNECT_LOCATION})
  IF(CMAKE_CONFIGURATION_TYPES)
    STRING(REPLACE "${CMAKE_CFG_INTDIR}" "\${CMAKE_INSTALL_CONFIG_NAME}"
      CONNECT_LIB ${CONNECT_LIB})
  ENDIF()
  INSTALL(FILES ${CONNECT_LIB}
    DESTINATION ${INSTALL_PLUGINDIR} COMPONENT connect-engine)
ENDIF(WIN32)

IF(CONNECT_WITH_JDBC AND JAVA_FOUND AND JNI_FOUND)
  # TODO: Find how to compile and install the java wrapper classes
  # Find required libraries and include directories
  SET (JAVA_SOURCES JdbcInterface.java)
  add_jar(JdbcInterface ${JAVA_SOURCES})
  INSTALL(FILES
    ${CMAKE_CURRENT_SOURCE_DIR}/JavaWrappers.jar
    ${CMAKE_CURRENT_BINARY_DIR}/JdbcInterface.jar
    DESTINATION ${INSTALL_PLUGINDIR} COMPONENT connect-engine)
ENDIF()<|MERGE_RESOLUTION|>--- conflicted
+++ resolved
@@ -333,8 +333,6 @@
   RETURN()
 ENDIF()
 
-<<<<<<< HEAD
-=======
 # Don't link with bundled zlib and systel libxml2 at the same time.
 # System libxml2 uses system zlib, might conflict with the bundled one.
 IF (XML_LIBRARY AND BUILD_BUNDLED_ZLIB)
@@ -343,7 +341,6 @@
   SET_PROPERTY(TARGET connect PROPERTY INCLUDE_DIRECTORIES ${INCS})
 ENDIF()
 
->>>>>>> fe718541
 IF(WIN32)
   IF (libmongoc-1.0_FOUND)
 	  SET_TARGET_PROPERTIES(connect PROPERTIES LINK_FLAGS
