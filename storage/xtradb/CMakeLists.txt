# Copyright (c) 2006, 2017, Oracle and/or its affiliates. All rights reserved.
#
# This program is free software; you can redistribute it and/or modify
# it under the terms of the GNU General Public License as published by
# the Free Software Foundation; version 2 of the License.
#
# This program is distributed in the hope that it will be useful,
# but WITHOUT ANY WARRANTY; without even the implied warranty of
# MERCHANTABILITY or FITNESS FOR A PARTICULAR PURPOSE.  See the
# GNU General Public License for more details.
#
# You should have received a copy of the GNU General Public License
# along with this program; if not, write to the Free Software
# Foundation, Inc., 51 Franklin St, Fifth Floor, Boston, MA  02110-1301 USA

# This is the CMakeLists for XtraDB

INCLUDE(CheckFunctionExists)
INCLUDE(CheckCSourceCompiles)
INCLUDE(CheckCSourceRuns)

IF(CMAKE_CROSSCOMPILING)
  # Use CHECK_C_SOURCE_COMPILES instead of CHECK_C_SOURCE_RUNS when
  # cross-compiling. Not as precise, but usually good enough.
  # This only make sense for atomic tests in this file, this trick doesn't
  # work in a general case.
  MACRO(CHECK_C_SOURCE SOURCE VAR)
    CHECK_C_SOURCE_COMPILES("${SOURCE}" "${VAR}")
  ENDMACRO()
ELSE()
  MACRO(CHECK_C_SOURCE SOURCE VAR)
    CHECK_C_SOURCE_RUNS("${SOURCE}" "${VAR}")
  ENDMACRO()
ENDIF()

# OS tests
IF(UNIX)
  IF(CMAKE_SYSTEM_NAME STREQUAL "Linux")
    CHECK_INCLUDE_FILES (libaio.h HAVE_LIBAIO_H)
    IF (XTRADB_PREFER_STATIC_LIBAIO)
      SET(CMAKE_FIND_LIBRARY_SUFFIXES .a ${CMAKE_FIND_LIBRARY_SUFFIXES})
    ENDIF()
<<<<<<< HEAD
    FIND_LIBRARY(AIO_LIBRARY aio)
    IF(AIO_LIBRARY)
      CHECK_LIBRARY_EXISTS(${AIO_LIBRARY} io_queue_init "" HAVE_LIBAIO)
      IF(HAVE_LIBAIO AND HAVE_LIBAIO_H)
        ADD_DEFINITIONS(-DLINUX_NATIVE_AIO=1)
      ENDIF()
      LINK_LIBRARIES(${AIO_LIBRARY})
    ENDIF()
    ADD_DEFINITIONS("-DUNIV_LINUX -D_GNU_SOURCE=1")
    IF(HAVE_LIBNUMA)
      LINK_LIBRARIES(numa)
    ENDIF()
=======
>>>>>>> bbcb1734
  ELSEIF(CMAKE_SYSTEM_NAME MATCHES "HP*")
    ADD_DEFINITIONS("-DUNIV_HPUX")
  ELSEIF(CMAKE_SYSTEM_NAME STREQUAL "AIX")
    ADD_DEFINITIONS("-DUNIV_AIX")
  ELSEIF(CMAKE_SYSTEM_NAME STREQUAL "SunOS")
    ADD_DEFINITIONS("-DUNIV_SOLARIS")
  ENDIF()
ENDIF()

IF(CMAKE_CXX_COMPILER_ID MATCHES "GNU")
# After: WL#5825 Using C++ Standard Library with MySQL code
#       we no longer use -fno-exceptions
#	SET(CMAKE_CXX_FLAGS "${CMAKE_CXX_FLAGS} -fno-exceptions")
ENDIF()

# Enable InnoDB's UNIV_DEBUG and UNIV_SYNC_DEBUG in debug builds
SET(CMAKE_CXX_FLAGS_DEBUG "${CMAKE_CXX_FLAGS_DEBUG} -DUNIV_DEBUG -DUNIV_SYNC_DEBUG")

# Add -Wconversion if compiling with GCC
## As of Mar 15 2011 this flag causes 3573+ warnings. If you are reading this
## please fix them and enable the following code:
#IF(CMAKE_CXX_COMPILER_ID MATCHES "GNU")
#SET(CMAKE_CXX_FLAGS "${CMAKE_CXX_FLAGS} -Wconversion")
#ENDIF()

CHECK_FUNCTION_EXISTS(sched_getcpu  HAVE_SCHED_GETCPU)

IF(NOT MSVC)
  # either define HAVE_IB_GCC_ATOMIC_BUILTINS or not
  # workaround for old gcc on x86, gcc atomic ops only work under -march=i686
  IF(CMAKE_SYSTEM_PROCESSOR STREQUAL "i686" AND CMAKE_COMPILER_IS_GNUCC AND
     CMAKE_C_COMPILER_VERSION VERSION_LESS "4.4.0")
    SET(CMAKE_C_FLAGS "${CMAKE_C_FLAGS} -march=i686")
    SET(CMAKE_CXX_FLAGS "${CMAKE_CXX_FLAGS} -march=i686")
  ENDIF()
  CHECK_C_SOURCE(
  "
  int main()
  {
    long	x;
    long	y;
    long	res;

    x = 10;
    y = 123;
    res = __sync_bool_compare_and_swap(&x, x, y);
    if (!res || x != y) {
      return(1);
    }

    x = 10;
    y = 123;
    res = __sync_bool_compare_and_swap(&x, x + 1, y);
    if (res || x != 10) {
      return(1);
    }
    x = 10;
    y = 123;
    res = __sync_add_and_fetch(&x, y);
    if (res != 123 + 10 || x != 123 + 10) {
      return(1);
    }
    return(0);
  }"
  HAVE_IB_GCC_ATOMIC_BUILTINS
  )
  CHECK_C_SOURCE(
  "
  int main()
  {
    long	res;
    char	c;

    c = 10;
    res = __sync_lock_test_and_set(&c, 123);
    if (res != 10 || c != 123) {
      return(1);
    }
    return(0);
  }"
  HAVE_IB_GCC_ATOMIC_BUILTINS_BYTE
  )
  CHECK_C_SOURCE(
  "#include<stdint.h>
  int main()
  {
    int64_t	x,y,res;

    x = 10;
    y = 123;
    res = __sync_sub_and_fetch(&y, x);
    if (res != y || y != 113) {
      return(1);
    }
    res = __sync_add_and_fetch(&y, x);
    if (res != y || y != 123) {
      return(1);
    }
    return(0);
  }"
  HAVE_IB_GCC_ATOMIC_BUILTINS_64
  )
  CHECK_C_SOURCE(
  "#include<stdint.h>
  int main()
  {
    __sync_synchronize();
    return(0);
  }"
  HAVE_IB_GCC_SYNC_SYNCHRONISE
  )
  CHECK_C_SOURCE(
  "#include<stdint.h>
  int main()
  {
    __atomic_thread_fence(__ATOMIC_ACQUIRE);
    __atomic_thread_fence(__ATOMIC_RELEASE);
    return(0);
  }"
  HAVE_IB_GCC_ATOMIC_THREAD_FENCE
  )
  CHECK_C_SOURCE(
  "#include<stdint.h>
  int main()
  {
    unsigned char	c;

    __atomic_test_and_set(&c, __ATOMIC_ACQUIRE);
    __atomic_clear(&c, __ATOMIC_RELEASE);
    return(0);
  }"
  HAVE_IB_GCC_ATOMIC_TEST_AND_SET
  )

IF(HAVE_IB_GCC_ATOMIC_BUILTINS)
 ADD_DEFINITIONS(-DHAVE_IB_GCC_ATOMIC_BUILTINS=1)
 SET(XTRADB_OK 1)
ENDIF()

IF(HAVE_IB_GCC_ATOMIC_BUILTINS_BYTE)
 ADD_DEFINITIONS(-DHAVE_IB_GCC_ATOMIC_BUILTINS_BYTE=1)
ENDIF()

IF(HAVE_IB_GCC_ATOMIC_BUILTINS_64)
 ADD_DEFINITIONS(-DHAVE_IB_GCC_ATOMIC_BUILTINS_64=1)
ENDIF()

IF(HAVE_IB_GCC_SYNC_SYNCHRONISE)
 ADD_DEFINITIONS(-DHAVE_IB_GCC_SYNC_SYNCHRONISE=1)
ENDIF()

IF(HAVE_IB_GCC_ATOMIC_THREAD_FENCE)
 ADD_DEFINITIONS(-DHAVE_IB_GCC_ATOMIC_THREAD_FENCE=1)
ENDIF()

IF(HAVE_IB_GCC_ATOMIC_TEST_AND_SET)
 ADD_DEFINITIONS(-DHAVE_IB_GCC_ATOMIC_TEST_AND_SET=1)
ENDIF()

# either define HAVE_IB_ATOMIC_PTHREAD_T_GCC or not
CHECK_C_SOURCE(
"
#include <pthread.h>
#include <string.h>

int main() {
  pthread_t       x1;
  pthread_t       x2;
  pthread_t       x3;

  memset(&x1, 0x0, sizeof(x1));
  memset(&x2, 0x0, sizeof(x2));
  memset(&x3, 0x0, sizeof(x3));

  __sync_bool_compare_and_swap(&x1, x2, x3);

  return(0);
}"
HAVE_IB_ATOMIC_PTHREAD_T_GCC)

IF(HAVE_IB_ATOMIC_PTHREAD_T_GCC)
  ADD_DEFINITIONS(-DHAVE_IB_ATOMIC_PTHREAD_T_GCC=1)
ENDIF()

CHECK_C_SOURCE_COMPILES("struct t1{ int a; char *b; }; struct t1 c= { .a=1, .b=0 }; main() { }" HAVE_C99_INITIALIZERS)

ENDIF(NOT MSVC)

CHECK_FUNCTION_EXISTS(asprintf  HAVE_ASPRINTF)
CHECK_FUNCTION_EXISTS(vasprintf  HAVE_VASPRINTF)

# Solaris atomics
IF(CMAKE_SYSTEM_NAME STREQUAL "SunOS")
  CHECK_FUNCTION_EXISTS(atomic_cas_ulong  HAVE_ATOMIC_CAS_ULONG)
  CHECK_FUNCTION_EXISTS(atomic_cas_32 HAVE_ATOMIC_CAS_32)
  CHECK_FUNCTION_EXISTS(atomic_cas_64 HAVE_ATOMIC_CAS_64)
  CHECK_FUNCTION_EXISTS(atomic_add_long_nv HAVE_ATOMIC_ADD_LONG_NV)
  CHECK_FUNCTION_EXISTS(atomic_swap_uchar HAVE_ATOMIC_SWAP_UCHAR)
  IF(HAVE_ATOMIC_CAS_ULONG AND
     HAVE_ATOMIC_CAS_32 AND
     HAVE_ATOMIC_CAS_64 AND
     HAVE_ATOMIC_ADD_LONG_NV AND
     HAVE_ATOMIC_SWAP_UCHAR)
    SET(HAVE_IB_SOLARIS_ATOMICS 1)
  ENDIF()

  IF(HAVE_IB_SOLARIS_ATOMICS)
    ADD_DEFINITIONS(-DHAVE_IB_SOLARIS_ATOMICS=1)
    SET(XTRADB_OK 1)
  ENDIF()

  # either define HAVE_IB_ATOMIC_PTHREAD_T_SOLARIS or not
  CHECK_C_SOURCE_COMPILES(
  "   #include <pthread.h>
      #include <string.h>

      int main(int argc, char** argv) {
        pthread_t       x1;
        pthread_t       x2;
        pthread_t       x3;

        memset(&x1, 0x0, sizeof(x1));
        memset(&x2, 0x0, sizeof(x2));
        memset(&x3, 0x0, sizeof(x3));

        if (sizeof(pthread_t) == 4) {

          atomic_cas_32(&x1, x2, x3);

        } else if (sizeof(pthread_t) == 8) {

          atomic_cas_64(&x1, x2, x3);

        } else {

          return(1);
        }

      return(0);
    }
  " HAVE_IB_ATOMIC_PTHREAD_T_SOLARIS)
  CHECK_C_SOURCE_COMPILES(
  "#include <mbarrier.h>
  int main() {
    __machine_r_barrier();
    __machine_w_barrier();
    return(0);
  }"
  HAVE_IB_MACHINE_BARRIER_SOLARIS)

  IF(HAVE_IB_ATOMIC_PTHREAD_T_SOLARIS)
    ADD_DEFINITIONS(-DHAVE_IB_ATOMIC_PTHREAD_T_SOLARIS=1)
  ENDIF()
  IF(HAVE_IB_MACHINE_BARRIER_SOLARIS)
    ADD_DEFINITIONS(-DHAVE_IB_MACHINE_BARRIER_SOLARIS=1)
  ENDIF()
ENDIF()


IF(UNIX)
# this is needed to know which one of atomic_cas_32() or atomic_cas_64()
# to use in the source
SET(CMAKE_EXTRA_INCLUDE_FILES pthread.h)
CHECK_TYPE_SIZE(pthread_t SIZEOF_PTHREAD_T)
SET(CMAKE_EXTRA_INCLUDE_FILES)
ENDIF()

IF(SIZEOF_PTHREAD_T)
  ADD_DEFINITIONS(-DSIZEOF_PTHREAD_T=${SIZEOF_PTHREAD_T})
ENDIF()

IF(MSVC)
  ADD_DEFINITIONS(-DHAVE_WINDOWS_ATOMICS)
  ADD_DEFINITIONS(-DHAVE_WINDOWS_MM_FENCE)
  SET(XTRADB_OK 1)
ENDIF()


# Include directories under xtradb
INCLUDE_DIRECTORIES(${CMAKE_SOURCE_DIR}/storage/xtradb/include
		    ${CMAKE_SOURCE_DIR}/storage/xtradb/handler)

# Sun Studio bug with -xO2
IF(CMAKE_CXX_COMPILER_ID MATCHES "SunPro"
	AND CMAKE_CXX_FLAGS_RELEASE MATCHES "O2"
	AND NOT CMAKE_BUILD_TYPE STREQUAL "Debug")
	# Sun Studio 12 crashes with -xO2 flag, but not with higher optimization
	# -xO3
	SET_SOURCE_FILES_PROPERTIES(${CMAKE_CURRENT_SOURCE_DIR}/rem/rem0rec.cc
    PROPERTIES COMPILE_FLAGS -xO3)
ENDIF()

# Removing compiler optimizations for innodb/mem/* files on 64-bit Windows
# due to 64-bit compiler error, See MySQL Bug #19424, #36366, #34297
IF (MSVC AND CMAKE_SIZEOF_VOID_P EQUAL 8)
	SET_SOURCE_FILES_PROPERTIES(mem/mem0mem.cc mem/mem0pool.cc
				    PROPERTIES COMPILE_FLAGS -Od)
ENDIF()

SET(INNOBASE_SOURCES
	api/api0api.cc
	api/api0misc.cc
	btr/btr0btr.cc
	btr/btr0cur.cc
	btr/btr0pcur.cc
	btr/btr0sea.cc
	buf/buf0buddy.cc
	buf/buf0buf.cc
	buf/buf0dblwr.cc
	buf/buf0checksum.cc
	buf/buf0dump.cc
	buf/buf0flu.cc
	buf/buf0lru.cc
	buf/buf0rea.cc
	data/data0data.cc
	data/data0type.cc
	dict/dict0boot.cc
	dict/dict0crea.cc
	dict/dict0dict.cc
	dict/dict0load.cc
	dict/dict0mem.cc
	dict/dict0stats.cc
	dict/dict0stats_bg.cc
	dyn/dyn0dyn.cc
	eval/eval0eval.cc
	eval/eval0proc.cc
	fil/fil0fil.cc
	fsp/fsp0fsp.cc
	fut/fut0fut.cc
	fut/fut0lst.cc
	ha/ha0ha.cc
	ha/ha0storage.cc
	ha/hash0hash.cc
	fts/fts0fts.cc
	fts/fts0ast.cc
	fts/fts0blex.cc
	fts/fts0config.cc
	fts/fts0opt.cc
	fts/fts0pars.cc
	fts/fts0que.cc
	fts/fts0sql.cc
	fts/fts0tlex.cc
	handler/ha_innodb.cc
	handler/handler0alter.cc
	handler/i_s.cc
	handler/xtradb_i_s.cc
	ibuf/ibuf0ibuf.cc
	lock/lock0iter.cc
	lock/lock0lock.cc
	lock/lock0wait.cc
	log/log0log.cc
	log/log0online.cc
	log/log0recv.cc
	mach/mach0data.cc
	mem/mem0mem.cc
	mem/mem0pool.cc
	mtr/mtr0log.cc
	mtr/mtr0mtr.cc
	os/os0file.cc
	os/os0proc.cc
	os/os0sync.cc
	os/os0thread.cc
	os/os0stacktrace.cc
	page/page0cur.cc
	page/page0page.cc
	page/page0zip.cc
	pars/lexyy.cc
	pars/pars0grm.cc
	pars/pars0opt.cc
	pars/pars0pars.cc
	pars/pars0sym.cc
	que/que0que.cc
	read/read0read.cc
	rem/rem0cmp.cc
	rem/rem0rec.cc
	row/row0ext.cc
	row/row0ftsort.cc
	row/row0import.cc
	row/row0ins.cc
	row/row0merge.cc
	row/row0mysql.cc
	row/row0log.cc
	row/row0purge.cc
	row/row0row.cc
	row/row0sel.cc
	row/row0uins.cc
	row/row0umod.cc
	row/row0undo.cc
	row/row0upd.cc
	row/row0quiesce.cc
	row/row0vers.cc
	srv/srv0conc.cc
	srv/srv0mon.cc
	srv/srv0srv.cc
	srv/srv0start.cc
	sync/sync0arr.cc
	sync/sync0rw.cc
	sync/sync0sync.cc
	trx/trx0i_s.cc
	trx/trx0purge.cc
	trx/trx0rec.cc
	trx/trx0roll.cc
	trx/trx0rseg.cc
	trx/trx0sys.cc
	trx/trx0trx.cc
	trx/trx0undo.cc
	usr/usr0sess.cc
	ut/ut0bh.cc
	ut/ut0byte.cc
	ut/ut0crc32.cc
	ut/ut0dbg.cc
	ut/ut0list.cc
	ut/ut0mem.cc
	ut/ut0rbt.cc
	ut/ut0rnd.cc
	ut/ut0ut.cc
	ut/ut0vec.cc
	ut/ut0wqueue.cc)

# These files have unused result errors, so we skip Werror
CHECK_C_COMPILER_FLAG("-Werror" HAVE_WERROR)
IF(HAVE_WERROR)
  INCLUDE(${MYSQL_CMAKE_SCRIPT_DIR}/compile_flags.cmake)
  ADD_COMPILE_FLAGS(page/page0zip.c COMPILE_FLAGS "-Wno-error")
  ADD_COMPILE_FLAGS(ut/ut0ut.c      COMPILE_FLAGS "-Wno-error")
ENDIF()

IF(WITH_INNODB)
  # Legacy option
  SET(WITH_INNOBASE_STORAGE_ENGINE TRUE)
ENDIF()

<<<<<<< HEAD
MYSQL_ADD_PLUGIN(xtradb ${INNOBASE_SOURCES} STORAGE_ENGINE
  DEFAULT
  RECOMPILE_FOR_EMBEDDED
  LINK_LIBRARIES ${ZLIB_LIBRARY} ${LINKER_SCRIPT})

IF(TARGET xtradb)
  IF(NOT XTRADB_OK)
    MESSAGE(FATAL_ERROR "Percona XtraDB is not supported on this platform")
  ENDIF()
  ADD_DEPENDENCIES(xtradb GenError)
=======
UNSET(NUMA_LIBRARY)
IF(HAVE_LIBNUMA)
   SET(NUMA_LIBRARY "numa")
ENDIF()

MYSQL_ADD_PLUGIN(innobase ${INNOBASE_SOURCES} STORAGE_ENGINE
  DEFAULT
  MODULE_OUTPUT_NAME ha_innodb
  LINK_LIBRARIES ${ZLIB_LIBRARY} ${NUMA_LIBRARY})

IF(WITH_INNOBASE_STORAGE_ENGINE)
  # Remove -DMYSQL_SERVER, it breaks embedded build
  SET_TARGET_PROPERTIES(innobase PROPERTIES COMPILE_DEFINITIONS "")

  ADD_DEPENDENCIES(innobase GenError)
>>>>>>> bbcb1734
ENDIF()<|MERGE_RESOLUTION|>--- conflicted
+++ resolved
@@ -40,7 +40,6 @@
     IF (XTRADB_PREFER_STATIC_LIBAIO)
       SET(CMAKE_FIND_LIBRARY_SUFFIXES .a ${CMAKE_FIND_LIBRARY_SUFFIXES})
     ENDIF()
-<<<<<<< HEAD
     FIND_LIBRARY(AIO_LIBRARY aio)
     IF(AIO_LIBRARY)
       CHECK_LIBRARY_EXISTS(${AIO_LIBRARY} io_queue_init "" HAVE_LIBAIO)
@@ -50,11 +49,6 @@
       LINK_LIBRARIES(${AIO_LIBRARY})
     ENDIF()
     ADD_DEFINITIONS("-DUNIV_LINUX -D_GNU_SOURCE=1")
-    IF(HAVE_LIBNUMA)
-      LINK_LIBRARIES(numa)
-    ENDIF()
-=======
->>>>>>> bbcb1734
   ELSEIF(CMAKE_SYSTEM_NAME MATCHES "HP*")
     ADD_DEFINITIONS("-DUNIV_HPUX")
   ELSEIF(CMAKE_SYSTEM_NAME STREQUAL "AIX")
@@ -487,32 +481,19 @@
   SET(WITH_INNOBASE_STORAGE_ENGINE TRUE)
 ENDIF()
 
-<<<<<<< HEAD
+UNSET(NUMA_LIBRARY)
+IF(HAVE_LIBNUMA)
+   SET(NUMA_LIBRARY "numa")
+ENDIF()
+
 MYSQL_ADD_PLUGIN(xtradb ${INNOBASE_SOURCES} STORAGE_ENGINE
   DEFAULT
   RECOMPILE_FOR_EMBEDDED
-  LINK_LIBRARIES ${ZLIB_LIBRARY} ${LINKER_SCRIPT})
+  LINK_LIBRARIES ${ZLIB_LIBRARY} ${NUMA_LIBRARY} ${LINKER_SCRIPT})
 
 IF(TARGET xtradb)
   IF(NOT XTRADB_OK)
     MESSAGE(FATAL_ERROR "Percona XtraDB is not supported on this platform")
   ENDIF()
   ADD_DEPENDENCIES(xtradb GenError)
-=======
-UNSET(NUMA_LIBRARY)
-IF(HAVE_LIBNUMA)
-   SET(NUMA_LIBRARY "numa")
-ENDIF()
-
-MYSQL_ADD_PLUGIN(innobase ${INNOBASE_SOURCES} STORAGE_ENGINE
-  DEFAULT
-  MODULE_OUTPUT_NAME ha_innodb
-  LINK_LIBRARIES ${ZLIB_LIBRARY} ${NUMA_LIBRARY})
-
-IF(WITH_INNOBASE_STORAGE_ENGINE)
-  # Remove -DMYSQL_SERVER, it breaks embedded build
-  SET_TARGET_PROPERTIES(innobase PROPERTIES COMPILE_DEFINITIONS "")
-
-  ADD_DEPENDENCIES(innobase GenError)
->>>>>>> bbcb1734
 ENDIF()