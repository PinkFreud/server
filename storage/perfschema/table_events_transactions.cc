--- conflicted
+++ resolved
@@ -39,142 +39,11 @@
 
 THR_LOCK table_events_transactions_current::m_table_lock;
 
-<<<<<<< HEAD
-=======
-static const TABLE_FIELD_TYPE field_types[]=
-{
-  {
-    { C_STRING_WITH_LEN("THREAD_ID") },
-    { C_STRING_WITH_LEN("bigint(20)") },
-    { NULL, 0}
-  },
-  {
-    { C_STRING_WITH_LEN("EVENT_ID") },
-    { C_STRING_WITH_LEN("bigint(20)") },
-    { NULL, 0}
-  },
-  {
-    { C_STRING_WITH_LEN("END_EVENT_ID") },
-    { C_STRING_WITH_LEN("bigint(20)") },
-    { NULL, 0}
-  },
-  {
-    { C_STRING_WITH_LEN("EVENT_NAME") },
-    { C_STRING_WITH_LEN("varchar(128)") },
-    { NULL, 0}
-  },
-  {
-    { C_STRING_WITH_LEN("STATE") },
-    { C_STRING_WITH_LEN("enum(\'ACTIVE\',\'COMMITTED\',\'ROLLED BACK\'") },
-    { NULL, 0}
-  },
-  {
-    { C_STRING_WITH_LEN("TRX_ID") },
-    { C_STRING_WITH_LEN("bigint(20)") },
-    { NULL, 0}
-  },
-  {
-    { C_STRING_WITH_LEN("GTID") },
-    { C_STRING_WITH_LEN("varchar(64)") },
-    { NULL, 0}
-  },
-  {
-    { C_STRING_WITH_LEN("XID_FORMAT_ID") },
-    { C_STRING_WITH_LEN("int(11)") },
-    { NULL, 0}
-  },
-  {
-    { C_STRING_WITH_LEN("XID_GTRID") },
-    { C_STRING_WITH_LEN("varchar(130)") },
-    { NULL, 0}
-  },
-  {
-    { C_STRING_WITH_LEN("XID_BQUAL") },
-    { C_STRING_WITH_LEN("varchar(130)") },
-    { NULL, 0}
-  },
-  {
-    { C_STRING_WITH_LEN("XA_STATE") },
-    { C_STRING_WITH_LEN("varchar(64)") },
-    { NULL, 0}
-  },
-  {
-    { C_STRING_WITH_LEN("SOURCE") },
-    { C_STRING_WITH_LEN("varchar(64)") },
-    { NULL, 0}
-  },
-  {
-    { C_STRING_WITH_LEN("TIMER_START") },
-    { C_STRING_WITH_LEN("bigint(20)") },
-    { NULL, 0}
-  },
-  {
-    { C_STRING_WITH_LEN("TIMER_END") },
-    { C_STRING_WITH_LEN("bigint(20)") },
-    { NULL, 0}
-  },
-  {
-    { C_STRING_WITH_LEN("TIMER_WAIT") },
-    { C_STRING_WITH_LEN("bigint(20)") },
-    { NULL, 0}
-  },
-  {
-    { C_STRING_WITH_LEN("ACCESS_MODE") },
-    { C_STRING_WITH_LEN("enum(\'READ ONLY\',\'READ WRITE\'") },
-    { NULL, 0}
-  },
-  {
-    { C_STRING_WITH_LEN("ISOLATION_LEVEL") },
-    { C_STRING_WITH_LEN("varchar(64)") },
-    { NULL, 0}
-  },
-  {
-    { C_STRING_WITH_LEN("AUTOCOMMIT") },
-    { C_STRING_WITH_LEN("enum(\'YES\',\'NO\'") },
-    { NULL, 0}
-  },
-  {
-    { C_STRING_WITH_LEN("NUMBER_OF_SAVEPOINTS") },
-    { C_STRING_WITH_LEN("bigint(20)") },
-    { NULL, 0}
-  },
-  {
-    { C_STRING_WITH_LEN("NUMBER_OF_ROLLBACK_TO_SAVEPOINT") },
-    { C_STRING_WITH_LEN("bigint(20)") },
-    { NULL, 0}
-  },
-  {
-    { C_STRING_WITH_LEN("NUMBER_OF_RELEASE_SAVEPOINT") },
-    { C_STRING_WITH_LEN("bigint(20)") },
-    { NULL, 0}
-  },
-  {
-    { C_STRING_WITH_LEN("OBJECT_INSTANCE_BEGIN") },
-    { C_STRING_WITH_LEN("bigint") },
-    { NULL, 0}
-  },
-  {
-    { C_STRING_WITH_LEN("NESTING_EVENT_ID") },
-    { C_STRING_WITH_LEN("bigint(20)") },
-    { NULL, 0}
-  },
-  {
-    { C_STRING_WITH_LEN("NESTING_EVENT_TYPE") },
-    { C_STRING_WITH_LEN("enum(\'TRANSACTION\',\'STATEMENT\',\'STAGE\',\'WAIT\'") },
-    { NULL, 0}
-  }
-};
-
-TABLE_FIELD_DEF
-table_events_transactions_current::m_field_def=
-{24 , field_types };
-
 PFS_engine_table_share_state
 table_events_transactions_current::m_share_state = {
   false /* m_checked */
 };
 
->>>>>>> 61d08f74
 PFS_engine_table_share
 table_events_transactions_current::m_share=
 {
@@ -186,7 +55,6 @@
   table_events_transactions_current::get_row_count,
   sizeof(PFS_simple_index), /* ref length */
   &m_table_lock,
-<<<<<<< HEAD
   { C_STRING_WITH_LEN("CREATE TABLE events_transactions_current("
   "THREAD_ID BIGINT unsigned not null comment 'The thread associated with the event.',"
   "EVENT_ID BIGINT unsigned not null comment 'The event id associated with the event.',"
@@ -212,13 +80,9 @@
   "OBJECT_INSTANCE_BEGIN BIGINT unsigned comment 'Unused.',"
   "NESTING_EVENT_ID BIGINT unsigned comment 'The EVENT_ID value of the event within which this event is nested.',"
   "NESTING_EVENT_TYPE ENUM('TRANSACTION', 'STATEMENT', 'STAGE', 'WAIT') comment 'The nesting event type.')")},
-  false  /* perpetual */
-=======
-  &m_field_def,
   false, /* m_perpetual */
   false, /* m_optional */
   &m_share_state
->>>>>>> 61d08f74
 };
 
 THR_LOCK table_events_transactions_history::m_table_lock;
@@ -239,7 +103,6 @@
   table_events_transactions_history::get_row_count,
   sizeof(pos_events_transactions_history), /* ref length */
   &m_table_lock,
-<<<<<<< HEAD
   { C_STRING_WITH_LEN("CREATE TABLE events_transactions_history("
   "THREAD_ID BIGINT unsigned not null comment 'The thread associated with the event.',"
   "EVENT_ID BIGINT unsigned not null comment 'The event id associated with the event.',"
@@ -265,13 +128,9 @@
   "OBJECT_INSTANCE_BEGIN BIGINT unsigned comment 'Unused.',"
   "NESTING_EVENT_ID BIGINT unsigned comment 'The EVENT_ID value of the event within which this event is nested.',"
   "NESTING_EVENT_TYPE ENUM('TRANSACTION', 'STATEMENT', 'STAGE', 'WAIT') comment 'The nesting event type.')")},
-  false  /* perpetual */
-=======
-  &table_events_transactions_current::m_field_def,
   false, /* m_perpetual */
   false, /* m_optional */
   &m_share_state
->>>>>>> 61d08f74
 };
 
 THR_LOCK table_events_transactions_history_long::m_table_lock;
@@ -292,7 +151,6 @@
   table_events_transactions_history_long::get_row_count,
   sizeof(PFS_simple_index), /* ref length */
   &m_table_lock,
-<<<<<<< HEAD
   { C_STRING_WITH_LEN("CREATE TABLE events_transactions_history_long("
   "THREAD_ID BIGINT unsigned not null comment 'The thread associated with the event.',"
   "EVENT_ID BIGINT unsigned not null comment 'The event id associated with the event.',"
@@ -318,13 +176,9 @@
   "OBJECT_INSTANCE_BEGIN BIGINT unsigned comment 'Unused.',"
   "NESTING_EVENT_ID BIGINT unsigned comment 'The EVENT_ID value of the event within which this event is nested.',"
   "NESTING_EVENT_TYPE ENUM('TRANSACTION', 'STATEMENT', 'STAGE', 'WAIT') comment 'The nesting event type.')")},
-  false  /* perpetual */
-=======
-  &table_events_transactions_current::m_field_def,
   false, /* m_perpetual */
   false, /* m_optional */
   &m_share_state
->>>>>>> 61d08f74
 };
 
 table_events_transactions_common::table_events_transactions_common
