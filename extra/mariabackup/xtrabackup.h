--- conflicted
+++ resolved
@@ -44,19 +44,11 @@
 public:
   CorruptedPages();
   ~CorruptedPages();
-<<<<<<< HEAD
   void add_page(const char *file_name, page_id_t page_id);
   bool contains(page_id_t page_id) const;
   void drop_space(uint32_t space_id);
   void rename_space(uint32_t space_id, const std::string &new_name);
-  bool print_to_file(const char *file_name) const;
-=======
-  void add_page(const char *file_name, ulint space_id, unsigned page_no);
-  bool contains(ulint space_id, unsigned page_no) const;
-  void drop_space(ulint space_id);
-  void rename_space(ulint space_id, const std::string &new_name);
   bool print_to_file(ds_ctxt *ds_data, const char *file_name) const;
->>>>>>> 5740638c
   void read_from_file(const char *file_name);
   bool empty() const;
   void zero_out_free_pages();
