/******************************************************
MariaBackup: hot backup tool for InnoDB
(c) 2009-2013 Percona LLC and/or its affiliates.
Originally Created 3/3/2009 Yasufumi Kinoshita
Written by Alexey Kopytov, Aleksandr Kuzminsky, Stewart Smith, Vadim Tkachenko,
Yasufumi Kinoshita, Ignacio Nin and Baron Schwartz.

This program is free software; you can redistribute it and/or modify
it under the terms of the GNU General Public License as published by
the Free Software Foundation; version 2 of the License.

This program is distributed in the hope that it will be useful,
but WITHOUT ANY WARRANTY; without even the implied warranty of
MERCHANTABILITY or FITNESS FOR A PARTICULAR PURPOSE.  See the
GNU General Public License for more details.

You should have received a copy of the GNU General Public License
along with this program; if not, write to the Free Software
Foundation, Inc., 51 Franklin Street, Fifth Floor, Boston, MA  02110-1335  USA

*******************************************************/

/* Source file cursor implementation */

#include <my_global.h>
#include <my_base.h>
#include <fil0fil.h>
#include <fsp0fsp.h>
#include <srv0start.h>
#include <trx0sys.h>

#include "fil_cur.h"
#include "fil0crypt.h"
#include "fil0pagecompress.h"
#include "common.h"
#include "read_filt.h"
#include "xtrabackup.h"
#include "backup_debug.h"

/* Size of read buffer in pages (640 pages = 10M for 16K sized pages) */
#define XB_FIL_CUR_PAGES 640

/***********************************************************************
Extracts the relative path ("database/table.ibd") of a tablespace from a
specified possibly absolute path.

For user tablespaces both "./database/table.ibd" and
"/remote/dir/database/table.ibd" result in "database/table.ibd".

For system tablepsaces (i.e. When is_system is TRUE) both "/remote/dir/ibdata1"
and "./ibdata1" yield "ibdata1" in the output. */
const char *
xb_get_relative_path(
/*=================*/
	const char*	path,		/*!< in: tablespace path (either
			  		relative or absolute) */
	ibool		is_system)	/*!< in: TRUE for system tablespaces,
					i.e. when only the filename must be
					returned. */
{
	const char *next;
	const char *cur;
	const char *prev;

	prev = NULL;
	cur = path;

#ifdef _WIN32
	while ((next = strchr(cur, '\\')) != NULL) {
		prev = cur;
		cur = next + 1;
	}
#endif

	while ((next = strchr(cur, '/')) != NULL) {
		prev = cur;
		cur = next + 1;
	}

	if (is_system) {
		return(cur);
	} else {
		return((prev == NULL) ? cur : prev);
	}

}

/**********************************************************************//**
Closes a file. */
static
void
xb_fil_node_close_file(
/*===================*/
	fil_node_t*	node)	/*!< in: file node */
{
	ibool	ret;

	mysql_mutex_lock(&fil_system.mutex);

	ut_ad(node);
	ut_a(!node->being_extended);

	if (node->is_open()) {
		ret = os_file_close(node->handle);
		ut_a(ret);
		node->handle = OS_FILE_CLOSED;
	}

	mysql_mutex_unlock(&fil_system.mutex);
}

/************************************************************************
Open a source file cursor and initialize the associated read filter.

@return XB_FIL_CUR_SUCCESS on success, XB_FIL_CUR_SKIP if the source file must
be skipped and XB_FIL_CUR_ERROR on error. */
xb_fil_cur_result_t
xb_fil_cur_open(
	/*============*/
	xb_fil_cur_t*	cursor,		/*!< out: source file cursor */
	xb_read_filt_t*	read_filter,	/*!< in/out: the read filter */
	fil_node_t*	node,		/*!< in: source tablespace node */
	uint		thread_n,	/*!< thread number for diagnostics */
	ulonglong max_file_size)
{
	bool	success;
	int err;
	/* Initialize these first so xb_fil_cur_close() handles them correctly
	in case of error */
	cursor->buf = NULL;
	cursor->node = NULL;
	cursor->n_process_batch = 0;

	cursor->space_id = node->space->id;

	strncpy(cursor->abs_path, node->name, (sizeof cursor->abs_path) - 1);
	cursor->abs_path[(sizeof cursor->abs_path) - 1] = '\0';

	/* Get the relative path for the destination tablespace name, i.e. the
	one that can be appended to the backup root directory. Non-system
	tablespaces may have absolute paths for DATA DIRECTORY.
	We want to make "local" copies for the backup. */
	strncpy(cursor->rel_path,
		xb_get_relative_path(cursor->abs_path, cursor->is_system()),
		(sizeof cursor->rel_path) - 1);
	cursor->rel_path[(sizeof cursor->rel_path) - 1] = '\0';

	/* In the backup mode we should already have a tablespace handle created
	by fil_ibd_load() unless it is a system
	tablespace. Otherwise we open the file here. */
	if (!node->is_open()) {
		ut_ad(cursor->is_system()
		      || srv_operation == SRV_OPERATION_RESTORE_DELTA
		      || xb_close_files);

		node->handle = os_file_create_simple_no_error_handling(
			0, node->name,
			OS_FILE_OPEN,
			OS_FILE_READ_ALLOW_DELETE, true, &success);
		if (!success) {
			/* The following call prints an error message */
			os_file_get_last_error(TRUE);

			msg(thread_n, "mariabackup: error: cannot open "
			    "tablespace %s", cursor->abs_path);

			return(XB_FIL_CUR_SKIP);
		}
	}

	ut_ad(node->is_open());

	cursor->node = node;
	cursor->file = node->handle;
#ifdef _WIN32
    HANDLE hDup;
    DuplicateHandle(GetCurrentProcess(),cursor->file.m_file,
		GetCurrentProcess(), &hDup, 0, FALSE, DUPLICATE_SAME_ACCESS);
	int filenr = _open_osfhandle((intptr_t)hDup, 0);
	if (filenr < 0) {
		err = EINVAL;
	}
	else {
		err = _fstat64(filenr, &cursor->statinfo);
		close(filenr);
	}
#else
	err = fstat(cursor->file.m_file, &cursor->statinfo);
#endif
	if (max_file_size < (ulonglong)cursor->statinfo.st_size) {
		cursor->statinfo.st_size = (ulonglong)max_file_size;
	}
	if (err) {
		msg(thread_n, "mariabackup: error: cannot fstat %s",
		    cursor->abs_path);

		xb_fil_cur_close(cursor);

		return(XB_FIL_CUR_SKIP);
	}

	if (srv_file_flush_method == SRV_O_DIRECT
	    || srv_file_flush_method == SRV_O_DIRECT_NO_FSYNC) {

		os_file_set_nocache(cursor->file, node->name, "OPEN");
	}

	posix_fadvise(cursor->file, 0, 0, POSIX_FADV_SEQUENTIAL);

	cursor->page_size = node->space->physical_size();
	cursor->zip_size = node->space->zip_size();

	/* Allocate read buffer */
	cursor->buf_size = XB_FIL_CUR_PAGES * cursor->page_size;
	cursor->buf = static_cast<byte*>(aligned_malloc(cursor->buf_size,
							srv_page_size));

	cursor->buf_read = 0;
	cursor->buf_npages = 0;
	cursor->buf_offset = 0;
	cursor->buf_page_no = 0;
	cursor->thread_n = thread_n;

	if (!node->space->crypt_data
	    && os_file_read(IORequestRead,
			    node->handle, cursor->buf, 0,
			    cursor->page_size, nullptr) == DB_SUCCESS) {
		mysql_mutex_lock(&fil_system.mutex);
		if (!node->space->crypt_data) {
			node->space->crypt_data = fil_space_read_crypt_data(
				node->space->zip_size(), cursor->buf);
		}
		mysql_mutex_unlock(&fil_system.mutex);
	}

	cursor->space_size = (ulint)(cursor->statinfo.st_size
				     / cursor->page_size);

	cursor->read_filter = read_filter;
	cursor->read_filter->init(&cursor->read_filter_ctxt, cursor,
				  node->space->id);

	return(XB_FIL_CUR_SUCCESS);
}

static bool page_is_corrupted(const byte *page, ulint page_no,
			      const xb_fil_cur_t *cursor,
			      const fil_space_t *space)
{
	byte tmp_frame[UNIV_PAGE_SIZE_MAX];
	byte tmp_page[UNIV_PAGE_SIZE_MAX];
	const ulint page_size = cursor->page_size;
	uint16_t page_type = fil_page_get_type(page);

	/* We ignore the doublewrite buffer pages.*/
	if (cursor->space_id == TRX_SYS_SPACE
	    && page_no >= FSP_EXTENT_SIZE
	    && page_no < FSP_EXTENT_SIZE * 3) {
		return false;
	}

	/* Validate page number. */
	if (mach_read_from_4(page + FIL_PAGE_OFFSET) != page_no
	    && cursor->space_id != TRX_SYS_SPACE) {
		/* On pages that are not all zero, the
		page number must match.

		There may be a mismatch on tablespace ID,
		because files may be renamed during backup.
		We disable the page number check
		on the system tablespace, because it may consist
		of multiple files, and here we count the pages
		from the start of each file.)

		The first 38 and last 8 bytes are never encrypted. */
		const ulint* p = reinterpret_cast<const ulint*>(page);
		const ulint* const end = reinterpret_cast<const ulint*>(
			page + page_size);
		do {
			if (*p++) {
				return true;
			}
		} while (p != end);

		/* Whole zero page is valid. */
		return false;
	}

	if (space->full_crc32()) {
		return buf_page_is_corrupted(true, page, space->flags);
	}

	/* Validate encrypted pages. The first page is never encrypted.
	In the system tablespace, the first page would be written with
	FIL_PAGE_FILE_FLUSH_LSN at shutdown, and if the LSN exceeds
	4,294,967,295, the mach_read_from_4() below would wrongly
	interpret the page as encrypted. We prevent that by checking
	page_no first. */
	if (page_no
	    && mach_read_from_4(page + FIL_PAGE_FILE_FLUSH_LSN_OR_KEY_VERSION)
	    && (opt_encrypted_backup
		|| (space->crypt_data
		    && space->crypt_data->type != CRYPT_SCHEME_UNENCRYPTED))) {

		if (!fil_space_verify_crypt_checksum(page, space->zip_size()))
			return true;

		/* Compressed encrypted need to be decrypted
		and decompressed for verification. */
		if (page_type != FIL_PAGE_PAGE_COMPRESSED_ENCRYPTED
		    && !opt_extended_validation)
			return false;

		memcpy(tmp_page, page, page_size);

		if (!space->crypt_data
		    || space->crypt_data->type == CRYPT_SCHEME_UNENCRYPTED
		    || !fil_space_decrypt(space, tmp_frame, tmp_page)) {
			return true;
		}

		if (page_type != FIL_PAGE_PAGE_COMPRESSED_ENCRYPTED) {
			return buf_page_is_corrupted(true, tmp_page,
						     space->flags);
		}
	}

	if (page_type == FIL_PAGE_PAGE_COMPRESSED) {
		memcpy(tmp_page, page, page_size);
	}

	if (page_type == FIL_PAGE_PAGE_COMPRESSED
	    || page_type == FIL_PAGE_PAGE_COMPRESSED_ENCRYPTED) {
		ulint decomp = fil_page_decompress(tmp_frame, tmp_page,
						   space->flags);
		page_type = fil_page_get_type(tmp_page);

		return (!decomp
			|| (decomp != srv_page_size
			    && cursor->zip_size)
			|| page_type == FIL_PAGE_PAGE_COMPRESSED
			|| page_type == FIL_PAGE_PAGE_COMPRESSED_ENCRYPTED
			|| buf_page_is_corrupted(true, tmp_page,
						 space->flags));
	}

	return buf_page_is_corrupted(true, page, space->flags);
}

/** Reads and verifies the next block of pages from the source
file. Positions the cursor after the last read non-corrupted page.
@param[in,out] cursor source file cursor
@param[out] corrupted_pages adds corrupted pages if
opt_log_innodb_page_corruption is set
@return XB_FIL_CUR_SUCCESS if some have been read successfully, XB_FIL_CUR_EOF
if there are no more pages to read and XB_FIL_CUR_ERROR on error. */
xb_fil_cur_result_t xb_fil_cur_read(xb_fil_cur_t*	cursor,
                                    CorruptedPages &corrupted_pages)
{
	byte*			page;
	unsigned			i;
	ulint			npages;
	ulint			retry_count;
	xb_fil_cur_result_t	ret;
	ib_int64_t		offset;
	ib_int64_t		to_read;
	const ulint		page_size = cursor->page_size;
	bool			defer = false;
	xb_ad(!cursor->is_system() || page_size == srv_page_size);

	cursor->read_filter->get_next_batch(&cursor->read_filter_ctxt,
					    &offset, &to_read);

	if (to_read == 0LL) {
		return(XB_FIL_CUR_EOF);
	}

reinit_buf:
	cursor->n_process_batch++;
	if (to_read > (ib_int64_t) cursor->buf_size) {
		to_read = (ib_int64_t) cursor->buf_size;
	}

	xb_a(to_read > 0 && to_read <= 0xFFFFFFFFLL);

	if ((to_read & ~(page_size - 1))
	    && offset + to_read == cursor->statinfo.st_size) {

		if (to_read < (ib_int64_t) page_size) {
			msg(cursor->thread_n, "Warning: junk at the end of "
			    "%s, offset = %llu, to_read = %llu",cursor->abs_path, (ulonglong) offset, (ulonglong) to_read);
			return(XB_FIL_CUR_EOF);
		}

		to_read = (ib_int64_t) (((ulint) to_read) &
					~(page_size - 1));
	}

	xb_a((to_read & (page_size - 1)) == 0);

	npages = (ulint) (to_read / page_size);

	retry_count = 10;
	ret = XB_FIL_CUR_SUCCESS;

	fil_space_t *space = fil_space_t::get(cursor->space_id);

	if (!space) {
		return XB_FIL_CUR_ERROR;
	}

read_retry:
	xtrabackup_io_throttling();

	cursor->buf_read = 0;
	cursor->buf_npages = 0;
	cursor->buf_offset = offset;
	cursor->buf_page_no = static_cast<unsigned>(offset / page_size);

	if (os_file_read(IORequestRead, cursor->file, cursor->buf, offset,
<<<<<<< HEAD
			 (ulint) to_read, nullptr) != DB_SUCCESS) {
		ret = XB_FIL_CUR_ERROR;
		goto func_exit;
=======
			 (ulint) to_read) != DB_SUCCESS) {
		if (!srv_is_undo_tablespace(cursor->space_id)) {
			ret = XB_FIL_CUR_ERROR;
			goto func_exit;
		}

		if (cursor->buf_page_no
		    >= SRV_UNDO_TABLESPACE_SIZE_IN_PAGES) {
			ret = XB_FIL_CUR_SKIP;
			goto func_exit;
		}

		to_read = SRV_UNDO_TABLESPACE_SIZE_IN_PAGES * page_size;

		if (cursor->n_process_batch > 1) {
			ret = XB_FIL_CUR_ERROR;
			goto func_exit;
		}

		space->release();
		goto reinit_buf;
>>>>>>> 17858e03
	}

	defer = UT_LIST_GET_FIRST(space->chain)->deferred;
	/* check pages for corruption and re-read if necessary. i.e. in case of
	partially written pages */
	for (page = cursor->buf, i = 0; i < npages;
	     page += page_size, i++) {
		unsigned page_no = cursor->buf_page_no + i;

		if (!defer && page_is_corrupted(page, page_no, cursor, space)) {
			retry_count--;

			if (retry_count == 0) {
				const char *ignore_corruption_warn = opt_log_innodb_page_corruption ?
					" WARNING!!! The corruption is ignored due to"
					" log-innodb-page-corruption option, the backup can contain"
					" corrupted data." : "";
				msg(cursor->thread_n,
				    "Error: failed to read page after "
				    "10 retries. File %s seems to be "
				    "corrupted.%s", cursor->abs_path, ignore_corruption_warn);
				ut_print_buf(stderr, page, page_size);
				if (opt_log_innodb_page_corruption) {
					corrupted_pages.add_page(cursor->node->name, cursor->node->space->id,
						page_no);
					retry_count = 1;
				}
				else {
					ret = XB_FIL_CUR_ERROR;
					break;
				}
			}
			else {
				msg(cursor->thread_n, "Database page corruption detected at page "
				    UINT32PF ", retrying...",
				    page_no);
				std::this_thread::sleep_for(
					std::chrono::milliseconds(100));
				goto read_retry;
			}
		}
		DBUG_EXECUTE_FOR_KEY("add_corrupted_page_for",
				     cursor->node->space->name(),
			{
				unsigned corrupted_page_no =
					static_cast<unsigned>(strtoul(dbug_val, NULL, 10));
				if (page_no == corrupted_page_no)
					corrupted_pages.add_page(cursor->node->name, cursor->node->space->id,
						corrupted_page_no);
			});
		cursor->buf_read += page_size;
		cursor->buf_npages++;
	}

	posix_fadvise(cursor->file, offset, to_read, POSIX_FADV_DONTNEED);
func_exit:
	space->release();
	return(ret);
}

/************************************************************************
Close the source file cursor opened with xb_fil_cur_open() and its
associated read filter. */
void
xb_fil_cur_close(
/*=============*/
	xb_fil_cur_t *cursor)	/*!< in/out: source file cursor */
{
	if (cursor->read_filter) {
		cursor->read_filter->deinit(&cursor->read_filter_ctxt);
	}

	aligned_free(cursor->buf);
	cursor->buf = NULL;

	if (cursor->node != NULL) {
		xb_fil_node_close_file(cursor->node);
		cursor->file = OS_FILE_CLOSED;
	}
}<|MERGE_RESOLUTION|>--- conflicted
+++ resolved
@@ -418,12 +418,7 @@
 	cursor->buf_page_no = static_cast<unsigned>(offset / page_size);
 
 	if (os_file_read(IORequestRead, cursor->file, cursor->buf, offset,
-<<<<<<< HEAD
 			 (ulint) to_read, nullptr) != DB_SUCCESS) {
-		ret = XB_FIL_CUR_ERROR;
-		goto func_exit;
-=======
-			 (ulint) to_read) != DB_SUCCESS) {
 		if (!srv_is_undo_tablespace(cursor->space_id)) {
 			ret = XB_FIL_CUR_ERROR;
 			goto func_exit;
@@ -444,7 +439,6 @@
 
 		space->release();
 		goto reinit_buf;
->>>>>>> 17858e03
 	}
 
 	defer = UT_LIST_GET_FIRST(space->chain)->deferred;
