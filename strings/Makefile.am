# Copyright (C) 2000 MySQL AB & MySQL Finland AB & TCX DataKonsult AB
# 
# This program is free software; you can redistribute it and/or modify
# it under the terms of the GNU General Public License as published by
# the Free Software Foundation; either version 2 of the License, or
# (at your option) any later version.
# 
# This program is distributed in the hope that it will be useful,
# but WITHOUT ANY WARRANTY; without even the implied warranty of
# MERCHANTABILITY or FITNESS FOR A PARTICULAR PURPOSE.  See the
# GNU General Public License for more details.
# 
# You should have received a copy of the GNU General Public License
# along with this program; if not, write to the Free Software
# Foundation, Inc., 59 Temple Place, Suite 330, Boston, MA  02111-1307  USA

# This file is public domain and comes with NO WARRANTY of any kind

<<<<<<< HEAD
INCLUDES =		-I$(top_srcdir)/include
=======
INCLUDES =		@MT_INCLUDES@ \
			-I$(top_builddir)/include -I$(top_srcdir)/include
>>>>>>> b0a6a8e1
pkglib_LIBRARIES =	libmystrings.a

# Exact one of ASSEMBLER_X
if ASSEMBLER_x86
ASRCS		= strings-x86.s longlong2str-x86.s my_strtoll10-x86.s
CSRCS		= bfill.c bmove.c bmove512.c bchange.c strxnmov.c int2str.c str2int.c r_strinstr.c strtod.c bcmp.c strtol.c strtoul.c strtoll.c strtoull.c llstr.c strnlen.c ctype.c ctype-simple.c ctype-mb.c ctype-big5.c ctype-cp932.c ctype-czech.c ctype-eucjpms.c ctype-euc_kr.c ctype-gb2312.c ctype-gbk.c ctype-sjis.c ctype-tis620.c ctype-ujis.c ctype-utf8.c ctype-ucs2.c ctype-uca.c ctype-win1250ch.c ctype-bin.c ctype-latin1.c my_vsnprintf.c xml.c decimal.c ctype-extra.c
else
if ASSEMBLER_sparc32
# These file MUST all be on the same line!! Otherwise automake
# generats a very broken makefile
ASRCS		= bmove_upp-sparc.s strappend-sparc.s strend-sparc.s strinstr-sparc.s strmake-sparc.s strmov-sparc.s strnmov-sparc.s strstr-sparc.s
CSRCS		= strcont.c strfill.c strcend.c is_prefix.c longlong2str.c bfill.c bmove.c bmove512.c bchange.c strxnmov.c int2str.c str2int.c r_strinstr.c strtod.c bcmp.c strtol.c strtoul.c strtoll.c strtoull.c llstr.c strnlen.c strxmov.c ctype.c ctype-simple.c ctype-mb.c ctype-big5.c ctype-cp932.c ctype-czech.c ctype-eucjpms.c ctype-euc_kr.c ctype-gb2312.c ctype-gbk.c ctype-sjis.c ctype-tis620.c ctype-ujis.c ctype-utf8.c ctype-ucs2.c ctype-uca.c ctype-win1250ch.c ctype-bin.c ctype-latin1.c my_vsnprintf.c xml.c decimal.c ctype-extra.c my_strtoll10.c
else
#no assembler
ASRCS		=
# These file MUST all be on the same line!! Otherwise automake
# generats a very broken makefile
CSRCS		= strxmov.c bmove_upp.c strappend.c strcont.c strend.c strfill.c strcend.c is_prefix.c strstr.c strinstr.c strmake.c strnmov.c strmov.c longlong2str.c bfill.c bmove.c bmove512.c bchange.c strxnmov.c int2str.c str2int.c r_strinstr.c strtod.c bcmp.c strtol.c strtoul.c strtoll.c strtoull.c llstr.c strnlen.c ctype.c ctype-simple.c ctype-mb.c ctype-big5.c ctype-cp932.c ctype-czech.c ctype-eucjpms.c ctype-euc_kr.c ctype-gb2312.c ctype-gbk.c ctype-sjis.c ctype-tis620.c ctype-ujis.c ctype-utf8.c ctype-ucs2.c ctype-uca.c ctype-win1250ch.c ctype-bin.c ctype-latin1.c my_vsnprintf.c xml.c decimal.c ctype-extra.c my_strtoll10.c
endif
endif

libmystrings_a_SOURCES = $(ASRCS) $(CSRCS)
noinst_PROGRAMS = conf_to_src
# Default charset definitions
EXTRA_DIST =		ctype-big5.c ctype-cp932.c ctype-czech.c ctype-eucjpms.c ctype-euc_kr.c ctype-win1250ch.c \
			ctype-gb2312.c ctype-gbk.c ctype-sjis.c ctype-utf8.c \
			ctype-ucs2.c ctype-uca.c ctype-tis620.c ctype-ujis.c \
			xml.c decimal.c strto.c strings-x86.s \
			longlong2str.c longlong2str-x86.s \
			my_strtoll10.c my_strtoll10-x86.s \
			strxmov.c bmove_upp.c strappend.c strcont.c strend.c \
			strfill.c strcend.c is_prefix.c strstr.c strinstr.c \
			strmake.c strnmov.c strmov.c strnlen.c \
			bmove_upp-sparc.s strappend-sparc.s strend-sparc.s \
			strinstr-sparc.s strmake-sparc.s strmov-sparc.s \
			strnmov-sparc.s strstr-sparc.s strxmov-sparc.s \
			t_ctype.h

libmystrings_a_LIBADD=
conf_to_src_SOURCES = conf_to_src.c xml.c ctype.c bcmp.c
conf_to_src_LDADD=
#force static linking of conf_to_src - essential when linking against
#custom installation of libc
conf_to_src_LDFLAGS= @NOINST_LDFLAGS@

# This is because the dependency tracking misses @FOO@ vars in sources.
#strtoull.o:		@CHARSET_OBJS@


if ASSEMBLER
# On Linux gcc can compile the assembly files
%.o	: %.s
	$(AS) $(ASFLAGS) -o $@ $<
endif

FLAGS=$(DEFS) $(INCLUDES) $(CPPFLAGS) $(CFLAGS) @NOINST_LDFLAGS@

str_test: str_test.c $(pkglib_LIBRARIES)
	$(LINK) $(FLAGS) -DMAIN $(INCLUDES) $(srcdir)/str_test.c $(LDADD) $(pkglib_LIBRARIES)

test_decimal$(EXEEXT): decimal.c $(pkglib_LIBRARIES)
	$(CP) $(srcdir)/decimal.c ./test_decimal.c
	$(LINK) $(FLAGS) -DMAIN  ./test_decimal.c $(LDADD) $(pkglib_LIBRARIES)
	$(RM) -f ./test_decimal.c

# Don't update the files from bitkeeper
%::SCCS/s.%
<|MERGE_RESOLUTION|>--- conflicted
+++ resolved
@@ -16,12 +16,7 @@
 
 # This file is public domain and comes with NO WARRANTY of any kind
 
-<<<<<<< HEAD
-INCLUDES =		-I$(top_srcdir)/include
-=======
-INCLUDES =		@MT_INCLUDES@ \
-			-I$(top_builddir)/include -I$(top_srcdir)/include
->>>>>>> b0a6a8e1
+INCLUDES =		-I$(top_builddir)/include -I$(top_srcdir)/include
 pkglib_LIBRARIES =	libmystrings.a
 
 # Exact one of ASSEMBLER_X
