--- conflicted
+++ resolved
@@ -1336,7 +1336,6 @@
   initialize_readline();
   if (!status.batch && !quick && !opt_html && !opt_xml)
   {
-<<<<<<< HEAD
     const char *home;
     /* read-history from file, default ~/.mariadb_history*/
     if ((histfile= getenv("MARIADB_HISTFILE"))
@@ -1346,15 +1345,6 @@
     {
       histfile=(char*) my_malloc(PSI_NOT_INSTRUMENTED,
             strlen(home) + strlen("/.mariadb_history")+2, MYF(MY_WME));
-=======
-    /* read-history from file, default ~/.mysql_history*/
-    if (getenv("MYSQL_HISTFILE"))
-      histfile=my_strdup(PSI_NOT_INSTRUMENTED, getenv("MYSQL_HISTFILE"),MYF(MY_WME));
-    else if (getenv("HOME"))
-    {
-      histfile=(char*) my_malloc(PSI_NOT_INSTRUMENTED,
-            strlen(getenv("HOME")) + strlen("/.mysql_history")+2, MYF(MY_WME));
->>>>>>> 87e13722
       if (histfile)
       {
         sprintf(histfile,"%s/.mariadb_history", home);
