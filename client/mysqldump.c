/* Copyright (C) 2000 MySQL AB

   This program is free software; you can redistribute it and/or modify
   it under the terms of the GNU General Public License as published by
   the Free Software Foundation; either version 2 of the License, or
   (at your option) any later version.

   This program is distributed in the hope that it will be useful,
   but WITHOUT ANY WARRANTY; without even the implied warranty of
   MERCHANTABILITY or FITNESS FOR A PARTICULAR PURPOSE.  See the
   GNU General Public License for more details.

   You should have received a copy of the GNU General Public License
   along with this program; if not, write to the Free Software
   Foundation, Inc., 59 Temple Place, Suite 330, Boston, MA  02111-1307  USA */

/* mysqldump.c  - Dump a tables contents and format to an ASCII file
**
** The author's original notes follow :-
**
** AUTHOR: Igor Romanenko (igor@frog.kiev.ua)
** DATE:   December 3, 1994
** WARRANTY: None, expressed, impressed, implied
**	    or other
** STATUS: Public domain
** Adapted and optimized for MySQL by
** Michael Widenius, Sinisa Milivojevic, Jani Tolonen
** -w --where added 9/10/98 by Jim Faucette
** slave code by David Saez Padros <david@ols.es>
** master/autocommit code by Brian Aker <brian@tangent.org>
** SSL by
** Andrei Errapart <andreie@no.spam.ee>
** Tõnu Samuel  <tonu@please.do.not.remove.this.spam.ee>
** XML by Gary Huntress <ghuntress@mediaone.net> 10/10/01, cleaned up
** and adapted to mysqldump 05/11/01 by Jani Tolonen
** Added --single-transaction option 06/06/2002 by Peter Zaitsev
** 10 Jun 2003: SET NAMES and --no-set-names by Alexander Barkov
*/

#define DUMP_VERSION "10.5"

#include <my_global.h>
#include <my_sys.h>
#include <m_string.h>
#include <m_ctype.h>
#include <assert.h>

#include "client_priv.h"
#include "mysql.h"
#include "mysql_version.h"
#include "mysqld_error.h"

/* Exit codes */

#define EX_USAGE 1
#define EX_MYSQLERR 2
#define EX_CONSCHECK 3
#define EX_EOM 4

/* index into 'show fields from table' */

#define SHOW_FIELDNAME  0
#define SHOW_TYPE  1
#define SHOW_NULL  2
#define SHOW_DEFAULT  4
#define SHOW_EXTRA  5

/* Size of buffer for dump's select query */
#define QUERY_LENGTH 1536

static char *add_load_option(char *ptr, const char *object,
			     const char *statement);
static ulong find_set(TYPELIB *lib, const char *x, uint length,
		      char **err_pos, uint *err_len);

static char *field_escape(char *to,const char *from,uint length);
static my_bool  verbose=0,tFlag=0,cFlag=0,dFlag=0,quick= 1, extended_insert= 1,
		lock_tables=1,ignore_errors=0,flush_logs=0,replace=0,
		ignore=0,opt_drop=1,opt_keywords=0,opt_lock=1,opt_compress=0,
                opt_delayed=0,create_options=1,opt_quoted=0,opt_databases=0,
	        opt_alldbs=0,opt_create_db=0,opt_first_slave=0,opt_set_names=0,
                opt_autocommit=0,opt_master_data,opt_disable_keys=1,opt_xml=0,
	        opt_delete_master_logs=0, tty_password=0,
		opt_single_transaction=0, opt_comments= 0, opt_compact= 0;
static MYSQL  mysql_connection,*sock=0;
static char  insert_pat[12 * 1024],*opt_password=0,*current_user=0,
             *current_host=0,*path=0,*fields_terminated=0,
             *lines_terminated=0, *enclosed=0, *opt_enclosed=0, *escaped=0,
             *where=0,
             *opt_compatible_mode_str= 0,
             *err_ptr= 0;
static char compatible_mode_normal_str[255];
static char *default_charset= (char*) MYSQL_UNIVERSAL_CLIENT_CHARSET;
static ulong opt_compatible_mode= 0;
static uint     opt_mysql_port= 0, err_len= 0;
static my_string opt_mysql_unix_port=0;
static int   first_error=0;
extern ulong net_buffer_length;
static DYNAMIC_STRING extended_row;
#include <sslopt-vars.h>
FILE  *md_result_file;
#ifdef HAVE_SMEM
static char *shared_memory_base_name=0;
#endif
static uint opt_protocol= 0;
static CHARSET_INFO *charset_info= &my_charset_latin1;

const char *compatible_mode_names[]=
{
  "MYSQL323", "MYSQL40", "POSTGRESQL", "ORACLE", "MSSQL", "DB2",
  "MAXDB", "NO_KEY_OPTIONS", "NO_TABLE_OPTIONS", "NO_FIELD_OPTIONS",
  "ANSI",
  NullS
};
#define MASK_ANSI_QUOTES \
(\
 (1<<2)  | /* POSTGRESQL */\
 (1<<3)  | /* ORACLE     */\
 (1<<4)  | /* MSSQL      */\
 (1<<5)  | /* DB2        */\
 (1<<6)  | /* MAXDB      */\
 (1<<10)   /* ANSI       */\
)
TYPELIB compatible_mode_typelib= {array_elements(compatible_mode_names) - 1,
				  "", compatible_mode_names};


static struct my_option my_long_options[] =
{
  {"all-databases", 'A',
   "Dump all the databases. This will be same as --databases with all databases selected.",
   (gptr*) &opt_alldbs, (gptr*) &opt_alldbs, 0, GET_BOOL, NO_ARG, 0, 0, 0, 0,
   0, 0},
  {"all", 'a', "Include all MySQL specific create options.",
   (gptr*) &create_options, (gptr*) &create_options, 0, GET_BOOL, NO_ARG, 1,
   0, 0, 0, 0, 0},
  {"add-drop-table", OPT_DROP, "Add a 'drop table' before each create.",
   (gptr*) &opt_drop, (gptr*) &opt_drop, 0, GET_BOOL, NO_ARG, 1, 0, 0, 0, 0,
   0},
  {"add-locks", OPT_LOCKS, "Add locks around insert statements.",
   (gptr*) &opt_lock, (gptr*) &opt_lock, 0, GET_BOOL, NO_ARG, 1, 0, 0, 0, 0,
   0},
  {"allow-keywords", OPT_KEYWORDS,
   "Allow creation of column names that are keywords.", (gptr*) &opt_keywords,
   (gptr*) &opt_keywords, 0, GET_BOOL, NO_ARG, 0, 0, 0, 0, 0, 0},
  {"character-sets-dir", OPT_CHARSETS_DIR,
   "Directory where character sets are.", (gptr*) &charsets_dir,
   (gptr*) &charsets_dir, 0, GET_STR, REQUIRED_ARG, 0, 0, 0, 0, 0, 0},
  {"compatible", OPT_COMPATIBLE,
   "Change the dump to be compatible with a given mode. By default tables are dumped without any restrictions. Legal modes are: ansi, mysql323, mysql40, postgresql, oracle, mssql, db2, maxdb, no_key_options, no_table_options, no_field_options. One can use several modes separated by commas. Note: Requires MySQL server version 4.1.0 or higher. This option does a no operation on earlier server versions.",
   (gptr*) &opt_compatible_mode_str, (gptr*) &opt_compatible_mode_str, 0,
   GET_STR, REQUIRED_ARG, 0, 0, 0, 0, 0, 0},
  {"compact", OPT_COMPACT,
   "Give less verbose output (useful for debugging). Disables structure comments and header/footer constructs.  Enables options --skip-add-drop-table --no-set-names --skip-disable-keys --skip-lock-tables",
   (gptr*) &opt_compact, (gptr*) &opt_compact, 0, GET_BOOL, NO_ARG, 0, 0, 0, 0,
   0, 0},
  {"complete-insert", 'c', "Use complete insert statements.", (gptr*) &cFlag,
   (gptr*) &cFlag, 0, GET_BOOL, NO_ARG, 0, 0, 0, 0, 0, 0},
  {"compress", 'C', "Use compression in server/client protocol.",
   (gptr*) &opt_compress, (gptr*) &opt_compress, 0, GET_BOOL, NO_ARG, 0, 0, 0,
   0, 0, 0},
  {"databases", 'B',
   "To dump several databases. Note the difference in usage; In this case no tables are given. All name arguments are regarded as databasenames. 'USE db_name;' will be included in the output.",
   (gptr*) &opt_databases, (gptr*) &opt_databases, 0, GET_BOOL, NO_ARG, 0, 0,
   0, 0, 0, 0},
  {"debug", '#', "Output debug log. Often this is 'd:t:o,filename'.",
   0, 0, 0, GET_STR, OPT_ARG, 0, 0, 0, 0, 0, 0},
  {"default-character-set", OPT_DEFAULT_CHARSET,
   "Set the default character set.", (gptr*) &default_charset,
   (gptr*) &default_charset, 0, GET_STR, REQUIRED_ARG, 0, 0, 0, 0, 0, 0},
  {"delayed-insert", OPT_DELAYED, "Insert rows with INSERT DELAYED.",
   (gptr*) &opt_delayed, (gptr*) &opt_delayed, 0, GET_BOOL, NO_ARG, 0, 0, 0, 0,
   0, 0},
  {"delete-master-logs", OPT_DELETE_MASTER_LOGS,
   "Delete logs on master after backup. This will automagically enable --first-slave.",
   0, 0, 0, GET_NO_ARG, NO_ARG, 0, 0, 0, 0, 0, 0},
  {"disable-keys", 'K',
   "'/*!40000 ALTER TABLE tb_name DISABLE KEYS */; and '/*!40000 ALTER TABLE tb_name ENABLE KEYS */; will be put in the output.", (gptr*) &opt_disable_keys,
   (gptr*) &opt_disable_keys, 0, GET_BOOL, NO_ARG, 1, 0, 0, 0, 0, 0},
  {"extended-insert", 'e',
   "Allows utilization of the new, much faster INSERT syntax.",
   (gptr*) &extended_insert, (gptr*) &extended_insert, 0, GET_BOOL, NO_ARG,
   1, 0, 0, 0, 0, 0},
  {"fields-terminated-by", OPT_FTB,
   "Fields in the textfile are terminated by ...", (gptr*) &fields_terminated,
   (gptr*) &fields_terminated, 0, GET_STR, REQUIRED_ARG, 0, 0, 0, 0, 0, 0},
  {"fields-enclosed-by", OPT_ENC,
   "Fields in the importfile are enclosed by ...", (gptr*) &enclosed,
   (gptr*) &enclosed, 0, GET_STR, REQUIRED_ARG, 0, 0, 0, 0 ,0, 0},
  {"fields-optionally-enclosed-by", OPT_O_ENC,
   "Fields in the i.file are opt. enclosed by ...", (gptr*) &opt_enclosed,
   (gptr*) &opt_enclosed, 0, GET_STR, REQUIRED_ARG, 0, 0, 0, 0 ,0, 0},
  {"fields-escaped-by", OPT_ESC, "Fields in the i.file are escaped by ...",
   (gptr*) &escaped, (gptr*) &escaped, 0, GET_STR, REQUIRED_ARG, 0, 0, 0, 0, 0, 0},
  {"first-slave", 'x', "Locks all tables across all databases.",
   (gptr*) &opt_first_slave, (gptr*) &opt_first_slave, 0, GET_BOOL, NO_ARG,
   0, 0, 0, 0, 0, 0},
  {"flush-logs", 'F', "Flush logs file in server before starting dump. "
    "Note that if you dump many databases at once (using the option "
    "--databases= or --all-databases), the logs will be flushed for "
    "each database dumped.",
   (gptr*) &flush_logs, (gptr*) &flush_logs, 0, GET_BOOL, NO_ARG, 0, 0, 0, 0,
   0, 0},
  {"force", 'f', "Continue even if we get an sql-error.",
   (gptr*) &ignore_errors, (gptr*) &ignore_errors, 0, GET_BOOL, NO_ARG,
   0, 0, 0, 0, 0, 0},
  {"help", '?', "Display this help message and exit.", 0, 0, 0, GET_NO_ARG,
   NO_ARG, 0, 0, 0, 0, 0, 0},
  {"host", 'h', "Connect to host.", (gptr*) &current_host,
   (gptr*) &current_host, 0, GET_STR_ALLOC, REQUIRED_ARG, 0, 0, 0, 0, 0, 0},
  {"lines-terminated-by", OPT_LTB, "Lines in the i.file are terminated by ...",
   (gptr*) &lines_terminated, (gptr*) &lines_terminated, 0, GET_STR,
   REQUIRED_ARG, 0, 0, 0, 0, 0, 0},
  {"lock-tables", 'l', "Lock all tables for read.", (gptr*) &lock_tables,
   (gptr*) &lock_tables, 0, GET_BOOL, NO_ARG, 1, 0, 0, 0, 0, 0},
  {"master-data", OPT_MASTER_DATA,
   "This will cause the master position and filename to be appended to your output. This will automagically enable --first-slave.",
   0, 0, 0, GET_NO_ARG, NO_ARG, 0, 0, 0, 0, 0, 0},
  {"no-autocommit", OPT_AUTOCOMMIT,
   "Wrap tables with autocommit/commit statements.",
   (gptr*) &opt_autocommit, (gptr*) &opt_autocommit, 0, GET_BOOL, NO_ARG,
   0, 0, 0, 0, 0, 0},
  {"single-transaction", OPT_TRANSACTION,
   "Dump all tables in single transaction to get consistent snapshot. Mutually exclusive with --lock-tables.",
   (gptr*) &opt_single_transaction, (gptr*) &opt_single_transaction, 0,
   GET_BOOL, NO_ARG,  0, 0, 0, 0, 0, 0},
  {"no-create-db", 'n',
   "'CREATE DATABASE /*!32312 IF NOT EXISTS*/ db_name;' will not be put in the output. The above line will be added otherwise, if --databases or --all-databases option was given.}.",
   (gptr*) &opt_create_db, (gptr*) &opt_create_db, 0, GET_BOOL, NO_ARG, 0, 0,
   0, 0, 0, 0},
  {"no-create-info", 't', "Don't write table creation info.",
   (gptr*) &tFlag, (gptr*) &tFlag, 0, GET_BOOL, NO_ARG, 0, 0, 0, 0, 0, 0},
  {"no-data", 'd', "No row information.", (gptr*) &dFlag, (gptr*) &dFlag, 0,
   GET_BOOL, NO_ARG, 0, 0, 0, 0, 0, 0},
  {"no-set-names", 'N',
   "'SET NAMES charset_name' will not be put in the output.",
   (gptr*) &opt_set_names, (gptr*) &opt_set_names, 0, GET_BOOL, NO_ARG, 0, 0,
   0, 0, 0, 0},
  {"set-variable", 'O',
   "Change the value of a variable. Please note that this option is deprecated; you can set variables directly with --variable-name=value.",
   0, 0, 0, GET_STR, REQUIRED_ARG, 0, 0, 0, 0, 0, 0},
  {"opt", OPT_OPTIMIZE,
   "Same as --add-drop-table --add-locks --all --quick --extended-insert --lock-tables --disable-keys. Enabled by default, disable with --skip-opt.",
   0, 0, 0, GET_NO_ARG, NO_ARG, 0, 0, 0, 0, 0, 0},
  {"password", 'p',
   "Password to use when connecting to server. If password is not given it's solicited on the tty.",
   0, 0, 0, GET_STR, OPT_ARG, 0, 0, 0, 0, 0, 0},
#ifdef __WIN__
  {"pipe", 'W', "Use named pipes to connect to server.", 0, 0, 0, GET_NO_ARG,
   NO_ARG, 0, 0, 0, 0, 0, 0},
#endif
  {"port", 'P', "Port number to use for connection.", (gptr*) &opt_mysql_port,
   (gptr*) &opt_mysql_port, 0, GET_UINT, REQUIRED_ARG, MYSQL_PORT, 0, 0, 0, 0,
   0},
  {"protocol", OPT_MYSQL_PROTOCOL, "The protocol of connection (tcp,socket,pipe,memory).",
   0, 0, 0, GET_STR,  REQUIRED_ARG, 0, 0, 0, 0, 0, 0},
  {"quick", 'q', "Don't buffer query, dump directly to stdout.",
   (gptr*) &quick, (gptr*) &quick, 0, GET_BOOL, NO_ARG, 1, 0, 0, 0, 0, 0},
  {"quote-names",'Q', "Quote table and column names with backticks (`).",
   (gptr*) &opt_quoted, (gptr*) &opt_quoted, 0, GET_BOOL, NO_ARG, 1, 0, 0, 0,
   0, 0},
  {"result-file", 'r',
   "Direct output to a given file. This option should be used in MSDOS, because it prevents new line '\\n' from being converted to '\\r\\n' (carriage return + line feed).",
   0, 0, 0, GET_STR, REQUIRED_ARG, 0, 0, 0, 0, 0, 0},
#ifdef HAVE_SMEM
  {"shared_memory_base_name", OPT_SHARED_MEMORY_BASE_NAME,
   "Base name of shared memory.", (gptr*) &shared_memory_base_name, (gptr*) &shared_memory_base_name,
   0, GET_STR_ALLOC, REQUIRED_ARG, 0, 0, 0, 0, 0, 0},
#endif
  {"skip-opt", OPT_SKIP_OPTIMIZATION,
   "Disable --opt. Disables --add-locks, --all, --quick, --extended-insert, --lock-tables and --disable-keys.",
   0, 0, 0, GET_NO_ARG, NO_ARG, 0, 0, 0, 0, 0, 0},
  {"socket", 'S', "Socket file to use for connection.",
   (gptr*) &opt_mysql_unix_port, (gptr*) &opt_mysql_unix_port, 0, GET_STR,
   REQUIRED_ARG, 0, 0, 0, 0, 0, 0},
#include <sslopt-longopts.h>
  {"tab",'T',
   "Creates tab separated textfile for each table to given path. (creates .sql and .txt files). NOTE: This only works if mysqldump is run on the same machine as the mysqld daemon.",
   (gptr*) &path, (gptr*) &path, 0, GET_STR, REQUIRED_ARG, 0, 0, 0, 0, 0, 0},
  {"tables", OPT_TABLES, "Overrides option --databases (-B).",
   0, 0, 0, GET_NO_ARG, NO_ARG, 0, 0, 0, 0, 0, 0},
#ifndef DONT_ALLOW_USER_CHANGE
  {"user", 'u', "User for login if not current user.",
   (gptr*) &current_user, (gptr*) &current_user, 0, GET_STR, REQUIRED_ARG,
   0, 0, 0, 0, 0, 0},
#endif
  {"verbose", 'v', "Print info about the various stages.",
   (gptr*) &verbose, (gptr*) &verbose, 0, GET_BOOL, NO_ARG, 0, 0, 0, 0, 0, 0},
  {"version",'V', "Output version information and exit.", 0, 0, 0,
   GET_NO_ARG, NO_ARG, 0, 0, 0, 0, 0, 0},
  {"where", 'w', "Dump only selected records; QUOTES mandatory!",
   (gptr*) &where, (gptr*) &where, 0, GET_STR, REQUIRED_ARG, 0, 0, 0, 0, 0, 0},
  {"xml", 'X', "Dump a database as well formed XML.", 0, 0, 0, GET_NO_ARG,
   NO_ARG, 0, 0, 0, 0, 0, 0},
  {"max_allowed_packet", OPT_MAX_ALLOWED_PACKET, "",
    (gptr*) &max_allowed_packet, (gptr*) &max_allowed_packet, 0,
    GET_ULONG, REQUIRED_ARG, 24*1024*1024, 4096, 
   (longlong) 2L*1024L*1024L*1024L, MALLOC_OVERHEAD, 1024, 0},
  {"net_buffer_length", OPT_NET_BUFFER_LENGTH, "",
    (gptr*) &net_buffer_length, (gptr*) &net_buffer_length, 0,
    GET_ULONG, REQUIRED_ARG, 1024*1024L-1025, 4096, 16*1024L*1024L,
    MALLOC_OVERHEAD-1024, 1024, 0},
  {"comments", 'i', "Write additional information.",
   (gptr*) &opt_comments, (gptr*) &opt_comments, 0, GET_BOOL, NO_ARG,
   1, 0, 0, 0, 0, 0},
  {0, 0, 0, 0, 0, 0, GET_NO_ARG, NO_ARG, 0, 0, 0, 0, 0, 0}
};

static const char *load_default_groups[]= { "mysqldump","client",0 };

static void safe_exit(int error);
static void write_header(FILE *sql_file, char *db_name);
static void print_value(FILE *file, MYSQL_RES  *result, MYSQL_ROW row,
			const char *prefix,const char *name,
			int string_value);
static int dump_selected_tables(char *db, char **table_names, int tables);
static int dump_all_tables_in_db(char *db);
static int init_dumping(char *);
static int dump_databases(char **);
static int dump_all_databases();
static char *quote_name(const char *name, char *buff, my_bool force);
static const char *check_if_ignore_table(const char *table_name);


static void print_version(void)
{
  printf("%s  Ver %s Distrib %s, for %s (%s)\n",my_progname,DUMP_VERSION,
   MYSQL_SERVER_VERSION,SYSTEM_TYPE,MACHINE_TYPE);
} /* print_version */


static void short_usage_sub(void)
{
  printf("Usage: %s [OPTIONS] database [tables]\n", my_progname);
  printf("OR     %s [OPTIONS] --databases [OPTIONS] DB1 [DB2 DB3...]\n",
	 my_progname);
  printf("OR     %s [OPTIONS] --all-databases [OPTIONS]\n", my_progname);
}

static void usage(void)
{
  print_version();
  puts("By Igor Romanenko, Monty, Jani & Sinisa");
  puts("This software comes with ABSOLUTELY NO WARRANTY. This is free software,\nand you are welcome to modify and redistribute it under the GPL license\n");
  puts("Dumping definition and data mysql database or table");
  short_usage_sub();
  print_defaults("my",load_default_groups);
  my_print_help(my_long_options);
  my_print_variables(my_long_options);
} /* usage */


static void short_usage(void)
{
  short_usage_sub();
  printf("For more options, use %s --help\n", my_progname);
}


static void write_header(FILE *sql_file, char *db_name)
{
  if (opt_xml)
  {
    fputs("<?xml version=\"1.0\"?>\n", sql_file);
    fputs("<mysqldump>\n", sql_file);
  }
  else if (!opt_compact)
  {
    if (opt_comments)
    {
      fprintf(sql_file, "-- MySQL dump %s\n--\n", DUMP_VERSION);
      fprintf(sql_file, "-- Host: %s    Database: %s\n",
	      current_host ? current_host : "localhost", db_name ? db_name :
	      "");
      fputs("-- ------------------------------------------------------\n",
	    sql_file);
      fprintf(sql_file, "-- Server version\t%s\n",
	      mysql_get_server_info(&mysql_connection));
    }
    if (!opt_set_names)
      fprintf(sql_file,"\n/*!40101 SET @OLD_CHARACTER_SET_CLIENT=@@CHARACTER_SET_CLIENT, CHARACTER_SET_CLIENT=%s */;\n",default_charset);
    if (!path)
    {
      fprintf(md_result_file,"\
/*!40014 SET @OLD_UNIQUE_CHECKS=@@UNIQUE_CHECKS, UNIQUE_CHECKS=0 */;\n\
/*!40014 SET @OLD_FOREIGN_KEY_CHECKS=@@FOREIGN_KEY_CHECKS, FOREIGN_KEY_CHECKS=0 */;\n\
");
<<<<<<< HEAD
    }
    fprintf(sql_file,
	    "/*!40101 SET @OLD_SQL_MODE=@@SQL_MODE, SQL_MODE=\"%s\" */;\n",
	    path?"":"NO_AUTO_VALUE_ON_ZERO");
=======

    fprintf(md_result_file,
	    "/*!40101 SET @OLD_SQL_MODE=@@SQL_MODE, SQL_MODE=\"NO_AUTO_VALUE_ON_ZERO%s%s\" */;\n",
	    compatible_mode_normal_str[0]==0?"":",",compatible_mode_normal_str);
>>>>>>> cf58302d
  }
} /* write_header */


static void write_footer(FILE *sql_file)
{
  if (opt_xml)
    fputs("</mysqldump>\n", sql_file);
  else if (!opt_compact)
  {
    fprintf(sql_file,"\n/*!40101 SET SQL_MODE=@OLD_SQL_MODE */;\n");
    if (!path)
    {
      fprintf(md_result_file,"\
/*!40014 SET FOREIGN_KEY_CHECKS=@OLD_FOREIGN_KEY_CHECKS */;\n\
/*!40014 SET UNIQUE_CHECKS=@OLD_UNIQUE_CHECKS */;\n");
    }
    if (!opt_set_names)
      fprintf(sql_file,
	      "/*!40101 SET CHARACTER_SET_CLIENT=@OLD_CHARACTER_SET_CLIENT */;\n");
    fputs("\n", sql_file);
  }
} /* write_footer */



static my_bool
get_one_option(int optid, const struct my_option *opt __attribute__((unused)),
	       char *argument)
{
  switch (optid) {
  case OPT_MASTER_DATA:
    opt_master_data=1;
    opt_first_slave=1;
    break;
  case OPT_DELETE_MASTER_LOGS:
    opt_delete_master_logs=1;
    opt_first_slave=1;
    break;
  case 'p':
    if (argument)
    {
      char *start=argument;
      my_free(opt_password,MYF(MY_ALLOW_ZERO_PTR));
      opt_password=my_strdup(argument,MYF(MY_FAE));
      while (*argument) *argument++= 'x';		/* Destroy argument */
      if (*start)
	start[1]=0;				/* Cut length of argument */
    }
    else
      tty_password=1;
    break;
  case 'r':
    if (!(md_result_file = my_fopen(argument, O_WRONLY | FILE_BINARY,
				    MYF(MY_WME))))
      exit(1);
    break;
  case 'W':
#ifdef __WIN__
    opt_protocol = MYSQL_PROTOCOL_PIPE;
#endif
    break;
  case 'T':
    opt_disable_keys=0;
    break;
  case '#':
    DBUG_PUSH(argument ? argument : "d:t:o");
    break;
#include <sslopt-case.h>
  case 'V': print_version(); exit(0);
  case 'X':
    opt_xml = 1;
    extended_insert= opt_drop= opt_lock= 
      opt_disable_keys= opt_autocommit= opt_create_db= 0;
    break;
  case 'I':
  case '?':
    usage();
    exit(0);
  case (int) OPT_OPTIMIZE:
    extended_insert= opt_drop= opt_lock= quick= create_options=
      opt_disable_keys= lock_tables= 1;
    if (opt_single_transaction) lock_tables=0;
    break;
  case (int) OPT_SKIP_OPTIMIZATION:
    extended_insert= opt_drop= opt_lock= quick= create_options=
      opt_disable_keys= lock_tables= 0;
    break;
  case (int) OPT_COMPACT:
  if (opt_compact)
  {
    opt_comments= opt_drop= opt_disable_keys= opt_lock= 0;
    opt_set_names= 1;
  }
  case (int) OPT_TABLES:
    opt_databases=0;
    break;
  case (int) OPT_COMPATIBLE:
    {  
      char buff[255];
      char *end= compatible_mode_normal_str;
      int i;
      ulong mode;

      opt_quoted= 1;
      opt_set_names= 1;
      opt_compatible_mode_str= argument;
      opt_compatible_mode= find_set(&compatible_mode_typelib,
				    argument, strlen(argument),
				    &err_ptr, &err_len);
      if (err_len)
      {
	strmake(buff, err_ptr, min(sizeof(buff), err_len));
	fprintf(stderr, "Invalid mode to --compatible: %s\n", buff);
	exit(1);
      }
#if !defined(DBUG_OFF)
      {
	int size_for_sql_mode= 0;
	const char **ptr;
	for (ptr= compatible_mode_names; *ptr; ptr++)
	  size_for_sql_mode+= strlen(*ptr);
	size_for_sql_mode+= sizeof(compatible_mode_names)-1;
	DBUG_ASSERT(sizeof(compatible_mode_normal_str)>=size_for_sql_mode);
      }
#endif
      mode= opt_compatible_mode;
      for (i= 0, mode= opt_compatible_mode; mode; mode>>= 1, i++)
      {
	if (mode & 1)
	{
	  end= strmov(end, compatible_mode_names[i]);
	  end= strmov(end, ",");
	}
      }
      if (end!=compatible_mode_normal_str)
	end[-1]= 0;
      break;
    }
  case (int) OPT_MYSQL_PROTOCOL:
    {
      if ((opt_protocol= find_type(argument, &sql_protocol_typelib, 0))
	  == ~(ulong) 0)
      {
	fprintf(stderr, "Unknown option to protocol: %s\n", argument);
	exit(1);
      }
      break;
    }
  }
  return 0;
}

static int get_options(int *argc, char ***argv)
{
  int ho_error;

  md_result_file= stdout;
  load_defaults("my",load_default_groups,argc,argv);

  if ((ho_error=handle_options(argc, argv, my_long_options, get_one_option)))
    exit(ho_error);

  if (opt_delayed)
    opt_lock=0;				/* Can't have lock with delayed */
  if (!path && (enclosed || opt_enclosed || escaped || lines_terminated ||
		fields_terminated))
  {
    fprintf(stderr,
	    "%s: You must use option --tab with --fields-...\n", my_progname);
    return(1);
  }
  if (opt_single_transaction)
    lock_tables= 0;
  if (enclosed && opt_enclosed)
  {
    fprintf(stderr, "%s: You can't use ..enclosed.. and ..optionally-enclosed.. at the same time.\n", my_progname);
    return(1);
  }
  if (replace && ignore)
  {
    fprintf(stderr, "%s: You can't use --ignore (-i) and --replace (-r) at the same time.\n",my_progname);
    return(1);
  }
  if ((opt_databases || opt_alldbs) && path)
  {
    fprintf(stderr,
	    "%s: --databases or --all-databases can't be used with --tab.\n",
	    my_progname);
    return(1);
  }
  if (strcmp(default_charset, charset_info->csname) &&
      !(charset_info= get_charset_by_csname(default_charset, 
  					    MY_CS_PRIMARY, MYF(MY_WME))))
    exit(1);
  if ((*argc < 1 && !opt_alldbs) || (*argc > 0 && opt_alldbs))
  {
    short_usage();
    return 1;
  }
  if (tty_password)
    opt_password=get_tty_password(NullS);
  return(0);
} /* get_options */


/*
** DBerror -- prints mysql error message and exits the program.
*/
static void DBerror(MYSQL *mysql, const char *when)
{
  DBUG_ENTER("DBerror");
  my_printf_error(0,"Got error: %d: %s %s", MYF(0),
		  mysql_errno(mysql), mysql_error(mysql), when);
  safe_exit(EX_MYSQLERR);
  DBUG_VOID_RETURN;
} /* DBerror */


static void safe_exit(int error)
{
  if (!first_error)
    first_error= error;
  if (ignore_errors)
    return;
  if (sock)
    mysql_close(sock);
  exit(error);
}
/* safe_exit */


/*
** dbConnect -- connects to the host and selects DB.
**        Also checks whether the tablename is a valid table name.
*/
static int dbConnect(char *host, char *user,char *passwd)
{
  char buff[20+FN_REFLEN];
  DBUG_ENTER("dbConnect");
  if (verbose)
  {
    fprintf(stderr, "-- Connecting to %s...\n", host ? host : "localhost");
  }
  mysql_init(&mysql_connection);
  if (opt_compress)
    mysql_options(&mysql_connection,MYSQL_OPT_COMPRESS,NullS);
#ifdef HAVE_OPENSSL
  if (opt_use_ssl)
    mysql_ssl_set(&mysql_connection, opt_ssl_key, opt_ssl_cert, opt_ssl_ca,
		  opt_ssl_capath, opt_ssl_cipher);
#endif
  if (opt_protocol)
    mysql_options(&mysql_connection,MYSQL_OPT_PROTOCOL,(char*)&opt_protocol);
#ifdef HAVE_SMEM
  if (shared_memory_base_name)
    mysql_options(&mysql_connection,MYSQL_SHARED_MEMORY_BASE_NAME,shared_memory_base_name);
#endif
  if (!opt_set_names)
    mysql_options(&mysql_connection, MYSQL_SET_CHARSET_NAME, default_charset);
  if (!(sock= mysql_real_connect(&mysql_connection,host,user,passwd,
         NULL,opt_mysql_port,opt_mysql_unix_port,
         0)))
  {
    DBerror(&mysql_connection, "when trying to connect");
    return 1;
  }
  sprintf(buff, "/*!40100 SET @@SQL_MODE=\"%s\" */",
	  compatible_mode_normal_str);
  if (mysql_query(sock, buff))
  {
    fprintf(stderr, "%s: Can't set the compatible mode %s (error %s)\n",
	    my_progname, compatible_mode_normal_str, mysql_error(sock));
    mysql_close(sock);
    safe_exit(EX_MYSQLERR);
    return 1;
  }
  return 0;
} /* dbConnect */


/*
** dbDisconnect -- disconnects from the host.
*/
static void dbDisconnect(char *host)
{
  if (verbose)
    fprintf(stderr, "-- Disconnecting from %s...\n", host ? host : "localhost");
  mysql_close(sock);
} /* dbDisconnect */


static void unescape(FILE *file,char *pos,uint length)
{
  char *tmp;
  DBUG_ENTER("unescape");
  if (!(tmp=(char*) my_malloc(length*2+1, MYF(MY_WME))))
  {
    ignore_errors=0;				/* Fatal error */
    safe_exit(EX_MYSQLERR);			/* Force exit */
  }
  mysql_real_escape_string(&mysql_connection, tmp, pos, length);
  fputc('\'', file);
  fputs(tmp, file);
  fputc('\'', file);
  my_free(tmp, MYF(MY_WME));
  DBUG_VOID_RETURN;
} /* unescape */


static my_bool test_if_special_chars(const char *str)
{
#if MYSQL_VERSION_ID >= 32300
  for ( ; *str ; str++)
    if (!my_isvar(charset_info,*str) && *str != '$')
      return 1;
#endif
  return 0;
} /* test_if_special_chars */



static char *quote_name(const char *name, char *buff, my_bool force)
{
  char *to= buff;
  char qtype= (opt_compatible_mode & MASK_ANSI_QUOTES) ? '\"' : '`';

  if (!force && !opt_quoted && !test_if_special_chars(name))
    return (char*) name;
  *to++= qtype;
  while (*name)
  {
    if (*name == qtype)
      *to++= qtype;
    *to++= *name++;
  }
  to[0]= qtype;
  to[1]= 0;
  return buff;
} /* quote_name */



static char *quote_for_like(const char *name, char *buff)
{
  char *to= buff;
  *to++= '\'';
  while (*name)
  {
    if (*name == '\'' || *name == '_' || *name == '\\' || *name == '%')
      *to++= '\\';
    *to++= *name++;
  }
  to[0]= '\'';
  to[1]= 0;
  return buff;
}


/*
  Quote and print a string.
  
  SYNOPSIS
    print_quoted_xml()
    output	- output file
    str		- string to print
    len		- its length
    
  DESCRIPTION
    Quote '<' '>' '&' '\"' singns and print a string to the xml_file.
*/

static void print_quoted_xml(FILE *xml_file, const char *str, ulong len)
{
  const char *end;
  
  for (end= str + len; str != end; str++)
  {
    switch (*str) {
    case '<':
      fputs("&lt;", xml_file);
      break;
    case '>':
      fputs("&gt;", xml_file);
      break;
    case '&':
      fputs("&amp;", xml_file);
      break;
    case '\"':
      fputs("&quot;", xml_file);
      break;
    default:
      fputc(*str, xml_file);
      break;
    }
  }
}


/*
  Print xml tag with one attribute.
  
  SYNOPSIS
    print_xml_tag1()
    xml_file	- output file
    sbeg	- line beginning
    stag_atr	- tag and attribute
    sval	- value of attribute
    send	- line ending
    
  DESCRIPTION
    Print tag with one attribute to the xml_file. Format is:
      sbeg<stag_atr="sval">send
  NOTE
    sval MUST be a NULL terminated string.
    sval string will be qouted before output.
*/

static void print_xml_tag1(FILE * xml_file, const char* sbeg,
			   const char* stag_atr, const char* sval,
			   const char* send)
{
  fputs(sbeg, xml_file);
  fputs("<", xml_file);
  fputs(stag_atr, xml_file);
  fputs("\"", xml_file);
  print_quoted_xml(xml_file, sval, strlen(sval));
  fputs("\">", xml_file);
  fputs(send, xml_file);
}


/*
  Print xml tag with many attributes.

  SYNOPSIS
    print_xml_row()
    xml_file	- output file
    row_name	- xml tag name
    tableRes	- query result
    row		- result row
    
  DESCRIPTION
    Print tag with many attribute to the xml_file. Format is:
      \t\t<row_name Atr1="Val1" Atr2="Val2"... />
  NOTE
    All atributes and values will be quoted before output.
*/

static void print_xml_row(FILE *xml_file, const char *row_name,
			  MYSQL_RES *tableRes, MYSQL_ROW *row)
{
  uint i;
  MYSQL_FIELD *field;
  ulong *lengths= mysql_fetch_lengths(tableRes);
  
  fprintf(xml_file, "\t\t<%s", row_name);
  mysql_field_seek(tableRes, 0);
  for (i= 0; (field= mysql_fetch_field(tableRes)); i++)
  {
    if ((*row)[i])
    {
      fputs(" ", xml_file);
      print_quoted_xml(xml_file, field->name, field->name_length);
      fputs("=\"", xml_file);
      print_quoted_xml(xml_file, (*row)[i], lengths[i]);
      fputs("\"", xml_file);
    }
  }
  fputs(" />\n", xml_file);
}

/*
  getStructure -- retrievs database structure, prints out corresponding
  CREATE statement and fills out insert_pat.

  RETURN
    number of fields in table, 0 if error
*/

static uint getTableStructure(char *table, char* db)
{
  MYSQL_RES  *tableRes;
  MYSQL_ROW  row;
  my_bool    init=0;
  uint       numFields;
  char	     *strpos, *result_table, *opt_quoted_table;
  const char *delayed;
  char	     name_buff[NAME_LEN+3],table_buff[NAME_LEN*2+3];
  char	     table_buff2[NAME_LEN*2+3];
  FILE       *sql_file = md_result_file;
  DBUG_ENTER("getTableStructure");

  delayed= opt_delayed ? " DELAYED " : "";

  if (verbose)
    fprintf(stderr, "-- Retrieving table structure for table %s...\n", table);

  sprintf(insert_pat,"SET OPTION SQL_QUOTE_SHOW_CREATE=%d",
	  (opt_quoted || opt_keywords));
  result_table=     quote_name(table, table_buff, 1);
  opt_quoted_table= quote_name(table, table_buff2, 0);
  if (!opt_xml && !mysql_query(sock,insert_pat))
  {
    /* using SHOW CREATE statement */
    if (!tFlag)
    {
      /* Make an sql-file, if path was given iow. option -T was given */
      char buff[20+FN_REFLEN];

      sprintf(buff,"show create table %s", result_table);
      if (mysql_query(sock, buff))
      {
        fprintf(stderr, "%s: Can't get CREATE TABLE for table %s (%s)\n",
		      my_progname, result_table, mysql_error(sock));
        safe_exit(EX_MYSQLERR);
        DBUG_RETURN(0);
      }

      if (path)
      {
        char filename[FN_REFLEN], tmp_path[FN_REFLEN];
        convert_dirname(tmp_path,path,NullS);
        sql_file= my_fopen(fn_format(filename, table, tmp_path, ".sql", 4),
				 O_WRONLY, MYF(MY_WME));
        if (!sql_file)			/* If file couldn't be opened */
        {
	  safe_exit(EX_MYSQLERR);
	  DBUG_RETURN(0);
        }
        write_header(sql_file, db);
      }
      if (!opt_xml && opt_comments)
        fprintf(sql_file, "\n--\n-- Table structure for table %s\n--\n\n",
		result_table);
      if (opt_drop)
        fprintf(sql_file, "DROP TABLE IF EXISTS %s;\n", opt_quoted_table);

      tableRes=mysql_store_result(sock);
      row=mysql_fetch_row(tableRes);
      fprintf(sql_file, "%s;\n", row[1]);
      mysql_free_result(tableRes);
    }
    sprintf(insert_pat,"show fields from %s", result_table);
    if (mysql_query(sock,insert_pat) || !(tableRes=mysql_store_result(sock)))
    {
      fprintf(stderr, "%s: Can't get info about table: %s\nerror: %s\n",
	      my_progname, result_table, mysql_error(sock));
      if (path)
	my_fclose(sql_file, MYF(MY_WME));
      safe_exit(EX_MYSQLERR);
      DBUG_RETURN(0);
    }

    if (cFlag)
      sprintf(insert_pat, "INSERT %sINTO %s (", delayed, opt_quoted_table);
    else
    {
      sprintf(insert_pat, "INSERT %sINTO %s VALUES ", delayed,
	      opt_quoted_table);
      if (!extended_insert)
        strcat(insert_pat,"(");
    }

    strpos=strend(insert_pat);
    while ((row=mysql_fetch_row(tableRes)))
    {
      if (init)
      {
        if (cFlag)
	  strpos=strmov(strpos,", ");
      }
      init=1;
      if (cFlag)
        strpos=strmov(strpos,quote_name(row[SHOW_FIELDNAME], name_buff, 0));
    }
    numFields = (uint) mysql_num_rows(tableRes);
    mysql_free_result(tableRes);
  }
  else
  {
  /*  fprintf(stderr, "%s: Can't set SQL_QUOTE_SHOW_CREATE option (%s)\n",
      my_progname, mysql_error(sock)); */

    sprintf(insert_pat,"show fields from %s", result_table);
    if (mysql_query(sock,insert_pat) || !(tableRes=mysql_store_result(sock)))
    {
      fprintf(stderr, "%s: Can't get info about table: %s\nerror: %s\n",
		    my_progname, result_table, mysql_error(sock));
      safe_exit(EX_MYSQLERR);
      DBUG_RETURN(0);
    }

    /* Make an sql-file, if path was given iow. option -T was given */
    if (!tFlag)
    {
      if (path)
      {
        char filename[FN_REFLEN], tmp_path[FN_REFLEN];
        convert_dirname(tmp_path,path,NullS);
        sql_file= my_fopen(fn_format(filename, table, tmp_path, ".sql", 4),
				 O_WRONLY, MYF(MY_WME));
        if (!sql_file)			/* If file couldn't be opened */
        {
	  safe_exit(EX_MYSQLERR);
	  DBUG_RETURN(0);
        }
        write_header(sql_file, db);
      }
      if (!opt_xml && opt_comments)
	fprintf(sql_file, "\n--\n-- Table structure for table %s\n--\n\n",
		result_table);
      if (opt_drop)
        fprintf(sql_file, "DROP TABLE IF EXISTS %s;\n",result_table);
      if (!opt_xml)
	fprintf(sql_file, "CREATE TABLE %s (\n", result_table);
      else
        print_xml_tag1(sql_file, "\t", "table_structure name=", table, "\n");
    }
    if (cFlag)
      sprintf(insert_pat, "INSERT %sINTO %s (", delayed, result_table);
    else
    {
      sprintf(insert_pat, "INSERT %sINTO %s VALUES ", delayed, result_table);
      if (!extended_insert)
        strcat(insert_pat,"(");
    }

    strpos=strend(insert_pat);
    while ((row=mysql_fetch_row(tableRes)))
    {
      ulong *lengths=mysql_fetch_lengths(tableRes);
      if (init)
      {
        if (!opt_xml && !tFlag)
	  fputs(",\n",sql_file);
        if (cFlag)
	  strpos=strmov(strpos,", ");
      }
      init=1;
      if (cFlag)
        strpos=strmov(strpos,quote_name(row[SHOW_FIELDNAME], name_buff, 0));
      if (!tFlag)
      {
	if (opt_xml)
	{
	  print_xml_row(sql_file, "field", tableRes, &row);
	  continue;
	}
	
        if (opt_keywords)
	  fprintf(sql_file, "  %s.%s %s", result_table,
		  quote_name(row[SHOW_FIELDNAME],name_buff, 0),
		  row[SHOW_TYPE]);
        else
	  fprintf(sql_file, "  %s %s", quote_name(row[SHOW_FIELDNAME],
						  name_buff, 0),
		  row[SHOW_TYPE]);
        if (row[SHOW_DEFAULT])
        {
	  fputs(" DEFAULT ", sql_file);
	  unescape(sql_file, row[SHOW_DEFAULT], lengths[SHOW_DEFAULT]);
        }
        if (!row[SHOW_NULL][0])
	  fputs(" NOT NULL", sql_file);
        if (row[SHOW_EXTRA][0])
	  fprintf(sql_file, " %s",row[SHOW_EXTRA]);
      }
    }
    numFields = (uint) mysql_num_rows(tableRes);
    mysql_free_result(tableRes);
    if (!tFlag)
    {
      /* Make an sql-file, if path was given iow. option -T was given */
      char buff[20+FN_REFLEN];
      uint keynr,primary_key;
      sprintf(buff,"show keys from %s", result_table);
      if (mysql_query(sock, buff))
      {
        fprintf(stderr, "%s: Can't get keys for table %s (%s)\n",
		my_progname, result_table, mysql_error(sock));
        if (path)
	  my_fclose(sql_file, MYF(MY_WME));
        safe_exit(EX_MYSQLERR);
        DBUG_RETURN(0);
      }

      tableRes=mysql_store_result(sock);
      /* Find first which key is primary key */
      keynr=0;
      primary_key=INT_MAX;
      while ((row=mysql_fetch_row(tableRes)))
      {
        if (atoi(row[3]) == 1)
        {
	  keynr++;
#ifdef FORCE_PRIMARY_KEY
	  if (atoi(row[1]) == 0 && primary_key == INT_MAX)
	    primary_key=keynr;
#endif
	  if (!strcmp(row[2],"PRIMARY"))
	  {
	    primary_key=keynr;
	    break;
	  }
        }
      }
      mysql_data_seek(tableRes,0);
      keynr=0;
      while ((row=mysql_fetch_row(tableRes)))
      {
	if (opt_xml)
	{
	  print_xml_row(sql_file, "key", tableRes, &row);
	  continue;
	}
        
        if (atoi(row[3]) == 1)
        {
	  if (keynr++)
	    putc(')', sql_file);
	  if (atoi(row[1]))       /* Test if duplicate key */
	    /* Duplicate allowed */
	    fprintf(sql_file, ",\n  KEY %s (",quote_name(row[2],name_buff,0));
	  else if (keynr == primary_key)
	    fputs(",\n  PRIMARY KEY (",sql_file); /* First UNIQUE is primary */
	  else
	    fprintf(sql_file, ",\n  UNIQUE %s (",quote_name(row[2],name_buff,
							    0));
        }
        else
	  putc(',', sql_file);
        fputs(quote_name(row[4], name_buff, 0), sql_file);
        if (row[7])
	  fprintf(sql_file, " (%s)",row[7]);      /* Sub key */
      }
      if (!opt_xml)
      {
	if (keynr)
	  putc(')', sql_file);
	fputs("\n)",sql_file);
      }

      /* Get MySQL specific create options */
      if (create_options)
      {
	char show_name_buff[FN_REFLEN];
        sprintf(buff,"show table status like %s",
		quote_for_like(table, show_name_buff));
        if (mysql_query(sock, buff))
        {
	  if (mysql_errno(sock) != ER_PARSE_ERROR)
	  {					/* If old MySQL version */
	    if (verbose)
	      fprintf(stderr,
		      "-- Warning: Couldn't get status information for table %s (%s)\n",
		      result_table,mysql_error(sock));
	  }
        }
        else if (!(tableRes=mysql_store_result(sock)) ||
		 !(row=mysql_fetch_row(tableRes)))
        {
	  fprintf(stderr,
		  "Error: Couldn't read status information for table %s (%s)\n",
		  result_table,mysql_error(sock));
        }
        else
        {
	  if (opt_xml)
	  {
	    print_xml_row(sql_file, "options", tableRes, &row);
	  }
	  else
	  {
	    fputs("/*!",sql_file);
	    print_value(sql_file,tableRes,row,"type=","Type",0);
	    print_value(sql_file,tableRes,row,"","Create_options",0);
	    print_value(sql_file,tableRes,row,"comment=","Comment",1);
	    fputs(" */",sql_file);
	  }
        }
        mysql_free_result(tableRes);		/* Is always safe to free */
      }
      if (!opt_xml)
	fputs(";\n", sql_file);
      else
	fputs("\t</table_structure>\n", sql_file);
    }
  }
  if (cFlag)
  {
    strpos=strmov(strpos,") VALUES ");
    if (!extended_insert)
      strpos=strmov(strpos,"(");
  }
  if (sql_file != md_result_file)
  {
    fputs("\n", sql_file);
    write_footer(sql_file);
    my_fclose(sql_file, MYF(MY_WME));
  }
  DBUG_RETURN(numFields);
} /* getTableStructure */


static char *add_load_option(char *ptr,const char *object,
			     const char *statement)
{
  if (object)
  {
    /* Don't escape hex constants */
    if (object[0] == '0' && (object[1] == 'x' || object[1] == 'X'))
      ptr= strxmov(ptr," ",statement," ",object,NullS);
    else
    {
      /* char constant; escape */
      ptr= strxmov(ptr," ",statement," '",NullS);
      ptr= field_escape(ptr,object,(uint) strlen(object));
      *ptr++= '\'';
    }
  }
  return ptr;
} /* add_load_option */


/*
** Allow the user to specify field terminator strings like:
** "'", "\", "\\" (escaped backslash), "\t" (tab), "\n" (newline)
** This is done by doubleing ' and add a end -\ if needed to avoid
** syntax errors from the SQL parser.
*/

static char *field_escape(char *to,const char *from,uint length)
{
  const char *end;
  uint end_backslashes=0;

  for (end= from+length; from != end; from++)
  {
    *to++= *from;
    if (*from == '\\')
      end_backslashes^=1;    /* find odd number of backslashes */
    else
    {
      if (*from == '\'' && !end_backslashes)
	*to++= *from;      /* We want a duplicate of "'" for MySQL */
      end_backslashes=0;
    }
  }
  /* Add missing backslashes if user has specified odd number of backs.*/
  if (end_backslashes)
    *to++= '\\';
  return to;
} /* field_escape */


/*
** dumpTable saves database contents as a series of INSERT statements.
*/
static void dumpTable(uint numFields, char *table)
{
  char query[QUERY_LENGTH], *end, buff[256],table_buff[NAME_LEN+3];
  char *result_table, table_buff2[NAME_LEN*2+3], *opt_quoted_table;
  MYSQL_RES	*res;
  MYSQL_FIELD	*field;
  MYSQL_ROW	row;
  ulong		rownr, row_break, total_length, init_length;
  const char    *table_type;

  result_table= quote_name(table,table_buff, 1);
  opt_quoted_table= quote_name(table, table_buff2, 0);

  /* Check table type */
  if ((table_type= check_if_ignore_table(table)))
  {
    if (verbose)
      fprintf(stderr,
	      "-- Skipping data for table '%s' because it's of type %s\n",
	      table, table_type);
    return;
  }

  if (verbose)
    fprintf(stderr, "-- Sending SELECT query...\n");
  if (path)
  {
    char filename[FN_REFLEN], tmp_path[FN_REFLEN];
    convert_dirname(tmp_path,path,NullS);
    my_load_path(tmp_path, tmp_path, NULL);
    fn_format(filename, table, tmp_path, ".txt", 4);
    my_delete(filename, MYF(0)); /* 'INTO OUTFILE' doesn't work, if
				    filename wasn't deleted */
    to_unix_path(filename);
    sprintf(query, "SELECT /*!40001 SQL_NO_CACHE */ * INTO OUTFILE '%s'",
	    filename);
    end= strend(query);
    if (replace)
      end= strmov(end, " REPLACE");
    if (ignore)
      end= strmov(end, " IGNORE");

    if (fields_terminated || enclosed || opt_enclosed || escaped)
      end= strmov(end, " FIELDS");
    end= add_load_option(end, fields_terminated, " TERMINATED BY");
    end= add_load_option(end, enclosed, " ENCLOSED BY");
    end= add_load_option(end, opt_enclosed, " OPTIONALLY ENCLOSED BY");
    end= add_load_option(end, escaped, " ESCAPED BY");
    end= add_load_option(end, lines_terminated, " LINES TERMINATED BY");
    *end= '\0';

    sprintf(buff," FROM %s", result_table);
    end= strmov(end,buff);
    if (where)
      end= strxmov(end, " WHERE ",where,NullS);
    if (mysql_query(sock, query))
    {
      DBerror(sock, "when executing 'SELECT INTO OUTFILE'");
      return;
    }
  }
  else
  {
    if (!opt_xml && opt_comments)
      fprintf(md_result_file,"\n--\n-- Dumping data for table %s\n--\n",
	      result_table);
    sprintf(query, "SELECT /*!40001 SQL_NO_CACHE */ * FROM %s",
	    result_table);
    if (where)
    {
      if (!opt_xml && opt_comments)
	fprintf(md_result_file,"-- WHERE:  %s\n",where);
      strxmov(strend(query), " WHERE ",where,NullS);
    }
    if (!opt_xml && !opt_compact)
      fputs("\n", md_result_file);
    if (mysql_query(sock, query))
    {
      DBerror(sock, "when retrieving data from server");
      return;
    }
    if (quick)
      res=mysql_use_result(sock);
    else
      res=mysql_store_result(sock);
    if (!res)
    {
      DBerror(sock, "when retrieving data from server");
      return;
    }
    if (verbose)
      fprintf(stderr, "-- Retrieving rows...\n");
    if (mysql_num_fields(res) != numFields)
    {
      fprintf(stderr,"%s: Error in field count for table: %s !  Aborting.\n",
	      my_progname, result_table);
      safe_exit(EX_CONSCHECK);
      return;
    }

    if (opt_disable_keys)
      fprintf(md_result_file, "\n/*!40000 ALTER TABLE %s DISABLE KEYS */;\n",
	      opt_quoted_table);
    if (opt_lock)
      fprintf(md_result_file,"LOCK TABLES %s WRITE;\n", opt_quoted_table);

    total_length=net_buffer_length;		/* Force row break */
    row_break=0;
    rownr=0;
    init_length=(uint) strlen(insert_pat)+4;
    if (opt_xml)
      print_xml_tag1(md_result_file, "\t", "table_data name=", table, "\n");

    if (opt_autocommit)
      fprintf(md_result_file, "set autocommit=0;\n");

    while ((row=mysql_fetch_row(res)))
    {
      uint i;
      ulong *lengths=mysql_fetch_lengths(res);
      rownr++;
      if (!extended_insert && !opt_xml)
	fputs(insert_pat,md_result_file);
      mysql_field_seek(res,0);

      if (opt_xml)
        fputs("\t<row>\n", md_result_file);

      for (i = 0; i < mysql_num_fields(res); i++)
      {
	if (!(field = mysql_fetch_field(res)))
	{
	  sprintf(query,"%s: Not enough fields from table %s! Aborting.\n",
		  my_progname, result_table);
	  fputs(query,stderr);
	  safe_exit(EX_CONSCHECK);
	  return;
	}
	if (extended_insert)
	{
	  ulong length = lengths[i];
	  if (i == 0)
	    dynstr_set(&extended_row,"(");
	  else
	    dynstr_append(&extended_row,",");

	  if (row[i])
	  {
	    if (length)
	    {
	      if (!IS_NUM_FIELD(field))
	      {
		if (dynstr_realloc(&extended_row,length * 2+2))
		{
		  fputs("Aborting dump (out of memory)",stderr);
		  safe_exit(EX_EOM);
		}
		dynstr_append(&extended_row,"\'");
		extended_row.length +=
		  mysql_real_escape_string(&mysql_connection,
					   &extended_row.str[extended_row.length],row[i],length);
		extended_row.str[extended_row.length]='\0';
		dynstr_append(&extended_row,"\'");
	      }
	      else
	      {
		/* change any strings ("inf", "-inf", "nan") into NULL */
		char *ptr = row[i];
		if (my_isalpha(charset_info, *ptr) || (*ptr == '-' &&
		    my_isalpha(charset_info, ptr[1])))
		  dynstr_append(&extended_row, "NULL");
		else
		{
		  if (field->type == FIELD_TYPE_DECIMAL)
		  {
		    /* add " signs around */
		    dynstr_append(&extended_row, "\"");
		    dynstr_append(&extended_row, ptr);
		    dynstr_append(&extended_row, "\"");
		  }
		  else
		    dynstr_append(&extended_row, ptr);
		}
	      }
	    }
	    else
	      dynstr_append(&extended_row,"\'\'");
	  }
	  else if (dynstr_append(&extended_row,"NULL"))
	  {
	    fputs("Aborting dump (out of memory)",stderr);
	    safe_exit(EX_EOM);
	  }
	}
	else
	{
	  if (i && !opt_xml)
	    fputc(',', md_result_file);
	  if (row[i])
	  {
	    if (!IS_NUM_FIELD(field))
	    {
	      if (opt_xml)
	      {
	        print_xml_tag1(md_result_file, "\t\t", "field name=",
			      field->name, "");
		print_quoted_xml(md_result_file, row[i], lengths[i]);
		fputs("</field>\n", md_result_file);
	      }
	      else
		unescape(md_result_file, row[i], lengths[i]);
	    }
	    else
	    {
	      /* change any strings ("inf", "-inf", "nan") into NULL */
	      char *ptr = row[i];
	      if (opt_xml)
	      {
	        print_xml_tag1(md_result_file, "\t\t", "field name=",
			       field->name, "");
		fputs(!my_isalpha(charset_info, *ptr) ? ptr: "NULL",
		      md_result_file);
		fputs("</field>\n", md_result_file);
	      }
	      else if (my_isalpha(charset_info, *ptr) ||
		       (*ptr == '-' && my_isalpha(charset_info, ptr[1])))
	        fputs("NULL", md_result_file);
	      else if (field->type == FIELD_TYPE_DECIMAL)
	      {
		/* add " signs around */
		fputs("\"", md_result_file);
		fputs(ptr, md_result_file);
		fputs("\"", md_result_file);
	      }
	      else
		fputs(ptr, md_result_file);
	    }
	  }
	}
      }

      if (opt_xml)
        fputs("\t</row>\n", md_result_file);

      if (extended_insert)
      {
	ulong row_length;
	dynstr_append(&extended_row,")");
        row_length = 2 + extended_row.length;
        if (total_length + row_length < net_buffer_length)
        {
	  total_length += row_length;
	  fputc(',',md_result_file);		/* Always row break */
	  fputs(extended_row.str,md_result_file);
	}
        else
        {
	  if (row_break)
	    fputs(";\n", md_result_file);
	  row_break=1;				/* This is first row */

          fputs(insert_pat,md_result_file);
          fputs(extended_row.str,md_result_file);
	  total_length = row_length+init_length;
        }
      }
      else if (!opt_xml)
	fputs(");\n", md_result_file);
    }

    /* XML - close table tag and supress regular output */
    if (opt_xml)
	fputs("\t</table_data>\n", md_result_file);
    else if (extended_insert && row_break)
      fputs(";\n", md_result_file);		/* If not empty table */
    fflush(md_result_file);
    if (mysql_errno(sock))
    {
      sprintf(query,"%s: Error %d: %s when dumping table %s at row: %ld\n",
	      my_progname,
	      mysql_errno(sock),
	      mysql_error(sock),
	      result_table,
	      rownr);
      fputs(query,stderr);
      safe_exit(EX_CONSCHECK);
      return;
    }
    if (opt_lock)
      fputs("UNLOCK TABLES;\n", md_result_file);
    if (opt_disable_keys)
      fprintf(md_result_file,"/*!40000 ALTER TABLE %s ENABLE KEYS */;\n",
	      opt_quoted_table);
    if (opt_autocommit)
      fprintf(md_result_file, "commit;\n");
    mysql_free_result(res);
  }
} /* dumpTable */


static char *getTableName(int reset)
{
  static MYSQL_RES *res = NULL;
  MYSQL_ROW    row;

  if (!res)
  {
    if (!(res = mysql_list_tables(sock,NullS)))
      return(NULL);
  }
  if ((row = mysql_fetch_row(res)))
    return((char*) row[0]);

  if (reset)
    mysql_data_seek(res,0);      /* We want to read again */
  else
  {
    mysql_free_result(res);
    res = NULL;
  }
  return(NULL);
} /* getTableName */


static int dump_all_databases()
{
  MYSQL_ROW row;
  MYSQL_RES *tableres;
  int result=0;

  if (mysql_query(sock, "SHOW DATABASES") ||
      !(tableres = mysql_store_result(sock)))
  {
    my_printf_error(0, "Error: Couldn't execute 'SHOW DATABASES': %s",
		    MYF(0), mysql_error(sock));
    return 1;
  }
  while ((row = mysql_fetch_row(tableres)))
  {
    if (dump_all_tables_in_db(row[0]))
      result=1;
  }
  return result;
}
/* dump_all_databases */


static int dump_databases(char **db_names)
{
  int result=0;
  for ( ; *db_names ; db_names++)
  {
    if (dump_all_tables_in_db(*db_names))
      result=1;
  }
  return result;
} /* dump_databases */


static int init_dumping(char *database)
{
  if (mysql_select_db(sock, database))
  {
    DBerror(sock, "when selecting the database");
    return 1;			/* If --force */
  }
  if (!path && !opt_xml)
  {
    if (opt_databases || opt_alldbs)
    {
      /*
	length of table name * 2 (if name contain quotas), 2 quotas and 0
      */
      char quoted_database_buf[64*2+3];
      char *qdatabase= quote_name(database,quoted_database_buf,opt_quoted);
      if (opt_comments)
	fprintf(md_result_file,"\n--\n-- Current Database: %s\n--\n", qdatabase);
      if (!opt_create_db)
      {
        char qbuf[256];
        MYSQL_ROW row;
        MYSQL_RES *dbinfo;

        sprintf(qbuf,"SHOW CREATE DATABASE WITH IF NOT EXISTS %s",
		qdatabase);

        if (mysql_query(sock, qbuf) || !(dbinfo = mysql_store_result(sock)))
        {
          /* Old server version, dump generic CREATE DATABASE */
	  fprintf(md_result_file,
		  "\nCREATE DATABASE /*!32312 IF NOT EXISTS*/ %s;\n",
		  qdatabase);
	}
	else
        {
	  row = mysql_fetch_row(dbinfo);
	  if (row[1])
	  {
	    fprintf(md_result_file,"\n%s;\n",row[1]);
          }
	}
      }
      fprintf(md_result_file,"\nUSE %s;\n", qdatabase);
    }
  }
  if (extended_insert && init_dynamic_string(&extended_row, "", 1024, 1024))
    exit(EX_EOM);
  return 0;
} /* init_dumping */



static int dump_all_tables_in_db(char *database)
{
  char *table;
  uint numrows;
  char table_buff[NAME_LEN*2+3];

  if (init_dumping(database))
    return 1;
  if (opt_xml)
    print_xml_tag1(md_result_file, "", "database name=", database, "\n");
  if (lock_tables)
  {
    DYNAMIC_STRING query;
    init_dynamic_string(&query, "LOCK TABLES ", 256, 1024);
    for (numrows=0 ; (table = getTableName(1)) ; numrows++)
    {
      dynstr_append(&query, quote_name(table, table_buff, 1));
      dynstr_append(&query, " READ /*!32311 LOCAL */,");
    }
    if (numrows && mysql_real_query(sock, query.str, query.length-1))
      DBerror(sock, "when using LOCK TABLES");
            /* We shall continue here, if --force was given */
    dynstr_free(&query);
  }
  if (flush_logs)
  {
    if (mysql_refresh(sock, REFRESH_LOG))
      DBerror(sock, "when doing refresh");
           /* We shall continue here, if --force was given */
  }
  while ((table = getTableName(0)))
  {
    numrows = getTableStructure(table, database);
    if (!dFlag && numrows > 0)
      dumpTable(numrows,table);
  }
  if (opt_xml)
    fputs("</database>\n", md_result_file);
  if (lock_tables)
    mysql_query(sock,"UNLOCK TABLES");
  return 0;
} /* dump_all_tables_in_db */



static int dump_selected_tables(char *db, char **table_names, int tables)
{
  uint numrows;
  char table_buff[NAME_LEN*+3];

  if (init_dumping(db))
    return 1;
  if (lock_tables)
  {
    DYNAMIC_STRING query;
    int i;

    init_dynamic_string(&query, "LOCK TABLES ", 256, 1024);
    for (i=0 ; i < tables ; i++)
    {
      dynstr_append(&query, quote_name(table_names[i], table_buff, 1));
      dynstr_append(&query, " READ /*!32311 LOCAL */,");
    }
    if (mysql_real_query(sock, query.str, query.length-1))
      DBerror(sock, "when doing LOCK TABLES");
       /* We shall countinue here, if --force was given */
    dynstr_free(&query);
  }
  if (flush_logs)
  {
    if (mysql_refresh(sock, REFRESH_LOG))
      DBerror(sock, "when doing refresh");
     /* We shall countinue here, if --force was given */
  }
  if (opt_xml)
    print_xml_tag1(md_result_file, "", "database name=", db, "\n");
  for (; tables > 0 ; tables-- , table_names++)
  {
    numrows = getTableStructure(*table_names, db);
    if (!dFlag && numrows > 0)
      dumpTable(numrows, *table_names);
  }
  if (opt_xml)
    fputs("</database>\n", md_result_file);
  if (lock_tables)
    mysql_query(sock,"UNLOCK TABLES");
  return 0;
} /* dump_selected_tables */



static ulong find_set(TYPELIB *lib, const char *x, uint length,
		      char **err_pos, uint *err_len)
{
  const char *end= x + length;
  ulong found= 0;
  uint find;
  char buff[255];

  *err_pos= 0;                  /* No error yet */
  while (end > x && my_isspace(charset_info, end[-1]))
    end--;

  *err_len= 0;
  if (x != end)
  {
    const char *start= x;
    for (;;)
    {
      const char *pos= start;
      uint var_len;

      for (; pos != end && *pos != ','; pos++) ;
      var_len= (uint) (pos - start);
      strmake(buff, start, min(sizeof(buff), var_len));
      find= find_type(buff, lib, var_len);
      if (!find)
      {
        *err_pos= (char*) start;
        *err_len= var_len;
      }
      else
        found|= ((longlong) 1 << (find - 1));
      if (pos == end)
        break;
      start= pos + 1;
    }
  }
  return found;
}


/* Print a value with a prefix on file */
static void print_value(FILE *file, MYSQL_RES  *result, MYSQL_ROW row,
			const char *prefix, const char *name,
			int string_value)
{
  MYSQL_FIELD	*field;
  mysql_field_seek(result, 0);

  for ( ; (field = mysql_fetch_field(result)) ; row++)
  {
    if (!strcmp(field->name,name))
    {
      if (row[0] && row[0][0] && strcmp(row[0],"0")) /* Skip default */
      {
	fputc(' ',file);
	fputs(prefix, file);
	if (string_value)
	  unescape(file,row[0],(uint) strlen(row[0]));
	else
	  fputs(row[0], file);
	return;
      }
    }
  }
  return;					/* This shouldn't happen */
} /* print_value */


/*
  Check if we the table is one of the table types that should be ignored:
  MRG_ISAM, MRG_MYISAM

  SYNOPSIS
    check_if_ignore_table()
    table_name			Table name to check

  GLOBAL VARIABLES
    sock			MySQL socket
    verbose			Write warning messages

  RETURN
    0	Table should be backuped
    #	Type of table (that should be skipped)
*/

static const char *check_if_ignore_table(const char *table_name)
{
  char buff[FN_REFLEN+80], show_name_buff[FN_REFLEN];
  MYSQL_RES *res;
  MYSQL_ROW row;
  const char *result= 0;

  sprintf(buff,"show table status like %s",
	  quote_for_like(table_name, show_name_buff));
  if (mysql_query(sock, buff))
  {
    if (mysql_errno(sock) != ER_PARSE_ERROR)
    {					/* If old MySQL version */
      if (verbose)
	fprintf(stderr,
		"-- Warning: Couldn't get status information for table %s (%s)\n",
		table_name,mysql_error(sock));
      return 0;					/* assume table is ok */
    }
  }
  if (!(res= mysql_store_result(sock)) ||
      !(row= mysql_fetch_row(res)))
  {
    fprintf(stderr,
	    "Error: Couldn't read status information for table %s (%s)\n",
	    table_name, mysql_error(sock));
    if (res)
      mysql_free_result(res);
    return 0;					/* assume table is ok */
  }
  if (strcmp(row[1], (result= "MRG_MyISAM")) &&
      strcmp(row[1], (result= "MRG_ISAM")))
    result= 0;
  mysql_free_result(res);  
  return result;
}


int main(int argc, char **argv)
{
  MYSQL_ROW row;
  MYSQL_RES *master;
  compatible_mode_normal_str[0]= 0;

  MY_INIT(argv[0]);
  if (get_options(&argc, &argv))
  {
    my_end(0);
    exit(EX_USAGE);
  }
  if (dbConnect(current_host, current_user, opt_password))
    exit(EX_MYSQLERR);
  if (!path)
    write_header(md_result_file, *argv);

  if (opt_first_slave)
  {
    lock_tables=0;				/* No other locks needed */
    if (mysql_query(sock, "FLUSH TABLES WITH READ LOCK"))
    {
      my_printf_error(0, "Error: Couldn't execute 'FLUSH TABLES WITH READ LOCK': %s",
                      MYF(0), mysql_error(sock));
      my_end(0);
      return(first_error);
    }
  }
  else if (opt_single_transaction)
  {
    /* There is no sense to start transaction if all tables are locked */ 
    if (mysql_query(sock, "BEGIN"))
    {
      my_printf_error(0, "Error: Couldn't execute 'BEGIN': %s",
                        MYF(0), mysql_error(sock));
      my_end(0);
      return(first_error);
    }    
  }
  if (opt_alldbs)
    dump_all_databases();
  else if (argc > 1 && !opt_databases)
  {
    /* Only one database and selected table(s) */
    dump_selected_tables(*argv, (argv + 1), (argc - 1));
  }
  else
  {
    /* One or more databases, all tables */
    dump_databases(argv);
  }

  if (opt_first_slave)
  {
    if (opt_delete_master_logs && mysql_query(sock, "FLUSH MASTER"))
    {
      my_printf_error(0, "Error: Couldn't execute 'FLUSH MASTER': %s",
		      MYF(0), mysql_error(sock));
    }
    if (opt_master_data)
    {
      if (mysql_query(sock, "SHOW MASTER STATUS") ||
	  !(master = mysql_store_result(sock)))
	my_printf_error(0, "Error: Couldn't execute 'SHOW MASTER STATUS': %s",
			MYF(0), mysql_error(sock));
      else
      {
	row = mysql_fetch_row(master);
	if (row && row[0] && row[1])
	{
	  if (opt_comments)
	    fprintf(md_result_file,
		    "\n--\n-- Position to start replication from\n--\n\n");
	  fprintf(md_result_file,
		  "CHANGE MASTER TO MASTER_LOG_FILE='%s', \
MASTER_LOG_POS=%s ;\n",row[0],row[1]); 
	}
	mysql_free_result(master);
      }
    }
    if (mysql_query(sock, "UNLOCK TABLES"))
      my_printf_error(0, "Error: Couldn't execute 'UNLOCK TABLES': %s",
		      MYF(0), mysql_error(sock));
  }
  else if (opt_single_transaction) /* Just to make it beautiful enough */
#ifdef HAVE_SMEM
  my_free(shared_memory_base_name,MYF(MY_ALLOW_ZERO_PTR));
#endif
  {
    /*
      In case we were locking all tables, we did not start transaction
      so there is no need to commit it.
    */

    /* This should just free locks as we did not change anything */
    if (mysql_query(sock, "COMMIT"))
    {
      my_printf_error(0, "Error: Couldn't execute 'COMMIT': %s",
	      MYF(0), mysql_error(sock));
    }
  }
  dbDisconnect(current_host);
  if (!path)
    write_footer(md_result_file);
  if (md_result_file != stdout)
    my_fclose(md_result_file, MYF(0));
  my_free(opt_password, MYF(MY_ALLOW_ZERO_PTR));
  if (extended_insert)
    dynstr_free(&extended_row);
  my_end(0);
  return(first_error);
} /* main */<|MERGE_RESOLUTION|>--- conflicted
+++ resolved
@@ -385,17 +385,11 @@
 /*!40014 SET @OLD_UNIQUE_CHECKS=@@UNIQUE_CHECKS, UNIQUE_CHECKS=0 */;\n\
 /*!40014 SET @OLD_FOREIGN_KEY_CHECKS=@@FOREIGN_KEY_CHECKS, FOREIGN_KEY_CHECKS=0 */;\n\
 ");
-<<<<<<< HEAD
     }
     fprintf(sql_file,
-	    "/*!40101 SET @OLD_SQL_MODE=@@SQL_MODE, SQL_MODE=\"%s\" */;\n",
-	    path?"":"NO_AUTO_VALUE_ON_ZERO");
-=======
-
-    fprintf(md_result_file,
-	    "/*!40101 SET @OLD_SQL_MODE=@@SQL_MODE, SQL_MODE=\"NO_AUTO_VALUE_ON_ZERO%s%s\" */;\n",
-	    compatible_mode_normal_str[0]==0?"":",",compatible_mode_normal_str);
->>>>>>> cf58302d
+	    "/*!40101 SET @OLD_SQL_MODE=@@SQL_MODE, SQL_MODE=\"%s%s%s\" */;\n",
+	    path?"":"NO_AUTO_VALUE_ON_ZERO",compatible_mode_normal_str[0]==0?"":",",
+	    compatible_mode_normal_str);
   }
 } /* write_header */
 
