/*
   Copyright (c) 2000, 2011, Oracle and/or its affiliates. All rights reserved.

   This program is free software; you can redistribute it and/or modify
   it under the terms of the GNU General Public License as published by
   the Free Software Foundation; version 2 of the License.

   This program is distributed in the hope that it will be useful,
   but WITHOUT ANY WARRANTY; without even the implied warranty of
   MERCHANTABILITY or FITNESS FOR A PARTICULAR PURPOSE.  See the
   GNU General Public License for more details.

   You should have received a copy of the GNU General Public License
   along with this program; if not, write to the Free Software
   Foundation, Inc., 59 Temple Place, Suite 330, Boston, MA  02111-1307  USA
*/

/* mysqldump.c  - Dump a tables contents and format to an ASCII file
**
** The author's original notes follow :-
**
** AUTHOR: Igor Romanenko (igor@frog.kiev.ua)
** DATE:   December 3, 1994
** WARRANTY: None, expressed, impressed, implied
**          or other
** STATUS: Public domain
** Adapted and optimized for MySQL by
** Michael Widenius, Sinisa Milivojevic, Jani Tolonen
** -w --where added 9/10/98 by Jim Faucette
** slave code by David Saez Padros <david@ols.es>
** master/autocommit code by Brian Aker <brian@tangent.org>
** SSL by
** Andrei Errapart <andreie@no.spam.ee>
** TÃµnu Samuel  <tonu@please.do.not.remove.this.spam.ee>
** XML by Gary Huntress <ghuntress@mediaone.net> 10/10/01, cleaned up
** and adapted to mysqldump 05/11/01 by Jani Tolonen
** Added --single-transaction option 06/06/2002 by Peter Zaitsev
** 10 Jun 2003: SET NAMES and --no-set-names by Alexander Barkov
*/

#define DUMP_VERSION "10.13"

#include <my_global.h>
#include <my_sys.h>
#include <my_user.h>
#include <m_string.h>
#include <m_ctype.h>
#include <hash.h>
#include <stdarg.h>

#include "client_priv.h"
#include "mysql.h"
#include "mysql_version.h"
#include "mysqld_error.h"

#include <welcome_copyright_notice.h> /* ORACLE_WELCOME_COPYRIGHT_NOTICE */

#include <welcome_copyright_notice.h> /* ORACLE_WELCOME_COPYRIGHT_NOTICE */

/* Exit codes */

#define EX_USAGE 1
#define EX_MYSQLERR 2
#define EX_CONSCHECK 3
#define EX_EOM 4
#define EX_EOF 5 /* ferror for output file was got */
#define EX_ILLEGAL_TABLE 6

/* index into 'show fields from table' */

#define SHOW_FIELDNAME  0
#define SHOW_TYPE  1
#define SHOW_NULL  2
#define SHOW_DEFAULT  4
#define SHOW_EXTRA  5

/* Size of buffer for dump's select query */
#define QUERY_LENGTH 1536

/* ignore table flags */
#define IGNORE_NONE 0x00 /* no ignore */
#define IGNORE_DATA 0x01 /* don't dump data for this table */
#define IGNORE_INSERT_DELAYED 0x02 /* table doesn't support INSERT DELAYED */

static void add_load_option(DYNAMIC_STRING *str, const char *option,
                             const char *option_value);
static ulong find_set(TYPELIB *lib, const char *x, uint length,
                      char **err_pos, uint *err_len);
static char *alloc_query_str(ulong size);

static void field_escape(DYNAMIC_STRING* in, const char *from);
static my_bool  verbose= 0, opt_no_create_info= 0, opt_no_data= 0,
                quick= 1, extended_insert= 1,
                lock_tables=1,ignore_errors=0,flush_logs=0,flush_privileges=0,
                opt_drop=1,opt_keywords=0,opt_lock=1,opt_compress=0,
                opt_delayed=0,create_options=1,opt_quoted=0,opt_databases=0,
                opt_alldbs=0,opt_create_db=0,opt_lock_all_tables=0,
                opt_set_charset=0, opt_dump_date=1,
                opt_autocommit=0,opt_disable_keys=1,opt_xml=0,
                opt_delete_master_logs=0, tty_password=0,
                opt_single_transaction=0, opt_comments= 0, opt_compact= 0,
                opt_hex_blob=0, opt_order_by_primary=0, opt_ignore=0,
                opt_complete_insert= 0, opt_drop_database= 0,
                opt_replace_into= 0,
                opt_dump_triggers= 0, opt_routines=0, opt_tz_utc=1,
                opt_slave_apply= 0, 
                opt_include_master_host_port= 0,
                opt_events= 0,
                opt_alltspcs=0, opt_notspcs= 0;
static my_bool insert_pat_inited= 0, debug_info_flag= 0, debug_check_flag= 0;
static ulong opt_max_allowed_packet, opt_net_buffer_length;
static MYSQL mysql_connection,*mysql=0;
static DYNAMIC_STRING insert_pat;
static char  *opt_password=0,*current_user=0,
             *current_host=0,*path=0,*fields_terminated=0,
             *lines_terminated=0, *enclosed=0, *opt_enclosed=0, *escaped=0,
             *where=0, *order_by=0,
             *opt_compatible_mode_str= 0,
             *err_ptr= 0,
             *log_error_file= NULL;
static char **defaults_argv= 0;
static char compatible_mode_normal_str[255];
/* Server supports character_set_results session variable? */
static my_bool server_supports_switching_charsets= TRUE;
static ulong opt_compatible_mode= 0;
#define MYSQL_OPT_MASTER_DATA_EFFECTIVE_SQL 1
#define MYSQL_OPT_MASTER_DATA_COMMENTED_SQL 2
#define MYSQL_OPT_SLAVE_DATA_EFFECTIVE_SQL 1
#define MYSQL_OPT_SLAVE_DATA_COMMENTED_SQL 2
static uint opt_mysql_port= 0, opt_master_data;
static uint opt_slave_data;
static uint my_end_arg;
static char * opt_mysql_unix_port=0;
static int   first_error=0;
static DYNAMIC_STRING extended_row;
#include <sslopt-vars.h>
FILE *md_result_file= 0;
FILE *stderror_file=0;

#ifdef HAVE_SMEM
static char *shared_memory_base_name=0;
#endif
static uint opt_protocol= 0;
static char *opt_plugin_dir= 0, *opt_default_auth= 0;

/*
Dynamic_string wrapper functions. In this file use these
wrappers, they will terminate the process if there is
an allocation failure.
*/
static void init_dynamic_string_checked(DYNAMIC_STRING *str, const char *init_str,
			    uint init_alloc, uint alloc_increment);
static void dynstr_append_checked(DYNAMIC_STRING* dest, const char* src);
static void dynstr_set_checked(DYNAMIC_STRING *str, const char *init_str);
static void dynstr_append_mem_checked(DYNAMIC_STRING *str, const char *append,
			  uint length);
static void dynstr_realloc_checked(DYNAMIC_STRING *str, ulong additional_size);
/*
  Constant for detection of default value of default_charset.
  If default_charset is equal to mysql_universal_client_charset, then
  it is the default value which assigned at the very beginning of main().
*/
static const char *mysql_universal_client_charset=
  MYSQL_UNIVERSAL_CLIENT_CHARSET;
static char *default_charset;
static CHARSET_INFO *charset_info= &my_charset_latin1;
const char *default_dbug_option="d:t:o,/tmp/mysqldump.trace";
/* have we seen any VIEWs during table scanning? */
my_bool seen_views= 0;
const char *compatible_mode_names[]=
{
  "MYSQL323", "MYSQL40", "POSTGRESQL", "ORACLE", "MSSQL", "DB2",
  "MAXDB", "NO_KEY_OPTIONS", "NO_TABLE_OPTIONS", "NO_FIELD_OPTIONS",
  "ANSI",
  NullS
};
#define MASK_ANSI_QUOTES \
(\
 (1<<2)  | /* POSTGRESQL */\
 (1<<3)  | /* ORACLE     */\
 (1<<4)  | /* MSSQL      */\
 (1<<5)  | /* DB2        */\
 (1<<6)  | /* MAXDB      */\
 (1<<10)   /* ANSI       */\
)
TYPELIB compatible_mode_typelib= {array_elements(compatible_mode_names) - 1,
                                  "", compatible_mode_names, NULL};

HASH ignore_table;

static struct my_option my_long_options[] =
{
  {"all-databases", 'A',
   "Dump all the databases. This will be same as --databases with all databases selected.",
   &opt_alldbs, &opt_alldbs, 0, GET_BOOL, NO_ARG, 0, 0, 0, 0,
   0, 0},
  {"all-tablespaces", 'Y',
   "Dump all the tablespaces.",
   &opt_alltspcs, &opt_alltspcs, 0, GET_BOOL, NO_ARG, 0, 0, 0, 0,
   0, 0},
  {"no-tablespaces", 'y',
   "Do not dump any tablespace information.",
   &opt_notspcs, &opt_notspcs, 0, GET_BOOL, NO_ARG, 0, 0, 0, 0,
   0, 0},
  {"add-drop-database", OPT_DROP_DATABASE, "Add a DROP DATABASE before each create.",
   &opt_drop_database, &opt_drop_database, 0, GET_BOOL, NO_ARG, 0, 0, 0, 0, 0,
   0},
  {"add-drop-table", OPT_DROP, "Add a DROP TABLE before each create.",
   &opt_drop, &opt_drop, 0, GET_BOOL, NO_ARG, 1, 0, 0, 0, 0,
   0},
  {"add-locks", OPT_LOCKS, "Add locks around INSERT statements.",
   &opt_lock, &opt_lock, 0, GET_BOOL, NO_ARG, 1, 0, 0, 0, 0,
   0},
  {"allow-keywords", OPT_KEYWORDS,
   "Allow creation of column names that are keywords.", &opt_keywords,
   &opt_keywords, 0, GET_BOOL, NO_ARG, 0, 0, 0, 0, 0, 0},
  {"apply-slave-statements", OPT_MYSQLDUMP_SLAVE_APPLY,
   "Adds 'STOP SLAVE' prior to 'CHANGE MASTER' and 'START SLAVE' to bottom of dump.",
   &opt_slave_apply, &opt_slave_apply, 0, GET_BOOL, NO_ARG,
   0, 0, 0, 0, 0, 0},
  {"character-sets-dir", OPT_CHARSETS_DIR,
   "Directory for character set files.", &charsets_dir,
   &charsets_dir, 0, GET_STR, REQUIRED_ARG, 0, 0, 0, 0, 0, 0},
  {"comments", 'i', "Write additional information.",
   &opt_comments, &opt_comments, 0, GET_BOOL, NO_ARG,
   1, 0, 0, 0, 0, 0},
  {"compatible", OPT_COMPATIBLE,
   "Change the dump to be compatible with a given mode. By default tables "
   "are dumped in a format optimized for MySQL. Legal modes are: ansi, "
   "mysql323, mysql40, postgresql, oracle, mssql, db2, maxdb, no_key_options, "
   "no_table_options, no_field_options. One can use several modes separated "
   "by commas. Note: Requires MySQL server version 4.1.0 or higher. "
   "This option is ignored with earlier server versions.",
   &opt_compatible_mode_str, &opt_compatible_mode_str, 0,
   GET_STR, REQUIRED_ARG, 0, 0, 0, 0, 0, 0},
  {"compact", OPT_COMPACT,
   "Give less verbose output (useful for debugging). Disables structure "
   "comments and header/footer constructs.  Enables options --skip-add-"
   "drop-table --skip-add-locks --skip-comments --skip-disable-keys "
   "--skip-set-charset.",
   &opt_compact, &opt_compact, 0, GET_BOOL, NO_ARG, 0, 0, 0, 0, 0, 0},
  {"complete-insert", 'c', "Use complete insert statements.",
   &opt_complete_insert, &opt_complete_insert, 0, GET_BOOL,
   NO_ARG, 0, 0, 0, 0, 0, 0},
  {"compress", 'C', "Use compression in server/client protocol.",
   &opt_compress, &opt_compress, 0, GET_BOOL, NO_ARG, 0, 0, 0,
   0, 0, 0},
  {"create-options", 'a',
   "Include all MySQL specific create options.",
   &create_options, &create_options, 0, GET_BOOL, NO_ARG, 1,
   0, 0, 0, 0, 0},
  {"databases", 'B',
   "Dump several databases. Note the difference in usage; in this case no tables are given. All name arguments are regarded as database names. 'USE db_name;' will be included in the output.",
   &opt_databases, &opt_databases, 0, GET_BOOL, NO_ARG, 0, 0,
   0, 0, 0, 0},
#ifdef DBUG_OFF
  {"debug", '#', "This is a non-debug version. Catch this and exit.",
   0,0, 0, GET_DISABLED, OPT_ARG, 0, 0, 0, 0, 0, 0},
#else
  {"debug", '#', "Output debug log.", &default_dbug_option,
   &default_dbug_option, 0, GET_STR, OPT_ARG, 0, 0, 0, 0, 0, 0},
#endif
  {"debug-check", OPT_DEBUG_CHECK, "Check memory and open file usage at exit.",
   &debug_check_flag, &debug_check_flag, 0,
   GET_BOOL, NO_ARG, 0, 0, 0, 0, 0, 0},
  {"debug-info", OPT_DEBUG_INFO, "Print some debug info at exit.",
   &debug_info_flag, &debug_info_flag,
   0, GET_BOOL, NO_ARG, 0, 0, 0, 0, 0, 0},
  {"default-character-set", OPT_DEFAULT_CHARSET,
   "Set the default character set.", &default_charset,
   &default_charset, 0, GET_STR, REQUIRED_ARG, 0, 0, 0, 0, 0, 0},
  {"delayed-insert", OPT_DELAYED, "Insert rows with INSERT DELAYED.",
   &opt_delayed, &opt_delayed, 0, GET_BOOL, NO_ARG, 0, 0, 0, 0,
   0, 0},
  {"delete-master-logs", OPT_DELETE_MASTER_LOGS,
   "Delete logs on master after backup. This automatically enables --master-data.",
   &opt_delete_master_logs, &opt_delete_master_logs, 0,
   GET_BOOL, NO_ARG, 0, 0, 0, 0, 0, 0},
  {"disable-keys", 'K',
   "'/*!40000 ALTER TABLE tb_name DISABLE KEYS */; and '/*!40000 ALTER "
   "TABLE tb_name ENABLE KEYS */; will be put in the output.", &opt_disable_keys,
   &opt_disable_keys, 0, GET_BOOL, NO_ARG, 1, 0, 0, 0, 0, 0},
  {"dump-slave", OPT_MYSQLDUMP_SLAVE_DATA,
   "This causes the binary log position and filename of the master to be "
   "appended to the dumped data output. Setting the value to 1, will print"
   "it as a CHANGE MASTER command in the dumped data output; if equal"
   " to 2, that command will be prefixed with a comment symbol. "
   "This option will turn --lock-all-tables on, unless "
   "--single-transaction is specified too (in which case a "
   "global read lock is only taken a short time at the beginning of the dump "
   "- don't forget to read about --single-transaction below). In all cases "
   "any action on logs will happen at the exact moment of the dump."
   "Option automatically turns --lock-tables off.",
   &opt_slave_data, &opt_slave_data, 0,
   GET_UINT, OPT_ARG, 0, 0, MYSQL_OPT_SLAVE_DATA_COMMENTED_SQL, 0, 0, 0},
  {"events", 'E', "Dump events.",
     &opt_events, &opt_events, 0, GET_BOOL,
     NO_ARG, 0, 0, 0, 0, 0, 0},
  {"extended-insert", 'e',
   "Use multiple-row INSERT syntax that include several VALUES lists.",
   &extended_insert, &extended_insert, 0, GET_BOOL, NO_ARG,
   1, 0, 0, 0, 0, 0},
  {"fields-terminated-by", OPT_FTB,
   "Fields in the output file are terminated by the given string.",
   &fields_terminated, &fields_terminated, 0,
   GET_STR, REQUIRED_ARG, 0, 0, 0, 0, 0, 0},
  {"fields-enclosed-by", OPT_ENC,
   "Fields in the output file are enclosed by the given character.",
   &enclosed, &enclosed, 0, GET_STR, REQUIRED_ARG, 0, 0, 0, 0 ,0, 0},
  {"fields-optionally-enclosed-by", OPT_O_ENC,
   "Fields in the output file are optionally enclosed by the given character.",
   &opt_enclosed, &opt_enclosed, 0, GET_STR, REQUIRED_ARG, 0, 0, 0, 0 ,0, 0},
  {"fields-escaped-by", OPT_ESC,
   "Fields in the output file are escaped by the given character.",
   &escaped, &escaped, 0, GET_STR, REQUIRED_ARG, 0, 0, 0, 0, 0, 0},
  {"flush-logs", 'F', "Flush logs file in server before starting dump. "
   "Note that if you dump many databases at once (using the option "
   "--databases= or --all-databases), the logs will be flushed for "
   "each database dumped. The exception is when using --lock-all-tables "
   "or --master-data: "
   "in this case the logs will be flushed only once, corresponding "
   "to the moment all tables are locked. So if you want your dump and "
   "the log flush to happen at the same exact moment you should use "
   "--lock-all-tables or --master-data with --flush-logs.",
   &flush_logs, &flush_logs, 0, GET_BOOL, NO_ARG, 0, 0, 0, 0,
   0, 0},
  {"flush-privileges", OPT_ESC, "Emit a FLUSH PRIVILEGES statement "
   "after dumping the mysql database.  This option should be used any "
   "time the dump contains the mysql database and any other database "
   "that depends on the data in the mysql database for proper restore. ",
   &flush_privileges, &flush_privileges, 0, GET_BOOL, NO_ARG, 0, 0, 0, 0,
   0, 0},
  {"force", 'f', "Continue even if we get an SQL error.",
   &ignore_errors, &ignore_errors, 0, GET_BOOL, NO_ARG,
   0, 0, 0, 0, 0, 0},
  {"help", '?', "Display this help message and exit.", 0, 0, 0, GET_NO_ARG,
   NO_ARG, 0, 0, 0, 0, 0, 0},
  {"hex-blob", OPT_HEXBLOB, "Dump binary strings (BINARY, "
    "VARBINARY, BLOB) in hexadecimal format.",
   &opt_hex_blob, &opt_hex_blob, 0, GET_BOOL, NO_ARG, 0, 0, 0, 0, 0, 0},
  {"host", 'h', "Connect to host.", &current_host,
   &current_host, 0, GET_STR_ALLOC, REQUIRED_ARG, 0, 0, 0, 0, 0, 0},
  {"ignore-table", OPT_IGNORE_TABLE,
   "Do not dump the specified table. To specify more than one table to ignore, "
   "use the directive multiple times, once for each table.  Each table must "
   "be specified with both database and table names, e.g., "
   "--ignore-table=database.table.",
   0, 0, 0, GET_STR, REQUIRED_ARG, 0, 0, 0, 0, 0, 0},
  {"include-master-host-port", OPT_MYSQLDUMP_INCLUDE_MASTER_HOST_PORT,
   "Adds 'MASTER_HOST=<host>, MASTER_PORT=<port>' to 'CHANGE MASTER TO..' "
   "in dump produced with --dump-slave.", &opt_include_master_host_port,
   &opt_include_master_host_port, 0, GET_BOOL, NO_ARG,
   0, 0, 0, 0, 0, 0},
  {"insert-ignore", OPT_INSERT_IGNORE, "Insert rows with INSERT IGNORE.",
   &opt_ignore, &opt_ignore, 0, GET_BOOL, NO_ARG, 0, 0, 0, 0,
   0, 0},
  {"lines-terminated-by", OPT_LTB,
   "Lines in the output file are terminated by the given string.",
   &lines_terminated, &lines_terminated, 0, GET_STR,
   REQUIRED_ARG, 0, 0, 0, 0, 0, 0},
  {"lock-all-tables", 'x', "Locks all tables across all databases. This "
   "is achieved by taking a global read lock for the duration of the whole "
   "dump. Automatically turns --single-transaction and --lock-tables off.",
   &opt_lock_all_tables, &opt_lock_all_tables, 0, GET_BOOL, NO_ARG,
   0, 0, 0, 0, 0, 0},
  {"lock-tables", 'l', "Lock all tables for read.", &lock_tables,
   &lock_tables, 0, GET_BOOL, NO_ARG, 1, 0, 0, 0, 0, 0},
  {"log-error", OPT_ERROR_LOG_FILE, "Append warnings and errors to given file.",
   &log_error_file, &log_error_file, 0, GET_STR,
   REQUIRED_ARG, 0, 0, 0, 0, 0, 0},
  {"master-data", OPT_MASTER_DATA,
   "This causes the binary log position and filename to be appended to the "
   "output. If equal to 1, will print it as a CHANGE MASTER command; if equal"
   " to 2, that command will be prefixed with a comment symbol. "
   "This option will turn --lock-all-tables on, unless "
   "--single-transaction is specified too (in which case a "
   "global read lock is only taken a short time at the beginning of the dump; "
   "don't forget to read about --single-transaction below). In all cases, "
   "any action on logs will happen at the exact moment of the dump. "
   "Option automatically turns --lock-tables off.",
   &opt_master_data, &opt_master_data, 0,
   GET_UINT, OPT_ARG, 0, 0, MYSQL_OPT_MASTER_DATA_COMMENTED_SQL, 0, 0, 0},
  {"max_allowed_packet", OPT_MAX_ALLOWED_PACKET, 
   "The maximum packet length to send to or receive from server.",
    &opt_max_allowed_packet, &opt_max_allowed_packet, 0,
    GET_ULONG, REQUIRED_ARG, 24*1024*1024, 4096,
   (longlong) 2L*1024L*1024L*1024L, MALLOC_OVERHEAD, 1024, 0},
  {"net_buffer_length", OPT_NET_BUFFER_LENGTH, 
   "The buffer size for TCP/IP and socket communication.",
    &opt_net_buffer_length, &opt_net_buffer_length, 0,
    GET_ULONG, REQUIRED_ARG, 1024*1024L-1025, 4096, 16*1024L*1024L,
   MALLOC_OVERHEAD-1024, 1024, 0},
  {"no-autocommit", OPT_AUTOCOMMIT,
   "Wrap tables with autocommit/commit statements.",
   &opt_autocommit, &opt_autocommit, 0, GET_BOOL, NO_ARG,
   0, 0, 0, 0, 0, 0},
  {"no-create-db", 'n',
   "Suppress the CREATE DATABASE ... IF EXISTS statement that normally is "
   "output for each dumped database if --all-databases or --databases is "
   "given.",
   &opt_create_db, &opt_create_db, 0, 
   GET_BOOL, NO_ARG, 0, 0, 0, 0, 0, 0},
  {"no-create-info", 't', "Don't write table creation info.",
   &opt_no_create_info, &opt_no_create_info, 0, GET_BOOL,
   NO_ARG, 0, 0, 0, 0, 0, 0},
  {"no-data", 'd', "No row information.", &opt_no_data,
   &opt_no_data, 0, GET_BOOL, NO_ARG, 0, 0, 0, 0, 0, 0},
  {"no-set-names", 'N', "Same as --skip-set-charset.",
   0, 0, 0, GET_NO_ARG, NO_ARG, 0, 0, 0, 0, 0, 0},
  {"opt", OPT_OPTIMIZE,
   "Same as --add-drop-table, --add-locks, --create-options, --quick, --extended-insert, --lock-tables, --set-charset, and --disable-keys. Enabled by default, disable with --skip-opt.",
   0, 0, 0, GET_NO_ARG, NO_ARG, 0, 0, 0, 0, 0, 0},
  {"order-by-primary", OPT_ORDER_BY_PRIMARY,
   "Sorts each table's rows by primary key, or first unique key, if such a key exists.  Useful when dumping a MyISAM table to be loaded into an InnoDB table, but will make the dump itself take considerably longer.",
   &opt_order_by_primary, &opt_order_by_primary, 0, GET_BOOL, NO_ARG, 0, 0, 0, 0, 0, 0},
  {"password", 'p',
   "Password to use when connecting to server. If password is not given it's solicited on the tty.",
   0, 0, 0, GET_STR, OPT_ARG, 0, 0, 0, 0, 0, 0},
#ifdef __WIN__
  {"pipe", 'W', "Use named pipes to connect to server.", 0, 0, 0, GET_NO_ARG,
   NO_ARG, 0, 0, 0, 0, 0, 0},
#endif
  {"port", 'P', "Port number to use for connection.", &opt_mysql_port,
   &opt_mysql_port, 0, GET_UINT, REQUIRED_ARG, 0, 0, 0, 0, 0,
   0},
  {"protocol", OPT_MYSQL_PROTOCOL, 
   "The protocol to use for connection (tcp, socket, pipe, memory).",
   0, 0, 0, GET_STR, REQUIRED_ARG, 0, 0, 0, 0, 0, 0},
  {"quick", 'q', "Don't buffer query, dump directly to stdout.",
   &quick, &quick, 0, GET_BOOL, NO_ARG, 1, 0, 0, 0, 0, 0},
  {"quote-names",'Q', "Quote table and column names with backticks (`).",
   &opt_quoted, &opt_quoted, 0, GET_BOOL, NO_ARG, 1, 0, 0, 0,
   0, 0},
  {"replace", OPT_MYSQL_REPLACE_INTO, "Use REPLACE INTO instead of INSERT INTO.",
   &opt_replace_into, &opt_replace_into, 0, GET_BOOL, NO_ARG, 0, 0, 0, 0,
   0, 0},
  {"result-file", 'r',
   "Direct output to a given file. This option should be used in systems "
   "(e.g., DOS, Windows) that use carriage-return linefeed pairs (\\r\\n) "
   "to separate text lines. This option ensures that only a single newline "
   "is used.", 0, 0, 0, GET_STR, REQUIRED_ARG, 0, 0, 0, 0, 0, 0},
  {"routines", 'R', "Dump stored routines (functions and procedures).",
   &opt_routines, &opt_routines, 0, GET_BOOL,
   NO_ARG, 0, 0, 0, 0, 0, 0},
  {"set-charset", OPT_SET_CHARSET,
   "Add 'SET NAMES default_character_set' to the output.",
   &opt_set_charset, &opt_set_charset, 0, GET_BOOL, NO_ARG, 1,
   0, 0, 0, 0, 0},
#ifdef HAVE_SMEM
  {"shared-memory-base-name", OPT_SHARED_MEMORY_BASE_NAME,
   "Base name of shared memory.", &shared_memory_base_name, &shared_memory_base_name,
   0, GET_STR_ALLOC, REQUIRED_ARG, 0, 0, 0, 0, 0, 0},
#endif
  /*
    Note that the combination --single-transaction --master-data
    will give bullet-proof binlog position only if server >=4.1.3. That's the
    old "FLUSH TABLES WITH READ LOCK does not block commit" fixed bug.
  */
  {"single-transaction", OPT_TRANSACTION,
   "Creates a consistent snapshot by dumping all tables in a single "
   "transaction. Works ONLY for tables stored in storage engines which "
   "support multiversioning (currently only InnoDB does); the dump is NOT "
   "guaranteed to be consistent for other storage engines. "
   "While a --single-transaction dump is in process, to ensure a valid "
   "dump file (correct table contents and binary log position), no other "
   "connection should use the following statements: ALTER TABLE, DROP "
   "TABLE, RENAME TABLE, TRUNCATE TABLE, as consistent snapshot is not "
   "isolated from them. Option automatically turns off --lock-tables.",
   &opt_single_transaction, &opt_single_transaction, 0,
   GET_BOOL, NO_ARG,  0, 0, 0, 0, 0, 0},
  {"dump-date", OPT_DUMP_DATE, "Put a dump date to the end of the output.",
   &opt_dump_date, &opt_dump_date, 0,
   GET_BOOL, NO_ARG, 1, 0, 0, 0, 0, 0},
  {"skip-opt", OPT_SKIP_OPTIMIZATION,
   "Disable --opt. Disables --add-drop-table, --add-locks, --create-options, --quick, --extended-insert, --lock-tables, --set-charset, and --disable-keys.",
   0, 0, 0, GET_NO_ARG, NO_ARG, 0, 0, 0, 0, 0, 0},
  {"socket", 'S', "The socket file to use for connection.",
   &opt_mysql_unix_port, &opt_mysql_unix_port, 0, 
   GET_STR, REQUIRED_ARG, 0, 0, 0, 0, 0, 0},
#include <sslopt-longopts.h>
  {"tab",'T',
   "Create tab-separated textfile for each table to given path. (Create .sql "
   "and .txt files.) NOTE: This only works if mysqldump is run on the same "
   "machine as the mysqld server.",
   &path, &path, 0, GET_STR, REQUIRED_ARG, 0, 0, 0, 0, 0, 0},
  {"tables", OPT_TABLES, "Overrides option --databases (-B).",
   0, 0, 0, GET_NO_ARG, NO_ARG, 0, 0, 0, 0, 0, 0},
  {"triggers", OPT_TRIGGERS, "Dump triggers for each dumped table.",
   &opt_dump_triggers, &opt_dump_triggers, 0, GET_BOOL,
   NO_ARG, 1, 0, 0, 0, 0, 0},
  {"tz-utc", OPT_TZ_UTC,
    "SET TIME_ZONE='+00:00' at top of dump to allow dumping of TIMESTAMP data when a server has data in different time zones or data is being moved between servers with different time zones.",
    &opt_tz_utc, &opt_tz_utc, 0, GET_BOOL, NO_ARG, 1, 0, 0, 0, 0, 0},
#ifndef DONT_ALLOW_USER_CHANGE
  {"user", 'u', "User for login if not current user.",
   &current_user, &current_user, 0, GET_STR, REQUIRED_ARG,
   0, 0, 0, 0, 0, 0},
#endif
  {"verbose", 'v', "Print info about the various stages.",
   &verbose, &verbose, 0, GET_BOOL, NO_ARG, 0, 0, 0, 0, 0, 0},
  {"version",'V', "Output version information and exit.", 0, 0, 0,
   GET_NO_ARG, NO_ARG, 0, 0, 0, 0, 0, 0},
  {"where", 'w', "Dump only selected records. Quotes are mandatory.",
   &where, &where, 0, GET_STR, REQUIRED_ARG, 0, 0, 0, 0, 0, 0},
  {"xml", 'X', "Dump a database as well formed XML.", 0, 0, 0, GET_NO_ARG,
   NO_ARG, 0, 0, 0, 0, 0, 0},
  {"plugin_dir", OPT_PLUGIN_DIR, "Directory for client-side plugins.",
   &opt_plugin_dir, &opt_plugin_dir, 0,
   GET_STR, REQUIRED_ARG, 0, 0, 0, 0, 0, 0},
  {"default_auth", OPT_DEFAULT_AUTH,
   "Default authentication client-side plugin to use.",
   &opt_default_auth, &opt_default_auth, 0,
   GET_STR, REQUIRED_ARG, 0, 0, 0, 0, 0, 0},
  {0, 0, 0, 0, 0, 0, GET_NO_ARG, NO_ARG, 0, 0, 0, 0, 0, 0}
};

static const char *load_default_groups[]= { "mysqldump","client",0 };

static void maybe_exit(int error);
static void die(int error, const char* reason, ...);
static void maybe_die(int error, const char* reason, ...);
static void write_header(FILE *sql_file, char *db_name);
static void print_value(FILE *file, MYSQL_RES  *result, MYSQL_ROW row,
                        const char *prefix,const char *name,
                        int string_value);
static int dump_selected_tables(char *db, char **table_names, int tables);
static int dump_all_tables_in_db(char *db);
static int init_dumping_views(char *);
static int init_dumping_tables(char *);
static int init_dumping(char *, int init_func(char*));
static int dump_databases(char **);
static int dump_all_databases();
static char *quote_name(const char *name, char *buff, my_bool force);
char check_if_ignore_table(const char *table_name, char *table_type);
static char *primary_key_fields(const char *table_name);
static my_bool get_view_structure(char *table, char* db);
static my_bool dump_all_views_in_db(char *database);
static int dump_all_tablespaces();
static int dump_tablespaces_for_tables(char *db, char **table_names, int tables);
static int dump_tablespaces_for_databases(char** databases);
static int dump_tablespaces(char* ts_where);


/*
  Print the supplied message if in verbose mode

  SYNOPSIS
    verbose_msg()
    fmt   format specifier
    ...   variable number of parameters
*/

static void verbose_msg(const char *fmt, ...)
{
  va_list args;
  DBUG_ENTER("verbose_msg");

  if (!verbose)
    DBUG_VOID_RETURN;

  va_start(args, fmt);
  vfprintf(stderr, fmt, args);
  va_end(args);

  DBUG_VOID_RETURN;
}

/*
  exit with message if ferror(file)

  SYNOPSIS
    check_io()
    file        - checked file
*/

void check_io(FILE *file)
{
  if (ferror(file))
    die(EX_EOF, "Got errno %d on write", errno);
}

static void print_version(void)
{
  printf("%s  Ver %s Distrib %s, for %s (%s)\n",my_progname,DUMP_VERSION,
         MYSQL_SERVER_VERSION,SYSTEM_TYPE,MACHINE_TYPE);
} /* print_version */


static void short_usage_sub(void)
{
  printf("Usage: %s [OPTIONS] database [tables]\n", my_progname);
  printf("OR     %s [OPTIONS] --databases [OPTIONS] DB1 [DB2 DB3...]\n",
         my_progname);
  printf("OR     %s [OPTIONS] --all-databases [OPTIONS]\n", my_progname);
}


static void usage(void)
{
  print_version();
<<<<<<< HEAD
  puts(ORACLE_WELCOME_COPYRIGHT_NOTICE("2000, 2010"));
=======
  puts(ORACLE_WELCOME_COPYRIGHT_NOTICE("2000, 2011"));
>>>>>>> c4dad60a
  puts("Dumping structure and contents of MySQL databases and tables.");
  short_usage_sub();
  print_defaults("my",load_default_groups);
  my_print_help(my_long_options);
  my_print_variables(my_long_options);
} /* usage */


static void short_usage(void)
{
  short_usage_sub();
  printf("For more options, use %s --help\n", my_progname);
}


static void write_header(FILE *sql_file, char *db_name)
{
  if (opt_xml)
  {
    fputs("<?xml version=\"1.0\"?>\n", sql_file);
    /*
      Schema reference.  Allows use of xsi:nil for NULL values and 
      xsi:type to define an element's data type.
    */
    fputs("<mysqldump ", sql_file);
    fputs("xmlns:xsi=\"http://www.w3.org/2001/XMLSchema-instance\"",
          sql_file);
    fputs(">\n", sql_file);
    check_io(sql_file);
  }
  else if (!opt_compact)
  {
    if (opt_comments)
    {
      fprintf(sql_file,
              "-- MySQL dump %s  Distrib %s, for %s (%s)\n--\n",
              DUMP_VERSION, MYSQL_SERVER_VERSION, SYSTEM_TYPE, MACHINE_TYPE);
      fprintf(sql_file, "-- Host: %s    Database: %s\n",
              current_host ? current_host : "localhost", db_name ? db_name :
              "");
      fputs("-- ------------------------------------------------------\n",
            sql_file);
      fprintf(sql_file, "-- Server version\t%s\n",
              mysql_get_server_info(&mysql_connection));
    }
    if (opt_set_charset)
      fprintf(sql_file,
"\n/*!40101 SET @OLD_CHARACTER_SET_CLIENT=@@CHARACTER_SET_CLIENT */;"
"\n/*!40101 SET @OLD_CHARACTER_SET_RESULTS=@@CHARACTER_SET_RESULTS */;"
"\n/*!40101 SET @OLD_COLLATION_CONNECTION=@@COLLATION_CONNECTION */;"
"\n/*!40101 SET NAMES %s */;\n",default_charset);

    if (opt_tz_utc)
    {
      fprintf(sql_file, "/*!40103 SET @OLD_TIME_ZONE=@@TIME_ZONE */;\n");
      fprintf(sql_file, "/*!40103 SET TIME_ZONE='+00:00' */;\n");
    }

    if (!path)
    {
      fprintf(md_result_file,"\
/*!40014 SET @OLD_UNIQUE_CHECKS=@@UNIQUE_CHECKS, UNIQUE_CHECKS=0 */;\n\
/*!40014 SET @OLD_FOREIGN_KEY_CHECKS=@@FOREIGN_KEY_CHECKS, FOREIGN_KEY_CHECKS=0 */;\n\
");
    }
    fprintf(sql_file,
            "/*!40101 SET @OLD_SQL_MODE=@@SQL_MODE, SQL_MODE='%s%s%s' */;\n"
            "/*!40111 SET @OLD_SQL_NOTES=@@SQL_NOTES, SQL_NOTES=0 */;\n",
            path?"":"NO_AUTO_VALUE_ON_ZERO",compatible_mode_normal_str[0]==0?"":",",
            compatible_mode_normal_str);
    check_io(sql_file);
  }
} /* write_header */


static void write_footer(FILE *sql_file)
{
  if (opt_xml)
  {
    fputs("</mysqldump>\n", sql_file);
    check_io(sql_file);
  }
  else if (!opt_compact)
  {
    if (opt_tz_utc)
      fprintf(sql_file,"/*!40103 SET TIME_ZONE=@OLD_TIME_ZONE */;\n");

    fprintf(sql_file,"\n/*!40101 SET SQL_MODE=@OLD_SQL_MODE */;\n");
    if (!path)
    {
      fprintf(md_result_file,"\
/*!40014 SET FOREIGN_KEY_CHECKS=@OLD_FOREIGN_KEY_CHECKS */;\n\
/*!40014 SET UNIQUE_CHECKS=@OLD_UNIQUE_CHECKS */;\n");
    }
    if (opt_set_charset)
      fprintf(sql_file,
"/*!40101 SET CHARACTER_SET_CLIENT=@OLD_CHARACTER_SET_CLIENT */;\n"
"/*!40101 SET CHARACTER_SET_RESULTS=@OLD_CHARACTER_SET_RESULTS */;\n"
"/*!40101 SET COLLATION_CONNECTION=@OLD_COLLATION_CONNECTION */;\n");
    fprintf(sql_file,
            "/*!40111 SET SQL_NOTES=@OLD_SQL_NOTES */;\n");
    fputs("\n", sql_file);
    if (opt_comments)
    {
      if (opt_dump_date)
      {
        char time_str[20];
        get_date(time_str, GETDATE_DATE_TIME, 0);
        fprintf(sql_file, "-- Dump completed on %s\n",
                time_str);
      }
      else
        fprintf(sql_file, "-- Dump completed\n");
    }
    check_io(sql_file);
  }
} /* write_footer */


uchar* get_table_key(const char *entry, size_t *length,
                     my_bool not_used __attribute__((unused)))
{
  *length= strlen(entry);
  return (uchar*) entry;
}


static my_bool
get_one_option(int optid, const struct my_option *opt __attribute__((unused)),
               char *argument)
{
  switch (optid) {
  case 'p':
    if (argument == disabled_my_option)
      argument= (char*) "";                     /* Don't require password */
    if (argument)
    {
      char *start=argument;
      my_free(opt_password);
      opt_password=my_strdup(argument,MYF(MY_FAE));
      while (*argument) *argument++= 'x';               /* Destroy argument */
      if (*start)
        start[1]=0;                             /* Cut length of argument */
      tty_password= 0;
    }
    else
      tty_password=1;
    break;
  case 'r':
    if (!(md_result_file= my_fopen(argument, O_WRONLY | FILE_BINARY,
                                    MYF(MY_WME))))
      exit(1);
    break;
  case 'W':
#ifdef __WIN__
    opt_protocol= MYSQL_PROTOCOL_PIPE;
#endif
    break;
  case 'N':
    opt_set_charset= 0;
    break;
  case 'T':
    opt_disable_keys=0;

    if (strlen(argument) >= FN_REFLEN)
    {
      /*
        This check is made because the some the file functions below
        have FN_REFLEN sized stack allocated buffers and will cause
        a crash even if the input destination buffer is large enough
        to hold the output.
      */
      die(EX_USAGE, "Input filename too long: %s", argument);
    }

    break;
  case '#':
    DBUG_PUSH(argument ? argument : default_dbug_option);
    debug_check_flag= 1;
    break;
#include <sslopt-case.h>
  case 'V': print_version(); exit(0);
  case 'X':
    opt_xml= 1;
    extended_insert= opt_drop= opt_lock=
      opt_disable_keys= opt_autocommit= opt_create_db= 0;
    break;
  case 'I':
  case '?':
    usage();
    exit(0);
  case (int) OPT_MASTER_DATA:
    if (!argument) /* work like in old versions */
      opt_master_data= MYSQL_OPT_MASTER_DATA_EFFECTIVE_SQL;
    break;
  case (int) OPT_MYSQLDUMP_SLAVE_DATA:
    if (!argument) /* work like in old versions */
      opt_slave_data= MYSQL_OPT_SLAVE_DATA_EFFECTIVE_SQL;
    break;
  case (int) OPT_OPTIMIZE:
    extended_insert= opt_drop= opt_lock= quick= create_options=
      opt_disable_keys= lock_tables= opt_set_charset= 1;
    break;
  case (int) OPT_SKIP_OPTIMIZATION:
    extended_insert= opt_drop= opt_lock= quick= create_options=
      opt_disable_keys= lock_tables= opt_set_charset= 0;
    break;
  case (int) OPT_COMPACT:
  if (opt_compact)
  {
    opt_comments= opt_drop= opt_disable_keys= opt_lock= 0;
    opt_set_charset= 0;
  }
  case (int) OPT_TABLES:
    opt_databases=0;
    break;
  case (int) OPT_IGNORE_TABLE:
  {
    if (!strchr(argument, '.'))
    {
      fprintf(stderr, "Illegal use of option --ignore-table=<database>.<table>\n");
      exit(1);
    }
    if (my_hash_insert(&ignore_table, (uchar*)my_strdup(argument, MYF(0))))
      exit(EX_EOM);
    break;
  }
  case (int) OPT_COMPATIBLE:
    {
      char buff[255];
      char *end= compatible_mode_normal_str;
      int i;
      ulong mode;
      uint err_len;

      opt_quoted= 1;
      opt_set_charset= 0;
      opt_compatible_mode_str= argument;
      opt_compatible_mode= find_set(&compatible_mode_typelib,
                                    argument, (uint) strlen(argument),
                                    &err_ptr, &err_len);
      if (err_len)
      {
        strmake(buff, err_ptr, min(sizeof(buff) - 1, err_len));
        fprintf(stderr, "Invalid mode to --compatible: %s\n", buff);
        exit(1);
      }
#if !defined(DBUG_OFF)
      {
        uint size_for_sql_mode= 0;
        const char **ptr;
        for (ptr= compatible_mode_names; *ptr; ptr++)
          size_for_sql_mode+= strlen(*ptr);
        size_for_sql_mode+= sizeof(compatible_mode_names)-1;
        DBUG_ASSERT(sizeof(compatible_mode_normal_str)>=size_for_sql_mode);
      }
#endif
      mode= opt_compatible_mode;
      for (i= 0, mode= opt_compatible_mode; mode; mode>>= 1, i++)
      {
        if (mode & 1)
        {
          end= strmov(end, compatible_mode_names[i]);
          end= strmov(end, ",");
        }
      }
      if (end!=compatible_mode_normal_str)
        end[-1]= 0;
      /*
        Set charset to the default compiled value if it hasn't
        been reset yet by --default-character-set=xxx.
      */
      if (default_charset == mysql_universal_client_charset)
        default_charset= (char*) MYSQL_DEFAULT_CHARSET_NAME;
      break;
    }
  case (int) OPT_MYSQL_PROTOCOL:
    opt_protocol= find_type_or_exit(argument, &sql_protocol_typelib,
                                    opt->name);
    break;
  }
  return 0;
}

static int get_options(int *argc, char ***argv)
{
  int ho_error;
  MYSQL_PARAMETERS *mysql_params= mysql_get_parameters();

  opt_max_allowed_packet= *mysql_params->p_max_allowed_packet;
  opt_net_buffer_length= *mysql_params->p_net_buffer_length;

  md_result_file= stdout;
  if (load_defaults("my",load_default_groups,argc,argv))
    return 1;
  defaults_argv= *argv;

  if (my_hash_init(&ignore_table, charset_info, 16, 0, 0,
                   (my_hash_get_key) get_table_key, my_free, 0))
    return(EX_EOM);
  /* Don't copy internal log tables */
  if (my_hash_insert(&ignore_table,
                     (uchar*) my_strdup("mysql.apply_status", MYF(MY_WME))) ||
      my_hash_insert(&ignore_table,
                     (uchar*) my_strdup("mysql.schema", MYF(MY_WME))) ||
      my_hash_insert(&ignore_table,
                     (uchar*) my_strdup("mysql.general_log", MYF(MY_WME))) ||
      my_hash_insert(&ignore_table,
                     (uchar*) my_strdup("mysql.slow_log", MYF(MY_WME))))
    return(EX_EOM);

  if ((ho_error= handle_options(argc, argv, my_long_options, get_one_option)))
    return(ho_error);

  *mysql_params->p_max_allowed_packet= opt_max_allowed_packet;
  *mysql_params->p_net_buffer_length= opt_net_buffer_length;
  if (debug_info_flag)
    my_end_arg= MY_CHECK_ERROR | MY_GIVE_INFO;
  if (debug_check_flag)
    my_end_arg= MY_CHECK_ERROR;

  if (opt_delayed)
    opt_lock=0;                         /* Can't have lock with delayed */
  if (!path && (enclosed || opt_enclosed || escaped || lines_terminated ||
                fields_terminated))
  {
    fprintf(stderr,
            "%s: You must use option --tab with --fields-...\n", my_progname);
    return(EX_USAGE);
  }

  /* We don't delete master logs if slave data option */
  if (opt_slave_data)
  {
    opt_lock_all_tables= !opt_single_transaction;
    opt_master_data= 0;
    opt_delete_master_logs= 0;
  }

  /* Ensure consistency of the set of binlog & locking options */
  if (opt_delete_master_logs && !opt_master_data)
    opt_master_data= MYSQL_OPT_MASTER_DATA_COMMENTED_SQL;
  if (opt_single_transaction && opt_lock_all_tables)
  {
    fprintf(stderr, "%s: You can't use --single-transaction and "
            "--lock-all-tables at the same time.\n", my_progname);
    return(EX_USAGE);
  }
  if (opt_master_data)
  {
    opt_lock_all_tables= !opt_single_transaction;
    opt_slave_data= 0;
  }
  if (opt_single_transaction || opt_lock_all_tables)
    lock_tables= 0;
  if (enclosed && opt_enclosed)
  {
    fprintf(stderr, "%s: You can't use ..enclosed.. and ..optionally-enclosed.. at the same time.\n", my_progname);
    return(EX_USAGE);
  }
  if ((opt_databases || opt_alldbs) && path)
  {
    fprintf(stderr,
            "%s: --databases or --all-databases can't be used with --tab.\n",
            my_progname);
    return(EX_USAGE);
  }
  if (strcmp(default_charset, charset_info->csname) &&
      !(charset_info= get_charset_by_csname(default_charset,
                                            MY_CS_PRIMARY, MYF(MY_WME))))
    exit(1);
  if ((*argc < 1 && !opt_alldbs) || (*argc > 0 && opt_alldbs))
  {
    short_usage();
    return EX_USAGE;
  }
  if (tty_password)
    opt_password=get_tty_password(NullS);
  return(0);
} /* get_options */


/*
** DB_error -- prints mysql error message and exits the program.
*/
static void DB_error(MYSQL *mysql_arg, const char *when)
{
  DBUG_ENTER("DB_error");
  maybe_die(EX_MYSQLERR, "Got error: %d: %s %s",
          mysql_errno(mysql_arg), mysql_error(mysql_arg), when);
  DBUG_VOID_RETURN;
}



/*
  Prints out an error message and kills the process.

  SYNOPSIS
    die()
    error_num   - process return value
    fmt_reason  - a format string for use by my_vsnprintf.
    ...         - variable arguments for above fmt_reason string
  
  DESCRIPTION
    This call prints out the formatted error message to stderr and then
    terminates the process.
*/
static void die(int error_num, const char* fmt_reason, ...)
{
  char buffer[1000];
  va_list args;
  va_start(args,fmt_reason);
  my_vsnprintf(buffer, sizeof(buffer), fmt_reason, args);
  va_end(args);

  fprintf(stderr, "%s: %s\n", my_progname, buffer);
  fflush(stderr);

  ignore_errors= 0; /* force the exit */
  maybe_exit(error_num);
}


/*
  Prints out an error message and maybe kills the process.

  SYNOPSIS
    maybe_die()
    error_num   - process return value
    fmt_reason  - a format string for use by my_vsnprintf.
    ...         - variable arguments for above fmt_reason string
  
  DESCRIPTION
    This call prints out the formatted error message to stderr and then
    terminates the process, unless the --force command line option is used.
    
    This call should be used for non-fatal errors (such as database
    errors) that the code may still be able to continue to the next unit
    of work.
    
*/
static void maybe_die(int error_num, const char* fmt_reason, ...)
{
  char buffer[1000];
  va_list args;
  va_start(args,fmt_reason);
  my_vsnprintf(buffer, sizeof(buffer), fmt_reason, args);
  va_end(args);

  fprintf(stderr, "%s: %s\n", my_progname, buffer);
  fflush(stderr);

  maybe_exit(error_num);
}



/*
  Sends a query to server, optionally reads result, prints error message if
  some.

  SYNOPSIS
    mysql_query_with_error_report()
    mysql_con       connection to use
    res             if non zero, result will be put there with
                    mysql_store_result()
    query           query to send to server

  RETURN VALUES
    0               query sending and (if res!=0) result reading went ok
    1               error
*/

static int mysql_query_with_error_report(MYSQL *mysql_con, MYSQL_RES **res,
                                         const char *query)
{
  if (mysql_query(mysql_con, query) ||
      (res && !((*res)= mysql_store_result(mysql_con))))
  {
    maybe_die(EX_MYSQLERR, "Couldn't execute '%s': %s (%d)",
            query, mysql_error(mysql_con), mysql_errno(mysql_con));
    return 1;
  }
  return 0;
}


static int fetch_db_collation(const char *db_name,
                              char *db_cl_name,
                              int db_cl_size)
{
  my_bool err_status= FALSE;
  char query[QUERY_LENGTH];
  MYSQL_RES *db_cl_res;
  MYSQL_ROW db_cl_row;
  char quoted_database_buf[NAME_LEN*2+3];
  char *qdatabase= quote_name(db_name, quoted_database_buf, 1);

  my_snprintf(query, sizeof (query), "use %s", qdatabase);

  if (mysql_query_with_error_report(mysql, NULL, query))
    return 1;

  if (mysql_query_with_error_report(mysql, &db_cl_res,
                                    "select @@collation_database"))
    return 1;

  do
  {
    if (mysql_num_rows(db_cl_res) != 1)
    {
      err_status= TRUE;
      break;
    }

    if (!(db_cl_row= mysql_fetch_row(db_cl_res)))
    {
      err_status= TRUE;
      break;
    }

    strncpy(db_cl_name, db_cl_row[0], db_cl_size);
    db_cl_name[db_cl_size - 1]= 0; /* just in case. */

  } while (FALSE);

  mysql_free_result(db_cl_res);

  return err_status ? 1 : 0;
}


static char *my_case_str(const char *str,
                         uint str_len,
                         const char *token,
                         uint token_len)
{
  my_match_t match;

  uint status= my_charset_latin1.coll->instr(&my_charset_latin1,
                                             str, str_len,
                                             token, token_len,
                                             &match, 1);

  return status ? (char *) str + match.end : NULL;
}


static int switch_db_collation(FILE *sql_file,
                               const char *db_name,
                               const char *delimiter,
                               const char *current_db_cl_name,
                               const char *required_db_cl_name,
                               int *db_cl_altered)
{
  if (strcmp(current_db_cl_name, required_db_cl_name) != 0)
  {
    char quoted_db_buf[NAME_LEN * 2 + 3];
    char *quoted_db_name= quote_name(db_name, quoted_db_buf, FALSE);

    CHARSET_INFO *db_cl= get_charset_by_name(required_db_cl_name, MYF(0));

    if (!db_cl)
      return 1;

    fprintf(sql_file,
            "ALTER DATABASE %s CHARACTER SET %s COLLATE %s %s\n",
            (const char *) quoted_db_name,
            (const char *) db_cl->csname,
            (const char *) db_cl->name,
            (const char *) delimiter);

    *db_cl_altered= 1;

    return 0;
  }

  *db_cl_altered= 0;

  return 0;
}


static int restore_db_collation(FILE *sql_file,
                                const char *db_name,
                                const char *delimiter,
                                const char *db_cl_name)
{
  char quoted_db_buf[NAME_LEN * 2 + 3];
  char *quoted_db_name= quote_name(db_name, quoted_db_buf, FALSE);

  CHARSET_INFO *db_cl= get_charset_by_name(db_cl_name, MYF(0));

  if (!db_cl)
    return 1;

  fprintf(sql_file,
          "ALTER DATABASE %s CHARACTER SET %s COLLATE %s %s\n",
          (const char *) quoted_db_name,
          (const char *) db_cl->csname,
          (const char *) db_cl->name,
          (const char *) delimiter);

  return 0;
}


static void switch_cs_variables(FILE *sql_file,
                                const char *delimiter,
                                const char *character_set_client,
                                const char *character_set_results,
                                const char *collation_connection)
{
  fprintf(sql_file,
          "/*!50003 SET @saved_cs_client      = @@character_set_client */ %s\n"
          "/*!50003 SET @saved_cs_results     = @@character_set_results */ %s\n"
          "/*!50003 SET @saved_col_connection = @@collation_connection */ %s\n"
          "/*!50003 SET character_set_client  = %s */ %s\n"
          "/*!50003 SET character_set_results = %s */ %s\n"
          "/*!50003 SET collation_connection  = %s */ %s\n",
          (const char *) delimiter,
          (const char *) delimiter,
          (const char *) delimiter,

          (const char *) character_set_client,
          (const char *) delimiter,

          (const char *) character_set_results,
          (const char *) delimiter,

          (const char *) collation_connection,
          (const char *) delimiter);
}


static void restore_cs_variables(FILE *sql_file,
                                 const char *delimiter)
{
  fprintf(sql_file,
          "/*!50003 SET character_set_client  = @saved_cs_client */ %s\n"
          "/*!50003 SET character_set_results = @saved_cs_results */ %s\n"
          "/*!50003 SET collation_connection  = @saved_col_connection */ %s\n",
          (const char *) delimiter,
          (const char *) delimiter,
          (const char *) delimiter);
}


static void switch_sql_mode(FILE *sql_file,
                            const char *delimiter,
                            const char *sql_mode)
{
  fprintf(sql_file,
          "/*!50003 SET @saved_sql_mode       = @@sql_mode */ %s\n"
          "/*!50003 SET sql_mode              = '%s' */ %s\n",
          (const char *) delimiter,

          (const char *) sql_mode,
          (const char *) delimiter);
}


static void restore_sql_mode(FILE *sql_file,
                             const char *delimiter)
{
  fprintf(sql_file,
          "/*!50003 SET sql_mode              = @saved_sql_mode */ %s\n",
          (const char *) delimiter);
}


static void switch_time_zone(FILE *sql_file,
                             const char *delimiter,
                             const char *time_zone)
{
  fprintf(sql_file,
          "/*!50003 SET @saved_time_zone      = @@time_zone */ %s\n"
          "/*!50003 SET time_zone             = '%s' */ %s\n",
          (const char *) delimiter,

          (const char *) time_zone,
          (const char *) delimiter);
}


static void restore_time_zone(FILE *sql_file,
                              const char *delimiter)
{
  fprintf(sql_file,
          "/*!50003 SET time_zone             = @saved_time_zone */ %s\n",
          (const char *) delimiter);
}


/**
  Switch charset for results to some specified charset.  If the server does not
  support character_set_results variable, nothing can be done here.  As for
  whether something should be done here, future new callers of this function
  should be aware that the server lacking the facility of switching charsets is
  treated as success.

  @note  If the server lacks support, then nothing is changed and no error
         condition is returned.

  @returns  whether there was an error or not
*/
static int switch_character_set_results(MYSQL *mysql, const char *cs_name)
{
  char query_buffer[QUERY_LENGTH];
  size_t query_length;

  /* Server lacks facility.  This is not an error, by arbitrary decision . */
  if (!server_supports_switching_charsets)
    return FALSE;

  query_length= my_snprintf(query_buffer,
                            sizeof (query_buffer),
                            "SET SESSION character_set_results = '%s'",
                            (const char *) cs_name);

  return mysql_real_query(mysql, query_buffer, query_length);
}

/**
  Rewrite statement, enclosing DEFINER clause in version-specific comment.

  This function parses any CREATE statement and encloses DEFINER-clause in
  version-specific comment:
    input query:     CREATE DEFINER=a@b FUNCTION ...
    rewritten query: CREATE * / / *!50020 DEFINER=a@b * / / *!50003 FUNCTION ...

  @note This function will go away when WL#3995 is implemented.

  @param[in] stmt_str                 CREATE statement string.
  @param[in] stmt_length              Length of the stmt_str.
  @param[in] definer_version_str      Minimal MySQL version number when
                                      DEFINER clause is supported in the
                                      given statement.
  @param[in] definer_version_length   Length of definer_version_str.
  @param[in] stmt_version_str         Minimal MySQL version number when the
                                      given statement is supported.
  @param[in] stmt_version_length      Length of stmt_version_str.
  @param[in] keyword_str              Keyword to look for after CREATE.
  @param[in] keyword_length           Length of keyword_str.

  @return pointer to the new allocated query string.
*/

static char *cover_definer_clause(const char *stmt_str,
                                  uint stmt_length,
                                  const char *definer_version_str,
                                  uint definer_version_length,
                                  const char *stmt_version_str,
                                  uint stmt_version_length,
                                  const char *keyword_str,
                                  uint keyword_length)
{
  char *definer_begin= my_case_str(stmt_str, stmt_length,
                                   C_STRING_WITH_LEN(" DEFINER"));
  char *definer_end= NULL;

  char *query_str= NULL;
  char *query_ptr;

  if (!definer_begin)
    return NULL;

  definer_end= my_case_str(definer_begin, strlen(definer_begin),
                           keyword_str, keyword_length);

  if (!definer_end)
    return NULL;

  /*
    Allocate memory for new query string: original string
    from SHOW statement and version-specific comments.
  */
  query_str= alloc_query_str(stmt_length + 23);

  query_ptr= strnmov(query_str, stmt_str, definer_begin - stmt_str);
  query_ptr= strnmov(query_ptr, C_STRING_WITH_LEN("*/ /*!"));
  query_ptr= strnmov(query_ptr, definer_version_str, definer_version_length);
  query_ptr= strnmov(query_ptr, definer_begin, definer_end - definer_begin);
  query_ptr= strnmov(query_ptr, C_STRING_WITH_LEN("*/ /*!"));
  query_ptr= strnmov(query_ptr, stmt_version_str, stmt_version_length);
  query_ptr= strxmov(query_ptr, definer_end, NullS);

  return query_str;
}

/*
  Open a new .sql file to dump the table or view into

  SYNOPSIS
    open_sql_file_for_table
    name      name of the table or view
    flags     flags (as per "man 2 open")

  RETURN VALUES
    0        Failed to open file
    > 0      Handle of the open file
*/
static FILE* open_sql_file_for_table(const char* table, int flags)
{
  FILE* res;
  char filename[FN_REFLEN], tmp_path[FN_REFLEN];
  convert_dirname(tmp_path,path,NullS);
  res= my_fopen(fn_format(filename, table, tmp_path, ".sql", 4),
                flags, MYF(MY_WME));
  return res;
}


static void free_resources()
{
  if (md_result_file && md_result_file != stdout)
    my_fclose(md_result_file, MYF(0));
  my_free(opt_password);
  if (my_hash_inited(&ignore_table))
    my_hash_free(&ignore_table);
  if (extended_insert)
    dynstr_free(&extended_row);
  if (insert_pat_inited)
    dynstr_free(&insert_pat);
  if (defaults_argv)
    free_defaults(defaults_argv);
  my_end(my_end_arg);
}


static void maybe_exit(int error)
{
  if (!first_error)
    first_error= error;
  if (ignore_errors)
    return;
  if (mysql)
    mysql_close(mysql);
  free_resources();
  exit(error);
}


/*
  db_connect -- connects to the host and selects DB.
*/

static int connect_to_db(char *host, char *user,char *passwd)
{
  char buff[20+FN_REFLEN];
  DBUG_ENTER("connect_to_db");

  verbose_msg("-- Connecting to %s...\n", host ? host : "localhost");
  mysql_init(&mysql_connection);
  if (opt_compress)
    mysql_options(&mysql_connection,MYSQL_OPT_COMPRESS,NullS);
#ifdef HAVE_OPENSSL
  if (opt_use_ssl)
    mysql_ssl_set(&mysql_connection, opt_ssl_key, opt_ssl_cert, opt_ssl_ca,
                  opt_ssl_capath, opt_ssl_cipher);
  mysql_options(&mysql_connection,MYSQL_OPT_SSL_VERIFY_SERVER_CERT,
                (char*)&opt_ssl_verify_server_cert);
#endif
  if (opt_protocol)
    mysql_options(&mysql_connection,MYSQL_OPT_PROTOCOL,(char*)&opt_protocol);
#ifdef HAVE_SMEM
  if (shared_memory_base_name)
    mysql_options(&mysql_connection,MYSQL_SHARED_MEMORY_BASE_NAME,shared_memory_base_name);
#endif
  mysql_options(&mysql_connection, MYSQL_SET_CHARSET_NAME, default_charset);

  if (opt_plugin_dir && *opt_plugin_dir)
    mysql_options(&mysql_connection, MYSQL_PLUGIN_DIR, opt_plugin_dir);

  if (opt_default_auth && *opt_default_auth)
    mysql_options(&mysql_connection, MYSQL_DEFAULT_AUTH, opt_default_auth);

  if (!(mysql= mysql_real_connect(&mysql_connection,host,user,passwd,
                                  NULL,opt_mysql_port,opt_mysql_unix_port,
                                  0)))
  {
    DB_error(&mysql_connection, "when trying to connect");
    DBUG_RETURN(1);
  }
  if ((mysql_get_server_version(&mysql_connection) < 40100) ||
      (opt_compatible_mode & 3))
  {
    /* Don't dump SET NAMES with a pre-4.1 server (bug#7997).  */
    opt_set_charset= 0;

    /* Don't switch charsets for 4.1 and earlier.  (bug#34192). */
    server_supports_switching_charsets= FALSE;
  } 
  /*
    As we're going to set SQL_MODE, it would be lost on reconnect, so we
    cannot reconnect.
  */
  mysql->reconnect= 0;
  my_snprintf(buff, sizeof(buff), "/*!40100 SET @@SQL_MODE='%s' */",
              compatible_mode_normal_str);
  if (mysql_query_with_error_report(mysql, 0, buff))
    DBUG_RETURN(1);
  /*
    set time_zone to UTC to allow dumping date types between servers with
    different time zone settings
  */
  if (opt_tz_utc)
  {
    my_snprintf(buff, sizeof(buff), "/*!40103 SET TIME_ZONE='+00:00' */");
    if (mysql_query_with_error_report(mysql, 0, buff))
      DBUG_RETURN(1);
  }
  DBUG_RETURN(0);
} /* connect_to_db */


/*
** dbDisconnect -- disconnects from the host.
*/
static void dbDisconnect(char *host)
{
  verbose_msg("-- Disconnecting from %s...\n", host ? host : "localhost");
  mysql_close(mysql);
} /* dbDisconnect */


static void unescape(FILE *file,char *pos,uint length)
{
  char *tmp;
  DBUG_ENTER("unescape");
  if (!(tmp=(char*) my_malloc(length*2+1, MYF(MY_WME))))
    die(EX_MYSQLERR, "Couldn't allocate memory");

  mysql_real_escape_string(&mysql_connection, tmp, pos, length);
  fputc('\'', file);
  fputs(tmp, file);
  fputc('\'', file);
  check_io(file);
  my_free(tmp);
  DBUG_VOID_RETURN;
} /* unescape */


static my_bool test_if_special_chars(const char *str)
{
#if MYSQL_VERSION_ID >= 32300
  for ( ; *str ; str++)
    if (!my_isvar(charset_info,*str) && *str != '$')
      return 1;
#endif
  return 0;
} /* test_if_special_chars */



/*
  quote_name(name, buff, force)

  Quotes char string, taking into account compatible mode

  Args

  name                 Unquoted string containing that which will be quoted
  buff                 The buffer that contains the quoted value, also returned
  force                Flag to make it ignore 'test_if_special_chars'

  Returns

  buff                 quoted string

*/
static char *quote_name(const char *name, char *buff, my_bool force)
{
  char *to= buff;
  char qtype= (opt_compatible_mode & MASK_ANSI_QUOTES) ? '\"' : '`';

  if (!force && !opt_quoted && !test_if_special_chars(name))
    return (char*) name;
  *to++= qtype;
  while (*name)
  {
    if (*name == qtype)
      *to++= qtype;
    *to++= *name++;
  }
  to[0]= qtype;
  to[1]= 0;
  return buff;
} /* quote_name */


/*
  Quote a table name so it can be used in "SHOW TABLES LIKE <tabname>"

  SYNOPSIS
    quote_for_like()
    name     name of the table
    buff     quoted name of the table

  DESCRIPTION
    Quote \, _, ' and % characters

    Note: Because MySQL uses the C escape syntax in strings
    (for example, '\n' to represent newline), you must double
    any '\' that you use in your LIKE  strings. For example, to
    search for '\n', specify it as '\\n'. To search for '\', specify
    it as '\\\\' (the backslashes are stripped once by the parser
    and another time when the pattern match is done, leaving a
    single backslash to be matched).

    Example: "t\1" => "t\\\\1"

*/
static char *quote_for_like(const char *name, char *buff)
{
  char *to= buff;
  *to++= '\'';
  while (*name)
  {
    if (*name == '\\')
    {
      *to++='\\';
      *to++='\\';
      *to++='\\';
    }
    else if (*name == '\'' || *name == '_'  || *name == '%')
      *to++= '\\';
    *to++= *name++;
  }
  to[0]= '\'';
  to[1]= 0;
  return buff;
}


/*
  Quote and print a string.

  SYNOPSIS
    print_quoted_xml()
    xml_file    - output file
    str         - string to print
    len         - its length

  DESCRIPTION
    Quote '<' '>' '&' '\"' chars and print a string to the xml_file.
*/

static void print_quoted_xml(FILE *xml_file, const char *str, ulong len)
{
  const char *end;

  for (end= str + len; str != end; str++)
  {
    switch (*str) {
    case '<':
      fputs("&lt;", xml_file);
      break;
    case '>':
      fputs("&gt;", xml_file);
      break;
    case '&':
      fputs("&amp;", xml_file);
      break;
    case '\"':
      fputs("&quot;", xml_file);
      break;
    default:
      fputc(*str, xml_file);
      break;
    }
  }
  check_io(xml_file);
}


/*
  Print xml tag. Optionally add attribute(s).

  SYNOPSIS
    print_xml_tag(xml_file, sbeg, send, tag_name, first_attribute_name, 
                    ..., attribute_name_n, attribute_value_n, NullS)
    xml_file              - output file
    sbeg                  - line beginning
    line_end              - line ending
    tag_name              - XML tag name.
    first_attribute_name  - tag and first attribute
    first_attribute_value - (Implied) value of first attribute
    attribute_name_n      - attribute n
    attribute_value_n     - value of attribute n

  DESCRIPTION
    Print XML tag with any number of attribute="value" pairs to the xml_file.

    Format is:
      sbeg<tag_name first_attribute_name="first_attribute_value" ... 
      attribute_name_n="attribute_value_n">send
  NOTE
    Additional arguments must be present in attribute/value pairs.
    The last argument should be the null character pointer.
    All attribute_value arguments MUST be NULL terminated strings.
    All attribute_value arguments will be quoted before output.
*/

static void print_xml_tag(FILE * xml_file, const char* sbeg,
                          const char* line_end, 
                          const char* tag_name, 
                          const char* first_attribute_name, ...)
{
  va_list arg_list;
  const char *attribute_name, *attribute_value;

  fputs(sbeg, xml_file);
  fputc('<', xml_file);
  fputs(tag_name, xml_file);  

  va_start(arg_list, first_attribute_name);
  attribute_name= first_attribute_name;
  while (attribute_name != NullS)
  {
    attribute_value= va_arg(arg_list, char *);
    DBUG_ASSERT(attribute_value != NullS);

    fputc(' ', xml_file);
    fputs(attribute_name, xml_file);    
    fputc('\"', xml_file);
    
    print_quoted_xml(xml_file, attribute_value, strlen(attribute_value));
    fputc('\"', xml_file);

    attribute_name= va_arg(arg_list, char *);
  }
  va_end(arg_list);

  fputc('>', xml_file);
  fputs(line_end, xml_file);
  check_io(xml_file);
}


/*
  Print xml tag with for a field that is null

  SYNOPSIS
    print_xml_null_tag()
    xml_file    - output file
    sbeg        - line beginning
    stag_atr    - tag and attribute
    sval        - value of attribute
    line_end        - line ending

  DESCRIPTION
    Print tag with one attribute to the xml_file. Format is:
      <stag_atr="sval" xsi:nil="true"/>
  NOTE
    sval MUST be a NULL terminated string.
    sval string will be qouted before output.
*/

static void print_xml_null_tag(FILE * xml_file, const char* sbeg,
                               const char* stag_atr, const char* sval,
                               const char* line_end)
{
  fputs(sbeg, xml_file);
  fputs("<", xml_file);
  fputs(stag_atr, xml_file);
  fputs("\"", xml_file);
  print_quoted_xml(xml_file, sval, strlen(sval));
  fputs("\" xsi:nil=\"true\" />", xml_file);
  fputs(line_end, xml_file);
  check_io(xml_file);
}


/*
  Print xml tag with many attributes.

  SYNOPSIS
    print_xml_row()
    xml_file    - output file
    row_name    - xml tag name
    tableRes    - query result
    row         - result row

  DESCRIPTION
    Print tag with many attribute to the xml_file. Format is:
      \t\t<row_name Atr1="Val1" Atr2="Val2"... />
  NOTE
    All atributes and values will be quoted before output.
*/

static void print_xml_row(FILE *xml_file, const char *row_name,
                          MYSQL_RES *tableRes, MYSQL_ROW *row)
{
  uint i;
  MYSQL_FIELD *field;
  ulong *lengths= mysql_fetch_lengths(tableRes);

  fprintf(xml_file, "\t\t<%s", row_name);
  check_io(xml_file);
  mysql_field_seek(tableRes, 0);
  for (i= 0; (field= mysql_fetch_field(tableRes)); i++)
  {
    if ((*row)[i])
    {
      fputc(' ', xml_file);
      print_quoted_xml(xml_file, field->name, field->name_length);
      fputs("=\"", xml_file);
      print_quoted_xml(xml_file, (*row)[i], lengths[i]);
      fputc('"', xml_file);
      check_io(xml_file);
    }
  }
  fputs(" />\n", xml_file);
  check_io(xml_file);
}


/*
 create_delimiter
 Generate a new (null-terminated) string that does not exist in  query 
 and is therefore suitable for use as a query delimiter.  Store this
 delimiter in  delimiter_buff .
 
 This is quite simple in that it doesn't even try to parse statements as an
 interpreter would.  It merely returns a string that is not in the query, which
 is much more than adequate for constructing a delimiter.

 RETURN
   ptr to the delimiter  on Success
   NULL                  on Failure
*/
static char *create_delimiter(char *query, char *delimiter_buff, 
                              int delimiter_max_size) 
{
  int proposed_length;
  char *presence;

  delimiter_buff[0]= ';';  /* start with one semicolon, and */

  for (proposed_length= 2; proposed_length < delimiter_max_size; 
      delimiter_max_size++) {

    delimiter_buff[proposed_length-1]= ';';  /* add semicolons, until */
    delimiter_buff[proposed_length]= '\0';

    presence = strstr(query, delimiter_buff);
    if (presence == NULL) { /* the proposed delimiter is not in the query. */
       return delimiter_buff;
    }

  }
  return NULL;  /* but if we run out of space, return nothing at all. */
}


/*
  dump_events_for_db
  -- retrieves list of events for a given db, and prints out
  the CREATE EVENT statement into the output (the dump).

  RETURN
    0  Success
    1  Error
*/
static uint dump_events_for_db(char *db)
{
  char       query_buff[QUERY_LENGTH];
  char       db_name_buff[NAME_LEN*2+3], name_buff[NAME_LEN*2+3];
  char       *event_name;
  char       delimiter[QUERY_LENGTH];
  FILE       *sql_file= md_result_file;
  MYSQL_RES  *event_res, *event_list_res;
  MYSQL_ROW  row, event_list_row;

  char       db_cl_name[MY_CS_NAME_SIZE];
  int        db_cl_altered= FALSE;

  DBUG_ENTER("dump_events_for_db");
  DBUG_PRINT("enter", ("db: '%s'", db));

  mysql_real_escape_string(mysql, db_name_buff, db, strlen(db));

  /* nice comments */
  if (opt_comments)
    fprintf(sql_file, "\n--\n-- Dumping events for database '%s'\n--\n", db);

  /*
    not using "mysql_query_with_error_report" because we may have not
    enough privileges to lock mysql.events.
  */
  if (lock_tables)
    mysql_query(mysql, "LOCK TABLES mysql.event READ");

  if (mysql_query_with_error_report(mysql, &event_list_res, "show events"))
    DBUG_RETURN(0);

  strcpy(delimiter, ";");
  if (mysql_num_rows(event_list_res) > 0)
  {
    fprintf(sql_file, "/*!50106 SET @save_time_zone= @@TIME_ZONE */ ;\n");

    /* Get database collation. */

    if (fetch_db_collation(db_name_buff, db_cl_name, sizeof (db_cl_name)))
      DBUG_RETURN(1);

    if (switch_character_set_results(mysql, "binary"))
      DBUG_RETURN(1);

    while ((event_list_row= mysql_fetch_row(event_list_res)) != NULL)
    {
      event_name= quote_name(event_list_row[1], name_buff, 0);
      DBUG_PRINT("info", ("retrieving CREATE EVENT for %s", name_buff));
      my_snprintf(query_buff, sizeof(query_buff), "SHOW CREATE EVENT %s", 
          event_name);

      if (mysql_query_with_error_report(mysql, &event_res, query_buff))
        DBUG_RETURN(1);

      while ((row= mysql_fetch_row(event_res)) != NULL)
      {
        /*
          if the user has EXECUTE privilege he can see event names, but not the
          event body!
        */
        if (strlen(row[3]) != 0)
        {
          char *query_str;

          if (opt_drop)
            fprintf(sql_file, "/*!50106 DROP EVENT IF EXISTS %s */%s\n", 
                event_name, delimiter);

          if (create_delimiter(row[3], delimiter, sizeof(delimiter)) == NULL)
          {
            fprintf(stderr, "%s: Warning: Can't create delimiter for event '%s'\n",
                    my_progname, event_name);
            DBUG_RETURN(1);
          }

          fprintf(sql_file, "DELIMITER %s\n", delimiter);

          if (mysql_num_fields(event_res) >= 7)
          {
            if (switch_db_collation(sql_file, db_name_buff, delimiter,
                                    db_cl_name, row[6], &db_cl_altered))
            {
              DBUG_RETURN(1);
            }

            switch_cs_variables(sql_file, delimiter,
                                row[4],   /* character_set_client */
                                row[4],   /* character_set_results */
                                row[5]);  /* collation_connection */
          }
          else
          {
            /*
              mysqldump is being run against the server, that does not
              provide character set information in SHOW CREATE
              statements.

              NOTE: the dump may be incorrect, since character set
              information is required in order to restore event properly.
            */

            fprintf(sql_file,
                    "--\n"
                    "-- WARNING: old server version. "
                      "The following dump may be incomplete.\n"
                    "--\n");
          }

          switch_sql_mode(sql_file, delimiter, row[1]);

          switch_time_zone(sql_file, delimiter, row[2]);

          query_str= cover_definer_clause(row[3], strlen(row[3]),
                                          C_STRING_WITH_LEN("50117"),
                                          C_STRING_WITH_LEN("50106"),
                                          C_STRING_WITH_LEN(" EVENT"));

          fprintf(sql_file,
                  "/*!50106 %s */ %s\n",
                  (const char *) (query_str != NULL ? query_str : row[3]),
                  (const char *) delimiter);

          restore_time_zone(sql_file, delimiter);
          restore_sql_mode(sql_file, delimiter);

          if (mysql_num_fields(event_res) >= 7)
          {
            restore_cs_variables(sql_file, delimiter);

            if (db_cl_altered)
            {
              if (restore_db_collation(sql_file, db_name_buff, delimiter,
                                       db_cl_name))
                DBUG_RETURN(1);
            }
          }
        }
      } /* end of event printing */
      mysql_free_result(event_res);

    } /* end of list of events */
    fprintf(sql_file, "DELIMITER ;\n");
    fprintf(sql_file, "/*!50106 SET TIME_ZONE= @save_time_zone */ ;\n");

    if (switch_character_set_results(mysql, default_charset))
      DBUG_RETURN(1);
  }
  mysql_free_result(event_list_res);

  if (lock_tables)
    (void) mysql_query_with_error_report(mysql, 0, "UNLOCK TABLES");
  DBUG_RETURN(0);
}


/*
  Print hex value for blob data.

  SYNOPSIS
    print_blob_as_hex()
    output_file         - output file
    str                 - string to print
    len                 - its length

  DESCRIPTION
    Print hex value for blob data.
*/

static void print_blob_as_hex(FILE *output_file, const char *str, ulong len)
{
    /* sakaik got the idea to to provide blob's in hex notation. */
    const char *ptr= str, *end= ptr + len;
    for (; ptr < end ; ptr++)
      fprintf(output_file, "%02X", *((uchar *)ptr));
    check_io(output_file);
}

/*
  dump_routines_for_db
  -- retrieves list of routines for a given db, and prints out
  the CREATE PROCEDURE definition into the output (the dump).

  This function has logic to print the appropriate syntax depending on whether
  this is a procedure or functions

  RETURN
    0  Success
    1  Error
*/

static uint dump_routines_for_db(char *db)
{
  char       query_buff[QUERY_LENGTH];
  const char *routine_type[]= {"FUNCTION", "PROCEDURE"};
  char       db_name_buff[NAME_LEN*2+3], name_buff[NAME_LEN*2+3];
  char       *routine_name;
  int        i;
  FILE       *sql_file= md_result_file;
  MYSQL_RES  *routine_res, *routine_list_res;
  MYSQL_ROW  row, routine_list_row;

  char       db_cl_name[MY_CS_NAME_SIZE];
  int        db_cl_altered= FALSE;

  DBUG_ENTER("dump_routines_for_db");
  DBUG_PRINT("enter", ("db: '%s'", db));

  mysql_real_escape_string(mysql, db_name_buff, db, strlen(db));

  /* nice comments */
  if (opt_comments)
    fprintf(sql_file, "\n--\n-- Dumping routines for database '%s'\n--\n", db);

  /*
    not using "mysql_query_with_error_report" because we may have not
    enough privileges to lock mysql.proc.
  */
  if (lock_tables)
    mysql_query(mysql, "LOCK TABLES mysql.proc READ");

  /* Get database collation. */

  if (fetch_db_collation(db_name_buff, db_cl_name, sizeof (db_cl_name)))
    DBUG_RETURN(1);

  if (switch_character_set_results(mysql, "binary"))
    DBUG_RETURN(1);

  /* 0, retrieve and dump functions, 1, procedures */
  for (i= 0; i <= 1; i++)
  {
    my_snprintf(query_buff, sizeof(query_buff),
                "SHOW %s STATUS WHERE Db = '%s'",
                routine_type[i], db_name_buff);

    if (mysql_query_with_error_report(mysql, &routine_list_res, query_buff))
      DBUG_RETURN(1);

    if (mysql_num_rows(routine_list_res))
    {

      while ((routine_list_row= mysql_fetch_row(routine_list_res)))
      {
        routine_name= quote_name(routine_list_row[1], name_buff, 0);
        DBUG_PRINT("info", ("retrieving CREATE %s for %s", routine_type[i],
                            name_buff));
        my_snprintf(query_buff, sizeof(query_buff), "SHOW CREATE %s %s",
                    routine_type[i], routine_name);

        if (mysql_query_with_error_report(mysql, &routine_res, query_buff))
          DBUG_RETURN(1);

        while ((row= mysql_fetch_row(routine_res)))
        {
          /*
            if the user has EXECUTE privilege he see routine names, but NOT the
            routine body of other routines that are not the creator of!
          */
          DBUG_PRINT("info",("length of body for %s row[2] '%s' is %d",
                             routine_name, row[2] ? row[2] : "(null)",
                             row[2] ? (int) strlen(row[2]) : 0));
          if (row[2] == NULL)
          {
            fprintf(sql_file, "\n-- insufficient privileges to %s\n", query_buff);
            fprintf(sql_file, "-- does %s have permissions on mysql.proc?\n\n", current_user);
            maybe_die(EX_MYSQLERR,"%s has insufficent privileges to %s!", current_user, query_buff);
          }
          else if (strlen(row[2]))
          {
            char *query_str;
            if (opt_drop)
              fprintf(sql_file, "/*!50003 DROP %s IF EXISTS %s */;\n",
                      routine_type[i], routine_name);

            query_str= cover_definer_clause(row[2], strlen(row[2]),
                                            C_STRING_WITH_LEN("50020"),
                                            C_STRING_WITH_LEN("50003"),
                                            C_STRING_WITH_LEN(" FUNCTION"));

            if (!query_str)
              query_str= cover_definer_clause(row[2], strlen(row[2]),
                                              C_STRING_WITH_LEN("50020"),
                                              C_STRING_WITH_LEN("50003"),
                                              C_STRING_WITH_LEN(" PROCEDURE"));

            if (mysql_num_fields(routine_res) >= 6)
            {
              if (switch_db_collation(sql_file, db_name_buff, ";",
                                      db_cl_name, row[5], &db_cl_altered))
              {
                DBUG_RETURN(1);
              }

              switch_cs_variables(sql_file, ";",
                                  row[3],   /* character_set_client */
                                  row[3],   /* character_set_results */
                                  row[4]);  /* collation_connection */
            }
            else
            {
              /*
                mysqldump is being run against the server, that does not
                provide character set information in SHOW CREATE
                statements.

                NOTE: the dump may be incorrect, since character set
                information is required in order to restore stored
                procedure/function properly.
              */

              fprintf(sql_file,
                      "--\n"
                      "-- WARNING: old server version. "
                        "The following dump may be incomplete.\n"
                      "--\n");
            }


            switch_sql_mode(sql_file, ";", row[1]);

            fprintf(sql_file,
                    "DELIMITER ;;\n"
                    "/*!50003 %s */;;\n"
                    "DELIMITER ;\n",
                    (const char *) (query_str != NULL ? query_str : row[2]));

            restore_sql_mode(sql_file, ";");

            if (mysql_num_fields(routine_res) >= 6)
            {
              restore_cs_variables(sql_file, ";");

              if (db_cl_altered)
              {
                if (restore_db_collation(sql_file, db_name_buff, ";", db_cl_name))
                  DBUG_RETURN(1);
              }
            }

            my_free(query_str);
          }
        } /* end of routine printing */
        mysql_free_result(routine_res);

      } /* end of list of routines */
    }
    mysql_free_result(routine_list_res);
  } /* end of for i (0 .. 1)  */

  if (switch_character_set_results(mysql, default_charset))
    DBUG_RETURN(1);

  if (lock_tables)
    (void) mysql_query_with_error_report(mysql, 0, "UNLOCK TABLES");
  DBUG_RETURN(0);
}

/*
  get_table_structure -- retrievs database structure, prints out corresponding
  CREATE statement and fills out insert_pat if the table is the type we will
  be dumping.

  ARGS
    table       - table name
    db          - db name
    table_type  - table type, e.g. "MyISAM" or "InnoDB", but also "VIEW"
    ignore_flag - what we must particularly ignore - see IGNORE_ defines above

  RETURN
    number of fields in table, 0 if error
*/

static uint get_table_structure(char *table, char *db, char *table_type,
                                char *ignore_flag)
{
  my_bool    init=0, delayed, write_data, complete_insert;
  my_ulonglong num_fields;
  char       *result_table, *opt_quoted_table;
  const char *insert_option;
  char	     name_buff[NAME_LEN+3],table_buff[NAME_LEN*2+3];
  char       table_buff2[NAME_LEN*2+3], query_buff[QUERY_LENGTH];
  const char *show_fields_stmt= "SELECT `COLUMN_NAME` AS `Field`, "
                                "`COLUMN_TYPE` AS `Type`, "
                                "`IS_NULLABLE` AS `Null`, "
                                "`COLUMN_KEY` AS `Key`, "
                                "`COLUMN_DEFAULT` AS `Default`, "
                                "`EXTRA` AS `Extra`, "
                                "`COLUMN_COMMENT` AS `Comment` "
                                "FROM `INFORMATION_SCHEMA`.`COLUMNS` WHERE "
                                "TABLE_SCHEMA = '%s' AND TABLE_NAME = '%s'";
  FILE       *sql_file= md_result_file;
  int        len;
  MYSQL_RES  *result;
  MYSQL_ROW  row;
  DBUG_ENTER("get_table_structure");
  DBUG_PRINT("enter", ("db: %s  table: %s", db, table));

  *ignore_flag= check_if_ignore_table(table, table_type);

  delayed= opt_delayed;
  if (delayed && (*ignore_flag & IGNORE_INSERT_DELAYED))
  {
    delayed= 0;
    verbose_msg("-- Warning: Unable to use delayed inserts for table '%s' "
                "because it's of type %s\n", table, table_type);
  }

  complete_insert= 0;
  if ((write_data= !(*ignore_flag & IGNORE_DATA)))
  {
    complete_insert= opt_complete_insert;
    if (!insert_pat_inited)
    {
      insert_pat_inited= 1;
      init_dynamic_string_checked(&insert_pat, "", 1024, 1024);
    }
    else
      dynstr_set_checked(&insert_pat, "");
  }

  insert_option= ((delayed && opt_ignore) ? " DELAYED IGNORE " :
                  delayed ? " DELAYED " : opt_ignore ? " IGNORE " : "");

  verbose_msg("-- Retrieving table structure for table %s...\n", table);

  len= my_snprintf(query_buff, sizeof(query_buff),
                   "SET OPTION SQL_QUOTE_SHOW_CREATE=%d",
                   (opt_quoted || opt_keywords));
  if (!create_options)
    strmov(query_buff+len,
           "/*!40102 ,SQL_MODE=concat(@@sql_mode, _utf8 ',NO_KEY_OPTIONS,NO_TABLE_OPTIONS,NO_FIELD_OPTIONS') */");

  result_table=     quote_name(table, table_buff, 1);
  opt_quoted_table= quote_name(table, table_buff2, 0);

  if (opt_order_by_primary)
    order_by= primary_key_fields(result_table);

  if (!opt_xml && !mysql_query_with_error_report(mysql, 0, query_buff))
  {
    /* using SHOW CREATE statement */
    if (!opt_no_create_info)
    {
      /* Make an sql-file, if path was given iow. option -T was given */
      char buff[20+FN_REFLEN];
      MYSQL_FIELD *field;

      my_snprintf(buff, sizeof(buff), "show create table %s", result_table);

      if (switch_character_set_results(mysql, "binary") ||
          mysql_query_with_error_report(mysql, &result, buff) ||
          switch_character_set_results(mysql, default_charset))
        DBUG_RETURN(0);

      if (path)
      {
        if (!(sql_file= open_sql_file_for_table(table, O_WRONLY)))
          DBUG_RETURN(0);

        write_header(sql_file, db);
      }
      if (!opt_xml && opt_comments)
      {
      if (strcmp (table_type, "VIEW") == 0)         /* view */
        fprintf(sql_file, "\n--\n-- Temporary table structure for view %s\n--\n\n",
                result_table);
      else
        fprintf(sql_file, "\n--\n-- Table structure for table %s\n--\n\n",
                result_table);
        check_io(sql_file);
      }
      if (opt_drop)
      {
      /*
        Even if the "table" is a view, we do a DROP TABLE here.  The
        view-specific code below fills in the DROP VIEW.
       */
        fprintf(sql_file, "DROP TABLE IF EXISTS %s;\n",
                opt_quoted_table);
        check_io(sql_file);
      }

      field= mysql_fetch_field_direct(result, 0);
      if (strcmp(field->name, "View") == 0)
      {
        char *scv_buff= NULL;

        verbose_msg("-- It's a view, create dummy table for view\n");

        /* save "show create" statement for later */
        if ((row= mysql_fetch_row(result)) && (scv_buff=row[1]))
          scv_buff= my_strdup(scv_buff, MYF(0));

        mysql_free_result(result);

        /*
          Create a table with the same name as the view and with columns of
          the same name in order to satisfy views that depend on this view.
          The table will be removed when the actual view is created.

          The properties of each column, aside from the data type, are not
          preserved in this temporary table, because they are not necessary.

          This will not be necessary once we can determine dependencies
          between views and can simply dump them in the appropriate order.
        */
        my_snprintf(query_buff, sizeof(query_buff),
                    "SHOW FIELDS FROM %s", result_table);
        if (switch_character_set_results(mysql, "binary") ||
            mysql_query_with_error_report(mysql, &result, query_buff) ||
            switch_character_set_results(mysql, default_charset))
        {
          /*
            View references invalid or privileged table/col/fun (err 1356),
            so we cannot create a stand-in table.  Be defensive and dump
            a comment with the view's 'show create' statement. (Bug #17371)
          */

          if (mysql_errno(mysql) == ER_VIEW_INVALID)
            fprintf(sql_file, "\n-- failed on view %s: %s\n\n", result_table, scv_buff ? scv_buff : "");

          my_free(scv_buff);

          DBUG_RETURN(0);
        }
        else
          my_free(scv_buff);

        if (mysql_num_rows(result))
        {
          if (opt_drop)
          {
            /*
              We have already dropped any table of the same name above, so
              here we just drop the view.
            */

            fprintf(sql_file, "/*!50001 DROP VIEW IF EXISTS %s*/;\n",
                    opt_quoted_table);
            check_io(sql_file);
          }

          fprintf(sql_file,
                  "SET @saved_cs_client     = @@character_set_client;\n"
                  "SET character_set_client = utf8;\n"
                  "/*!50001 CREATE TABLE %s (\n",
                  result_table);

          /*
            Get first row, following loop will prepend comma - keeps from
            having to know if the row being printed is last to determine if
            there should be a _trailing_ comma.
          */

          row= mysql_fetch_row(result);

          fprintf(sql_file, "  %s %s", quote_name(row[0], name_buff, 0),
                  row[1]);

          while((row= mysql_fetch_row(result)))
          {
            /* col name, col type */
            fprintf(sql_file, ",\n  %s %s",
                    quote_name(row[0], name_buff, 0), row[1]);
          }

          /*
            Stand-in tables are always MyISAM tables as the default
            engine might have a column-limit that's lower than the
            number of columns in the view, and MyISAM support is
            guaranteed to be in the server anyway.
          */
          fprintf(sql_file,
                  "\n) ENGINE=MyISAM */;\n"
                  "SET character_set_client = @saved_cs_client;\n");

          check_io(sql_file);
        }

        mysql_free_result(result);

        if (path)
          my_fclose(sql_file, MYF(MY_WME));

        seen_views= 1;
        DBUG_RETURN(0);
      }

      row= mysql_fetch_row(result);

      fprintf(sql_file, (opt_compatible_mode & 3) ? "%s;\n" :
              "/*!40101 SET @saved_cs_client     = @@character_set_client */;\n"
              "/*!40101 SET character_set_client = utf8 */;\n"
              "%s;\n"
              "/*!40101 SET character_set_client = @saved_cs_client */;\n",
              row[1]);

      check_io(sql_file);
      mysql_free_result(result);
    }
    my_snprintf(query_buff, sizeof(query_buff), "show fields from %s",
                result_table);
    if (mysql_query_with_error_report(mysql, &result, query_buff))
    {
      if (path)
        my_fclose(sql_file, MYF(MY_WME));
      DBUG_RETURN(0);
    }

    /*
      If write_data is true, then we build up insert statements for
      the table's data. Note: in subsequent lines of code, this test
      will have to be performed each time we are appending to
      insert_pat.
    */
    if (write_data)
    {
      if (opt_replace_into)
        dynstr_append_checked(&insert_pat, "REPLACE ");
      else
        dynstr_append_checked(&insert_pat, "INSERT ");
      dynstr_append_checked(&insert_pat, insert_option);
      dynstr_append_checked(&insert_pat, "INTO ");
      dynstr_append_checked(&insert_pat, opt_quoted_table);
      if (complete_insert)
      {
        dynstr_append_checked(&insert_pat, " (");
      }
      else
      {
        dynstr_append_checked(&insert_pat, " VALUES ");
        if (!extended_insert)
          dynstr_append_checked(&insert_pat, "(");
      }
    }

    while ((row= mysql_fetch_row(result)))
    {
      if (complete_insert)
      {
        if (init)
        {
          dynstr_append_checked(&insert_pat, ", ");
        }
        init=1;
        dynstr_append_checked(&insert_pat,
                      quote_name(row[SHOW_FIELDNAME], name_buff, 0));
      }
    }
    num_fields= mysql_num_rows(result);
    mysql_free_result(result);
  }
  else
  {
    verbose_msg("%s: Warning: Can't set SQL_QUOTE_SHOW_CREATE option (%s)\n",
                my_progname, mysql_error(mysql));

    my_snprintf(query_buff, sizeof(query_buff), show_fields_stmt, db, table);

    if (mysql_query_with_error_report(mysql, &result, query_buff))
      DBUG_RETURN(0);

    /* Make an sql-file, if path was given iow. option -T was given */
    if (!opt_no_create_info)
    {
      if (path)
      {
        if (!(sql_file= open_sql_file_for_table(table, O_WRONLY)))
          DBUG_RETURN(0);
        write_header(sql_file, db);
      }
      if (!opt_xml && opt_comments)
        fprintf(sql_file, "\n--\n-- Table structure for table %s\n--\n\n",
                result_table);
      if (opt_drop)
        fprintf(sql_file, "DROP TABLE IF EXISTS %s;\n", result_table);
      if (!opt_xml)
        fprintf(sql_file, "CREATE TABLE %s (\n", result_table);
      else
        print_xml_tag(sql_file, "\t", "\n", "table_structure", "name=", table, 
                NullS);
      check_io(sql_file);
    }

    if (write_data)
    {
      if (opt_replace_into)
        dynstr_append_checked(&insert_pat, "REPLACE ");
      else
        dynstr_append_checked(&insert_pat, "INSERT ");
      dynstr_append_checked(&insert_pat, insert_option);
      dynstr_append_checked(&insert_pat, "INTO ");
      dynstr_append_checked(&insert_pat, result_table);
      if (complete_insert)
        dynstr_append_checked(&insert_pat, " (");
      else
      {
        dynstr_append_checked(&insert_pat, " VALUES ");
        if (!extended_insert)
          dynstr_append_checked(&insert_pat, "(");
      }
    }

    while ((row= mysql_fetch_row(result)))
    {
      ulong *lengths= mysql_fetch_lengths(result);
      if (init)
      {
        if (!opt_xml && !opt_no_create_info)
        {
          fputs(",\n",sql_file);
          check_io(sql_file);
        }
        if (complete_insert)
          dynstr_append_checked(&insert_pat, ", ");
      }
      init=1;
      if (complete_insert)
        dynstr_append_checked(&insert_pat,
                      quote_name(row[SHOW_FIELDNAME], name_buff, 0));
      if (!opt_no_create_info)
      {
        if (opt_xml)
        {
          print_xml_row(sql_file, "field", result, &row);
          continue;
        }

        if (opt_keywords)
          fprintf(sql_file, "  %s.%s %s", result_table,
                  quote_name(row[SHOW_FIELDNAME],name_buff, 0),
                  row[SHOW_TYPE]);
        else
          fprintf(sql_file, "  %s %s", quote_name(row[SHOW_FIELDNAME],
                                                  name_buff, 0),
                  row[SHOW_TYPE]);
        if (row[SHOW_DEFAULT])
        {
          fputs(" DEFAULT ", sql_file);
          unescape(sql_file, row[SHOW_DEFAULT], lengths[SHOW_DEFAULT]);
        }
        if (!row[SHOW_NULL][0])
          fputs(" NOT NULL", sql_file);
        if (row[SHOW_EXTRA][0])
          fprintf(sql_file, " %s",row[SHOW_EXTRA]);
        check_io(sql_file);
      }
    }
    num_fields= mysql_num_rows(result);
    mysql_free_result(result);
    if (!opt_no_create_info)
    {
      /* Make an sql-file, if path was given iow. option -T was given */
      char buff[20+FN_REFLEN];
      uint keynr,primary_key;
      my_snprintf(buff, sizeof(buff), "show keys from %s", result_table);
      if (mysql_query_with_error_report(mysql, &result, buff))
      {
        if (mysql_errno(mysql) == ER_WRONG_OBJECT)
        {
          /* it is VIEW */
          fputs("\t\t<options Comment=\"view\" />\n", sql_file);
          goto continue_xml;
        }
        fprintf(stderr, "%s: Can't get keys for table %s (%s)\n",
                my_progname, result_table, mysql_error(mysql));
        if (path)
          my_fclose(sql_file, MYF(MY_WME));
        DBUG_RETURN(0);
      }

      /* Find first which key is primary key */
      keynr=0;
      primary_key=INT_MAX;
      while ((row= mysql_fetch_row(result)))
      {
        if (atoi(row[3]) == 1)
        {
          keynr++;
#ifdef FORCE_PRIMARY_KEY
          if (atoi(row[1]) == 0 && primary_key == INT_MAX)
            primary_key=keynr;
#endif
          if (!strcmp(row[2],"PRIMARY"))
          {
            primary_key=keynr;
            break;
          }
        }
      }
      mysql_data_seek(result,0);
      keynr=0;
      while ((row= mysql_fetch_row(result)))
      {
        if (opt_xml)
        {
          print_xml_row(sql_file, "key", result, &row);
          continue;
        }

        if (atoi(row[3]) == 1)
        {
          if (keynr++)
            putc(')', sql_file);
          if (atoi(row[1]))       /* Test if duplicate key */
            /* Duplicate allowed */
            fprintf(sql_file, ",\n  KEY %s (",quote_name(row[2],name_buff,0));
          else if (keynr == primary_key)
            fputs(",\n  PRIMARY KEY (",sql_file); /* First UNIQUE is primary */
          else
            fprintf(sql_file, ",\n  UNIQUE %s (",quote_name(row[2],name_buff,
                                                            0));
        }
        else
          putc(',', sql_file);
        fputs(quote_name(row[4], name_buff, 0), sql_file);
        if (row[7])
          fprintf(sql_file, " (%s)",row[7]);      /* Sub key */
        check_io(sql_file);
      }
      mysql_free_result(result);
      if (!opt_xml)
      {
        if (keynr)
          putc(')', sql_file);
        fputs("\n)",sql_file);
        check_io(sql_file);
      }

      /* Get MySQL specific create options */
      if (create_options)
      {
        char show_name_buff[NAME_LEN*2+2+24];

        /* Check memory for quote_for_like() */
        my_snprintf(buff, sizeof(buff), "show table status like %s",
                    quote_for_like(table, show_name_buff));

        if (mysql_query_with_error_report(mysql, &result, buff))
        {
          if (mysql_errno(mysql) != ER_PARSE_ERROR)
          {                                     /* If old MySQL version */
            verbose_msg("-- Warning: Couldn't get status information for " \
                        "table %s (%s)\n", result_table,mysql_error(mysql));
          }
        }
        else if (!(row= mysql_fetch_row(result)))
        {
          fprintf(stderr,
                  "Error: Couldn't read status information for table %s (%s)\n",
                  result_table,mysql_error(mysql));
        }
        else
        {
          if (opt_xml)
            print_xml_row(sql_file, "options", result, &row);
          else
          {
            fputs("/*!",sql_file);
            print_value(sql_file,result,row,"engine=","Engine",0);
            print_value(sql_file,result,row,"","Create_options",0);
            print_value(sql_file,result,row,"comment=","Comment",1);
            fputs(" */",sql_file);
            check_io(sql_file);
          }
        }
        mysql_free_result(result);              /* Is always safe to free */
      }
continue_xml:
      if (!opt_xml)
        fputs(";\n", sql_file);
      else
        fputs("\t</table_structure>\n", sql_file);
      check_io(sql_file);
    }
  }
  if (complete_insert)
  {
    dynstr_append_checked(&insert_pat, ") VALUES ");
    if (!extended_insert)
      dynstr_append_checked(&insert_pat, "(");
  }
  if (sql_file != md_result_file)
  {
    fputs("\n", sql_file);
    write_footer(sql_file);
    my_fclose(sql_file, MYF(MY_WME));
  }
  DBUG_RETURN((uint) num_fields);
} /* get_table_structure */

static void dump_trigger_old(FILE *sql_file, MYSQL_RES *show_triggers_rs,
                             MYSQL_ROW *show_trigger_row,
                             const char *table_name)
{
  char quoted_table_name_buf[NAME_LEN * 2 + 3];
  char *quoted_table_name= quote_name(table_name, quoted_table_name_buf, 1);

  char name_buff[NAME_LEN * 4 + 3];

  DBUG_ENTER("dump_trigger_old");

  fprintf(sql_file,
          "--\n"
          "-- WARNING: old server version. "
            "The following dump may be incomplete.\n"
          "--\n");

  if (opt_compact)
    fprintf(sql_file, "/*!50003 SET @OLD_SQL_MODE=@@SQL_MODE*/;\n");

  fprintf(sql_file,
          "DELIMITER ;;\n"
          "/*!50003 SET SESSION SQL_MODE=\"%s\" */;;\n"
          "/*!50003 CREATE */ ",
          (*show_trigger_row)[6]);

  if (mysql_num_fields(show_triggers_rs) > 7)
  {
    /*
      mysqldump can be run against the server, that does not support
      definer in triggers (there is no DEFINER column in SHOW TRIGGERS
      output). So, we should check if we have this column before
      accessing it.
    */

    size_t user_name_len;
    char user_name_str[USERNAME_LENGTH + 1];
    char quoted_user_name_str[USERNAME_LENGTH * 2 + 3];
    size_t host_name_len;
    char host_name_str[HOSTNAME_LENGTH + 1];
    char quoted_host_name_str[HOSTNAME_LENGTH * 2 + 3];

    parse_user((*show_trigger_row)[7],
               strlen((*show_trigger_row)[7]),
               user_name_str, &user_name_len,
               host_name_str, &host_name_len);

    fprintf(sql_file,
            "/*!50017 DEFINER=%s@%s */ ",
            quote_name(user_name_str, quoted_user_name_str, FALSE),
            quote_name(host_name_str, quoted_host_name_str, FALSE));
  }

  fprintf(sql_file,
          "/*!50003 TRIGGER %s %s %s ON %s FOR EACH ROW%s%s */;;\n"
          "DELIMITER ;\n",
          quote_name((*show_trigger_row)[0], name_buff, 0), /* Trigger */
          (*show_trigger_row)[4], /* Timing */
          (*show_trigger_row)[1], /* Event */
          quoted_table_name,
          (strchr(" \t\n\r", *((*show_trigger_row)[3]))) ? "" : " ",
          (*show_trigger_row)[3] /* Statement */);

  if (opt_compact)
    fprintf(sql_file, "/*!50003 SET SESSION SQL_MODE=@OLD_SQL_MODE */;\n");

  DBUG_VOID_RETURN;
}

static int dump_trigger(FILE *sql_file, MYSQL_RES *show_create_trigger_rs,
                        const char *db_name,
                        const char *db_cl_name)
{
  MYSQL_ROW row;
  int db_cl_altered= FALSE;

  DBUG_ENTER("dump_trigger");

  while ((row= mysql_fetch_row(show_create_trigger_rs)))
  {
    char *query_str= cover_definer_clause(row[2], strlen(row[2]),
                                          C_STRING_WITH_LEN("50017"),
                                          C_STRING_WITH_LEN("50003"),
                                          C_STRING_WITH_LEN(" TRIGGER"));

    if (switch_db_collation(sql_file, db_name, ";",
                            db_cl_name, row[5], &db_cl_altered))
      DBUG_RETURN(TRUE);

    switch_cs_variables(sql_file, ";",
                        row[3],   /* character_set_client */
                        row[3],   /* character_set_results */
                        row[4]);  /* collation_connection */

    switch_sql_mode(sql_file, ";", row[1]);

    fprintf(sql_file,
            "DELIMITER ;;\n"
            "/*!50003 %s */;;\n"
            "DELIMITER ;\n",
            (const char *) (query_str != NULL ? query_str : row[2]));

    restore_sql_mode(sql_file, ";");
    restore_cs_variables(sql_file, ";");

    if (db_cl_altered)
    {
      if (restore_db_collation(sql_file, db_name, ";", db_cl_name))
        DBUG_RETURN(TRUE);
    }

    my_free(query_str);
  }

  DBUG_RETURN(FALSE);
}

/**
  Dump the triggers for a given table.

  This should be called after the tables have been dumped in case a trigger
  depends on the existence of a table.

  @param[in] table_name
  @param[in] db_name

  @return Error status.
    @retval TRUE error has occurred.
    @retval FALSE operation succeed.
*/

static int dump_triggers_for_table(char *table_name, char *db_name)
{
  char       name_buff[NAME_LEN*4+3];
  char       query_buff[QUERY_LENGTH];
  uint       old_opt_compatible_mode= opt_compatible_mode;
  MYSQL_RES  *show_triggers_rs;
  MYSQL_ROW  row;
  FILE      *sql_file= md_result_file;

  char       db_cl_name[MY_CS_NAME_SIZE];
  int        ret= TRUE;

  DBUG_ENTER("dump_triggers_for_table");
  DBUG_PRINT("enter", ("db: %s, table_name: %s", db_name, table_name));

  if (path && !(sql_file= open_sql_file_for_table(table_name,
                                                  O_WRONLY | O_APPEND)))
    DBUG_RETURN(1);

  /* Do not use ANSI_QUOTES on triggers in dump */
  opt_compatible_mode&= ~MASK_ANSI_QUOTES;

  /* Get database collation. */

  if (switch_character_set_results(mysql, "binary"))
    goto done;

  if (fetch_db_collation(db_name, db_cl_name, sizeof (db_cl_name)))
    goto done;

  /* Get list of triggers. */

  my_snprintf(query_buff, sizeof(query_buff),
              "SHOW TRIGGERS LIKE %s",
              quote_for_like(table_name, name_buff));

  if (mysql_query_with_error_report(mysql, &show_triggers_rs, query_buff))
    goto done;

  /* Dump triggers. */

  while ((row= mysql_fetch_row(show_triggers_rs)))
  {

    my_snprintf(query_buff, sizeof (query_buff),
                "SHOW CREATE TRIGGER %s",
                quote_name(row[0], name_buff, TRUE));

    if (mysql_query(mysql, query_buff))
    {
      /*
        mysqldump is being run against old server, that does not support
        SHOW CREATE TRIGGER statement. We should use SHOW TRIGGERS output.

        NOTE: the dump may be incorrect, as old SHOW TRIGGERS does not
        provide all the necessary information to restore trigger properly.
      */

      dump_trigger_old(sql_file, show_triggers_rs, &row, table_name);
    }
    else
    {
      MYSQL_RES *show_create_trigger_rs= mysql_store_result(mysql);

      if (!show_create_trigger_rs ||
          dump_trigger(sql_file, show_create_trigger_rs, db_name, db_cl_name))
        goto done;

      mysql_free_result(show_create_trigger_rs);
    }

  }

  mysql_free_result(show_triggers_rs);

  if (switch_character_set_results(mysql, default_charset))
    goto done;

  /*
    make sure to set back opt_compatible mode to
    original value
  */
  opt_compatible_mode=old_opt_compatible_mode;

  ret= FALSE;

done:
  if (path)
    my_fclose(sql_file, MYF(0));

  DBUG_RETURN(ret);
}

static void add_load_option(DYNAMIC_STRING *str, const char *option,
                             const char *option_value)
{
  if (!option_value)
  {
    /* Null value means we don't add this option. */
    return;
  }

  dynstr_append_checked(str, option);
  
  if (strncmp(option_value, "0x", sizeof("0x")-1) == 0)
  {
    /* It's a hex constant, don't escape */
    dynstr_append_checked(str, option_value);
  }
  else
  {
    /* char constant; escape */
    field_escape(str, option_value);
  }
}


/*
  Allow the user to specify field terminator strings like:
  "'", "\", "\\" (escaped backslash), "\t" (tab), "\n" (newline)
  This is done by doubling ' and add a end -\ if needed to avoid
  syntax errors from the SQL parser.
*/

static void field_escape(DYNAMIC_STRING* in, const char *from)
{
  uint end_backslashes= 0; 

  dynstr_append_checked(in, "'");

  while (*from)
  {
    dynstr_append_mem_checked(in, from, 1);

    if (*from == '\\')
      end_backslashes^=1;    /* find odd number of backslashes */
    else
    {
      if (*from == '\'' && !end_backslashes)
      {
        /* We want a duplicate of "'" for MySQL */
        dynstr_append_checked(in, "\'");
      }
      end_backslashes=0;
    }
    from++;
  }
  /* Add missing backslashes if user has specified odd number of backs.*/
  if (end_backslashes)
    dynstr_append_checked(in, "\\");
  
  dynstr_append_checked(in, "'");
}



static char *alloc_query_str(ulong size)
{
  char *query;

  if (!(query= (char*) my_malloc(size, MYF(MY_WME))))
    die(EX_MYSQLERR, "Couldn't allocate a query string.");

  return query;
}


/*

 SYNOPSIS
  dump_table()

  dump_table saves database contents as a series of INSERT statements.

  ARGS
   table - table name
   db    - db name

   RETURNS
    void
*/


static void dump_table(char *table, char *db)
{
  char ignore_flag;
  char buf[200], table_buff[NAME_LEN+3];
  DYNAMIC_STRING query_string;
  char table_type[NAME_LEN];
  char *result_table, table_buff2[NAME_LEN*2+3], *opt_quoted_table;
  int error= 0;
  ulong         rownr, row_break, total_length, init_length;
  uint num_fields;
  MYSQL_RES     *res;
  MYSQL_FIELD   *field;
  MYSQL_ROW     row;
  DBUG_ENTER("dump_table");

  /*
    Make sure you get the create table info before the following check for
    --no-data flag below. Otherwise, the create table info won't be printed.
  */
  num_fields= get_table_structure(table, db, table_type, &ignore_flag);

  /*
    The "table" could be a view.  If so, we don't do anything here.
  */
  if (strcmp(table_type, "VIEW") == 0)
    DBUG_VOID_RETURN;

  /* Check --no-data flag */
  if (opt_no_data)
  {
    verbose_msg("-- Skipping dump data for table '%s', --no-data was used\n",
                table);
    DBUG_VOID_RETURN;
  }

  DBUG_PRINT("info",
             ("ignore_flag: %x  num_fields: %d", (int) ignore_flag,
              num_fields));
  /*
    If the table type is a merge table or any type that has to be
     _completely_ ignored and no data dumped
  */
  if (ignore_flag & IGNORE_DATA)
  {
    verbose_msg("-- Warning: Skipping data for table '%s' because " \
                "it's of type %s\n", table, table_type);
    DBUG_VOID_RETURN;
  }
  /* Check that there are any fields in the table */
  if (num_fields == 0)
  {
    verbose_msg("-- Skipping dump data for table '%s', it has no fields\n",
                table);
    DBUG_VOID_RETURN;
  }

  /*
     Check --skip-events flag: it is not enough to skip creation of events
     discarding SHOW CREATE EVENT statements generation. The myslq.event
     table data should be skipped too.
  */
  if (!opt_events && !my_strcasecmp(&my_charset_latin1, db, "mysql") &&
      !my_strcasecmp(&my_charset_latin1, table, "event"))
  {
    verbose_msg("-- Skipping data table mysql.event, --skip-events was used\n");
    DBUG_VOID_RETURN;
  }

  result_table= quote_name(table,table_buff, 1);
  opt_quoted_table= quote_name(table, table_buff2, 0);

  verbose_msg("-- Sending SELECT query...\n");

  init_dynamic_string_checked(&query_string, "", 1024, 1024);

  if (path)
  {
    char filename[FN_REFLEN], tmp_path[FN_REFLEN];

    /*
      Convert the path to native os format
      and resolve to the full filepath.
    */
    convert_dirname(tmp_path,path,NullS);    
    my_load_path(tmp_path, tmp_path, NULL);
    fn_format(filename, table, tmp_path, ".txt", MYF(MY_UNPACK_FILENAME));

    /* Must delete the file that 'INTO OUTFILE' will write to */
    my_delete(filename, MYF(0));

    /* convert to a unix path name to stick into the query */
    to_unix_path(filename);

    /* now build the query string */

    dynstr_append_checked(&query_string, "SELECT /*!40001 SQL_NO_CACHE */ * INTO OUTFILE '");
    dynstr_append_checked(&query_string, filename);
    dynstr_append_checked(&query_string, "'");

    dynstr_append_checked(&query_string, " /*!50138 CHARACTER SET ");
    dynstr_append_checked(&query_string, default_charset == mysql_universal_client_charset ?
                                         my_charset_bin.name : /* backward compatibility */
                                         default_charset);
    dynstr_append_checked(&query_string, " */");

    if (fields_terminated || enclosed || opt_enclosed || escaped)
      dynstr_append_checked(&query_string, " FIELDS");
    
    add_load_option(&query_string, " TERMINATED BY ", fields_terminated);
    add_load_option(&query_string, " ENCLOSED BY ", enclosed);
    add_load_option(&query_string, " OPTIONALLY ENCLOSED BY ", opt_enclosed);
    add_load_option(&query_string, " ESCAPED BY ", escaped);
    add_load_option(&query_string, " LINES TERMINATED BY ", lines_terminated);

    dynstr_append_checked(&query_string, " FROM ");
    dynstr_append_checked(&query_string, result_table);

    if (where)
    {
      dynstr_append_checked(&query_string, " WHERE ");
      dynstr_append_checked(&query_string, where);
    }

    if (order_by)
    {
      dynstr_append_checked(&query_string, " ORDER BY ");
      dynstr_append_checked(&query_string, order_by);
    }

    if (mysql_real_query(mysql, query_string.str, query_string.length))
    {
      DB_error(mysql, "when executing 'SELECT INTO OUTFILE'");
      dynstr_free(&query_string);
      DBUG_VOID_RETURN;
    }
  }
  else
  {
    if (!opt_xml && opt_comments)
    {
      fprintf(md_result_file,"\n--\n-- Dumping data for table %s\n--\n",
              result_table);
      check_io(md_result_file);
    }
    
    dynstr_append_checked(&query_string, "SELECT /*!40001 SQL_NO_CACHE */ * FROM ");
    dynstr_append_checked(&query_string, result_table);

    if (where)
    {
      if (!opt_xml && opt_comments)
      {
        fprintf(md_result_file, "-- WHERE:  %s\n", where);
        check_io(md_result_file);
      }
      
      dynstr_append_checked(&query_string, " WHERE ");
      dynstr_append_checked(&query_string, where);
    }
    if (order_by)
    {
      if (!opt_xml && opt_comments)
      {
        fprintf(md_result_file, "-- ORDER BY:  %s\n", order_by);
        check_io(md_result_file);
      }
      dynstr_append_checked(&query_string, " ORDER BY ");
      dynstr_append_checked(&query_string, order_by);
    }

    if (!opt_xml && !opt_compact)
    {
      fputs("\n", md_result_file);
      check_io(md_result_file);
    }
    if (mysql_query_with_error_report(mysql, 0, query_string.str))
    {
      DB_error(mysql, "when retrieving data from server");
      goto err;
    }
    if (quick)
      res=mysql_use_result(mysql);
    else
      res=mysql_store_result(mysql);
    if (!res)
    {
      DB_error(mysql, "when retrieving data from server");
      goto err;
    }

    verbose_msg("-- Retrieving rows...\n");
    if (mysql_num_fields(res) != num_fields)
    {
      fprintf(stderr,"%s: Error in field count for table: %s !  Aborting.\n",
              my_progname, result_table);
      error= EX_CONSCHECK;
      goto err;
    }

    if (opt_lock)
    {
      fprintf(md_result_file,"LOCK TABLES %s WRITE;\n", opt_quoted_table);
      check_io(md_result_file);
    }
    /* Moved disable keys to after lock per bug 15977 */
    if (opt_disable_keys)
    {
      fprintf(md_result_file, "/*!40000 ALTER TABLE %s DISABLE KEYS */;\n",
	      opt_quoted_table);
      check_io(md_result_file);
    }

    total_length= opt_net_buffer_length;                /* Force row break */
    row_break=0;
    rownr=0;
    init_length=(uint) insert_pat.length+4;
    if (opt_xml)
      print_xml_tag(md_result_file, "\t", "\n", "table_data", "name=", table,
              NullS);
    if (opt_autocommit)
    {
      fprintf(md_result_file, "set autocommit=0;\n");
      check_io(md_result_file);
    }

    while ((row= mysql_fetch_row(res)))
    {
      uint i;
      ulong *lengths= mysql_fetch_lengths(res);
      rownr++;
      if (!extended_insert && !opt_xml)
      {
        fputs(insert_pat.str,md_result_file);
        check_io(md_result_file);
      }
      mysql_field_seek(res,0);

      if (opt_xml)
      {
        fputs("\t<row>\n", md_result_file);
        check_io(md_result_file);
      }

      for (i= 0; i < mysql_num_fields(res); i++)
      {
        int is_blob;
        ulong length= lengths[i];

        if (!(field= mysql_fetch_field(res)))
          die(EX_CONSCHECK,
                      "Not enough fields from table %s! Aborting.\n",
                      result_table);

        /*
           63 is my_charset_bin. If charsetnr is not 63,
           we have not a BLOB but a TEXT column.
           we'll dump in hex only BLOB columns.
        */
        is_blob= (opt_hex_blob && field->charsetnr == 63 &&
                  (field->type == MYSQL_TYPE_BIT ||
                   field->type == MYSQL_TYPE_STRING ||
                   field->type == MYSQL_TYPE_VAR_STRING ||
                   field->type == MYSQL_TYPE_VARCHAR ||
                   field->type == MYSQL_TYPE_BLOB ||
                   field->type == MYSQL_TYPE_LONG_BLOB ||
                   field->type == MYSQL_TYPE_MEDIUM_BLOB ||
                   field->type == MYSQL_TYPE_TINY_BLOB)) ? 1 : 0;
        if (extended_insert && !opt_xml)
        {
          if (i == 0)
            dynstr_set_checked(&extended_row,"(");
          else
            dynstr_append_checked(&extended_row,",");

          if (row[i])
          {
            if (length)
            {
              if (!(field->flags & NUM_FLAG))
              {
                /*
                  "length * 2 + 2" is OK for both HEX and non-HEX modes:
                  - In HEX mode we need exactly 2 bytes per character
                  plus 2 bytes for '0x' prefix.
                  - In non-HEX mode we need up to 2 bytes per character,
                  plus 2 bytes for leading and trailing '\'' characters.
                  Also we need to reserve 1 byte for terminating '\0'.
                */
                dynstr_realloc_checked(&extended_row,length * 2 + 2 + 1);
                if (opt_hex_blob && is_blob)
                {
                  dynstr_append_checked(&extended_row, "0x");
                  extended_row.length+= mysql_hex_string(extended_row.str +
                                                         extended_row.length,
                                                         row[i], length);
                  DBUG_ASSERT(extended_row.length+1 <= extended_row.max_length);
                  /* mysql_hex_string() already terminated string by '\0' */
                  DBUG_ASSERT(extended_row.str[extended_row.length] == '\0');
                }
                else
                {
                  dynstr_append_checked(&extended_row,"'");
                  extended_row.length +=
                  mysql_real_escape_string(&mysql_connection,
                                           &extended_row.str[extended_row.length],
                                           row[i],length);
                  extended_row.str[extended_row.length]='\0';
                  dynstr_append_checked(&extended_row,"'");
                }
              }
              else
              {
                /* change any strings ("inf", "-inf", "nan") into NULL */
                char *ptr= row[i];
                if (my_isalpha(charset_info, *ptr) || (*ptr == '-' &&
                    my_isalpha(charset_info, ptr[1])))
                  dynstr_append_checked(&extended_row, "NULL");
                else
                {
                  if (field->type == MYSQL_TYPE_DECIMAL)
                  {
                    /* add " signs around */
                    dynstr_append_checked(&extended_row, "'");
                    dynstr_append_checked(&extended_row, ptr);
                    dynstr_append_checked(&extended_row, "'");
                  }
                  else
                    dynstr_append_checked(&extended_row, ptr);
                }
              }
            }
            else
              dynstr_append_checked(&extended_row,"''");
          }
          else
            dynstr_append_checked(&extended_row,"NULL");
        }
        else
        {
          if (i && !opt_xml)
          {
            fputc(',', md_result_file);
            check_io(md_result_file);
          }
          if (row[i])
          {
            if (!(field->flags & NUM_FLAG))
            {
              if (opt_xml)
              {
                if (opt_hex_blob && is_blob && length)
                {
                  /* Define xsi:type="xs:hexBinary" for hex encoded data */
                  print_xml_tag(md_result_file, "\t\t", "", "field", "name=",
                                field->name, "xsi:type=", "xs:hexBinary", NullS);
                  print_blob_as_hex(md_result_file, row[i], length);
                }
                else
                {
                  print_xml_tag(md_result_file, "\t\t", "", "field", "name=", 
                                field->name, NullS);
                  print_quoted_xml(md_result_file, row[i], length);
                }
                fputs("</field>\n", md_result_file);
              }
              else if (opt_hex_blob && is_blob && length)
              {
                fputs("0x", md_result_file);
                print_blob_as_hex(md_result_file, row[i], length);
              }
              else
                unescape(md_result_file, row[i], length);
            }
            else
            {
              /* change any strings ("inf", "-inf", "nan") into NULL */
              char *ptr= row[i];
              if (opt_xml)
              {
                print_xml_tag(md_result_file, "\t\t", "", "field", "name=",
                        field->name, NullS);
                fputs(!my_isalpha(charset_info, *ptr) ? ptr: "NULL",
                      md_result_file);
                fputs("</field>\n", md_result_file);
              }
              else if (my_isalpha(charset_info, *ptr) ||
                       (*ptr == '-' && my_isalpha(charset_info, ptr[1])))
                fputs("NULL", md_result_file);
              else if (field->type == MYSQL_TYPE_DECIMAL)
              {
                /* add " signs around */
                fputc('\'', md_result_file);
                fputs(ptr, md_result_file);
                fputc('\'', md_result_file);
              }
              else
                fputs(ptr, md_result_file);
            }
          }
          else
          {
            /* The field value is NULL */
            if (!opt_xml)
              fputs("NULL", md_result_file);
            else
              print_xml_null_tag(md_result_file, "\t\t", "field name=",
                                 field->name, "\n");
          }
          check_io(md_result_file);
        }
      }

      if (opt_xml)
      {
        fputs("\t</row>\n", md_result_file);
        check_io(md_result_file);
      }

      if (extended_insert)
      {
        ulong row_length;
        dynstr_append_checked(&extended_row,")");
        row_length= 2 + extended_row.length;
        if (total_length + row_length < opt_net_buffer_length)
        {
          total_length+= row_length;
          fputc(',',md_result_file);            /* Always row break */
          fputs(extended_row.str,md_result_file);
        }
        else
        {
          if (row_break)
            fputs(";\n", md_result_file);
          row_break=1;                          /* This is first row */

          fputs(insert_pat.str,md_result_file);
          fputs(extended_row.str,md_result_file);
          total_length= row_length+init_length;
        }
        check_io(md_result_file);
      }
      else if (!opt_xml)
      {
        fputs(");\n", md_result_file);
        check_io(md_result_file);
      }
    }

    /* XML - close table tag and supress regular output */
    if (opt_xml)
        fputs("\t</table_data>\n", md_result_file);
    else if (extended_insert && row_break)
      fputs(";\n", md_result_file);             /* If not empty table */
    fflush(md_result_file);
    check_io(md_result_file);
    if (mysql_errno(mysql))
    {
      my_snprintf(buf, sizeof(buf),
                  "%s: Error %d: %s when dumping table %s at row: %ld\n",
                  my_progname,
                  mysql_errno(mysql),
                  mysql_error(mysql),
                  result_table,
                  rownr);
      fputs(buf,stderr);
      error= EX_CONSCHECK;
      goto err;
    }

    /* Moved enable keys to before unlock per bug 15977 */
    if (opt_disable_keys)
    {
      fprintf(md_result_file,"/*!40000 ALTER TABLE %s ENABLE KEYS */;\n",
              opt_quoted_table);
      check_io(md_result_file);
    }
    if (opt_lock)
    {
      fputs("UNLOCK TABLES;\n", md_result_file);
      check_io(md_result_file);
    }
    if (opt_autocommit)
    {
      fprintf(md_result_file, "commit;\n");
      check_io(md_result_file);
    }
    mysql_free_result(res);
  }
  dynstr_free(&query_string);
  DBUG_VOID_RETURN;

err:
  dynstr_free(&query_string);
  maybe_exit(error);
  DBUG_VOID_RETURN;
} /* dump_table */


static char *getTableName(int reset)
{
  static MYSQL_RES *res= NULL;
  MYSQL_ROW    row;

  if (!res)
  {
    if (!(res= mysql_list_tables(mysql,NullS)))
      return(NULL);
  }
  if ((row= mysql_fetch_row(res)))
    return((char*) row[0]);

  if (reset)
    mysql_data_seek(res,0);      /* We want to read again */
  else
  {
    mysql_free_result(res);
    res= NULL;
  }
  return(NULL);
} /* getTableName */


/*
  dump all logfile groups and tablespaces
*/

static int dump_all_tablespaces()
{
  return dump_tablespaces(NULL);
}

static int dump_tablespaces_for_tables(char *db, char **table_names, int tables)
{
  DYNAMIC_STRING where;
  int r;
  int i;
  char name_buff[NAME_LEN*2+3];

  mysql_real_escape_string(mysql, name_buff, db, strlen(db));

  init_dynamic_string_checked(&where, " AND TABLESPACE_NAME IN ("
                      "SELECT DISTINCT TABLESPACE_NAME FROM"
                      " INFORMATION_SCHEMA.PARTITIONS"
                      " WHERE"
                      " TABLE_SCHEMA='", 256, 1024);
  dynstr_append_checked(&where, name_buff);
  dynstr_append_checked(&where, "' AND TABLE_NAME IN (");

  for (i=0 ; i<tables ; i++)
  {
    mysql_real_escape_string(mysql, name_buff,
                             table_names[i], strlen(table_names[i]));

    dynstr_append_checked(&where, "'");
    dynstr_append_checked(&where, name_buff);
    dynstr_append_checked(&where, "',");
  }
  dynstr_trunc(&where, 1);
  dynstr_append_checked(&where,"))");

  DBUG_PRINT("info",("Dump TS for Tables where: %s",where.str));
  r= dump_tablespaces(where.str);
  dynstr_free(&where);
  return r;
}

static int dump_tablespaces_for_databases(char** databases)
{
  DYNAMIC_STRING where;
  int r;
  int i;

  init_dynamic_string_checked(&where, " AND TABLESPACE_NAME IN ("
                      "SELECT DISTINCT TABLESPACE_NAME FROM"
                      " INFORMATION_SCHEMA.PARTITIONS"
                      " WHERE"
                      " TABLE_SCHEMA IN (", 256, 1024);

  for (i=0 ; databases[i]!=NULL ; i++)
  {
    char db_name_buff[NAME_LEN*2+3];
    mysql_real_escape_string(mysql, db_name_buff,
                             databases[i], strlen(databases[i]));
    dynstr_append_checked(&where, "'");
    dynstr_append_checked(&where, db_name_buff);
    dynstr_append_checked(&where, "',");
  }
  dynstr_trunc(&where, 1);
  dynstr_append_checked(&where,"))");

  DBUG_PRINT("info",("Dump TS for DBs where: %s",where.str));
  r= dump_tablespaces(where.str);
  dynstr_free(&where);
  return r;
}

static int dump_tablespaces(char* ts_where)
{
  MYSQL_ROW row;
  MYSQL_RES *tableres;
  char buf[FN_REFLEN];
  DYNAMIC_STRING sqlbuf;
  int first= 0;
  /*
    The following are used for parsing the EXTRA field
  */
  char extra_format[]= "UNDO_BUFFER_SIZE=";
  char *ubs;
  char *endsemi;
  DBUG_ENTER("dump_tablespaces");

  init_dynamic_string_checked(&sqlbuf,
                      "SELECT LOGFILE_GROUP_NAME,"
                      " FILE_NAME,"
                      " TOTAL_EXTENTS,"
                      " INITIAL_SIZE,"
                      " ENGINE,"
                      " EXTRA"
                      " FROM INFORMATION_SCHEMA.FILES"
                      " WHERE FILE_TYPE = 'UNDO LOG'"
                      " AND FILE_NAME IS NOT NULL",
                      256, 1024);
  if(ts_where)
  {
    dynstr_append_checked(&sqlbuf,
                  " AND LOGFILE_GROUP_NAME IN ("
                  "SELECT DISTINCT LOGFILE_GROUP_NAME"
                  " FROM INFORMATION_SCHEMA.FILES"
                  " WHERE FILE_TYPE = 'DATAFILE'"
                  );
    dynstr_append_checked(&sqlbuf, ts_where);
    dynstr_append_checked(&sqlbuf, ")");
  }
  dynstr_append_checked(&sqlbuf,
                " GROUP BY LOGFILE_GROUP_NAME, FILE_NAME"
                ", ENGINE"
                " ORDER BY LOGFILE_GROUP_NAME");

  if (mysql_query(mysql, sqlbuf.str) ||
      !(tableres = mysql_store_result(mysql)))
  {
    dynstr_free(&sqlbuf);
    if (mysql_errno(mysql) == ER_BAD_TABLE_ERROR ||
        mysql_errno(mysql) == ER_BAD_DB_ERROR ||
        mysql_errno(mysql) == ER_UNKNOWN_TABLE)
    {
      fprintf(md_result_file,
              "\n--\n-- Not dumping tablespaces as no INFORMATION_SCHEMA.FILES"
              " table on this server\n--\n");
      check_io(md_result_file);
      DBUG_RETURN(0);
    }

    my_printf_error(0, "Error: '%s' when trying to dump tablespaces",
                    MYF(0), mysql_error(mysql));
    DBUG_RETURN(1);
  }

  buf[0]= 0;
  while ((row= mysql_fetch_row(tableres)))
  {
    if (strcmp(buf, row[0]) != 0)
      first= 1;
    if (first)
    {
      if (!opt_xml && opt_comments)
      {
	fprintf(md_result_file,"\n--\n-- Logfile group: %s\n--\n", row[0]);
	check_io(md_result_file);
      }
      fprintf(md_result_file, "\nCREATE");
    }
    else
    {
      fprintf(md_result_file, "\nALTER");
    }
    fprintf(md_result_file,
            " LOGFILE GROUP %s\n"
            "  ADD UNDOFILE '%s'\n",
            row[0],
            row[1]);
    if (first)
    {
      ubs= strstr(row[5],extra_format);
      if(!ubs)
        break;
      ubs+= strlen(extra_format);
      endsemi= strstr(ubs,";");
      if(endsemi)
        endsemi[0]= '\0';
      fprintf(md_result_file,
              "  UNDO_BUFFER_SIZE %s\n",
              ubs);
    }
    fprintf(md_result_file,
            "  INITIAL_SIZE %s\n"
            "  ENGINE=%s;\n",
            row[3],
            row[4]);
    check_io(md_result_file);
    if (first)
    {
      first= 0;
      strxmov(buf, row[0], NullS);
    }
  }
  dynstr_free(&sqlbuf);
  mysql_free_result(tableres);
  init_dynamic_string_checked(&sqlbuf,
                      "SELECT DISTINCT TABLESPACE_NAME,"
                      " FILE_NAME,"
                      " LOGFILE_GROUP_NAME,"
                      " EXTENT_SIZE,"
                      " INITIAL_SIZE,"
                      " ENGINE"
                      " FROM INFORMATION_SCHEMA.FILES"
                      " WHERE FILE_TYPE = 'DATAFILE'",
                      256, 1024);

  if(ts_where)
    dynstr_append_checked(&sqlbuf, ts_where);

  dynstr_append_checked(&sqlbuf, " ORDER BY TABLESPACE_NAME, LOGFILE_GROUP_NAME");

  if (mysql_query_with_error_report(mysql, &tableres, sqlbuf.str))
  {
    dynstr_free(&sqlbuf);
    DBUG_RETURN(1);
  }

  buf[0]= 0;
  while ((row= mysql_fetch_row(tableres)))
  {
    if (strcmp(buf, row[0]) != 0)
      first= 1;
    if (first)
    {
      if (!opt_xml && opt_comments)
      {
	fprintf(md_result_file,"\n--\n-- Tablespace: %s\n--\n", row[0]);
	check_io(md_result_file);
      }
      fprintf(md_result_file, "\nCREATE");
    }
    else
    {
      fprintf(md_result_file, "\nALTER");
    }
    fprintf(md_result_file,
            " TABLESPACE %s\n"
            "  ADD DATAFILE '%s'\n",
            row[0],
            row[1]);
    if (first)
    {
      fprintf(md_result_file,
              "  USE LOGFILE GROUP %s\n"
              "  EXTENT_SIZE %s\n",
              row[2],
              row[3]);
    }
    fprintf(md_result_file,
            "  INITIAL_SIZE %s\n"
            "  ENGINE=%s;\n",
            row[4],
            row[5]);
    check_io(md_result_file);
    if (first)
    {
      first= 0;
      strxmov(buf, row[0], NullS);
    }
  }

  mysql_free_result(tableres);
  dynstr_free(&sqlbuf);
  DBUG_RETURN(0);
}

static int dump_all_databases()
{
  MYSQL_ROW row;
  MYSQL_RES *tableres;
  int result=0;

  if (mysql_query_with_error_report(mysql, &tableres, "SHOW DATABASES"))
    return 1;
  while ((row= mysql_fetch_row(tableres)))
  {
    if (mysql_get_server_version(mysql) >= FIRST_INFORMATION_SCHEMA_VERSION &&
        !my_strcasecmp(&my_charset_latin1, row[0], INFORMATION_SCHEMA_DB_NAME))
      continue;

    if (mysql_get_server_version(mysql) >= FIRST_PERFORMANCE_SCHEMA_VERSION &&
        !my_strcasecmp(&my_charset_latin1, row[0], PERFORMANCE_SCHEMA_DB_NAME))
      continue;

    if (dump_all_tables_in_db(row[0]))
      result=1;
  }
  if (seen_views)
  {
    if (mysql_query(mysql, "SHOW DATABASES") ||
        !(tableres= mysql_store_result(mysql)))
    {
      my_printf_error(0, "Error: Couldn't execute 'SHOW DATABASES': %s",
                      MYF(0), mysql_error(mysql));
      return 1;
    }
    while ((row= mysql_fetch_row(tableres)))
    {
      if (mysql_get_server_version(mysql) >= FIRST_INFORMATION_SCHEMA_VERSION &&
          !my_strcasecmp(&my_charset_latin1, row[0], INFORMATION_SCHEMA_DB_NAME))
        continue;

      if (mysql_get_server_version(mysql) >= FIRST_PERFORMANCE_SCHEMA_VERSION &&
          !my_strcasecmp(&my_charset_latin1, row[0], PERFORMANCE_SCHEMA_DB_NAME))
        continue;

      if (dump_all_views_in_db(row[0]))
        result=1;
    }
  }
  return result;
}
/* dump_all_databases */


static int dump_databases(char **db_names)
{
  int result=0;
  char **db;
  DBUG_ENTER("dump_databases");

  for (db= db_names ; *db ; db++)
  {
    if (dump_all_tables_in_db(*db))
      result=1;
  }
  if (!result && seen_views)
  {
    for (db= db_names ; *db ; db++)
    {
      if (dump_all_views_in_db(*db))
        result=1;
    }
  }
  DBUG_RETURN(result);
} /* dump_databases */


/*
View Specific database initalization.

SYNOPSIS
  init_dumping_views
  qdatabase      quoted name of the database

RETURN VALUES
  0        Success.
  1        Failure.
*/
int init_dumping_views(char *qdatabase __attribute__((unused)))
{
    return 0;
} /* init_dumping_views */


/*
Table Specific database initalization.

SYNOPSIS
  init_dumping_tables
  qdatabase      quoted name of the database

RETURN VALUES
  0        Success.
  1        Failure.
*/

int init_dumping_tables(char *qdatabase)
{
  DBUG_ENTER("init_dumping_tables");

  if (!opt_create_db)
  {
    char qbuf[256];
    MYSQL_ROW row;
    MYSQL_RES *dbinfo;

    my_snprintf(qbuf, sizeof(qbuf),
                "SHOW CREATE DATABASE IF NOT EXISTS %s",
                qdatabase);

    if (mysql_query(mysql, qbuf) || !(dbinfo = mysql_store_result(mysql)))
    {
      /* Old server version, dump generic CREATE DATABASE */
      if (opt_drop_database)
        fprintf(md_result_file,
                "\n/*!40000 DROP DATABASE IF EXISTS %s*/;\n",
                qdatabase);
      fprintf(md_result_file,
              "\nCREATE DATABASE /*!32312 IF NOT EXISTS*/ %s;\n",
              qdatabase);
    }
    else
    {
      if (opt_drop_database)
        fprintf(md_result_file,
                "\n/*!40000 DROP DATABASE IF EXISTS %s*/;\n",
                qdatabase);
      row = mysql_fetch_row(dbinfo);
      if (row[1])
      {
        fprintf(md_result_file,"\n%s;\n",row[1]);
      }
      mysql_free_result(dbinfo);
    }
  }
  DBUG_RETURN(0);
} /* init_dumping_tables */


static int init_dumping(char *database, int init_func(char*))
{
  if (mysql_select_db(mysql, database))
  {
    DB_error(mysql, "when selecting the database");
    return 1;                   /* If --force */
  }
  if (!path && !opt_xml)
  {
    if (opt_databases || opt_alldbs)
    {
      /*
        length of table name * 2 (if name contains quotes), 2 quotes and 0
      */
      char quoted_database_buf[NAME_LEN*2+3];
      char *qdatabase= quote_name(database,quoted_database_buf,opt_quoted);
      if (opt_comments)
      {
        fprintf(md_result_file,"\n--\n-- Current Database: %s\n--\n", qdatabase);
        check_io(md_result_file);
      }

      /* Call the view or table specific function */
      init_func(qdatabase);

      fprintf(md_result_file,"\nUSE %s;\n", qdatabase);
      check_io(md_result_file);
    }
  }
  if (extended_insert)
    init_dynamic_string_checked(&extended_row, "", 1024, 1024);
  return 0;
} /* init_dumping */


/* Return 1 if we should copy the table */

my_bool include_table(const uchar *hash_key, size_t len)
{
  return ! my_hash_search(&ignore_table, hash_key, len);
}


static int dump_all_tables_in_db(char *database)
{
  char *table;
  uint numrows;
  char table_buff[NAME_LEN*2+3];
  char hash_key[2*NAME_LEN+2];  /* "db.tablename" */
  char *afterdot;
  int using_mysql_db= my_strcasecmp(&my_charset_latin1, database, "mysql");
  DBUG_ENTER("dump_all_tables_in_db");

  afterdot= strmov(hash_key, database);
  *afterdot++= '.';

  if (init_dumping(database, init_dumping_tables))
    DBUG_RETURN(1);
  if (opt_xml)
    print_xml_tag(md_result_file, "", "\n", "database", "name=", database, NullS);

  if (lock_tables)
  {
    DYNAMIC_STRING query;
    init_dynamic_string_checked(&query, "LOCK TABLES ", 256, 1024);
    for (numrows= 0 ; (table= getTableName(1)) ; )
    {
      char *end= strmov(afterdot, table);
      if (include_table((uchar*) hash_key,end - hash_key))
      {
        numrows++;
        dynstr_append_checked(&query, quote_name(table, table_buff, 1));
        dynstr_append_checked(&query, " READ /*!32311 LOCAL */,");
      }
    }
    if (numrows && mysql_real_query(mysql, query.str, query.length-1))
      DB_error(mysql, "when using LOCK TABLES");
            /* We shall continue here, if --force was given */
    dynstr_free(&query);
  }
  if (flush_logs)
  {
    if (mysql_refresh(mysql, REFRESH_LOG))
      DB_error(mysql, "when doing refresh");
           /* We shall continue here, if --force was given */
  }
  while ((table= getTableName(0)))
  {
    char *end= strmov(afterdot, table);
    if (include_table((uchar*) hash_key, end - hash_key))
    {
      dump_table(table,database);
      my_free(order_by);
      order_by= 0;
      if (opt_dump_triggers && ! opt_xml &&
          mysql_get_server_version(mysql) >= 50009)
      {
        if (dump_triggers_for_table(table, database))
        {
          if (path)
            my_fclose(md_result_file, MYF(MY_WME));
          maybe_exit(EX_MYSQLERR);
        }
      }
    }
  }
  if (opt_events && !opt_xml &&
      mysql_get_server_version(mysql) >= 50106)
  {
    DBUG_PRINT("info", ("Dumping events for database %s", database));
    dump_events_for_db(database);
  }
  if (opt_routines && !opt_xml &&
      mysql_get_server_version(mysql) >= 50009)
  {
    DBUG_PRINT("info", ("Dumping routines for database %s", database));
    dump_routines_for_db(database);
  }
  if (opt_xml)
  {
    fputs("</database>\n", md_result_file);
    check_io(md_result_file);
  }
  if (lock_tables)
    (void) mysql_query_with_error_report(mysql, 0, "UNLOCK TABLES");
  if (flush_privileges && using_mysql_db == 0)
  {
    fprintf(md_result_file,"\n--\n-- Flush Grant Tables \n--\n");
    fprintf(md_result_file,"\n/*! FLUSH PRIVILEGES */;\n");
  }
  DBUG_RETURN(0);
} /* dump_all_tables_in_db */


/*
   dump structure of views of database

   SYNOPSIS
     dump_all_views_in_db()
     database  database name

  RETURN
    0 OK
    1 ERROR
*/

static my_bool dump_all_views_in_db(char *database)
{
  char *table;
  uint numrows;
  char table_buff[NAME_LEN*2+3];
  char hash_key[2*NAME_LEN+2];  /* "db.tablename" */
  char *afterdot;

  afterdot= strmov(hash_key, database);
  *afterdot++= '.';

  if (init_dumping(database, init_dumping_views))
    return 1;
  if (opt_xml)
    print_xml_tag(md_result_file, "", "\n", "database", "name=", database, NullS);
  if (lock_tables)
  {
    DYNAMIC_STRING query;
    init_dynamic_string_checked(&query, "LOCK TABLES ", 256, 1024);
    for (numrows= 0 ; (table= getTableName(1)); )
    {
      char *end= strmov(afterdot, table);
      if (include_table((uchar*) hash_key,end - hash_key))
      {
        numrows++;
        dynstr_append_checked(&query, quote_name(table, table_buff, 1));
        dynstr_append_checked(&query, " READ /*!32311 LOCAL */,");
      }
    }
    if (numrows && mysql_real_query(mysql, query.str, query.length-1))
      DB_error(mysql, "when using LOCK TABLES");
            /* We shall continue here, if --force was given */
    dynstr_free(&query);
  }
  if (flush_logs)
  {
    if (mysql_refresh(mysql, REFRESH_LOG))
      DB_error(mysql, "when doing refresh");
           /* We shall continue here, if --force was given */
  }
  while ((table= getTableName(0)))
  {
    char *end= strmov(afterdot, table);
    if (include_table((uchar*) hash_key, end - hash_key))
      get_view_structure(table, database);
  }
  if (opt_xml)
  {
    fputs("</database>\n", md_result_file);
    check_io(md_result_file);
  }
  if (lock_tables)
    (void) mysql_query_with_error_report(mysql, 0, "UNLOCK TABLES");
  return 0;
} /* dump_all_tables_in_db */


/*
  get_actual_table_name -- executes a SHOW TABLES LIKE '%s' to get the actual
  table name from the server for the table name given on the command line.
  we do this because the table name given on the command line may be a
  different case (e.g.  T1 vs t1)

  RETURN
    pointer to the table name
    0 if error
*/

static char *get_actual_table_name(const char *old_table_name, MEM_ROOT *root)
{
  char *name= 0;
  MYSQL_RES  *table_res;
  MYSQL_ROW  row;
  char query[50 + 2*NAME_LEN];
  char show_name_buff[FN_REFLEN];
  DBUG_ENTER("get_actual_table_name");

  /* Check memory for quote_for_like() */
  DBUG_ASSERT(2*sizeof(old_table_name) < sizeof(show_name_buff));
  my_snprintf(query, sizeof(query), "SHOW TABLES LIKE %s",
              quote_for_like(old_table_name, show_name_buff));

  if (mysql_query_with_error_report(mysql, 0, query))
    return NullS;

  if ((table_res= mysql_store_result(mysql)))
  {
    my_ulonglong num_rows= mysql_num_rows(table_res);
    if (num_rows > 0)
    {
      ulong *lengths;
      /*
        Return first row
        TODO: Return all matching rows
      */
      row= mysql_fetch_row(table_res);
      lengths= mysql_fetch_lengths(table_res);
      name= strmake_root(root, row[0], lengths[0]);
    }
    mysql_free_result(table_res);
  }
  DBUG_PRINT("exit", ("new_table_name: %s", name));
  DBUG_RETURN(name);
}


static int dump_selected_tables(char *db, char **table_names, int tables)
{
  char table_buff[NAME_LEN*2+3];
  DYNAMIC_STRING lock_tables_query;
  MEM_ROOT root;
  char **dump_tables, **pos, **end;
  DBUG_ENTER("dump_selected_tables");

  if (init_dumping(db, init_dumping_tables))
    DBUG_RETURN(1);

  init_alloc_root(&root, 8192, 0);
  if (!(dump_tables= pos= (char**) alloc_root(&root, tables * sizeof(char *))))
     die(EX_EOM, "alloc_root failure.");

  init_dynamic_string_checked(&lock_tables_query, "LOCK TABLES ", 256, 1024);
  for (; tables > 0 ; tables-- , table_names++)
  {
    /* the table name passed on commandline may be wrong case */
    if ((*pos= get_actual_table_name(*table_names, &root)))
    {
      /* Add found table name to lock_tables_query */
      if (lock_tables)
      {
        dynstr_append_checked(&lock_tables_query, quote_name(*pos, table_buff, 1));
        dynstr_append_checked(&lock_tables_query, " READ /*!32311 LOCAL */,");
      }
      pos++;
    }
    else
    {
      if (!ignore_errors)
      {
        dynstr_free(&lock_tables_query);
        free_root(&root, MYF(0));
      }
      maybe_die(EX_ILLEGAL_TABLE, "Couldn't find table: \"%s\"", *table_names);
      /* We shall countinue here, if --force was given */
    }
  }
  end= pos;

  /* Can't LOCK TABLES in I_S / P_S, so don't try. */
  if (lock_tables &&
      !(mysql_get_server_version(mysql) >= FIRST_INFORMATION_SCHEMA_VERSION &&
        !my_strcasecmp(&my_charset_latin1, db, INFORMATION_SCHEMA_DB_NAME)) &&
      !(mysql_get_server_version(mysql) >= FIRST_PERFORMANCE_SCHEMA_VERSION &&
        !my_strcasecmp(&my_charset_latin1, db, PERFORMANCE_SCHEMA_DB_NAME)))
  {
    if (mysql_real_query(mysql, lock_tables_query.str,
                         lock_tables_query.length-1))
    {
      if (!ignore_errors)
      {
        dynstr_free(&lock_tables_query);
        free_root(&root, MYF(0));
      }
      DB_error(mysql, "when doing LOCK TABLES");
       /* We shall countinue here, if --force was given */
    }
  }
  dynstr_free(&lock_tables_query);
  if (flush_logs)
  {
    if (mysql_refresh(mysql, REFRESH_LOG))
    {
      if (!ignore_errors)
        free_root(&root, MYF(0));
      DB_error(mysql, "when doing refresh");
    }
     /* We shall countinue here, if --force was given */
  }
  if (opt_xml)
    print_xml_tag(md_result_file, "", "\n", "database", "name=", db, NullS);

  /* Dump each selected table */
  for (pos= dump_tables; pos < end; pos++)
  {
    DBUG_PRINT("info",("Dumping table %s", *pos));
    dump_table(*pos, db);
    if (opt_dump_triggers &&
        mysql_get_server_version(mysql) >= 50009)
    {
      if (dump_triggers_for_table(*pos, db))
      {
        if (path)
          my_fclose(md_result_file, MYF(MY_WME));
        maybe_exit(EX_MYSQLERR);
      }
    }
  }

  /* Dump each selected view */
  if (seen_views)
  {
    for (pos= dump_tables; pos < end; pos++)
      get_view_structure(*pos, db);
  }
  if (opt_events && !opt_xml &&
      mysql_get_server_version(mysql) >= 50106)
  {
    DBUG_PRINT("info", ("Dumping events for database %s", db));
    dump_events_for_db(db);
  }
  /* obtain dump of routines (procs/functions) */
  if (opt_routines  && !opt_xml &&
      mysql_get_server_version(mysql) >= 50009)
  {
    DBUG_PRINT("info", ("Dumping routines for database %s", db));
    dump_routines_for_db(db);
  }
  free_root(&root, MYF(0));
  my_free(order_by);
  order_by= 0;
  if (opt_xml)
  {
    fputs("</database>\n", md_result_file);
    check_io(md_result_file);
  }
  if (lock_tables)
    (void) mysql_query_with_error_report(mysql, 0, "UNLOCK TABLES");
  DBUG_RETURN(0);
} /* dump_selected_tables */


static int do_show_master_status(MYSQL *mysql_con)
{
  MYSQL_ROW row;
  MYSQL_RES *master;
  const char *comment_prefix=
    (opt_master_data == MYSQL_OPT_MASTER_DATA_COMMENTED_SQL) ? "-- " : "";
  if (mysql_query_with_error_report(mysql_con, &master, "SHOW MASTER STATUS"))
  {
    return 1;
  }
  else
  {
    row= mysql_fetch_row(master);
    if (row && row[0] && row[1])
    {
      /* SHOW MASTER STATUS reports file and position */
      if (opt_comments)
        fprintf(md_result_file,
                "\n--\n-- Position to start replication or point-in-time "
                "recovery from\n--\n\n");
      fprintf(md_result_file,
              "%sCHANGE MASTER TO MASTER_LOG_FILE='%s', MASTER_LOG_POS=%s;\n",
              comment_prefix, row[0], row[1]);
      check_io(md_result_file);
    }
    else if (!ignore_errors)
    {
      /* SHOW MASTER STATUS reports nothing and --force is not enabled */
      my_printf_error(0, "Error: Binlogging on server not active",
                      MYF(0));
      mysql_free_result(master);
      maybe_exit(EX_MYSQLERR);
      return 1;
    }
    mysql_free_result(master);
  }
  return 0;
}

static int do_stop_slave_sql(MYSQL *mysql_con)
{
  MYSQL_RES *slave;
  /* We need to check if the slave sql is running in the first place */
  if (mysql_query_with_error_report(mysql_con, &slave, "SHOW SLAVE STATUS"))
    return(1);
  else
  {
    MYSQL_ROW row= mysql_fetch_row(slave);
    if (row && row[11])
    {
      /* if SLAVE SQL is not running, we don't stop it */
      if (!strcmp(row[11],"No"))
      {
        mysql_free_result(slave);
        /* Silently assume that they don't have the slave running */
        return(0);
      }
    }
  }
  mysql_free_result(slave);

  /* now, stop slave if running */
  if (mysql_query_with_error_report(mysql_con, 0, "STOP SLAVE SQL_THREAD"))
    return(1);

  return(0);
}

static int add_stop_slave(void)
{
  if (opt_comments)
    fprintf(md_result_file,
            "\n--\n-- stop slave statement to make a recovery dump)\n--\n\n");
  fprintf(md_result_file, "STOP SLAVE;\n");
  return(0);
}

static int add_slave_statements(void)
{
  if (opt_comments)
    fprintf(md_result_file,
            "\n--\n-- start slave statement to make a recovery dump)\n--\n\n");
  fprintf(md_result_file, "START SLAVE;\n");
  return(0);
}

static int do_show_slave_status(MYSQL *mysql_con)
{
  MYSQL_RES *slave;
  const char *comment_prefix=
    (opt_slave_data == MYSQL_OPT_SLAVE_DATA_COMMENTED_SQL) ? "-- " : "";
  if (mysql_query_with_error_report(mysql_con, &slave, "SHOW SLAVE STATUS"))
  {
    if (!ignore_errors)
    {
      /* SHOW SLAVE STATUS reports nothing and --force is not enabled */
      my_printf_error(0, "Error: Slave not set up", MYF(0));
    }
    mysql_free_result(slave);
    return 1;
  }
  else
  {
    MYSQL_ROW row= mysql_fetch_row(slave);
    if (row && row[9] && row[21])
    {
      /* SHOW MASTER STATUS reports file and position */
      if (opt_comments)
        fprintf(md_result_file,
                "\n--\n-- Position to start replication or point-in-time "
                "recovery from (the master of this slave)\n--\n\n");

      fprintf(md_result_file, "%sCHANGE MASTER TO ", comment_prefix);

      if (opt_include_master_host_port)
      {
        if (row[1])
          fprintf(md_result_file, "MASTER_HOST='%s', ", row[1]);
        if (row[3])
          fprintf(md_result_file, "MASTER_PORT='%s', ", row[3]);
      }
      fprintf(md_result_file,
              "MASTER_LOG_FILE='%s', MASTER_LOG_POS=%s;\n", row[9], row[21]);

      check_io(md_result_file);
    }
    mysql_free_result(slave);
  }
  return 0;
}

static int do_start_slave_sql(MYSQL *mysql_con)
{
  MYSQL_RES *slave;
  /* We need to check if the slave sql is stopped in the first place */
  if (mysql_query_with_error_report(mysql_con, &slave, "SHOW SLAVE STATUS"))
    return(1);
  else
  {
    MYSQL_ROW row= mysql_fetch_row(slave);
    if (row && row[11])
    {
      /* if SLAVE SQL is not running, we don't start it */
      if (!strcmp(row[11],"Yes"))
      {
        mysql_free_result(slave);
        /* Silently assume that they don't have the slave running */
        return(0);
      }
    }
  }
  mysql_free_result(slave);

  /* now, start slave if stopped */
  if (mysql_query_with_error_report(mysql_con, 0, "START SLAVE"))
  {
    my_printf_error(0, "Error: Unable to start slave", MYF(0));
    return 1;
  }
  return(0);
}



static int do_flush_tables_read_lock(MYSQL *mysql_con)
{
  /*
    We do first a FLUSH TABLES. If a long update is running, the FLUSH TABLES
    will wait but will not stall the whole mysqld, and when the long update is
    done the FLUSH TABLES WITH READ LOCK will start and succeed quickly. So,
    FLUSH TABLES is to lower the probability of a stage where both mysqldump
    and most client connections are stalled. Of course, if a second long
    update starts between the two FLUSHes, we have that bad stall.
  */
  return
    ( mysql_query_with_error_report(mysql_con, 0, 
                                    ((opt_master_data != 0) ? 
                                        "FLUSH /*!40101 LOCAL */ TABLES" : 
                                        "FLUSH TABLES")) ||
      mysql_query_with_error_report(mysql_con, 0,
                                    "FLUSH TABLES WITH READ LOCK") );
}


static int do_unlock_tables(MYSQL *mysql_con)
{
  return mysql_query_with_error_report(mysql_con, 0, "UNLOCK TABLES");
}

static int get_bin_log_name(MYSQL *mysql_con,
                            char* buff_log_name, uint buff_len)
{
  MYSQL_RES *res;
  MYSQL_ROW row;

  if (mysql_query(mysql_con, "SHOW MASTER STATUS") ||
      !(res= mysql_store_result(mysql)))
    return 1;

  if (!(row= mysql_fetch_row(res)))
  {
    mysql_free_result(res);
    return 1;
  }
  /*
    Only one row is returned, and the first column is the name of the
    active log.
  */
  strmake(buff_log_name, row[0], buff_len - 1);

  mysql_free_result(res);
  return 0;
}

static int purge_bin_logs_to(MYSQL *mysql_con, char* log_name)
{
  DYNAMIC_STRING str;
  int err;
  init_dynamic_string_checked(&str, "PURGE BINARY LOGS TO '", 1024, 1024);
  dynstr_append_checked(&str, log_name);
  dynstr_append_checked(&str, "'");
  err = mysql_query_with_error_report(mysql_con, 0, str.str);
  dynstr_free(&str);
  return err;
}


static int start_transaction(MYSQL *mysql_con)
{
  /*
    We use BEGIN for old servers. --single-transaction --master-data will fail
    on old servers, but that's ok as it was already silently broken (it didn't
    do a consistent read, so better tell people frankly, with the error).

    We want the first consistent read to be used for all tables to dump so we
    need the REPEATABLE READ level (not anything lower, for example READ
    COMMITTED would give one new consistent read per dumped table).
  */
  if ((mysql_get_server_version(mysql_con) < 40100) && opt_master_data)
  {
    fprintf(stderr, "-- %s: the combination of --single-transaction and "
            "--master-data requires a MySQL server version of at least 4.1 "
            "(current server's version is %s). %s\n",
            ignore_errors ? "Warning" : "Error",
            mysql_con->server_version ? mysql_con->server_version : "unknown",
            ignore_errors ? "Continuing due to --force, backup may not be consistent across all tables!" : "Aborting.");
    if (!ignore_errors)
      exit(EX_MYSQLERR);
  }

  return (mysql_query_with_error_report(mysql_con, 0,
                                        "SET SESSION TRANSACTION ISOLATION "
                                        "LEVEL REPEATABLE READ") ||
          mysql_query_with_error_report(mysql_con, 0,
                                        "START TRANSACTION "
                                        "/*!40100 WITH CONSISTENT SNAPSHOT */"));
}


static ulong find_set(TYPELIB *lib, const char *x, uint length,
                      char **err_pos, uint *err_len)
{
  const char *end= x + length;
  ulong found= 0;
  uint find;
  char buff[255];

  *err_pos= 0;                  /* No error yet */
  while (end > x && my_isspace(charset_info, end[-1]))
    end--;

  *err_len= 0;
  if (x != end)
  {
    const char *start= x;
    for (;;)
    {
      const char *pos= start;
      uint var_len;

      for (; pos != end && *pos != ','; pos++) ;
      var_len= (uint) (pos - start);
      strmake(buff, start, min(sizeof(buff) - 1, var_len));
      find= find_type(buff, lib, FIND_TYPE_BASIC);
      if (!find)
      {
        *err_pos= (char*) start;
        *err_len= var_len;
      }
      else
        found|= ((longlong) 1 << (find - 1));
      if (pos == end)
        break;
      start= pos + 1;
    }
  }
  return found;
}


/* Print a value with a prefix on file */
static void print_value(FILE *file, MYSQL_RES  *result, MYSQL_ROW row,
                        const char *prefix, const char *name,
                        int string_value)
{
  MYSQL_FIELD   *field;
  mysql_field_seek(result, 0);

  for ( ; (field= mysql_fetch_field(result)) ; row++)
  {
    if (!strcmp(field->name,name))
    {
      if (row[0] && row[0][0] && strcmp(row[0],"0")) /* Skip default */
      {
        fputc(' ',file);
        fputs(prefix, file);
        if (string_value)
          unescape(file,row[0],(uint) strlen(row[0]));
        else
          fputs(row[0], file);
        check_io(file);
        return;
      }
    }
  }
  return;                                       /* This shouldn't happen */
} /* print_value */


/*
  SYNOPSIS

  Check if we the table is one of the table types that should be ignored:
  MRG_ISAM, MRG_MYISAM, if opt_delayed, if that table supports delayed inserts.
  If the table should be altogether ignored, it returns a TRUE, FALSE if it
  should not be ignored. If the user has selected to use INSERT DELAYED, it
  sets the value of the bool pointer supports_delayed_inserts to 0 if not
  supported, 1 if it is supported.

  ARGS

    check_if_ignore_table()
    table_name                  Table name to check
    table_type                  Type of table

  GLOBAL VARIABLES
    mysql                       MySQL connection
    verbose                     Write warning messages

  RETURN
    char (bit value)            See IGNORE_ values at top
*/

char check_if_ignore_table(const char *table_name, char *table_type)
{
  char result= IGNORE_NONE;
  char buff[FN_REFLEN+80], show_name_buff[FN_REFLEN];
  MYSQL_RES *res= NULL;
  MYSQL_ROW row;
  DBUG_ENTER("check_if_ignore_table");

  /* Check memory for quote_for_like() */
  DBUG_ASSERT(2*sizeof(table_name) < sizeof(show_name_buff));
  my_snprintf(buff, sizeof(buff), "show table status like %s",
              quote_for_like(table_name, show_name_buff));
  if (mysql_query_with_error_report(mysql, &res, buff))
  {
    if (mysql_errno(mysql) != ER_PARSE_ERROR)
    {                                   /* If old MySQL version */
      verbose_msg("-- Warning: Couldn't get status information for "
                  "table %s (%s)\n", table_name, mysql_error(mysql));
      DBUG_RETURN(result);                       /* assume table is ok */
    }
  }
  if (!(row= mysql_fetch_row(res)))
  {
    fprintf(stderr,
            "Error: Couldn't read status information for table %s (%s)\n",
            table_name, mysql_error(mysql));
    mysql_free_result(res);
    DBUG_RETURN(result);                         /* assume table is ok */
  }
  if (!(row[1]))
    strmake(table_type, "VIEW", NAME_LEN-1);
  else
  {
    /*
      If the table type matches any of these, we do support delayed inserts.
      Note: we do not want to skip dumping this table if if is not one of
      these types, but we do want to use delayed inserts in the dump if
      the table type is _NOT_ one of these types
    */
    strmake(table_type, row[1], NAME_LEN-1);
    if (opt_delayed)
    {
      if (strcmp(table_type,"MyISAM") &&
          strcmp(table_type,"ISAM") &&
          strcmp(table_type,"ARCHIVE") &&
          strcmp(table_type,"HEAP") &&
          strcmp(table_type,"MEMORY"))
        result= IGNORE_INSERT_DELAYED;
    }

    /*
      If these two types, we do want to skip dumping the table
    */
    if (!opt_no_data &&
        (!my_strcasecmp(&my_charset_latin1, table_type, "MRG_MyISAM") ||
         !strcmp(table_type,"MRG_ISAM") ||
         !strcmp(table_type,"FEDERATED")))
      result= IGNORE_DATA;
  }
  mysql_free_result(res);
  DBUG_RETURN(result);
}


/*
  Get string of comma-separated primary key field names

  SYNOPSIS
    char *primary_key_fields(const char *table_name)
    RETURNS     pointer to allocated buffer (must be freed by caller)
    table_name  quoted table name

  DESCRIPTION
    Use SHOW KEYS FROM table_name, allocate a buffer to hold the
    field names, and then build that string and return the pointer
    to that buffer.

    Returns NULL if there is no PRIMARY or UNIQUE key on the table,
    or if there is some failure.  It is better to continue to dump
    the table unsorted, rather than exit without dumping the data.
*/

static char *primary_key_fields(const char *table_name)
{
  MYSQL_RES  *res= NULL;
  MYSQL_ROW  row;
  /* SHOW KEYS FROM + table name * 2 (escaped) + 2 quotes + \0 */
  char show_keys_buff[15 + NAME_LEN * 2 + 3];
  uint result_length= 0;
  char *result= 0;
  char buff[NAME_LEN * 2 + 3];
  char *quoted_field;

  my_snprintf(show_keys_buff, sizeof(show_keys_buff),
              "SHOW KEYS FROM %s", table_name);
  if (mysql_query(mysql, show_keys_buff) ||
      !(res= mysql_store_result(mysql)))
  {
    fprintf(stderr, "Warning: Couldn't read keys from table %s;"
            " records are NOT sorted (%s)\n",
            table_name, mysql_error(mysql));
    /* Don't exit, because it's better to print out unsorted records */
    goto cleanup;
  }

  /*
   * Figure out the length of the ORDER BY clause result.
   * Note that SHOW KEYS is ordered:  a PRIMARY key is always the first
   * row, and UNIQUE keys come before others.  So we only need to check
   * the first key, not all keys.
   */
  if ((row= mysql_fetch_row(res)) && atoi(row[1]) == 0)
  {
    /* Key is unique */
    do
    {
      quoted_field= quote_name(row[4], buff, 0);
      result_length+= strlen(quoted_field) + 1; /* + 1 for ',' or \0 */
    } while ((row= mysql_fetch_row(res)) && atoi(row[3]) > 1);
  }

  /* Build the ORDER BY clause result */
  if (result_length)
  {
    char *end;
    /* result (terminating \0 is already in result_length) */
    result= my_malloc(result_length + 10, MYF(MY_WME));
    if (!result)
    {
      fprintf(stderr, "Error: Not enough memory to store ORDER BY clause\n");
      goto cleanup;
    }
    mysql_data_seek(res, 0);
    row= mysql_fetch_row(res);
    quoted_field= quote_name(row[4], buff, 0);
    end= strmov(result, quoted_field);
    while ((row= mysql_fetch_row(res)) && atoi(row[3]) > 1)
    {
      quoted_field= quote_name(row[4], buff, 0);
      end= strxmov(end, ",", quoted_field, NullS);
    }
  }

cleanup:
  if (res)
    mysql_free_result(res);

  return result;
}


/*
  Replace a substring

  SYNOPSIS
    replace
    ds_str      The string to search and perform the replace in
    search_str  The string to search for
    search_len  Length of the string to search for
    replace_str The string to replace with
    replace_len Length of the string to replace with

  RETURN
    0 String replaced
    1 Could not find search_str in str
*/

static int replace(DYNAMIC_STRING *ds_str,
                   const char *search_str, ulong search_len,
                   const char *replace_str, ulong replace_len)
{
  DYNAMIC_STRING ds_tmp;
  const char *start= strstr(ds_str->str, search_str);
  if (!start)
    return 1;
  init_dynamic_string_checked(&ds_tmp, "",
                      ds_str->length + replace_len, 256);
  dynstr_append_mem_checked(&ds_tmp, ds_str->str, start - ds_str->str);
  dynstr_append_mem_checked(&ds_tmp, replace_str, replace_len);
  dynstr_append_checked(&ds_tmp, start + search_len);
  dynstr_set_checked(ds_str, ds_tmp.str);
  dynstr_free(&ds_tmp);
  return 0;
}


/*
  Getting VIEW structure

  SYNOPSIS
    get_view_structure()
    table   view name
    db      db name

  RETURN
    0 OK
    1 ERROR
*/

static my_bool get_view_structure(char *table, char* db)
{
  MYSQL_RES  *table_res;
  MYSQL_ROW  row;
  MYSQL_FIELD *field;
  char       *result_table, *opt_quoted_table;
  char       table_buff[NAME_LEN*2+3];
  char       table_buff2[NAME_LEN*2+3];
  char       query[QUERY_LENGTH];
  FILE       *sql_file= md_result_file;
  DBUG_ENTER("get_view_structure");

  if (opt_no_create_info) /* Don't write table creation info */
    DBUG_RETURN(0);

  verbose_msg("-- Retrieving view structure for table %s...\n", table);

#ifdef NOT_REALLY_USED_YET
  sprintf(insert_pat,"SET OPTION SQL_QUOTE_SHOW_CREATE=%d",
          (opt_quoted || opt_keywords));
#endif

  result_table=     quote_name(table, table_buff, 1);
  opt_quoted_table= quote_name(table, table_buff2, 0);

  if (switch_character_set_results(mysql, "binary"))
    DBUG_RETURN(1);

  my_snprintf(query, sizeof(query), "SHOW CREATE TABLE %s", result_table);

  if (mysql_query_with_error_report(mysql, &table_res, query))
  {
    switch_character_set_results(mysql, default_charset);
    DBUG_RETURN(0);
  }

  /* Check if this is a view */
  field= mysql_fetch_field_direct(table_res, 0);
  if (strcmp(field->name, "View") != 0)
  {
    switch_character_set_results(mysql, default_charset);
    verbose_msg("-- It's base table, skipped\n");
    DBUG_RETURN(0);
  }

  /* If requested, open separate .sql file for this view */
  if (path)
  {
    if (!(sql_file= open_sql_file_for_table(table, O_WRONLY)))
      DBUG_RETURN(1);

    write_header(sql_file, db);
  }

  if (!opt_xml && opt_comments)
  {
    fprintf(sql_file, "\n--\n-- Final view structure for view %s\n--\n\n",
            result_table);
    check_io(sql_file);
  }
  /* Table might not exist if this view was dumped with --tab. */
  fprintf(sql_file, "/*!50001 DROP TABLE IF EXISTS %s*/;\n", opt_quoted_table);
  if (opt_drop)
  {
    fprintf(sql_file, "/*!50001 DROP VIEW IF EXISTS %s*/;\n",
            opt_quoted_table);
    check_io(sql_file);
  }


  my_snprintf(query, sizeof(query),
              "SELECT CHECK_OPTION, DEFINER, SECURITY_TYPE, "
              "       CHARACTER_SET_CLIENT, COLLATION_CONNECTION "
              "FROM information_schema.views "
              "WHERE table_name=\"%s\" AND table_schema=\"%s\"", table, db);

  if (mysql_query(mysql, query))
  {
    /*
      Use the raw output from SHOW CREATE TABLE if
       information_schema query fails.
     */
    row= mysql_fetch_row(table_res);
    fprintf(sql_file, "/*!50001 %s */;\n", row[1]);
    check_io(sql_file);
    mysql_free_result(table_res);
  }
  else
  {
    char *ptr;
    ulong *lengths;
    char search_buf[256], replace_buf[256];
    ulong search_len, replace_len;
    DYNAMIC_STRING ds_view;

    /* Save the result of SHOW CREATE TABLE in ds_view */
    row= mysql_fetch_row(table_res);
    lengths= mysql_fetch_lengths(table_res);
    init_dynamic_string_checked(&ds_view, row[1], lengths[1] + 1, 1024);
    mysql_free_result(table_res);

    /* Get the result from "select ... information_schema" */
    if (!(table_res= mysql_store_result(mysql)) ||
        !(row= mysql_fetch_row(table_res)))
    {
      if (table_res)
        mysql_free_result(table_res);
      dynstr_free(&ds_view);
      DB_error(mysql, "when trying to save the result of SHOW CREATE TABLE in ds_view.");
      DBUG_RETURN(1);
    }

    lengths= mysql_fetch_lengths(table_res);

    /*
      "WITH %s CHECK OPTION" is available from 5.0.2
      Surround it with !50002 comments
    */
    if (strcmp(row[0], "NONE"))
    {

      ptr= search_buf;
      search_len= (ulong)(strxmov(ptr, "WITH ", row[0],
                                  " CHECK OPTION", NullS) - ptr);
      ptr= replace_buf;
      replace_len=(ulong)(strxmov(ptr, "*/\n/*!50002 WITH ", row[0],
                                  " CHECK OPTION", NullS) - ptr);
      replace(&ds_view, search_buf, search_len, replace_buf, replace_len);
    }

    /*
      "DEFINER=%s SQL SECURITY %s" is available from 5.0.13
      Surround it with !50013 comments
    */
    {
      size_t     user_name_len;
      char       user_name_str[USERNAME_LENGTH + 1];
      char       quoted_user_name_str[USERNAME_LENGTH * 2 + 3];
      size_t     host_name_len;
      char       host_name_str[HOSTNAME_LENGTH + 1];
      char       quoted_host_name_str[HOSTNAME_LENGTH * 2 + 3];

      parse_user(row[1], lengths[1], user_name_str, &user_name_len,
                 host_name_str, &host_name_len);

      ptr= search_buf;
      search_len=
        (ulong)(strxmov(ptr, "DEFINER=",
                        quote_name(user_name_str, quoted_user_name_str, FALSE),
                        "@",
                        quote_name(host_name_str, quoted_host_name_str, FALSE),
                        " SQL SECURITY ", row[2], NullS) - ptr);
      ptr= replace_buf;
      replace_len=
        (ulong)(strxmov(ptr, "*/\n/*!50013 DEFINER=",
                        quote_name(user_name_str, quoted_user_name_str, FALSE),
                        "@",
                        quote_name(host_name_str, quoted_host_name_str, FALSE),
                        " SQL SECURITY ", row[2],
                        " */\n/*!50001", NullS) - ptr);
      replace(&ds_view, search_buf, search_len, replace_buf, replace_len);
    }

    /* Dump view structure to file */

    fprintf(sql_file,
            "/*!50001 SET @saved_cs_client          = @@character_set_client */;\n"
            "/*!50001 SET @saved_cs_results         = @@character_set_results */;\n"
            "/*!50001 SET @saved_col_connection     = @@collation_connection */;\n"
            "/*!50001 SET character_set_client      = %s */;\n"
            "/*!50001 SET character_set_results     = %s */;\n"
            "/*!50001 SET collation_connection      = %s */;\n"
            "/*!50001 %s */;\n"
            "/*!50001 SET character_set_client      = @saved_cs_client */;\n"
            "/*!50001 SET character_set_results     = @saved_cs_results */;\n"
            "/*!50001 SET collation_connection      = @saved_col_connection */;\n",
            (const char *) row[3],
            (const char *) row[3],
            (const char *) row[4],
            (const char *) ds_view.str);

    check_io(sql_file);
    mysql_free_result(table_res);
    dynstr_free(&ds_view);
  }

  if (switch_character_set_results(mysql, default_charset))
    DBUG_RETURN(1);

  /* If a separate .sql file was opened, close it now */
  if (sql_file != md_result_file)
  {
    fputs("\n", sql_file);
    write_footer(sql_file);
    my_fclose(sql_file, MYF(MY_WME));
  }
  DBUG_RETURN(0);
}

/*
  The following functions are wrappers for the dynamic string functions
  and if they fail, the wrappers will terminate the current process.
*/

#define DYNAMIC_STR_ERROR_MSG "Couldn't perform DYNAMIC_STRING operation"

static void init_dynamic_string_checked(DYNAMIC_STRING *str, const char *init_str,
			    uint init_alloc, uint alloc_increment)
{
  if (init_dynamic_string(str, init_str, init_alloc, alloc_increment))
    die(EX_MYSQLERR, DYNAMIC_STR_ERROR_MSG);
}

static void dynstr_append_checked(DYNAMIC_STRING* dest, const char* src)
{
  if (dynstr_append(dest, src))
    die(EX_MYSQLERR, DYNAMIC_STR_ERROR_MSG);
}

static void dynstr_set_checked(DYNAMIC_STRING *str, const char *init_str)
{
  if (dynstr_set(str, init_str))
    die(EX_MYSQLERR, DYNAMIC_STR_ERROR_MSG);
}

static void dynstr_append_mem_checked(DYNAMIC_STRING *str, const char *append,
			  uint length)
{
  if (dynstr_append_mem(str, append, length))
    die(EX_MYSQLERR, DYNAMIC_STR_ERROR_MSG);
}

static void dynstr_realloc_checked(DYNAMIC_STRING *str, ulong additional_size)
{
  if (dynstr_realloc(str, additional_size))
    die(EX_MYSQLERR, DYNAMIC_STR_ERROR_MSG);
}


int main(int argc, char **argv)
{
  char bin_log_name[FN_REFLEN];
  int exit_code;
  MY_INIT("mysqldump");

  compatible_mode_normal_str[0]= 0;
  default_charset= (char *)mysql_universal_client_charset;
  bzero((char*) &ignore_table, sizeof(ignore_table));

  exit_code= get_options(&argc, &argv);
  if (exit_code)
  {
    free_resources();
    exit(exit_code);
  }

  if (log_error_file)
  {
    if(!(stderror_file= freopen(log_error_file, "a+", stderr)))
    {
      free_resources();
      exit(EX_MYSQLERR);
    }
  }

  if (connect_to_db(current_host, current_user, opt_password))
  {
    free_resources();
    exit(EX_MYSQLERR);
  }
  if (!path)
    write_header(md_result_file, *argv);

  if (opt_slave_data && do_stop_slave_sql(mysql))
    goto err;

  if ((opt_lock_all_tables || opt_master_data) &&
      do_flush_tables_read_lock(mysql))
    goto err;
  if (opt_single_transaction && start_transaction(mysql))
      goto err;
  if (opt_delete_master_logs)
  {
    if (mysql_refresh(mysql, REFRESH_LOG) ||
        get_bin_log_name(mysql, bin_log_name, sizeof(bin_log_name)))
      goto err;
    flush_logs= 0;
  }
  if (opt_lock_all_tables || opt_master_data)
  {
    if (flush_logs && mysql_refresh(mysql, REFRESH_LOG))
      goto err;
    flush_logs= 0; /* not anymore; that would not be sensible */
  }
  /* Add 'STOP SLAVE to beginning of dump */
  if (opt_slave_apply && add_stop_slave())
    goto err;
  if (opt_master_data && do_show_master_status(mysql))
    goto err;
  if (opt_slave_data && do_show_slave_status(mysql))
    goto err;
  if (opt_single_transaction && do_unlock_tables(mysql)) /* unlock but no commit! */
    goto err;

  if (opt_alltspcs)
    dump_all_tablespaces();

  if (opt_alldbs)
  {
    if (!opt_alltspcs && !opt_notspcs)
      dump_all_tablespaces();
    dump_all_databases();
  }
  else if (argc > 1 && !opt_databases)
  {
    /* Only one database and selected table(s) */
    if (!opt_alltspcs && !opt_notspcs)
      dump_tablespaces_for_tables(*argv, (argv + 1), (argc -1));
    dump_selected_tables(*argv, (argv + 1), (argc - 1));
  }
  else
  {
    /* One or more databases, all tables */
    if (!opt_alltspcs && !opt_notspcs)
      dump_tablespaces_for_databases(argv);
    dump_databases(argv);
  }

  /* if --dump-slave , start the slave sql thread */
  if (opt_slave_data && do_start_slave_sql(mysql))
    goto err;

  /* add 'START SLAVE' to end of dump */
  if (opt_slave_apply && add_slave_statements())
    goto err;

  /* ensure dumped data flushed */
  if (md_result_file && fflush(md_result_file))
  {
    if (!first_error)
      first_error= EX_MYSQLERR;
    goto err;
  }
  /* everything successful, purge the old logs files */
  if (opt_delete_master_logs && purge_bin_logs_to(mysql, bin_log_name))
    goto err;

#ifdef HAVE_SMEM
  my_free(shared_memory_base_name);
#endif
  /*
    No reason to explicitely COMMIT the transaction, neither to explicitely
    UNLOCK TABLES: these will be automatically be done by the server when we
    disconnect now. Saves some code here, some network trips, adds nothing to
    server.
  */
err:
  dbDisconnect(current_host);
  if (!path)
    write_footer(md_result_file);
  free_resources();

  if (stderror_file)
    fclose(stderror_file);

  return(first_error);
} /* main */<|MERGE_RESOLUTION|>--- conflicted
+++ resolved
@@ -598,11 +598,7 @@
 static void usage(void)
 {
   print_version();
-<<<<<<< HEAD
-  puts(ORACLE_WELCOME_COPYRIGHT_NOTICE("2000, 2010"));
-=======
   puts(ORACLE_WELCOME_COPYRIGHT_NOTICE("2000, 2011"));
->>>>>>> c4dad60a
   puts("Dumping structure and contents of MySQL databases and tables.");
   short_usage_sub();
   print_defaults("my",load_default_groups);
