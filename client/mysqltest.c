--- conflicted
+++ resolved
@@ -91,10 +91,7 @@
 static int record= 0, opt_sleep= -1;
 static char *opt_db= 0, *opt_pass= 0;
 const char *opt_user= 0, *opt_host= 0, *unix_sock= 0, *opt_basedir= "./";
-<<<<<<< HEAD
 const char *opt_logdir= "";
-=======
->>>>>>> c4390d05
 const char *opt_include= 0, *opt_charsets_dir;
 static int opt_port= 0;
 static int opt_max_connect_retries;
@@ -4238,11 +4235,8 @@
   {"debug", '#', "Output debug log. Often this is 'd:t:o,filename'.",
    0, 0, 0, GET_STR, OPT_ARG, 0, 0, 0, 0, 0, 0},
 #endif
-<<<<<<< HEAD
   {"debug-info", OPT_DEBUG_INFO, "Print some debug info at exit.", (gptr*) &info_flag,
    (gptr*) &info_flag, 0, GET_BOOL, NO_ARG, 0, 0, 0, 0, 0, 0},
-=======
->>>>>>> c4390d05
   {"host", 'h', "Connect to host.", (gptr*) &opt_host, (gptr*) &opt_host, 0,
    GET_STR, REQUIRED_ARG, 0, 0, 0, 0, 0, 0},
   {"include", 'i', "Include SQL before each test case.", (gptr*) &opt_include,
@@ -5706,11 +5700,7 @@
   if (ds == &ds_result)
     dynstr_free(&ds_result);
   if (command->type == Q_EVAL)
-<<<<<<< HEAD
     dynstr_free(&global_eval_query);
-=======
-    dynstr_free(&eval_query);
->>>>>>> c4390d05
   DBUG_VOID_RETURN;
 }
 
@@ -7076,11 +7066,7 @@
         if (back_ref_num >= 0 && back_ref_num <= (int)r.re_nsub)
         {
           regoff_t start_off, end_off;
-<<<<<<< HEAD
           if ((start_off= subs[back_ref_num].rm_so) > -1 &&
-=======
-          if ((start_off=subs[back_ref_num].rm_so) > -1 &&
->>>>>>> c4390d05
               (end_off=subs[back_ref_num].rm_eo) > -1)
           {
             int block_len= (int) (end_off - start_off);
