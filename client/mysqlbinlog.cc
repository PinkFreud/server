--- conflicted
+++ resolved
@@ -1105,11 +1105,7 @@
     }
     if (len < 8 && net->read_pos[0] == 254)
       break; // end of data
-<<<<<<< HEAD
-    DBUG_PRINT("info",( "len: %lu, net->read_pos[5]: %d\n",
-=======
     DBUG_PRINT("info",( "len: %lu  net->read_pos[5]: %d\n",
->>>>>>> e12ad391
 			len, net->read_pos[5]));
     if (!(ev= Log_event::read_log_event((const char*) net->read_pos + 1 ,
                                         len - 1, &error_msg,
