--- conflicted
+++ resolved
@@ -97,11 +97,7 @@
                      ../strings/strtoll.c ../strings/strtoull.c ../strings/strxmov.c ../strings/strxnmov.c 
                      ../mysys/thr_mutex.c ../mysys/typelib.c ../vio/vio.c ../vio/viosocket.c 
                      ../vio/viossl.c ../vio/viosslfactories.c ../strings/xml.c
-<<<<<<< HEAD
-		     ../mysys/my_getsystime.c)
-=======
-		     ${LIB_SOURCES})
->>>>>>> 140a393f
+		     ../mysys/my_getsystime.c ${LIB_SOURCES})
 
 # Need to set USE_TLS for building the DLL, since __declspec(thread)
 # approach to thread local storage does not work properly in DLLs.
