--- conflicted
+++ resolved
@@ -1,6 +1,6 @@
 /* Copyright (c) 2011, 2013, Oracle and/or its affiliates. All rights reserved.
    Copyright (c) 2014 MariaDB Foundation
-   Copyright (c) 2019,2021 MariaDB Corporation
+   Copyright (c) 2019,2022 MariaDB Corporation
 
    This program is free software; you can redistribute it and/or modify
    it under the terms of the GNU General Public License as published by
@@ -507,1206 +507,7 @@
   return (size_t) (p - dst);
 }
 
-<<<<<<< HEAD
 const Name &Inet6::default_value()
-=======
-
-bool Inet6::fix_fields_maybe_null_on_conversion_to_inet6(Item *item)
-{
-  if (item->maybe_null())
-    return true;
-  if (item->type_handler() == &type_handler_inet6)
-    return false;
-  if (!item->const_item() || item->is_expensive())
-    return true;
-  return Inet6_null(item, false).is_null();
-}
-
-
-bool Inet6::make_from_item(Item *item, bool warn)
-{
-  if (item->type_handler() == &type_handler_inet6)
-  {
-    Native tmp(m_buffer, sizeof(m_buffer));
-    bool rc= item->val_native(current_thd, &tmp);
-    if (rc)
-      return true;
-    DBUG_ASSERT(tmp.length() == sizeof(m_buffer));
-    if (tmp.ptr() != m_buffer)
-      memcpy(m_buffer, tmp.ptr(), sizeof(m_buffer));
-    return false;
-  }
-  StringBufferInet6 tmp;
-  String *str= item->val_str(&tmp);
-  return str ? make_from_character_or_binary_string(str, warn) : true;
-}
-
-
-bool Inet6::make_from_character_or_binary_string(const String *str, bool warn)
-{
-  static Name name= type_handler_inet6.name();
-  if (str->charset() != &my_charset_bin)
-  {
-    bool rc= character_string_to_ipv6(str->ptr(), str->length(),
-                                      str->charset());
-    if (rc && warn)
-      current_thd->push_warning_wrong_value(Sql_condition::WARN_LEVEL_WARN,
-                                            name.ptr(),
-                                            ErrConvString(str).ptr());
-    return rc;
-  }
-  if (str->length() != sizeof(m_buffer))
-  {
-    if (warn)
-      current_thd->push_warning_wrong_value(Sql_condition::WARN_LEVEL_WARN,
-                                            name.ptr(),
-                                            ErrConvString(str).ptr());
-    return true;
-  }
-  DBUG_ASSERT(str->ptr() != m_buffer);
-  memcpy(m_buffer, str->ptr(), sizeof(m_buffer));
-  return false;
-};
-
-
-/********************************************************************/
-
-
-class cmp_item_inet6: public cmp_item_scalar
-{
-  Inet6 m_native;
-public:
-  cmp_item_inet6()
-   :cmp_item_scalar(),
-    m_native(Inet6_zero())
-  { }
-  void store_value(Item *item) override
-  {
-    m_native= Inet6(item, &m_null_value);
-  }
-  int cmp_not_null(const Value *val) override
-  {
-    DBUG_ASSERT(!val->is_null());
-    DBUG_ASSERT(val->is_string());
-    Inet6_null tmp(val->m_string);
-    DBUG_ASSERT(!tmp.is_null());
-    return m_native.cmp(tmp);
-  }
-  int cmp(Item *arg) override
-  {
-    Inet6_null tmp(arg);
-    return m_null_value || tmp.is_null() ? UNKNOWN : m_native.cmp(tmp) != 0;
-  }
-  int compare(cmp_item *ci) override
-  {
-    cmp_item_inet6 *tmp= static_cast<cmp_item_inet6*>(ci);
-    DBUG_ASSERT(!m_null_value);
-    DBUG_ASSERT(!tmp->m_null_value);
-    return m_native.cmp(tmp->m_native);
-  }
-  cmp_item *make_same(THD *thd) override
-  {
-    return new (thd->mem_root) cmp_item_inet6();
-  }
-};
-
-
-class Field_inet6: public Field
-{
-  static void set_min_value(char *ptr)
-  {
-    memset(ptr, 0, Inet6::binary_length());
-  }
-  static void set_max_value(char *ptr)
-  {
-    memset(ptr, 0xFF, Inet6::binary_length());
-  }
-  void store_warning(const ErrConv &str,
-                     Sql_condition::enum_warning_level level)
-  {
-    static const Name type_name= type_handler_inet6.name();
-    if (get_thd()->count_cuted_fields <= CHECK_FIELD_EXPRESSION)
-      return;
-    const TABLE_SHARE *s= table->s;
-    get_thd()->push_warning_truncated_value_for_field(level, type_name.ptr(),
-                                                      str.ptr(),
-                                                      s ? s->db.str : nullptr,
-                                                      s ? s->table_name.str
-                                                      : nullptr,
-                                                      field_name.str);
-  }
-  int set_null_with_warn(const ErrConv &str)
-  {
-    store_warning(str, Sql_condition::WARN_LEVEL_WARN);
-    set_null();
-    return 1;
-  }
-  int set_min_value_with_warn(const ErrConv &str)
-  {
-    store_warning(str, Sql_condition::WARN_LEVEL_WARN);
-    set_min_value((char*) ptr);
-    return 1;
-  }
-  int set_max_value_with_warn(const ErrConv &str)
-  {
-    store_warning(str, Sql_condition::WARN_LEVEL_WARN);
-    set_max_value((char*) ptr);
-    return 1;
-  }
-  int store_inet6_null_with_warn(const Inet6_null &inet6,
-                                 const ErrConvString &err)
-  {
-    DBUG_ASSERT(marked_for_write_or_computed());
-    if (inet6.is_null())
-      return maybe_null() ? set_null_with_warn(err) :
-                            set_min_value_with_warn(err);
-    inet6.to_binary((char *) ptr, Inet6::binary_length());
-    return 0;
-  }
-
-public:
-  Field_inet6(const LEX_CSTRING *field_name_arg, const Record_addr &rec)
-    :Field(rec.ptr(), Inet6::max_char_length(),
-           rec.null_ptr(), rec.null_bit(), Field::NONE, field_name_arg)
-  {
-    flags|= BINARY_FLAG | UNSIGNED_FLAG;
-  }
-  const Type_handler *type_handler() const override
-  {
-    return &type_handler_inet6;
-  }
-  uint32 max_display_length() const override { return field_length; }
-  bool str_needs_quotes() const override { return true; }
-  const DTCollation &dtcollation() const override
-  {
-    static DTCollation_numeric c;
-    return c;
-  }
-  CHARSET_INFO *charset(void) const override { return &my_charset_numeric; }
-  const CHARSET_INFO *sort_charset(void) const override { return &my_charset_bin; }
-  /**
-    This makes client-server protocol convert the value according
-    to @@character_set_client.
-  */
-  bool binary() const override { return false; }
-  enum ha_base_keytype key_type() const override { return HA_KEYTYPE_BINARY; }
-
-  bool is_equal(const Column_definition &new_field) const override
-  {
-    return new_field.type_handler() == type_handler();
-  }
-  bool eq_def(const Field *field) const override
-  {
-    return Field::eq_def(field);
-  }
-  double pos_in_interval(Field *min, Field *max) override
-  {
-    return pos_in_interval_val_str(min, max, 0);
-  }
-  int cmp(const uchar *a, const uchar *b) const override
-  { return memcmp(a, b, pack_length()); }
-
-  void sort_string(uchar *to, uint length) override
-  {
-    DBUG_ASSERT(length == pack_length());
-    memcpy(to, ptr, length);
-  }
-  uint32 pack_length() const override
-  {
-    return Inet6::binary_length();
-  }
-  uint pack_length_from_metadata(uint field_metadata) const override
-  {
-    return Inet6::binary_length();
-  }
-
-  void sql_type(String &str) const override
-  {
-    static Name name= type_handler_inet6.name();
-    str.set_ascii(name.ptr(), name.length());
-  }
-
-  void make_send_field(Send_field *to) override
-  {
-    Field::make_send_field(to);
-    to->set_data_type_name(type_handler_inet6.name().lex_cstring());
-  }
-
-  bool validate_value_in_record(THD *thd, const uchar *record) const override
-  {
-    return false;
-  }
-
-  String *val_str(String *val_buffer,
-                  String *val_ptr __attribute__((unused))) override
-  {
-    DBUG_ASSERT(marked_for_read());
-    Inet6_null tmp((const char *) ptr, pack_length());
-    return tmp.to_string(val_buffer) ? NULL : val_buffer;
-  }
-
-  my_decimal *val_decimal(my_decimal *to) override
-  {
-    DBUG_ASSERT(marked_for_read());
-    my_decimal_set_zero(to);
-    return to;
-  }
-
-  longlong val_int() override
-  {
-    DBUG_ASSERT(marked_for_read());
-    return 0;
-  }
-
-  double val_real() override
-  {
-    DBUG_ASSERT(marked_for_read());
-    return 0;
-  }
-
-  bool get_date(MYSQL_TIME *ltime, date_mode_t fuzzydate) override
-  {
-    DBUG_ASSERT(marked_for_read());
-    set_zero_time(ltime, MYSQL_TIMESTAMP_TIME);
-    return false;
-  }
-
-  bool val_bool(void) override
-  {
-    DBUG_ASSERT(marked_for_read());
-    return !Inet6::only_zero_bytes((const char *) ptr, Inet6::binary_length());
-  }
-
-  int store_native(const Native &value) override
-  {
-    DBUG_ASSERT(marked_for_write_or_computed());
-    DBUG_ASSERT(value.length() == Inet6::binary_length());
-    memcpy(ptr, value.ptr(), value.length());
-    return 0;
-  }
-
-  int store(const char *str, size_t length, CHARSET_INFO *cs) override
-  {
-    return cs == &my_charset_bin ? store_binary(str, length) :
-                                   store_text(str, length, cs);
-  }
-
-  int store_text(const char *str, size_t length, CHARSET_INFO *cs) override
-  {
-    return store_inet6_null_with_warn(Inet6_null(str, length, cs),
-                                      ErrConvString(str, length, cs));
-  }
-
-  int store_binary(const char *str, size_t length) override
-  {
-    return store_inet6_null_with_warn(Inet6_null(str, length),
-                                      ErrConvString(str, length,
-                                                    &my_charset_bin));
-  }
-
-  int store_hex_hybrid(const char *str, size_t length) override
-  {
-    return Field_inet6::store_binary(str, length);
-  }
-
-  int store_decimal(const my_decimal *num) override
-  {
-    DBUG_ASSERT(marked_for_write_or_computed());
-    return set_min_value_with_warn(ErrConvDecimal(num));
-  }
-
-  int store(longlong nr, bool unsigned_flag) override
-  {
-    DBUG_ASSERT(marked_for_write_or_computed());
-    return set_min_value_with_warn(
-            ErrConvInteger(Longlong_hybrid(nr, unsigned_flag)));
-  }
-
-  int store(double nr) override
-  {
-    DBUG_ASSERT(marked_for_write_or_computed());
-    return set_min_value_with_warn(ErrConvDouble(nr));
-  }
-
-  int store_time_dec(const MYSQL_TIME *ltime, uint dec) override
-  {
-    DBUG_ASSERT(marked_for_write_or_computed());
-    return set_min_value_with_warn(ErrConvTime(ltime));
-  }
-
-  /*** Field conversion routines ***/
-  int store_field(Field *from) override
-  {
-    // INSERT INTO t1 (inet6_field) SELECT different_field_type FROM t2;
-    return from->save_in_field(this);
-  }
-  int save_in_field(Field *to) override
-  {
-    // INSERT INTO t2 (different_field_type) SELECT inet6_field FROM t1;
-    if (to->charset() == &my_charset_bin &&
-        dynamic_cast<const Type_handler_general_purpose_string*>
-          (to->type_handler()))
-    {
-      NativeBufferInet6 res;
-      val_native(&res);
-      return to->store(res.ptr(), res.length(), &my_charset_bin);
-    }
-    return save_in_field_str(to);
-  }
-  Copy_func *get_copy_func(const Field *from) const override
-  {
-    // ALTER to INET6 from another field
-    return do_field_string;
-  }
-
-  Copy_func *get_copy_func_to(const Field *to) const override
-  {
-    if (type_handler() == to->type_handler())
-    {
-      // ALTER from INET6 to INET6
-      DBUG_ASSERT(pack_length() == to->pack_length());
-      DBUG_ASSERT(charset() == to->charset());
-      DBUG_ASSERT(sort_charset() == to->sort_charset());
-      return Field::do_field_eq;
-    }
-    // ALTER from INET6 to another data type
-    if (to->charset() == &my_charset_bin &&
-        dynamic_cast<const Type_handler_general_purpose_string*>
-          (to->type_handler()))
-    {
-      /*
-        ALTER from INET6 to a binary string type, e.g.:
-          BINARY, TINYBLOB, BLOB, MEDIUMBLOB, LONGBLOB
-      */
-      return do_field_inet6_native_to_binary;
-    }
-    return do_field_string;
-  }
-
-  static void do_field_inet6_native_to_binary(Copy_field *copy)
-  {
-    NativeBufferInet6 res;
-    copy->from_field->val_native(&res);
-    copy->to_field->store(res.ptr(), res.length(), &my_charset_bin);
-  }
-
-  bool memcpy_field_possible(const Field *from) const override
-  {
-    // INSERT INTO t1 (inet6_field) SELECT field2 FROM t2;
-    return type_handler() == from->type_handler();
-  }
-  enum_conv_type rpl_conv_type_from(const Conv_source &source,
-                                    const Relay_log_info *rli,
-                                    const Conv_param &param) const override
-  {
-    if (type_handler() == source.type_handler() ||
-        (source.type_handler() == &type_handler_string &&
-         source.type_handler()->max_display_length_for_field(source) ==
-         Inet6::binary_length()))
-      return rpl_conv_type_from_same_data_type(source.metadata(), rli, param);
-    return CONV_TYPE_IMPOSSIBLE;
-  }
-
-  /*** Optimizer routines ***/
-  bool test_if_equality_guarantees_uniqueness(const Item *const_item) const override
-  {
-    /*
-      This condition:
-        WHERE inet6_field=const
-      should return a single distinct value only,
-      as comparison is done according to INET6.
-    */
-    return true;
-  }
-  bool can_be_substituted_to_equal_item(const Context &ctx,
-                                        const Item_equal *item_equal)
-                                        override
-  {
-    switch (ctx.subst_constraint()) {
-    case ANY_SUBST:
-      return ctx.compare_type_handler() == item_equal->compare_type_handler();
-    case IDENTITY_SUBST:
-      return true;
-    }
-    return false;
-  }
-  Item *get_equal_const_item(THD *thd, const Context &ctx,
-                             Item *const_item) override;
-  bool can_optimize_keypart_ref(const Item_bool_func *cond,
-                                const Item *item) const override
-  {
-    /*
-      Mixing of two different non-traditional types is currently prevented.
-      This may change in the future. For example, INET4 and INET6
-      data types can be made comparable.
-      But we allow mixing INET6 to a data type directly inherited from
-      a traditional type, e.g. INET6=VARCHAR/JSON.
-    */
-    DBUG_ASSERT(item->type_handler()->type_handler_base_or_self()->
-                  is_traditional_scalar_type() ||
-                item->type_handler() == type_handler());
-    return true;
-  }
-  /**
-    Test if Field can use range optimizer for a standard comparison operation:
-      <=, <, =, <=>, >, >=
-    Note, this method does not cover spatial operations.
-  */
-  bool can_optimize_range(const Item_bool_func *cond,
-                          const Item *item,
-                          bool is_eq_func) const override
-  {
-    // See the DBUG_ASSERT comment in can_optimize_keypart_ref()
-    DBUG_ASSERT(item->type_handler()->type_handler_base_or_self()->
-                  is_traditional_scalar_type() ||
-                item->type_handler() == type_handler());
-    return true;
-  }
-  SEL_ARG *get_mm_leaf(RANGE_OPT_PARAM *prm, KEY_PART *key_part,
-                       const Item_bool_func *cond,
-                       scalar_comparison_op op, Item *value) override
-  {
-    DBUG_ENTER("Field_inet6::get_mm_leaf");
-    if (!can_optimize_scalar_range(prm, key_part, cond, op, value))
-      DBUG_RETURN(0);
-    int err= value->save_in_field_no_warnings(this, 1);
-    if ((op != SCALAR_CMP_EQUAL && is_real_null()) || err < 0)
-      DBUG_RETURN(&null_element);
-    if (err > 0)
-    {
-      if (op == SCALAR_CMP_EQ || op == SCALAR_CMP_EQUAL)
-        DBUG_RETURN(new (prm->mem_root) SEL_ARG_IMPOSSIBLE(this));
-      DBUG_RETURN(NULL); /*  Cannot infer anything */
-    }
-    DBUG_RETURN(stored_field_make_mm_leaf(prm, key_part, op, value));
-  }
-  bool can_optimize_hash_join(const Item_bool_func *cond,
-                                      const Item *item) const override
-  {
-    return can_optimize_keypart_ref(cond, item);
-  }
-  bool can_optimize_group_min_max(const Item_bool_func *cond,
-                                  const Item *const_item) const override
-  {
-    return true;
-  }
-
-  uint row_pack_length() const override { return pack_length(); }
-
-  Binlog_type_info binlog_type_info() const override
-  {
-    DBUG_ASSERT(type() == binlog_type());
-    return Binlog_type_info_fixed_string(Field_inet6::binlog_type(),
-                                         Inet6::binary_length(),
-                                         &my_charset_bin);
-  }
-
-  uchar *pack(uchar *to, const uchar *from, uint max_length) override
-  {
-    DBUG_PRINT("debug", ("Packing field '%s'", field_name.str));
-    return StringPack(&my_charset_bin, Inet6::binary_length()).
-             pack(to, from, max_length);
-  }
-
-  const uchar *unpack(uchar *to, const uchar *from, const uchar *from_end,
-                      uint param_data) override
-  {
-    return StringPack(&my_charset_bin, Inet6::binary_length()).
-             unpack(to, from, from_end, param_data);
-  }
-
-  uint max_packed_col_length(uint max_length) override
-  {
-    return StringPack::max_packed_col_length(max_length);
-  }
-
-  uint packed_col_length(const uchar *data_ptr, uint length) override
-  {
-    return StringPack::packed_col_length(data_ptr, length);
-  }
-
-  /**********/
-  uint size_of() const override { return sizeof(*this); }
-};
-
-
-class Item_typecast_inet6: public Item_func
-{
-public:
-  Item_typecast_inet6(THD *thd, Item *a) :Item_func(thd, a) {}
-
-  const Type_handler *type_handler() const override
-  { return &type_handler_inet6; }
-
-  enum Functype functype() const override { return CHAR_TYPECAST_FUNC; }
-  bool eq(const Item *item, bool binary_cmp) const override
-  {
-    if (this == item)
-      return true;
-    if (item->type() != FUNC_ITEM ||
-        functype() != ((Item_func*)item)->functype())
-      return false;
-    if (type_handler() != item->type_handler())
-      return false;
-    Item_typecast_inet6 *cast= (Item_typecast_inet6*) item;
-    return args[0]->eq(cast->args[0], binary_cmp);
-  }
-  LEX_CSTRING func_name_cstring() const override
-  {
-    static LEX_CSTRING name= {STRING_WITH_LEN("cast_as_inet6") };
-    return name;
-  }
-  void print(String *str, enum_query_type query_type) override
-  {
-    str->append(STRING_WITH_LEN("cast("));
-    args[0]->print(str, query_type);
-    str->append(STRING_WITH_LEN(" as inet6)"));
-  }
-  bool fix_length_and_dec() override
-  {
-    Type_std_attributes::operator=(Type_std_attributes_inet6());
-    if (Inet6::fix_fields_maybe_null_on_conversion_to_inet6(args[0]))
-      set_maybe_null();
-    return false;
-  }
-  String *val_str(String *to) override
-  {
-    Inet6_null tmp(args[0]);
-    return (null_value= tmp.is_null() || tmp.to_string(to)) ? NULL : to;
-  }
-  longlong val_int() override
-  {
-    return 0;
-  }
-  double val_real() override
-  {
-    return 0;
-  }
-  my_decimal *val_decimal(my_decimal *to) override
-  {
-    my_decimal_set_zero(to);
-    return to;
-  }
-  bool get_date(THD *thd, MYSQL_TIME *ltime, date_mode_t fuzzydate) override
-  {
-    set_zero_time(ltime, MYSQL_TIMESTAMP_TIME);
-    return false;
-  }
-  bool val_native(THD *thd, Native *to) override
-  {
-    Inet6_null tmp(args[0]);
-    return null_value= tmp.is_null() || tmp.to_native(to);
-  }
-  Item *get_copy(THD *thd) override
-  { return get_item_copy<Item_typecast_inet6>(thd, this); }
-};
-
-
-class Item_cache_inet6: public Item_cache
-{
-  NativeBufferInet6 m_value;
-public:
-  Item_cache_inet6(THD *thd)
-   :Item_cache(thd, &type_handler_inet6)
-  { }
-  Item *get_copy(THD *thd)
-  { return get_item_copy<Item_cache_inet6>(thd, this); }
-  bool cache_value()
-  {
-    if (!example)
-      return false;
-    value_cached= true;
-    /*
-      Merge comments: in 10.7 this code migrated to
-      Item_cache_fbt in to sql/sql_type_fixedbin.h
-    */
-    null_value_inside= null_value=
-      example->val_native_with_conversion_result(current_thd,
-                                                 &m_value,
-                                                 type_handler());
-    return true;
-  }
-  String* val_str(String *to)
-  {
-    if (!has_value())
-      return NULL;
-    Inet6_null tmp(m_value.ptr(), m_value.length());
-    return tmp.is_null() || tmp.to_string(to) ? NULL : to;
-  }
-  my_decimal *val_decimal(my_decimal *to)
-  {
-    if (!has_value())
-      return NULL;
-    my_decimal_set_zero(to);
-    return to;
-  }
-  longlong val_int()
-  {
-    if (!has_value())
-      return 0;
-    return 0;
-  }
-  double val_real()
-  {
-    if (!has_value())
-      return 0;
-    return 0;
-  }
-  longlong val_datetime_packed(THD *thd)
-  {
-    DBUG_ASSERT(0);
-    if (!has_value())
-      return 0;
-    return 0;
-  }
-  longlong val_time_packed(THD *thd)
-  {
-    DBUG_ASSERT(0);
-    if (!has_value())
-      return 0;
-    return 0;
-  }
-  bool get_date(THD *thd, MYSQL_TIME *ltime, date_mode_t fuzzydate)
-  {
-    if (!has_value())
-      return true;
-    set_zero_time(ltime, MYSQL_TIMESTAMP_TIME);
-    return false;
-  }
-  bool val_native(THD *thd, Native *to)
-  {
-    if (!has_value())
-      return true;
-    return to->copy(m_value.ptr(), m_value.length());
-  }
-};
-
-
-class Item_literal_inet6: public Item_literal
-{
-  Inet6 m_value;
-public:
-  Item_literal_inet6(THD *thd)
-   :Item_literal(thd),
-    m_value(Inet6_zero())
-  { }
-  Item_literal_inet6(THD *thd, const Inet6 &value)
-   :Item_literal(thd),
-    m_value(value)
-  { }
-  const Type_handler *type_handler() const override
-  {
-    return &type_handler_inet6;
-  }
-  longlong val_int() override
-  {
-    return 0;
-  }
-  double val_real() override
-  {
-    return 0;
-  }
-  String *val_str(String *to) override
-  {
-    return m_value.to_string(to) ? NULL : to;
-  }
-  my_decimal *val_decimal(my_decimal *to) override
-  {
-    my_decimal_set_zero(to);
-    return to;
-  }
-  bool get_date(THD *thd, MYSQL_TIME *ltime, date_mode_t fuzzydate) override
-  {
-    set_zero_time(ltime, MYSQL_TIMESTAMP_TIME);
-    return false;
-  }
-  bool val_native(THD *thd, Native *to) override
-  {
-    return m_value.to_native(to);
-  }
-  void print(String *str, enum_query_type query_type) override
-  {
-    StringBufferInet6 tmp;
-    m_value.to_string(&tmp);
-    str->append(STRING_WITH_LEN("INET6'"));
-    str->append(tmp);
-    str->append('\'');
-  }
-  Item *get_copy(THD *thd) override
-  { return get_item_copy<Item_literal_inet6>(thd, this); }
-
-  // Non-overriding methods
-  void set_value(const Inet6 &value)
-  {
-    m_value= value;
-  }
-};
-
-
-class Item_copy_inet6: public Item_copy
-{
-  NativeBufferInet6 m_value;
-public:
-  Item_copy_inet6(THD *thd, Item *item_arg): Item_copy(thd, item_arg) {}
-
-  bool val_native(THD *thd, Native *to) override
-  {
-    if (null_value)
-      return true;
-    return to->copy(m_value.ptr(), m_value.length());
-  }
-  String *val_str(String *to) override
-  {
-    if (null_value)
-      return NULL;
-    Inet6_null tmp(m_value.ptr(), m_value.length());
-    return tmp.is_null() || tmp.to_string(to) ? NULL : to;
-  }
-  my_decimal *val_decimal(my_decimal *to) override
-  {
-    my_decimal_set_zero(to);
-    return to;
-  }
-  double val_real() override
-  {
-    return 0;
-  }
-  longlong val_int() override
-  {
-    return 0;
-  }
-  bool get_date(THD *thd, MYSQL_TIME *ltime, date_mode_t fuzzydate) override
-  {
-    set_zero_time(ltime, MYSQL_TIMESTAMP_TIME);
-    return null_value;
-  }
-  void copy() override
-  {
-    null_value= item->val_native(current_thd, &m_value);
-    DBUG_ASSERT(null_value == item->null_value);
-  }
-  int save_in_field(Field *field, bool no_conversions) override
-  {
-    return Item::save_in_field(field, no_conversions);
-  }
-  Item *get_copy(THD *thd) override
-  { return get_item_copy<Item_copy_inet6>(thd, this); }
-};
-
-
-class in_inet6 :public in_vector
-{
-  Inet6 m_value;
-  static int cmp_inet6(void *cmp_arg, Inet6 *a, Inet6 *b)
-  {
-    return a->cmp(*b);
-  }
-public:
-  in_inet6(THD *thd, uint elements)
-   :in_vector(thd, elements, sizeof(Inet6), (qsort2_cmp) cmp_inet6, 0),
-    m_value(Inet6_zero())
-  { }
-  const Type_handler *type_handler() const override
-  {
-    return &type_handler_inet6;
-  }
-  void set(uint pos, Item *item) override
-  {
-    Inet6 *buff= &((Inet6 *) base)[pos];
-    Inet6_null value(item);
-    if (value.is_null())
-      *buff= Inet6_zero();
-    else
-      *buff= value;
-  }
-  uchar *get_value(Item *item) override
-  {
-    Inet6_null value(item);
-    if (value.is_null())
-      return 0;
-    m_value= value;
-    return (uchar *) &m_value;
-  }
-  Item* create_item(THD *thd) override
-  {
-    return new (thd->mem_root) Item_literal_inet6(thd);
-  }
-  void value_to_item(uint pos, Item *item) override
-  {
-    const Inet6 &buff= (((Inet6*) base)[pos]);
-    static_cast<Item_literal_inet6*>(item)->set_value(buff);
-  }
-};
-
-
-class Item_char_typecast_func_handler_inet6_to_binary:
-                                       public Item_handled_func::Handler_str
-{
-public:
-  const Type_handler *return_type_handler(const Item_handled_func *item)
-                                          const override
-  {
-    if (item->max_length > MAX_FIELD_VARCHARLENGTH)
-      return Type_handler::blob_type_handler(item->max_length);
-    if (item->max_length > 255)
-      return &type_handler_varchar;
-    return &type_handler_string;
-  }
-  bool fix_length_and_dec(Item_handled_func *xitem) const override
-  {
-    return false;
-  }
-  String *val_str(Item_handled_func *item, String *to) const override
-  {
-    DBUG_ASSERT(dynamic_cast<const Item_char_typecast*>(item));
-    return static_cast<Item_char_typecast*>(item)->
-             val_str_binary_from_native(to);
-  }
-};
-
-
-static Item_char_typecast_func_handler_inet6_to_binary
-         item_char_typecast_func_handler_inet6_to_binary;
-
-
-bool Type_handler_inet6::
-  Item_char_typecast_fix_length_and_dec(Item_char_typecast *item) const
-{
-  if (item->cast_charset() == &my_charset_bin)
-  {
-    item->fix_length_and_dec_native_to_binary(Inet6::binary_length());
-    item->set_func_handler(&item_char_typecast_func_handler_inet6_to_binary);
-    return false;
-  }
-  item->fix_length_and_dec_str();
-  return false;
-}
-
-
-bool
-Type_handler_inet6::character_or_binary_string_to_native(THD *thd,
-                                                         const String *str,
-                                                         Native *to) const
-{
-  if (str->charset() == &my_charset_bin)
-  {
-    // Convert from a binary string
-    if (str->length() != Inet6::binary_length() ||
-        to->copy(str->ptr(), str->length()))
-    {
-      thd->push_warning_wrong_value(Sql_condition::WARN_LEVEL_WARN,
-                                    name().ptr(),
-                                    ErrConvString(str).ptr());
-      return true;
-    }
-    return false;
-  }
-  // Convert from a character string
-  Inet6_null tmp(*str);
-  if (tmp.is_null())
-    thd->push_warning_wrong_value(Sql_condition::WARN_LEVEL_WARN,
-                                  name().ptr(), ErrConvString(str).ptr());
-  return tmp.is_null() || tmp.to_native(to);
-}
-
-
-bool
-Type_handler_inet6::Item_save_in_value(THD *thd, Item *item,
-                                       st_value *value) const
-{
-  value->m_type= DYN_COL_STRING;
-  String *str= item->val_str(&value->m_string);
-  if (str != &value->m_string && !item->null_value)
-  {
-    // "item" returned a non-NULL value
-    if (Inet6_null(*str).is_null())
-    {
-      /*
-        The value was not-null, but conversion to INET6 failed:
-          SELECT a, DECODE_ORACLE(inet6col, 'garbage', '<NULL>', '::01', '01')
-          FROM t1;
-      */
-      thd->push_warning_wrong_value(Sql_condition::WARN_LEVEL_WARN,
-                                    name().ptr(), ErrConvString(str).ptr());
-      value->m_type= DYN_COL_NULL;
-      return true;
-    }
-    // "item" returned a non-NULL value, and it was a valid INET6
-    value->m_string.set(str->ptr(), str->length(), str->charset());
-  }
-  return check_null(item, value);
-}
-
-
-void Type_handler_inet6::Item_param_setup_conversion(THD *thd,
-                                                     Item_param *param) const
-{
-  param->setup_conversion_string(thd, thd->variables.character_set_client);
-}
-
-
-void Type_handler_inet6::make_sort_key_part(uchar *to, Item *item,
-                                            const SORT_FIELD_ATTR *sort_field,
-                                            Sort_param *param) const
-{
-  DBUG_ASSERT(item->type_handler() == this);
-  NativeBufferInet6 tmp;
-  item->val_native_result(current_thd, &tmp);
-  if (item->maybe_null())
-  {
-    if (item->null_value)
-    {
-      memset(to, 0, Inet6::binary_length() + 1);
-      return;
-    }
-    *to++= 1;
-  }
-  DBUG_ASSERT(!item->null_value);
-  DBUG_ASSERT(Inet6::binary_length() == tmp.length());
-  DBUG_ASSERT(Inet6::binary_length() == sort_field->length);
-  memcpy(to, tmp.ptr(), tmp.length());
-}
-
-uint
-Type_handler_inet6::make_packed_sort_key_part(uchar *to, Item *item,
-                                            const SORT_FIELD_ATTR *sort_field,
-                                            Sort_param *param) const
-{
-  DBUG_ASSERT(item->type_handler() == this);
-  NativeBufferInet6 tmp;
-  item->val_native_result(current_thd, &tmp);
-  if (item->maybe_null())
-  {
-    if (item->null_value)
-    {
-      *to++=0;
-      return 0;
-    }
-    *to++= 1;
-  }
-  DBUG_ASSERT(!item->null_value);
-  DBUG_ASSERT(Inet6::binary_length() == tmp.length());
-  DBUG_ASSERT(Inet6::binary_length() == sort_field->length);
-  memcpy(to, tmp.ptr(), tmp.length());
-  return tmp.length();
-}
-
-void Type_handler_inet6::sort_length(THD *thd,
-                                     const Type_std_attributes *item,
-                                     SORT_FIELD_ATTR *attr) const
-{
-  attr->original_length= attr->length= Inet6::binary_length();
-  attr->suffix_length= 0;
-}
-
-
-cmp_item *Type_handler_inet6::make_cmp_item(THD *thd, CHARSET_INFO *cs) const
-{
-  return new (thd->mem_root) cmp_item_inet6;
-}
-
-
-
-in_vector *
-Type_handler_inet6::make_in_vector(THD *thd, const Item_func_in *func,
-                                   uint nargs) const
-{
-  return new (thd->mem_root) in_inet6(thd, nargs);
-}
-
-
-Item *Type_handler_inet6::create_typecast_item(THD *thd, Item *item,
-                                               const Type_cast_attributes &attr)
-                                               const
-{
-  return new (thd->mem_root) Item_typecast_inet6(thd, item);
-}
-
-
-Item_cache *Type_handler_inet6::Item_get_cache(THD *thd, const Item *item) const
-{
-  return new (thd->mem_root) Item_cache_inet6(thd);
-}
-
-
-Item_copy *Type_handler_inet6::create_item_copy(THD *thd, Item *item) const
-{
-  return new (thd->mem_root) Item_copy_inet6(thd, item);
-}
-
-
-Item *
-Type_handler_inet6::make_const_item_for_comparison(THD *thd,
-                                                   Item *src,
-                                                   const Item *cmp) const
-{
-  Inet6_null tmp(src);
-  if (tmp.is_null())
-    return new (thd->mem_root) Item_null(thd, src->name.str);
-  return new (thd->mem_root) Item_literal_inet6(thd, tmp);
-}
-
-
-Item *Field_inet6::get_equal_const_item(THD *thd, const Context &ctx,
-                                        Item *const_item)
-{
-  Inet6_null tmp(const_item);
-  if (tmp.is_null())
-    return NULL;
-  return new (thd->mem_root) Item_literal_inet6(thd, tmp);
-}
-
-
-Field *
-Type_handler_inet6::make_table_field_from_def(
-                                     TABLE_SHARE *share,
-                                     MEM_ROOT *mem_root,
-                                     const LEX_CSTRING *name,
-                                     const Record_addr &addr,
-                                     const Bit_addr &bit,
-                                     const Column_definition_attributes *attr,
-                                     uint32 flags) const
-{
-  return new (mem_root) Field_inet6(name, addr);
-}
-
-
-Field *Type_handler_inet6::make_table_field(MEM_ROOT *root,
-                                            const LEX_CSTRING *name,
-                                            const Record_addr &addr,
-                                            const Type_all_attributes &attr,
-                                            TABLE_SHARE *share) const
-{
-  return new (root) Field_inet6(name, addr);
-}
-
-
-Field *Type_handler_inet6::make_conversion_table_field(MEM_ROOT *root,
-                                                       TABLE *table,
-                                                       uint metadata,
-                                                       const Field *target)
-                                                       const
-{
-  const Record_addr tmp(NULL, Bit_addr(true));
-  return new (table->in_use->mem_root) Field_inet6(&empty_clex_str, tmp);
-}
-
-
-bool Type_handler_inet6::partition_field_check(const LEX_CSTRING &field_name,
-                                               Item *item_expr) const
-{
-  if (item_expr->cmp_type() != STRING_RESULT)
-  {
-    my_error(ER_WRONG_TYPE_COLUMN_VALUE_ERROR, MYF(0));
-    return true;
-  }
-  return false;
-}
-
-
-bool
-Type_handler_inet6::partition_field_append_value(
-                                          String *to,
-                                          Item *item_expr,
-                                          CHARSET_INFO *field_cs,
-                                          partition_value_print_mode_t mode)
-                                          const
-{
-  StringBufferInet6 inet6str;
-  Inet6_null inet6(item_expr);
-  if (inet6.is_null())
-  {
-    my_error(ER_PARTITION_FUNCTION_IS_NOT_ALLOWED, MYF(0));
-    return true;
-  }
-  return inet6.to_string(&inet6str) ||
-         to->append('\'') ||
-         to->append(inet6str) ||
-         to->append('\'');
-}
-
-
-/***************************************************************/
-
-
-class Type_collection_inet: public Type_collection
-{
-  const Type_handler *aggregate_common(const Type_handler *a,
-                                       const Type_handler *b) const
-  {
-    if (a == b)
-      return a;
-    return NULL;
-  }
-  const Type_handler *aggregate_if_string(const Type_handler *a,
-                                          const Type_handler *b) const
-  {
-    static const Type_aggregator::Pair agg[]=
-    {
-      {&type_handler_inet6, &type_handler_null,        &type_handler_inet6},
-      {&type_handler_inet6, &type_handler_varchar,     &type_handler_inet6},
-      {&type_handler_inet6, &type_handler_string,      &type_handler_inet6},
-      {&type_handler_inet6, &type_handler_tiny_blob,   &type_handler_inet6},
-      {&type_handler_inet6, &type_handler_blob,        &type_handler_inet6},
-      {&type_handler_inet6, &type_handler_medium_blob, &type_handler_inet6},
-      {&type_handler_inet6, &type_handler_long_blob,   &type_handler_inet6},
-      {&type_handler_inet6, &type_handler_hex_hybrid,  &type_handler_inet6},
-      {NULL,NULL,NULL}
-    };
-    return Type_aggregator::find_handler_in_array(agg, a, b, true);
-  }
-public:
-  const Type_handler *aggregate_for_result(const Type_handler *a,
-                                           const Type_handler *b)
-                                           const override
-  {
-    const Type_handler *h;
-    if ((h= aggregate_common(a, b)) ||
-        (h= aggregate_if_string(a, b)))
-      return h;
-    return NULL;
-  }
-
-  const Type_handler *aggregate_for_min_max(const Type_handler *a,
-                                            const Type_handler *b)
-                                            const override
-  {
-    return aggregate_for_result(a, b);
-  }
-
-  const Type_handler *aggregate_for_comparison(const Type_handler *a,
-                                               const Type_handler *b)
-                                               const override
-  {
-    if (const Type_handler *h= aggregate_common(a, b))
-      return h;
-    static const Type_aggregator::Pair agg[]=
-    {
-      {&type_handler_inet6, &type_handler_null,      &type_handler_inet6},
-      {&type_handler_inet6, &type_handler_long_blob, &type_handler_inet6},
-      {NULL,NULL,NULL}
-    };
-    return Type_aggregator::find_handler_in_array(agg, a, b, true);
-  }
-
-  const Type_handler *aggregate_for_num_op(const Type_handler *a,
-                                           const Type_handler *b)
-                                           const override
-  {
-    return NULL;
-  }
-
-  const Type_handler *handler_by_name(const LEX_CSTRING &name) const override
-  {
-    if (type_handler_inet6.name().eq(name))
-      return &type_handler_inet6;
-    return NULL;
-  }
-};
-
-
-const Type_collection *Type_handler_inet6::type_collection() const
->>>>>>> 4b6f5aec
 {
   static Name def(STRING_WITH_LEN("::"));
   return def;
