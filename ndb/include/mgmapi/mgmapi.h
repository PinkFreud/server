/* Copyright (C) 2003 MySQL AB

   This program is free software; you can redistribute it and/or modify
   it under the terms of the GNU General Public License as published by
   the Free Software Foundation; either version 2 of the License, or
   (at your option) any later version.

   This program is distributed in the hope that it will be useful,
   but WITHOUT ANY WARRANTY; without even the implied warranty of
   MERCHANTABILITY or FITNESS FOR A PARTICULAR PURPOSE.  See the
   GNU General Public License for more details.

   You should have received a copy of the GNU General Public License
   along with this program; if not, write to the Free Software
   Foundation, Inc., 59 Temple Place, Suite 330, Boston, MA  02111-1307  USA */

#ifndef MGMAPI_H
#define MGMAPI_H

/**
 * @mainpage NDB Cluster Management API
 *
 * The NDB Cluster Management API (MGM API) is a C API 
 * that is used to:
 * - Start/stop database nodes (DB nodes)
 * - Start/stop NDB Cluster backups
 * - Control the NDB Cluster log
 * - Other administrative tasks
 *
 * @section  General Concepts
 *
 * Each MGM API function needs a management server handle 
 * (of type Mgm_C_Api::NdbMgmHandle).  
 * This handle is initally is created by calling the 
 * function ndb_mgm_create_handle().
 *
 * A function can return:
 *  -# An integer value.  
 *     If it returns -1 then this indicates an error, and then
 *  -# A pointer value.  If it returns NULL then check the latest error.
 *     If it didn't return NULL, then a "something" is returned.
 *     This "something" has to be free:ed by the user of the MGM API.
 *
 * If there are an error, then the get latest error functions
 * can be used to check what the error was.
 */

/** @addtogroup MGM_C_API
 *  @{
 */

#include "mgmapi_config_parameters.h"

#ifdef __cplusplus
extern "C" {
#endif

  /**
   * The NdbMgmHandle.
   */
  typedef struct ndb_mgm_handle * NdbMgmHandle;

  /**
   *   NDB Cluster node types
   */
  enum ndb_mgm_node_type {
    NDB_MGM_NODE_TYPE_UNKNOWN = -1,           /*< Node type not known*/
    NDB_MGM_NODE_TYPE_API     = NODE_TYPE_API,/*< An application node (API)*/
    NDB_MGM_NODE_TYPE_NDB     = NODE_TYPE_DB, /*< A database node (DB)*/
    NDB_MGM_NODE_TYPE_MGM     = NODE_TYPE_MGM,/*< A mgmt server node (MGM)*/
    NDB_MGM_NODE_TYPE_REP     = NODE_TYPE_REP,/*< A replication node */

    NDB_MGM_NODE_TYPE_MIN     = 0,            /*< Min valid value*/
    NDB_MGM_NODE_TYPE_MAX     = 3             /*< Max valid value*/
  };

  /**
   *   Database node status
   */
  enum ndb_mgm_node_status {
    NDB_MGM_NODE_STATUS_UNKNOWN       = 0,  /*< Node status not known*/
    NDB_MGM_NODE_STATUS_NO_CONTACT    = 1,  /*< No contact with node*/
    NDB_MGM_NODE_STATUS_NOT_STARTED   = 2,  /*< Has not run starting protocol*/
    NDB_MGM_NODE_STATUS_STARTING      = 3,  /*< Is running starting protocol*/
    NDB_MGM_NODE_STATUS_STARTED       = 4,  /*< Running*/
    NDB_MGM_NODE_STATUS_SHUTTING_DOWN = 5,  /*< Is shutting down*/
    NDB_MGM_NODE_STATUS_RESTARTING    = 6,  /*< Is restarting*/
    NDB_MGM_NODE_STATUS_SINGLEUSER    = 7,  /*< Maintenance mode*/
    NDB_MGM_NODE_STATUS_RESUME        = 8,  /*< Resume mode*/

    NDB_MGM_NODE_STATUS_MIN           = 0,  /*< Min valid value*/
    NDB_MGM_NODE_STATUS_MAX           = 6   /*< Max valid value*/
  };

  /**
   *    Error codes
   */
  enum ndb_mgm_error {
    NDB_MGM_NO_ERROR = 0,

    /* Request for service errors */
    NDB_MGM_ILLEGAL_CONNECT_STRING = 1001,
    NDB_MGM_ILLEGAL_PORT_NUMBER = 1002,
    NDB_MGM_ILLEGAL_SOCKET = 1003,
    NDB_MGM_ILLEGAL_IP_ADDRESS = 1004,
    NDB_MGM_ILLEGAL_SERVER_HANDLE = 1005,
    NDB_MGM_ILLEGAL_SERVER_REPLY = 1006,
    NDB_MGM_ILLEGAL_NUMBER_OF_NODES = 1007,
    NDB_MGM_ILLEGAL_NODE_STATUS = 1008,
    NDB_MGM_OUT_OF_MEMORY = 1009,
    NDB_MGM_SERVER_NOT_CONNECTED = 1010,
    NDB_MGM_COULD_NOT_CONNECT_TO_SOCKET = 1011,

    /* Service errors - Start/Stop Node or System */
    NDB_MGM_START_FAILED = 2001,
    NDB_MGM_STOP_FAILED = 2002,
    NDB_MGM_RESTART_FAILED = 2003,

    /* Service errors - Backup */
    NDB_MGM_COULD_NOT_START_BACKUP = 3001,
    NDB_MGM_COULD_NOT_ABORT_BACKUP = 3002,

    /* Service errors - Single User Mode */
    NDB_MGM_COULD_NOT_ENTER_SINGLE_USER_MODE = 4001,
    NDB_MGM_COULD_NOT_EXIT_SINGLE_USER_MODE = 4002,

    /* Usage errors */
    NDB_MGM_USAGE_ERROR = 5001
  };

  struct Ndb_Mgm_Error_Msg {
    enum ndb_mgm_error  code;
    const char *        msg; 
  };

  const struct Ndb_Mgm_Error_Msg ndb_mgm_error_msgs[] = {
    { NDB_MGM_NO_ERROR, "No error" },

    { NDB_MGM_ILLEGAL_CONNECT_STRING, "Illegal connect string" },
    { NDB_MGM_ILLEGAL_PORT_NUMBER, "Illegal port number" },
    { NDB_MGM_ILLEGAL_SOCKET, "Illegal socket" },
    { NDB_MGM_ILLEGAL_IP_ADDRESS, "Illegal IP address" },
    { NDB_MGM_ILLEGAL_SERVER_HANDLE, "Illegal server handle" },
    { NDB_MGM_ILLEGAL_SERVER_REPLY, "Illegal reply from server" },
    { NDB_MGM_ILLEGAL_NUMBER_OF_NODES, "Illegal number of nodes" },
    { NDB_MGM_ILLEGAL_NODE_STATUS, "Illegal node status" },
    { NDB_MGM_OUT_OF_MEMORY, "Out of memory" },
    { NDB_MGM_SERVER_NOT_CONNECTED, "Management server not connected" },
    { NDB_MGM_COULD_NOT_CONNECT_TO_SOCKET, "Could not connect to socket" },

    /* Service errors - Start/Stop Node or System */
    { NDB_MGM_START_FAILED, "Start failed" },
    { NDB_MGM_STOP_FAILED, "Stop failed" },
    { NDB_MGM_RESTART_FAILED, "Restart failed" },

    /* Service errors - Backup */
    { NDB_MGM_COULD_NOT_START_BACKUP, "Could not start backup" },
    { NDB_MGM_COULD_NOT_ABORT_BACKUP, "Could not abort backup" },
    
    /* Service errors - Single User Mode */
    { NDB_MGM_COULD_NOT_ENTER_SINGLE_USER_MODE, 
      "Could not enter single user mode" },
    { NDB_MGM_COULD_NOT_EXIT_SINGLE_USER_MODE, 
      "Could not exit single user mode" },

    /* Usage errors */
    { NDB_MGM_USAGE_ERROR,
      "Usage error" }
  };
  
  const int ndb_mgm_noOfErrorMsgs = 
  sizeof(ndb_mgm_error_msgs)/sizeof(struct Ndb_Mgm_Error_Msg);

  /**
   *   Structure returned by ndb_mgm_get_status
   */
  struct ndb_mgm_node_state {
    int node_id;                            /*< NDB Cluster node id*/
    enum ndb_mgm_node_type   node_type;     /*< Type of NDB Cluster node*/
    enum ndb_mgm_node_status node_status;   /*< State of node*/
    int start_phase;                        /*< Start phase.
					     *< @note Start phase is only
					     *< valid if
					     *< node_type is
					     *< NDB_MGM_NODE_TYPE_NDB and
					     *< node_status is
					     *< NDB_MGM_NODE_STATUS_STARTING
					     */
    int dynamic_id;                         /*< Id for heartbeats and
					     *< master take-over
					     *< (only valid for DB nodes)
					     */
    int node_group;                         /*< Node group of node
					     *< (only valid for DB nodes)*/
    int version;                            /*< Internal version number*/
    int connect_count;                      /*< No of times node has connected
					     *< or disconnected to the mgm srv
					     */
    char connect_address[sizeof("000.000.000.000")+1];
  };

  /**
   *   Cluster status
   */
  struct ndb_mgm_cluster_state {
    int no_of_nodes;                        /*< No of entries in the 
					     *< node_states array
					     */
    struct ndb_mgm_node_state               /*< An array with node_states*/
    node_states[1];
    const char *hostname;
  };

  /**
   *   Default reply from the server
   */
  struct ndb_mgm_reply {
    int return_code;                        /*< 0 if successful, 
					     *< otherwise error code.
					     */
    char message[256];                      /*< Error or reply message.*/
  };

  /**
   *   Default information types
   */
  enum ndb_mgm_info {
    NDB_MGM_INFO_CLUSTER,                   /*< ?*/
    NDB_MGM_INFO_CLUSTERLOG                 /*< Cluster log*/
  };

  /**
   *   Signal log modes
   *   (Used only in the development of NDB Cluster.)
   */
  enum ndb_mgm_signal_log_mode {
    NDB_MGM_SIGNAL_LOG_MODE_IN,             /*< Log receiving signals */
    NDB_MGM_SIGNAL_LOG_MODE_OUT,            /*< Log sending signals*/
    NDB_MGM_SIGNAL_LOG_MODE_INOUT,          /*< Log both sending/receiving*/
    NDB_MGM_SIGNAL_LOG_MODE_OFF             /*< Log off*/
  };

  /**
   *   Log severities (used to filter the cluster log)
   */
  enum ndb_mgm_clusterlog_level {
    NDB_MGM_CLUSTERLOG_OFF = 0,             /*< Cluster log off*/
    NDB_MGM_CLUSTERLOG_DEBUG = 1,           /*< Used in NDB Cluster
					     *< developement
					     */
    NDB_MGM_CLUSTERLOG_INFO = 2,            /*< Informational messages*/
    NDB_MGM_CLUSTERLOG_WARNING = 3,         /*< Conditions that are not
					     *< error condition, but 
					     *< might require handling
					     */
    NDB_MGM_CLUSTERLOG_ERROR = 4,           /*< Conditions that should be
					     *< corrected
					     */
    NDB_MGM_CLUSTERLOG_CRITICAL = 5,        /*< Critical conditions, like
					     *< device errors or out of 
					     *< resources
					     */
    NDB_MGM_CLUSTERLOG_ALERT = 6,           /*< A condition that should be
					     *< corrected immediately,
					     *< such as a corrupted system
					     */
    NDB_MGM_CLUSTERLOG_ALL = 7              /*< All severities on*/
  };

  /**
   *   Log categories
   */
  enum ndb_mgm_event_category {
    /**
     * Invalid
     */
    NDB_MGM_ILLEGAL_EVENT_CATEGORY = -1,
    /**
     * Events during all kinds of startups
     */
    NDB_MGM_EVENT_CATEGORY_STARTUP = CFG_LOGLEVEL_STARTUP,
    
    /**
     * Events during shutdown
     */
    NDB_MGM_EVENT_CATEGORY_SHUTDOWN = CFG_LOGLEVEL_SHUTDOWN,

    /**
     * Transaction statistics (Job level, TCP/IP speed)
     */
    NDB_MGM_EVENT_CATEGORY_STATISTIC = CFG_LOGLEVEL_STATISTICS,
    NDB_MGM_EVENT_CATEGORY_CHECKPOINT = CFG_LOGLEVEL_CHECKPOINT,
    NDB_MGM_EVENT_CATEGORY_NODE_RESTART = CFG_LOGLEVEL_NODERESTART,
    NDB_MGM_EVENT_CATEGORY_CONNECTION = CFG_LOGLEVEL_CONNECTION,
    NDB_MGM_EVENT_CATEGORY_DEBUG = CFG_LOGLEVEL_DEBUG,
    NDB_MGM_EVENT_CATEGORY_INFO = CFG_LOGLEVEL_INFO,
    NDB_MGM_EVENT_CATEGORY_WARNING = CFG_LOGLEVEL_WARNING,
    NDB_MGM_EVENT_CATEGORY_ERROR = CFG_LOGLEVEL_ERROR,
    NDB_MGM_EVENT_CATEGORY_GREP = CFG_LOGLEVEL_GREP,
    NDB_MGM_EVENT_CATEGORY_BACKUP = CFG_LOGLEVEL_BACKUP,
    
    NDB_MGM_MIN_EVENT_CATEGORY = CFG_MIN_LOGLEVEL,
    NDB_MGM_MAX_EVENT_CATEGORY = CFG_MAX_LOGLEVEL
  };
  
  /***************************************************************************/
  /** 
   * @name Functions: Error Handling
   * @{
   */

  /**
   * Get latest error associated with a management server handle
   *
   * @param   handle        Management handle
   * @return                Latest error code
   */
  int ndb_mgm_get_latest_error(const NdbMgmHandle handle);

  /**
   * Get latest main error message associated with a handle
   *
   * @param   handle        Management handle.
   * @return                Latest error message
   */
  const char * ndb_mgm_get_latest_error_msg(const NdbMgmHandle handle);

  /**
   * Get latest error description associated with a handle
   *
   * The error description gives some additional information to 
   * the error message.
   *
   * @param   handle        Management handle.
   * @return                Latest error description
   */
  const char * ndb_mgm_get_latest_error_desc(const NdbMgmHandle handle);

#ifndef DOXYGEN_SHOULD_SKIP_DEPRECATED
  /**
   * Get latest internal source code error line associated with a handle
   *
   * @param   handle        Management handle.
   * @return                Latest internal source code line of latest error
   * @deprecated 
   */
  int ndb_mgm_get_latest_error_line(const NdbMgmHandle handle);
#endif

  /** @} *********************************************************************/
  /** 
   * @name Functions: Create/Destroy Management Server Handles
   * @{
   */

  /** 
   * Create a handle to a management server
   *
   * @return                 A management handle<br>
   *                         or NULL if no management handle could be created. 
   */
  NdbMgmHandle ndb_mgm_create_handle();
  
  /** 
   * Set connecst string to management server
   *
   * @param   handle         Management handle
   * @param   connect_string Connect string to the management server, 
   *
   * @return                -1 on error.
   */
  int ndb_mgm_set_connectstring(NdbMgmHandle handle,
				const char *connect_string);

  int ndb_mgm_get_configuration_nodeid(NdbMgmHandle handle);
  int ndb_mgm_get_connected_port(NdbMgmHandle handle);
  const char *ndb_mgm_get_connected_host(NdbMgmHandle handle);
<<<<<<< HEAD
=======
  const char *ndb_mgm_get_connectstring(NdbMgmHandle handle, char *buf, int buf_sz);
>>>>>>> a668ea8f

  /**
   * Destroy a management server handle
   *
   * @param   handle        Management handle
   */
  void ndb_mgm_destroy_handle(NdbMgmHandle * handle);
  
  /** @} *********************************************************************/
  /** 
   * @name Functions: Connect/Disconnect Management Server
   * @{
   */

  /**
   * Connect to a management server
   *
   * @param   handle        Management handle.
   * @return                -1 on error.
   */
  int ndb_mgm_connect(NdbMgmHandle handle, int no_retries,
		      int retry_delay_in_seconds, int verbose);
  
  /**
   * Disconnect from a management server
   *
   * @param  handle         Management handle.
   * @return                -1 on error.
   */
  int ndb_mgm_disconnect(NdbMgmHandle handle);
  
  /** @} *********************************************************************/
  /** 
   * @name Functions: Convert between different data formats
   * @{
   */

  /**
   * Convert a string to a ndb_mgm_node_type
   *
   * @param   type          Node type as string.
   * @return                NDB_MGM_NODE_TYPE_UNKNOWN if invalid string.
   */
  enum ndb_mgm_node_type ndb_mgm_match_node_type(const char * type);

  /**
   * Convert an ndb_mgm_node_type to a string
   *
   * @param   type          Node type.
   * @return                NULL if invalid id.
   */
  const char * ndb_mgm_get_node_type_string(enum ndb_mgm_node_type type);

  /**
   * Convert an ndb_mgm_node_type to a alias string
   *
   * @param   type          Node type.
   * @return                NULL if invalid id.
   */
  const char * ndb_mgm_get_node_type_alias_string(enum ndb_mgm_node_type type, const char **str);

  /**
   * Convert a string to a ndb_mgm_node_status
   *
   * @param   status        NDB node status string.
   * @return                NDB_MGM_NODE_STATUS_UNKNOWN if invalid string.
   */
  enum ndb_mgm_node_status ndb_mgm_match_node_status(const char * status);

  /**
   * Convert an id to a string
   *
   * @param   status        NDB node status.
   * @return                NULL if invalid id.
   */
  const char * ndb_mgm_get_node_status_string(enum ndb_mgm_node_status status);

  ndb_mgm_event_category ndb_mgm_match_event_category(const char *);
  const char * ndb_mgm_get_event_category_string(enum ndb_mgm_event_category);

  /** @} *********************************************************************/
  /** 
   * @name Functions: State of cluster
   * @{
   */

  /**
   * Get status of the nodes in an NDB Cluster
   *
   * Note the caller must free the pointer returned.
   *
   * @param   handle        Management handle.
   * @return                Cluster state (or NULL on error).
   */
  struct ndb_mgm_cluster_state * ndb_mgm_get_status(NdbMgmHandle handle);

  /** @} *********************************************************************/
  /** 
   * @name Functions: Start/stop nodes 
   * @{
   */

  /**
   * Stop database nodes
   *
   * @param   handle        Management handle.
   * @param   no_of_nodes   no of database nodes<br>
   *                        0 - means all database nodes in cluster<br>
   *                        n - Means stop n node(s) specified in the 
   *                            array node_list
   * @param   node_list     List of node ids of database nodes to be stopped
   * @return                No of nodes stopped (or -1 on error)
   *
   * @note    The function is equivalent 
   *          to ndb_mgm_stop2(handle, no_of_nodes, node_list, 0)
   */
  int ndb_mgm_stop(NdbMgmHandle handle, int no_of_nodes, 
		   const int * node_list);

  /**
   * Stop database nodes
   *
   * @param   handle        Management handle.
   * @param   no_of_nodes   No of database nodes<br>
   *                        0 - means all database nodes in cluster<br>
   *                        n - Means stop n node(s) specified in 
   *                            the array node_list
   * @param   node_list     List of node ids of database nodes to be stopped
   * @param   abort         Don't perform gracefull stop, 
   *                        but rather stop immediatly
   * @return                No of nodes stopped (or -1 on error).
   */
  int ndb_mgm_stop2(NdbMgmHandle handle, int no_of_nodes,
		    const int * node_list, int abort);

  /**
   * Restart database nodes
   *
   * @param   handle        Management handle.
   * @param   no_of_nodes   No of database nodes<br>
   *                        0 - means all database nodes in cluster<br>
   *                        n - Means stop n node(s) specified in the 
   *                            array node_list
   * @param   node_list     List of node ids of database nodes to be stopped
   * @return                No of nodes stopped (or -1 on error).
   *
   * @note    The function is equivalent to 
   *          ndb_mgm_restart2(handle, no_of_nodes, node_list, 0, 0, 0);
   */
  int ndb_mgm_restart(NdbMgmHandle handle, int no_of_nodes, 
		      const int * node_list);

  /**
   * Restart database nodes
   *
   * @param   handle        Management handle.
   * @param   no_of_nodes   No of database nodes<br>
   *                        0 - means all database nodes in cluster<br>
   *                        n - Means stop n node(s) specified in the 
   *                            array node_list
   * @param   node_list     List of node ids of database nodes to be stopped
   * @param   initial       Remove filesystem from node(s) restarting
   * @param   nostart       Don't actually start node(s) but leave them 
   *                        waiting for start command
   * @param   abort         Don't perform gracefull restart, 
   *                        but rather restart immediatly
   * @return                No of nodes stopped (or -1 on error).
   */
  int ndb_mgm_restart2(NdbMgmHandle handle, int no_of_nodes,
		       const int * node_list, int initial,
		       int nostart, int abort);
       
  /**
   * Start database nodes
   *
   * @param   handle        Management handle.
   * @param   no_of_nodes   No of database nodes<br>
   *                        0 - means all database nodes in cluster<br>
   *                        n - Means start n node(s) specified in 
   *                            the array node_list
   * @param   node_list     List of node ids of database nodes to be started
   * @return                No of nodes started (or -1 on error).
   *
   * @note    The nodes to start must have been started with nostart(-n) 
   *          argument.
   *          This means that the database node binary is started and 
   *          waiting for a START management command which will 
   *          actually start the database node functionality
   */
  int ndb_mgm_start(NdbMgmHandle handle,
		    int no_of_nodes,
		    const int * node_list);

  /** @} *********************************************************************/
  /** 
   * @name Functions: Logging and Statistics
   * @{
   */

  /**
   * Filter cluster log
   *
   * @param   handle        NDB management handle.
   * @param   level         A cluster log level to filter.
   * @param   reply         Reply message.
   * @return                -1 on error.
   */
  int ndb_mgm_filter_clusterlog(NdbMgmHandle handle,
				enum ndb_mgm_clusterlog_level level,
				struct ndb_mgm_reply* reply);

  /**
   * Get log filter
   * 
   * @param   handle        NDB management handle
   * @return                A vector of seven elements, 
   *                        where each element contains
   *                        1 if a severity is enabled and 0 if not. 
   *                        A severity is stored at position 
   *                        ndb_mgm_clusterlog_level, 
   *                        for example the "error" level is stored in position
   *                        [NDB_MGM_CLUSTERLOG_ERROR-1].
   *                        The first element in the vector signals 
   *                        whether the clusterlog
   *                        is disabled or enabled.
   */
  unsigned int *ndb_mgm_get_logfilter(NdbMgmHandle handle);

  /**
   * Set log category and levels for the cluster log
   *
   * @param   handle        NDB management handle.
   * @param   nodeId        Node id.
   * @param   category      Event category.
   * @param   level         Log level (0-15).
   * @param   reply         Reply message.
   * @return                -1 on error.
   */
  int ndb_mgm_set_loglevel_clusterlog(NdbMgmHandle handle,
				      int nodeId,
				      enum ndb_mgm_event_category category,
				      int level,
				      struct ndb_mgm_reply* reply);

  /**
   * Set log category and levels for the Node
   *
   * @param   handle        NDB management handle.
   * @param   nodeId        Node id.
   * @param   category      Event category.
   * @param   level         Log level (0-15).
   * @param   reply         Reply message.
   * @return                -1 on error.
   */
  int ndb_mgm_set_loglevel_node(NdbMgmHandle handle,
				int nodeId,
				enum ndb_mgm_event_category category,
				int level,
				struct ndb_mgm_reply* reply);

  /**
   * Returns the port number where statistics information is sent
   *
   * @param   handle        NDB management handle.
   * @param   reply         Reply message.
   * @return                -1 on error.
   */
  int ndb_mgm_get_stat_port(NdbMgmHandle handle,
			    struct ndb_mgm_reply* reply);

  /** @} *********************************************************************/
  /** 
   * @name Functions: Backup
   * @{
   */

  /**
   * Start backup
   *
   * @param   handle        NDB management handle.
   * @param   backup_id     Backup id is returned from function.
   * @param   reply         Reply message.
   * @return                -1 on error.
   */
  int ndb_mgm_start_backup(NdbMgmHandle handle, unsigned int* backup_id,
			   struct ndb_mgm_reply* reply);

  /**
   * Abort backup
   *
   * @param   handle        NDB management handle.
   * @param   backup_id     Backup Id.
   * @param   reply         Reply message.
   * @return                -1 on error.
   */
  int ndb_mgm_abort_backup(NdbMgmHandle handle, unsigned int backup_id,
			   struct ndb_mgm_reply* reply);


  /** @} *********************************************************************/
  /** 
   * @name Functions: Single User Mode
   * @{
   */

  /**
   * Enter Single user mode 
   *
   * @param   handle        NDB management handle.
   * @param   nodeId        Node Id of the single user node
   * @param   reply         Reply message.
   * @return                -1 on error.
   */
  int ndb_mgm_enter_single_user(NdbMgmHandle handle, unsigned int nodeId,
				struct ndb_mgm_reply* reply);
  
  /**
   * Exit Single user mode 
   *
   * @param   handle        NDB management handle.
   * @param   nodeId        Node Id of the single user node
   * @param   reply         Reply message.
   * @return                -1 on error.
   */
  int ndb_mgm_exit_single_user(NdbMgmHandle handle, 
			       struct ndb_mgm_reply* reply);
  
  /**
   * Listen event
   *
   * @param filter pairs of { level, category } that will be
   *        pushed to fd, level=0 ends lists
   * @return fd which events will be pushed to
   */
  int ndb_mgm_listen_event(NdbMgmHandle handle, int filter[]);
  
  /**
   * Get configuration
   * @param   handle     NDB management handle.
   * @param   version    Version of configuration, 0 means latest
   *                     @see MAKE_VERSION
   * @Note the caller must call ndb_mgm_detroy_configuration
   */
  struct ndb_mgm_configuration * ndb_mgm_get_configuration(NdbMgmHandle handle,
							   unsigned version);
  void ndb_mgm_destroy_configuration(struct ndb_mgm_configuration *);

  int ndb_mgm_alloc_nodeid(NdbMgmHandle handle,
			   unsigned version, int nodetype);
  /**
   * Config iterator
   */
  typedef struct ndb_mgm_configuration_iterator ndb_mgm_configuration_iterator;

  ndb_mgm_configuration_iterator* ndb_mgm_create_configuration_iterator
  (struct ndb_mgm_configuration *, unsigned type_of_section);
  void ndb_mgm_destroy_iterator(ndb_mgm_configuration_iterator*);
  
  int ndb_mgm_first(ndb_mgm_configuration_iterator*);
  int ndb_mgm_next(ndb_mgm_configuration_iterator*);
  int ndb_mgm_valid(const ndb_mgm_configuration_iterator*);
  int ndb_mgm_find(ndb_mgm_configuration_iterator*, 
		   int param, unsigned value);
  
  int ndb_mgm_get_int_parameter(const ndb_mgm_configuration_iterator*, 
				int param, unsigned * value);
  int ndb_mgm_get_int64_parameter(const ndb_mgm_configuration_iterator*,
				  int param, unsigned long long * value);
  int ndb_mgm_get_string_parameter(const ndb_mgm_configuration_iterator*,
				   int param, const char  ** value);
  int ndb_mgm_purge_stale_sessions(NdbMgmHandle handle, char **);
  int ndb_mgm_check_connection(NdbMgmHandle handle);
#ifdef __cplusplus
}
#endif

/** @} */

#endif<|MERGE_RESOLUTION|>--- conflicted
+++ resolved
@@ -375,10 +375,7 @@
   int ndb_mgm_get_configuration_nodeid(NdbMgmHandle handle);
   int ndb_mgm_get_connected_port(NdbMgmHandle handle);
   const char *ndb_mgm_get_connected_host(NdbMgmHandle handle);
-<<<<<<< HEAD
-=======
   const char *ndb_mgm_get_connectstring(NdbMgmHandle handle, char *buf, int buf_sz);
->>>>>>> a668ea8f
 
   /**
    * Destroy a management server handle
