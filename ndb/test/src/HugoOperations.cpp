/* Copyright (C) 2003 MySQL AB

   This program is free software; you can redistribute it and/or modify
   it under the terms of the GNU General Public License as published by
   the Free Software Foundation; either version 2 of the License, or
   (at your option) any later version.

   This program is distributed in the hope that it will be useful,
   but WITHOUT ANY WARRANTY; without even the implied warranty of
   MERCHANTABILITY or FITNESS FOR A PARTICULAR PURPOSE.  See the
   GNU General Public License for more details.

   You should have received a copy of the GNU General Public License
   along with this program; if not, write to the Free Software
   Foundation, Inc., 59 Temple Place, Suite 330, Boston, MA  02111-1307  USA */

#include <HugoOperations.hpp>

int HugoOperations::startTransaction(Ndb* pNdb){
  
  if (pTrans != NULL){
    ndbout << "HugoOperations::startTransaction, pTrans != NULL" << endl;
    return NDBT_FAILED;
  }
  pTrans = pNdb->startTransaction();
  if (pTrans == NULL) {
    const NdbError err = pNdb->getNdbError();
    ERR(err);
    return NDBT_FAILED;
  }
  return NDBT_OK;
}

int HugoOperations::setTransaction(NdbTransaction* new_trans){
  
  if (pTrans != NULL){
    ndbout << "HugoOperations::startTransaction, pTrans != NULL" << endl;
    return NDBT_FAILED;
  }
  pTrans = new_trans;
  if (pTrans == NULL) {
    return NDBT_FAILED;
  }
  return NDBT_OK;
}

void 
HugoOperations::setTransactionId(Uint64 id){
  if (pTrans != NULL){
    pTrans->setTransactionId(id);
  }
}

int HugoOperations::closeTransaction(Ndb* pNdb){

  if (pTrans != NULL){
    pNdb->closeTransaction(pTrans);
    pTrans = NULL;
  }
  pTrans = NULL;

  m_result_sets.clear();
  m_executed_result_sets.clear();

  return NDBT_OK;
}

NdbConnection* HugoOperations::getTransaction(){
  return pTrans;
}

int HugoOperations::pkReadRecord(Ndb* pNdb,
				 int recordNo,
				 int numRecords,
				 NdbOperation::LockMode lm){
  int a;  
  allocRows(numRecords);
  int check;

  NdbOperation* pOp = 0;
  pIndexScanOp = 0;

  for(int r=0; r < numRecords; r++){
    
    if(pOp == 0)
    {
      pOp = getOperation(pTrans, NdbOperation::ReadRequest);
    }
    if (pOp == NULL) {
      ERR(pTrans->getNdbError());
      return NDBT_FAILED;
    }
    
rand_lock_mode:
    switch(lm){
    case NdbOperation::LM_Read:
    case NdbOperation::LM_Exclusive:
    case NdbOperation::LM_CommittedRead:
      if(idx && idx->getType() == NdbDictionary::Index::OrderedIndex && 
	 pIndexScanOp == 0)
      {
	pIndexScanOp = ((NdbIndexScanOperation*)pOp);
	check = pIndexScanOp->readTuples(lm);
      }
      else
	check = pOp->readTuple(lm);
      break;
    default:
      lm = (NdbOperation::LockMode)((rand() >> 16) & 3);
      goto rand_lock_mode;
    }
    
    if( check == -1 ) {
      ERR(pTrans->getNdbError());
      return NDBT_FAILED;
    }
    
    // Define primary keys
    for(a = 0; a<tab.getNoOfColumns(); a++){
      if (tab.getColumn(a)->getPrimaryKey() == true){
	if(equalForAttr(pOp, a, r+recordNo) != 0){
	  ERR(pTrans->getNdbError());
	  return NDBT_FAILED;
	}
      }
    }

    if(pIndexScanOp)
      pIndexScanOp->end_of_bound(r);
    
    if(r == 0 || pIndexScanOp == 0)
    {
      // Define attributes to read  
      for(a = 0; a<tab.getNoOfColumns(); a++){
	if((rows[r]->attributeStore(a) = 
	    pOp->getValue(tab.getColumn(a)->getName())) == 0) {
	  ERR(pTrans->getNdbError());
	  return NDBT_FAILED;
	}
      } 
    }
    pOp = pIndexScanOp;
  }
  return NDBT_OK;
}

int HugoOperations::pkUpdateRecord(Ndb* pNdb,
				   int recordNo,
				   int numRecords,
				   int updatesValue){
  int a; 
  allocRows(numRecords);
  int check;
  for(int r=0; r < numRecords; r++){
    NdbOperation* pOp = getOperation(pTrans, NdbOperation::UpdateRequest);
    if (pOp == NULL) {
      ERR(pTrans->getNdbError());
      return NDBT_FAILED;
    }
    
    check = pOp->updateTuple();
    if( check == -1 ) {
      ERR(pTrans->getNdbError());
      return NDBT_FAILED;
    }
    
    if(setValues(pOp, r+recordNo, updatesValue) != NDBT_OK)
    {
      return NDBT_FAILED;
    }
  }
  return NDBT_OK;
}

int 
HugoOperations::setValues(NdbOperation* pOp, int rowId, int updateId)
{
  // Define primary keys
  int a;
  for(a = 0; a<tab.getNoOfColumns(); a++){
    if (tab.getColumn(a)->getPrimaryKey() == true){
      if(equalForAttr(pOp, a, rowId) != 0){
	ERR(pTrans->getNdbError());
	return NDBT_FAILED;
      }
    }
  }
  
  for(a = 0; a<tab.getNoOfColumns(); a++){
    if (tab.getColumn(a)->getPrimaryKey() == false){
      if(setValueForAttr(pOp, a, rowId, updateId ) != 0){ 
	ERR(pTrans->getNdbError());
	return NDBT_FAILED;
      }
    }
  }
  
  return NDBT_OK;
}

int HugoOperations::pkInsertRecord(Ndb* pNdb,
				   int recordNo,
				   int numRecords,
				   int updatesValue){
  
  int a, check;
  for(int r=0; r < numRecords; r++){
    NdbOperation* pOp = getOperation(pTrans, NdbOperation::InsertRequest);
    if (pOp == NULL) {
      ERR(pTrans->getNdbError());
      return NDBT_FAILED;
    }
    
    check = pOp->insertTuple();
    if( check == -1 ) {
      ERR(pTrans->getNdbError());
      return NDBT_FAILED;
    }
    
    if(setValues(pOp, r+recordNo, updatesValue) != NDBT_OK)
    {
      return NDBT_FAILED;
    }
  }
  return NDBT_OK;
}

int HugoOperations::pkWriteRecord(Ndb* pNdb,
				  int recordNo,
				  int numRecords,
				  int updatesValue){
  
  int a, check;
  for(int r=0; r < numRecords; r++){
    NdbOperation* pOp = pTrans->getNdbOperation(tab.getName());	
    if (pOp == NULL) {
      ERR(pTrans->getNdbError());
      return NDBT_FAILED;
    }
    
    check = pOp->writeTuple();
    if( check == -1 ) {
      ERR(pTrans->getNdbError());
      return NDBT_FAILED;
    }
    
    // Define primary keys
    for(a = 0; a<tab.getNoOfColumns(); a++){
      if (tab.getColumn(a)->getPrimaryKey() == true){
	if(equalForAttr(pOp, a, r+recordNo) != 0){
	  ERR(pTrans->getNdbError());
	  return NDBT_FAILED;
	}
      }
    }
    
    // Define attributes to update
    for(a = 0; a<tab.getNoOfColumns(); a++){
      if (tab.getColumn(a)->getPrimaryKey() == false){
	if(setValueForAttr(pOp, a, recordNo+r, updatesValue ) != 0){ 
	  ERR(pTrans->getNdbError());
	  return NDBT_FAILED;
	}
      }
    } 
  }
  return NDBT_OK;
}

int HugoOperations::pkDeleteRecord(Ndb* pNdb,
				   int recordNo,
				   int numRecords){
  
  int a, check;
  for(int r=0; r < numRecords; r++){
    NdbOperation* pOp = getOperation(pTrans, NdbOperation::DeleteRequest);
    if (pOp == NULL) {
      ERR(pTrans->getNdbError());
      return NDBT_FAILED;
    }
    
    check = pOp->deleteTuple();
    if( check == -1 ) {
      ERR(pTrans->getNdbError());
      return NDBT_FAILED;
    }
    
    // Define primary keys
    for(a = 0; a<tab.getNoOfColumns(); a++){
      if (tab.getColumn(a)->getPrimaryKey() == true){
	if(equalForAttr(pOp, a, r+recordNo) != 0){
	  ERR(pTrans->getNdbError());
	  return NDBT_FAILED;
	}
      }
    }
  }
  return NDBT_OK;
}

int HugoOperations::execute_Commit(Ndb* pNdb,
				   AbortOption eao){

  int check = 0;
  check = pTrans->execute(Commit, eao);   

  if( check == -1 ) {
    const NdbError err = pTrans->getNdbError();
    ERR(err);
    NdbOperation* pOp = pTrans->getNdbErrorOperation();
    if (pOp != NULL){
      const NdbError err2 = pOp->getNdbError();
      ERR(err2);
    }
    if (err.code == 0)
      return NDBT_FAILED;
    return err.code;
  }

  for(int i = 0; i<m_result_sets.size(); i++){
    m_executed_result_sets.push_back(m_result_sets[i]);

    int rows = m_result_sets[i].records;
    NdbScanOperation* rs = m_result_sets[i].m_result_set;
    int res = rs->nextResult();
    switch(res){
    case 1:
      return 626;
    case -1:
      const NdbError err = pTrans->getNdbError();
      ERR(err);
      return (err.code > 0 ? err.code : NDBT_FAILED);
    }

    // A row found

    switch(rows){
    case 0:
      return 4000;
    default:
      m_result_sets[i].records--;
      break;
    }
  }

  m_result_sets.clear();
  
  return NDBT_OK;
}

int HugoOperations::execute_NoCommit(Ndb* pNdb, AbortOption eao){

  int check;
  check = pTrans->execute(NoCommit, eao);   

  if( check == -1 ) {
    const NdbError err = pTrans->getNdbError();
    ERR(err);
    NdbOperation* pOp;
    while ((pOp = pTrans->getNdbErrorOperation()) != NULL){
      const NdbError err2 = pOp->getNdbError();
      ERR(err2);
    }
    if (err.code == 0)
      return NDBT_FAILED;
    return err.code;
  }

  for(int i = 0; i<m_result_sets.size(); i++){
    m_executed_result_sets.push_back(m_result_sets[i]);

    int rows = m_result_sets[i].records;
    NdbScanOperation* rs = m_result_sets[i].m_result_set;
    int res = rs->nextResult();
    switch(res){
    case 1:
      return 626;
    case -1:
      const NdbError err = pTrans->getNdbError();
      ERR(err);
      return (err.code > 0 ? err.code : NDBT_FAILED);
    }

    // A row found

    switch(rows){
    case 0:
      return 4000;
    default:
    case 1:
      break;
    }
  }

  m_result_sets.clear();

  return NDBT_OK;
}

int HugoOperations::execute_Rollback(Ndb* pNdb){
  int check;
  check = pTrans->execute(Rollback);   
  if( check == -1 ) {
    const NdbError err = pTrans->getNdbError();
    ERR(err);
    return NDBT_FAILED;
  }
  return NDBT_OK;
}

<<<<<<< HEAD
HugoOperations::HugoOperations(const NdbDictionary::Table& _tab,
			       const NdbDictionary::Index* idx):
  UtilTransactions(_tab, idx),
  calc(_tab)
=======
void
HugoOperations_async_callback(int res, NdbConnection* pCon, void* ho)
{
  ((HugoOperations*)ho)->callback(res, pCon);
}

void
HugoOperations::callback(int res, NdbConnection* pCon)
{
  assert(pCon == pTrans);
  m_async_reply= 1;
  m_async_return= res;
}

int 
HugoOperations::execute_async(Ndb* pNdb, ExecType et, AbortOption eao){
  
  m_async_reply= 0;
  pTrans->executeAsynchPrepare(et,
			       HugoOperations_async_callback,
			       this,
			       eao);
  
  pNdb->sendPreparedTransactions();
  
  return NDBT_OK;
}

int
HugoOperations::wait_async(Ndb* pNdb, int timeout)
{
  pNdb->pollNdb(1000);

  if(m_async_reply)
  {
    return m_async_return;
  }
  ndbout_c("wait returned nothing...");
  return -1;
}

HugoOperations::HugoOperations(const NdbDictionary::Table& _tab):
  UtilTransactions(_tab),
  calc(_tab),
  pTrans(NULL)
>>>>>>> fe073647
{
}

HugoOperations::~HugoOperations(){
  deallocRows();
  if (pTrans != NULL)
  {
    pTrans->close();
    pTrans = NULL;
  }
}


int HugoOperations::equalForAttr(NdbOperation* pOp,
				   int attrId, 
				   int rowId){
  int check = -1;
  const NdbDictionary::Column* attr = tab.getColumn(attrId);  
  if (attr->getPrimaryKey() == false){
    g_info << "Can't call equalForAttr on non PK attribute" << endl;
    return NDBT_FAILED;
  }
    
  int len = attr->getSizeInBytes();
  char buf[8000];
  memset(buf, 0, sizeof(buf));
  return pOp->equal( attr->getName(), 
		     calc.calcValue(rowId, attrId, 0, buf, len));
}

int HugoOperations::setValueForAttr(NdbOperation* pOp,
				      int attrId, 
				      int rowId,
				      int updateId){
  int check = -1;
  const NdbDictionary::Column* attr = tab.getColumn(attrId);     
  
  int len = attr->getSizeInBytes();
  char buf[8000];
  memset(buf, 0, sizeof(buf));
  return pOp->setValue( attr->getName(), 
			calc.calcValue(rowId, attrId, updateId, buf, len));
}

int
HugoOperations::verifyUpdatesValue(int updatesValue, int _numRows){
  _numRows = (_numRows == 0 ? rows.size() : _numRows);
  
  int result = NDBT_OK;
  
  for(int i = 0; i<_numRows; i++){
    if(calc.verifyRowValues(rows[i]) != NDBT_OK){
      g_err << "Inconsistent row" 
	    << endl << "\t" << rows[i]->c_str().c_str() << endl;
      result = NDBT_FAILED;
      continue;
    }
    
    if(calc.getUpdatesValue(rows[i]) != updatesValue){
      result = NDBT_FAILED;
      g_err << "Invalid updates value for row " << i << endl
	    << " updatesValue: " << updatesValue << endl
	    << " calc.getUpdatesValue: " << calc.getUpdatesValue(rows[i]) << endl 
	    << rows[i]->c_str().c_str() << endl;
      continue;
    }
  }
  
  if(_numRows == 0){
    g_err << "No rows -> Invalid updates value" << endl;
    return NDBT_FAILED;
  }

  return result;
}

void HugoOperations::allocRows(int _numRows){
  if(_numRows <= 0){
    g_info << "Illegal value for num rows : " << _numRows << endl;
    abort();
  }
  
  for(int b=rows.size(); b<_numRows; b++){
    rows.push_back(new NDBT_ResultRow(tab));
  }
}

void HugoOperations::deallocRows(){
  while(rows.size() > 0){
    delete rows.back();
    rows.erase(rows.size() - 1);
  }
}

int HugoOperations::saveCopyOfRecord(int numRecords ){

  if (numRecords > (int)rows.size())
    return NDBT_FAILED;

  for (int i = 0; i < numRecords; i++){
    savedRecords.push_back(rows[i]->c_str());    
  }
  return NDBT_OK;  
}

BaseString HugoOperations::getRecordStr(int recordNum){
  if (recordNum > (int)rows.size())
    return NULL;
  return rows[recordNum]->c_str();
}

int HugoOperations::getRecordGci(int recordNum){
  return pTrans->getGCI();
}


int HugoOperations::compareRecordToCopy(int numRecords ){
  if (numRecords > (int)rows.size())
    return NDBT_FAILED;
  if ((unsigned)numRecords > savedRecords.size())
    return NDBT_FAILED;

  int result = NDBT_OK;
  for (int i = 0; i < numRecords; i++){
    BaseString str = rows[i]->c_str();
    ndbout << "row["<<i<<"]: " << str << endl;
    ndbout << "sav["<<i<<"]: " << savedRecords[i] << endl;
    if (savedRecords[i] == str){
      ;
    } else {
      result = NDBT_FAILED;
    }    
  }
  return result;
}

void
HugoOperations::refresh() {
  NdbConnection* t = getTransaction(); 
  if(t)
    t->refresh();
}

int HugoOperations::indexReadRecords(Ndb*, const char * idxName, int recordNo,
				     bool exclusive,
				     int numRecords){
    
  int a;
  allocRows(numRecords);
  int check;
  for(int r=0; r < numRecords; r++){
    NdbOperation* pOp = pTrans->getNdbIndexOperation(idxName, tab.getName());
    if (pOp == NULL) {
      ERR(pTrans->getNdbError());
      return NDBT_FAILED;
    }
    
    if (exclusive == true)
      check = pOp->readTupleExclusive();
    else
      check = pOp->readTuple();
    if( check == -1 ) {
      ERR(pTrans->getNdbError());
      return NDBT_FAILED;
    }
    
    // Define primary keys
    for(a = 0; a<tab.getNoOfColumns(); a++){
      if (tab.getColumn(a)->getPrimaryKey() == true){
	if(equalForAttr(pOp, a, r+recordNo) != 0){
	  ERR(pTrans->getNdbError());
	  return NDBT_FAILED;
	}
      }
    }
    
    // Define attributes to read  
    for(a = 0; a<tab.getNoOfColumns(); a++){
      if((rows[r]->attributeStore(a) = 
	  pOp->getValue(tab.getColumn(a)->getName())) == 0) {
	ERR(pTrans->getNdbError());
	return NDBT_FAILED;
      }
    } 
  }
  return NDBT_OK;
}

int 
HugoOperations::indexUpdateRecord(Ndb*,
				  const char * idxName, 
				  int recordNo,
				  int numRecords,
				  int updatesValue){
  int a; 
  allocRows(numRecords);
  int check;
  for(int r=0; r < numRecords; r++){
    NdbOperation* pOp = pTrans->getNdbIndexOperation(idxName, tab.getName());
    if (pOp == NULL) {
      ERR(pTrans->getNdbError());
      return NDBT_FAILED;
    }
    
    check = pOp->updateTuple();
    if( check == -1 ) {
      ERR(pTrans->getNdbError());
      return NDBT_FAILED;
    }
    
    // Define primary keys
    for(a = 0; a<tab.getNoOfColumns(); a++){
      if (tab.getColumn(a)->getPrimaryKey() == true){
	if(equalForAttr(pOp, a, r+recordNo) != 0){
	  ERR(pTrans->getNdbError());
	  return NDBT_FAILED;
	}
      }
    }
    
    // Define attributes to update
    for(a = 0; a<tab.getNoOfColumns(); a++){
      if (tab.getColumn(a)->getPrimaryKey() == false){
	if(setValueForAttr(pOp, a, recordNo+r, updatesValue ) != 0){ 
	  ERR(pTrans->getNdbError());
	  return NDBT_FAILED;
	}
      }
    } 
  }
  return NDBT_OK;
}

int 
HugoOperations::scanReadRecords(Ndb* pNdb, NdbScanOperation::LockMode lm,
				int records){

  allocRows(records);
  NdbScanOperation * pOp = pTrans->getNdbScanOperation(tab.getName());
  
  if(!pOp)
    return -1;

  if(pOp->readTuples(lm, 0, 1)){
    return -1;
  }
  
  for(int a = 0; a<tab.getNoOfColumns(); a++){
    if((rows[0]->attributeStore(a) = 
	pOp->getValue(tab.getColumn(a)->getName())) == 0) {
      ERR(pTrans->getNdbError());
      return NDBT_FAILED;
    }
  } 
  
  RsPair p = {pOp, records};
  m_result_sets.push_back(p);
  
  return 0;
}

template class Vector<HugoOperations::RsPair>;<|MERGE_RESOLUTION|>--- conflicted
+++ resolved
@@ -408,12 +408,6 @@
   return NDBT_OK;
 }
 
-<<<<<<< HEAD
-HugoOperations::HugoOperations(const NdbDictionary::Table& _tab,
-			       const NdbDictionary::Index* idx):
-  UtilTransactions(_tab, idx),
-  calc(_tab)
-=======
 void
 HugoOperations_async_callback(int res, NdbConnection* pCon, void* ho)
 {
@@ -457,9 +451,7 @@
 
 HugoOperations::HugoOperations(const NdbDictionary::Table& _tab):
   UtilTransactions(_tab),
-  calc(_tab),
-  pTrans(NULL)
->>>>>>> fe073647
+  calc(_tab)
 {
 }
 
