--- conflicted
+++ resolved
@@ -1014,15 +1014,11 @@
     setDatabaseName(currentDb.c_str());
     setDatabaseSchemaName(currentSchema.c_str());
 
-<<<<<<< HEAD
   DBUG_PRINT("error", ("ndb=%d con=%d op=%d",
              theError.code,
              tConnection ? tConnection->theError.code : -1,
              tOperation ? tOperation->theError.code : -1));
-  DBUG_RETURN(~0);
-=======
-  return ~(Uint64)0;
->>>>>>> 85cb634b
+  DBUG_RETURN(~(Uint64)0);
 }
 
 Uint32
