/* Copyright (C) 2003 MySQL AB

   This program is free software; you can redistribute it and/or modify
   it under the terms of the GNU General Public License as published by
   the Free Software Foundation; either version 2 of the License, or
   (at your option) any later version.

   This program is distributed in the hope that it will be useful,
   but WITHOUT ANY WARRANTY; without even the implied warranty of
   MERCHANTABILITY or FITNESS FOR A PARTICULAR PURPOSE.  See the
   GNU General Public License for more details.

   You should have received a copy of the GNU General Public License
   along with this program; if not, write to the Free Software
   Foundation, Inc., 59 Temple Place, Suite 330, Boston, MA  02111-1307  USA */

#include <ndb_global.h>

#include "Logger.hpp"

#include <LogHandler.hpp>
#include <ConsoleLogHandler.hpp>
#include <FileLogHandler.hpp>
#include "LogHandlerList.hpp"

#if !defined NDB_OSE || !defined NDB_SOFTOSE || !defined NDB_WIN32
#include <SysLogHandler.hpp>
#endif

//
// PUBLIC
//
const char* Logger::LoggerLevelNames[] = { "OFF     ", 
					   "DEBUG   ",
					   "INFO    ",
					   "WARNING ",
					   "ERROR   ",
					   "CRITICAL",
					   "ALERT   ",
					   "ALL     "
					 };
Logger::Logger() : 
  m_pCategory("Logger"),
  m_pConsoleHandler(NULL),
  m_pFileHandler(NULL),
  m_pSyslogHandler(NULL)
{
  m_pHandlerList = new LogHandlerList();
  m_logLevels[LL_INFO] = true;
}

Logger::~Logger()
{
  removeAllHandlers();  
  delete m_pHandlerList;
}

void 
Logger::setCategory(const char* pCategory)
{
  m_pCategory = pCategory;
}

bool
Logger::createConsoleHandler()
{
  bool rc = true;
  if (m_pConsoleHandler == NULL)
  {
    m_pConsoleHandler = new ConsoleLogHandler(); 
    if (!addHandler(m_pConsoleHandler)) // TODO: check error code
    {
      rc = false;
      delete m_pConsoleHandler;
      m_pConsoleHandler = NULL;
    }
  }

  return rc;
}

void 
Logger::removeConsoleHandler()
{
  if (removeHandler(m_pConsoleHandler))
  {
    m_pConsoleHandler = NULL;
  }
}

bool
Logger::createFileHandler()
{
  bool rc = true;
  if (m_pFileHandler == NULL)
  {
    m_pFileHandler = new FileLogHandler(); 
    if (!addHandler(m_pFileHandler)) // TODO: check error code
    {
      rc = false;
      delete m_pFileHandler;
      m_pFileHandler = NULL;
    }
  }

  return rc;
}

void 
Logger::removeFileHandler()
{
  if (removeHandler(m_pFileHandler))
  {
    m_pFileHandler = NULL;
  }
}

bool
Logger::createSyslogHandler()
{
  bool rc = true;
  if (m_pSyslogHandler == NULL)
  {
#if defined NDB_OSE || defined NDB_SOFTOSE || defined NDB_WIN32
    m_pSyslogHandler = new ConsoleLogHandler(); 
#else
    m_pSyslogHandler = new SysLogHandler(); 
#endif
    if (!addHandler(m_pSyslogHandler)) // TODO: check error code
    {
      rc = false;
      delete m_pSyslogHandler;
      m_pSyslogHandler = NULL;
    }
  }

  return rc;
}

void 
Logger::removeSyslogHandler()
{
  if (removeHandler(m_pSyslogHandler))
  {
    m_pSyslogHandler = NULL;
  }
}

bool
Logger::addHandler(LogHandler* pHandler)
{
  assert(pHandler != NULL);

  bool rc = pHandler->open();	
  if (rc)
  {
    m_pHandlerList->add(pHandler);
  }
  else
  {
    delete pHandler;
  }	

  return rc;
}

bool
Logger::addHandler(const BaseString &logstring) {
  size_t i;
  Vector<BaseString> logdest;
  Vector<LogHandler *>loghandlers;
  DBUG_ENTER("Logger::addHandler");

  logstring.split(logdest, ";");

  for(i = 0; i < logdest.size(); i++) {
<<<<<<< HEAD
    DBUG_PRINT("info",("adding: %s",logdest[i]));
=======
    DBUG_PRINT("info",("adding: %s",logdest[i].c_str()));
>>>>>>> a668ea8f

    Vector<BaseString> v_type_args;
    logdest[i].split(v_type_args, ":", 2);

    BaseString type(v_type_args[0]);
    BaseString params;
    if(v_type_args.size() >= 2)
      params = v_type_args[1];

    LogHandler *handler = NULL;

    if(type == "SYSLOG") {
      handler = new SysLogHandler();
    } else if(type == "FILE")
      handler = new FileLogHandler();
    else if(type == "CONSOLE")
      handler = new ConsoleLogHandler();

    if(handler == NULL)
      DBUG_RETURN(false);
    if(!handler->parseParams(params))
      DBUG_RETURN(false);
    loghandlers.push_back(handler);
  }
  
  for(i = 0; i < loghandlers.size(); i++)
    addHandler(loghandlers[i]);
  
  DBUG_RETURN(true); /* @todo handle errors */
}

bool
Logger::removeHandler(LogHandler* pHandler)
{
  int rc = false;
  if (pHandler != NULL)
  {
    rc = m_pHandlerList->remove(pHandler);
  }

  return rc;
}

void
Logger::removeAllHandlers()
{
  m_pHandlerList->removeAll();
}

bool
Logger::isEnable(LoggerLevel logLevel) const
{
  return m_logLevels[logLevel];
}

void
Logger::enable(LoggerLevel logLevel)
{
  if (logLevel == LL_ALL)
  {
    for (unsigned i = 1; i < MAX_LOG_LEVELS; i++)
    {
      m_logLevels[i] = true;
    }
  }
  else 
  {
    m_logLevels[logLevel] = true;
  }
}

void 
Logger::enable(LoggerLevel fromLogLevel, LoggerLevel toLogLevel)
{
  if (fromLogLevel > toLogLevel)
  {
    LoggerLevel tmp = toLogLevel;
    toLogLevel = fromLogLevel;
    fromLogLevel = tmp;
  }

  for (int i = fromLogLevel; i <= toLogLevel; i++)
  {
    m_logLevels[i] = true;
  } 
}

void
Logger::disable(LoggerLevel logLevel)
{
  if (logLevel == LL_ALL)
  {
    for (unsigned i = 0; i < MAX_LOG_LEVELS; i++)
    {
      m_logLevels[i] = false;
    }
  }
  else
  {
    m_logLevels[logLevel] = false;
  }
}

void 
Logger::alert(const char* pMsg, ...) const
{
  va_list ap;
  va_start(ap, pMsg);
  log(LL_ALERT, pMsg, ap);
  va_end(ap);
}

void 
Logger::critical(const char* pMsg, ...) const
{
  va_list ap;
  va_start(ap, pMsg);
  log(LL_CRITICAL, pMsg, ap);  
  va_end(ap);
}
void 
Logger::error(const char* pMsg, ...) const
{
  va_list ap;
  va_start(ap, pMsg);
  log(LL_ERROR, pMsg, ap);  
  va_end(ap);
}
void 
Logger::warning(const char* pMsg, ...) const
{
  va_list ap;
  va_start(ap, pMsg);
  log(LL_WARNING, pMsg, ap);
  va_end(ap);
}

void 
Logger::info(const char* pMsg, ...) const
{
  va_list ap;
  va_start(ap, pMsg);
  log(LL_INFO, pMsg, ap);
  va_end(ap);
}

void 
Logger::debug(const char* pMsg, ...) const
{
  va_list ap;
  va_start(ap, pMsg);
  log(LL_DEBUG, pMsg, ap);
  va_end(ap);
}

//
// PROTECTED
//

void 
Logger::log(LoggerLevel logLevel, const char* pMsg, va_list ap) const
{
  if (m_logLevels[LL_OFF] == false && m_logLevels[logLevel])
  {
    LogHandler* pHandler = NULL;
    while ( (pHandler = m_pHandlerList->next()) != NULL)
    {
      char buf[1024];
      BaseString::vsnprintf(buf, sizeof(buf), pMsg, ap);
      pHandler->append(m_pCategory, logLevel, buf);
    }
  } 
}

//
// PRIVATE
//

template class Vector<LogHandler*>;<|MERGE_RESOLUTION|>--- conflicted
+++ resolved
@@ -174,11 +174,7 @@
   logstring.split(logdest, ";");
 
   for(i = 0; i < logdest.size(); i++) {
-<<<<<<< HEAD
-    DBUG_PRINT("info",("adding: %s",logdest[i]));
-=======
     DBUG_PRINT("info",("adding: %s",logdest[i].c_str()));
->>>>>>> a668ea8f
 
     Vector<BaseString> v_type_args;
     logdest[i].split(v_type_args, ":", 2);
