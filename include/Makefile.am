# Copyright (C) 2000 MySQL AB & MySQL Finland AB & TCX DataKonsult AB
#
# This library is free software; you can redistribute it and/or
# modify it under the terms of the GNU Library General Public
# License as published by the Free Software Foundation; either
# version 2 of the License, or (at your option) any later version.
#
# This library is distributed in the hope that it will be useful,
# but WITHOUT ANY WARRANTY; without even the implied warranty of
# MERCHANTABILITY or FITNESS FOR A PARTICULAR PURPOSE.  See the GNU
# Library General Public License for more details.
#
# You should have received a copy of the GNU Library General Public
# License along with this library; if not, write to the Free
# Software Foundation, Inc., 59 Temple Place - Suite 330, Boston,
# MA 02111-1307, USA

BUILT_SOURCES =		mysql_version.h my_config.h
pkginclude_HEADERS =	my_dbug.h m_string.h my_sys.h my_list.h my_xml.h \
			mysql.h mysql_com.h mysql_embed.h \
		  	my_semaphore.h my_pthread.h my_no_pthread.h \
			errmsg.h my_global.h my_net.h my_alloc.h \
			my_getopt.h sslopt-longopts.h my_dir.h typelib.h \
			sslopt-vars.h sslopt-case.h sql_common.h keycache.h \
<<<<<<< HEAD
			mysql_time.h m_ctype.h mysql/plugin.h $(BUILT_SOURCES)
noinst_HEADERS =	config-win.h config-netware.h \
			heap.h my_bitmap.h my_uctype.h \
=======
			mysql_time.h mysql/plugin.h $(BUILT_SOURCES)
noinst_HEADERS =	config-win.h config-netware.h lf.h my_bit.h \
			heap.h maria.h myisamchk.h my_bitmap.h my_uctype.h \
>>>>>>> 7199c905
			myisam.h myisampack.h myisammrg.h ft_global.h\
			mysys_err.h my_base.h help_start.h help_end.h \
			my_nosys.h my_alarm.h queues.h rijndael.h sha1.h \
			my_aes.h my_tree.h my_trie.h hash.h thr_alarm.h \
			thr_lock.h t_ctype.h violite.h md5.h base64.h \
			mysql_version.h.in my_handler.h my_time.h decimal.h \
			my_vle.h my_user.h my_atomic.h atomic/nolock.h \
			atomic/rwlock.h atomic/x86-gcc.h atomic/x86-msvc.h \
			my_libwrap.h pagecache.h

# Remove built files and the symlinked directories
CLEANFILES =            $(BUILT_SOURCES) readline openssl

EXTRA_DIST =            mysql_h.ic

# Some include files that may be moved and patched by configure
DISTCLEANFILES =	sched.h $(CLEANFILES)

link_sources:
	-$(RM) -fr readline
	@readline_h_ln_cmd@
	@yassl_h_ln_cmd@

my_config.h: ../config.h
	$(CP) ../config.h my_config.h

# These files should not be included in distributions since they are
# generated by configure from the .h.in files
dist-hook:
	$(RM) -f $(distdir)/mysql_version.h $(distdir)/my_config.h

#
# Rules for checking that ABI has not changed
#

# Create a icheck file and compare it to the reference
abi_check: mysql.h mysql_version.h mysql_com.h mysql_time.h my_list.h \
           my_alloc.h typelib.h mysql_h.ic
	@set -ex; \
	if [ @ICHECK@ != no ] ; then \
	  @ICHECK@ --canonify --skip-from-re /usr/ -o $@.ic mysql.h; \
	  @ICHECK@ --compare mysql_h.ic $@.ic; \
	fi; \
	touch abi_check;

#all: abi_check


# Don't update the files from bitkeeper
%::SCCS/s.%<|MERGE_RESOLUTION|>--- conflicted
+++ resolved
@@ -22,15 +22,9 @@
 			errmsg.h my_global.h my_net.h my_alloc.h \
 			my_getopt.h sslopt-longopts.h my_dir.h typelib.h \
 			sslopt-vars.h sslopt-case.h sql_common.h keycache.h \
-<<<<<<< HEAD
 			mysql_time.h m_ctype.h mysql/plugin.h $(BUILT_SOURCES)
-noinst_HEADERS =	config-win.h config-netware.h \
-			heap.h my_bitmap.h my_uctype.h \
-=======
-			mysql_time.h mysql/plugin.h $(BUILT_SOURCES)
 noinst_HEADERS =	config-win.h config-netware.h lf.h my_bit.h \
 			heap.h maria.h myisamchk.h my_bitmap.h my_uctype.h \
->>>>>>> 7199c905
 			myisam.h myisampack.h myisammrg.h ft_global.h\
 			mysys_err.h my_base.h help_start.h help_end.h \
 			my_nosys.h my_alarm.h queues.h rijndael.h sha1.h \
