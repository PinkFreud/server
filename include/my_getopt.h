--- conflicted
+++ resolved
@@ -53,7 +53,6 @@
 
 struct my_option
 {
-<<<<<<< HEAD
   const char *name;                     /**< Name of the option. name=NULL
                                            marks the end of the my_option[]
                                            array.
@@ -80,26 +79,10 @@
   enum get_opt_arg_type arg_type;       /**< e.g. REQUIRED_ARG or OPT_ARG */
   longlong   def_value;                 /**< Default value */
   longlong   min_value;                 /**< Min allowed value (for numbers) */
-  longlong   max_value;                 /**< Max allowed value (for numbers) */
+  ulonglong  max_value;                 /**< Max allowed value (for numbers) */
   longlong   sub_size;                  /**< Unused                          */
   long       block_size;                /**< Value should be a mult. of this (for numbers) */
   void       *app_type;                 /**< To be used by an application */
-=======
-  const char *name;                     /* Name of the option */
-  int        id;                        /* unique id or short option */
-  const char *comment;                  /* option comment, for autom. --help */
-  void       *value;                    /* The variable value */
-  void       *u_max_value;              /* The user def. max variable value */
-  struct st_typelib *typelib;           /* Pointer to possible values */
-  ulong      var_type;                  /* Must match the variable type */
-  enum get_opt_arg_type arg_type;
-  longlong   def_value;                 /* Default value */
-  longlong   min_value;                 /* Min allowed value */
-  ulonglong  max_value;                 /* Max allowed value */
-  longlong   sub_size;                  /* Subtract this from given value */
-  long       block_size;                /* Value should be a mult. of this */
-  void       *app_type;                 /* To be used by an application */
->>>>>>> 1ede2dd8
 };
 
 
