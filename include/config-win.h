/* Copyright 2000-2008 MySQL AB, 2008 Sun Microsystems, Inc.

   This program is free software; you can redistribute it and/or modify
   it under the terms of the GNU General Public License as published by
   the Free Software Foundation; version 2 of the License.

   This program is distributed in the hope that it will be useful,
   but WITHOUT ANY WARRANTY; without even the implied warranty of
   MERCHANTABILITY or FITNESS FOR A PARTICULAR PURPOSE.  See the
   GNU General Public License for more details.

   You should have received a copy of the GNU General Public License
   along with this program; if not, write to the Free Software
   Foundation, Inc., 59 Temple Place, Suite 330, Boston, MA  02111-1307  USA */

/* Defines for Win32 to make it compatible for MySQL */

<<<<<<< HEAD
#define BIG_TABLES

#ifdef __WIN2000__
/* We have to do this define before including windows.h to get the AWE API
functions */
#define _WIN32_WINNT     0x0500
#else
/* Get NT 4.0 functions */
#define _WIN32_WINNT     0x0400
#endif

=======
>>>>>>> 30a9600b
#if defined(_MSC_VER) && _MSC_VER >= 1400
/* Avoid endless warnings about sprintf() etc. being unsafe. */
#define _CRT_SECURE_NO_DEPRECATE 1
#endif

#include <sys/locking.h>
#include <winsock2.h>
#include <fcntl.h>
#include <io.h>
#include <malloc.h>

#define HAVE_SMEM 1

#if defined(_WIN64) || defined(WIN64) 
#define SYSTEM_TYPE	"Win64" 
#elif defined(_WIN32) || defined(WIN32) 
#define SYSTEM_TYPE	"Win32" 
#else
#define SYSTEM_TYPE	"Windows"
#endif

#if defined(_M_IA64) 
#define MACHINE_TYPE	"ia64" 
#elif defined(_M_IX86) 
#define MACHINE_TYPE	"ia32" 
#elif defined(_M_ALPHA) 
#define MACHINE_TYPE	"axp" 
#else
#define MACHINE_TYPE	"unknown"	/* Define to machine type name */
#endif 
 
#if !(defined(_WIN64) || defined(WIN64)) 
#ifndef _WIN32
#define _WIN32				/* Compatible with old source */
#endif
#ifndef __WIN32__
#define __WIN32__
#endif
#endif /* _WIN64 */
#ifndef __WIN__
#define __WIN__			      /* To make it easier in VC++ */
#endif

#ifndef MAX_INDEXES
#define MAX_INDEXES 64
#endif

/* File and lock constants */
#define O_SHARE		0x1000		/* Open file in sharing mode */
#ifdef __BORLANDC__
#define F_RDLCK		LK_NBLCK	/* read lock */
#define F_WRLCK		LK_NBRLCK	/* write lock */
#define F_UNLCK		LK_UNLCK	/* remove lock(s) */
#else
#define F_RDLCK		_LK_NBLCK	/* read lock */
#define F_WRLCK		_LK_NBRLCK	/* write lock */
#define F_UNLCK		_LK_UNLCK	/* remove lock(s) */
#endif

#define F_EXCLUSIVE	1		/* We have only exclusive locking */
#define F_TO_EOF	(INT_MAX32/2)	/* size for lock of all file */
#define F_OK		0		/* parameter to access() */
#define W_OK		2

#define S_IROTH		S_IREAD		/* for my_lib */

#ifdef __BORLANDC__
#define FILE_BINARY	O_BINARY	/* my_fopen in binary mode */
#define O_TEMPORARY	0
#define O_SHORT_LIVED	0
#define SH_DENYNO	_SH_DENYNO
#else
#define O_BINARY	_O_BINARY	/* compability with older style names */
#define FILE_BINARY	_O_BINARY	/* my_fopen in binary mode */
#define O_TEMPORARY	_O_TEMPORARY
#define O_SHORT_LIVED	_O_SHORT_LIVED
#define SH_DENYNO	_SH_DENYNO
#endif
#define NO_OPEN_3			/* For my_create() */

#define SIGQUIT		SIGTERM		/* No SIGQUIT */

#undef _REENTRANT			/* Crashes something for win32 */
#undef SAFE_MUTEX			/* Can't be used on windows */

#if defined(_MSC_VER) && _MSC_VER >= 1310
#define LL(A)           A##ll
#define ULL(A)          A##ull
#else
#define LL(A)           ((__int64) A)
#define ULL(A)          ((unsigned __int64) A)
#endif

#define LONGLONG_MIN	LL(0x8000000000000000)
#define LONGLONG_MAX	LL(0x7FFFFFFFFFFFFFFF)
#define ULONGLONG_MAX	ULL(0xFFFFFFFFFFFFFFFF)

/* Type information */

#if !defined(HAVE_UINT)
#undef HAVE_UINT
#define HAVE_UINT
typedef unsigned short	ushort;
typedef unsigned int	uint;
#endif /* !defined(HAVE_UINT) */

typedef unsigned __int64 ulonglong;	/* Microsofts 64 bit types */
typedef __int64 longlong;
#ifndef HAVE_SIGSET_T
typedef int sigset_t;
#endif
#define longlong_defined
/*
  off_t should not be __int64 because of conflicts in header files;
  Use my_off_t or os_off_t instead
*/
#ifndef HAVE_OFF_T
typedef long off_t;
#endif
typedef __int64 os_off_t;
#ifdef _WIN64
typedef UINT_PTR rf_SetTimer;
#else
#ifndef HAVE_SIZE_T
typedef unsigned int size_t;
#endif
typedef uint rf_SetTimer;
#endif

#define Socket_defined
#define my_socket SOCKET
#define SIGPIPE SIGINT
#define RETQSORTTYPE void
#define QSORT_TYPE_IS_VOID
#define RETSIGTYPE void
#define SOCKET_SIZE_TYPE int
#define my_socket_defined
#define byte_defined
#define HUGE_PTR
#define STDCALL __stdcall	    /* Used by libmysql.dll */
#define isnan(X) _isnan(X)
#define finite(X) _finite(X)

#ifndef UNDEF_THREAD_HACK
#define THREAD
#endif
#define VOID_SIGHANDLER
#define SIZEOF_CHAR		1
#define SIZEOF_INT		4
#define SIZEOF_LONG		4
#define SIZEOF_LONG_LONG	8
#define SIZEOF_OFF_T		8
#ifdef _WIN64
#define SIZEOF_CHARP		8
#else
#define SIZEOF_CHARP		4
#endif
#define HAVE_BROKEN_NETINET_INCLUDES
#ifdef __NT__
#define HAVE_NAMED_PIPE			/* We can only create pipes on NT */
#endif

/* ERROR is defined in wingdi.h */
#undef ERROR

/* We need to close files to break connections on shutdown */
#ifndef SIGNAL_WITH_VIO_CLOSE
#define SIGNAL_WITH_VIO_CLOSE
#endif

/* All windows servers should support .sym files */
#undef USE_SYMDIR
#define USE_SYMDIR

/* If LOAD DATA LOCAL INFILE should be enabled by default */
#define ENABLED_LOCAL_INFILE 1

/* If query profiling should be enabled by default */
#define ENABLED_PROFILING 1

/* Convert some simple functions to Posix */

#define my_sigset(A,B) signal((A),(B))
#define finite(A) _finite(A)
#define sleep(A)  Sleep((A)*1000)
#define popen(A,B) _popen((A),(B))
#define pclose(A) _pclose(A)

#ifndef __BORLANDC__
#define access(A,B) _access(A,B)
#endif

#if !defined(__cplusplus)
#define inline __inline
#endif /* __cplusplus */

#ifdef _WIN64
#define ulonglong2double(A) ((double) (ulonglong) (A))
#define my_off_t2double(A)  ((double) (my_off_t) (A))

#else
inline double ulonglong2double(ulonglong value)
{
  longlong nr=(longlong) value;
  if (nr >= 0)
    return (double) nr;
  return (18446744073709551616.0 + (double) nr);
}
#define my_off_t2double(A) ulonglong2double(A)
#endif /* _WIN64 */

inline ulonglong double2ulonglong(double d)
{
  double t= d - (double) 0x8000000000000000ULL;

  if (t >= 0)
    return  ((ulonglong) t) + 0x8000000000000000ULL;
  return (ulonglong) d;
}

#if SIZEOF_OFF_T > 4
#define lseek(A,B,C) _lseeki64((A),(longlong) (B),(C))
#define tell(A) _telli64(A)
#endif

#define STACK_DIRECTION -1

/* Difference between GetSystemTimeAsFileTime() and now() */
#define OFFSET_TO_EPOCH ULL(116444736000000000)

#define HAVE_PERROR
#define HAVE_VFPRINT
#define HAVE_RENAME		/* Have rename() as function */
#define HAVE_BINARY_STREAMS	/* Have "b" flag in streams */
#define HAVE_LONG_JMP		/* Have long jump function */
#define HAVE_LOCKING		/* have locking() call */
#define HAVE_ERRNO_AS_DEFINE	/* errno is a define */
#define HAVE_STDLIB		/* everything is include in this file */
#define HAVE_MEMCPY
#define HAVE_MEMMOVE
#define HAVE_GETCWD
#define HAVE_TELL
#define HAVE_TZNAME
#define HAVE_PUTENV
#define HAVE_SELECT
#define HAVE_SETLOCALE
#define HAVE_SOCKET		/* Giangi */
#define HAVE_FLOAT_H
#define HAVE_LIMITS_H
#define HAVE_STDDEF_H
#define NO_FCNTL_NONBLOCK	/* No FCNTL */
#define HAVE_ALLOCA
#define HAVE_STRPBRK
#define HAVE_STRSTR
#define HAVE_COMPRESS
#define HAVE_CREATESEMAPHORE
#define HAVE_ISNAN
#define HAVE_FINITE
#define HAVE_QUERY_CACHE
#define SPRINTF_RETURNS_INT
#define HAVE_SETFILEPOINTER
#define HAVE_VIO_READ_BUFF
#if defined(_MSC_VER) && _MSC_VER >= 1400
/* strnlen() appeared in Studio 2005 */
#define HAVE_STRNLEN
#endif
#define HAVE_WINSOCK2

#define strcasecmp stricmp
#define strncasecmp strnicmp

#ifndef __NT__
#undef FILE_SHARE_DELETE
#define FILE_SHARE_DELETE 0     /* Not implemented on Win 98/ME */
#endif

#ifdef NOT_USED
#define HAVE_SNPRINTF		/* Gave link error */
#define _snprintf snprintf
#endif

#ifdef _MSC_VER
#define HAVE_LDIV		/* The optimizer breaks in zortech for ldiv */
#define HAVE_ANSI_INCLUDE
#define HAVE_SYS_UTIME_H
#define HAVE_STRTOUL
#endif
#define my_reinterpret_cast(A) reinterpret_cast <A>
#define my_const_cast(A) const_cast<A>


/* MYSQL OPTIONS */

#ifdef _CUSTOMCONFIG_
#include <custom_conf.h>
#else
#define DEFAULT_MYSQL_HOME	"c:\\mysql"
#define DATADIR         	"c:\\mysql\\data"
#define PACKAGE			"mysql"
#define DEFAULT_BASEDIR		"C:\\"
#define SHAREDIR		"share"
#define DEFAULT_CHARSET_HOME	"C:/mysql/"
#endif
#ifndef DEFAULT_HOME_ENV
#define DEFAULT_HOME_ENV MYSQL_HOME
#endif
#ifndef DEFAULT_GROUP_SUFFIX_ENV
#define DEFAULT_GROUP_SUFFIX_ENV MYSQL_GROUP_SUFFIX
#endif

/* File name handling */

#define FN_LIBCHAR	'\\'
#define FN_ROOTDIR	"\\"
#define FN_DEVCHAR	':'
#define FN_NETWORK_DRIVES	/* Uses \\ to indicate network drives */
#define FN_NO_CASE_SENCE	/* Files are not case-sensitive */
#define OS_FILE_LIMIT	2048

#define DO_NOT_REMOVE_THREAD_WRAPPERS
#define thread_safe_increment(V,L) InterlockedIncrement((long*) &(V))
#define thread_safe_decrement(V,L) InterlockedDecrement((long*) &(V))
/* The following is only used for statistics, so it should be good enough */
#ifdef __NT__  /* This should also work on Win98 but .. */
#define thread_safe_add(V,C,L) InterlockedExchangeAdd((long*) &(V),(C))
#define thread_safe_sub(V,C,L) InterlockedExchangeAdd((long*) &(V),-(long) (C))
#endif

#define shared_memory_buffer_length 16000
#define default_shared_memory_base_name "MYSQL"

#define HAVE_SPATIAL 1
#define HAVE_RTREE_KEYS 1

#define HAVE_OPENSSL 1
#define HAVE_YASSL 1

#define COMMUNITY_SERVER 1
#define ENABLED_PROFILING 1

/*
  Our Windows binaries include all character sets which MySQL supports.
  Any changes to the available character sets must also go into
  config/ac-macros/character_sets.m4
*/

#define MYSQL_DEFAULT_CHARSET_NAME "latin1"
#define MYSQL_DEFAULT_COLLATION_NAME "latin1_swedish_ci"

#define USE_MB 1
#define USE_MB_IDENT 1
#define USE_STRCOLL 1

#define HAVE_CHARSET_armscii8
#define HAVE_CHARSET_ascii
#define HAVE_CHARSET_big5 1
#define HAVE_CHARSET_cp1250 1
#define HAVE_CHARSET_cp1251
#define HAVE_CHARSET_cp1256
#define HAVE_CHARSET_cp1257
#define HAVE_CHARSET_cp850
#define HAVE_CHARSET_cp852
#define HAVE_CHARSET_cp866
#define HAVE_CHARSET_cp932 1
#define HAVE_CHARSET_dec8
#define HAVE_CHARSET_eucjpms 1
#define HAVE_CHARSET_euckr 1
#define HAVE_CHARSET_gb2312 1
#define HAVE_CHARSET_gbk 1
#define HAVE_CHARSET_geostd8
#define HAVE_CHARSET_greek
#define HAVE_CHARSET_hebrew
#define HAVE_CHARSET_hp8
#define HAVE_CHARSET_keybcs2
#define HAVE_CHARSET_koi8r
#define HAVE_CHARSET_koi8u
#define HAVE_CHARSET_latin1 1
#define HAVE_CHARSET_latin2 1
#define HAVE_CHARSET_latin5
#define HAVE_CHARSET_latin7
#define HAVE_CHARSET_macce
#define HAVE_CHARSET_macroman
#define HAVE_CHARSET_sjis 1
#define HAVE_CHARSET_swe7
#define HAVE_CHARSET_tis620 1
#define HAVE_CHARSET_ucs2 1
#define HAVE_CHARSET_ujis 1
#define HAVE_CHARSET_utf8 1

#define HAVE_UCA_COLLATIONS 1
#define HAVE_BOOL 1<|MERGE_RESOLUTION|>--- conflicted
+++ resolved
@@ -15,20 +15,8 @@
 
 /* Defines for Win32 to make it compatible for MySQL */
 
-<<<<<<< HEAD
 #define BIG_TABLES
 
-#ifdef __WIN2000__
-/* We have to do this define before including windows.h to get the AWE API
-functions */
-#define _WIN32_WINNT     0x0500
-#else
-/* Get NT 4.0 functions */
-#define _WIN32_WINNT     0x0400
-#endif
-
-=======
->>>>>>> 30a9600b
 #if defined(_MSC_VER) && _MSC_VER >= 1400
 /* Avoid endless warnings about sprintf() etc. being unsafe. */
 #define _CRT_SECURE_NO_DEPRECATE 1
