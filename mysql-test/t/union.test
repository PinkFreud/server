#
# Test of unions
#

--disable_warnings
drop table if exists t1,t2,t3;
--enable_warnings

CREATE TABLE t1 (a int not null, b char (10) not null);
insert into t1 values(1,'a'),(2,'b'),(3,'c'),(3,'c');
CREATE TABLE t2 (a int not null, b char (10) not null);
insert into t2 values (3,'c'),(4,'d'),(5,'f'),(6,'e');

select a,b from t1 union select a,b from t2;
select a,b from t1 union all select a,b from t2;
select a,b from t1 union all select a,b from t2 order by b;
select a,b from t1 union all select a,b from t2 union select 7,'g';
select 0,'#' union select a,b from t1 union all select a,b from t2 union select 7,'gg';
select a,b from t1 union select a,b from t1;
select 't1',b,count(*) from t1 group by b UNION select 't2',b,count(*) from t2 group by b;

#test alternate syntax for unions 
(select a,b from t1 limit 2)  union all (select a,b from t2 order by a) limit 4;
(select a,b from t1 limit 2)  union all (select a,b from t2 order by a limit 1);
(select a,b from t1 limit 2)  union all (select a,b from t2 order by a limit 1) order by b desc;
--error 1248
(select a,b from t1 limit 2)  union all (select a,b from t2 order by a limit 1) order by t1.b;
explain (select a,b from t1 limit 2)  union all (select a,b from t2 order by a limit 1) order by b desc;
#(select sql_calc_found_rows  a,b from t1 limit 2)  union all (select a,b from t2 order by a) limit 2;
select found_rows();

#
# Test some error conditions with UNION
#

explain select a,b from t1 union all select a,b from t2;

--error  1054
explain select xx from t1 union select 1;
explain select a,b from t1 union select 1;
explain select 1 union select a,b from t1 union select 1;
explain select a,b from t1 union select 1 limit 0;

--error 1221
select a,b from t1 into outfile 'skr' union select a,b from t2;

--error 1221
select a,b from t1 order by a union select a,b from t2;

--error 1221
insert into t3 select a from t1 order by a union select a from t2;

--error 1222
create table t3 select a,b from t1 union select a from t2;

--error 1222
select a,b from t1 union select a from t2;

--error 1222
select * from t1 union select a from t2;

--error 1222
select a from t1 union select * from t2;

--error 1234
select * from t1 union select SQL_BUFFER_RESULT * from t2;

# Test CREATE, INSERT and REPLACE
create table t3 select a,b from t1 union all select a,b from t2;
insert into t3 select a,b from t1 union all select a,b from t2;
replace into t3 select a,b as c from t1 union all select a,b from t2;

drop table t1,t2,t3;

#
# Test bug reported by joc@presence-pc.com
#

CREATE TABLE t1 (
  `pseudo` char(35) NOT NULL default '',
  `pseudo1` char(35) NOT NULL default '',
  `same` tinyint(1) unsigned NOT NULL default '1',
  PRIMARY KEY  (`pseudo1`),
  KEY `pseudo` (`pseudo`)
) TYPE=MyISAM;
INSERT INTO t1 (pseudo,pseudo1,same) VALUES ('joce', 'testtt', 1),('joce', 'tsestset', 1),('dekad', 'joce', 1);
SELECT pseudo FROM t1 WHERE pseudo1='joce' UNION SELECT pseudo FROM t1 WHERE pseudo='joce';
SELECT pseudo1 FROM t1 WHERE pseudo1='joce' UNION SELECT pseudo1 FROM t1 WHERE pseudo='joce';
SELECT * FROM t1 WHERE pseudo1='joce' UNION SELECT * FROM t1 WHERE pseudo='joce' order by pseudo desc,pseudo1 desc;
SELECT pseudo1 FROM t1 WHERE pseudo='joce' UNION SELECT pseudo FROM t1 WHERE pseudo1='joce';
SELECT pseudo1 FROM t1 WHERE pseudo='joce' UNION ALL SELECT pseudo FROM t1 WHERE pseudo1='joce';
SELECT pseudo1 FROM t1 WHERE pseudo='joce' UNION SELECT 1;
drop table t1;

create table t1 (a int);
create table t2 (a int);
insert into t1 values (1),(2),(3),(4),(5);
insert into t2 values (11),(12),(13),(14),(15);
(select * from t1 limit 2) union (select * from t2 limit 3) limit 4;
(select * from t1 limit 2) union (select * from t2 limit 3);
(select * from t1 limit 2) union (select * from t2 limit 20,3);
set SQL_SELECT_LIMIT=2;
(select * from t1 limit 1) union (select * from t2 limit 3);
set SQL_SELECT_LIMIT=DEFAULT;
drop table t1,t2;

--error 1096
select * union select 1;
select 1 as a,(select a union select a);
--disable_warnings
drop table if exists t1,t2;
--enable_warnings
CREATE TABLE t1 (  id int(3) unsigned default '0') TYPE=MyISAM;
INSERT INTO t1 (id) VALUES("1");
CREATE TABLE t2 ( id int(3) unsigned default '0',  id_master int(5) default '0',  text1 varchar(5) default NULL,  text2 varchar(5) default NULL) TYPE=MyISAM;
INSERT INTO t2 (id, id_master, text1, text2) VALUES("1", "1",
"foo1", "bar1");
INSERT INTO t2 (id, id_master, text1, text2) VALUES("2", "1",
"foo2", "bar2");
INSERT INTO t2 (id, id_master, text1, text2) VALUES("3", "1", NULL,
"bar3");
INSERT INTO t2 (id, id_master, text1, text2) VALUES("4", "1",
"foo4", "bar4");
SELECT 1 AS id_master, 1 AS id, NULL AS text1, 'ABCDE' AS text2 UNION SELECT id_master, t2.id, text1, text2 FROM t1 LEFT JOIN t2 ON t1.id = t2.id_master;
SELECT 1 AS id_master, 1 AS id, 'ABCDE' AS text1, 'ABCDE' AS text2 UNION SELECT id_master, t2.id, text1, text2 FROM t1 LEFT JOIN t2 ON t1.id = t2.id_master;
drop table if exists t1,t2;
<<<<<<< HEAD

#
# Test of bug when using the same table multiple times
#
create table t1 (a int not null primary key auto_increment, b int, key(b));
create table t2 (a int not null primary key auto_increment, b int);
insert into t1 (b) values (1),(2),(2),(3);
insert into t2 (b) values (10),(11),(12),(13);

explain (select * from t1 where a=1) union (select * from t2 where a=1);
(select * from t1 where a=5) union (select * from t2 where a=1);
(select * from t1 where a=5 and a=6) union (select * from t2 where a=1);
(select t1.a,t1.b from t1,t2 where t1.a=5) union (select * from t2 where a=1);
(select * from t1 where a=1) union (select t1.a,t2.a from t1,t2 where t1.a=t2.a);
explain (select * from t1 where a=1 and b=10) union (select t1.a,t2.a from t1,t2 where t1.a=t2.a);
explain (select * from t1 where a=1) union (select * from t1 where b=1);
drop table t1,t2;
=======
(SELECT 1,3) UNION (SELECT 2,1) ORDER BY (SELECT 2);
>>>>>>> 236015ed
<|MERGE_RESOLUTION|>--- conflicted
+++ resolved
@@ -124,7 +124,7 @@
 SELECT 1 AS id_master, 1 AS id, NULL AS text1, 'ABCDE' AS text2 UNION SELECT id_master, t2.id, text1, text2 FROM t1 LEFT JOIN t2 ON t1.id = t2.id_master;
 SELECT 1 AS id_master, 1 AS id, 'ABCDE' AS text1, 'ABCDE' AS text2 UNION SELECT id_master, t2.id, text1, text2 FROM t1 LEFT JOIN t2 ON t1.id = t2.id_master;
 drop table if exists t1,t2;
-<<<<<<< HEAD
+(SELECT 1,3) UNION (SELECT 2,1) ORDER BY (SELECT 2);
 
 #
 # Test of bug when using the same table multiple times
@@ -141,7 +141,4 @@
 (select * from t1 where a=1) union (select t1.a,t2.a from t1,t2 where t1.a=t2.a);
 explain (select * from t1 where a=1 and b=10) union (select t1.a,t2.a from t1,t2 where t1.a=t2.a);
 explain (select * from t1 where a=1) union (select * from t1 where b=1);
-drop table t1,t2;
-=======
-(SELECT 1,3) UNION (SELECT 2,1) ORDER BY (SELECT 2);
->>>>>>> 236015ed
+drop table t1,t2;