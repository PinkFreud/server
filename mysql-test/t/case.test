#
# Testing of CASE
#

--disable_warnings
drop table if exists t1;
--enable_warnings

select CASE "b" when "a" then 1 when "b" then 2 END;
select CASE "c" when "a" then 1 when "b" then 2 END;
select CASE "c" when "a" then 1 when "b" then 2 ELSE 3 END;
select CASE BINARY "b" when "a" then 1 when "B" then 2 WHEN "b" then "ok" END;
select CASE "b" when "a" then 1 when binary "B" then 2 WHEN "b" then "ok" END;
select CASE concat("a","b") when concat("ab","") then "a" when "b" then "b" end;
select CASE when 1=0 then "true" else "false" END;
select CASE 1 when 1 then "one" WHEN 2 then "two" ELSE "more" END;
explain extended select CASE 1 when 1 then "one" WHEN 2 then "two" ELSE "more" END;
select CASE 2.0 when 1 then "one" WHEN 2.0 then "two" ELSE "more" END;
select (CASE "two" when "one" then "1" WHEN "two" then "2" END) | 0;
select (CASE "two" when "one" then 1.00 WHEN "two" then 2.00 END) +0.0;
select case 1/0 when "a" then "true" else "false" END;
select case 1/0 when "a" then "true" END;
select (case 1/0 when "a" then "true" END) | 0;
select (case 1/0 when "a" then "true" END) + 0.0;
select case when 1>0 then "TRUE" else "FALSE" END;
select case when 1<0 then "TRUE" else "FALSE" END;

#
# Test bug when using GROUP BY on CASE
#
create table t1 (a int);
insert into t1 values(1),(2),(3),(4);
select case a when 1 then 2 when 2 then 3 else 0 end as fcase, count(*) from t1 group by fcase;
explain extended select case a when 1 then 2 when 2 then 3 else 0 end as fcase, count(*) from t1 group by fcase;
select case a when 1 then "one" when 2 then "two" else "nothing" end as fcase, count(*) from t1 group by fcase;
drop table t1;

#
# Test MAX(CASE ... ) that can return null
#

create table t1 (row int not null, col int not null, val varchar(255) not null);
insert into t1 values (1,1,'orange'),(1,2,'large'),(2,1,'yellow'),(2,2,'medium'),(3,1,'green'),(3,2,'small');
select max(case col when 1 then val else null end) as color from t1 group by row;
drop table t1;

SET NAMES latin1;

#
# CASE and argument types/collations aggregation into result 
#
CREATE TABLE t1 SELECT 
 CASE WHEN 1 THEN _latin1'a' COLLATE latin1_danish_ci ELSE _latin1'a' END AS c1,
 CASE WHEN 1 THEN _latin1'a' ELSE _latin1'a' COLLATE latin1_danish_ci END AS c2,
 CASE WHEN 1 THEN 'a' ELSE  1  END AS c3,
 CASE WHEN 1 THEN  1  ELSE 'a' END AS c4,
 CASE WHEN 1 THEN 'a' ELSE 1.0 END AS c5,
 CASE WHEN 1 THEN 1.0 ELSE 'a' END AS c6,
 CASE WHEN 1 THEN  1  ELSE 1.0 END AS c7,
 CASE WHEN 1 THEN 1.0 ELSE  1  END AS c8,
 CASE WHEN 1 THEN 1.0 END AS c9,
 CASE WHEN 1 THEN 0.1e1 else 0.1 END AS c10,
 CASE WHEN 1 THEN 0.1e1 else 1 END AS c11,
 CASE WHEN 1 THEN 0.1e1 else '1' END AS c12
;
SHOW CREATE TABLE t1;
DROP TABLE t1;

--error 1267
SELECT CASE 
  WHEN 1 
  THEN _latin1'a' COLLATE latin1_danish_ci 
  ELSE _latin1'a' COLLATE latin1_swedish_ci
  END;

--error 1270
SELECT CASE _latin1'a' COLLATE latin1_general_ci
  WHEN _latin1'a' COLLATE latin1_danish_ci  THEN 1
  WHEN _latin1'a' COLLATE latin1_swedish_ci THEN 2
  END;

SELECT 
CASE _latin1'a' COLLATE latin1_general_ci  WHEN _latin1'A' THEN '1' ELSE 2 END,
CASE _latin1'a' COLLATE latin1_bin         WHEN _latin1'A' THEN '1' ELSE 2 END,
CASE _latin1'a' WHEN _latin1'A' COLLATE latin1_swedish_ci THEN '1' ELSE 2 END,
CASE _latin1'a' WHEN _latin1'A' COLLATE latin1_bin        THEN '1' ELSE 2 END
;

#
# COALESCE is a CASE abbrevation:
#
# COALESCE(v1,v2) == CASE WHEN v1 IS NOT NULL THEN v1 ELSE v2 END
#
# COALESCE(V1, V2, . . . ,Vn ) =  
#     CASE WHEN V1 IS NOT NULL THEN V1 ELSE COALESCE (V2, . . . ,Vn) END
#
# Check COALESCE argument types aggregation

--error 1267
CREATE TABLE t1 SELECT COALESCE(_latin1'a',_latin2'a');
--error 1267
CREATE TABLE t1 SELECT COALESCE('a' COLLATE latin1_swedish_ci,'b' COLLATE latin1_bin);
CREATE TABLE t1 SELECT 
 COALESCE(1), COALESCE(1.0),COALESCE('a'),
 COALESCE(1,1.0), COALESCE(1,'1'),COALESCE(1.1,'1'),
 COALESCE('a' COLLATE latin1_bin,'b');
explain extended SELECT 
 COALESCE(1), COALESCE(1.0),COALESCE('a'),
 COALESCE(1,1.0), COALESCE(1,'1'),COALESCE(1.1,'1'),
 COALESCE('a' COLLATE latin1_bin,'b');
SHOW CREATE TABLE t1;
DROP TABLE t1;

# Test for BUG#10151
SELECT 'case+union+test'
UNION 
SELECT CASE LOWER('1') WHEN LOWER('2') THEN 'BUG' ELSE 'nobug' END;

SELECT CASE LOWER('1') WHEN LOWER('2') THEN 'BUG' ELSE 'nobug' END;

SELECT 'case+union+test'
UNION 
SELECT CASE '1' WHEN '2' THEN 'BUG' ELSE 'nobug' END;

<<<<<<< HEAD
# End of 4.1 tests


#
# Tests for bug #9939: conversion of the arguments for COALESCE and IFNULL
#

CREATE TABLE t1 (EMPNUM INT);
INSERT INTO t1 VALUES (0), (2);
CREATE TABLE t2 (EMPNUM DECIMAL (4, 2));
INSERT INTO t2 VALUES (0.0), (9.0);

SELECT COALESCE(t2.EMPNUM,t1.EMPNUM) AS CEMPNUM,
               t1.EMPNUM AS EMPMUM1, t2.EMPNUM AS EMPNUM2
  FROM t1 LEFT JOIN t2 ON t1.EMPNUM=t2.EMPNUM;

SELECT IFNULL(t2.EMPNUM,t1.EMPNUM) AS CEMPNUM,
               t1.EMPNUM AS EMPMUM1, t2.EMPNUM AS EMPNUM2
  FROM t1 LEFT JOIN t2 ON t1.EMPNUM=t2.EMPNUM;

DROP TABLE t1,t2;
=======
#
# Bug #17896: problem with MIN(CASE...)
#

create table t1(a float, b int default 3);
insert into t1 (a) values (2), (11), (8);
select min(a), min(case when 1=1 then a else NULL end),
  min(case when 1!=1 then NULL else a end) 
from t1 where b=3 group by b;
drop table t1;

# End of 4.1 tests
>>>>>>> ce31bdfb
<|MERGE_RESOLUTION|>--- conflicted
+++ resolved
@@ -122,7 +122,17 @@
 UNION 
 SELECT CASE '1' WHEN '2' THEN 'BUG' ELSE 'nobug' END;
 
-<<<<<<< HEAD
+#
+# Bug #17896: problem with MIN(CASE...)
+#
+
+create table t1(a float, b int default 3);
+insert into t1 (a) values (2), (11), (8);
+select min(a), min(case when 1=1 then a else NULL end),
+  min(case when 1!=1 then NULL else a end) 
+from t1 where b=3 group by b;
+drop table t1;
+
 # End of 4.1 tests
 
 
@@ -143,18 +153,4 @@
                t1.EMPNUM AS EMPMUM1, t2.EMPNUM AS EMPNUM2
   FROM t1 LEFT JOIN t2 ON t1.EMPNUM=t2.EMPNUM;
 
-DROP TABLE t1,t2;
-=======
-#
-# Bug #17896: problem with MIN(CASE...)
-#
-
-create table t1(a float, b int default 3);
-insert into t1 (a) values (2), (11), (8);
-select min(a), min(case when 1=1 then a else NULL end),
-  min(case when 1!=1 then NULL else a end) 
-from t1 where b=3 group by b;
-drop table t1;
-
-# End of 4.1 tests
->>>>>>> ce31bdfb
+DROP TABLE t1,t2;