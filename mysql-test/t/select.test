#
# Find string "NOTE NOTE NOTE" in order to find some 'unsure' tests
#

#
# Simple select test
#

--disable_warnings
drop table if exists t1,t2,t3,t4,t11;
# The following may be left from older tests
drop table if exists t1_1,t1_2,t9_1,t9_2,t1aa,t2aa;
drop view if exists v1;
--enable_warnings

CREATE TABLE t1 (
  Period smallint(4) unsigned zerofill DEFAULT '0000' NOT NULL,
  Varor_period smallint(4) unsigned DEFAULT '0' NOT NULL
);

INSERT INTO t1 VALUES (9410,9412);
  
select period from t1;
select * from t1;
select t1.* from t1;

#
# Create test table
#

CREATE TABLE t2 (
  auto int not null auto_increment,
  fld1 int(6) unsigned zerofill DEFAULT '000000' NOT NULL,
  companynr tinyint(2) unsigned zerofill DEFAULT '00' NOT NULL,
  fld3 char(30) DEFAULT '' NOT NULL,
  fld4 char(35) DEFAULT '' NOT NULL,
  fld5 char(35) DEFAULT '' NOT NULL,
  fld6 char(4) DEFAULT '' NOT NULL,
  UNIQUE fld1 (fld1),
  KEY fld3 (fld3),
  PRIMARY KEY (auto)
);  

#
# Populate table
#

--disable_query_log
INSERT INTO t2 VALUES (1,000001,00,'Omaha','teethe','neat','');
INSERT INTO t2 VALUES (2,011401,37,'breaking','dreaded','Steinberg','W');
INSERT INTO t2 VALUES (3,011402,37,'Romans','scholastics','jarring','');
INSERT INTO t2 VALUES (4,011403,37,'intercepted','audiology','tinily','');
INSERT INTO t2 VALUES (5,011501,37,'bewilderingly','wallet','balled','');
INSERT INTO t2 VALUES (6,011701,37,'astound','parters','persist','W');
INSERT INTO t2 VALUES (7,011702,37,'admonishing','eschew','attainments','');
INSERT INTO t2 VALUES (8,011703,37,'sumac','quitter','fanatic','');
INSERT INTO t2 VALUES (9,012001,37,'flanking','neat','measures','FAS');
INSERT INTO t2 VALUES (10,012003,37,'combed','Steinberg','rightfulness','');
INSERT INTO t2 VALUES (11,012004,37,'subjective','jarring','capably','');
INSERT INTO t2 VALUES (12,012005,37,'scatterbrain','tinily','impulsive','');
INSERT INTO t2 VALUES (13,012301,37,'Eulerian','balled','starlet','');
INSERT INTO t2 VALUES (14,012302,36,'dubbed','persist','terminators','');
INSERT INTO t2 VALUES (15,012303,37,'Kane','attainments','untying','');
INSERT INTO t2 VALUES (16,012304,37,'overlay','fanatic','announces','FAS');
INSERT INTO t2 VALUES (17,012305,37,'perturb','measures','featherweight','FAS');
INSERT INTO t2 VALUES (18,012306,37,'goblins','rightfulness','pessimist','FAS');
INSERT INTO t2 VALUES (19,012501,37,'annihilates','capably','daughter','');
INSERT INTO t2 VALUES (20,012602,37,'Wotan','impulsive','decliner','FAS');
INSERT INTO t2 VALUES (21,012603,37,'snatching','starlet','lawgiver','');
INSERT INTO t2 VALUES (22,012604,37,'concludes','terminators','stated','');
INSERT INTO t2 VALUES (23,012605,37,'laterally','untying','readable','');
INSERT INTO t2 VALUES (24,012606,37,'yelped','announces','attrition','');
INSERT INTO t2 VALUES (25,012701,37,'grazing','featherweight','cascade','FAS');
INSERT INTO t2 VALUES (26,012702,37,'Baird','pessimist','motors','FAS');
INSERT INTO t2 VALUES (27,012703,37,'celery','daughter','interrogate','');
INSERT INTO t2 VALUES (28,012704,37,'misunderstander','decliner','pests','W');
INSERT INTO t2 VALUES (29,013601,37,'handgun','lawgiver','stairway','');
INSERT INTO t2 VALUES (30,013602,37,'foldout','stated','dopers','FAS');
INSERT INTO t2 VALUES (31,013603,37,'mystic','readable','testicle','W');
INSERT INTO t2 VALUES (32,013604,37,'succumbed','attrition','Parsifal','W');
INSERT INTO t2 VALUES (33,013605,37,'Nabisco','cascade','leavings','');
INSERT INTO t2 VALUES (34,013606,37,'fingerings','motors','postulation','W');
INSERT INTO t2 VALUES (35,013607,37,'aging','interrogate','squeaking','');
INSERT INTO t2 VALUES (36,013608,37,'afield','pests','contrasted','');
INSERT INTO t2 VALUES (37,013609,37,'ammonium','stairway','leftover','');
INSERT INTO t2 VALUES (38,013610,37,'boat','dopers','whiteners','');
INSERT INTO t2 VALUES (39,013801,37,'intelligibility','testicle','erases','W');
INSERT INTO t2 VALUES (40,013802,37,'Augustine','Parsifal','Punjab','W');
INSERT INTO t2 VALUES (41,013803,37,'teethe','leavings','Merritt','');
INSERT INTO t2 VALUES (42,013804,37,'dreaded','postulation','Quixotism','');
INSERT INTO t2 VALUES (43,013901,37,'scholastics','squeaking','sweetish','FAS');
INSERT INTO t2 VALUES (44,016001,37,'audiology','contrasted','dogging','FAS');
INSERT INTO t2 VALUES (45,016201,37,'wallet','leftover','scornfully','FAS');
INSERT INTO t2 VALUES (46,016202,37,'parters','whiteners','bellow','');
INSERT INTO t2 VALUES (47,016301,37,'eschew','erases','bills','');
INSERT INTO t2 VALUES (48,016302,37,'quitter','Punjab','cupboard','FAS');
INSERT INTO t2 VALUES (49,016303,37,'neat','Merritt','sureties','FAS');
INSERT INTO t2 VALUES (50,016304,37,'Steinberg','Quixotism','puddings','');
INSERT INTO t2 VALUES (51,018001,37,'jarring','sweetish','tapestry','');
INSERT INTO t2 VALUES (52,018002,37,'tinily','dogging','fetters','');
INSERT INTO t2 VALUES (53,018003,37,'balled','scornfully','bivalves','');
INSERT INTO t2 VALUES (54,018004,37,'persist','bellow','incurring','');
INSERT INTO t2 VALUES (55,018005,37,'attainments','bills','Adolph','');
INSERT INTO t2 VALUES (56,018007,37,'fanatic','cupboard','pithed','');
INSERT INTO t2 VALUES (57,018008,37,'measures','sureties','emergency','');
INSERT INTO t2 VALUES (58,018009,37,'rightfulness','puddings','Miles','');
INSERT INTO t2 VALUES (59,018010,37,'capably','tapestry','trimmings','');
INSERT INTO t2 VALUES (60,018012,37,'impulsive','fetters','tragedies','W');
INSERT INTO t2 VALUES (61,018013,37,'starlet','bivalves','skulking','W');
INSERT INTO t2 VALUES (62,018014,37,'terminators','incurring','flint','');
INSERT INTO t2 VALUES (63,018015,37,'untying','Adolph','flopping','W');
INSERT INTO t2 VALUES (64,018016,37,'announces','pithed','relaxing','FAS');
INSERT INTO t2 VALUES (65,018017,37,'featherweight','emergency','offload','FAS');
INSERT INTO t2 VALUES (66,018018,37,'pessimist','Miles','suites','W');
INSERT INTO t2 VALUES (67,018019,37,'daughter','trimmings','lists','FAS');
INSERT INTO t2 VALUES (68,018020,37,'decliner','tragedies','animized','FAS');
INSERT INTO t2 VALUES (69,018021,37,'lawgiver','skulking','multilayer','W');
INSERT INTO t2 VALUES (70,018022,37,'stated','flint','standardizes','FAS');
INSERT INTO t2 VALUES (71,018023,37,'readable','flopping','Judas','');
INSERT INTO t2 VALUES (72,018024,37,'attrition','relaxing','vacuuming','W');
INSERT INTO t2 VALUES (73,018025,37,'cascade','offload','dentally','W');
INSERT INTO t2 VALUES (74,018026,37,'motors','suites','humanness','W');
INSERT INTO t2 VALUES (75,018027,37,'interrogate','lists','inch','W');
INSERT INTO t2 VALUES (76,018028,37,'pests','animized','Weissmuller','W');
INSERT INTO t2 VALUES (77,018029,37,'stairway','multilayer','irresponsibly','W');
INSERT INTO t2 VALUES (78,018030,37,'dopers','standardizes','luckily','FAS');
INSERT INTO t2 VALUES (79,018032,37,'testicle','Judas','culled','W');
INSERT INTO t2 VALUES (80,018033,37,'Parsifal','vacuuming','medical','FAS');
INSERT INTO t2 VALUES (81,018034,37,'leavings','dentally','bloodbath','FAS');
INSERT INTO t2 VALUES (82,018035,37,'postulation','humanness','subschema','W');
INSERT INTO t2 VALUES (83,018036,37,'squeaking','inch','animals','W');
INSERT INTO t2 VALUES (84,018037,37,'contrasted','Weissmuller','Micronesia','');
INSERT INTO t2 VALUES (85,018038,37,'leftover','irresponsibly','repetitions','');
INSERT INTO t2 VALUES (86,018039,37,'whiteners','luckily','Antares','');
INSERT INTO t2 VALUES (87,018040,37,'erases','culled','ventilate','W');
INSERT INTO t2 VALUES (88,018041,37,'Punjab','medical','pityingly','');
INSERT INTO t2 VALUES (89,018042,37,'Merritt','bloodbath','interdependent','');
INSERT INTO t2 VALUES (90,018043,37,'Quixotism','subschema','Graves','FAS');
INSERT INTO t2 VALUES (91,018044,37,'sweetish','animals','neonatal','');
INSERT INTO t2 VALUES (92,018045,37,'dogging','Micronesia','scribbled','FAS');
INSERT INTO t2 VALUES (93,018046,37,'scornfully','repetitions','chafe','W');
INSERT INTO t2 VALUES (94,018048,37,'bellow','Antares','honoring','');
INSERT INTO t2 VALUES (95,018049,37,'bills','ventilate','realtor','');
INSERT INTO t2 VALUES (96,018050,37,'cupboard','pityingly','elite','');
INSERT INTO t2 VALUES (97,018051,37,'sureties','interdependent','funereal','');
INSERT INTO t2 VALUES (98,018052,37,'puddings','Graves','abrogating','');
INSERT INTO t2 VALUES (99,018053,50,'tapestry','neonatal','sorters','');
INSERT INTO t2 VALUES (100,018054,37,'fetters','scribbled','Conley','');
INSERT INTO t2 VALUES (101,018055,37,'bivalves','chafe','lectured','');
INSERT INTO t2 VALUES (102,018056,37,'incurring','honoring','Abraham','');
INSERT INTO t2 VALUES (103,018057,37,'Adolph','realtor','Hawaii','W');
INSERT INTO t2 VALUES (104,018058,37,'pithed','elite','cage','');
INSERT INTO t2 VALUES (105,018059,36,'emergency','funereal','hushes','');
INSERT INTO t2 VALUES (106,018060,37,'Miles','abrogating','Simla','');
INSERT INTO t2 VALUES (107,018061,37,'trimmings','sorters','reporters','');
INSERT INTO t2 VALUES (108,018101,37,'tragedies','Conley','Dutchman','FAS');
INSERT INTO t2 VALUES (109,018102,37,'skulking','lectured','descendants','FAS');
INSERT INTO t2 VALUES (110,018103,37,'flint','Abraham','groupings','FAS');
INSERT INTO t2 VALUES (111,018104,37,'flopping','Hawaii','dissociate','');
INSERT INTO t2 VALUES (112,018201,37,'relaxing','cage','coexist','W');
INSERT INTO t2 VALUES (113,018202,37,'offload','hushes','Beebe','');
INSERT INTO t2 VALUES (114,018402,37,'suites','Simla','Taoism','');
INSERT INTO t2 VALUES (115,018403,37,'lists','reporters','Connally','');
INSERT INTO t2 VALUES (116,018404,37,'animized','Dutchman','fetched','FAS');
INSERT INTO t2 VALUES (117,018405,37,'multilayer','descendants','checkpoints','FAS');
INSERT INTO t2 VALUES (118,018406,37,'standardizes','groupings','rusting','');
INSERT INTO t2 VALUES (119,018409,37,'Judas','dissociate','galling','');
INSERT INTO t2 VALUES (120,018601,37,'vacuuming','coexist','obliterates','');
INSERT INTO t2 VALUES (121,018602,37,'dentally','Beebe','traitor','');
INSERT INTO t2 VALUES (122,018603,37,'humanness','Taoism','resumes','FAS');
INSERT INTO t2 VALUES (123,018801,37,'inch','Connally','analyzable','FAS');
INSERT INTO t2 VALUES (124,018802,37,'Weissmuller','fetched','terminator','FAS');
INSERT INTO t2 VALUES (125,018803,37,'irresponsibly','checkpoints','gritty','FAS');
INSERT INTO t2 VALUES (126,018804,37,'luckily','rusting','firearm','W');
INSERT INTO t2 VALUES (127,018805,37,'culled','galling','minima','');
INSERT INTO t2 VALUES (128,018806,37,'medical','obliterates','Selfridge','');
INSERT INTO t2 VALUES (129,018807,37,'bloodbath','traitor','disable','');
INSERT INTO t2 VALUES (130,018808,37,'subschema','resumes','witchcraft','W');
INSERT INTO t2 VALUES (131,018809,37,'animals','analyzable','betroth','W');
INSERT INTO t2 VALUES (132,018810,37,'Micronesia','terminator','Manhattanize','');
INSERT INTO t2 VALUES (133,018811,37,'repetitions','gritty','imprint','');
INSERT INTO t2 VALUES (134,018812,37,'Antares','firearm','peeked','');
INSERT INTO t2 VALUES (135,019101,37,'ventilate','minima','swelling','');
INSERT INTO t2 VALUES (136,019102,37,'pityingly','Selfridge','interrelationships','W');
INSERT INTO t2 VALUES (137,019103,37,'interdependent','disable','riser','');
INSERT INTO t2 VALUES (138,019201,37,'Graves','witchcraft','Gandhian','W');
INSERT INTO t2 VALUES (139,030501,37,'neonatal','betroth','peacock','A');
INSERT INTO t2 VALUES (140,030502,50,'scribbled','Manhattanize','bee','A');
INSERT INTO t2 VALUES (141,030503,37,'chafe','imprint','kanji','');
INSERT INTO t2 VALUES (142,030504,37,'honoring','peeked','dental','');
INSERT INTO t2 VALUES (143,031901,37,'realtor','swelling','scarf','FAS');
INSERT INTO t2 VALUES (144,036001,37,'elite','interrelationships','chasm','A');
INSERT INTO t2 VALUES (145,036002,37,'funereal','riser','insolence','A');
INSERT INTO t2 VALUES (146,036004,37,'abrogating','Gandhian','syndicate','');
INSERT INTO t2 VALUES (147,036005,37,'sorters','peacock','alike','');
INSERT INTO t2 VALUES (148,038001,37,'Conley','bee','imperial','A');
INSERT INTO t2 VALUES (149,038002,37,'lectured','kanji','convulsion','A');
INSERT INTO t2 VALUES (150,038003,37,'Abraham','dental','railway','A');
INSERT INTO t2 VALUES (151,038004,37,'Hawaii','scarf','validate','A');
INSERT INTO t2 VALUES (152,038005,37,'cage','chasm','normalizes','A');
INSERT INTO t2 VALUES (153,038006,37,'hushes','insolence','comprehensive','');
INSERT INTO t2 VALUES (154,038007,37,'Simla','syndicate','chewing','');
INSERT INTO t2 VALUES (155,038008,37,'reporters','alike','denizen','');
INSERT INTO t2 VALUES (156,038009,37,'Dutchman','imperial','schemer','');
INSERT INTO t2 VALUES (157,038010,37,'descendants','convulsion','chronicle','');
INSERT INTO t2 VALUES (158,038011,37,'groupings','railway','Kline','');
INSERT INTO t2 VALUES (159,038012,37,'dissociate','validate','Anatole','');
INSERT INTO t2 VALUES (160,038013,37,'coexist','normalizes','partridges','');
INSERT INTO t2 VALUES (161,038014,37,'Beebe','comprehensive','brunch','');
INSERT INTO t2 VALUES (162,038015,37,'Taoism','chewing','recruited','');
INSERT INTO t2 VALUES (163,038016,37,'Connally','denizen','dimensions','W');
INSERT INTO t2 VALUES (164,038017,37,'fetched','schemer','Chicana','W');
INSERT INTO t2 VALUES (165,038018,37,'checkpoints','chronicle','announced','');
INSERT INTO t2 VALUES (166,038101,37,'rusting','Kline','praised','FAS');
INSERT INTO t2 VALUES (167,038102,37,'galling','Anatole','employing','');
INSERT INTO t2 VALUES (168,038103,37,'obliterates','partridges','linear','');
INSERT INTO t2 VALUES (169,038104,37,'traitor','brunch','quagmire','');
INSERT INTO t2 VALUES (170,038201,37,'resumes','recruited','western','A');
INSERT INTO t2 VALUES (171,038202,37,'analyzable','dimensions','relishing','');
INSERT INTO t2 VALUES (172,038203,37,'terminator','Chicana','serving','A');
INSERT INTO t2 VALUES (173,038204,37,'gritty','announced','scheduling','');
INSERT INTO t2 VALUES (174,038205,37,'firearm','praised','lore','');
INSERT INTO t2 VALUES (175,038206,37,'minima','employing','eventful','');
INSERT INTO t2 VALUES (176,038208,37,'Selfridge','linear','arteriole','A');
INSERT INTO t2 VALUES (177,042801,37,'disable','quagmire','disentangle','');
INSERT INTO t2 VALUES (178,042802,37,'witchcraft','western','cured','A');
INSERT INTO t2 VALUES (179,046101,37,'betroth','relishing','Fenton','W');
INSERT INTO t2 VALUES (180,048001,37,'Manhattanize','serving','avoidable','A');
INSERT INTO t2 VALUES (181,048002,37,'imprint','scheduling','drains','A');
INSERT INTO t2 VALUES (182,048003,37,'peeked','lore','detectably','FAS');
INSERT INTO t2 VALUES (183,048004,37,'swelling','eventful','husky','');
INSERT INTO t2 VALUES (184,048005,37,'interrelationships','arteriole','impelling','');
INSERT INTO t2 VALUES (185,048006,37,'riser','disentangle','undoes','');
INSERT INTO t2 VALUES (186,048007,37,'Gandhian','cured','evened','');
INSERT INTO t2 VALUES (187,048008,37,'peacock','Fenton','squeezes','');
INSERT INTO t2 VALUES (188,048101,37,'bee','avoidable','destroyer','FAS');
INSERT INTO t2 VALUES (189,048102,37,'kanji','drains','rudeness','');
INSERT INTO t2 VALUES (190,048201,37,'dental','detectably','beaner','FAS');
INSERT INTO t2 VALUES (191,048202,37,'scarf','husky','boorish','');
INSERT INTO t2 VALUES (192,048203,37,'chasm','impelling','Everhart','');
INSERT INTO t2 VALUES (193,048204,37,'insolence','undoes','encompass','A');
INSERT INTO t2 VALUES (194,048205,37,'syndicate','evened','mushrooms','');
INSERT INTO t2 VALUES (195,048301,37,'alike','squeezes','Alison','A');
INSERT INTO t2 VALUES (196,048302,37,'imperial','destroyer','externally','FAS');
INSERT INTO t2 VALUES (197,048303,37,'convulsion','rudeness','pellagra','');
INSERT INTO t2 VALUES (198,048304,37,'railway','beaner','cult','');
INSERT INTO t2 VALUES (199,048305,37,'validate','boorish','creek','A');
INSERT INTO t2 VALUES (200,048401,37,'normalizes','Everhart','Huffman','');
INSERT INTO t2 VALUES (201,048402,37,'comprehensive','encompass','Majorca','FAS');
INSERT INTO t2 VALUES (202,048403,37,'chewing','mushrooms','governing','A');
INSERT INTO t2 VALUES (203,048404,37,'denizen','Alison','gadfly','FAS');
INSERT INTO t2 VALUES (204,048405,37,'schemer','externally','reassigned','FAS');
INSERT INTO t2 VALUES (205,048406,37,'chronicle','pellagra','intentness','W');
INSERT INTO t2 VALUES (206,048407,37,'Kline','cult','craziness','');
INSERT INTO t2 VALUES (207,048408,37,'Anatole','creek','psychic','');
INSERT INTO t2 VALUES (208,048409,37,'partridges','Huffman','squabbled','');
INSERT INTO t2 VALUES (209,048410,37,'brunch','Majorca','burlesque','');
INSERT INTO t2 VALUES (210,048411,37,'recruited','governing','capped','');
INSERT INTO t2 VALUES (211,048412,37,'dimensions','gadfly','extracted','A');
INSERT INTO t2 VALUES (212,048413,37,'Chicana','reassigned','DiMaggio','');
INSERT INTO t2 VALUES (213,048601,37,'announced','intentness','exclamation','FAS');
INSERT INTO t2 VALUES (214,048602,37,'praised','craziness','subdirectory','');
INSERT INTO t2 VALUES (215,048603,37,'employing','psychic','fangs','');
INSERT INTO t2 VALUES (216,048604,37,'linear','squabbled','buyer','A');
INSERT INTO t2 VALUES (217,048801,37,'quagmire','burlesque','pithing','A');
INSERT INTO t2 VALUES (218,050901,37,'western','capped','transistorizing','A');
INSERT INTO t2 VALUES (219,051201,37,'relishing','extracted','nonbiodegradable','');
INSERT INTO t2 VALUES (220,056002,37,'serving','DiMaggio','dislocate','');
INSERT INTO t2 VALUES (221,056003,37,'scheduling','exclamation','monochromatic','FAS');
INSERT INTO t2 VALUES (222,056004,37,'lore','subdirectory','batting','');
INSERT INTO t2 VALUES (223,056102,37,'eventful','fangs','postcondition','A');
INSERT INTO t2 VALUES (224,056203,37,'arteriole','buyer','catalog','FAS');
INSERT INTO t2 VALUES (225,056204,37,'disentangle','pithing','Remus','');
INSERT INTO t2 VALUES (226,058003,37,'cured','transistorizing','devices','A');
INSERT INTO t2 VALUES (227,058004,37,'Fenton','nonbiodegradable','bike','A');
INSERT INTO t2 VALUES (228,058005,37,'avoidable','dislocate','qualify','');
INSERT INTO t2 VALUES (229,058006,37,'drains','monochromatic','detained','');
INSERT INTO t2 VALUES (230,058007,37,'detectably','batting','commended','');
INSERT INTO t2 VALUES (231,058101,37,'husky','postcondition','civilize','');
INSERT INTO t2 VALUES (232,058102,37,'impelling','catalog','Elmhurst','');
INSERT INTO t2 VALUES (233,058103,37,'undoes','Remus','anesthetizing','');
INSERT INTO t2 VALUES (234,058105,37,'evened','devices','deaf','');
INSERT INTO t2 VALUES (235,058111,37,'squeezes','bike','Brigham','');
INSERT INTO t2 VALUES (236,058112,37,'destroyer','qualify','title','');
INSERT INTO t2 VALUES (237,058113,37,'rudeness','detained','coarse','');
INSERT INTO t2 VALUES (238,058114,37,'beaner','commended','combinations','');
INSERT INTO t2 VALUES (239,058115,37,'boorish','civilize','grayness','');
INSERT INTO t2 VALUES (240,058116,37,'Everhart','Elmhurst','innumerable','FAS');
INSERT INTO t2 VALUES (241,058117,37,'encompass','anesthetizing','Caroline','A');
INSERT INTO t2 VALUES (242,058118,37,'mushrooms','deaf','fatty','FAS');
INSERT INTO t2 VALUES (243,058119,37,'Alison','Brigham','eastbound','');
INSERT INTO t2 VALUES (244,058120,37,'externally','title','inexperienced','');
INSERT INTO t2 VALUES (245,058121,37,'pellagra','coarse','hoarder','A');
INSERT INTO t2 VALUES (246,058122,37,'cult','combinations','scotch','W');
INSERT INTO t2 VALUES (247,058123,37,'creek','grayness','passport','A');
INSERT INTO t2 VALUES (248,058124,37,'Huffman','innumerable','strategic','FAS');
INSERT INTO t2 VALUES (249,058125,37,'Majorca','Caroline','gated','');
INSERT INTO t2 VALUES (250,058126,37,'governing','fatty','flog','');
INSERT INTO t2 VALUES (251,058127,37,'gadfly','eastbound','Pipestone','');
INSERT INTO t2 VALUES (252,058128,37,'reassigned','inexperienced','Dar','');
INSERT INTO t2 VALUES (253,058201,37,'intentness','hoarder','Corcoran','');
INSERT INTO t2 VALUES (254,058202,37,'craziness','scotch','flyers','A');
INSERT INTO t2 VALUES (255,058303,37,'psychic','passport','competitions','W');
INSERT INTO t2 VALUES (256,058304,37,'squabbled','strategic','suppliers','FAS');
INSERT INTO t2 VALUES (257,058602,37,'burlesque','gated','skips','');
INSERT INTO t2 VALUES (258,058603,37,'capped','flog','institutes','');
INSERT INTO t2 VALUES (259,058604,37,'extracted','Pipestone','troop','A');
INSERT INTO t2 VALUES (260,058605,37,'DiMaggio','Dar','connective','W');
INSERT INTO t2 VALUES (261,058606,37,'exclamation','Corcoran','denies','');
INSERT INTO t2 VALUES (262,058607,37,'subdirectory','flyers','polka','');
INSERT INTO t2 VALUES (263,060401,36,'fangs','competitions','observations','FAS');
INSERT INTO t2 VALUES (264,061701,36,'buyer','suppliers','askers','');
INSERT INTO t2 VALUES (265,066201,36,'pithing','skips','homeless','FAS');
INSERT INTO t2 VALUES (266,066501,36,'transistorizing','institutes','Anna','');
INSERT INTO t2 VALUES (267,068001,36,'nonbiodegradable','troop','subdirectories','W');
INSERT INTO t2 VALUES (268,068002,36,'dislocate','connective','decaying','FAS');
INSERT INTO t2 VALUES (269,068005,36,'monochromatic','denies','outwitting','W');
INSERT INTO t2 VALUES (270,068006,36,'batting','polka','Harpy','W');
INSERT INTO t2 VALUES (271,068007,36,'postcondition','observations','crazed','');
INSERT INTO t2 VALUES (272,068008,36,'catalog','askers','suffocate','');
INSERT INTO t2 VALUES (273,068009,36,'Remus','homeless','provers','FAS');
INSERT INTO t2 VALUES (274,068010,36,'devices','Anna','technically','');
INSERT INTO t2 VALUES (275,068011,36,'bike','subdirectories','Franklinizations','');
INSERT INTO t2 VALUES (276,068202,36,'qualify','decaying','considered','');
INSERT INTO t2 VALUES (277,068302,36,'detained','outwitting','tinnily','');
INSERT INTO t2 VALUES (278,068303,36,'commended','Harpy','uninterruptedly','');
INSERT INTO t2 VALUES (279,068401,36,'civilize','crazed','whistled','A');
INSERT INTO t2 VALUES (280,068501,36,'Elmhurst','suffocate','automate','');
INSERT INTO t2 VALUES (281,068502,36,'anesthetizing','provers','gutting','W');
INSERT INTO t2 VALUES (282,068503,36,'deaf','technically','surreptitious','');
INSERT INTO t2 VALUES (283,068602,36,'Brigham','Franklinizations','Choctaw','');
INSERT INTO t2 VALUES (284,068603,36,'title','considered','cooks','');
INSERT INTO t2 VALUES (285,068701,36,'coarse','tinnily','millivolt','FAS');
INSERT INTO t2 VALUES (286,068702,36,'combinations','uninterruptedly','counterpoise','');
INSERT INTO t2 VALUES (287,068703,36,'grayness','whistled','Gothicism','');
INSERT INTO t2 VALUES (288,076001,36,'innumerable','automate','feminine','');
INSERT INTO t2 VALUES (289,076002,36,'Caroline','gutting','metaphysically','W');
INSERT INTO t2 VALUES (290,076101,36,'fatty','surreptitious','sanding','A');
INSERT INTO t2 VALUES (291,076102,36,'eastbound','Choctaw','contributorily','');
INSERT INTO t2 VALUES (292,076103,36,'inexperienced','cooks','receivers','FAS');
INSERT INTO t2 VALUES (293,076302,36,'hoarder','millivolt','adjourn','');
INSERT INTO t2 VALUES (294,076303,36,'scotch','counterpoise','straggled','A');
INSERT INTO t2 VALUES (295,076304,36,'passport','Gothicism','druggists','');
INSERT INTO t2 VALUES (296,076305,36,'strategic','feminine','thanking','FAS');
INSERT INTO t2 VALUES (297,076306,36,'gated','metaphysically','ostrich','');
INSERT INTO t2 VALUES (298,076307,36,'flog','sanding','hopelessness','FAS');
INSERT INTO t2 VALUES (299,076402,36,'Pipestone','contributorily','Eurydice','');
INSERT INTO t2 VALUES (300,076501,36,'Dar','receivers','excitation','W');
INSERT INTO t2 VALUES (301,076502,36,'Corcoran','adjourn','presumes','FAS');
INSERT INTO t2 VALUES (302,076701,36,'flyers','straggled','imaginable','FAS');
INSERT INTO t2 VALUES (303,078001,36,'competitions','druggists','concoct','W');
INSERT INTO t2 VALUES (304,078002,36,'suppliers','thanking','peering','W');
INSERT INTO t2 VALUES (305,078003,36,'skips','ostrich','Phelps','FAS');
INSERT INTO t2 VALUES (306,078004,36,'institutes','hopelessness','ferociousness','FAS');
INSERT INTO t2 VALUES (307,078005,36,'troop','Eurydice','sentences','');
INSERT INTO t2 VALUES (308,078006,36,'connective','excitation','unlocks','');
INSERT INTO t2 VALUES (309,078007,36,'denies','presumes','engrossing','W');
INSERT INTO t2 VALUES (310,078008,36,'polka','imaginable','Ruth','');
INSERT INTO t2 VALUES (311,078101,36,'observations','concoct','tying','');
INSERT INTO t2 VALUES (312,078103,36,'askers','peering','exclaimers','');
INSERT INTO t2 VALUES (313,078104,36,'homeless','Phelps','synergy','');
INSERT INTO t2 VALUES (314,078105,36,'Anna','ferociousness','Huey','W');
INSERT INTO t2 VALUES (315,082101,36,'subdirectories','sentences','merging','');
INSERT INTO t2 VALUES (316,083401,36,'decaying','unlocks','judges','A');
INSERT INTO t2 VALUES (317,084001,36,'outwitting','engrossing','Shylock','W');
INSERT INTO t2 VALUES (318,084002,36,'Harpy','Ruth','Miltonism','');
INSERT INTO t2 VALUES (319,086001,36,'crazed','tying','hen','W');
INSERT INTO t2 VALUES (320,086102,36,'suffocate','exclaimers','honeybee','FAS');
INSERT INTO t2 VALUES (321,086201,36,'provers','synergy','towers','');
INSERT INTO t2 VALUES (322,088001,36,'technically','Huey','dilutes','W');
INSERT INTO t2 VALUES (323,088002,36,'Franklinizations','merging','numerals','FAS');
INSERT INTO t2 VALUES (324,088003,36,'considered','judges','democracy','FAS');
INSERT INTO t2 VALUES (325,088004,36,'tinnily','Shylock','Ibero-','');
INSERT INTO t2 VALUES (326,088101,36,'uninterruptedly','Miltonism','invalids','');
INSERT INTO t2 VALUES (327,088102,36,'whistled','hen','behavior','');
INSERT INTO t2 VALUES (328,088103,36,'automate','honeybee','accruing','');
INSERT INTO t2 VALUES (329,088104,36,'gutting','towers','relics','A');
INSERT INTO t2 VALUES (330,088105,36,'surreptitious','dilutes','rackets','');
INSERT INTO t2 VALUES (331,088106,36,'Choctaw','numerals','Fischbein','W');
INSERT INTO t2 VALUES (332,088201,36,'cooks','democracy','phony','W');
INSERT INTO t2 VALUES (333,088203,36,'millivolt','Ibero-','cross','FAS');
INSERT INTO t2 VALUES (334,088204,36,'counterpoise','invalids','cleanup','');
INSERT INTO t2 VALUES (335,088302,37,'Gothicism','behavior','conspirator','');
INSERT INTO t2 VALUES (336,088303,37,'feminine','accruing','label','FAS');
INSERT INTO t2 VALUES (337,088305,37,'metaphysically','relics','university','');
INSERT INTO t2 VALUES (338,088402,37,'sanding','rackets','cleansed','FAS');
INSERT INTO t2 VALUES (339,088501,36,'contributorily','Fischbein','ballgown','');
INSERT INTO t2 VALUES (340,088502,36,'receivers','phony','starlet','');
INSERT INTO t2 VALUES (341,088503,36,'adjourn','cross','aqueous','');
INSERT INTO t2 VALUES (342,098001,58,'straggled','cleanup','portrayal','A');
INSERT INTO t2 VALUES (343,098002,58,'druggists','conspirator','despising','W');
INSERT INTO t2 VALUES (344,098003,58,'thanking','label','distort','W');
INSERT INTO t2 VALUES (345,098004,58,'ostrich','university','palmed','');
INSERT INTO t2 VALUES (346,098005,58,'hopelessness','cleansed','faced','');
INSERT INTO t2 VALUES (347,098006,58,'Eurydice','ballgown','silverware','');
INSERT INTO t2 VALUES (348,141903,29,'excitation','starlet','assessor','');
INSERT INTO t2 VALUES (349,098008,58,'presumes','aqueous','spiders','');
INSERT INTO t2 VALUES (350,098009,58,'imaginable','portrayal','artificially','');
INSERT INTO t2 VALUES (351,098010,58,'concoct','despising','reminiscence','');
INSERT INTO t2 VALUES (352,098011,58,'peering','distort','Mexican','');
INSERT INTO t2 VALUES (353,098012,58,'Phelps','palmed','obnoxious','');
INSERT INTO t2 VALUES (354,098013,58,'ferociousness','faced','fragile','');
INSERT INTO t2 VALUES (355,098014,58,'sentences','silverware','apprehensible','');
INSERT INTO t2 VALUES (356,098015,58,'unlocks','assessor','births','');
INSERT INTO t2 VALUES (357,098016,58,'engrossing','spiders','garages','');
INSERT INTO t2 VALUES (358,098017,58,'Ruth','artificially','panty','');
INSERT INTO t2 VALUES (359,098018,58,'tying','reminiscence','anteater','');
INSERT INTO t2 VALUES (360,098019,58,'exclaimers','Mexican','displacement','A');
INSERT INTO t2 VALUES (361,098020,58,'synergy','obnoxious','drovers','A');
INSERT INTO t2 VALUES (362,098021,58,'Huey','fragile','patenting','A');
INSERT INTO t2 VALUES (363,098022,58,'merging','apprehensible','far','A');
INSERT INTO t2 VALUES (364,098023,58,'judges','births','shrieks','');
INSERT INTO t2 VALUES (365,098024,58,'Shylock','garages','aligning','W');
INSERT INTO t2 VALUES (366,098025,37,'Miltonism','panty','pragmatism','');
INSERT INTO t2 VALUES (367,106001,36,'hen','anteater','fevers','W');
INSERT INTO t2 VALUES (368,108001,36,'honeybee','displacement','reexamines','A');
INSERT INTO t2 VALUES (369,108002,36,'towers','drovers','occupancies','');
INSERT INTO t2 VALUES (370,108003,36,'dilutes','patenting','sweats','FAS');
INSERT INTO t2 VALUES (371,108004,36,'numerals','far','modulators','');
INSERT INTO t2 VALUES (372,108005,36,'democracy','shrieks','demand','W');
INSERT INTO t2 VALUES (373,108007,36,'Ibero-','aligning','Madeira','');
INSERT INTO t2 VALUES (374,108008,36,'invalids','pragmatism','Viennese','W');
INSERT INTO t2 VALUES (375,108009,36,'behavior','fevers','chillier','W');
INSERT INTO t2 VALUES (376,108010,36,'accruing','reexamines','wildcats','FAS');
INSERT INTO t2 VALUES (377,108011,36,'relics','occupancies','gentle','');
INSERT INTO t2 VALUES (378,108012,36,'rackets','sweats','Angles','W');
INSERT INTO t2 VALUES (379,108101,36,'Fischbein','modulators','accuracies','');
INSERT INTO t2 VALUES (380,108102,36,'phony','demand','toggle','');
INSERT INTO t2 VALUES (381,108103,36,'cross','Madeira','Mendelssohn','W');
INSERT INTO t2 VALUES (382,108111,50,'cleanup','Viennese','behaviorally','');
INSERT INTO t2 VALUES (383,108105,36,'conspirator','chillier','Rochford','');
INSERT INTO t2 VALUES (384,108106,36,'label','wildcats','mirror','W');
INSERT INTO t2 VALUES (385,108107,36,'university','gentle','Modula','');
INSERT INTO t2 VALUES (386,108108,50,'cleansed','Angles','clobbering','');
INSERT INTO t2 VALUES (387,108109,36,'ballgown','accuracies','chronography','');
INSERT INTO t2 VALUES (388,108110,36,'starlet','toggle','Eskimoizeds','');
INSERT INTO t2 VALUES (389,108201,36,'aqueous','Mendelssohn','British','W');
INSERT INTO t2 VALUES (390,108202,36,'portrayal','behaviorally','pitfalls','');
INSERT INTO t2 VALUES (391,108203,36,'despising','Rochford','verify','W');
INSERT INTO t2 VALUES (392,108204,36,'distort','mirror','scatter','FAS');
INSERT INTO t2 VALUES (393,108205,36,'palmed','Modula','Aztecan','');
INSERT INTO t2 VALUES (394,108301,36,'faced','clobbering','acuity','W');
INSERT INTO t2 VALUES (395,108302,36,'silverware','chronography','sinking','W');
INSERT INTO t2 VALUES (396,112101,36,'assessor','Eskimoizeds','beasts','FAS');
INSERT INTO t2 VALUES (397,112102,36,'spiders','British','Witt','W');
INSERT INTO t2 VALUES (398,113701,36,'artificially','pitfalls','physicists','FAS');
INSERT INTO t2 VALUES (399,116001,36,'reminiscence','verify','folksong','A');
INSERT INTO t2 VALUES (400,116201,36,'Mexican','scatter','strokes','FAS');
INSERT INTO t2 VALUES (401,116301,36,'obnoxious','Aztecan','crowder','');
INSERT INTO t2 VALUES (402,116302,36,'fragile','acuity','merry','');
INSERT INTO t2 VALUES (403,116601,36,'apprehensible','sinking','cadenced','');
INSERT INTO t2 VALUES (404,116602,36,'births','beasts','alimony','A');
INSERT INTO t2 VALUES (405,116603,36,'garages','Witt','principled','A');
INSERT INTO t2 VALUES (406,116701,36,'panty','physicists','golfing','');
INSERT INTO t2 VALUES (407,116702,36,'anteater','folksong','undiscovered','');
INSERT INTO t2 VALUES (408,118001,36,'displacement','strokes','irritates','');
INSERT INTO t2 VALUES (409,118002,36,'drovers','crowder','patriots','A');
INSERT INTO t2 VALUES (410,118003,36,'patenting','merry','rooms','FAS');
INSERT INTO t2 VALUES (411,118004,36,'far','cadenced','towering','W');
INSERT INTO t2 VALUES (412,118005,36,'shrieks','alimony','displease','');
INSERT INTO t2 VALUES (413,118006,36,'aligning','principled','photosensitive','');
INSERT INTO t2 VALUES (414,118007,36,'pragmatism','golfing','inking','');
INSERT INTO t2 VALUES (415,118008,36,'fevers','undiscovered','gainers','');
INSERT INTO t2 VALUES (416,118101,36,'reexamines','irritates','leaning','A');
INSERT INTO t2 VALUES (417,118102,36,'occupancies','patriots','hydrant','A');
INSERT INTO t2 VALUES (418,118103,36,'sweats','rooms','preserve','');
INSERT INTO t2 VALUES (419,118202,36,'modulators','towering','blinded','A');
INSERT INTO t2 VALUES (420,118203,36,'demand','displease','interactions','A');
INSERT INTO t2 VALUES (421,118204,36,'Madeira','photosensitive','Barry','');
INSERT INTO t2 VALUES (422,118302,36,'Viennese','inking','whiteness','A');
INSERT INTO t2 VALUES (423,118304,36,'chillier','gainers','pastimes','W');
INSERT INTO t2 VALUES (424,118305,36,'wildcats','leaning','Edenization','');
INSERT INTO t2 VALUES (425,118306,36,'gentle','hydrant','Muscat','');
INSERT INTO t2 VALUES (426,118307,36,'Angles','preserve','assassinated','');
INSERT INTO t2 VALUES (427,123101,36,'accuracies','blinded','labeled','');
INSERT INTO t2 VALUES (428,123102,36,'toggle','interactions','glacial','A');
INSERT INTO t2 VALUES (429,123301,36,'Mendelssohn','Barry','implied','W');
INSERT INTO t2 VALUES (430,126001,36,'behaviorally','whiteness','bibliographies','W');
INSERT INTO t2 VALUES (431,126002,36,'Rochford','pastimes','Buchanan','');
INSERT INTO t2 VALUES (432,126003,36,'mirror','Edenization','forgivably','FAS');
INSERT INTO t2 VALUES (433,126101,36,'Modula','Muscat','innuendo','A');
INSERT INTO t2 VALUES (434,126301,36,'clobbering','assassinated','den','FAS');
INSERT INTO t2 VALUES (435,126302,36,'chronography','labeled','submarines','W');
INSERT INTO t2 VALUES (436,126402,36,'Eskimoizeds','glacial','mouthful','A');
INSERT INTO t2 VALUES (437,126601,36,'British','implied','expiring','');
INSERT INTO t2 VALUES (438,126602,36,'pitfalls','bibliographies','unfulfilled','FAS');
INSERT INTO t2 VALUES (439,126702,36,'verify','Buchanan','precession','');
INSERT INTO t2 VALUES (440,128001,36,'scatter','forgivably','nullified','');
INSERT INTO t2 VALUES (441,128002,36,'Aztecan','innuendo','affects','');
INSERT INTO t2 VALUES (442,128003,36,'acuity','den','Cynthia','');
INSERT INTO t2 VALUES (443,128004,36,'sinking','submarines','Chablis','A');
INSERT INTO t2 VALUES (444,128005,36,'beasts','mouthful','betterments','FAS');
INSERT INTO t2 VALUES (445,128007,36,'Witt','expiring','advertising','');
INSERT INTO t2 VALUES (446,128008,36,'physicists','unfulfilled','rubies','A');
INSERT INTO t2 VALUES (447,128009,36,'folksong','precession','southwest','FAS');
INSERT INTO t2 VALUES (448,128010,36,'strokes','nullified','superstitious','A');
INSERT INTO t2 VALUES (449,128011,36,'crowder','affects','tabernacle','W');
INSERT INTO t2 VALUES (450,128012,36,'merry','Cynthia','silk','A');
INSERT INTO t2 VALUES (451,128013,36,'cadenced','Chablis','handsomest','A');
INSERT INTO t2 VALUES (452,128014,36,'alimony','betterments','Persian','A');
INSERT INTO t2 VALUES (453,128015,36,'principled','advertising','analog','W');
INSERT INTO t2 VALUES (454,128016,36,'golfing','rubies','complex','W');
INSERT INTO t2 VALUES (455,128017,36,'undiscovered','southwest','Taoist','');
INSERT INTO t2 VALUES (456,128018,36,'irritates','superstitious','suspend','');
INSERT INTO t2 VALUES (457,128019,36,'patriots','tabernacle','relegated','');
INSERT INTO t2 VALUES (458,128020,36,'rooms','silk','awesome','W');
INSERT INTO t2 VALUES (459,128021,36,'towering','handsomest','Bruxelles','');
INSERT INTO t2 VALUES (460,128022,36,'displease','Persian','imprecisely','A');
INSERT INTO t2 VALUES (461,128023,36,'photosensitive','analog','televise','');
INSERT INTO t2 VALUES (462,128101,36,'inking','complex','braking','');
INSERT INTO t2 VALUES (463,128102,36,'gainers','Taoist','true','FAS');
INSERT INTO t2 VALUES (464,128103,36,'leaning','suspend','disappointing','FAS');
INSERT INTO t2 VALUES (465,128104,36,'hydrant','relegated','navally','W');
INSERT INTO t2 VALUES (466,128106,36,'preserve','awesome','circus','');
INSERT INTO t2 VALUES (467,128107,36,'blinded','Bruxelles','beetles','');
INSERT INTO t2 VALUES (468,128108,36,'interactions','imprecisely','trumps','');
INSERT INTO t2 VALUES (469,128202,36,'Barry','televise','fourscore','W');
INSERT INTO t2 VALUES (470,128203,36,'whiteness','braking','Blackfoots','');
INSERT INTO t2 VALUES (471,128301,36,'pastimes','true','Grady','');
INSERT INTO t2 VALUES (472,128302,36,'Edenization','disappointing','quiets','FAS');
INSERT INTO t2 VALUES (473,128303,36,'Muscat','navally','floundered','FAS');
INSERT INTO t2 VALUES (474,128304,36,'assassinated','circus','profundity','W');
INSERT INTO t2 VALUES (475,128305,36,'labeled','beetles','Garrisonian','W');
INSERT INTO t2 VALUES (476,128307,36,'glacial','trumps','Strauss','');
INSERT INTO t2 VALUES (477,128401,36,'implied','fourscore','cemented','FAS');
INSERT INTO t2 VALUES (478,128502,36,'bibliographies','Blackfoots','contrition','A');
INSERT INTO t2 VALUES (479,128503,36,'Buchanan','Grady','mutations','');
INSERT INTO t2 VALUES (480,128504,36,'forgivably','quiets','exhibits','W');
INSERT INTO t2 VALUES (481,128505,36,'innuendo','floundered','tits','');
INSERT INTO t2 VALUES (482,128601,36,'den','profundity','mate','A');
INSERT INTO t2 VALUES (483,128603,36,'submarines','Garrisonian','arches','');
INSERT INTO t2 VALUES (484,128604,36,'mouthful','Strauss','Moll','');
INSERT INTO t2 VALUES (485,128702,36,'expiring','cemented','ropers','');
INSERT INTO t2 VALUES (486,128703,36,'unfulfilled','contrition','bombast','');
INSERT INTO t2 VALUES (487,128704,36,'precession','mutations','difficultly','A');
INSERT INTO t2 VALUES (488,138001,36,'nullified','exhibits','adsorption','');
INSERT INTO t2 VALUES (489,138002,36,'affects','tits','definiteness','FAS');
INSERT INTO t2 VALUES (490,138003,36,'Cynthia','mate','cultivation','A');
INSERT INTO t2 VALUES (491,138004,36,'Chablis','arches','heals','A');
INSERT INTO t2 VALUES (492,138005,36,'betterments','Moll','Heusen','W');
INSERT INTO t2 VALUES (493,138006,36,'advertising','ropers','target','FAS');
INSERT INTO t2 VALUES (494,138007,36,'rubies','bombast','cited','A');
INSERT INTO t2 VALUES (495,138008,36,'southwest','difficultly','congresswoman','W');
INSERT INTO t2 VALUES (496,138009,36,'superstitious','adsorption','Katherine','');
INSERT INTO t2 VALUES (497,138102,36,'tabernacle','definiteness','titter','A');
INSERT INTO t2 VALUES (498,138103,36,'silk','cultivation','aspire','A');
INSERT INTO t2 VALUES (499,138104,36,'handsomest','heals','Mardis','');
INSERT INTO t2 VALUES (500,138105,36,'Persian','Heusen','Nadia','W');
INSERT INTO t2 VALUES (501,138201,36,'analog','target','estimating','FAS');
INSERT INTO t2 VALUES (502,138302,36,'complex','cited','stuck','A');
INSERT INTO t2 VALUES (503,138303,36,'Taoist','congresswoman','fifteenth','A');
INSERT INTO t2 VALUES (504,138304,36,'suspend','Katherine','Colombo','');
INSERT INTO t2 VALUES (505,138401,29,'relegated','titter','survey','A');
INSERT INTO t2 VALUES (506,140102,29,'awesome','aspire','staffing','');
INSERT INTO t2 VALUES (507,140103,29,'Bruxelles','Mardis','obtain','');
INSERT INTO t2 VALUES (508,140104,29,'imprecisely','Nadia','loaded','');
INSERT INTO t2 VALUES (509,140105,29,'televise','estimating','slaughtered','');
INSERT INTO t2 VALUES (510,140201,29,'braking','stuck','lights','A');
INSERT INTO t2 VALUES (511,140701,29,'true','fifteenth','circumference','');
INSERT INTO t2 VALUES (512,141501,29,'disappointing','Colombo','dull','A');
INSERT INTO t2 VALUES (513,141502,29,'navally','survey','weekly','A');
INSERT INTO t2 VALUES (514,141901,29,'circus','staffing','wetness','');
INSERT INTO t2 VALUES (515,141902,29,'beetles','obtain','visualized','');
INSERT INTO t2 VALUES (516,142101,29,'trumps','loaded','Tannenbaum','');
INSERT INTO t2 VALUES (517,142102,29,'fourscore','slaughtered','moribund','');
INSERT INTO t2 VALUES (518,142103,29,'Blackfoots','lights','demultiplex','');
INSERT INTO t2 VALUES (519,142701,29,'Grady','circumference','lockings','');
INSERT INTO t2 VALUES (520,143001,29,'quiets','dull','thugs','FAS');
INSERT INTO t2 VALUES (521,143501,29,'floundered','weekly','unnerves','');
INSERT INTO t2 VALUES (522,143502,29,'profundity','wetness','abut','');
INSERT INTO t2 VALUES (523,148001,29,'Garrisonian','visualized','Chippewa','A');
INSERT INTO t2 VALUES (524,148002,29,'Strauss','Tannenbaum','stratifications','A');
INSERT INTO t2 VALUES (525,148003,29,'cemented','moribund','signaled','');
INSERT INTO t2 VALUES (526,148004,29,'contrition','demultiplex','Italianizes','A');
INSERT INTO t2 VALUES (527,148005,29,'mutations','lockings','algorithmic','A');
INSERT INTO t2 VALUES (528,148006,29,'exhibits','thugs','paranoid','FAS');
INSERT INTO t2 VALUES (529,148007,29,'tits','unnerves','camping','A');
INSERT INTO t2 VALUES (530,148009,29,'mate','abut','signifying','A');
INSERT INTO t2 VALUES (531,148010,29,'arches','Chippewa','Patrice','W');
INSERT INTO t2 VALUES (532,148011,29,'Moll','stratifications','search','A');
INSERT INTO t2 VALUES (533,148012,29,'ropers','signaled','Angeles','A');
INSERT INTO t2 VALUES (534,148013,29,'bombast','Italianizes','semblance','');
INSERT INTO t2 VALUES (535,148023,36,'difficultly','algorithmic','taxed','');
INSERT INTO t2 VALUES (536,148015,29,'adsorption','paranoid','Beatrice','');
INSERT INTO t2 VALUES (537,148016,29,'definiteness','camping','retrace','');
INSERT INTO t2 VALUES (538,148017,29,'cultivation','signifying','lockout','');
INSERT INTO t2 VALUES (539,148018,29,'heals','Patrice','grammatic','');
INSERT INTO t2 VALUES (540,148019,29,'Heusen','search','helmsman','');
INSERT INTO t2 VALUES (541,148020,29,'target','Angeles','uniform','W');
INSERT INTO t2 VALUES (542,148021,29,'cited','semblance','hamming','');
INSERT INTO t2 VALUES (543,148022,29,'congresswoman','taxed','disobedience','');
INSERT INTO t2 VALUES (544,148101,29,'Katherine','Beatrice','captivated','A');
INSERT INTO t2 VALUES (545,148102,29,'titter','retrace','transferals','A');
INSERT INTO t2 VALUES (546,148201,29,'aspire','lockout','cartographer','A');
INSERT INTO t2 VALUES (547,148401,29,'Mardis','grammatic','aims','FAS');
INSERT INTO t2 VALUES (548,148402,29,'Nadia','helmsman','Pakistani','');
INSERT INTO t2 VALUES (549,148501,29,'estimating','uniform','burglarized','FAS');
INSERT INTO t2 VALUES (550,148502,29,'stuck','hamming','saucepans','A');
INSERT INTO t2 VALUES (551,148503,29,'fifteenth','disobedience','lacerating','A');
INSERT INTO t2 VALUES (552,148504,29,'Colombo','captivated','corny','');
INSERT INTO t2 VALUES (553,148601,29,'survey','transferals','megabytes','FAS');
INSERT INTO t2 VALUES (554,148602,29,'staffing','cartographer','chancellor','');
INSERT INTO t2 VALUES (555,150701,29,'obtain','aims','bulk','A');
INSERT INTO t2 VALUES (556,152101,29,'loaded','Pakistani','commits','A');
INSERT INTO t2 VALUES (557,152102,29,'slaughtered','burglarized','meson','W');
INSERT INTO t2 VALUES (558,155202,36,'lights','saucepans','deputies','');
INSERT INTO t2 VALUES (559,155203,29,'circumference','lacerating','northeaster','A');
INSERT INTO t2 VALUES (560,155204,29,'dull','corny','dipole','');
INSERT INTO t2 VALUES (561,155205,29,'weekly','megabytes','machining','0');
INSERT INTO t2 VALUES (562,156001,29,'wetness','chancellor','therefore','');
INSERT INTO t2 VALUES (563,156002,29,'visualized','bulk','Telefunken','');
INSERT INTO t2 VALUES (564,156102,29,'Tannenbaum','commits','salvaging','');
INSERT INTO t2 VALUES (565,156301,29,'moribund','meson','Corinthianizes','A');
INSERT INTO t2 VALUES (566,156302,29,'demultiplex','deputies','restlessly','A');
INSERT INTO t2 VALUES (567,156303,29,'lockings','northeaster','bromides','');
INSERT INTO t2 VALUES (568,156304,29,'thugs','dipole','generalized','A');
INSERT INTO t2 VALUES (569,156305,29,'unnerves','machining','mishaps','');
INSERT INTO t2 VALUES (570,156306,29,'abut','therefore','quelling','');
INSERT INTO t2 VALUES (571,156501,29,'Chippewa','Telefunken','spiritual','A');
INSERT INTO t2 VALUES (572,158001,29,'stratifications','salvaging','beguiles','FAS');
INSERT INTO t2 VALUES (573,158002,29,'signaled','Corinthianizes','Trobriand','FAS');
INSERT INTO t2 VALUES (574,158101,29,'Italianizes','restlessly','fleeing','A');
INSERT INTO t2 VALUES (575,158102,29,'algorithmic','bromides','Armour','A');
INSERT INTO t2 VALUES (576,158103,29,'paranoid','generalized','chin','A');
INSERT INTO t2 VALUES (577,158201,29,'camping','mishaps','provers','A');
INSERT INTO t2 VALUES (578,158202,29,'signifying','quelling','aeronautic','A');
INSERT INTO t2 VALUES (579,158203,29,'Patrice','spiritual','voltage','W');
INSERT INTO t2 VALUES (580,158204,29,'search','beguiles','sash','');
INSERT INTO t2 VALUES (581,158301,29,'Angeles','Trobriand','anaerobic','A');
INSERT INTO t2 VALUES (582,158302,29,'semblance','fleeing','simultaneous','A');
INSERT INTO t2 VALUES (583,158303,29,'taxed','Armour','accumulating','A');
INSERT INTO t2 VALUES (584,158304,29,'Beatrice','chin','Medusan','A');
INSERT INTO t2 VALUES (585,158305,29,'retrace','provers','shouted','A');
INSERT INTO t2 VALUES (586,158306,29,'lockout','aeronautic','freakish','');
INSERT INTO t2 VALUES (587,158501,29,'grammatic','voltage','index','FAS');
INSERT INTO t2 VALUES (588,160301,29,'helmsman','sash','commercially','');
INSERT INTO t2 VALUES (589,166101,50,'uniform','anaerobic','mistiness','A');
INSERT INTO t2 VALUES (590,166102,50,'hamming','simultaneous','endpoint','');
INSERT INTO t2 VALUES (591,168001,29,'disobedience','accumulating','straight','A');
INSERT INTO t2 VALUES (592,168002,29,'captivated','Medusan','flurried','');
INSERT INTO t2 VALUES (593,168003,29,'transferals','shouted','denotative','A');
INSERT INTO t2 VALUES (594,168101,29,'cartographer','freakish','coming','FAS');
INSERT INTO t2 VALUES (595,168102,29,'aims','index','commencements','FAS');
INSERT INTO t2 VALUES (596,168103,29,'Pakistani','commercially','gentleman','');
INSERT INTO t2 VALUES (597,168104,29,'burglarized','mistiness','gifted','');
INSERT INTO t2 VALUES (598,168202,29,'saucepans','endpoint','Shanghais','');
INSERT INTO t2 VALUES (599,168301,29,'lacerating','straight','sportswriting','A');
INSERT INTO t2 VALUES (600,168502,29,'corny','flurried','sloping','A');
INSERT INTO t2 VALUES (601,168503,29,'megabytes','denotative','navies','');
INSERT INTO t2 VALUES (602,168601,29,'chancellor','coming','leaflet','A');
INSERT INTO t2 VALUES (603,173001,40,'bulk','commencements','shooter','');
INSERT INTO t2 VALUES (604,173701,40,'commits','gentleman','Joplin','FAS');
INSERT INTO t2 VALUES (605,173702,40,'meson','gifted','babies','');
INSERT INTO t2 VALUES (606,176001,40,'deputies','Shanghais','subdivision','FAS');
INSERT INTO t2 VALUES (607,176101,40,'northeaster','sportswriting','burstiness','W');
INSERT INTO t2 VALUES (608,176201,40,'dipole','sloping','belted','FAS');
INSERT INTO t2 VALUES (609,176401,40,'machining','navies','assails','FAS');
INSERT INTO t2 VALUES (610,176501,40,'therefore','leaflet','admiring','W');
INSERT INTO t2 VALUES (611,176601,40,'Telefunken','shooter','swaying','0');
INSERT INTO t2 VALUES (612,176602,40,'salvaging','Joplin','Goldstine','FAS');
INSERT INTO t2 VALUES (613,176603,40,'Corinthianizes','babies','fitting','');
INSERT INTO t2 VALUES (614,178001,40,'restlessly','subdivision','Norwalk','W');
INSERT INTO t2 VALUES (615,178002,40,'bromides','burstiness','weakening','W');
INSERT INTO t2 VALUES (616,178003,40,'generalized','belted','analogy','FAS');
INSERT INTO t2 VALUES (617,178004,40,'mishaps','assails','deludes','');
INSERT INTO t2 VALUES (618,178005,40,'quelling','admiring','cokes','');
INSERT INTO t2 VALUES (619,178006,40,'spiritual','swaying','Clayton','');
INSERT INTO t2 VALUES (620,178007,40,'beguiles','Goldstine','exhausts','');
INSERT INTO t2 VALUES (621,178008,40,'Trobriand','fitting','causality','');
INSERT INTO t2 VALUES (622,178101,40,'fleeing','Norwalk','sating','FAS');
INSERT INTO t2 VALUES (623,178102,40,'Armour','weakening','icon','');
INSERT INTO t2 VALUES (624,178103,40,'chin','analogy','throttles','');
INSERT INTO t2 VALUES (625,178201,40,'provers','deludes','communicants','FAS');
INSERT INTO t2 VALUES (626,178202,40,'aeronautic','cokes','dehydrate','FAS');
INSERT INTO t2 VALUES (627,178301,40,'voltage','Clayton','priceless','FAS');
INSERT INTO t2 VALUES (628,178302,40,'sash','exhausts','publicly','');
INSERT INTO t2 VALUES (629,178401,40,'anaerobic','causality','incidentals','FAS');
INSERT INTO t2 VALUES (630,178402,40,'simultaneous','sating','commonplace','');
INSERT INTO t2 VALUES (631,178403,40,'accumulating','icon','mumbles','');
INSERT INTO t2 VALUES (632,178404,40,'Medusan','throttles','furthermore','W');
INSERT INTO t2 VALUES (633,178501,40,'shouted','communicants','cautioned','W');
INSERT INTO t2 VALUES (634,186002,37,'freakish','dehydrate','parametrized','A');
INSERT INTO t2 VALUES (635,186102,37,'index','priceless','registration','A');
INSERT INTO t2 VALUES (636,186201,40,'commercially','publicly','sadly','FAS');
INSERT INTO t2 VALUES (637,186202,40,'mistiness','incidentals','positioning','');
INSERT INTO t2 VALUES (638,186203,40,'endpoint','commonplace','babysitting','');
INSERT INTO t2 VALUES (639,186302,37,'straight','mumbles','eternal','A');
INSERT INTO t2 VALUES (640,188007,37,'flurried','furthermore','hoarder','');
INSERT INTO t2 VALUES (641,188008,37,'denotative','cautioned','congregates','');
INSERT INTO t2 VALUES (642,188009,37,'coming','parametrized','rains','');
INSERT INTO t2 VALUES (643,188010,37,'commencements','registration','workers','W');
INSERT INTO t2 VALUES (644,188011,37,'gentleman','sadly','sags','A');
INSERT INTO t2 VALUES (645,188012,37,'gifted','positioning','unplug','W');
INSERT INTO t2 VALUES (646,188013,37,'Shanghais','babysitting','garage','A');
INSERT INTO t2 VALUES (647,188014,37,'sportswriting','eternal','boulder','A');
INSERT INTO t2 VALUES (648,188015,37,'sloping','hoarder','hollowly','A');
INSERT INTO t2 VALUES (649,188016,37,'navies','congregates','specifics','');
INSERT INTO t2 VALUES (650,188017,37,'leaflet','rains','Teresa','');
INSERT INTO t2 VALUES (651,188102,37,'shooter','workers','Winsett','');
INSERT INTO t2 VALUES (652,188103,37,'Joplin','sags','convenient','A');
INSERT INTO t2 VALUES (653,188202,37,'babies','unplug','buckboards','FAS');
INSERT INTO t2 VALUES (654,188301,40,'subdivision','garage','amenities','');
INSERT INTO t2 VALUES (655,188302,40,'burstiness','boulder','resplendent','FAS');
INSERT INTO t2 VALUES (656,188303,40,'belted','hollowly','priding','FAS');
INSERT INTO t2 VALUES (657,188401,37,'assails','specifics','configurations','');
INSERT INTO t2 VALUES (658,188402,37,'admiring','Teresa','untidiness','A');
INSERT INTO t2 VALUES (659,188503,37,'swaying','Winsett','Brice','W');
INSERT INTO t2 VALUES (660,188504,37,'Goldstine','convenient','sews','FAS');
INSERT INTO t2 VALUES (661,188505,37,'fitting','buckboards','participated','');
INSERT INTO t2 VALUES (662,190701,37,'Norwalk','amenities','Simon','FAS');
INSERT INTO t2 VALUES (663,190703,50,'weakening','resplendent','certificates','');
INSERT INTO t2 VALUES (664,191701,37,'analogy','priding','Fitzpatrick','');
INSERT INTO t2 VALUES (665,191702,37,'deludes','configurations','Evanston','A');
INSERT INTO t2 VALUES (666,191703,37,'cokes','untidiness','misted','');
INSERT INTO t2 VALUES (667,196001,37,'Clayton','Brice','textures','A');
INSERT INTO t2 VALUES (668,196002,37,'exhausts','sews','save','');
INSERT INTO t2 VALUES (669,196003,37,'causality','participated','count','');
INSERT INTO t2 VALUES (670,196101,37,'sating','Simon','rightful','A');
INSERT INTO t2 VALUES (671,196103,37,'icon','certificates','chaperone','');
INSERT INTO t2 VALUES (672,196104,37,'throttles','Fitzpatrick','Lizzy','A');
INSERT INTO t2 VALUES (673,196201,37,'communicants','Evanston','clenched','A');
INSERT INTO t2 VALUES (674,196202,37,'dehydrate','misted','effortlessly','');
INSERT INTO t2 VALUES (675,196203,37,'priceless','textures','accessed','');
INSERT INTO t2 VALUES (676,198001,37,'publicly','save','beaters','A');
INSERT INTO t2 VALUES (677,198003,37,'incidentals','count','Hornblower','FAS');
INSERT INTO t2 VALUES (678,198004,37,'commonplace','rightful','vests','A');
INSERT INTO t2 VALUES (679,198005,37,'mumbles','chaperone','indulgences','FAS');
INSERT INTO t2 VALUES (680,198006,37,'furthermore','Lizzy','infallibly','A');
INSERT INTO t2 VALUES (681,198007,37,'cautioned','clenched','unwilling','FAS');
INSERT INTO t2 VALUES (682,198008,37,'parametrized','effortlessly','excrete','FAS');
INSERT INTO t2 VALUES (683,198009,37,'registration','accessed','spools','A');
INSERT INTO t2 VALUES (684,198010,37,'sadly','beaters','crunches','FAS');
INSERT INTO t2 VALUES (685,198011,37,'positioning','Hornblower','overestimating','FAS');
INSERT INTO t2 VALUES (686,198012,37,'babysitting','vests','ineffective','');
INSERT INTO t2 VALUES (687,198013,37,'eternal','indulgences','humiliation','A');
INSERT INTO t2 VALUES (688,198014,37,'hoarder','infallibly','sophomore','');
INSERT INTO t2 VALUES (689,198015,37,'congregates','unwilling','star','');
INSERT INTO t2 VALUES (690,198017,37,'rains','excrete','rifles','');
INSERT INTO t2 VALUES (691,198018,37,'workers','spools','dialysis','');
INSERT INTO t2 VALUES (692,198019,37,'sags','crunches','arriving','');
INSERT INTO t2 VALUES (693,198020,37,'unplug','overestimating','indulge','');
INSERT INTO t2 VALUES (694,198021,37,'garage','ineffective','clockers','');
INSERT INTO t2 VALUES (695,198022,37,'boulder','humiliation','languages','');
INSERT INTO t2 VALUES (696,198023,50,'hollowly','sophomore','Antarctica','A');
INSERT INTO t2 VALUES (697,198024,37,'specifics','star','percentage','');
INSERT INTO t2 VALUES (698,198101,37,'Teresa','rifles','ceiling','A');
INSERT INTO t2 VALUES (699,198103,37,'Winsett','dialysis','specification','');
INSERT INTO t2 VALUES (700,198105,37,'convenient','arriving','regimented','A');
INSERT INTO t2 VALUES (701,198106,37,'buckboards','indulge','ciphers','');
INSERT INTO t2 VALUES (702,198201,37,'amenities','clockers','pictures','A');
INSERT INTO t2 VALUES (703,198204,37,'resplendent','languages','serpents','A');
INSERT INTO t2 VALUES (704,198301,53,'priding','Antarctica','allot','A');
INSERT INTO t2 VALUES (705,198302,53,'configurations','percentage','realized','A');
INSERT INTO t2 VALUES (706,198303,53,'untidiness','ceiling','mayoral','A');
INSERT INTO t2 VALUES (707,198304,53,'Brice','specification','opaquely','A');
INSERT INTO t2 VALUES (708,198401,37,'sews','regimented','hostess','FAS');
INSERT INTO t2 VALUES (709,198402,37,'participated','ciphers','fiftieth','');
INSERT INTO t2 VALUES (710,198403,37,'Simon','pictures','incorrectly','');
INSERT INTO t2 VALUES (711,202101,37,'certificates','serpents','decomposition','FAS');
INSERT INTO t2 VALUES (712,202301,37,'Fitzpatrick','allot','stranglings','');
INSERT INTO t2 VALUES (713,202302,37,'Evanston','realized','mixture','FAS');
INSERT INTO t2 VALUES (714,202303,37,'misted','mayoral','electroencephalography','FAS');
INSERT INTO t2 VALUES (715,202304,37,'textures','opaquely','similarities','FAS');
INSERT INTO t2 VALUES (716,202305,37,'save','hostess','charges','W');
INSERT INTO t2 VALUES (717,202601,37,'count','fiftieth','freest','FAS');
INSERT INTO t2 VALUES (718,202602,37,'rightful','incorrectly','Greenberg','FAS');
INSERT INTO t2 VALUES (719,202605,37,'chaperone','decomposition','tinting','');
INSERT INTO t2 VALUES (720,202606,37,'Lizzy','stranglings','expelled','W');
INSERT INTO t2 VALUES (721,202607,37,'clenched','mixture','warm','');
INSERT INTO t2 VALUES (722,202901,37,'effortlessly','electroencephalography','smoothed','');
INSERT INTO t2 VALUES (723,202902,37,'accessed','similarities','deductions','FAS');
INSERT INTO t2 VALUES (724,202903,37,'beaters','charges','Romano','W');
INSERT INTO t2 VALUES (725,202904,37,'Hornblower','freest','bitterroot','');
INSERT INTO t2 VALUES (726,202907,37,'vests','Greenberg','corset','');
INSERT INTO t2 VALUES (727,202908,37,'indulgences','tinting','securing','');
INSERT INTO t2 VALUES (728,203101,37,'infallibly','expelled','environing','FAS');
INSERT INTO t2 VALUES (729,203103,37,'unwilling','warm','cute','');
INSERT INTO t2 VALUES (730,203104,37,'excrete','smoothed','Crays','');
INSERT INTO t2 VALUES (731,203105,37,'spools','deductions','heiress','FAS');
INSERT INTO t2 VALUES (732,203401,37,'crunches','Romano','inform','FAS');
INSERT INTO t2 VALUES (733,203402,37,'overestimating','bitterroot','avenge','');
INSERT INTO t2 VALUES (734,203404,37,'ineffective','corset','universals','');
INSERT INTO t2 VALUES (735,203901,37,'humiliation','securing','Kinsey','W');
INSERT INTO t2 VALUES (736,203902,37,'sophomore','environing','ravines','FAS');
INSERT INTO t2 VALUES (737,203903,37,'star','cute','bestseller','');
INSERT INTO t2 VALUES (738,203906,37,'rifles','Crays','equilibrium','');
INSERT INTO t2 VALUES (739,203907,37,'dialysis','heiress','extents','0');
INSERT INTO t2 VALUES (740,203908,37,'arriving','inform','relatively','');
INSERT INTO t2 VALUES (741,203909,37,'indulge','avenge','pressure','FAS');
INSERT INTO t2 VALUES (742,206101,37,'clockers','universals','critiques','FAS');
INSERT INTO t2 VALUES (743,206201,37,'languages','Kinsey','befouled','');
INSERT INTO t2 VALUES (744,206202,37,'Antarctica','ravines','rightfully','FAS');
INSERT INTO t2 VALUES (745,206203,37,'percentage','bestseller','mechanizing','FAS');
INSERT INTO t2 VALUES (746,206206,37,'ceiling','equilibrium','Latinizes','');
INSERT INTO t2 VALUES (747,206207,37,'specification','extents','timesharing','');
INSERT INTO t2 VALUES (748,206208,37,'regimented','relatively','Aden','');
INSERT INTO t2 VALUES (749,208001,37,'ciphers','pressure','embassies','');
INSERT INTO t2 VALUES (750,208002,37,'pictures','critiques','males','FAS');
INSERT INTO t2 VALUES (751,208003,37,'serpents','befouled','shapelessly','FAS');
INSERT INTO t2 VALUES (752,208004,37,'allot','rightfully','genres','FAS');
INSERT INTO t2 VALUES (753,208008,37,'realized','mechanizing','mastering','');
INSERT INTO t2 VALUES (754,208009,37,'mayoral','Latinizes','Newtonian','');
INSERT INTO t2 VALUES (755,208010,37,'opaquely','timesharing','finishers','FAS');
INSERT INTO t2 VALUES (756,208011,37,'hostess','Aden','abates','');
INSERT INTO t2 VALUES (757,208101,37,'fiftieth','embassies','teem','');
INSERT INTO t2 VALUES (758,208102,37,'incorrectly','males','kiting','FAS');
INSERT INTO t2 VALUES (759,208103,37,'decomposition','shapelessly','stodgy','FAS');
INSERT INTO t2 VALUES (760,208104,37,'stranglings','genres','scalps','FAS');
INSERT INTO t2 VALUES (761,208105,37,'mixture','mastering','feed','FAS');
INSERT INTO t2 VALUES (762,208110,37,'electroencephalography','Newtonian','guitars','');
INSERT INTO t2 VALUES (763,208111,37,'similarities','finishers','airships','');
INSERT INTO t2 VALUES (764,208112,37,'charges','abates','store','');
INSERT INTO t2 VALUES (765,208113,37,'freest','teem','denounces','');
INSERT INTO t2 VALUES (766,208201,37,'Greenberg','kiting','Pyle','FAS');
INSERT INTO t2 VALUES (767,208203,37,'tinting','stodgy','Saxony','');
INSERT INTO t2 VALUES (768,208301,37,'expelled','scalps','serializations','FAS');
INSERT INTO t2 VALUES (769,208302,37,'warm','feed','Peruvian','FAS');
INSERT INTO t2 VALUES (770,208305,37,'smoothed','guitars','taxonomically','FAS');
INSERT INTO t2 VALUES (771,208401,37,'deductions','airships','kingdom','A');
INSERT INTO t2 VALUES (772,208402,37,'Romano','store','stint','A');
INSERT INTO t2 VALUES (773,208403,37,'bitterroot','denounces','Sault','A');
INSERT INTO t2 VALUES (774,208404,37,'corset','Pyle','faithful','');
INSERT INTO t2 VALUES (775,208501,37,'securing','Saxony','Ganymede','FAS');
INSERT INTO t2 VALUES (776,208502,37,'environing','serializations','tidiness','FAS');
INSERT INTO t2 VALUES (777,208503,37,'cute','Peruvian','gainful','FAS');
INSERT INTO t2 VALUES (778,208504,37,'Crays','taxonomically','contrary','FAS');
INSERT INTO t2 VALUES (779,208505,37,'heiress','kingdom','Tipperary','FAS');
INSERT INTO t2 VALUES (780,210101,37,'inform','stint','tropics','W');
INSERT INTO t2 VALUES (781,210102,37,'avenge','Sault','theorizers','');
INSERT INTO t2 VALUES (782,210103,37,'universals','faithful','renew','0');
INSERT INTO t2 VALUES (783,210104,37,'Kinsey','Ganymede','already','');
INSERT INTO t2 VALUES (784,210105,37,'ravines','tidiness','terminal','');
INSERT INTO t2 VALUES (785,210106,37,'bestseller','gainful','Hegelian','');
INSERT INTO t2 VALUES (786,210107,37,'equilibrium','contrary','hypothesizer','');
INSERT INTO t2 VALUES (787,210401,37,'extents','Tipperary','warningly','FAS');
INSERT INTO t2 VALUES (788,213201,37,'relatively','tropics','journalizing','FAS');
INSERT INTO t2 VALUES (789,213203,37,'pressure','theorizers','nested','');
INSERT INTO t2 VALUES (790,213204,37,'critiques','renew','Lars','');
INSERT INTO t2 VALUES (791,213205,37,'befouled','already','saplings','');
INSERT INTO t2 VALUES (792,213206,37,'rightfully','terminal','foothill','');
INSERT INTO t2 VALUES (793,213207,37,'mechanizing','Hegelian','labeled','');
INSERT INTO t2 VALUES (794,216101,37,'Latinizes','hypothesizer','imperiously','FAS');
INSERT INTO t2 VALUES (795,216103,37,'timesharing','warningly','reporters','FAS');
INSERT INTO t2 VALUES (796,218001,37,'Aden','journalizing','furnishings','FAS');
INSERT INTO t2 VALUES (797,218002,37,'embassies','nested','precipitable','FAS');
INSERT INTO t2 VALUES (798,218003,37,'males','Lars','discounts','FAS');
INSERT INTO t2 VALUES (799,218004,37,'shapelessly','saplings','excises','FAS');
INSERT INTO t2 VALUES (800,143503,50,'genres','foothill','Stalin','');
INSERT INTO t2 VALUES (801,218006,37,'mastering','labeled','despot','FAS');
INSERT INTO t2 VALUES (802,218007,37,'Newtonian','imperiously','ripeness','FAS');
INSERT INTO t2 VALUES (803,218008,37,'finishers','reporters','Arabia','');
INSERT INTO t2 VALUES (804,218009,37,'abates','furnishings','unruly','');
INSERT INTO t2 VALUES (805,218010,37,'teem','precipitable','mournfulness','');
INSERT INTO t2 VALUES (806,218011,37,'kiting','discounts','boom','FAS');
INSERT INTO t2 VALUES (807,218020,37,'stodgy','excises','slaughter','A');
INSERT INTO t2 VALUES (808,218021,50,'scalps','Stalin','Sabine','');
INSERT INTO t2 VALUES (809,218022,37,'feed','despot','handy','FAS');
INSERT INTO t2 VALUES (810,218023,37,'guitars','ripeness','rural','');
INSERT INTO t2 VALUES (811,218024,37,'airships','Arabia','organizer','');
INSERT INTO t2 VALUES (812,218101,37,'store','unruly','shipyard','FAS');
INSERT INTO t2 VALUES (813,218102,37,'denounces','mournfulness','civics','FAS');
INSERT INTO t2 VALUES (814,218103,37,'Pyle','boom','inaccuracy','FAS');
INSERT INTO t2 VALUES (815,218201,37,'Saxony','slaughter','rules','FAS');
INSERT INTO t2 VALUES (816,218202,37,'serializations','Sabine','juveniles','FAS');
INSERT INTO t2 VALUES (817,218203,37,'Peruvian','handy','comprised','W');
INSERT INTO t2 VALUES (818,218204,37,'taxonomically','rural','investigations','');
INSERT INTO t2 VALUES (819,218205,37,'kingdom','organizer','stabilizes','A');
INSERT INTO t2 VALUES (820,218301,37,'stint','shipyard','seminaries','FAS');
INSERT INTO t2 VALUES (821,218302,37,'Sault','civics','Hunter','A');
INSERT INTO t2 VALUES (822,218401,37,'faithful','inaccuracy','sporty','FAS');
INSERT INTO t2 VALUES (823,218402,37,'Ganymede','rules','test','FAS');
INSERT INTO t2 VALUES (824,218403,37,'tidiness','juveniles','weasels','');
INSERT INTO t2 VALUES (825,218404,37,'gainful','comprised','CERN','');
INSERT INTO t2 VALUES (826,218407,37,'contrary','investigations','tempering','');
INSERT INTO t2 VALUES (827,218408,37,'Tipperary','stabilizes','afore','FAS');
INSERT INTO t2 VALUES (828,218409,37,'tropics','seminaries','Galatean','');
INSERT INTO t2 VALUES (829,218410,37,'theorizers','Hunter','techniques','W');
INSERT INTO t2 VALUES (830,226001,37,'renew','sporty','error','');
INSERT INTO t2 VALUES (831,226002,37,'already','test','veranda','');
INSERT INTO t2 VALUES (832,226003,37,'terminal','weasels','severely','');
INSERT INTO t2 VALUES (833,226004,37,'Hegelian','CERN','Cassites','FAS');
INSERT INTO t2 VALUES (834,226005,37,'hypothesizer','tempering','forthcoming','');
INSERT INTO t2 VALUES (835,226006,37,'warningly','afore','guides','');
INSERT INTO t2 VALUES (836,226007,37,'journalizing','Galatean','vanish','FAS');
INSERT INTO t2 VALUES (837,226008,37,'nested','techniques','lied','A');
INSERT INTO t2 VALUES (838,226203,37,'Lars','error','sawtooth','FAS');
INSERT INTO t2 VALUES (839,226204,37,'saplings','veranda','fated','FAS');
INSERT INTO t2 VALUES (840,226205,37,'foothill','severely','gradually','');
INSERT INTO t2 VALUES (841,226206,37,'labeled','Cassites','widens','');
INSERT INTO t2 VALUES (842,226207,37,'imperiously','forthcoming','preclude','');
INSERT INTO t2 VALUES (843,226208,37,'reporters','guides','Jobrel','');
INSERT INTO t2 VALUES (844,226209,37,'furnishings','vanish','hooker','');
INSERT INTO t2 VALUES (845,226210,37,'precipitable','lied','rainstorm','');
INSERT INTO t2 VALUES (846,226211,37,'discounts','sawtooth','disconnects','');
INSERT INTO t2 VALUES (847,228001,37,'excises','fated','cruelty','');
INSERT INTO t2 VALUES (848,228004,37,'Stalin','gradually','exponentials','A');
INSERT INTO t2 VALUES (849,228005,37,'despot','widens','affective','A');
INSERT INTO t2 VALUES (850,228006,37,'ripeness','preclude','arteries','');
INSERT INTO t2 VALUES (851,228007,37,'Arabia','Jobrel','Crosby','FAS');
INSERT INTO t2 VALUES (852,228008,37,'unruly','hooker','acquaint','');
INSERT INTO t2 VALUES (853,228009,37,'mournfulness','rainstorm','evenhandedly','');
INSERT INTO t2 VALUES (854,228101,37,'boom','disconnects','percentage','');
INSERT INTO t2 VALUES (855,228108,37,'slaughter','cruelty','disobedience','');
INSERT INTO t2 VALUES (856,228109,37,'Sabine','exponentials','humility','');
INSERT INTO t2 VALUES (857,228110,37,'handy','affective','gleaning','A');
INSERT INTO t2 VALUES (858,228111,37,'rural','arteries','petted','A');
INSERT INTO t2 VALUES (859,228112,37,'organizer','Crosby','bloater','A');
INSERT INTO t2 VALUES (860,228113,37,'shipyard','acquaint','minion','A');
INSERT INTO t2 VALUES (861,228114,37,'civics','evenhandedly','marginal','A');
INSERT INTO t2 VALUES (862,228115,37,'inaccuracy','percentage','apiary','A');
INSERT INTO t2 VALUES (863,228116,37,'rules','disobedience','measures','');
INSERT INTO t2 VALUES (864,228117,37,'juveniles','humility','precaution','');
INSERT INTO t2 VALUES (865,228118,37,'comprised','gleaning','repelled','');
INSERT INTO t2 VALUES (866,228119,37,'investigations','petted','primary','FAS');
INSERT INTO t2 VALUES (867,228120,37,'stabilizes','bloater','coverings','');
INSERT INTO t2 VALUES (868,228121,37,'seminaries','minion','Artemia','A');
INSERT INTO t2 VALUES (869,228122,37,'Hunter','marginal','navigate','');
INSERT INTO t2 VALUES (870,228201,37,'sporty','apiary','spatial','');
INSERT INTO t2 VALUES (871,228206,37,'test','measures','Gurkha','');
INSERT INTO t2 VALUES (872,228207,37,'weasels','precaution','meanwhile','A');
INSERT INTO t2 VALUES (873,228208,37,'CERN','repelled','Melinda','A');
INSERT INTO t2 VALUES (874,228209,37,'tempering','primary','Butterfield','');
INSERT INTO t2 VALUES (875,228210,37,'afore','coverings','Aldrich','A');
INSERT INTO t2 VALUES (876,228211,37,'Galatean','Artemia','previewing','A');
INSERT INTO t2 VALUES (877,228212,37,'techniques','navigate','glut','A');
INSERT INTO t2 VALUES (878,228213,37,'error','spatial','unaffected','');
INSERT INTO t2 VALUES (879,228214,37,'veranda','Gurkha','inmate','');
INSERT INTO t2 VALUES (880,228301,37,'severely','meanwhile','mineral','');
INSERT INTO t2 VALUES (881,228305,37,'Cassites','Melinda','impending','A');
INSERT INTO t2 VALUES (882,228306,37,'forthcoming','Butterfield','meditation','A');
INSERT INTO t2 VALUES (883,228307,37,'guides','Aldrich','ideas','');
INSERT INTO t2 VALUES (884,228308,37,'vanish','previewing','miniaturizes','W');
INSERT INTO t2 VALUES (885,228309,37,'lied','glut','lewdly','');
INSERT INTO t2 VALUES (886,228310,37,'sawtooth','unaffected','title','');
INSERT INTO t2 VALUES (887,228311,37,'fated','inmate','youthfulness','');
INSERT INTO t2 VALUES (888,228312,37,'gradually','mineral','creak','FAS');
INSERT INTO t2 VALUES (889,228313,37,'widens','impending','Chippewa','');
INSERT INTO t2 VALUES (890,228314,37,'preclude','meditation','clamored','');
INSERT INTO t2 VALUES (891,228401,65,'Jobrel','ideas','freezes','');
INSERT INTO t2 VALUES (892,228402,65,'hooker','miniaturizes','forgivably','FAS');
INSERT INTO t2 VALUES (893,228403,65,'rainstorm','lewdly','reduce','FAS');
INSERT INTO t2 VALUES (894,228404,65,'disconnects','title','McGovern','W');
INSERT INTO t2 VALUES (895,228405,65,'cruelty','youthfulness','Nazis','W');
INSERT INTO t2 VALUES (896,228406,65,'exponentials','creak','epistle','W');
INSERT INTO t2 VALUES (897,228407,65,'affective','Chippewa','socializes','W');
INSERT INTO t2 VALUES (898,228408,65,'arteries','clamored','conceptions','');
INSERT INTO t2 VALUES (899,228409,65,'Crosby','freezes','Kevin','');
INSERT INTO t2 VALUES (900,228410,65,'acquaint','forgivably','uncovering','');
INSERT INTO t2 VALUES (901,230301,37,'evenhandedly','reduce','chews','FAS');
INSERT INTO t2 VALUES (902,230302,37,'percentage','McGovern','appendixes','FAS');
INSERT INTO t2 VALUES (903,230303,37,'disobedience','Nazis','raining','');
INSERT INTO t2 VALUES (904,018062,37,'humility','epistle','infest','');
INSERT INTO t2 VALUES (905,230501,37,'gleaning','socializes','compartment','');
INSERT INTO t2 VALUES (906,230502,37,'petted','conceptions','minting','');
INSERT INTO t2 VALUES (907,230503,37,'bloater','Kevin','ducks','');
INSERT INTO t2 VALUES (908,230504,37,'minion','uncovering','roped','A');
INSERT INTO t2 VALUES (909,230505,37,'marginal','chews','waltz','');
INSERT INTO t2 VALUES (910,230506,37,'apiary','appendixes','Lillian','');
INSERT INTO t2 VALUES (911,230507,37,'measures','raining','repressions','A');
INSERT INTO t2 VALUES (912,230508,37,'precaution','infest','chillingly','');
INSERT INTO t2 VALUES (913,230509,37,'repelled','compartment','noncritical','');
INSERT INTO t2 VALUES (914,230901,37,'primary','minting','lithograph','');
INSERT INTO t2 VALUES (915,230902,37,'coverings','ducks','spongers','');
INSERT INTO t2 VALUES (916,230903,37,'Artemia','roped','parenthood','');
INSERT INTO t2 VALUES (917,230904,37,'navigate','waltz','posed','');
INSERT INTO t2 VALUES (918,230905,37,'spatial','Lillian','instruments','');
INSERT INTO t2 VALUES (919,230906,37,'Gurkha','repressions','filial','');
INSERT INTO t2 VALUES (920,230907,37,'meanwhile','chillingly','fixedly','');
INSERT INTO t2 VALUES (921,230908,37,'Melinda','noncritical','relives','');
INSERT INTO t2 VALUES (922,230909,37,'Butterfield','lithograph','Pandora','');
INSERT INTO t2 VALUES (923,230910,37,'Aldrich','spongers','watering','A');
INSERT INTO t2 VALUES (924,230911,37,'previewing','parenthood','ungrateful','');
INSERT INTO t2 VALUES (925,230912,37,'glut','posed','secures','');
INSERT INTO t2 VALUES (926,230913,37,'unaffected','instruments','chastisers','');
INSERT INTO t2 VALUES (927,230914,37,'inmate','filial','icon','');
INSERT INTO t2 VALUES (928,231304,37,'mineral','fixedly','reuniting','A');
INSERT INTO t2 VALUES (929,231305,37,'impending','relives','imagining','A');
INSERT INTO t2 VALUES (930,231306,37,'meditation','Pandora','abiding','A');
INSERT INTO t2 VALUES (931,231307,37,'ideas','watering','omnisciently','');
INSERT INTO t2 VALUES (932,231308,37,'miniaturizes','ungrateful','Britannic','');
INSERT INTO t2 VALUES (933,231309,37,'lewdly','secures','scholastics','A');
INSERT INTO t2 VALUES (934,231310,37,'title','chastisers','mechanics','A');
INSERT INTO t2 VALUES (935,231311,37,'youthfulness','icon','humidly','A');
INSERT INTO t2 VALUES (936,231312,37,'creak','reuniting','masterpiece','');
INSERT INTO t2 VALUES (937,231313,37,'Chippewa','imagining','however','');
INSERT INTO t2 VALUES (938,231314,37,'clamored','abiding','Mendelian','');
INSERT INTO t2 VALUES (939,231315,37,'freezes','omnisciently','jarred','');
INSERT INTO t2 VALUES (940,232102,37,'forgivably','Britannic','scolds','');
INSERT INTO t2 VALUES (941,232103,37,'reduce','scholastics','infatuate','');
INSERT INTO t2 VALUES (942,232104,37,'McGovern','mechanics','willed','A');
INSERT INTO t2 VALUES (943,232105,37,'Nazis','humidly','joyfully','');
INSERT INTO t2 VALUES (944,232106,37,'epistle','masterpiece','Microsoft','');
INSERT INTO t2 VALUES (945,232107,37,'socializes','however','fibrosities','');
INSERT INTO t2 VALUES (946,232108,37,'conceptions','Mendelian','Baltimorean','');
INSERT INTO t2 VALUES (947,232601,37,'Kevin','jarred','equestrian','');
INSERT INTO t2 VALUES (948,232602,37,'uncovering','scolds','Goodrich','');
INSERT INTO t2 VALUES (949,232603,37,'chews','infatuate','apish','A');
INSERT INTO t2 VALUES (950,232605,37,'appendixes','willed','Adlerian','');
INSERT INTO t2 VALUES (5950,1232605,37,'appendixes','willed','Adlerian','');
INSERT INTO t2 VALUES (5951,1232606,37,'appendixes','willed','Adlerian','');
INSERT INTO t2 VALUES (5952,1232607,37,'appendixes','willed','Adlerian','');
INSERT INTO t2 VALUES (5953,1232608,37,'appendixes','willed','Adlerian','');
INSERT INTO t2 VALUES (5954,1232609,37,'appendixes','willed','Adlerian','');
INSERT INTO t2 VALUES (951,232606,37,'raining','joyfully','Tropez','');
INSERT INTO t2 VALUES (952,232607,37,'infest','Microsoft','nouns','');
INSERT INTO t2 VALUES (953,232608,37,'compartment','fibrosities','distracting','');
INSERT INTO t2 VALUES (954,232609,37,'minting','Baltimorean','mutton','');
INSERT INTO t2 VALUES (955,236104,37,'ducks','equestrian','bridgeable','A');
INSERT INTO t2 VALUES (956,236105,37,'roped','Goodrich','stickers','A');
INSERT INTO t2 VALUES (957,236106,37,'waltz','apish','transcontinental','A');
INSERT INTO t2 VALUES (958,236107,37,'Lillian','Adlerian','amateurish','');
INSERT INTO t2 VALUES (959,236108,37,'repressions','Tropez','Gandhian','');
INSERT INTO t2 VALUES (960,236109,37,'chillingly','nouns','stratified','');
INSERT INTO t2 VALUES (961,236110,37,'noncritical','distracting','chamberlains','');
INSERT INTO t2 VALUES (962,236111,37,'lithograph','mutton','creditably','');
INSERT INTO t2 VALUES (963,236112,37,'spongers','bridgeable','philosophic','');
INSERT INTO t2 VALUES (964,236113,37,'parenthood','stickers','ores','');
INSERT INTO t2 VALUES (965,238005,37,'posed','transcontinental','Carleton','');
INSERT INTO t2 VALUES (966,238006,37,'instruments','amateurish','tape','A');
INSERT INTO t2 VALUES (967,238007,37,'filial','Gandhian','afloat','A');
INSERT INTO t2 VALUES (968,238008,37,'fixedly','stratified','goodness','A');
INSERT INTO t2 VALUES (969,238009,37,'relives','chamberlains','welcoming','');
INSERT INTO t2 VALUES (970,238010,37,'Pandora','creditably','Pinsky','FAS');
INSERT INTO t2 VALUES (971,238011,37,'watering','philosophic','halting','');
INSERT INTO t2 VALUES (972,238012,37,'ungrateful','ores','bibliography','');
INSERT INTO t2 VALUES (973,238013,37,'secures','Carleton','decoding','');
INSERT INTO t2 VALUES (974,240401,41,'chastisers','tape','variance','A');
INSERT INTO t2 VALUES (975,240402,41,'icon','afloat','allowed','A');
INSERT INTO t2 VALUES (976,240901,41,'reuniting','goodness','dire','A');
INSERT INTO t2 VALUES (977,240902,41,'imagining','welcoming','dub','A');
INSERT INTO t2 VALUES (978,241801,41,'abiding','Pinsky','poisoning','');
INSERT INTO t2 VALUES (979,242101,41,'omnisciently','halting','Iraqis','A');
INSERT INTO t2 VALUES (980,242102,41,'Britannic','bibliography','heaving','');
INSERT INTO t2 VALUES (981,242201,41,'scholastics','decoding','population','A');
INSERT INTO t2 VALUES (982,242202,41,'mechanics','variance','bomb','A');
INSERT INTO t2 VALUES (983,242501,41,'humidly','allowed','Majorca','A');
INSERT INTO t2 VALUES (984,242502,41,'masterpiece','dire','Gershwins','');
INSERT INTO t2 VALUES (985,246201,41,'however','dub','explorers','');
INSERT INTO t2 VALUES (986,246202,41,'Mendelian','poisoning','libretto','A');
INSERT INTO t2 VALUES (987,246203,41,'jarred','Iraqis','occurred','');
INSERT INTO t2 VALUES (988,246204,41,'scolds','heaving','Lagos','');
INSERT INTO t2 VALUES (989,246205,41,'infatuate','population','rats','');
INSERT INTO t2 VALUES (990,246301,41,'willed','bomb','bankruptcies','A');
INSERT INTO t2 VALUES (991,246302,41,'joyfully','Majorca','crying','');
INSERT INTO t2 VALUES (992,248001,41,'Microsoft','Gershwins','unexpected','');
INSERT INTO t2 VALUES (993,248002,41,'fibrosities','explorers','accessed','A');
INSERT INTO t2 VALUES (994,248003,41,'Baltimorean','libretto','colorful','A');
INSERT INTO t2 VALUES (995,248004,41,'equestrian','occurred','versatility','A');
INSERT INTO t2 VALUES (996,248005,41,'Goodrich','Lagos','cosy','');
INSERT INTO t2 VALUES (997,248006,41,'apish','rats','Darius','A');
INSERT INTO t2 VALUES (998,248007,41,'Adlerian','bankruptcies','mastering','A');
INSERT INTO t2 VALUES (999,248008,41,'Tropez','crying','Asiaticizations','A');
INSERT INTO t2 VALUES (1000,248009,41,'nouns','unexpected','offerers','A');
INSERT INTO t2 VALUES (1001,248010,41,'distracting','accessed','uncles','A');
INSERT INTO t2 VALUES (1002,248011,41,'mutton','colorful','sleepwalk','');
INSERT INTO t2 VALUES (1003,248012,41,'bridgeable','versatility','Ernestine','');
INSERT INTO t2 VALUES (1004,248013,41,'stickers','cosy','checksumming','');
INSERT INTO t2 VALUES (1005,248014,41,'transcontinental','Darius','stopped','');
INSERT INTO t2 VALUES (1006,248015,41,'amateurish','mastering','sicker','');
INSERT INTO t2 VALUES (1007,248016,41,'Gandhian','Asiaticizations','Italianization','');
INSERT INTO t2 VALUES (1008,248017,41,'stratified','offerers','alphabetic','');
INSERT INTO t2 VALUES (1009,248018,41,'chamberlains','uncles','pharmaceutic','');
INSERT INTO t2 VALUES (1010,248019,41,'creditably','sleepwalk','creator','');
INSERT INTO t2 VALUES (1011,248020,41,'philosophic','Ernestine','chess','');
INSERT INTO t2 VALUES (1012,248021,41,'ores','checksumming','charcoal','');
INSERT INTO t2 VALUES (1013,248101,41,'Carleton','stopped','Epiphany','A');
INSERT INTO t2 VALUES (1014,248102,41,'tape','sicker','bulldozes','A');
INSERT INTO t2 VALUES (1015,248201,41,'afloat','Italianization','Pygmalion','A');
INSERT INTO t2 VALUES (1016,248202,41,'goodness','alphabetic','caressing','A');
INSERT INTO t2 VALUES (1017,248203,41,'welcoming','pharmaceutic','Palestine','A');
INSERT INTO t2 VALUES (1018,248204,41,'Pinsky','creator','regimented','A');
INSERT INTO t2 VALUES (1019,248205,41,'halting','chess','scars','A');
INSERT INTO t2 VALUES (1020,248206,41,'bibliography','charcoal','realest','A');
INSERT INTO t2 VALUES (1021,248207,41,'decoding','Epiphany','diffusing','A');
INSERT INTO t2 VALUES (1022,248208,41,'variance','bulldozes','clubroom','A');
INSERT INTO t2 VALUES (1023,248209,41,'allowed','Pygmalion','Blythe','A');
INSERT INTO t2 VALUES (1024,248210,41,'dire','caressing','ahead','');
INSERT INTO t2 VALUES (1025,248211,50,'dub','Palestine','reviver','');
INSERT INTO t2 VALUES (1026,250501,34,'poisoning','regimented','retransmitting','A');
INSERT INTO t2 VALUES (1027,250502,34,'Iraqis','scars','landslide','');
INSERT INTO t2 VALUES (1028,250503,34,'heaving','realest','Eiffel','');
INSERT INTO t2 VALUES (1029,250504,34,'population','diffusing','absentee','');
INSERT INTO t2 VALUES (1030,250505,34,'bomb','clubroom','aye','');
INSERT INTO t2 VALUES (1031,250601,34,'Majorca','Blythe','forked','A');
INSERT INTO t2 VALUES (1032,250602,34,'Gershwins','ahead','Peruvianizes','');
INSERT INTO t2 VALUES (1033,250603,34,'explorers','reviver','clerked','');
INSERT INTO t2 VALUES (1034,250604,34,'libretto','retransmitting','tutor','');
INSERT INTO t2 VALUES (1035,250605,34,'occurred','landslide','boulevard','');
INSERT INTO t2 VALUES (1036,251001,34,'Lagos','Eiffel','shuttered','');
INSERT INTO t2 VALUES (1037,251002,34,'rats','absentee','quotes','A');
INSERT INTO t2 VALUES (1038,251003,34,'bankruptcies','aye','Caltech','');
INSERT INTO t2 VALUES (1039,251004,34,'crying','forked','Mossberg','');
INSERT INTO t2 VALUES (1040,251005,34,'unexpected','Peruvianizes','kept','');
INSERT INTO t2 VALUES (1041,251301,34,'accessed','clerked','roundly','');
INSERT INTO t2 VALUES (1042,251302,34,'colorful','tutor','features','A');
INSERT INTO t2 VALUES (1043,251303,34,'versatility','boulevard','imaginable','A');
INSERT INTO t2 VALUES (1044,251304,34,'cosy','shuttered','controller','');
INSERT INTO t2 VALUES (1045,251305,34,'Darius','quotes','racial','');
INSERT INTO t2 VALUES (1046,251401,34,'mastering','Caltech','uprisings','A');
INSERT INTO t2 VALUES (1047,251402,34,'Asiaticizations','Mossberg','narrowed','A');
INSERT INTO t2 VALUES (1048,251403,34,'offerers','kept','cannot','A');
INSERT INTO t2 VALUES (1049,251404,34,'uncles','roundly','vest','');
INSERT INTO t2 VALUES (1050,251405,34,'sleepwalk','features','famine','');
INSERT INTO t2 VALUES (1051,251406,34,'Ernestine','imaginable','sugars','');
INSERT INTO t2 VALUES (1052,251801,34,'checksumming','controller','exterminated','A');
INSERT INTO t2 VALUES (1053,251802,34,'stopped','racial','belays','');
INSERT INTO t2 VALUES (1054,252101,34,'sicker','uprisings','Hodges','A');
INSERT INTO t2 VALUES (1055,252102,34,'Italianization','narrowed','translatable','');
INSERT INTO t2 VALUES (1056,252301,34,'alphabetic','cannot','duality','A');
INSERT INTO t2 VALUES (1057,252302,34,'pharmaceutic','vest','recording','A');
INSERT INTO t2 VALUES (1058,252303,34,'creator','famine','rouses','A');
INSERT INTO t2 VALUES (1059,252304,34,'chess','sugars','poison','');
INSERT INTO t2 VALUES (1060,252305,34,'charcoal','exterminated','attitude','');
INSERT INTO t2 VALUES (1061,252306,34,'Epiphany','belays','dusted','');
INSERT INTO t2 VALUES (1062,252307,34,'bulldozes','Hodges','encompasses','');
INSERT INTO t2 VALUES (1063,252308,34,'Pygmalion','translatable','presentation','');
INSERT INTO t2 VALUES (1064,252309,34,'caressing','duality','Kantian','');
INSERT INTO t2 VALUES (1065,256001,34,'Palestine','recording','imprecision','A');
INSERT INTO t2 VALUES (1066,256002,34,'regimented','rouses','saving','');
INSERT INTO t2 VALUES (1067,256003,34,'scars','poison','maternal','');
INSERT INTO t2 VALUES (1068,256004,34,'realest','attitude','hewed','');
INSERT INTO t2 VALUES (1069,256005,34,'diffusing','dusted','kerosene','');
INSERT INTO t2 VALUES (1070,258001,34,'clubroom','encompasses','Cubans','');
INSERT INTO t2 VALUES (1071,258002,34,'Blythe','presentation','photographers','');
INSERT INTO t2 VALUES (1072,258003,34,'ahead','Kantian','nymph','A');
INSERT INTO t2 VALUES (1073,258004,34,'reviver','imprecision','bedlam','A');
INSERT INTO t2 VALUES (1074,258005,34,'retransmitting','saving','north','A');
INSERT INTO t2 VALUES (1075,258006,34,'landslide','maternal','Schoenberg','A');
INSERT INTO t2 VALUES (1076,258007,34,'Eiffel','hewed','botany','A');
INSERT INTO t2 VALUES (1077,258008,34,'absentee','kerosene','curs','');
INSERT INTO t2 VALUES (1078,258009,34,'aye','Cubans','solidification','');
INSERT INTO t2 VALUES (1079,258010,34,'forked','photographers','inheritresses','');
INSERT INTO t2 VALUES (1080,258011,34,'Peruvianizes','nymph','stiller','');
INSERT INTO t2 VALUES (1081,258101,68,'clerked','bedlam','t1','A');
INSERT INTO t2 VALUES (1082,258102,68,'tutor','north','suite','A');
INSERT INTO t2 VALUES (1083,258103,34,'boulevard','Schoenberg','ransomer','');
INSERT INTO t2 VALUES (1084,258104,68,'shuttered','botany','Willy','');
INSERT INTO t2 VALUES (1085,258105,68,'quotes','curs','Rena','A');
INSERT INTO t2 VALUES (1086,258106,68,'Caltech','solidification','Seattle','A');
INSERT INTO t2 VALUES (1087,258107,68,'Mossberg','inheritresses','relaxes','A');
INSERT INTO t2 VALUES (1088,258108,68,'kept','stiller','exclaim','');
INSERT INTO t2 VALUES (1089,258109,68,'roundly','t1','implicated','A');
INSERT INTO t2 VALUES (1090,258110,68,'features','suite','distinguish','');
INSERT INTO t2 VALUES (1091,258111,68,'imaginable','ransomer','assayed','');
INSERT INTO t2 VALUES (1092,258112,68,'controller','Willy','homeowner','');
INSERT INTO t2 VALUES (1093,258113,68,'racial','Rena','and','');
INSERT INTO t2 VALUES (1094,258201,34,'uprisings','Seattle','stealth','');
INSERT INTO t2 VALUES (1095,258202,34,'narrowed','relaxes','coinciding','A');
INSERT INTO t2 VALUES (1096,258203,34,'cannot','exclaim','founder','A');
INSERT INTO t2 VALUES (1097,258204,34,'vest','implicated','environing','');
INSERT INTO t2 VALUES (1098,258205,34,'famine','distinguish','jewelry','');
INSERT INTO t2 VALUES (1099,258301,34,'sugars','assayed','lemons','A');
INSERT INTO t2 VALUES (1100,258401,34,'exterminated','homeowner','brokenness','A');
INSERT INTO t2 VALUES (1101,258402,34,'belays','and','bedpost','A');
INSERT INTO t2 VALUES (1102,258403,34,'Hodges','stealth','assurers','A');
INSERT INTO t2 VALUES (1103,258404,34,'translatable','coinciding','annoyers','');
INSERT INTO t2 VALUES (1104,258405,34,'duality','founder','affixed','');
INSERT INTO t2 VALUES (1105,258406,34,'recording','environing','warbling','');
INSERT INTO t2 VALUES (1106,258407,34,'rouses','jewelry','seriously','');
INSERT INTO t2 VALUES (1107,228123,37,'poison','lemons','boasted','');
INSERT INTO t2 VALUES (1108,250606,34,'attitude','brokenness','Chantilly','');
INSERT INTO t2 VALUES (1109,208405,37,'dusted','bedpost','Iranizes','');
INSERT INTO t2 VALUES (1110,212101,37,'encompasses','assurers','violinist','');
INSERT INTO t2 VALUES (1111,218206,37,'presentation','annoyers','extramarital','');
INSERT INTO t2 VALUES (1112,150401,37,'Kantian','affixed','spates','');
INSERT INTO t2 VALUES (1113,248212,41,'imprecision','warbling','cloakroom','');
INSERT INTO t2 VALUES (1114,128026,00,'saving','seriously','gazer','');
INSERT INTO t2 VALUES (1115,128024,00,'maternal','boasted','hand','');
INSERT INTO t2 VALUES (1116,128027,00,'hewed','Chantilly','tucked','');
INSERT INTO t2 VALUES (1117,128025,00,'kerosene','Iranizes','gems','');
INSERT INTO t2 VALUES (1118,128109,00,'Cubans','violinist','clinker','');
INSERT INTO t2 VALUES (1119,128705,00,'photographers','extramarital','refiner','');
INSERT INTO t2 VALUES (1120,126303,00,'nymph','spates','callus','');
INSERT INTO t2 VALUES (1121,128308,00,'bedlam','cloakroom','leopards','');
INSERT INTO t2 VALUES (1122,128204,00,'north','gazer','comfortingly','');
INSERT INTO t2 VALUES (1123,128205,00,'Schoenberg','hand','generically','');
INSERT INTO t2 VALUES (1124,128206,00,'botany','tucked','getters','');
INSERT INTO t2 VALUES (1125,128207,00,'curs','gems','sexually','');
INSERT INTO t2 VALUES (1126,118205,00,'solidification','clinker','spear','');
INSERT INTO t2 VALUES (1127,116801,00,'inheritresses','refiner','serums','');
INSERT INTO t2 VALUES (1128,116803,00,'stiller','callus','Italianization','');
INSERT INTO t2 VALUES (1129,116804,00,'t1','leopards','attendants','');
INSERT INTO t2 VALUES (1130,116802,00,'suite','comfortingly','spies','');
INSERT INTO t2 VALUES (1131,128605,00,'ransomer','generically','Anthony','');
INSERT INTO t2 VALUES (1132,118308,00,'Willy','getters','planar','');
INSERT INTO t2 VALUES (1133,113702,00,'Rena','sexually','cupped','');
INSERT INTO t2 VALUES (1134,113703,00,'Seattle','spear','cleanser','');
INSERT INTO t2 VALUES (1135,112103,00,'relaxes','serums','commuters','');
INSERT INTO t2 VALUES (1136,118009,00,'exclaim','Italianization','honeysuckle','');
INSERT INTO t2 VALUES (5136,1118009,00,'exclaim','Italianization','honeysuckle','');
INSERT INTO t2 VALUES (1137,138011,00,'implicated','attendants','orphanage','');
INSERT INTO t2 VALUES (1138,138010,00,'distinguish','spies','skies','');
INSERT INTO t2 VALUES (1139,138012,00,'assayed','Anthony','crushers','');
INSERT INTO t2 VALUES (1140,068304,00,'homeowner','planar','Puritan','');
INSERT INTO t2 VALUES (1141,078009,00,'and','cupped','squeezer','');
INSERT INTO t2 VALUES (1142,108013,00,'stealth','cleanser','bruises','');
INSERT INTO t2 VALUES (1143,084004,00,'coinciding','commuters','bonfire','');
INSERT INTO t2 VALUES (1144,083402,00,'founder','honeysuckle','Colombo','');
INSERT INTO t2 VALUES (1145,084003,00,'environing','orphanage','nondecreasing','');
INSERT INTO t2 VALUES (1146,088504,00,'jewelry','skies','innocents','');
INSERT INTO t2 VALUES (1147,088005,00,'lemons','crushers','masked','');
INSERT INTO t2 VALUES (1148,088007,00,'brokenness','Puritan','file','');
INSERT INTO t2 VALUES (1149,088006,00,'bedpost','squeezer','brush','');
INSERT INTO t2 VALUES (1150,148025,00,'assurers','bruises','mutilate','');
INSERT INTO t2 VALUES (1151,148024,00,'annoyers','bonfire','mommy','');
INSERT INTO t2 VALUES (1152,138305,00,'affixed','Colombo','bulkheads','');
INSERT INTO t2 VALUES (1153,138306,00,'warbling','nondecreasing','undeclared','');
INSERT INTO t2 VALUES (1154,152701,00,'seriously','innocents','displacements','');
INSERT INTO t2 VALUES (1155,148505,00,'boasted','masked','nieces','');
INSERT INTO t2 VALUES (1156,158003,00,'Chantilly','file','coeducation','');
INSERT INTO t2 VALUES (1157,156201,00,'Iranizes','brush','brassy','');
INSERT INTO t2 VALUES (1158,156202,00,'violinist','mutilate','authenticator','');
INSERT INTO t2 VALUES (1159,158307,00,'extramarital','mommy','Washoe','');
INSERT INTO t2 VALUES (1160,158402,00,'spates','bulkheads','penny','');
INSERT INTO t2 VALUES (1161,158401,00,'cloakroom','undeclared','Flagler','');
INSERT INTO t2 VALUES (1162,068013,00,'gazer','displacements','stoned','');
INSERT INTO t2 VALUES (1163,068012,00,'hand','nieces','cranes','');
INSERT INTO t2 VALUES (1164,068203,00,'tucked','coeducation','masterful','');
INSERT INTO t2 VALUES (1165,088205,00,'gems','brassy','biracial','');
INSERT INTO t2 VALUES (1166,068704,00,'clinker','authenticator','steamships','');
INSERT INTO t2 VALUES (1167,068604,00,'refiner','Washoe','windmills','');
INSERT INTO t2 VALUES (1168,158502,00,'callus','penny','exploit','');
INSERT INTO t2 VALUES (1169,123103,00,'leopards','Flagler','riverfront','');
INSERT INTO t2 VALUES (1170,148026,00,'comfortingly','stoned','sisterly','');
INSERT INTO t2 VALUES (1171,123302,00,'generically','cranes','sharpshoot','');
INSERT INTO t2 VALUES (1172,076503,00,'getters','masterful','mittens','');
INSERT INTO t2 VALUES (1173,126304,00,'sexually','biracial','interdependency','');
INSERT INTO t2 VALUES (1174,068306,00,'spear','steamships','policy','');
INSERT INTO t2 VALUES (1175,143504,00,'serums','windmills','unleashing','');
INSERT INTO t2 VALUES (1176,160201,00,'Italianization','exploit','pretenders','');
INSERT INTO t2 VALUES (1177,148028,00,'attendants','riverfront','overstatements','');
INSERT INTO t2 VALUES (1178,148027,00,'spies','sisterly','birthed','');
INSERT INTO t2 VALUES (1179,143505,00,'Anthony','sharpshoot','opportunism','');
INSERT INTO t2 VALUES (1180,108014,00,'planar','mittens','showroom','');
INSERT INTO t2 VALUES (1181,076104,00,'cupped','interdependency','compromisingly','');
INSERT INTO t2 VALUES (1182,078106,00,'cleanser','policy','Medicare','');
INSERT INTO t2 VALUES (1183,126102,00,'commuters','unleashing','corresponds','');
INSERT INTO t2 VALUES (1184,128029,00,'honeysuckle','pretenders','hardware','');
INSERT INTO t2 VALUES (1185,128028,00,'orphanage','overstatements','implant','');
INSERT INTO t2 VALUES (1186,018410,00,'skies','birthed','Alicia','');
INSERT INTO t2 VALUES (1187,128110,00,'crushers','opportunism','requesting','');
INSERT INTO t2 VALUES (1188,148506,00,'Puritan','showroom','produced','');
INSERT INTO t2 VALUES (1189,123303,00,'squeezer','compromisingly','criticizes','');
INSERT INTO t2 VALUES (1190,123304,00,'bruises','Medicare','backer','');
INSERT INTO t2 VALUES (1191,068504,00,'bonfire','corresponds','positively','');
INSERT INTO t2 VALUES (1192,068305,00,'Colombo','hardware','colicky','');
INSERT INTO t2 VALUES (1193,000000,00,'nondecreasing','implant','thrillingly','');
--enable_query_log

#
# Search with a key
#

select t2.fld3 from t2 where companynr = 58 and fld3 like "%imaginable%";
select fld3 from t2 where fld3 like "%cultivation" ;

#
# Search with a key using sorting and limit the same time
#

select t2.fld3,companynr from t2 where companynr = 57+1 order by fld3;
select fld3,companynr from t2 where companynr = 58 order by fld3;

select fld3 from t2 order by fld3 desc limit 10;
select fld3 from t2 order by fld3 desc limit 5;
select fld3 from t2 order by fld3 desc limit 5,5;

#
# Search with a key having a constant with each unique key.
# The table is read directly with read-next on fld3
#

select t2.fld3 from t2 where fld3 = 'honeysuckle';
select t2.fld3 from t2 where fld3 LIKE 'honeysuckl_';
select t2.fld3 from t2 where fld3 LIKE 'hon_ysuckl_';
select t2.fld3 from t2 where fld3 LIKE 'honeysuckle%';
select t2.fld3 from t2 where fld3 LIKE 'h%le';

select t2.fld3 from t2 where fld3 LIKE 'honeysuckle_';
select t2.fld3 from t2 where fld3 LIKE 'don_t_find_me_please%';

#
# Test using INDEX and IGNORE INDEX
#

explain select t2.fld3 from t2 where fld3 = 'honeysuckle';

explain select fld3 from t2 ignore index (fld3) where fld3 = 'honeysuckle';
explain select fld3 from t2 use index (fld1) where fld3 = 'honeysuckle';

explain select fld3 from t2 use index (fld3) where fld3 = 'honeysuckle';
explain select fld3 from t2 use index (fld1,fld3) where fld3 = 'honeysuckle';

#
# NOTE NOTE NOTE
# The next should give an error
#

-- error 1176
explain select fld3 from t2 ignore index (fld3,not_used);
-- error 1176
explain select fld3 from t2 use index (not_used);

#
# Test sorting with a used key (there is no need for sorting)
#

select t2.fld3 from t2 where fld3 >= 'honeysuckle' and fld3 <= 'honoring' order by fld3;
explain select t2.fld3 from t2 where fld3 >= 'honeysuckle' and fld3 <= 'honoring' order by fld3;
select fld1,fld3 from t2 where fld3="Colombo" or fld3 = "nondecreasing" order by fld3;

# 
# Search with a key having a constant with many occurrences
# The table is read directly with read-next having fld3 to get the
# occurrences
#

select fld1,fld3 from t2 where companynr = 37 and fld3 = 'appendixes';

#
# Search with bunched 'or's.
# If one can limit the key to a certain interval only the possible
# alternatives will be gone through
#

select fld1 from t2 where fld1=250501 or fld1="250502";
explain select fld1 from t2 where fld1=250501 or fld1="250502"; 
select fld1 from t2 where fld1=250501 or fld1=250502 or fld1 >= 250505 and fld1 <= 250601 or fld1 between 250501 and 250502;
explain select fld1 from t2 where fld1=250501 or fld1=250502 or fld1 >= 250505 and fld1 <= 250601 or fld1 between 250501 and 250502;

#
# Search with a key with LIKE constant
# If the like starts with a certain letter key will be used.
#

select fld1,fld3 from t2 where companynr = 37 and fld3 like 'f%';
select fld3 from t2 where fld3 like "L%" and fld3 = "ok";
select fld3 from t2 where (fld3 like "C%" and fld3 = "Chantilly");
select fld1,fld3 from t2 where fld1 like "25050%";
select fld1,fld3 from t2 where fld1 like "25050_";

# 
# Search using distinct. An automatic grouping will be done over all the fields,
# if only distinct is used. In any other case a temporary table will always
# be created. If only the field used for sorting is from the main register,
# it will be sorted first before the distinct table is created.
#

select distinct companynr from t2;
select distinct companynr from t2 order by companynr;
select distinct companynr from t2 order by companynr desc;
select distinct t2.fld3,period from t2,t1 where companynr=37 and fld3 like "O%";

select distinct fld3 from t2 where companynr = 34 order by fld3;
select distinct fld3 from t2 limit 10;
select distinct fld3 from t2 having fld3 like "A%" limit 10;
select distinct substring(fld3,1,3) from t2 where fld3 like "A%";
select distinct substring(fld3,1,3) as a from t2 having a like "A%" order by a limit 10;
select distinct substring(fld3,1,3) from t2 where fld3 like "A%" limit 10;
select distinct substring(fld3,1,3) as a from t2 having a like "A%" limit 10;

# make a big table.

create table t3 (
 period    int not null,
 name      char(32) not null,
 companynr int not null,
 price     double(11,0),
 price2     double(11,0),
 key (period),
 key (name)
);

--disable_query_log
INSERT INTO t3 (period,name,companynr,price,price2) VALUES (1001,"Iranizes",37,5987435,234724);
INSERT INTO t3 (period,name,companynr,price,price2) VALUES (1002,"violinist",37,28357832,8723648);
INSERT INTO t3 (period,name,companynr,price,price2) VALUES (1003,"extramarital",37,39654943,235872);
INSERT INTO t3 (period,name,companynr,price,price2) VALUES (1004,"spates",78,726498,72987523);
INSERT INTO t3 (period,name,companynr,price,price2) VALUES (1005,"cloakroom",78,98439034,823742);
INSERT INTO t3 (period,name,companynr,price,price2) VALUES (1006,"gazer",101,834598,27348324);
INSERT INTO t3 (period,name,companynr,price,price2) VALUES (1007,"hand",154,983543950,29837423);
INSERT INTO t3 (period,name,companynr,price,price2) VALUES (1008,"tucked",311,234298,3275892);
INSERT INTO t3 (period,name,companynr,price,price2) VALUES (1009,"gems",447,2374834,9872392);
INSERT INTO t3 (period,name,companynr,price,price2) VALUES (1010,"clinker",512,786542,76234234);
--enable_query_log

create temporary table tmp engine = myisam select * from t3;

insert into t3 select * from tmp;
insert into tmp select * from t3;
insert into t3 select * from tmp;
insert into tmp select * from t3;
insert into t3 select * from tmp;
insert into tmp select * from t3;
insert into t3 select * from tmp;
insert into tmp select * from t3;
insert into t3 select * from tmp;
insert into tmp select * from t3;
insert into t3 select * from tmp;
insert into tmp select * from t3;
insert into t3 select * from tmp;
insert into tmp select * from t3;
insert into t3 select * from tmp;
insert into tmp select * from t3;
insert into t3 select * from tmp;
#insert into tmp select * from t3;
#insert into t3 select * from tmp;

alter table t3 add t2nr int not null auto_increment primary key first;

drop table tmp;

# big table done

SET SQL_BIG_TABLES=1;
select distinct concat(fld3," ",fld3) as namn from t2,t3 where t2.fld1=t3.t2nr order by namn limit 10;
SET SQL_BIG_TABLES=0;
select distinct concat(fld3," ",fld3) from t2,t3 where t2.fld1=t3.t2nr order by fld3 limit 10;
select distinct fld5 from t2 limit 10;

#
# Force use of remove_dupp
#

select distinct fld3,count(*) from t2 group by companynr,fld3 limit 10;
SET SQL_BIG_TABLES=1; # Force use of MyISAM
select distinct fld3,count(*) from t2 group by companynr,fld3 limit 10;
SET SQL_BIG_TABLES=0;
select distinct fld3,repeat("a",length(fld3)),count(*) from t2 group by companynr,fld3 limit 100,10;

#
# A big order by that should trigger a merge in filesort
#

select distinct companynr,rtrim(space(512+companynr)) from t3 order by 1,2;

#
# Search with distinct and order by with many table.
#

select distinct fld3 from t2,t3 where t2.companynr = 34 and t2.fld1=t3.t2nr order by fld3;

#
# Here the last fld3 is optimized away from the order by
#

explain select t3.t2nr,fld3 from t2,t3 where t2.companynr = 34 and t2.fld1=t3.t2nr order by t3.t2nr,fld3;

#
# Some test with ORDER BY and limit
#

explain select * from t3 as t1,t3 where t1.period=t3.period order by t3.period;
explain select * from t3 as t1,t3 where t1.period=t3.period order by t3.period limit 10;
explain select * from t3 as t1,t3 where t1.period=t3.period order by t1.period limit 10;

#
# Search with a constant table.
#

select period from t1;
select period from t1 where period=1900;
select fld3,period from t1,t2 where fld1 = 011401 order by period;

#
# Search with a constant table and several keyparts. (Rows are read only once
# in the beginning of the search)
#

select fld3,period from t2,t3 where t2.fld1 = 011401 and t2.fld1=t3.t2nr and t3.period=1001;

explain select fld3,period from t2,t3 where t2.fld1 = 011401 and t3.t2nr=t2.fld1 and 1001 = t3.period;

#
# Search with a constant table and several rows from another table
#

select fld3,period from t2,t1 where companynr*10 = 37*10;

#
# Search with a table reference and without a key.
# t3 will be the main table.
#

select fld3,period,price,price2 from t2,t3 where t2.fld1=t3.t2nr and period >= 1001 and period <= 1002 and t2.companynr = 37 order by fld3,period, price;

#
# Search with an interval on a table with full key on reference table.
# Here t2 will be the main table and only records matching the
# t2nr will be checked.
#

select t2.fld1,fld3,period,price,price2 from t2,t3 where t2.fld1>= 18201 and t2.fld1 <= 18811 and t2.fld1=t3.t2nr and period = 1001 and t2.companynr = 37;

#
# We need another table for join stuff..
#

create table t4 (
  companynr tinyint(2) unsigned zerofill NOT NULL default '00',
  companyname char(30) NOT NULL default '',
  PRIMARY KEY (companynr),
  UNIQUE KEY companyname(companyname)
) ENGINE=MyISAM MAX_ROWS=50 PACK_KEYS=1 COMMENT='companynames';

--disable_query_log
INSERT INTO t4 (companynr, companyname) VALUES (29,'company 1');
INSERT INTO t4 (companynr, companyname) VALUES (34,'company 2');
INSERT INTO t4 (companynr, companyname) VALUES (36,'company 3');
INSERT INTO t4 (companynr, companyname) VALUES (37,'company 4');
INSERT INTO t4 (companynr, companyname) VALUES (40,'company 5');
INSERT INTO t4 (companynr, companyname) VALUES (41,'company 6');
INSERT INTO t4 (companynr, companyname) VALUES (53,'company 7');
INSERT INTO t4 (companynr, companyname) VALUES (58,'company 8');
INSERT INTO t4 (companynr, companyname) VALUES (65,'company 9');
INSERT INTO t4 (companynr, companyname) VALUES (68,'company 10');
INSERT INTO t4 (companynr, companyname) VALUES (50,'company 11');
INSERT INTO t4 (companynr, companyname) VALUES (00,'Unknown');
--enable_query_log

#
# Test of stright join to force a full join.
#

select STRAIGHT_JOIN t2.companynr,companyname from t4,t2 where t2.companynr=t4.companynr group by t2.companynr;

select SQL_SMALL_RESULT t2.companynr,companyname from t4,t2 where t2.companynr=t4.companynr group by t2.companynr;

#
# Full join (same alias)
#

select * from t1,t1 t12;
select t2.fld1,t22.fld1 from t2,t2 t22 where t2.fld1 >= 250501 and t2.fld1 <= 250505 and t22.fld1 >= 250501 and t22.fld1 <= 250505;

#
# Test of left join.
#
insert into t2 (fld1, companynr) values (999999,99);

select t2.companynr,companyname from t2 left join t4 using (companynr) where t4.companynr is null;
select count(*) from t2 left join t4 using (companynr) where t4.companynr is not null;
explain select t2.companynr,companyname from t2 left join t4 using (companynr) where t4.companynr is null;
explain select t2.companynr,companyname from t4 left join t2 using (companynr) where t2.companynr is null;

select companynr,companyname from t2 left join t4 using (companynr) where companynr is null;
select count(*) from t2 left join t4 using (companynr) where companynr is not null;
explain select companynr,companyname from t2 left join t4 using (companynr) where companynr is null;
explain select companynr,companyname from t4 left join t2 using (companynr) where companynr is null;
delete from t2 where fld1=999999;

#
# Test left join optimization

explain select t2.companynr,companyname from t4 left join t2 using (companynr) where t2.companynr > 0;
explain select t2.companynr,companyname from t4 left join t2 using (companynr) where t2.companynr > 0 or t2.companynr < 0;
explain select t2.companynr,companyname from t4 left join t2 using (companynr) where t2.companynr > 0 and t4.companynr > 0;

explain select companynr,companyname from t4 left join t2 using (companynr) where companynr > 0;
explain select companynr,companyname from t4 left join t2 using (companynr) where companynr > 0 or companynr < 0;
explain select companynr,companyname from t4 left join t2 using (companynr) where companynr > 0 and companynr > 0;
# Following can't be optimized
explain select t2.companynr,companyname from t4 left join t2 using (companynr) where t2.companynr > 0 or t2.companynr is null;
explain select t2.companynr,companyname from t4 left join t2 using (companynr) where t2.companynr > 0 or t2.companynr < 0 or t4.companynr > 0;
explain select t2.companynr,companyname from t4 left join t2 using (companynr) where ifnull(t2.companynr,1)>0;

explain select companynr,companyname from t4 left join t2 using (companynr) where companynr > 0 or companynr is null;
explain select companynr,companyname from t4 left join t2 using (companynr) where companynr > 0 or companynr < 0 or companynr > 0;
explain select companynr,companyname from t4 left join t2 using (companynr) where ifnull(companynr,1)>0;

#
# Joins with forms.
#

select distinct t2.companynr,t4.companynr from t2,t4 where t2.companynr=t4.companynr+1;
explain select distinct t2.companynr,t4.companynr from t2,t4 where t2.companynr=t4.companynr+1;

#
# Search using 'or' with the same referens group.
# An interval search will be done first with the first table and after that
# the other table is referenced with a key with a 'test if key in use' for
# each record
#

select t2.fld1,t2.companynr,fld3,period from t3,t2 where t2.fld1 = 38208 and t2.fld1=t3.t2nr and period = 1008 or t2.fld1 = 38008 and t2.fld1 =t3.t2nr and period = 1008;

select t2.fld1,t2.companynr,fld3,period from t3,t2 where (t2.fld1 = 38208 or t2.fld1 = 38008) and t2.fld1=t3.t2nr and period>=1008 and period<=1009;

select t2.fld1,t2.companynr,fld3,period from t3,t2 where (t3.t2nr = 38208 or t3.t2nr = 38008) and t2.fld1=t3.t2nr and period>=1008 and period<=1009;

#
# Test of many parenthesis levels
#

select period from t1 where (((period > 0) or period < 10000 or (period = 1900)) and (period=1900 and period <= 1901) or (period=1903 and (period=1903)) and period>=1902) or ((period=1904 or period=1905) or (period=1906 or period>1907)) or (period=1908 and period = 1909);
select period from t1 where ((period > 0 and period < 1) or (((period > 0 and period < 100) and (period > 10)) or (period > 10)) or (period > 0 and (period > 5 or period > 6)));

select a.fld1 from t2 as a,t2 b where ((a.fld1 = 250501 and a.fld1=b.fld1) or a.fld1=250502 or a.fld1=250503 or (a.fld1=250505 and a.fld1<=b.fld1 and b.fld1>=a.fld1)) and a.fld1=b.fld1;

select fld1 from t2 where fld1 in (250502,98005,98006,250503,250605,250606) and fld1 >=250502 and fld1 not in (250605,250606);

select fld1 from t2 where fld1 between 250502 and 250504;

select fld3 from t2 where (((fld3 like "_%L%" ) or (fld3 like "%ok%")) and ( fld3 like "L%" or fld3 like "G%")) and fld3 like "L%" ;

#
# Group on one table.
# optimizer: sort table by group and send rows.
#

select count(*) from t1;
select companynr,count(*),sum(fld1) from t2 group by companynr;
select companynr,count(*) from t2 group by companynr order by companynr desc limit 5;
select count(*),min(fld4),max(fld4),sum(fld1),avg(fld1),std(fld1),variance(fld1) from t2 where companynr = 34 and fld4<>"";
explain extended select count(*),min(fld4),max(fld4),sum(fld1),avg(fld1),std(fld1),variance(fld1) from t2 where companynr = 34 and fld4<>"";
select companynr,count(*),min(fld4),max(fld4),sum(fld1),avg(fld1),std(fld1),variance(fld1) from t2 group by companynr limit 3;
select companynr,t2nr,count(price),sum(price),min(price),max(price),avg(price) from t3 where companynr = 37 group by companynr,t2nr limit 10;
select /*! SQL_SMALL_RESULT */ companynr,t2nr,count(price),sum(price),min(price),max(price),avg(price) from t3 where companynr = 37 group by companynr,t2nr limit 10;
select companynr,count(price),sum(price),min(price),max(price),avg(price) from t3 group by companynr ;
select distinct mod(companynr,10) from t4 group by companynr;
select distinct 1 from t4 group by companynr;
select count(distinct fld1) from t2;
select companynr,count(distinct fld1) from t2 group by companynr;
select companynr,count(*) from t2 group by companynr;
select companynr,count(distinct concat(fld1,repeat(65,1000))) from t2 group by companynr;
select companynr,count(distinct concat(fld1,repeat(65,200))) from t2 group by companynr;
select companynr,count(distinct floor(fld1/100)) from t2 group by companynr;
select companynr,count(distinct concat(repeat(65,1000),floor(fld1/100))) from t2 group by companynr;

#
# group with where on a key field
#

select sum(fld1),fld3 from t2 where fld3="Romans" group by fld1 limit 10;
select name,count(*) from t3 where name='cloakroom' group by name;
select name,count(*) from t3 where name='cloakroom' and price>10 group by name;
select count(*) from t3 where name='cloakroom' and price2=823742;
select name,count(*) from t3 where name='cloakroom' and price2=823742 group by name;
select name,count(*) from t3 where name >= "extramarital" and price <= 39654943 group by name;
select t2.fld3,count(*) from t2,t3 where t2.fld1=158402 and t3.name=t2.fld3 group by t3.name;

#
# Group with extra not group fields.
#

select companynr|0,companyname from t4 group by 1;
select t2.companynr,companyname,count(*) from t2,t4 where t2.companynr=t4.companynr group by t2.companynr order by companyname;
select t2.fld1,count(*) from t2,t3 where t2.fld1=158402 and t3.name=t2.fld3 group by t3.name;

#
# Calculation with group functions
#

select sum(Period)/count(*) from t1;
select companynr,count(price) as "count",sum(price) as "sum" ,abs(sum(price)/count(price)-avg(price)) as "diff",(0+count(price))*companynr as func from t3 group by companynr;
select companynr,sum(price)/count(price) as avg from t3 group by companynr having avg > 70000000 order by avg;

#
# Group with order on not first table
# optimizer: sort table by group and write group records to tmp table.
#            sort tmp_table and send rows.
#

select companynr,count(*) from t2 group by companynr order by 2 desc;
select companynr,count(*) from t2 where companynr > 40 group by companynr order by 2 desc;
select t2.fld4,t2.fld1,count(price),sum(price),min(price),max(price),avg(price) from t3,t2 where t3.companynr = 37 and t2.fld1 = t3.t2nr group by fld1,t2.fld4;

#
# group by with many tables
# optimizer: create tmp table with group-by uniq index.
#           write with update to tmp table.
#           sort tmp table according to order (or group if no order)
#	    send rows
#

select t3.companynr,fld3,sum(price) from t3,t2 where t2.fld1 = t3.t2nr and t3.companynr = 512 group by companynr,fld3;
select t2.companynr,count(*),min(fld3),max(fld3),sum(price),avg(price) from t2,t3 where t3.companynr >= 30 and t3.companynr <= 58 and t3.t2nr = t2.fld1 and 1+1=2 group by t2.companynr;

#
# group with many tables and long group on many tables. group on formula
# optimizer: create tmp table with neaded fields
#           sort tmp table by group and calculate sums to new table
#	    if different order by than group, sort tmp table
#	    send rows
#

select t3.companynr+0,t3.t2nr,fld3,sum(price) from t3,t2 where t2.fld1 = t3.t2nr and t3.companynr = 37 group by 1,t3.t2nr,fld3,fld3,fld3,fld3,fld3 order by fld1;

#
# WHERE const folding
# optimize: If there is a "field = const" part in the where, change all
#           instances of field in the and level to const.
#	    All instances of const = const are checked once and removed.
#

#
# Where -> t3.t2nr = 98005 and t2.fld1 = 98005
#

select sum(price) from t3,t2 where t2.fld1 = t3.t2nr and t3.companynr = 512 and t3.t2nr = 38008 and t2.fld1 = 38008 or t2.fld1= t3.t2nr and t3.t2nr = 38008 and t2.fld1 = 38008;

select t2.fld1,sum(price) from t3,t2 where t2.fld1 = t3.t2nr and t3.companynr = 512 and t3.t2nr = 38008 and t2.fld1 = 38008 or t2.fld1 = t3.t2nr and t3.t2nr = 38008 and t2.fld1 = 38008 or t3.t2nr = t2.fld1 and t2.fld1 = 38008 group by t2.fld1;

explain select fld3 from t2 where 1>2 or 2>3;
explain select fld3 from t2 where fld1=fld1;

#
# HAVING
#

select companynr,fld1 from t2 HAVING fld1=250501 or fld1=250502; 
select companynr,fld1 from t2 WHERE fld1>=250501 HAVING fld1<=250502;
select companynr,count(*) as count,sum(fld1) as sum from t2 group by companynr having count > 40 and sum/count >= 120000;
select companynr from t2 group by companynr having count(*) > 40 and sum(fld1)/count(*) >= 120000 ;
select t2.companynr,companyname,count(*) from t2,t4 where t2.companynr=t4.companynr group by companyname having t2.companynr >= 40;

#
# MIN(), MAX() and COUNT() optimizing
#

select count(*) from t2;
select count(*) from t2 where fld1 < 098024;
# PS does correct pre-zero here. MySQL can't do it as it returns a number.
--disable_ps_protocol
select min(fld1) from t2 where fld1>= 098024;
--enable_ps_protocol
select max(fld1) from t2 where fld1>= 098024;
select count(*) from t3 where price2=76234234;
select count(*) from t3 where companynr=512 and price2=76234234;
explain select min(fld1),max(fld1),count(*) from t2;
# PS does correct pre-zero here. MySQL can't do it as it returns a number.
--disable_ps_protocol
select min(fld1),max(fld1),count(*) from t2;
--enable_ps_protocol
select min(t2nr),max(t2nr) from t3 where t2nr=2115 and price2=823742;
select count(*),min(t2nr),max(t2nr) from t3 where name='spates' and companynr=78;
select t2nr,count(*) from t3 where name='gems' group by t2nr limit 20;
select max(t2nr) from t3 where price=983543950;

#
# Test of alias
#

select t1.period from t3 = t1 limit 1;
select t1.period from t1 as t1 limit 1;
select t1.period as "Nuvarande period" from t1 as t1 limit 1;
select period as ok_period from t1 limit 1;
select period as ok_period from t1 group by ok_period limit 1;
select 1+1 as summa from t1 group by summa limit 1;
select period as "Nuvarande period" from t1 group by "Nuvarande period" limit 1;

#
# Some simple show commands
#

show tables;
show tables from test like "s%";
show tables from test like "t?";
# We mask out the Privileges column because it differs with embedded server
--replace_column 8 #
show full columns from t2;
--replace_column 8 #
show full columns from t2 from test like 'f%';
--replace_column 8 #
show full columns from t2 from test like 's%';
show keys from t2;

drop table t4, t3, t2, t1;

#
# Test of DO
#

DO 1;
DO benchmark(100,1+1),1,1;

#
# Bug #6449: do default;
#

--error ER_PARSE_ERROR
do default;
--error ER_BAD_FIELD_ERROR
do foobar;

#
# random in WHERE clause
#

CREATE TABLE t1 (
  id mediumint(8) unsigned NOT NULL auto_increment,
  pseudo varchar(35) NOT NULL default '',
  PRIMARY KEY  (id),
  UNIQUE KEY pseudo (pseudo)
);
INSERT INTO t1 (pseudo) VALUES ('test');
INSERT INTO t1 (pseudo) VALUES ('test1');
SELECT 1 as rnd1 from t1 where rand() > 2;
DROP TABLE t1;

#
# Test of bug with SUM(CASE...)
#

CREATE TABLE t1 (gvid int(10) unsigned default NULL,  hmid int(10) unsigned default NULL,  volid int(10) unsigned default NULL,  mmid int(10) unsigned default NULL,  hdid int(10) unsigned default NULL,  fsid int(10) unsigned default NULL,  ctid int(10) unsigned default NULL,  dtid int(10) unsigned default NULL,  cost int(10) unsigned default NULL,  performance int(10) unsigned default NULL,  serialnumber bigint(20) unsigned default NULL,  monitored tinyint(3) unsigned default '1',  removed tinyint(3) unsigned default '0',  target tinyint(3) unsigned default '0',  dt_modified timestamp NOT NULL,  name varchar(255) binary default NULL,  description varchar(255) default NULL,  UNIQUE KEY hmid (hmid,volid)) ENGINE=MyISAM;
INSERT INTO t1 VALUES (200001,2,1,1,100,1,1,1,0,0,0,1,0,1,20020425060057,'\\\\ARKIVIO-TESTPDC\\E$',''),(200002,2,2,1,101,1,1,1,0,0,0,1,0,1,20020425060057,'\\\\ARKIVIO-TESTPDC\\C$',''),(200003,1,3,2,NULL,NULL,NULL,NULL,NULL,NULL,NULL,1,0,1,20020425060427,'c:',NULL);
CREATE TABLE t2 (  hmid int(10) unsigned default NULL,  volid int(10) unsigned default NULL,  sampletid smallint(5) unsigned default NULL,  sampletime datetime default NULL,  samplevalue bigint(20) unsigned default NULL,  KEY idx1 (hmid,volid,sampletid,sampletime)) ENGINE=MyISAM;
INSERT INTO t2 VALUES (1,3,10,'2002-06-01 08:00:00',35),(1,3,1010,'2002-06-01 12:00:01',35);
# Disable PS becasue we get more warnings from PS than from normal execution
--disable_ps_protocol
SELECT a.gvid, (SUM(CASE b.sampletid WHEN 140 THEN b.samplevalue ELSE 0 END)) as the_success,(SUM(CASE b.sampletid WHEN 141 THEN b.samplevalue ELSE 0 END)) as the_fail,(SUM(CASE b.sampletid WHEN 142 THEN b.samplevalue ELSE 0 END)) as the_size,(SUM(CASE b.sampletid WHEN 143 THEN b.samplevalue ELSE 0 END)) as the_time FROM t1 a, t2 b WHERE a.hmid = b.hmid AND a.volid = b.volid AND b.sampletime >= 'wrong-date-value' AND b.sampletime < 'wrong-date-value' AND b.sampletid IN (140, 141, 142, 143) GROUP BY a.gvid;
--enable_ps_protocol
# Testing the same select with NULL's instead of invalid datetime values
SELECT a.gvid, (SUM(CASE b.sampletid WHEN 140 THEN b.samplevalue ELSE 0 END)) as the_success,(SUM(CASE b.sampletid WHEN 141 THEN b.samplevalue ELSE 0 END)) as the_fail,(SUM(CASE b.sampletid WHEN 142 THEN b.samplevalue ELSE 0 END)) as the_size,(SUM(CASE b.sampletid WHEN 143 THEN b.samplevalue ELSE 0 END)) as the_time FROM t1 a, t2 b WHERE a.hmid = b.hmid AND a.volid = b.volid AND b.sampletime >= NULL AND b.sampletime < NULL AND b.sampletid IN (140, 141, 142, 143) GROUP BY a.gvid;
DROP TABLE t1,t2;

#
# Test of bigint comparision
#

create table  t1 (  A_Id bigint(20) NOT NULL default '0',  A_UpdateBy char(10) NOT NULL default '',  A_UpdateDate bigint(20) NOT NULL default '0',  A_UpdateSerial int(11) NOT NULL default '0',  other_types bigint(20) NOT NULL default '0',  wss_type bigint(20) NOT NULL default '0');
INSERT INTO t1 VALUES (102935998719055004,'brade',1029359987,2,102935229116544068,102935229216544093);
select wss_type from t1 where wss_type ='102935229216544106';
select wss_type from t1 where wss_type ='102935229216544105';
select wss_type from t1 where wss_type ='102935229216544104';
select wss_type from t1 where wss_type ='102935229216544093';
select wss_type from t1 where wss_type =102935229216544093;
drop table t1;
select 1+2,"aaaa",3.13*2.0 into @a,@b,@c;
select @a;
select @b;
select @c;

#
# Test of removing redundant braces in the FROM part
# (We test each construct with the braced join to the left and right;
#  the latter case used to cause a syntax errors.)
#

create table t1 (a int not null auto_increment primary key);
insert into t1 values ();
insert into t1 values ();
insert into t1 values ();
# ,
select * from (t1 as t2 left join t1 as t3 using (a)), t1;
select * from t1, (t1 as t2 left join t1 as t3 using (a));
# stright_join
select * from (t1 as t2 left join t1 as t3 using (a)) straight_join t1;
select * from t1 straight_join (t1 as t2 left join t1 as t3 using (a));
# inner join on
select * from (t1 as t2 left join t1 as t3 using (a)) inner join t1 on t1.a>1;
select * from t1 inner join (t1 as t2 left join t1 as t3 using (a)) on t1.a>1;
# inner join using
select * from (t1 as t2 left join t1 as t3 using (a)) inner join t1 using ( a );
select * from t1 inner join (t1 as t2 left join t1 as t3 using (a)) using ( a );
# left [outer] join on
select * from (t1 as t2 left join t1 as t3 using (a)) left outer join t1 on t1.a>1;
select * from t1 left outer join (t1 as t2 left join t1 as t3 using (a)) on t1.a>1;
# left join using
select * from (t1 as t2 left join t1 as t3 using (a)) left join t1 using ( a );
select * from t1 left join (t1 as t2 left join t1 as t3 using (a)) using ( a );
# natural left join
select * from (t1 as t2 left join t1 as t3 using (a)) natural left join t1;
select * from t1 natural left join (t1 as t2 left join t1 as t3 using (a));
# right join on
select * from (t1 as t2 left join t1 as t3 using (a)) right join t1 on t1.a>1;
select * from t1 right join (t1 as t2 left join t1 as t3 using (a)) on t1.a>1;
# right [outer] joing using
select * from (t1 as t2 left join t1 as t3 using (a)) right outer join t1 using ( a );
select * from t1 right outer join (t1 as t2 left join t1 as t3 using (a)) using ( a );
# natural right join
select * from (t1 as t2 left join t1 as t3 using (a)) natural right join t1;
select * from t1 natural right join (t1 as t2 left join t1 as t3 using (a));
# natural join
select * from t1 natural join (t1 as t2 left join t1 as t3 using (a));
select * from (t1 as t2 left join t1 as t3 using (a)) natural join t1;
drop table t1;

CREATE TABLE t1 (  aa char(2),  id int(11) NOT NULL auto_increment,  t2_id int(11) NOT NULL default '0',  PRIMARY KEY  (id),  KEY replace_id (t2_id)) ENGINE=MyISAM;
INSERT INTO t1 VALUES ("1",8264,2506),("2",8299,2517),("3",8301,2518),("4",8302,2519),("5",8303,2520),("6",8304,2521),("7",8305,2522);
CREATE TABLE t2 ( id int(11) NOT NULL auto_increment,  PRIMARY KEY  (id)) ENGINE=MyISAM;
INSERT INTO t2 VALUES (2517), (2518), (2519), (2520), (2521), (2522);
select * from t1, t2 WHERE t1.t2_id = t2.id and t1.t2_id > 0   order by t1.id   LIMIT 0, 5;
drop table t1,t2;

#
# outer join, impossible on condition, where, and usable key for range
#
create table t1 (id1 int NOT NULL);
create table t2 (id2 int NOT NULL);
create table t3 (id3 int NOT NULL);
create table t4 (id4 int NOT NULL, id44 int NOT NULL, KEY (id4));

insert into t1 values (1);
insert into t1 values (2);
insert into t2 values (1);
insert into t4 values (1,1);

explain select * from t1 left join t2 on id1 = id2 left join t3 on id1 = id3
left join t4 on id3 = id4 where id2 = 1 or id4 = 1;
select * from t1 left join t2 on id1 = id2 left join t3 on id1 = id3
left join t4 on id3 = id4 where id2 = 1 or id4 = 1;

drop table t1,t2,t3,t4;
#
# Bug #2298
#

create table t1(s varchar(10) not null);
create table t2(s varchar(10) not null primary key);
create table t3(s varchar(10) not null primary key);
insert into t1 values ('one\t'), ('two\t');
insert into t2 values ('one\r'), ('two\t');
insert into t3 values ('one '), ('two\t');
select * from t1 where s = 'one';
select * from t2 where s = 'one';
select * from t3 where s = 'one';
select * from t1,t2 where t1.s = t2.s;
select * from t2,t3 where t2.s = t3.s;
drop table t1, t2, t3;

#
# Bug #3759
# Both queries should produce identical plans and results.
#
create table t1 (a integer,  b integer, index(a), index(b));
create table t2 (c integer,  d integer, index(c), index(d));
insert into t1 values (1,2), (2,2), (3,2), (4,2);
insert into t2 values (1,3), (2,3), (3,4), (4,4);
explain select * from t1 left join t2 on a=c where d in (4);
select * from t1 left join t2 on a=c where d in (4);
explain select * from t1 left join t2 on a=c where d = 4;
select * from t1 left join t2 on a=c where d = 4;
drop table t1, t2;

#
# Covering index is mentioned in EXPLAIN output for const tables (bug #5333)
#

CREATE TABLE t1 (
  i int(11) NOT NULL default '0',
  c char(10) NOT NULL default '',
  PRIMARY KEY  (i),
  UNIQUE KEY c (c)
) ENGINE=MyISAM;

INSERT INTO t1 VALUES (1,'a');
INSERT INTO t1 VALUES (2,'b');
INSERT INTO t1 VALUES (3,'c');

EXPLAIN SELECT i FROM t1 WHERE i=1;

DROP TABLE t1;

#
# Test case for bug 7520: a wrong cost of the index for a BLOB field
#

CREATE TABLE t1 ( a BLOB, INDEX (a(20)) );
CREATE TABLE t2 ( a BLOB, INDEX (a(20)) );

INSERT INTO t1 VALUES ('one'),('two'),('three'),('four'),('five');
INSERT INTO t2 VALUES ('one'),('two'),('three'),('four'),('five');

EXPLAIN SELECT * FROM t1 LEFT JOIN t2 USE INDEX (a) ON t1.a=t2.a;
EXPLAIN SELECT * FROM t1 LEFT JOIN t2 FORCE INDEX (a) ON t1.a=t2.a;

DROP TABLE t1, t2;

#
# Test case for bug 7098: substitution of a constant for a string field 
#

CREATE TABLE t1 ( city char(30) );
INSERT INTO t1 VALUES ('London');
INSERT INTO t1 VALUES ('Paris');

SELECT * FROM t1 WHERE city='London';
SELECT * FROM t1 WHERE city='london';
EXPLAIN SELECT * FROM t1 WHERE city='London' AND city='london';
SELECT * FROM t1 WHERE city='London' AND city='london';
EXPLAIN SELECT * FROM t1 WHERE city LIKE '%london%' AND city='London';
SELECT * FROM t1 WHERE city LIKE '%london%' AND city='London';

DROP TABLE t1;

#
# Bug#7425 inconsistent sort order on unsigned columns result of substraction
#

create table t1 (a int(11) unsigned, b int(11) unsigned);
insert into t1 values (1,0), (1,1), (1,2);
select a-b  from t1 order by 1;
select a-b , (a-b < 0)  from t1 order by 1;
select a-b as d, (a-b >= 0), b from t1 group by b having d >= 0;
select cast((a - b) as unsigned) from t1 order by 1;
drop table t1;


#
# Bug#8733 server accepts malformed query (multiply mentioned distinct)
#
create table t1 (a int(11));
select all all * from t1;
select distinct distinct * from t1;
--error 1221
select all distinct * from t1;
--error 1221
select distinct all * from t1;
drop table t1;

#
# Test for BUG#10095
#
CREATE TABLE t1 (
  kunde_intern_id int(10) unsigned NOT NULL default '0',
  kunde_id int(10) unsigned NOT NULL default '0',
  FK_firma_id int(10) unsigned NOT NULL default '0',
  aktuell enum('Ja','Nein') NOT NULL default 'Ja',
  vorname varchar(128) NOT NULL default '',
  nachname varchar(128) NOT NULL default '',
  geloescht enum('Ja','Nein') NOT NULL default 'Nein',
  firma varchar(128) NOT NULL default ''
);

INSERT INTO t1 VALUES 
  (3964,3051,1,'Ja','Vorname1','1Nachname','Nein','Print Schau XXXX'),
  (3965,3051111,1,'Ja','Vorname1111','1111Nachname','Nein','Print Schau XXXX');


SELECT kunde_id ,FK_firma_id ,aktuell, vorname, nachname, geloescht FROM t1
  WHERE
   (
      (
         ( '' != '' AND firma LIKE CONCAT('%', '', '%'))
         OR
         (vorname LIKE CONCAT('%', 'Vorname1', '%') AND 
          nachname LIKE CONCAT('%', '1Nachname', '%') AND 
          'Vorname1' != '' AND 'xxxx' != '')
      )
      AND
      (
        aktuell = 'Ja' AND geloescht = 'Nein' AND FK_firma_id = 2
      )
   )
 ;

SELECT kunde_id ,FK_firma_id ,aktuell, vorname, nachname,
geloescht FROM t1
  WHERE
   (
     (
       aktuell = 'Ja' AND geloescht = 'Nein' AND FK_firma_id = 2
     )
     AND
     (
         ( '' != '' AND firma LIKE CONCAT('%', '', '%')  )
         OR
         (  vorname LIKE CONCAT('%', 'Vorname1', '%') AND
nachname LIKE CONCAT('%', '1Nachname', '%') AND 'Vorname1' != '' AND
'xxxx' != '')
     )
   )
 ;

SELECT COUNT(*) FROM t1 WHERE 
( 0 OR (vorname LIKE '%Vorname1%' AND nachname LIKE '%1Nachname%' AND 1)) 
AND FK_firma_id = 2;

drop table t1;

#
#
# Test for Bug#8009, SELECT failed on bigint unsigned when using HEX
#

CREATE TABLE t1 (b BIGINT(20) UNSIGNED NOT NULL, PRIMARY KEY (b));
INSERT INTO t1 VALUES (0x8000000000000000);
SELECT b FROM t1 WHERE b=0x8000000000000000;
DROP TABLE t1;

#
# IN with outer join condition (BUG#9393)
#
CREATE TABLE `t1` ( `gid` int(11) default NULL, `uid` int(11) default NULL);

CREATE TABLE `t2` ( `ident` int(11) default NULL, `level` char(16) default NULL);
INSERT INTO `t2` VALUES (0,'READ');

CREATE TABLE `t3` ( `id` int(11) default NULL, `name` char(16) default NULL);
INSERT INTO `t3` VALUES (1,'fs');

select * from t3 left join t1 on t3.id = t1.uid, t2 where t2.ident in (0, t1.gid, t3.id, 0);

drop table t1,t2,t3;

# Test for BUG#11700
CREATE TABLE t1 (
  acct_id int(11) NOT NULL default '0',
  profile_id smallint(6) default NULL,
  UNIQUE KEY t1$acct_id (acct_id),
  KEY t1$profile_id (profile_id)
);
INSERT INTO t1 VALUES (132,17),(133,18);

CREATE TABLE t2 (
  profile_id smallint(6) default NULL,
  queue_id int(11) default NULL,
  seq int(11) default NULL,
  KEY t2$queue_id (queue_id)
);
INSERT INTO t2 VALUES (17,31,4),(17,30,3),(17,36,2),(17,37,1);

CREATE TABLE t3 (
  id int(11) NOT NULL default '0',
  qtype int(11) default NULL,
  seq int(11) default NULL,
  warn_lvl int(11) default NULL,
  crit_lvl int(11) default NULL,
  rr1 tinyint(4) NOT NULL default '0',
  rr2 int(11) default NULL,
  default_queue tinyint(4) NOT NULL default '0',
  KEY t3$qtype (qtype),
  KEY t3$id (id)
);

INSERT INTO t3 VALUES (30,1,29,NULL,NULL,0,NULL,0),(31,1,28,NULL,NULL,0,NULL,0),
  (36,1,34,NULL,NULL,0,NULL,0),(37,1,35,NULL,NULL,0,121,0);

SELECT COUNT(*) FROM t1 a STRAIGHT_JOIN t2 pq STRAIGHT_JOIN t3 q 
WHERE 
  (pq.profile_id = a.profile_id) AND (a.acct_id = 132) AND 
  (pq.queue_id = q.id) AND (q.rr1 <> 1);

drop table t1,t2,t3;

#
# Bug #11482 Wrongly applied optimization was erroneously rejecting valid
#            rows 
create table t1 (f1 int);
insert into t1 values (1),(NULL);
create table t2 (f2 int, f3 int, f4 int);
create index idx1 on t2 (f4);
insert into t2 values (1,2,3),(2,4,6);
select A.f2 from t1 left join t2 A on A.f2 = f1 where A.f3=(select min(f3)
from  t2 C where A.f4 = C.f4) or A.f3 IS NULL; 
drop table t1,t2;

#
# Bug #11521 Negative integer keys incorrectly substituted for 0 during
#            range analysis.

create table t2 (a tinyint unsigned);
create index t2i on t2(a);
insert into t2 values (0), (254), (255);
explain select * from t2 where a > -1;
select * from t2 where a > -1;
drop table t2;

#
# Bug #11745: SELECT ... FROM DUAL with WHERE condition
#

CREATE TABLE t1 (a int, b int, c int);
INSERT INTO t1
  SELECT 50, 3, 3 FROM DUAL
    WHERE NOT EXISTS
      (SELECT * FROM t1 WHERE a = 50 AND b = 3);
SELECT * FROM t1;
INSERT INTO t1
  SELECT 50, 3, 3 FROM DUAL
    WHERE NOT EXISTS
      (SELECT * FROM t1 WHERE a = 50 AND b = 3);
select found_rows();
SELECT * FROM t1;
select count(*) from t1;
select found_rows();
select count(*) from t1 limit 2,3;
select found_rows();
select SQL_CALC_FOUND_ROWS count(*) from t1 limit 2,3;
select found_rows();

DROP TABLE t1;

#
# Bug 7672 Unknown column error in order clause
#
CREATE TABLE t1 (a INT, b INT);
(SELECT a, b AS c FROM t1) ORDER BY c+1;
(SELECT a, b AS c FROM t1) ORDER BY b+1;
SELECT a, b AS c FROM t1 ORDER BY c+1;
SELECT a, b AS c FROM t1 ORDER BY b+1;
drop table t1;

#
# Bug #13356 assertion failed in resolve_const_item()
#
create table t1(f1 int, f2 int);
create table t2(f3 int);
select f1 from t1,t2 where f1=f2 and (f1,f2) = ((1,1));
select f1 from t1,t2 where f1=f2 and (f1,NULL) = ((1,1));
select f1 from t1,t2 where f1=f2 and (f1,f2) = ((1,NULL));
insert into t1 values(1,1),(2,null);
insert into t2 values(2);
select * from t1,t2 where f1=f3 and (f1,f2) = (2,null);
select * from t1,t2 where f1=f3 and (f1,f2) <=> (2,null);
drop table t1,t2; 

#
# Bug #13535
#
create table t1 (f1 int not null auto_increment primary key, f2 varchar(10));
create table t11 like t1;
insert into t1 values(1,""),(2,"");
--replace_column 7 X 8 X 9 X 10 X 11 X 12 X 13 X 14 X
show table status like 't1%';
select 123 as a from t1 where f1 is null;
drop table t1,t11;

#
# Bug #3874 (function in GROUP and LEFT JOIN)
#

CREATE TABLE t1 ( a INT NOT NULL, b INT NOT NULL, UNIQUE idx (a,b) );
INSERT INTO t1 VALUES (1,1),(1,2),(1,3),(1,4);
CREATE TABLE t2 ( a INT NOT NULL, b INT NOT NULL, e INT );
INSERT INTO t2 VALUES ( 1,10,1), (1,10,2), (1,11,1), (1,11,2), (1,2,1), (1,2,2),(1,2,3);
SELECT t2.a, t2.b, IF(t1.b IS NULL,'',e) AS c, COUNT(*) AS d FROM t2 LEFT JOIN
t1 ON t2.a = t1.a AND t2.b = t1.b GROUP BY a, b, c;
SELECT t2.a, t2.b, IF(t1.b IS NULL,'',e) AS c, COUNT(*) AS d FROM t2 LEFT JOIN
t1 ON t2.a = t1.a AND t2.b = t1.b GROUP BY t1.a, t1.b, c;
SELECT t2.a, t2.b, IF(t1.b IS NULL,'',e) AS c, COUNT(*) AS d FROM t2 LEFT JOIN
t1 ON t2.a = t1.a AND t2.b = t1.b GROUP BY t2.a, t2.b, c;
SELECT t2.a, t2.b, IF(t1.b IS NULL,'',e) AS c, COUNT(*) AS d FROM t2,t1
WHERE t2.a = t1.a AND t2.b = t1.b GROUP BY a, b, c;
DROP TABLE IF EXISTS t1, t2;

#
# Bug #13855 select distinct with group by caused server crash
#
create table t1 (f1 int primary key, f2 int);
create table t2 (f3 int, f4 int, primary key(f3,f4));
insert into t1 values (1,1);
insert into t2 values (1,1),(1,2);
select distinct count(f2) >0 from t1 left join t2 on f1=f3 group by f1;
drop table t1,t2;

#
# Bug #14482 Server crash when subselecting from the same table
#
create table t1 (f1 int,f2 int);
insert into t1 values(1,1);
create table t2 (f3 int, f4 int, primary key(f3,f4));
insert into t2 values(1,1);
select * from t1 where f1 in (select f3 from t2 where (f3,f4)= (select f3,f4 from t2)); 
drop table t1,t2;

#
# Bug #4981: 4.x and 5.x produce non-optimal execution path, 3.23 regression test failure
#
CREATE TABLE t1(a int, b int, c int, KEY b(b), KEY c(c));
insert into t1 values (1,0,0),(2,0,0);
CREATE TABLE t2 (a int, b varchar(2), c varchar(2), PRIMARY KEY(a));
insert into t2 values (1,'',''), (2,'','');
CREATE TABLE t3 (a int, b int, PRIMARY KEY (a,b), KEY a (a), KEY b (b));
insert into t3 values (1,1),(1,2);
# must have "range checked" for t2
explain select straight_join DISTINCT t2.a,t2.b, t1.c from t1, t3, t2 
 where (t1.c=t2.a or (t1.c=t3.a and t2.a=t3.b)) and t1.b=556476786 and 
       t2.b like '%%' order by t2.b limit 0,1;
DROP TABLE t1,t2,t3;

#
# Bug #17873: confusing error message when IGNORE INDEX refers a column name
#

CREATE TABLE t1 (a int, INDEX idx(a));
INSERT INTO t1 VALUES (2), (3), (1);

EXPLAIN SELECT * FROM t1 IGNORE INDEX (idx);
--error 1176
EXPLAIN SELECT * FROM t1 IGNORE INDEX (a);
--error 1176
EXPLAIN SELECT * FROM t1 FORCE INDEX (a);

DROP TABLE t1;

#
<<<<<<< HEAD
=======
# Bug #18759 "Incorrect string to numeric conversion"
#
# This test is here so that the behavior will not be changed to 4.1
# and not to 5.0 either. In 4.1 and 5.0 sending an integer as a string
# will be converted internally to real (double) value and it is not
# as accurate as bigint (longlong) for integers. Thus the results may
# vary. In 5.1 internally it is decimal, which is a string type and
# will be more accurate. Due to rather big changes needed to fix this
# in 4.1 or 5.0 it is not desired to do it in the stable versions.
#
# This test is here only to make sure that behavior is not changed in
# 4.1 and 5.0
#
CREATE TABLE t1 (i BIGINT UNSIGNED NOT NULL);
INSERT INTO t1 VALUES (10);
SELECT i='1e+01',i=1e+01, i in (1e+01,1e+01), i in ('1e+01','1e+01') FROM t1;
DROP TABLE t1;

# End of 4.1 tests

#
>>>>>>> 41b9884d
# Test for bug #6474
#

CREATE TABLE t1 ( 
K2C4 varchar(4) character set latin1 collate latin1_bin NOT NULL default '', 
K4N4 varchar(4) character set latin1 collate latin1_bin NOT NULL default '0000', 
F2I4 int(11) NOT NULL default '0' 
) ENGINE=MyISAM DEFAULT CHARSET=latin1;

INSERT INTO t1 VALUES 
('W%RT', '0100',  1), 
('W-RT', '0100', 1), 
('WART', '0100', 1), 
('WART', '0200', 1), 
('WERT', '0100', 2), 
('WORT','0200', 2), 
('WT', '0100', 2), 
('W_RT', '0100', 2), 
('WaRT', '0100', 3), 
('WART', '0300', 3), 
('WRT' , '0400', 3), 
('WURM', '0500', 3), 
('W%T', '0600', 4), 
('WA%T', '0700', 4), 
('WA_T', '0800', 4);

SELECT K2C4, K4N4, F2I4 FROM t1
  WHERE  K2C4 = 'WART' AND 
        (F2I4 = 2 AND K2C4 = 'WART' OR (F2I4 = 2 OR K4N4 = '0200'));
SELECT K2C4, K4N4, F2I4 FROM t1
  WHERE  K2C4 = 'WART' AND (K2C4 = 'WART' OR K4N4 = '0200');
DROP TABLE t1;

#
# Bug#8670
#
create table t1 (a int, b int);
create table t2 like t1;
select t1.a from (t1 inner join t2 on t1.a=t2.a) where t2.a=1;
select t1.a from ((t1 inner join t2 on t1.a=t2.a)) where t2.a=1;
select x.a, y.a, z.a from ( (t1 x inner join t2 y on x.a=y.a) inner join t2 z on y.a=z.a) WHERE x.a=1;
drop table t1,t2;

#
# Bug#9820
#

create table t1 (s1 varchar(5));
insert into t1 values ('Wall');
select min(s1) from t1 group by s1 with rollup;
drop table t1;

#
# Bug#9799
#

create table t1 (s1 int) engine=myisam;
insert into t1 values (0);
select avg(distinct s1) from t1 group by s1 with rollup;
drop table t1;

#
# Bug#9800
#

create table t1 (s1 int);
insert into t1 values (null),(1);
select distinct avg(s1) as x from t1 group by s1 with rollup;
drop table t1;


#
# Test for bug #10084: STRAIGHT_JOIN with ON expression 
#

CREATE TABLE t1 (a int);
CREATE TABLE t2 (a int);
INSERT INTO t1 VALUES (1), (2), (3), (4), (5);
INSERT INTO t2 VALUES (2), (4), (6);

SELECT t1.a FROM t1 STRAIGHT_JOIN t2 ON t1.a=t2.a;

EXPLAIN SELECT t1.a FROM t1 STRAIGHT_JOIN t2 ON t1.a=t2.a;
EXPLAIN SELECT t1.a FROM t1 INNER JOIN t2 ON t1.a=t2.a;

DROP TABLE t1,t2;

#
# Bug #10650
#

select x'10' + 0, X'10' + 0, b'10' + 0, B'10' + 0;

#
# Bug #11398 Bug in field_conv() results in wrong result of join with index
#
create table t1 (f1 varchar(6) default NULL, f2 int(6) primary key not null);
create table t2 (f3 varchar(5) not null, f4 varchar(5) not null, UNIQUE KEY UKEY (f3,f4));
insert into t1 values (" 2", 2);
insert into t2 values (" 2", " one "),(" 2", " two ");
select * from t1 left join t2 on f1 = f3;
drop table t1,t2;

#
# Bug #6558 Views: CREATE VIEW fails with JOIN ... USING
#

create table t1 (empnum smallint, grp int);
create table t2 (empnum int, name char(5));
insert into t1 values(1,1);
insert into t2 values(1,'bob');
create view v1 as select * from t2 inner join t1 using (empnum);
select * from v1;
drop table t1,t2;
drop view v1;

#
# Bug #10646 Columns included in the join between two tables are ambigious
# in the select
#

create table t1 (pk int primary key, b int);
create table t2 (pk int primary key, c int);
select pk from t1 inner join t2 using (pk);
drop table t1,t2;

#
# Bug #10972 Natural join of view and underlying table gives wrong result
#

create table t1 (s1 int, s2 char(5), s3 decimal(10));
create view v1 as select s1, s2, 'x' as s3 from t1;
select * from t1 natural join v1;
insert into t1 values (1,'x',5);
select * from t1 natural join v1;
drop table t1;
drop view v1;

#
# Bug #6276 A SELECT that does a NATURAL OUTER JOIN without common
#           columns crashes server because of empty ON condition
#

create table t1(a1 int);
create table t2(a2 int);
insert into t1 values(1),(2);
insert into t2 values(1),(2);
create view v2 (c) as select a1 from t1;

select * from t1 natural left join t2;
select * from t1 natural right join t2;

select * from v2 natural left join t2;
select * from v2 natural right join t2;

drop table t1, t2;
drop view v2;


#
# Bug #4789 Incosistent results of more than 2-way natural joins due to
#           incorrect transformation to join ... on.
#

create table t1 (a int(10), t1_val int(10));
create table t2 (b int(10), t2_val int(10));
create table t3 (a int(10), b int(10));
insert into t1 values (1,1),(2,2);
insert into t2 values (1,1),(2,2),(3,3);
insert into t3 values (1,1),(2,1),(3,1),(4,1);
# the following two queries must return the same result
select * from t1 natural join t2 natural join t3;
select * from t1 natural join t3 natural join t2;
drop table t1, t2, t3;


#
# Bug #12841: Server crash on DO IFNULL(NULL,NULL)
#
# (testing returning of int, decimal, real, string)
DO IFNULL(NULL, NULL);
SELECT CAST(IFNULL(NULL, NULL) AS DECIMAL);
SELECT ABS(IFNULL(NULL, NULL));
SELECT IFNULL(NULL, NULL);

#
# BUG #12595 (ESCAPE must be exactly one)
#
SET @OLD_SQL_MODE12595=@@SQL_MODE, @@SQL_MODE='';
SHOW LOCAL VARIABLES LIKE 'SQL_MODE';

CREATE TABLE BUG_12595(a varchar(100));
INSERT INTO BUG_12595 VALUES ('hakan%'), ('hakank'), ("ha%an");
SELECT * FROM BUG_12595 WHERE a LIKE 'hakan\%';
SELECT * FROM BUG_12595 WHERE a LIKE 'hakan*%' ESCAPE '*';
-- error 1210
SELECT * FROM BUG_12595 WHERE a LIKE 'hakan**%' ESCAPE '**';
# this should work when sql_mode is not NO_BACKSLASH_ESCAPES
SELECT * FROM BUG_12595 WHERE a LIKE 'hakan%' ESCAPE '';
SELECT * FROM BUG_12595 WHERE a LIKE 'hakan\%' ESCAPE '';
SELECT * FROM BUG_12595 WHERE a LIKE 'ha\%an' ESCAPE 0x5c;
SELECT * FROM BUG_12595 WHERE a LIKE 'ha%%an' ESCAPE '%';
SELECT * FROM BUG_12595 WHERE a LIKE 'ha\%an' ESCAPE '\\';
SELECT * FROM BUG_12595 WHERE a LIKE 'ha|%an' ESCAPE '|';

SET @@SQL_MODE='NO_BACKSLASH_ESCAPES';
SHOW LOCAL VARIABLES LIKE 'SQL_MODE';
SELECT * FROM BUG_12595 WHERE a LIKE 'hakan\%';
SELECT * FROM BUG_12595 WHERE a LIKE 'hakan*%' ESCAPE '*';
-- error 1210
SELECT * FROM BUG_12595 WHERE a LIKE 'hakan**%' ESCAPE '**';
-- error 1210
SELECT * FROM BUG_12595 WHERE a LIKE 'hakan\%' ESCAPE '\\';
#this gives an error when NO_BACKSLASH_ESCAPES is set
-- error 1210
SELECT * FROM BUG_12595 WHERE a LIKE 'hakan%' ESCAPE '';
SELECT * FROM BUG_12595 WHERE a LIKE 'ha\%an' ESCAPE 0x5c;
SELECT * FROM BUG_12595 WHERE a LIKE 'ha|%an' ESCAPE '|';
-- error 1210
SELECT * FROM BUG_12595 WHERE a LIKE 'hakan\n%' ESCAPE '\n';

SET @@SQL_MODE=@OLD_SQL_MODE12595;
DROP TABLE BUG_12595;

#
# Bug #6495 Illogical requirement for column qualification in NATURAL join
#

create table t1 (a char(1));
create table t2 (a char(1));
insert into t1 values ('a'),('b'),('c');
insert into t2 values ('b'),('c'),('d');
select a from t1 natural join t2;
select * from t1 natural join t2 where a = 'b';
drop table t1, t2;

#
# Bug #12977 Compare table names with qualifying field tables only
# for base tables, search all nested join operands of natural joins.
#

CREATE TABLE t1 (`id` TINYINT);
CREATE TABLE t2 (`id` TINYINT);
CREATE TABLE t3 (`id` TINYINT);
INSERT INTO t1 VALUES (1),(2),(3);
INSERT INTO t2 VALUES (2);
INSERT INTO t3 VALUES (3);
-- error 1052
SELECT t1.id,t3.id FROM t1 JOIN t2 ON (t2.id=t1.id) LEFT JOIN t3 USING (id);
-- error 1052
SELECT t1.id,t3.id FROM t1 JOIN t2 ON (t2.notacolumn=t1.id) LEFT JOIN t3 USING (id);
-- error 1052
SELECT id,t3.id FROM t1 JOIN t2 ON (t2.id=t1.id) LEFT JOIN t3 USING (id);
-- error 1052
SELECT id,t3.id FROM (t1 JOIN t2 ON (t2.id=t1.id)) LEFT JOIN t3 USING (id);

drop table t1, t2, t3;

#
# Bug #13067 JOIN xxx USING is case sensitive
#

create table t1 (a int(10),b int(10));
create table t2 (a int(10),b int(10));
insert into t1 values (1,10),(2,20),(3,30);
insert into t2 values (1,10);
# both queries should produce the same result
select * from t1 inner join t2 using (A);
select * from t1 inner join t2 using (a);
drop table t1, t2;

#
# Bug #12943 Incorrect nesting of [INNER| CROSS] JOIN due to unspecified
#            associativity in the parser.
#

create table t1 (a int, c int);
create table t2 (b int);
create table t3 (b int, a int);
create table t4 (c int);
insert into t1 values (1,1);
insert into t2 values (1);
insert into t3 values (1,1);
insert into t4 values (1);

select * from t1 join t2 join t3 on (t2.b = t3.b and t1.a = t3.a);
# Notice that ',' has lower priority than 'join', thus we have that:
# t1, t2 join t3 <==> t1, (t2 join t3).
-- error 1054
select * from t1, t2 join t3 on (t2.b = t3.b and t1.a = t3.a);
select * from t1 join t2 join t3 join t4 on (t1.a = t4.c and t2.b = t4.c);
select * from t1 join t2 join t4 using (c);
drop table t1, t2, t3, t4;

#
# Bug #12291 Table wasn't reinited for index scan after sequential scan 
#
create table t1(x int, y int);
create table t2(x int, y int);
create table t3(x int, primary key(x));
insert into t1 values (1, 1), (2, 1), (3, 1), (4, 3), (5, 6), (6, 6);
insert into t2 values (1, 1), (2, 1), (3, 3), (4, 6), (5, 6);
insert into t3 values (1), (2), (3), (4), (5);
select t1.x, t3.x from t1, t2, t3  where t1.x = t2.x and t3.x >= t1.y and t3.x <= t2.y;
drop table t1,t2,t3;

#
# Bug #13127 LEFT JOIN against a VIEW returns NULL instead of correct value
#

create table t1 (id char(16) not null default '', primary key  (id));
insert into t1 values ('100'),('101'),('102');
create table t2 (id char(16) default null);
insert into t2 values (1);
create view v1 as select t1.id from t1;
create view v2 as select t2.id from t2;
create view v3 as select (t1.id+2) as id from t1 natural left join t2;

# all queries must return the same result
select t1.id from t1 left join v2 using (id);
select t1.id from v2 right join t1 using (id);
select t1.id from t1 left join v3 using (id);
select * from t1 left join v2 using (id);
select * from v2 right join t1 using (id);
select * from t1 left join v3 using (id);

select v1.id from v1 left join v2 using (id);
select v1.id from v2 right join v1 using (id);
select v1.id from v1 left join v3 using (id);
select * from v1 left join v2 using (id);
select * from v2 right join v1 using (id);
select * from v1 left join v3 using (id);

drop table t1, t2;
drop view v1, v2, v3;

#
# Bug #13597 Column in ON condition not resolved if references a table in
# nested right join.
#

create table t1 (id int(11) not null default '0');
insert into t1 values (123),(191),(192);
create table t2 (id char(16) character set utf8 not null);
insert into t2 values ('58013'),('58014'),('58015'),('58016');
create table t3 (a_id int(11) not null, b_id char(16) character set utf8);
insert into t3 values (123,null),(123,null),(123,null),(123,null),(123,null),(123,'58013');

-- both queries are equivalent
select count(*)
from t1 inner join (t3 left join t2 on t2.id = t3.b_id) on t1.id = t3.a_id;

select count(*)
from t1 inner join (t2 right join t3 on t2.id = t3.b_id) on t1.id = t3.a_id;

drop table t1,t2,t3;

#
# Bug #13832 Incorrect parse order of join productions due to unspecified
# operator priorities results in incorrect join tree.
#

create table t1 (a int);
create table t2 (b int);
create table t3 (c int);
select * from t1 join t2 join t3 on (t1.a=t3.c);
select * from t1 join t2 left join t3 on (t1.a=t3.c);
select * from t1 join t2 right join t3 on (t1.a=t3.c);
select * from t1 join t2 straight_join t3 on (t1.a=t3.c);
drop table t1, t2 ,t3;

#
# Bug #14093 Query takes a lot of time when date format is not valid
# fix optimizes execution. so here we just check that returned set is
# correct.
create table t1(f1 int, f2 date);
insert into t1 values(1,'2005-01-01'),(2,'2005-09-01'),(3,'2005-09-30'),
  (4,'2005-10-01'),(5,'2005-12-30');
# should return all records
select * from t1 where f2 >= 0;
select * from t1 where f2 >= '0000-00-00';
# should return 4,5
select * from t1 where f2 >= '2005-09-31';
select * from t1 where f2 >= '2005-09-3a';
# should return 1,2,3
select * from t1 where f2 <= '2005-09-31';
select * from t1 where f2 <= '2005-09-3a';
drop table t1;

#
# Bug ##14662  	ORDER BY on column of a view, with an alias of the same
# column causes ambiguous
#

create table t1 (f1 int, f2 int);
insert into t1 values (1, 30), (2, 20), (3, 10);
create algorithm=merge view v1 as select f1, f2 from t1;
create algorithm=merge view v2 (f2, f1) as select f1, f2 from t1;
create algorithm=merge view v3 as select t1.f1 as f2, t1.f2 as f1 from t1;
select t1.f1 as x1, f1 from t1 order by t1.f1;
select v1.f1 as x1, f1 from v1 order by v1.f1;
select v2.f1 as x1, f1 from v2 order by v2.f1;
select v3.f1 as x1, f1 from v3 order by v3.f1;
select f1, f2, v1.f1 as x1 from v1 order by v1.f1;
select f1, f2, v2.f1 as x1 from v2 order by v2.f1;
select f1, f2, v3.f1 as x1 from v3 order by v3.f1;
drop table t1;
drop view v1, v2, v3;

#
# Bug #15106: lost equality predicate of the form field=const in a join query
#

CREATE TABLE t1(key_a int4 NOT NULL, optimus varchar(32), PRIMARY KEY(key_a));
CREATE TABLE t2(key_a int4 NOT NULL, prime varchar(32), PRIMARY KEY(key_a));
CREATE table t3(key_a int4 NOT NULL, key_b int4 NOT NULL, foo varchar(32),
                PRIMARY KEY(key_a,key_b));

INSERT INTO t1 VALUES (0,'');
INSERT INTO t1 VALUES (1,'i');
INSERT INTO t1 VALUES (2,'j');
INSERT INTO t1 VALUES (3,'k');

INSERT INTO t2 VALUES (1,'r');
INSERT INTO t2 VALUES (2,'s');
INSERT INTO t2 VALUES (3,'t');

INSERT INTO t3 VALUES (1,5,'x');
INSERT INTO t3 VALUES (1,6,'y');
INSERT INTO t3 VALUES (2,5,'xx');
INSERT INTO t3 VALUES (2,6,'yy');
INSERT INTO t3 VALUES (2,7,'zz');
INSERT INTO t3 VALUES (3,5,'xxx');

SELECT t2.key_a,foo 
  FROM t1 INNER JOIN t2 ON t1.key_a = t2.key_a
          INNER JOIN t3 ON t1.key_a = t3.key_a
    WHERE t2.key_a=2 and key_b=5;
EXPLAIN SELECT t2.key_a,foo 
  FROM t1 INNER JOIN t2 ON t1.key_a = t2.key_a
          INNER JOIN t3 ON t1.key_a = t3.key_a
    WHERE t2.key_a=2 and key_b=5;

SELECT t2.key_a,foo 
  FROM t1 INNER JOIN t2 ON t2.key_a = t1.key_a
          INNER JOIN t3 ON t1.key_a = t3.key_a
    WHERE t2.key_a=2 and key_b=5;
EXPLAIN SELECT t2.key_a,foo 
  FROM t1 INNER JOIN t2 ON t2.key_a = t1.key_a
          INNER JOIN t3 ON t1.key_a = t3.key_a
    WHERE t2.key_a=2 and key_b=5;

DROP TABLE t1,t2,t3;

#
# Bug#15347 Wrong result of subselect when records cache and set functions
#           are involved
#
create  table t1 (f1 int);
insert into t1 values(1),(2);
create table t2 (f2 int, f3 int, key(f2));
insert into t2 values(1,1),(2,2);
create table t3 (f4 int not null);
insert into t3 values (2),(2),(2);
select f1,(select count(*) from t2,t3 where f2=f1 and f3=f4) as count from t1;
drop table t1,t2,t3;

#
# Bug #15633 Evaluation of Item_equal for non-const table caused wrong
#            select result
#
create table t1 (f1 int unique);
create table t2 (f2 int unique);
create table t3 (f3 int unique);
insert into t1 values(1),(2);
insert into t2 values(1),(2);
insert into t3 values(1),(NULL);
select * from t3 where f3 is null;
select t2.f2 from t1 left join t2 on f1=f2 join t3 on f1=f3 where f1=1;
drop table t1,t2,t3;

#
# Bug#15268 Unchecked null value caused server crash
#
create table t1(f1 char, f2 char not null);
insert into t1 values(null,'a');
create table t2 (f2 char not null);
insert into t2 values('b');
select * from t1 left join t2 on f1=t2.f2 where t1.f2='a';
drop table t1,t2;

#
# Bug#15538 unchecked table absense caused server crash.
#
--error 1064
select * from (select * left join t on f1=f2) tt;

#
# Bug #16504: re-evaluation of Item_equal object after reading const table
#

CREATE TABLE t1 (sku int PRIMARY KEY, pr int);
CREATE TABLE t2 (sku int PRIMARY KEY, sppr int, name varchar(255));

INSERT INTO t1 VALUES
  (10, 10), (20, 10), (30, 20), (40, 30), (50, 10), (60, 10);

INSERT INTO t2 VALUES 
  (10, 10, 'aaa'), (20, 10, 'bbb'), (30, 10, 'ccc'), (40, 20, 'ddd'),
  (50, 10, 'eee'), (60, 20, 'fff'), (70, 20, 'ggg'), (80, 30, 'hhh');

SELECT t2.sku, t2.sppr, t2.name, t1.sku, t1.pr
  FROM t2, t1 WHERE t2.sku=20 AND (t2.sku=t1.sku OR t2.sppr=t1.sku);
EXPLAIN
SELECT t2.sku, t2.sppr, t2.name, t1.sku, t1.pr
  FROM t2, t1 WHERE t2.sku=20 AND (t2.sku=t1.sku OR t2.sppr=t1.sku);


DROP TABLE t1,t2;

#
# Bug#18712: Truncation problem (needs just documenting and test
# cases to prevent fixing this accidently. It is intended behaviour)
#

CREATE TABLE t1 (i TINYINT UNSIGNED NOT NULL);
INSERT t1 SET i = 0;
UPDATE t1 SET i = -1;
SELECT * FROM t1;
UPDATE t1 SET i = CAST(i - 1 AS SIGNED);
SELECT * FROM t1;
UPDATE t1 SET i = i - 1;
SELECT * FROM t1;
DROP TABLE t1;

# BUG#17379

create table t1 (a int);
insert into t1 values (0),(1),(2),(3),(4),(5),(6),(7),(8),(9);
create table t2 (a int, b int, c int, e int, primary key(a,b,c));
insert into t2 select A.a, B.a, C.a, C.a from t1 A, t1 B, t1 C;
analyze table t2;
select 'In next EXPLAIN, B.rows must be exactly 10:' Z;

explain select * from t2 A, t2 B where A.a=5 and A.b=5 and A.C<5
          and B.a=5 and B.b=A.e and (B.b =1 or B.b = 3 or B.b=5);
drop table t1, t2;

#
#Bug #18940: selection of optimal execution plan caused by equality
#            propagation (the bug was fixed by the patch for bug #17379)

CREATE TABLE t1 (a int PRIMARY KEY, b int, INDEX(b));
INSERT INTO t1 VALUES (1, 3), (9,4), (7,5), (4,5), (6,2),
                      (3,1), (5,1), (8,9), (2,2), (0,9);

CREATE TABLE t2 (c int, d int, f int, INDEX(c,f));
INSERT INTO t2 VALUES
 (1,0,0), (1,0,1), (2,0,0), (2,0,1), (3,0,0), (4,0,1),
 (5,0,0), (5,0,1), (6,0,0), (0,0,1), (7,0,0), (7,0,1),
 (0,0,0), (0,0,1), (8,0,0), (8,0,1), (9,0,0), (9,0,1);

EXPLAIN
SELECT a, c, d, f FROM t1,t2 WHERE a=c AND b BETWEEN 4 AND 6;
EXPLAIN
SELECT a, c, d, f FROM t1,t2 WHERE a=c AND b BETWEEN 4 AND 6 AND a > 0;

DROP TABLE t1, t2;

#
# Bug #18895: BIT values cause joins to fail
#
create table t1 (
    a int unsigned    not null auto_increment primary key,
    b bit             not null,
    c bit             not null
);

create table t2 (
    a int unsigned    not null auto_increment primary key,
    b bit             not null,
    c int unsigned    not null,
    d varchar(50)
);

insert into t1 (b,c) values (0,1), (0,1);
insert into t2 (b,c) values (0,1);

-- Row 1 should succeed.  Row 2 should fail.  Both fail.
select t1.a, t1.b + 0, t1.c + 0, t2.a, t2.b + 0, t2.c, t2.d
from t1 left outer join t2 on t1.a = t2.c and t2.b <> 1
where t1.b <> 1 order by t1.a;

drop table t1,t2;<|MERGE_RESOLUTION|>--- conflicted
+++ resolved
@@ -2286,8 +2286,6 @@
 DROP TABLE t1;
 
 #
-<<<<<<< HEAD
-=======
 # Bug #18759 "Incorrect string to numeric conversion"
 #
 # This test is here so that the behavior will not be changed to 4.1
@@ -2309,7 +2307,6 @@
 # End of 4.1 tests
 
 #
->>>>>>> 41b9884d
 # Test for bug #6474
 #
 
