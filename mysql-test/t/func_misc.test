#
# Testing of misc functions
#

select format(1.5555,0),format(123.5555,1),format(1234.5555,2),format(12345.55555,3),format(123456.5555,4),format(1234567.5555,5),format("12345.2399",2);

select inet_ntoa(inet_aton("255.255.255.255.255.255.255.255"));
select inet_aton("255.255.255.255.255"),inet_aton("255.255.1.255"),inet_aton("0.1.255");
select inet_ntoa(1099511627775),inet_ntoa(4294902271),inet_ntoa(511);

select hex(inet_aton('127'));
select hex(inet_aton('127.1'));
select hex(inet_aton('127.1.1'));

select length(uuid()), charset(uuid()), length(unhex(replace(uuid(),_utf8'-',_utf8'')));

#
# Test for core dump with nan
#
select length(format('nan', 2)) > 0;

#
# Test for bug #628
#
select concat("$",format(2500,2));

# Test for BUG#7716
create table t1 ( a timestamp );
insert into t1 values ( '2004-01-06 12:34' );
select a from t1 where left(a+0,6) in ( left(20040106,6) );
select a from t1 where left(a+0,6) = ( left(20040106,6) );

select a from t1 where right(a+0,6) in ( right(20040106123400,6) );
select a from t1 where right(a+0,6) = ( right(20040106123400,6) );

select a from t1 where mid(a+0,6,3) in ( mid(20040106123400,6,3) );
select a from t1 where mid(a+0,6,3) = ( mid(20040106123400,6,3) );

drop table t1;

# End of 4.1 tests

#
# Test for BUG#9535
#
create table t1 as select uuid(), length(uuid());
show create table t1;
drop table t1;

<<<<<<< HEAD
# Bug #6760: Add SLEEP() function
create table t1 (a timestamp default '2005-05-05 01:01:01',
                 b timestamp default '2005-05-05 01:01:01');
insert into t1 set a = now();
select sleep(3);
update t1 set b = now();
select timediff(b, a) >= '00:00:03' from t1;
drop table t1;

#
# Bug #12689: SLEEP() gets incorrectly cached/optimized-away
#
set global query_cache_size=1355776;
create table t1 (a int);
insert into t1 values (1),(1),(1);
create table t2 (a datetime default null, b datetime default null);
insert into t2 set a = now();
select a from t1 where sleep(1);
update t2 set b = now() where b is null;
insert into t2 set a = now();
select a from t1 where sleep(a);
update t2 set b = now() where b is null;
insert into t2 set a = now();
select a from t1 where sleep(1);
update t2 set b = now() where b is null;
select timediff(b, a) >= '00:00:03' from t2;
drop table t2;
drop table t1;
set global query_cache_size=default;

# End of 5.0 tests
=======

#
# Bug#16501: IS_USED_LOCK does not appear to work
#
--disable_warnings
DROP TABLE IF EXISTS t1;
--enable_warnings

CREATE TABLE t1 (conn CHAR(7), connection_id INT);
INSERT INTO t1 VALUES ('default', CONNECTION_ID());

SELECT GET_LOCK('bug16501',600);

connect (con1,localhost,root,,);
INSERT INTO t1 VALUES ('con1', CONNECTION_ID());
SELECT IS_USED_LOCK('bug16501') = connection_id
FROM t1
WHERE conn = 'default';
send SELECT GET_LOCK('bug16501',600);

connection default;
SELECT IS_USED_LOCK('bug16501') = CONNECTION_ID();
SELECT RELEASE_LOCK('bug16501');
SELECT IS_USED_LOCK('bug16501') = connection_id
FROM t1
WHERE conn = 'con1';

connection con1;
reap;
SELECT IS_USED_LOCK('bug16501') = CONNECTION_ID();
SELECT RELEASE_LOCK('bug16501');
SELECT IS_USED_LOCK('bug16501');

disconnect con1;
connection default;

DROP TABLE t1;

# End of 4.1 tests
>>>>>>> d87e1323
<|MERGE_RESOLUTION|>--- conflicted
+++ resolved
@@ -38,48 +38,6 @@
 
 drop table t1;
 
-# End of 4.1 tests
-
-#
-# Test for BUG#9535
-#
-create table t1 as select uuid(), length(uuid());
-show create table t1;
-drop table t1;
-
-<<<<<<< HEAD
-# Bug #6760: Add SLEEP() function
-create table t1 (a timestamp default '2005-05-05 01:01:01',
-                 b timestamp default '2005-05-05 01:01:01');
-insert into t1 set a = now();
-select sleep(3);
-update t1 set b = now();
-select timediff(b, a) >= '00:00:03' from t1;
-drop table t1;
-
-#
-# Bug #12689: SLEEP() gets incorrectly cached/optimized-away
-#
-set global query_cache_size=1355776;
-create table t1 (a int);
-insert into t1 values (1),(1),(1);
-create table t2 (a datetime default null, b datetime default null);
-insert into t2 set a = now();
-select a from t1 where sleep(1);
-update t2 set b = now() where b is null;
-insert into t2 set a = now();
-select a from t1 where sleep(a);
-update t2 set b = now() where b is null;
-insert into t2 set a = now();
-select a from t1 where sleep(1);
-update t2 set b = now() where b is null;
-select timediff(b, a) >= '00:00:03' from t2;
-drop table t2;
-drop table t1;
-set global query_cache_size=default;
-
-# End of 5.0 tests
-=======
 
 #
 # Bug#16501: IS_USED_LOCK does not appear to work
@@ -119,4 +77,42 @@
 DROP TABLE t1;
 
 # End of 4.1 tests
->>>>>>> d87e1323
+
+#
+# Test for BUG#9535
+#
+create table t1 as select uuid(), length(uuid());
+show create table t1;
+drop table t1;
+
+# Bug #6760: Add SLEEP() function
+create table t1 (a timestamp default '2005-05-05 01:01:01',
+                 b timestamp default '2005-05-05 01:01:01');
+insert into t1 set a = now();
+select sleep(3);
+update t1 set b = now();
+select timediff(b, a) >= '00:00:03' from t1;
+drop table t1;
+
+#
+# Bug #12689: SLEEP() gets incorrectly cached/optimized-away
+#
+set global query_cache_size=1355776;
+create table t1 (a int);
+insert into t1 values (1),(1),(1);
+create table t2 (a datetime default null, b datetime default null);
+insert into t2 set a = now();
+select a from t1 where sleep(1);
+update t2 set b = now() where b is null;
+insert into t2 set a = now();
+select a from t1 where sleep(a);
+update t2 set b = now() where b is null;
+insert into t2 set a = now();
+select a from t1 where sleep(1);
+update t2 set b = now() where b is null;
+select timediff(b, a) >= '00:00:03' from t2;
+drop table t2;
+drop table t1;
+set global query_cache_size=default;
+
+# End of 5.0 tests