--- conflicted
+++ resolved
@@ -5616,7 +5616,6 @@
 
 
 #
-<<<<<<< HEAD
 # BUG#17615: problem with character set
 #
 --disable_warnings
@@ -5639,6 +5638,7 @@
 drop table t3|
 
 
+#
 # BUG#17476: Stored procedure not returning data when it is called first
 #            time per connection
 #
@@ -5661,7 +5661,9 @@
 
 drop table t3|
 drop procedure bug17476|
-=======
+
+
+#
 # BUG#16887: Cursor causes server segfault
 #
 --disable_warnings
@@ -5713,7 +5715,6 @@
 
 drop table t3|
 drop procedure bug16887|
->>>>>>> 7f02b0a0
 
 
 #
