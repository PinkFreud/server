--- conflicted
+++ resolved
@@ -1514,10 +1514,7 @@
 --error 1
 --exec echo "write_file filename ;" | $MYSQL_TEST 2>&1
 
-<<<<<<< HEAD
 # Comment out this test as it confuses cmd.exe with unmatched "
-=======
->>>>>>> a8be1b93
 #--error 1
 #--exec echo "write_file filename \";" | $MYSQL_TEST 2>&1
 
