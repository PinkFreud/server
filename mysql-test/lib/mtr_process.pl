--- conflicted
+++ resolved
@@ -560,13 +560,8 @@
 
   start_reap_all();                     # Avoid zombies
 
-<<<<<<< HEAD
- SIGNAL:
-  mtr_kill_processes(\keys (%mysqld_pids));
-=======
   my @mysqld_pids= keys %mysqld_pids;
   mtr_kill_processes(\@mysqld_pids);
->>>>>>> 6ee54d73
 
   stop_reap_all();                      # Get into control again
 
