DROP TABLE IF EXISTS t0,t1,t2,t3,t4,t5;
DROP VIEW IF EXISTS v1;
show variables where variable_name like "skip_show_database";
Variable_name	Value
skip_show_database	OFF
grant select, update, execute on test.* to mysqltest_2@localhost;
grant select, update on test.* to mysqltest_1@localhost;
create user mysqltest_3@localhost;
create user mysqltest_3;
select * from information_schema.SCHEMATA where schema_name > 'm';
CATALOG_NAME	SCHEMA_NAME	DEFAULT_CHARACTER_SET_NAME	DEFAULT_COLLATION_NAME	SQL_PATH
NULL	mysql	latin1	latin1_swedish_ci	NULL
NULL	test	latin1	latin1_swedish_ci	NULL
select schema_name from information_schema.schemata;
schema_name
information_schema
cluster_replication
mysql
test
show databases like 't%';
Database (t%)
test
show databases;
Database
information_schema
cluster_replication
mysql
test
show databases where `database` = 't%';
Database
create database mysqltest;
create table mysqltest.t1(a int, b VARCHAR(30), KEY string_data (b));
create table test.t2(a int);
create table t3(a int, KEY a_data (a));
create table mysqltest.t4(a int);
create table t5 (id int auto_increment primary key);
insert into t5 values (10);
create view v1 (c) as select table_name from information_schema.TABLES;
select * from v1;
c
CHARACTER_SETS
COLLATIONS
COLLATION_CHARACTER_SET_APPLICABILITY
COLUMNS
COLUMN_PRIVILEGES
ENGINES
EVENTS
FILES
KEY_COLUMN_USAGE
PARTITIONS
PLUGINS
ROUTINES
SCHEMATA
SCHEMA_PRIVILEGES
STATISTICS
TABLES
TABLE_CONSTRAINTS
TABLE_PRIVILEGES
TRIGGERS
USER_PRIVILEGES
<<<<<<< HEAD
binlog_index
=======
VIEWS
>>>>>>> b4f8b1b3
columns_priv
db
event
func
general_log
help_category
help_keyword
help_relation
help_topic
host
plugin
proc
procs_priv
slow_log
tables_priv
time_zone
time_zone_leap_second
time_zone_name
time_zone_transition
time_zone_transition_type
user
t1
t4
t2
t3
t5
v1
select c,table_name from v1 
inner join information_schema.TABLES v2 on (v1.c=v2.table_name)
where v1.c like "t%";
c	table_name
TABLES	TABLES
TABLE_CONSTRAINTS	TABLE_CONSTRAINTS
TABLE_PRIVILEGES	TABLE_PRIVILEGES
TRIGGERS	TRIGGERS
tables_priv	tables_priv
time_zone	time_zone
time_zone_leap_second	time_zone_leap_second
time_zone_name	time_zone_name
time_zone_transition	time_zone_transition
time_zone_transition_type	time_zone_transition_type
t1	t1
t4	t4
t2	t2
t3	t3
t5	t5
select c,table_name from v1 
left join information_schema.TABLES v2 on (v1.c=v2.table_name)
where v1.c like "t%";
c	table_name
TABLES	TABLES
TABLE_CONSTRAINTS	TABLE_CONSTRAINTS
TABLE_PRIVILEGES	TABLE_PRIVILEGES
TRIGGERS	TRIGGERS
tables_priv	tables_priv
time_zone	time_zone
time_zone_leap_second	time_zone_leap_second
time_zone_name	time_zone_name
time_zone_transition	time_zone_transition
time_zone_transition_type	time_zone_transition_type
t1	t1
t4	t4
t2	t2
t3	t3
t5	t5
select c, v2.table_name from v1
right join information_schema.TABLES v2 on (v1.c=v2.table_name)
where v1.c like "t%";
c	table_name
TABLES	TABLES
TABLE_CONSTRAINTS	TABLE_CONSTRAINTS
TABLE_PRIVILEGES	TABLE_PRIVILEGES
TRIGGERS	TRIGGERS
tables_priv	tables_priv
time_zone	time_zone
time_zone_leap_second	time_zone_leap_second
time_zone_name	time_zone_name
time_zone_transition	time_zone_transition
time_zone_transition_type	time_zone_transition_type
t1	t1
t4	t4
t2	t2
t3	t3
t5	t5
select table_name from information_schema.TABLES
where table_schema = "mysqltest" and table_name like "t%";
table_name
t1
t4
select * from information_schema.STATISTICS where TABLE_SCHEMA = "mysqltest";
TABLE_CATALOG	TABLE_SCHEMA	TABLE_NAME	NON_UNIQUE	INDEX_SCHEMA	INDEX_NAME	SEQ_IN_INDEX	COLUMN_NAME	COLLATION	CARDINALITY	SUB_PART	PACKED	NULLABLE	INDEX_TYPE	COMMENT
NULL	mysqltest	t1	1	mysqltest	string_data	1	b	A	NULL	NULL	NULL	YES	BTREE	
show keys from t3 where Key_name = "a_data";
Table	Non_unique	Key_name	Seq_in_index	Column_name	Collation	Cardinality	Sub_part	Packed	Null	Index_type	Comment
t3	1	a_data	1	a	A	NULL	NULL	NULL	YES	BTREE	
show tables like 't%';
Tables_in_test (t%)
t2
t3
t5
show table status;
Name	Engine	Version	Row_format	Rows	Avg_row_length	Data_length	Max_data_length	Index_length	Data_free	Auto_increment	Create_time	Update_time	Check_time	Collation	Checksum	Create_options	Comment
t2	MyISAM	10	Fixed	0	0	0	#	1024	0	NULL	#	#	NULL	latin1_swedish_ci	NULL		
t3	MyISAM	10	Fixed	0	0	0	#	1024	0	NULL	#	#	NULL	latin1_swedish_ci	NULL		
t5	MyISAM	10	Fixed	1	7	7	#	2048	0	11	#	#	NULL	latin1_swedish_ci	NULL		
v1	NULL	NULL	NULL	NULL	NULL	NULL	#	NULL	NULL	NULL	#	#	NULL	NULL	NULL	NULL	VIEW
show full columns from t3 like "a%";
Field	Type	Collation	Null	Key	Default	Extra	Privileges	Comment
a	int(11)	NULL	YES	MUL	NULL		select,insert,update,references	
show full columns from mysql.db like "Insert%";
Field	Type	Collation	Null	Key	Default	Extra	Privileges	Comment
Insert_priv	enum('N','Y')	utf8_general_ci	NO		N		select,insert,update,references	
show full columns from v1;
Field	Type	Collation	Null	Key	Default	Extra	Privileges	Comment
c	varchar(64)	utf8_general_ci	NO				select,insert,update,references	
select * from information_schema.COLUMNS where table_name="t1"
and column_name= "a";
TABLE_CATALOG	TABLE_SCHEMA	TABLE_NAME	COLUMN_NAME	ORDINAL_POSITION	COLUMN_DEFAULT	IS_NULLABLE	DATA_TYPE	CHARACTER_MAXIMUM_LENGTH	CHARACTER_OCTET_LENGTH	NUMERIC_PRECISION	NUMERIC_SCALE	CHARACTER_SET_NAME	COLLATION_NAME	COLUMN_TYPE	COLUMN_KEY	EXTRA	PRIVILEGES	COLUMN_COMMENT
NULL	mysqltest	t1	a	1	NULL	YES	int	NULL	NULL	10	0	NULL	NULL	int(11)			select,insert,update,references	
show columns from mysqltest.t1 where field like "%a%";
Field	Type	Null	Key	Default	Extra
a	int(11)	YES		NULL	
create view mysqltest.v1 (c) as select a from mysqltest.t1;
grant select (a) on mysqltest.t1 to mysqltest_2@localhost;
grant select on mysqltest.v1 to mysqltest_3;
select table_name, column_name, privileges from information_schema.columns 
where table_schema = 'mysqltest' and table_name = 't1';
table_name	column_name	privileges
t1	a	select
show columns from mysqltest.t1;
Field	Type	Null	Key	Default	Extra
a	int(11)	YES		NULL	
b	varchar(30)	YES	MUL	NULL	
select table_name, column_name, privileges from information_schema.columns
where table_schema = 'mysqltest' and table_name = 'v1';
table_name	column_name	privileges
v1	c	select
drop view v1, mysqltest.v1;
drop tables mysqltest.t4, mysqltest.t1, t2, t3, t5;
drop database mysqltest;
select * from information_schema.CHARACTER_SETS
where CHARACTER_SET_NAME like 'latin1%';
CHARACTER_SET_NAME	DEFAULT_COLLATE_NAME	DESCRIPTION	MAXLEN
latin1	latin1_swedish_ci	cp1252 West European	1
SHOW CHARACTER SET LIKE 'latin1%';
Charset	Description	Default collation	Maxlen
latin1	cp1252 West European	latin1_swedish_ci	1
SHOW CHARACTER SET WHERE charset like 'latin1%';
Charset	Description	Default collation	Maxlen
latin1	cp1252 West European	latin1_swedish_ci	1
select * from information_schema.COLLATIONS
where COLLATION_NAME like 'latin1%';
COLLATION_NAME	CHARACTER_SET_NAME	ID	IS_DEFAULT	IS_COMPILED	SORTLEN
latin1_german1_ci	latin1	5			0
latin1_swedish_ci	latin1	8	Yes	Yes	1
latin1_danish_ci	latin1	15			0
latin1_german2_ci	latin1	31		Yes	2
latin1_bin	latin1	47		Yes	1
latin1_general_ci	latin1	48			0
latin1_general_cs	latin1	49			0
latin1_spanish_ci	latin1	94			0
SHOW COLLATION LIKE 'latin1%';
Collation	Charset	Id	Default	Compiled	Sortlen
latin1_german1_ci	latin1	5			0
latin1_swedish_ci	latin1	8	Yes	Yes	1
latin1_danish_ci	latin1	15			0
latin1_german2_ci	latin1	31		Yes	2
latin1_bin	latin1	47		Yes	1
latin1_general_ci	latin1	48			0
latin1_general_cs	latin1	49			0
latin1_spanish_ci	latin1	94			0
SHOW COLLATION WHERE collation like 'latin1%';
Collation	Charset	Id	Default	Compiled	Sortlen
latin1_german1_ci	latin1	5			0
latin1_swedish_ci	latin1	8	Yes	Yes	1
latin1_danish_ci	latin1	15			0
latin1_german2_ci	latin1	31		Yes	2
latin1_bin	latin1	47		Yes	1
latin1_general_ci	latin1	48			0
latin1_general_cs	latin1	49			0
latin1_spanish_ci	latin1	94			0
select * from information_schema.COLLATION_CHARACTER_SET_APPLICABILITY
where COLLATION_NAME like 'latin1%';
COLLATION_NAME	CHARACTER_SET_NAME
latin1_german1_ci	latin1
latin1_swedish_ci	latin1
latin1_danish_ci	latin1
latin1_german2_ci	latin1
latin1_bin	latin1
latin1_general_ci	latin1
latin1_general_cs	latin1
latin1_spanish_ci	latin1
drop procedure if exists sel2;
drop function if exists sub1;
drop function if exists sub2;
create function sub1(i int) returns int
return i+1;
create procedure sel2()
begin
select * from t1;
select * from t2;
end|
select parameter_style, sql_data_access, dtd_identifier 
from information_schema.routines;
parameter_style	sql_data_access	dtd_identifier
SQL	CONTAINS SQL	NULL
SQL	CONTAINS SQL	int(11)
show procedure status;
Db	Name	Type	Definer	Modified	Created	Security_type	Comment
test	sel2	PROCEDURE	root@localhost	#	#	DEFINER	
show function status;
Db	Name	Type	Definer	Modified	Created	Security_type	Comment
test	sub1	FUNCTION	root@localhost	#	#	DEFINER	
select a.ROUTINE_NAME from information_schema.ROUTINES a,
information_schema.SCHEMATA b where
a.ROUTINE_SCHEMA = b.SCHEMA_NAME;
ROUTINE_NAME
sel2
sub1
explain select a.ROUTINE_NAME from information_schema.ROUTINES a,
information_schema.SCHEMATA b where
a.ROUTINE_SCHEMA = b.SCHEMA_NAME;
id	select_type	table	type	possible_keys	key	key_len	ref	rows	Extra
1	SIMPLE	#	ALL	NULL	NULL	NULL	NULL	2	
1	SIMPLE	#	ALL	NULL	NULL	NULL	NULL	2	Using where
select a.ROUTINE_NAME, b.name from information_schema.ROUTINES a,
mysql.proc b where a.ROUTINE_NAME = convert(b.name using utf8) order by 1;
ROUTINE_NAME	name
sel2	sel2
sub1	sub1
select count(*) from information_schema.ROUTINES;
count(*)
2
select ROUTINE_NAME, ROUTINE_DEFINITION from information_schema.ROUTINES;
ROUTINE_NAME	ROUTINE_DEFINITION
show create function sub1;
ERROR 42000: FUNCTION sub1 does not exist
select ROUTINE_NAME, ROUTINE_DEFINITION from information_schema.ROUTINES;
ROUTINE_NAME	ROUTINE_DEFINITION
sel2	
sub1	
grant all privileges on test.* to mysqltest_1@localhost;
select ROUTINE_NAME, ROUTINE_DEFINITION from information_schema.ROUTINES;
ROUTINE_NAME	ROUTINE_DEFINITION
sel2	
sub1	
create function sub2(i int) returns int
return i+1;
select ROUTINE_NAME, ROUTINE_DEFINITION from information_schema.ROUTINES;
ROUTINE_NAME	ROUTINE_DEFINITION
sel2	
sub1	
sub2	return i+1
show create procedure sel2;
Procedure	sql_mode	Create Procedure
sel2		
show create function sub1;
Function	sql_mode	Create Function
sub1		
show create function sub2;
Function	sql_mode	Create Function
sub2		CREATE FUNCTION `sub2`(i int) RETURNS int(11)
return i+1
show function status like "sub2";
Db	Name	Type	Definer	Modified	Created	Security_type	Comment
test	sub2	FUNCTION	mysqltest_1@localhost	#	#	DEFINER	
drop function sub2;
show create procedure sel2;
Procedure	sql_mode	Create Procedure
sel2		CREATE PROCEDURE `sel2`()
begin
select * from t1;
select * from t2;
end
create view v0 (c) as select schema_name from information_schema.schemata;
select * from v0;
c
information_schema
cluster_replication
mysql
test
explain select * from v0;
id	select_type	table	type	possible_keys	key	key_len	ref	rows	Extra
1	PRIMARY	#	ALL	NULL	NULL	NULL	NULL	2	
create view v1 (c) as select table_name from information_schema.tables
where table_name="v1";
select * from v1;
c
v1
create view v2 (c) as select column_name from information_schema.columns
where table_name="v2";
select * from v2;
c
c
create view v3 (c) as select CHARACTER_SET_NAME from information_schema.character_sets
where CHARACTER_SET_NAME like "latin1%";
select * from v3;
c
latin1
create view v4 (c) as select COLLATION_NAME from information_schema.collations
where COLLATION_NAME like "latin1%";
select * from v4;
c
latin1_german1_ci
latin1_swedish_ci
latin1_danish_ci
latin1_german2_ci
latin1_bin
latin1_general_ci
latin1_general_cs
latin1_spanish_ci
show keys from v4;
Table	Non_unique	Key_name	Seq_in_index	Column_name	Collation	Cardinality	Sub_part	Packed	Null	Index_type	Comment
select * from information_schema.views where TABLE_NAME like "v%";
TABLE_CATALOG	TABLE_SCHEMA	TABLE_NAME	VIEW_DEFINITION	CHECK_OPTION	IS_UPDATABLE	DEFINER	SECURITY_TYPE
NULL	test	v0	select sql_no_cache `schemata`.`SCHEMA_NAME` AS `c` from `information_schema`.`schemata`	NONE	NO	root@localhost	DEFINER
NULL	test	v1	select sql_no_cache `tables`.`TABLE_NAME` AS `c` from `information_schema`.`tables` where (`tables`.`TABLE_NAME` = _utf8'v1')	NONE	NO	root@localhost	DEFINER
NULL	test	v2	select sql_no_cache `columns`.`COLUMN_NAME` AS `c` from `information_schema`.`columns` where (`columns`.`TABLE_NAME` = _utf8'v2')	NONE	NO	root@localhost	DEFINER
NULL	test	v3	select sql_no_cache `character_sets`.`CHARACTER_SET_NAME` AS `c` from `information_schema`.`character_sets` where (`character_sets`.`CHARACTER_SET_NAME` like _utf8'latin1%')	NONE	NO	root@localhost	DEFINER
NULL	test	v4	select sql_no_cache `collations`.`COLLATION_NAME` AS `c` from `information_schema`.`collations` where (`collations`.`COLLATION_NAME` like _utf8'latin1%')	NONE	NO	root@localhost	DEFINER
drop view v0, v1, v2, v3, v4;
create table t1 (a int);
grant select,update,insert on t1 to mysqltest_1@localhost;
grant select (a), update (a),insert(a), references(a) on t1 to mysqltest_1@localhost;
grant all on test.* to mysqltest_1@localhost with grant option;
select * from information_schema.USER_PRIVILEGES where grantee like '%mysqltest_1%';
GRANTEE	TABLE_CATALOG	PRIVILEGE_TYPE	IS_GRANTABLE
'mysqltest_1'@'localhost'	NULL	USAGE	NO
select * from information_schema.SCHEMA_PRIVILEGES where grantee like '%mysqltest_1%';
GRANTEE	TABLE_CATALOG	TABLE_SCHEMA	PRIVILEGE_TYPE	IS_GRANTABLE
'mysqltest_1'@'localhost'	NULL	test	SELECT	YES
'mysqltest_1'@'localhost'	NULL	test	INSERT	YES
'mysqltest_1'@'localhost'	NULL	test	UPDATE	YES
'mysqltest_1'@'localhost'	NULL	test	DELETE	YES
'mysqltest_1'@'localhost'	NULL	test	CREATE	YES
'mysqltest_1'@'localhost'	NULL	test	DROP	YES
'mysqltest_1'@'localhost'	NULL	test	REFERENCES	YES
'mysqltest_1'@'localhost'	NULL	test	INDEX	YES
'mysqltest_1'@'localhost'	NULL	test	ALTER	YES
'mysqltest_1'@'localhost'	NULL	test	CREATE TEMPORARY TABLES	YES
'mysqltest_1'@'localhost'	NULL	test	LOCK TABLES	YES
'mysqltest_1'@'localhost'	NULL	test	EXECUTE	YES
'mysqltest_1'@'localhost'	NULL	test	CREATE VIEW	YES
'mysqltest_1'@'localhost'	NULL	test	SHOW VIEW	YES
'mysqltest_1'@'localhost'	NULL	test	CREATE ROUTINE	YES
'mysqltest_1'@'localhost'	NULL	test	ALTER ROUTINE	YES
'mysqltest_1'@'localhost'	NULL	test	EVENT	YES
'mysqltest_1'@'localhost'	NULL	test	TRIGGER	YES
select * from information_schema.TABLE_PRIVILEGES where grantee like '%mysqltest_1%';
GRANTEE	TABLE_CATALOG	TABLE_SCHEMA	TABLE_NAME	PRIVILEGE_TYPE	IS_GRANTABLE
'mysqltest_1'@'localhost'	NULL	test	t1	SELECT	NO
'mysqltest_1'@'localhost'	NULL	test	t1	INSERT	NO
'mysqltest_1'@'localhost'	NULL	test	t1	UPDATE	NO
select * from information_schema.COLUMN_PRIVILEGES where grantee like '%mysqltest_1%';
GRANTEE	TABLE_CATALOG	TABLE_SCHEMA	TABLE_NAME	COLUMN_NAME	PRIVILEGE_TYPE	IS_GRANTABLE
'mysqltest_1'@'localhost'	NULL	test	t1	a	SELECT	NO
'mysqltest_1'@'localhost'	NULL	test	t1	a	INSERT	NO
'mysqltest_1'@'localhost'	NULL	test	t1	a	UPDATE	NO
'mysqltest_1'@'localhost'	NULL	test	t1	a	REFERENCES	NO
delete from mysql.user where user like 'mysqltest%';
delete from mysql.db where user like 'mysqltest%';
delete from mysql.tables_priv where user like 'mysqltest%';
delete from mysql.columns_priv where user like 'mysqltest%';
flush privileges;
drop table t1;
create table t1 (a int null, primary key(a));
alter table t1 add constraint constraint_1 unique (a);
alter table t1 add constraint unique key_1(a);
alter table t1 add constraint constraint_2 unique key_2(a);
show create table t1;
Table	Create Table
t1	CREATE TABLE `t1` (
  `a` int(11) NOT NULL default '0',
  PRIMARY KEY  (`a`),
  UNIQUE KEY `constraint_1` (`a`),
  UNIQUE KEY `key_1` (`a`),
  UNIQUE KEY `key_2` (`a`)
) ENGINE=MyISAM DEFAULT CHARSET=latin1
select * from information_schema.TABLE_CONSTRAINTS where
TABLE_SCHEMA= "test";
CONSTRAINT_CATALOG	CONSTRAINT_SCHEMA	CONSTRAINT_NAME	TABLE_SCHEMA	TABLE_NAME	CONSTRAINT_TYPE
NULL	test	PRIMARY	test	t1	PRIMARY KEY
NULL	test	constraint_1	test	t1	UNIQUE
NULL	test	key_1	test	t1	UNIQUE
NULL	test	key_2	test	t1	UNIQUE
select * from information_schema.KEY_COLUMN_USAGE where
TABLE_SCHEMA= "test";
CONSTRAINT_CATALOG	CONSTRAINT_SCHEMA	CONSTRAINT_NAME	TABLE_CATALOG	TABLE_SCHEMA	TABLE_NAME	COLUMN_NAME	ORDINAL_POSITION	POSITION_IN_UNIQUE_CONSTRAINT	REFERENCED_TABLE_SCHEMA	REFERENCED_TABLE_NAME	REFERENCED_COLUMN_NAME
NULL	test	PRIMARY	NULL	test	t1	a	1	NULL	NULL	NULL	NULL
NULL	test	constraint_1	NULL	test	t1	a	1	NULL	NULL	NULL	NULL
NULL	test	key_1	NULL	test	t1	a	1	NULL	NULL	NULL	NULL
NULL	test	key_2	NULL	test	t1	a	1	NULL	NULL	NULL	NULL
select table_name from information_schema.TABLES where table_schema like "test%";
table_name
t1
select table_name,column_name from information_schema.COLUMNS where table_schema like "test%";
table_name	column_name
t1	a
select ROUTINE_NAME from information_schema.ROUTINES;
ROUTINE_NAME
sel2
sub1
delete from mysql.user where user='mysqltest_1';
drop table t1;
drop procedure sel2;
drop function sub1;
create table t1(a int);
create view v1 (c) as select a from t1 with check option;
create view v2 (c) as select a from t1 WITH LOCAL CHECK OPTION;
create view v3 (c) as select a from t1 WITH CASCADED CHECK OPTION;
select * from information_schema.views;
TABLE_CATALOG	TABLE_SCHEMA	TABLE_NAME	VIEW_DEFINITION	CHECK_OPTION	IS_UPDATABLE	DEFINER	SECURITY_TYPE
NULL	test	v1	select `test`.`t1`.`a` AS `c` from `test`.`t1`	CASCADED	YES	root@localhost	DEFINER
NULL	test	v2	select `test`.`t1`.`a` AS `c` from `test`.`t1`	LOCAL	YES	root@localhost	DEFINER
NULL	test	v3	select `test`.`t1`.`a` AS `c` from `test`.`t1`	CASCADED	YES	root@localhost	DEFINER
grant select (a) on test.t1 to joe@localhost with grant option;
select * from INFORMATION_SCHEMA.COLUMN_PRIVILEGES;
GRANTEE	TABLE_CATALOG	TABLE_SCHEMA	TABLE_NAME	COLUMN_NAME	PRIVILEGE_TYPE	IS_GRANTABLE
'joe'@'localhost'	NULL	test	t1	a	SELECT	YES
select * from INFORMATION_SCHEMA.TABLE_PRIVILEGES;
GRANTEE	TABLE_CATALOG	TABLE_SCHEMA	TABLE_NAME	PRIVILEGE_TYPE	IS_GRANTABLE
drop view v1, v2, v3;
drop table t1;
delete from mysql.user where user='joe';
delete from mysql.db where user='joe';
delete from mysql.tables_priv where user='joe';
delete from mysql.columns_priv where user='joe';
flush privileges;
create table t1 (a int not null auto_increment,b int, primary key (a));
insert into t1 values (1,1),(NULL,3),(NULL,4);
select AUTO_INCREMENT from information_schema.tables where table_name = 't1';
AUTO_INCREMENT
4
drop table t1;
create table t1 (s1 int);
insert into t1 values (0),(9),(0);
select s1 from t1 where s1 in (select version from
information_schema.tables) union select version from
information_schema.tables;
s1
10
drop table t1;
SHOW CREATE TABLE INFORMATION_SCHEMA.character_sets;
Table	Create Table
CHARACTER_SETS	CREATE TEMPORARY TABLE `CHARACTER_SETS` (
  `CHARACTER_SET_NAME` varchar(64) NOT NULL default '',
  `DEFAULT_COLLATE_NAME` varchar(64) NOT NULL default '',
  `DESCRIPTION` varchar(60) NOT NULL default '',
  `MAXLEN` bigint(3) NOT NULL default '0'
) ENGINE=MEMORY DEFAULT CHARSET=utf8
set names latin2;
SHOW CREATE TABLE INFORMATION_SCHEMA.character_sets;
Table	Create Table
CHARACTER_SETS	CREATE TEMPORARY TABLE `CHARACTER_SETS` (
  `CHARACTER_SET_NAME` varchar(64) NOT NULL default '',
  `DEFAULT_COLLATE_NAME` varchar(64) NOT NULL default '',
  `DESCRIPTION` varchar(60) NOT NULL default '',
  `MAXLEN` bigint(3) NOT NULL default '0'
) ENGINE=MEMORY DEFAULT CHARSET=utf8
set names latin1;
create table t1 select * from information_schema.CHARACTER_SETS
where CHARACTER_SET_NAME like "latin1";
select * from t1;
CHARACTER_SET_NAME	DEFAULT_COLLATE_NAME	DESCRIPTION	MAXLEN
latin1	latin1_swedish_ci	cp1252 West European	1
alter table t1 default character set utf8;
show create table t1;
Table	Create Table
t1	CREATE TABLE `t1` (
  `CHARACTER_SET_NAME` varchar(64) NOT NULL default '',
  `DEFAULT_COLLATE_NAME` varchar(64) NOT NULL default '',
  `DESCRIPTION` varchar(60) NOT NULL default '',
  `MAXLEN` bigint(3) NOT NULL default '0'
) ENGINE=MyISAM DEFAULT CHARSET=utf8
drop table t1;
create view v1 as select * from information_schema.TABLES;
drop view v1;
create table t1(a NUMERIC(5,3), b NUMERIC(5,1), c float(5,2),
d NUMERIC(6,4), e float, f DECIMAL(6,3), g int(11), h DOUBLE(10,3),
i DOUBLE);
select COLUMN_NAME,COLUMN_TYPE, CHARACTER_MAXIMUM_LENGTH, 
CHARACTER_OCTET_LENGTH, NUMERIC_PRECISION, NUMERIC_SCALE
from information_schema.columns where table_name= 't1';
COLUMN_NAME	COLUMN_TYPE	CHARACTER_MAXIMUM_LENGTH	CHARACTER_OCTET_LENGTH	NUMERIC_PRECISION	NUMERIC_SCALE
a	decimal(5,3)	NULL	NULL	5	3
b	decimal(5,1)	NULL	NULL	5	1
c	float(5,2)	NULL	NULL	5	2
d	decimal(6,4)	NULL	NULL	6	4
e	float	NULL	NULL	12	NULL
f	decimal(6,3)	NULL	NULL	6	3
g	int(11)	NULL	NULL	10	0
h	double(10,3)	NULL	NULL	10	3
i	double	NULL	NULL	22	NULL
drop table t1;
create table t115 as select table_name, column_name, column_type
from information_schema.columns where table_name = 'proc';
select * from t115;
table_name	column_name	column_type
proc	db	char(64)
proc	name	char(64)
proc	type	enum('FUNCTION','PROCEDURE')
proc	specific_name	char(64)
proc	language	enum('SQL')
proc	sql_data_access	enum('CONTAINS_SQL','NO_SQL','READS_SQL_DATA','MODIFIES_SQL_DATA')
proc	is_deterministic	enum('YES','NO')
proc	security_type	enum('INVOKER','DEFINER')
proc	param_list	blob
proc	returns	char(64)
proc	body	longblob
proc	definer	char(77)
proc	created	timestamp
proc	modified	timestamp
proc	sql_mode	set('REAL_AS_FLOAT','PIPES_AS_CONCAT','ANSI_QUOTES','IGNORE_SPACE','NOT_USED','ONLY_FULL_GROUP_BY','NO_UNSIGNED_SUBTRACTION','NO_DIR_IN_CREATE','POSTGRESQL','ORACLE','MSSQL','DB2','MAXDB','NO_KEY_OPTIONS','NO_TABLE_OPTIONS','NO_FIELD_OPTIONS','MYSQL323','MYSQL40','ANSI','NO_AUTO_VALUE_ON_ZERO','NO_BACKSLASH_ESCAPES','STRICT_TRANS_TABLES','STRICT_ALL_TABLES','NO_ZERO_IN_DATE','NO_ZERO_DATE','INVALID_DATES','ERROR_FOR_DIVISION_BY_ZERO','TRADITIONAL','NO_AUTO_CREATE_USER','HIGH_NOT_PRECEDENCE')
proc	comment	char(64)
drop table t115;
create procedure p108 () begin declare c cursor for select data_type
from information_schema.columns;  open c; open c; end;//
call p108()//
ERROR 24000: Cursor is already open
drop procedure p108;
create view v1 as select A1.table_name from information_schema.TABLES A1
where table_name= "user";
select * from v1;
table_name
user
drop view v1;
create view vo as select 'a' union select 'a';
show index from vo;
Table	Non_unique	Key_name	Seq_in_index	Column_name	Collation	Cardinality	Sub_part	Packed	Null	Index_type	Comment
select * from information_schema.TABLE_CONSTRAINTS where
TABLE_NAME= "vo";
CONSTRAINT_CATALOG	CONSTRAINT_SCHEMA	CONSTRAINT_NAME	TABLE_SCHEMA	TABLE_NAME	CONSTRAINT_TYPE
select * from information_schema.KEY_COLUMN_USAGE where
TABLE_NAME= "vo";
CONSTRAINT_CATALOG	CONSTRAINT_SCHEMA	CONSTRAINT_NAME	TABLE_CATALOG	TABLE_SCHEMA	TABLE_NAME	COLUMN_NAME	ORDINAL_POSITION	POSITION_IN_UNIQUE_CONSTRAINT	REFERENCED_TABLE_SCHEMA	REFERENCED_TABLE_NAME	REFERENCED_COLUMN_NAME
drop view vo;
select TABLE_NAME,TABLE_TYPE,ENGINE
from information_schema.tables 
where table_schema='information_schema' limit 2;
TABLE_NAME	TABLE_TYPE	ENGINE
CHARACTER_SETS	SYSTEM VIEW	MEMORY
COLLATIONS	SYSTEM VIEW	MEMORY
show tables from information_schema like "T%";
Tables_in_information_schema (T%)
TABLES
TABLE_CONSTRAINTS
TABLE_PRIVILEGES
TRIGGERS
create database information_schema;
ERROR 42000: Access denied for user 'root'@'localhost' to database 'information_schema'
use information_schema;
show full tables like "T%";
Tables_in_information_schema (T%)	Table_type
TABLES	SYSTEM VIEW
TABLE_CONSTRAINTS	SYSTEM VIEW
TABLE_PRIVILEGES	SYSTEM VIEW
TRIGGERS	SYSTEM VIEW
create table t1(a int);
ERROR 42S02: Unknown table 't1' in information_schema
use test;
show tables;
Tables_in_test
use information_schema;
show tables like "T%";
Tables_in_information_schema (T%)
TABLES
TABLE_CONSTRAINTS
TABLE_PRIVILEGES
TRIGGERS
select table_name from tables where table_name='user';
table_name
user
select column_name, privileges from columns
where table_name='user' and column_name like '%o%';
column_name	privileges
Host	select,insert,update,references
Password	select,insert,update,references
Drop_priv	select,insert,update,references
Reload_priv	select,insert,update,references
Shutdown_priv	select,insert,update,references
Process_priv	select,insert,update,references
Show_db_priv	select,insert,update,references
Lock_tables_priv	select,insert,update,references
Show_view_priv	select,insert,update,references
Create_routine_priv	select,insert,update,references
Alter_routine_priv	select,insert,update,references
max_questions	select,insert,update,references
max_connections	select,insert,update,references
max_user_connections	select,insert,update,references
use test;
create function sub1(i int) returns int
return i+1;
create table t1(f1 int);
create view v2 (c) as select f1 from t1;
create view v3 (c) as select sub1(1);
create table t4(f1 int, KEY f1_key (f1));
drop table t1;
drop function sub1;
select table_name from information_schema.views
where table_schema='test';
table_name
v2
v3
Warnings:
Warning	1356	View 'test.v2' references invalid table(s) or column(s) or function(s) or definer/invoker of view lack rights to use them
Warning	1356	View 'test.v3' references invalid table(s) or column(s) or function(s) or definer/invoker of view lack rights to use them
select table_name from information_schema.views
where table_schema='test';
table_name
v2
v3
Warnings:
Warning	1356	View 'test.v2' references invalid table(s) or column(s) or function(s) or definer/invoker of view lack rights to use them
Warning	1356	View 'test.v3' references invalid table(s) or column(s) or function(s) or definer/invoker of view lack rights to use them
select column_name from information_schema.columns
where table_schema='test';
column_name
f1
Warnings:
Warning	1356	View 'test.v2' references invalid table(s) or column(s) or function(s) or definer/invoker of view lack rights to use them
Warning	1356	View 'test.v3' references invalid table(s) or column(s) or function(s) or definer/invoker of view lack rights to use them
select index_name from information_schema.statistics where table_schema='test';
index_name
f1_key
select constraint_name from information_schema.table_constraints
where table_schema='test';
constraint_name
show create view v2;
View	Create View
v2	CREATE ALGORITHM=UNDEFINED DEFINER=`root`@`localhost` SQL SECURITY DEFINER VIEW `v2` AS select `test`.`t1`.`f1` AS `c` from `t1`
Warnings:
Warning	1356	View 'test.v2' references invalid table(s) or column(s) or function(s) or definer/invoker of view lack rights to use them
show create table v3;
View	Create View
v3	CREATE ALGORITHM=UNDEFINED DEFINER=`root`@`localhost` SQL SECURITY DEFINER VIEW `v3` AS select sql_no_cache `test`.`sub1`(1) AS `c`
Warnings:
Warning	1356	View 'test.v3' references invalid table(s) or column(s) or function(s) or definer/invoker of view lack rights to use them
drop view v2;
drop view v3;
drop table t4;
select * from information_schema.table_names;
ERROR 42S02: Unknown table 'table_names' in information_schema
select column_type from information_schema.columns
where table_schema="information_schema" and table_name="COLUMNS" and
(column_name="character_set_name" or column_name="collation_name");
column_type
varchar(64)
varchar(64)
select TABLE_ROWS from information_schema.tables where 
table_schema="information_schema" and table_name="COLUMNS";
TABLE_ROWS
NULL
select table_type from information_schema.tables
where table_schema="mysql" and table_name="user";
table_type
BASE TABLE
show open tables where `table` like "user";
Database	Table	In_use	Name_locked
mysql	user	0	0
show status where variable_name like "%database%";
Variable_name	Value
Com_show_databases	3
show variables where variable_name like "skip_show_databas";
Variable_name	Value
show global status like "Threads_running";
Variable_name	Value
Threads_running	#
create table t1(f1 int);
create table t2(f2 int);
create view v1 as select * from t1, t2;
set @got_val= (select count(*) from information_schema.columns);
drop view v1;
drop table t1, t2;
CREATE TABLE t_crashme ( f1 BIGINT);
CREATE VIEW a1 (t_CRASHME) AS SELECT f1 FROM t_crashme GROUP BY f1;
CREATE VIEW a2 AS SELECT t_CRASHME FROM a1;
count(*)
111
drop view a2, a1;
drop table t_crashme;
select table_schema,table_name, column_name from
information_schema.columns 
where data_type = 'longtext';
table_schema	table_name	column_name
information_schema	COLUMNS	COLUMN_TYPE
information_schema	EVENTS	EVENT_BODY
information_schema	EVENTS	SQL_MODE
information_schema	PARTITIONS	PARTITION_EXPRESSION
information_schema	PARTITIONS	SUBPARTITION_EXPRESSION
information_schema	PARTITIONS	PARTITION_DESCRIPTION
information_schema	PLUGINS	PLUGIN_DESCRIPTION
information_schema	ROUTINES	ROUTINE_DEFINITION
information_schema	ROUTINES	SQL_MODE
information_schema	TRIGGERS	ACTION_CONDITION
information_schema	TRIGGERS	ACTION_STATEMENT
information_schema	TRIGGERS	SQL_MODE
information_schema	TRIGGERS	DEFINER
information_schema	VIEWS	VIEW_DEFINITION
select table_name, column_name, data_type from information_schema.columns
where data_type = 'datetime';
table_name	column_name	data_type
EVENTS	EXECUTE_AT	datetime
EVENTS	STARTS	datetime
EVENTS	ENDS	datetime
EVENTS	CREATED	datetime
EVENTS	LAST_ALTERED	datetime
EVENTS	LAST_EXECUTED	datetime
FILES	CREATION_TIME	datetime
FILES	LAST_UPDATE_TIME	datetime
FILES	LAST_ACCESS_TIME	datetime
FILES	CREATE_TIME	datetime
FILES	UPDATE_TIME	datetime
FILES	CHECK_TIME	datetime
PARTITIONS	CREATE_TIME	datetime
PARTITIONS	UPDATE_TIME	datetime
PARTITIONS	CHECK_TIME	datetime
ROUTINES	CREATED	datetime
ROUTINES	LAST_ALTERED	datetime
TABLES	CREATE_TIME	datetime
TABLES	UPDATE_TIME	datetime
TABLES	CHECK_TIME	datetime
TRIGGERS	CREATED	datetime
event	execute_at	datetime
event	last_executed	datetime
event	starts	datetime
event	ends	datetime
SELECT COUNT(*) FROM INFORMATION_SCHEMA.TABLES A
WHERE NOT EXISTS 
(SELECT * FROM INFORMATION_SCHEMA.COLUMNS B
WHERE A.TABLE_SCHEMA = B.TABLE_SCHEMA
AND A.TABLE_NAME = B.TABLE_NAME);
COUNT(*)
0
create table t1
( x_bigint BIGINT,
x_integer INTEGER,
x_smallint SMALLINT,
x_decimal DECIMAL(5,3),
x_numeric NUMERIC(5,3),
x_real REAL,
x_float FLOAT,
x_double_precision DOUBLE PRECISION );
SELECT COLUMN_NAME, CHARACTER_MAXIMUM_LENGTH, CHARACTER_OCTET_LENGTH
FROM INFORMATION_SCHEMA.COLUMNS
WHERE TABLE_NAME= 't1';
COLUMN_NAME	CHARACTER_MAXIMUM_LENGTH	CHARACTER_OCTET_LENGTH
x_bigint	NULL	NULL
x_integer	NULL	NULL
x_smallint	NULL	NULL
x_decimal	NULL	NULL
x_numeric	NULL	NULL
x_real	NULL	NULL
x_float	NULL	NULL
x_double_precision	NULL	NULL
drop table t1;
grant select on test.* to mysqltest_4@localhost;
SELECT TABLE_NAME, COLUMN_NAME, PRIVILEGES FROM INFORMATION_SCHEMA.COLUMNS 
where COLUMN_NAME='TABLE_NAME';
TABLE_NAME	COLUMN_NAME	PRIVILEGES
COLUMNS	TABLE_NAME	select
COLUMN_PRIVILEGES	TABLE_NAME	select
FILES	TABLE_NAME	select
KEY_COLUMN_USAGE	TABLE_NAME	select
PARTITIONS	TABLE_NAME	select
STATISTICS	TABLE_NAME	select
TABLES	TABLE_NAME	select
TABLE_CONSTRAINTS	TABLE_NAME	select
TABLE_PRIVILEGES	TABLE_NAME	select
VIEWS	TABLE_NAME	select
delete from mysql.user where user='mysqltest_4';
delete from mysql.db where user='mysqltest_4';
flush privileges;
SELECT table_schema, count(*) FROM information_schema.TABLES GROUP BY TABLE_SCHEMA;
table_schema	count(*)
cluster_replication	1
information_schema	21
mysql	21
create table t1 (i int, j int);
create trigger trg1 before insert on t1 for each row
begin
if new.j > 10 then
set new.j := 10;
end if;
end|
create trigger trg2 before update on t1 for each row
begin
if old.i % 2 = 0 then
set new.j := -1;
end if;
end|
create trigger trg3 after update on t1 for each row
begin
if new.j = -1 then
set @fired:= "Yes";
end if;
end|
show triggers;
Trigger	Event	Table	Statement	Timing	Created	sql_mode	Definer
trg1	INSERT	t1	begin
if new.j > 10 then
set new.j := 10;
end if;
end	BEFORE	NULL		root@localhost
trg2	UPDATE	t1	begin
if old.i % 2 = 0 then
set new.j := -1;
end if;
end	BEFORE	NULL		root@localhost
trg3	UPDATE	t1	begin
if new.j = -1 then
set @fired:= "Yes";
end if;
end	AFTER	NULL		root@localhost
select * from information_schema.triggers;
TRIGGER_CATALOG	TRIGGER_SCHEMA	TRIGGER_NAME	EVENT_MANIPULATION	EVENT_OBJECT_CATALOG	EVENT_OBJECT_SCHEMA	EVENT_OBJECT_TABLE	ACTION_ORDER	ACTION_CONDITION	ACTION_STATEMENT	ACTION_ORIENTATION	ACTION_TIMING	ACTION_REFERENCE_OLD_TABLE	ACTION_REFERENCE_NEW_TABLE	ACTION_REFERENCE_OLD_ROW	ACTION_REFERENCE_NEW_ROW	CREATED	SQL_MODE	DEFINER
NULL	test	trg1	INSERT	NULL	test	t1	0	NULL	begin
if new.j > 10 then
set new.j := 10;
end if;
end	ROW	BEFORE	NULL	NULL	OLD	NEW	NULL		root@localhost
NULL	test	trg2	UPDATE	NULL	test	t1	0	NULL	begin
if old.i % 2 = 0 then
set new.j := -1;
end if;
end	ROW	BEFORE	NULL	NULL	OLD	NEW	NULL		root@localhost
NULL	test	trg3	UPDATE	NULL	test	t1	0	NULL	begin
if new.j = -1 then
set @fired:= "Yes";
end if;
end	ROW	AFTER	NULL	NULL	OLD	NEW	NULL		root@localhost
drop trigger trg1;
drop trigger trg2;
drop trigger trg3;
drop table t1;
create database mysqltest;
create table mysqltest.t1 (f1 int, f2 int);
create table mysqltest.t2 (f1 int);
grant select (f1) on mysqltest.t1 to user1@localhost;
grant select on mysqltest.t2 to user2@localhost;
grant select on mysqltest.* to user3@localhost;
grant select on *.* to user4@localhost;
select * from information_schema.column_privileges;
GRANTEE	TABLE_CATALOG	TABLE_SCHEMA	TABLE_NAME	COLUMN_NAME	PRIVILEGE_TYPE	IS_GRANTABLE
'user1'@'localhost'	NULL	mysqltest	t1	f1	SELECT	NO
select * from information_schema.table_privileges;
GRANTEE	TABLE_CATALOG	TABLE_SCHEMA	TABLE_NAME	PRIVILEGE_TYPE	IS_GRANTABLE
select * from information_schema.schema_privileges;
GRANTEE	TABLE_CATALOG	TABLE_SCHEMA	PRIVILEGE_TYPE	IS_GRANTABLE
select * from information_schema.user_privileges;
GRANTEE	TABLE_CATALOG	PRIVILEGE_TYPE	IS_GRANTABLE
'user1'@'localhost'	NULL	USAGE	NO
show grants;
Grants for user1@localhost
GRANT USAGE ON *.* TO 'user1'@'localhost'
GRANT SELECT (f1) ON `mysqltest`.`t1` TO 'user1'@'localhost'
select * from information_schema.column_privileges;
GRANTEE	TABLE_CATALOG	TABLE_SCHEMA	TABLE_NAME	COLUMN_NAME	PRIVILEGE_TYPE	IS_GRANTABLE
select * from information_schema.table_privileges;
GRANTEE	TABLE_CATALOG	TABLE_SCHEMA	TABLE_NAME	PRIVILEGE_TYPE	IS_GRANTABLE
'user2'@'localhost'	NULL	mysqltest	t2	SELECT	NO
select * from information_schema.schema_privileges;
GRANTEE	TABLE_CATALOG	TABLE_SCHEMA	PRIVILEGE_TYPE	IS_GRANTABLE
select * from information_schema.user_privileges;
GRANTEE	TABLE_CATALOG	PRIVILEGE_TYPE	IS_GRANTABLE
'user2'@'localhost'	NULL	USAGE	NO
show grants;
Grants for user2@localhost
GRANT USAGE ON *.* TO 'user2'@'localhost'
GRANT SELECT ON `mysqltest`.`t2` TO 'user2'@'localhost'
select * from information_schema.column_privileges;
GRANTEE	TABLE_CATALOG	TABLE_SCHEMA	TABLE_NAME	COLUMN_NAME	PRIVILEGE_TYPE	IS_GRANTABLE
select * from information_schema.table_privileges;
GRANTEE	TABLE_CATALOG	TABLE_SCHEMA	TABLE_NAME	PRIVILEGE_TYPE	IS_GRANTABLE
select * from information_schema.schema_privileges;
GRANTEE	TABLE_CATALOG	TABLE_SCHEMA	PRIVILEGE_TYPE	IS_GRANTABLE
'user3'@'localhost'	NULL	mysqltest	SELECT	NO
select * from information_schema.user_privileges;
GRANTEE	TABLE_CATALOG	PRIVILEGE_TYPE	IS_GRANTABLE
'user3'@'localhost'	NULL	USAGE	NO
show grants;
Grants for user3@localhost
GRANT USAGE ON *.* TO 'user3'@'localhost'
GRANT SELECT ON `mysqltest`.* TO 'user3'@'localhost'
select * from information_schema.column_privileges where grantee like '%user%';
GRANTEE	TABLE_CATALOG	TABLE_SCHEMA	TABLE_NAME	COLUMN_NAME	PRIVILEGE_TYPE	IS_GRANTABLE
'user1'@'localhost'	NULL	mysqltest	t1	f1	SELECT	NO
select * from information_schema.table_privileges where grantee like '%user%';
GRANTEE	TABLE_CATALOG	TABLE_SCHEMA	TABLE_NAME	PRIVILEGE_TYPE	IS_GRANTABLE
'user2'@'localhost'	NULL	mysqltest	t2	SELECT	NO
select * from information_schema.schema_privileges where grantee like '%user%';
GRANTEE	TABLE_CATALOG	TABLE_SCHEMA	PRIVILEGE_TYPE	IS_GRANTABLE
'user3'@'localhost'	NULL	mysqltest	SELECT	NO
select * from information_schema.user_privileges where grantee like '%user%';
GRANTEE	TABLE_CATALOG	PRIVILEGE_TYPE	IS_GRANTABLE
'user1'@'localhost'	NULL	USAGE	NO
'user2'@'localhost'	NULL	USAGE	NO
'user3'@'localhost'	NULL	USAGE	NO
'user4'@'localhost'	NULL	SELECT	NO
show grants;
Grants for user4@localhost
GRANT SELECT ON *.* TO 'user4'@'localhost'
drop user user1@localhost, user2@localhost, user3@localhost, user4@localhost;
use test;
drop database mysqltest;
drop procedure if exists p1;
drop procedure if exists p2;
create procedure p1 () modifies sql data set @a = 5;
create procedure p2 () set @a = 5;
select sql_data_access from information_schema.routines
where specific_name like 'p%';
sql_data_access
MODIFIES SQL DATA
CONTAINS SQL
drop procedure p1;
drop procedure p2;
show create database information_schema;
Database	Create Database
information_schema	CREATE DATABASE `information_schema` /*!40100 DEFAULT CHARACTER SET utf8 */
create table t1(f1 LONGBLOB, f2 LONGTEXT);
select column_name,data_type,CHARACTER_OCTET_LENGTH,
CHARACTER_MAXIMUM_LENGTH
from information_schema.columns
where table_name='t1';
column_name	data_type	CHARACTER_OCTET_LENGTH	CHARACTER_MAXIMUM_LENGTH
f1	longblob	4294967295	4294967295
f2	longtext	4294967295	4294967295
drop table t1;
create table t1(f1 tinyint, f2 SMALLINT, f3 mediumint, f4 int,
f5 BIGINT, f6 BIT, f7 bit(64));
select column_name, NUMERIC_PRECISION, NUMERIC_SCALE
from information_schema.columns
where table_name='t1';
column_name	NUMERIC_PRECISION	NUMERIC_SCALE
f1	3	0
f2	5	0
f3	7	0
f4	10	0
f5	19	0
f6	1	NULL
f7	64	NULL
drop table t1;
create table t1 (f1 integer);
create trigger tr1 after insert on t1 for each row set @test_var=42;
use information_schema;
select trigger_schema, trigger_name from triggers where
trigger_name='tr1';
trigger_schema	trigger_name
test	tr1
use test;
drop table t1;
create table t1 (a int not null, b int);
use information_schema;
select column_name, column_default from columns
where table_schema='test' and table_name='t1';
column_name	column_default
a	NULL
b	NULL
use test;
show columns from t1;
Field	Type	Null	Key	Default	Extra
a	int(11)	NO			
b	int(11)	YES		NULL	
drop table t1;
CREATE TABLE t1 (a int);
CREATE TABLE t2 (b int);
SHOW TABLE STATUS FROM test
WHERE name IN ( SELECT TABLE_NAME FROM INFORMATION_SCHEMA.TABLES
WHERE TABLE_SCHEMA='test' AND TABLE_TYPE='BASE TABLE');
Name	Engine	Version	Row_format	Rows	Avg_row_length	Data_length	Max_data_length	Index_length	Data_free	Auto_increment	Create_time	Update_time	Check_time	Collation	Checksum	Create_options	Comment
t1	MyISAM	10	Fixed	0	0	0	#	1024	0	NULL	#	#	NULL	latin1_swedish_ci	NULL		
t2	MyISAM	10	Fixed	0	0	0	#	1024	0	NULL	#	#	NULL	latin1_swedish_ci	NULL		
DROP TABLE t1,t2;
create table t1(f1 int);
create view v1 (c) as select f1 from t1;
select database();
database()
NULL
show fields from test.v1;
Field	Type	Null	Key	Default	Extra
c	int(11)	YES		NULL	
drop view v1;
drop table t1;
alter database information_schema;
ERROR 42000: Access denied for user 'root'@'localhost' to database 'information_schema'
drop database information_schema;
ERROR 42000: Access denied for user 'root'@'localhost' to database 'information_schema'
drop table information_schema.tables;
ERROR 42000: Access denied for user 'root'@'localhost' to database 'information_schema'
alter table information_schema.tables;
ERROR 42000: Access denied for user 'root'@'localhost' to database 'information_schema'
use information_schema;
create temporary table schemata(f1 char(10));
ERROR 42000: Access denied for user 'root'@'localhost' to database 'information_schema'
CREATE PROCEDURE p1 ()
BEGIN
SELECT 'foo' FROM DUAL;
END |
ERROR 42000: Access denied for user 'root'@'localhost' to database 'information_schema'
select  ROUTINE_NAME from routines;
ROUTINE_NAME
grant all on information_schema.* to 'user1'@'localhost';
ERROR 42000: Access denied for user 'root'@'localhost' to database 'information_schema'
grant select on information_schema.* to 'user1'@'localhost';
ERROR 42000: Access denied for user 'root'@'localhost' to database 'information_schema'
use test;
create table t1(id int);
insert into t1(id) values (1);
select 1 from (select 1 from test.t1) a;
1
1
use information_schema;
select 1 from (select 1 from test.t1) a;
1
1
use test;
drop table t1;
create table t1(a blob, b text charset utf8, c text charset ucs2);
select data_type, character_octet_length, character_maximum_length 
from information_schema.columns where table_name='t1';
data_type	character_octet_length	character_maximum_length
blob	65535	65535
text	65535	65535
text	65535	32767
drop table t1;
create table t1 (f1 int(11));
create view v1 as select * from t1;
drop table t1;
select table_type from information_schema.tables
where table_name="v1";
table_type
VIEW
drop view v1;
create temporary table t1(f1 int, index(f1));
show columns from t1;
Field	Type	Null	Key	Default	Extra
f1	int(11)	YES	MUL	NULL	
describe t1;
Field	Type	Null	Key	Default	Extra
f1	int(11)	YES	MUL	NULL	
show indexes from t1;
Table	Non_unique	Key_name	Seq_in_index	Column_name	Collation	Cardinality	Sub_part	Packed	Null	Index_type	Comment
t1	1	f1	1	f1	A	NULL	NULL	NULL	YES	BTREE	
drop table t1;
create table t1(f1 binary(32), f2 varbinary(64));
select character_maximum_length, character_octet_length
from information_schema.columns where table_name='t1';
character_maximum_length	character_octet_length
32	32
64	64
drop table t1;
CREATE TABLE t1 (f1 BIGINT, f2 VARCHAR(20), f3 BIGINT);
INSERT INTO t1 SET f1 = 1, f2 = 'Schoenenbourg', f3 = 1;
CREATE FUNCTION func2() RETURNS BIGINT RETURN 1;
CREATE FUNCTION func1() RETURNS BIGINT
BEGIN
RETURN ( SELECT COUNT(*) FROM INFORMATION_SCHEMA.VIEWS);
END//
CREATE VIEW v1 AS SELECT 1 FROM t1
WHERE f3 = (SELECT func2 ());
SELECT func1();
func1()
1
DROP TABLE t1;
DROP VIEW v1;
DROP FUNCTION func1;
DROP FUNCTION func2;
create database mysqltest;
create table mysqltest.t1(a int);
select table_schema from information_schema.tables where table_schema='mysqltest';
table_schema
drop database mysqltest;
select column_type, group_concat(table_schema, '.', table_name), count(*) as num
from information_schema.columns where
table_schema='information_schema' and
(column_type = 'varchar(7)' or column_type = 'varchar(20)')
group by column_type order by num;
column_type	group_concat(table_schema, '.', table_name)	num
varchar(7)	information_schema.ROUTINES,information_schema.VIEWS	2
varchar(20)	information_schema.COLUMNS,information_schema.FILES,information_schema.FILES,information_schema.PLUGINS,information_schema.PLUGINS,information_schema.PLUGINS	6
select * from information_schema.engines WHERE ENGINE="MyISAM";
ENGINE	SUPPORT	COMMENT	TRANSACTIONS	XA	SAVEPOINTS
MyISAM	ENABLED	Default engine as of MySQL 3.23 with great performance	NO	NO	NO<|MERGE_RESOLUTION|>--- conflicted
+++ resolved
@@ -58,11 +58,8 @@
 TABLE_PRIVILEGES
 TRIGGERS
 USER_PRIVILEGES
-<<<<<<< HEAD
+VIEWS
 binlog_index
-=======
-VIEWS
->>>>>>> b4f8b1b3
 columns_priv
 db
 event
