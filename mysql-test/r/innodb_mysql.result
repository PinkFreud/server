set global innodb_support_xa=default;
set session innodb_support_xa=default;
SET SESSION STORAGE_ENGINE = InnoDB;
drop table if exists t1,t2,t3,t1m,t1i,t2m,t2i,t4;
drop procedure if exists p1;
create table t1 (
c_id int(11) not null default '0',
org_id int(11) default null,
unique key contacts$c_id (c_id),
key contacts$org_id (org_id)
);
insert into t1 values
(2,null),(120,null),(141,null),(218,7), (128,1),
(151,2),(234,2),(236,2),(243,2),(255,2),(259,2),(232,3),(235,3),(238,3),
(246,3),(253,3),(269,3),(285,3),(291,3),(293,3),(131,4),(230,4),(231,4);
create table t2 (
slai_id int(11) not null default '0',
owner_tbl int(11) default null,
owner_id int(11) default null,
sla_id int(11) default null,
inc_web int(11) default null,
inc_email int(11) default null,
inc_chat int(11) default null,
inc_csr int(11) default null,
inc_total int(11) default null,
time_billed int(11) default null,
activedate timestamp null default null,
expiredate timestamp null default null,
state int(11) default null,
sla_set int(11) default null,
unique key t2$slai_id (slai_id),
key t2$owner_id (owner_id),
key t2$sla_id (sla_id)
);
insert into t2(slai_id, owner_tbl, owner_id, sla_id) values
(1,3,1,1), (3,3,10,2), (4,3,3,6), (5,3,2,5), (6,3,8,3), (7,3,9,7),
(8,3,6,8), (9,3,4,9), (10,3,5,10), (11,3,11,11), (12,3,7,12);
flush tables;
select si.slai_id
from t1 c join t2 si on
((si.owner_tbl = 3 and si.owner_id = c.org_id) or
( si.owner_tbl = 2 and si.owner_id = c.c_id))
where
c.c_id = 218 and expiredate is null;
slai_id
12
select * from t1 where org_id is null;
c_id	org_id
2	NULL
120	NULL
141	NULL
select si.slai_id
from t1 c join t2 si on
((si.owner_tbl = 3 and si.owner_id = c.org_id) or
( si.owner_tbl = 2 and si.owner_id = c.c_id))
where
c.c_id = 218 and expiredate is null;
slai_id
12
drop table t1, t2;
CREATE TABLE t1 (a int, b int, KEY b (b));
CREATE TABLE t2 (a int, b int, PRIMARY KEY  (a,b));
CREATE TABLE t3 (a int, b int, c int, PRIMARY KEY  (a),
UNIQUE KEY b (b,c), KEY a (a,b,c));
INSERT INTO t1 VALUES (1, 1);
INSERT INTO t1 SELECT a + 1, b + 1 FROM t1;
INSERT INTO t1 SELECT a + 2, b + 2 FROM t1;
INSERT INTO t2 VALUES (1,1),(1,2),(1,3),(1,4),(1,5),(1,6),(1,7),(1,8);
INSERT INTO t2 SELECT a + 1, b FROM t2;
DELETE FROM t2 WHERE a = 1 AND b < 2;
INSERT INTO t3 VALUES (1,1,1),(2,1,2);
INSERT INTO t3 SELECT a + 2, a + 2, 3 FROM t3;
INSERT INTO t3 SELECT a + 4, a + 4, 3 FROM t3;
SELECT STRAIGHT_JOIN SQL_NO_CACHE t1.b, t1.a FROM t1, t3, t2 WHERE
t3.a = t2.a AND t2.b = t1.a AND t3.b = 1 AND t3.c IN (1, 2)
ORDER BY t1.b LIMIT 2;
b	a
1	1
2	2
SELECT STRAIGHT_JOIN SQL_NO_CACHE t1.b, t1.a FROM t1, t3, t2 WHERE
t3.a = t2.a AND t2.b = t1.a AND t3.b = 1 AND t3.c IN (1, 2)
ORDER BY t1.b LIMIT 5;
b	a
1	1
2	2
2	2
3	3
3	3
DROP TABLE t1, t2, t3;
CREATE TABLE `t1` (`id1` INT) ;
INSERT INTO `t1` (`id1`) VALUES (1),(5),(2);
CREATE TABLE `t2` (
`id1` INT,
`id2` INT NOT NULL,
`id3` INT,
`id4` INT NOT NULL,
UNIQUE (`id2`,`id4`),
KEY (`id1`)
);
INSERT INTO `t2`(`id1`,`id2`,`id3`,`id4`) VALUES
(1,1,1,0),
(1,1,2,1),
(5,1,2,2),
(6,1,2,3),
(1,2,2,2),
(1,2,1,1);
SELECT `id1` FROM `t1` WHERE `id1` NOT IN (SELECT `id1` FROM `t2` WHERE `id2` = 1 AND `id3` = 2);
id1
2
DROP TABLE t1, t2;
create table t1 (c1 int) engine=innodb;
handler t1 open;
handler t1 read first;
c1
Before and after comparison
0
drop table t1;
CREATE TABLE t1(c1 TEXT, UNIQUE (c1(1)), cnt INT DEFAULT 1)
ENGINE=INNODB CHARACTER SET UTF8;
INSERT INTO t1 (c1) VALUES ('1a');
SELECT * FROM t1;
c1	cnt
1a	1
INSERT INTO t1 (c1) VALUES ('1b') ON DUPLICATE KEY UPDATE cnt=cnt+1;
SELECT * FROM t1;
c1	cnt
1a	2
DROP TABLE t1;
CREATE TABLE t1(c1 VARCHAR(2), UNIQUE (c1(1)), cnt INT DEFAULT 1)
ENGINE=INNODB CHARACTER SET UTF8;
INSERT INTO t1 (c1) VALUES ('1a');
SELECT * FROM t1;
c1	cnt
1a	1
INSERT INTO t1 (c1) VALUES ('1b') ON DUPLICATE KEY UPDATE cnt=cnt+1;
SELECT * FROM t1;
c1	cnt
1a	2
DROP TABLE t1;
CREATE TABLE t1(c1 CHAR(2), UNIQUE (c1(1)), cnt INT DEFAULT 1)
ENGINE=INNODB CHARACTER SET UTF8;
INSERT INTO t1 (c1) VALUES ('1a');
SELECT * FROM t1;
c1	cnt
1a	1
INSERT INTO t1 (c1) VALUES ('1b') ON DUPLICATE KEY UPDATE cnt=cnt+1;
SELECT * FROM t1;
c1	cnt
1a	2
DROP TABLE t1;
CREATE TABLE t1 (
a1 decimal(10,0) DEFAULT NULL,
a2 blob,
a3 time DEFAULT NULL,
a4 blob,
a5 char(175) DEFAULT NULL,
a6 timestamp NOT NULL DEFAULT '0000-00-00 00:00:00',
a7 tinyblob,
INDEX idx (a6,a7(239),a5)
) ENGINE=InnoDB;
EXPLAIN SELECT a4 FROM t1 WHERE
a6=NULL AND
a4='UNcT5pIde4I6c2SheTo4gt92OV1jgJCVkXmzyf325R1DwLURkbYHwhydANIZMbKTgdcR5xS';
id	select_type	table	type	possible_keys	key	key_len	ref	rows	Extra
1	SIMPLE	NULL	NULL	NULL	NULL	NULL	NULL	NULL	Impossible WHERE noticed after reading const tables
EXPLAIN SELECT t1.a4 FROM t1, t1 t WHERE
t.a6=t.a6 AND t1.a6=NULL AND
t1.a4='UNcT5pIde4I6c2SheTo4gt92OV1jgJCVkXmzyf325R1DwLURkbYHwhydANIZMbKTgdcR5xS';
id	select_type	table	type	possible_keys	key	key_len	ref	rows	Extra
1	SIMPLE	NULL	NULL	NULL	NULL	NULL	NULL	NULL	Impossible WHERE noticed after reading const tables
DROP TABLE t1;
create table t1m (a int) engine = MEMORY;
create table t1i (a int);
create table t2m (a int) engine = MEMORY;
create table t2i (a int);
insert into t2m values (5);
insert into t2i values (5);
select min(a) from t1i;
min(a)
NULL
select min(7) from t1i;
min(7)
NULL
select min(7) from DUAL;
min(7)
7
explain select min(7) from t2i join t1i;
id	select_type	table	type	possible_keys	key	key_len	ref	rows	Extra
1	SIMPLE	t2i	ALL	NULL	NULL	NULL	NULL	1	
1	SIMPLE	t1i	ALL	NULL	NULL	NULL	NULL	1	Using join buffer
select min(7) from t2i join t1i;
min(7)
NULL
select max(a) from t1i;
max(a)
NULL
select max(7) from t1i;
max(7)
NULL
select max(7) from DUAL;
max(7)
7
explain select max(7) from t2i join t1i;
id	select_type	table	type	possible_keys	key	key_len	ref	rows	Extra
1	SIMPLE	t2i	ALL	NULL	NULL	NULL	NULL	1	
1	SIMPLE	t1i	ALL	NULL	NULL	NULL	NULL	1	Using join buffer
select max(7) from t2i join t1i;
max(7)
NULL
select 1, min(a) from t1i where a=99;
1	min(a)
1	NULL
select 1, min(a) from t1i where 1=99;
1	min(a)
1	NULL
select 1, min(1) from t1i where a=99;
1	min(1)
1	NULL
select 1, min(1) from t1i where 1=99;
1	min(1)
1	NULL
select 1, max(a) from t1i where a=99;
1	max(a)
1	NULL
select 1, max(a) from t1i where 1=99;
1	max(a)
1	NULL
select 1, max(1) from t1i where a=99;
1	max(1)
1	NULL
select 1, max(1) from t1i where 1=99;
1	max(1)
1	NULL
explain select count(*), min(7), max(7) from t1m, t1i;
id	select_type	table	type	possible_keys	key	key_len	ref	rows	Extra
1	SIMPLE	t1m	system	NULL	NULL	NULL	NULL	0	const row not found
1	SIMPLE	t1i	ALL	NULL	NULL	NULL	NULL	1	
select count(*), min(7), max(7) from t1m, t1i;
count(*)	min(7)	max(7)
0	NULL	NULL
explain select count(*), min(7), max(7) from t1m, t2i;
id	select_type	table	type	possible_keys	key	key_len	ref	rows	Extra
1	SIMPLE	t1m	system	NULL	NULL	NULL	NULL	0	const row not found
1	SIMPLE	t2i	ALL	NULL	NULL	NULL	NULL	1	
select count(*), min(7), max(7) from t1m, t2i;
count(*)	min(7)	max(7)
0	NULL	NULL
explain select count(*), min(7), max(7) from t2m, t1i;
id	select_type	table	type	possible_keys	key	key_len	ref	rows	Extra
1	SIMPLE	t2m	system	NULL	NULL	NULL	NULL	1	
1	SIMPLE	t1i	ALL	NULL	NULL	NULL	NULL	1	
select count(*), min(7), max(7) from t2m, t1i;
count(*)	min(7)	max(7)
0	NULL	NULL
drop table t1m, t1i, t2m, t2i;
create table t1 (
a1 char(64), a2 char(64), b char(16), c char(16) not null, d char(16), dummy char(64) default ' '
) ENGINE = MEMORY;
insert into t1 (a1, a2, b, c, d) values
('a','a','a','a111','xy1'),('a','a','a','b111','xy2'),('a','a','a','c111','xy3'),('a','a','a','d111','xy4'),
('a','a','b','e112','xy1'),('a','a','b','f112','xy2'),('a','a','b','g112','xy3'),('a','a','b','h112','xy4'),
('a','b','a','i121','xy1'),('a','b','a','j121','xy2'),('a','b','a','k121','xy3'),('a','b','a','l121','xy4'),
('a','b','b','m122','xy1'),('a','b','b','n122','xy2'),('a','b','b','o122','xy3'),('a','b','b','p122','xy4'),
('b','a','a','a211','xy1'),('b','a','a','b211','xy2'),('b','a','a','c211','xy3'),('b','a','a','d211','xy4'),
('b','a','b','e212','xy1'),('b','a','b','f212','xy2'),('b','a','b','g212','xy3'),('b','a','b','h212','xy4'),
('b','b','a','i221','xy1'),('b','b','a','j221','xy2'),('b','b','a','k221','xy3'),('b','b','a','l221','xy4'),
('b','b','b','m222','xy1'),('b','b','b','n222','xy2'),('b','b','b','o222','xy3'),('b','b','b','p222','xy4'),
('c','a','a','a311','xy1'),('c','a','a','b311','xy2'),('c','a','a','c311','xy3'),('c','a','a','d311','xy4'),
('c','a','b','e312','xy1'),('c','a','b','f312','xy2'),('c','a','b','g312','xy3'),('c','a','b','h312','xy4'),
('c','b','a','i321','xy1'),('c','b','a','j321','xy2'),('c','b','a','k321','xy3'),('c','b','a','l321','xy4'),
('c','b','b','m322','xy1'),('c','b','b','n322','xy2'),('c','b','b','o322','xy3'),('c','b','b','p322','xy4'),
('d','a','a','a411','xy1'),('d','a','a','b411','xy2'),('d','a','a','c411','xy3'),('d','a','a','d411','xy4'),
('d','a','b','e412','xy1'),('d','a','b','f412','xy2'),('d','a','b','g412','xy3'),('d','a','b','h412','xy4'),
('d','b','a','i421','xy1'),('d','b','a','j421','xy2'),('d','b','a','k421','xy3'),('d','b','a','l421','xy4'),
('d','b','b','m422','xy1'),('d','b','b','n422','xy2'),('d','b','b','o422','xy3'),('d','b','b','p422','xy4'),
('a','a','a','a111','xy1'),('a','a','a','b111','xy2'),('a','a','a','c111','xy3'),('a','a','a','d111','xy4'),
('a','a','b','e112','xy1'),('a','a','b','f112','xy2'),('a','a','b','g112','xy3'),('a','a','b','h112','xy4'),
('a','b','a','i121','xy1'),('a','b','a','j121','xy2'),('a','b','a','k121','xy3'),('a','b','a','l121','xy4'),
('a','b','b','m122','xy1'),('a','b','b','n122','xy2'),('a','b','b','o122','xy3'),('a','b','b','p122','xy4'),
('b','a','a','a211','xy1'),('b','a','a','b211','xy2'),('b','a','a','c211','xy3'),('b','a','a','d211','xy4'),
('b','a','b','e212','xy1'),('b','a','b','f212','xy2'),('b','a','b','g212','xy3'),('b','a','b','h212','xy4'),
('b','b','a','i221','xy1'),('b','b','a','j221','xy2'),('b','b','a','k221','xy3'),('b','b','a','l221','xy4'),
('b','b','b','m222','xy1'),('b','b','b','n222','xy2'),('b','b','b','o222','xy3'),('b','b','b','p222','xy4'),
('c','a','a','a311','xy1'),('c','a','a','b311','xy2'),('c','a','a','c311','xy3'),('c','a','a','d311','xy4'),
('c','a','b','e312','xy1'),('c','a','b','f312','xy2'),('c','a','b','g312','xy3'),('c','a','b','h312','xy4'),
('c','b','a','i321','xy1'),('c','b','a','j321','xy2'),('c','b','a','k321','xy3'),('c','b','a','l321','xy4'),
('c','b','b','m322','xy1'),('c','b','b','n322','xy2'),('c','b','b','o322','xy3'),('c','b','b','p322','xy4'),
('d','a','a','a411','xy1'),('d','a','a','b411','xy2'),('d','a','a','c411','xy3'),('d','a','a','d411','xy4'),
('d','a','b','e412','xy1'),('d','a','b','f412','xy2'),('d','a','b','g412','xy3'),('d','a','b','h412','xy4'),
('d','b','a','i421','xy1'),('d','b','a','j421','xy2'),('d','b','a','k421','xy3'),('d','b','a','l421','xy4'),
('d','b','b','m422','xy1'),('d','b','b','n422','xy2'),('d','b','b','o422','xy3'),('d','b','b','p422','xy4');
create table t4 (
pk_col int auto_increment primary key, a1 char(64), a2 char(64), b char(16), c char(16) not null, d char(16), dummy char(64) default ' '
);
insert into t4 (a1, a2, b, c, d, dummy) select * from t1;
create index idx12672_0 on t4 (a1);
create index idx12672_1 on t4 (a1,a2,b,c);
create index idx12672_2 on t4 (a1,a2,b);
analyze table t4;
Table	Op	Msg_type	Msg_text
test.t4	analyze	status	OK
select distinct a1 from t4 where pk_col not in (1,2,3,4);
a1
a
b
c
d
drop table t1,t4;
DROP TABLE IF EXISTS t2, t1;
CREATE TABLE t1 (i INT NOT NULL PRIMARY KEY) ENGINE= InnoDB;
CREATE TABLE t2 (
i INT NOT NULL,
FOREIGN KEY (i) REFERENCES t1 (i) ON DELETE NO ACTION
) ENGINE= InnoDB;
INSERT INTO t1 VALUES (1);
INSERT INTO t2 VALUES (1);
DELETE IGNORE FROM t1 WHERE i = 1;
Warnings:
Error	1451	Cannot delete or update a parent row: a foreign key constraint fails (`test`.`t2`, CONSTRAINT `t2_ibfk_1` FOREIGN KEY (`i`) REFERENCES `t1` (`i`) ON DELETE NO ACTION)
SELECT * FROM t1, t2;
i	i
1	1
DROP TABLE t2, t1;
End of 4.1 tests.
create table t1 (
a varchar(30), b varchar(30), primary key(a), key(b)
);
select distinct a from t1;
a
drop table t1;
create table t1(a int, key(a));
insert into t1 values(1);
select a, count(a) from t1 group by a with rollup;
a	count(a)
1	1
NULL	1
drop table t1;
create table t1 (f1 int, f2 char(1), primary key(f1,f2));
insert into t1 values ( 1,"e"),(2,"a"),( 3,"c"),(4,"d");
alter table t1 drop primary key, add primary key (f2, f1);
explain select distinct f1 a, f1 b from t1;
id	select_type	table	type	possible_keys	key	key_len	ref	rows	Extra
1	SIMPLE	t1	index	NULL	PRIMARY	5	NULL	4	Using index; Using temporary
explain select distinct f1, f2 from t1;
id	select_type	table	type	possible_keys	key	key_len	ref	rows	Extra
1	SIMPLE	t1	range	NULL	PRIMARY	5	NULL	3	Using index for group-by; Using temporary
drop table t1;
CREATE TABLE t1 (id int(11) NOT NULL PRIMARY KEY, name varchar(20),
INDEX (name));
CREATE TABLE t2 (id int(11) NOT NULL PRIMARY KEY, fkey int(11));
ALTER TABLE t2 ADD FOREIGN KEY (fkey) REFERENCES t2(id);
INSERT INTO t1 VALUES (1,'A1'),(2,'A2'),(3,'B');
INSERT INTO t2 VALUES (1,1),(2,2),(3,2),(4,3),(5,3);
EXPLAIN
SELECT COUNT(*) FROM t2 LEFT JOIN t1 ON t2.fkey = t1.id
WHERE t1.name LIKE 'A%';
id	select_type	table	type	possible_keys	key	key_len	ref	rows	Extra
1	SIMPLE	t1	index	PRIMARY,name	name	23	NULL	3	Using where; Using index
1	SIMPLE	t2	ref	fkey	fkey	5	test.t1.id	1	Using where; Using index
EXPLAIN
SELECT COUNT(*) FROM t2 LEFT JOIN t1 ON t2.fkey = t1.id
WHERE t1.name LIKE 'A%' OR FALSE;
id	select_type	table	type	possible_keys	key	key_len	ref	rows	Extra
1	SIMPLE	t2	index	NULL	fkey	5	NULL	5	Using index
1	SIMPLE	t1	eq_ref	PRIMARY	PRIMARY	4	test.t2.fkey	1	Using where
DROP TABLE t1,t2;
CREATE TABLE t1 (
id int NOT NULL,
name varchar(20) NOT NULL,
dept varchar(20) NOT NULL,
age tinyint(3) unsigned NOT NULL,
PRIMARY KEY (id),
INDEX (name,dept)
) ENGINE=InnoDB;
INSERT INTO t1(id, dept, age, name) VALUES
(3987, 'cs1', 10, 'rs1'), (3988, 'cs2', 20, 'rs1'), (3995, 'cs3', 10, 'rs2'),
(3996, 'cs4', 20, 'rs2'), (4003, 'cs5', 10, 'rs3'), (4004, 'cs6', 20, 'rs3'),
(4011, 'cs7', 10, 'rs4'), (4012, 'cs8', 20, 'rs4'), (4019, 'cs9', 10, 'rs5'),
(4020, 'cs10', 20, 'rs5'),(4027, 'cs11', 10, 'rs6'),(4028, 'cs12', 20, 'rs6');
EXPLAIN SELECT DISTINCT t1.name, t1.dept FROM t1 WHERE t1.name='rs5';
id	select_type	table	type	possible_keys	key	key_len	ref	rows	Extra
1	SIMPLE	t1	range	name	name	44	NULL	2	Using where; Using index for group-by
SELECT DISTINCT t1.name, t1.dept FROM t1 WHERE t1.name='rs5';
name	dept
rs5	cs10
rs5	cs9
DELETE FROM t1;
# Masking (#) number in "rows" column of the following EXPLAIN output, as it may vary (bug#47746).
EXPLAIN SELECT DISTINCT t1.name, t1.dept FROM t1 WHERE t1.name='rs5';
id	select_type	table	type	possible_keys	key	key_len	ref	rows	Extra
1	SIMPLE	t1	range	name	name	44	NULL	#	Using where; Using index for group-by
SELECT DISTINCT t1.name, t1.dept FROM t1 WHERE t1.name='rs5';
name	dept
DROP TABLE t1;
drop table if exists t1;
show variables like 'innodb_rollback_on_timeout';
Variable_name	Value
innodb_rollback_on_timeout	OFF
create table t1 (a int unsigned not null primary key) engine = innodb;
insert into t1 values (1);
commit;
begin work;
insert into t1 values (2);
select * from t1;
a
1
2
begin work;
insert into t1 values (5);
select * from t1;
a
1
5
insert into t1 values (2);
ERROR HY000: Lock wait timeout exceeded; try restarting transaction
select * from t1;
a
1
5
commit;
select * from t1;
a
1
2
commit;
select * from t1;
a
1
2
5
drop table t1;
set @save_qcache_size=@@global.query_cache_size;
set @save_qcache_type=@@global.query_cache_type;
set global query_cache_size=10*1024*1024;
set global query_cache_type=1;
drop table if exists `test`;
Warnings:
Note	1051	Unknown table 'test'
CREATE TABLE `test` (`test1` varchar(3) NOT NULL,
`test2` varchar(4) NOT NULL,PRIMARY KEY  (`test1`))
ENGINE=InnoDB DEFAULT CHARSET=latin1;
INSERT INTO `test` (`test1`, `test2`) VALUES ('tes', '5678');
select * from test;
test1	test2
tes	5678
INSERT INTO `test` (`test1`, `test2`) VALUES ('tes', '1234')
ON DUPLICATE KEY UPDATE `test2` = '1234';
select * from test;
test1	test2
tes	1234
flush tables;
select * from test;
test1	test2
tes	1234
drop table test;
set global query_cache_type=@save_qcache_type;
set global query_cache_size=@save_qcache_size;
drop table if exists t1;
show variables like 'innodb_rollback_on_timeout';
Variable_name	Value
innodb_rollback_on_timeout	OFF
create table t1 (a int unsigned not null primary key) engine = innodb;
insert into t1 values (1);
commit;
begin work;
insert into t1 values (2);
select * from t1;
a
1
2
begin work;
insert into t1 values (5);
select * from t1;
a
1
5
insert into t1 values (2);
ERROR HY000: Lock wait timeout exceeded; try restarting transaction
select * from t1;
a
1
5
commit;
select * from t1;
a
1
2
commit;
select * from t1;
a
1
2
5
drop table t1;
create table t1(
id int auto_increment,
c char(1) not null,
counter int not null default 1,
primary key (id),
unique key (c)
) engine=innodb;
insert into t1 (id, c) values
(NULL, 'a'),
(NULL, 'a')
on duplicate key update id = values(id), counter = counter + 1;
select * from t1;
id	c	counter
2	a	2
insert into t1 (id, c) values
(NULL, 'b')
on duplicate key update id = values(id), counter = counter + 1;
select * from t1;
id	c	counter
2	a	2
3	b	1
truncate table t1;
insert into t1 (id, c) values (NULL, 'a');
select * from t1;
id	c	counter
1	a	1
insert into t1 (id, c) values (NULL, 'b'), (NULL, 'b')
on duplicate key update id = values(id), c = values(c), counter = counter + 1;
select * from t1;
id	c	counter
1	a	1
3	b	2
insert into t1 (id, c) values (NULL, 'a')
on duplicate key update id = values(id), c = values(c), counter = counter + 1;
select * from t1;
id	c	counter
3	b	2
4	a	2
drop table t1;
CREATE TABLE t1(
id int AUTO_INCREMENT PRIMARY KEY,
stat_id int NOT NULL,
acct_id int DEFAULT NULL,
INDEX idx1 (stat_id, acct_id),
INDEX idx2 (acct_id)
) ENGINE=MyISAM;
CREATE TABLE t2(
id int AUTO_INCREMENT PRIMARY KEY,
stat_id int NOT NULL,
acct_id int DEFAULT NULL,
INDEX idx1 (stat_id, acct_id),
INDEX idx2 (acct_id)
) ENGINE=InnoDB;
INSERT INTO t1(stat_id,acct_id) VALUES
(1,759), (2,831), (3,785), (4,854), (1,921),
(1,553), (2,589), (3,743), (2,827), (2,545),
(4,779), (4,783), (1,597), (1,785), (4,832),
(1,741), (1,833), (3,788), (2,973), (1,907);
INSERT INTO t1(stat_id,acct_id) SELECT stat_id, mod(id+100000, acct_id) FROM t1;
INSERT INTO t1(stat_id,acct_id) SELECT stat_id, mod(id+100000, acct_id) FROM t1;
INSERT INTO t1(stat_id,acct_id) SELECT stat_id, mod(id+100000, acct_id) FROM t1;
INSERT INTO t1(stat_id,acct_id) SELECT stat_id, mod(id+100000, acct_id) FROM t1;
INSERT INTO t1(stat_id,acct_id) SELECT stat_id, mod(id+100000, acct_id) FROM t1;
INSERT INTO t1(stat_id,acct_id) SELECT stat_id, mod(id+100000, acct_id) FROM t1;
INSERT INTO t1(stat_id,acct_id) SELECT stat_id, mod(id+100000, acct_id) FROM t1;
INSERT INTO t1(stat_id,acct_id) SELECT stat_id, mod(id+100000, acct_id) FROM t1;
INSERT INTO t1(stat_id,acct_id) SELECT stat_id, mod(id+100000, acct_id) FROM t1;
INSERT INTO t1(stat_id,acct_id) SELECT stat_id, mod(id+100000, acct_id) FROM t1;
INSERT INTO t1(stat_id,acct_id) SELECT stat_id, mod(id+100000, acct_id) FROM t1;
UPDATE t1 SET acct_id=785 
WHERE MOD(stat_id,2)=0 AND MOD(id,stat_id)=MOD(acct_id,stat_id);
OPTIMIZE TABLE t1;
Table	Op	Msg_type	Msg_text
test.t1	optimize	status	OK
SELECT COUNT(*) FROM t1;
COUNT(*)
40960
SELECT COUNT(*) FROM t1 WHERE acct_id=785;
COUNT(*)
8702
EXPLAIN SELECT COUNT(*) FROM t1 WHERE stat_id IN (1,3) AND acct_id=785;
id	select_type	table	type	possible_keys	key	key_len	ref	rows	Extra
1	SIMPLE	t1	range	idx1,idx2	idx1	9	NULL	2	Using where; Using index
INSERT INTO t2 SELECT * FROM t1;
OPTIMIZE TABLE t2;
Table	Op	Msg_type	Msg_text
test.t2	optimize	note	Table does not support optimize, doing recreate + analyze instead
test.t2	optimize	status	OK
EXPLAIN SELECT COUNT(*) FROM t2 WHERE stat_id IN (1,3) AND acct_id=785;
id	select_type	table	type	possible_keys	key	key_len	ref	rows	Extra
1	SIMPLE	t2	range	idx1,idx2	idx1	9	NULL	2	Using where; Using index
DROP TABLE t1,t2;
create table t1(a int) engine=innodb;
alter table t1 comment '123';
show create table t1;
Table	Create Table
t1	CREATE TABLE `t1` (
  `a` int(11) DEFAULT NULL
) ENGINE=InnoDB DEFAULT CHARSET=latin1 COMMENT='123'
drop table t1;
CREATE TABLE t1 (a CHAR(2), KEY (a)) ENGINE = InnoDB DEFAULT CHARSET=UTF8;
INSERT INTO t1 VALUES ('uk'),('bg');
SELECT * FROM t1 WHERE a = 'uk';
a
uk
DELETE FROM t1 WHERE a = 'uk';
SELECT * FROM t1 WHERE a = 'uk';
a
UPDATE t1 SET a = 'us' WHERE a = 'uk';
SELECT * FROM t1 WHERE a = 'uk';
a
CREATE TABLE t2 (a CHAR(2), KEY (a)) ENGINE = InnoDB;
INSERT INTO t2 VALUES ('uk'),('bg');
SELECT * FROM t2 WHERE a = 'uk';
a
uk
DELETE FROM t2 WHERE a = 'uk';
SELECT * FROM t2 WHERE a = 'uk';
a
INSERT INTO t2 VALUES ('uk');
UPDATE t2 SET a = 'us' WHERE a = 'uk';
SELECT * FROM t2 WHERE a = 'uk';
a
CREATE TABLE t3 (a CHAR(2), KEY (a)) ENGINE = MyISAM;
INSERT INTO t3 VALUES ('uk'),('bg');
SELECT * FROM t3 WHERE a = 'uk';
a
uk
DELETE FROM t3 WHERE a = 'uk';
SELECT * FROM t3 WHERE a = 'uk';
a
INSERT INTO t3 VALUES ('uk');
UPDATE t3 SET a = 'us' WHERE a = 'uk';
SELECT * FROM t3 WHERE a = 'uk';
a
DROP TABLE t1,t2,t3;
create table t1 (a int) engine=innodb;
select * from bug29807;
ERROR 42S02: Table 'test.bug29807' doesn't exist
drop table t1;
drop table bug29807;
ERROR 42S02: Unknown table 'bug29807'
create table bug29807 (a int);
drop table bug29807;
CREATE TABLE t1 (a INT) ENGINE=InnoDB;
CREATE TABLE t2 (a INT) ENGINE=InnoDB;
switch to connection c1
SET AUTOCOMMIT=0;
INSERT INTO t2 VALUES (1);
switch to connection c2
SET AUTOCOMMIT=0;
LOCK TABLES t1 READ, t2 READ;
ERROR HY000: Lock wait timeout exceeded; try restarting transaction
switch to connection c1
COMMIT;
INSERT INTO t1 VALUES (1);
switch to connection default
SET AUTOCOMMIT=default;
DROP TABLE t1,t2;
CREATE TABLE t1 (
id int NOT NULL auto_increment PRIMARY KEY,
b int NOT NULL,
c datetime NOT NULL,
INDEX idx_b(b),
INDEX idx_c(c)
) ENGINE=InnoDB;
CREATE TABLE t2 (
b int NOT NULL auto_increment PRIMARY KEY,
c datetime NOT NULL
) ENGINE= MyISAM;
INSERT INTO t2(c) VALUES ('2007-01-01');
INSERT INTO t2(c) SELECT c FROM t2;
INSERT INTO t2(c) SELECT c FROM t2;
INSERT INTO t2(c) SELECT c FROM t2;
INSERT INTO t2(c) SELECT c FROM t2;
INSERT INTO t2(c) SELECT c FROM t2;
INSERT INTO t2(c) SELECT c FROM t2;
INSERT INTO t2(c) SELECT c FROM t2;
INSERT INTO t2(c) SELECT c FROM t2;
INSERT INTO t2(c) SELECT c FROM t2;
INSERT INTO t2(c) SELECT c FROM t2;
INSERT INTO t1(b,c) SELECT b,c FROM t2;
UPDATE t2 SET c='2007-01-02';
INSERT INTO t1(b,c) SELECT b,c FROM t2;
UPDATE t2 SET c='2007-01-03';
INSERT INTO t1(b,c) SELECT b,c FROM t2;
set @@sort_buffer_size=8192;
Warnings:
Warning	1292	Truncated incorrect sort_buffer_size value: '8192'
SELECT COUNT(*) FROM t1;
COUNT(*)
3072
EXPLAIN 
SELECT COUNT(*) FROM t1 
WHERE (c >= '2007-01-02' AND c <= '2007-01-03') OR b >= 1;
id	select_type	table	type	possible_keys	key	key_len	ref	rows	Extra
1	SIMPLE	t1	ALL	idx_b,idx_c	NULL	NULL	NULL	#	Using where
SELECT COUNT(*) FROM t1 
WHERE (c >= '2007-01-02' AND c <= '2007-01-03') OR b >= 1;
COUNT(*)
3072
EXPLAIN 
SELECT COUNT(*) FROM t1 FORCE INDEX(idx_b, idx_c) 
WHERE (c >= '2007-01-02' AND c <= '2007-01-03') OR b >= 1;
id	select_type	table	type	possible_keys	key	key_len	ref	rows	Extra
1	SIMPLE	t1	index_merge	idx_b,idx_c	idx_c,idx_b	8,4	NULL	#	Using sort_union(idx_c,idx_b); Using where
SELECT COUNT(*) FROM t1 FORCE INDEX(idx_b, idx_c)
WHERE (c >= '2007-01-02' AND c <= '2007-01-03') OR b >= 1;
COUNT(*)
3072
set @@sort_buffer_size=default;
DROP TABLE t1,t2;
CREATE TABLE t1 (a int, b int);
insert into t1 values (1,1),(1,2);
CREATE TABLE t2 (primary key (a)) select * from t1;
ERROR 23000: Duplicate entry '1' for key 'PRIMARY'
drop table if exists t2;
Warnings:
Note	1051	Unknown table 't2'
CREATE TEMPORARY TABLE t2 (primary key (a)) select * from t1;
ERROR 23000: Duplicate entry '1' for key 'PRIMARY'
drop table if exists t2;
Warnings:
Note	1051	Unknown table 't2'
CREATE TABLE t2 (a int, b int, primary key (a));
BEGIN;
INSERT INTO t2 values(100,100);
CREATE TABLE IF NOT EXISTS t2 (primary key (a)) select * from t1;
ERROR 23000: Duplicate entry '1' for key 'PRIMARY'
SELECT * from t2;
a	b
100	100
ROLLBACK;
SELECT * from t2;
a	b
100	100
TRUNCATE table t2;
INSERT INTO t2 select * from t1;
ERROR 23000: Duplicate entry '1' for key 'PRIMARY'
SELECT * from t2;
a	b
drop table t2;
CREATE TEMPORARY TABLE t2 (a int, b int, primary key (a));
BEGIN;
INSERT INTO t2 values(100,100);
CREATE TEMPORARY TABLE IF NOT EXISTS t2 (primary key (a)) select * from t1;
ERROR 23000: Duplicate entry '1' for key 'PRIMARY'
SELECT * from t2;
a	b
100	100
COMMIT;
BEGIN;
INSERT INTO t2 values(101,101);
CREATE TEMPORARY TABLE IF NOT EXISTS t2 (primary key (a)) select * from t1;
ERROR 23000: Duplicate entry '1' for key 'PRIMARY'
SELECT * from t2;
a	b
100	100
101	101
ROLLBACK;
SELECT * from t2;
a	b
100	100
TRUNCATE table t2;
INSERT INTO t2 select * from t1;
ERROR 23000: Duplicate entry '1' for key 'PRIMARY'
SELECT * from t2;
a	b
drop table t1,t2;
create table t1(f1 varchar(800) binary not null, key(f1))
character set utf8 collate utf8_general_ci;
Warnings:
Warning	1071	Specified key was too long; max key length is 767 bytes
insert into t1 values('aaa');
drop table t1;
CREATE TABLE t1 (a INT PRIMARY KEY, b INT, c FLOAT, KEY b(b)) ENGINE = INNODB;
INSERT INTO t1 VALUES (    1 , 1              , 1);
INSERT INTO t1 SELECT  a + 1 , MOD(a + 1 , 20), 1 FROM t1;
INSERT INTO t1 SELECT  a + 2 , MOD(a + 2 , 20), 1 FROM t1;
INSERT INTO t1 SELECT  a + 4 , MOD(a + 4 , 20), 1 FROM t1;
INSERT INTO t1 SELECT  a + 8 , MOD(a + 8 , 20), 1 FROM t1;
INSERT INTO t1 SELECT  a + 16, MOD(a + 16, 20), 1 FROM t1;
INSERT INTO t1 SELECT  a + 32, MOD(a + 32, 20), 1 FROM t1;
INSERT INTO t1 SELECT  a + 64, MOD(a + 64, 20), 1 FROM t1;
EXPLAIN SELECT b, SUM(c) FROM t1 GROUP BY b;
id	select_type	table	type	possible_keys	key	key_len	ref	rows	Extra
1	SIMPLE	t1	index	NULL	b	5	NULL	128	
EXPLAIN SELECT SQL_BIG_RESULT b, SUM(c) FROM t1 GROUP BY b;
id	select_type	table	type	possible_keys	key	key_len	ref	rows	Extra
1	SIMPLE	t1	ALL	NULL	NULL	NULL	NULL	128	Using filesort
DROP TABLE t1;
drop table if exists t1;
show variables like 'innodb_rollback_on_timeout';
Variable_name	Value
innodb_rollback_on_timeout	OFF
create table t1 (a int unsigned not null primary key) engine = innodb;
insert into t1 values (1);
commit;
begin work;
insert into t1 values (2);
select * from t1;
a
1
2
begin work;
insert into t1 values (5);
select * from t1;
a
1
5
insert into t1 values (2);
ERROR HY000: Lock wait timeout exceeded; try restarting transaction
select * from t1;
a
1
5
commit;
select * from t1;
a
1
2
commit;
select * from t1;
a
1
2
5
drop table t1;
drop table if exists t1;
create table t1 (a int) engine=innodb;
alter table t1 alter a set default 1;
drop table t1;

Bug#24918 drop table and lock / inconsistent between 
perm and temp tables

Check transactional tables under LOCK TABLES

drop table if exists t24918, t24918_tmp, t24918_trans, t24918_trans_tmp, 
t24918_access;
create table t24918_access (id int);
create table t24918 (id int) engine=myisam;
create temporary table t24918_tmp (id int) engine=myisam;
create table t24918_trans (id int) engine=innodb;
create temporary table t24918_trans_tmp (id int) engine=innodb;
lock table t24918 write, t24918_tmp write, t24918_trans write, t24918_trans_tmp write;
drop table t24918;
select * from t24918_access;
ERROR HY000: Table 't24918_access' was not locked with LOCK TABLES
drop table t24918_trans;
select * from t24918_access;
ERROR HY000: Table 't24918_access' was not locked with LOCK TABLES
drop table t24918_trans_tmp;
select * from t24918_access;
ERROR HY000: Table 't24918_access' was not locked with LOCK TABLES
drop table t24918_tmp;
select * from t24918_access;
ERROR HY000: Table 't24918_access' was not locked with LOCK TABLES
unlock tables;
drop table t24918_access;
CREATE TABLE t1 (a int, b int, PRIMARY KEY (a), KEY bkey (b)) ENGINE=InnoDB;
INSERT INTO t1 VALUES (1,2),(3,2),(2,2),(4,2),(5,2),(6,2),(7,2),(8,2);
INSERT INTO t1 SELECT a + 8, 2 FROM t1;
INSERT INTO t1 SELECT a + 16, 1 FROM t1;
EXPLAIN SELECT * FROM t1 WHERE b=2 ORDER BY a;
id	1
select_type	SIMPLE
table	t1
type	ref
possible_keys	bkey
key	bkey
key_len	5
ref	const
rows	16
Extra	Using where; Using index
SELECT * FROM t1 WHERE b=2 ORDER BY a;
a	b
1	2
2	2
3	2
4	2
5	2
6	2
7	2
8	2
9	2
10	2
11	2
12	2
13	2
14	2
15	2
16	2
EXPLAIN SELECT * FROM t1 WHERE b BETWEEN 1 AND 2 ORDER BY a;
id	1
select_type	SIMPLE
table	t1
type	range
possible_keys	bkey
key	bkey
key_len	5
ref	NULL
rows	16
Extra	Using where; Using index; Using filesort
SELECT * FROM t1 WHERE b BETWEEN 1 AND 2 ORDER BY a;
a	b
1	2
2	2
3	2
4	2
5	2
6	2
7	2
8	2
9	2
10	2
11	2
12	2
13	2
14	2
15	2
16	2
17	1
18	1
19	1
20	1
21	1
22	1
23	1
24	1
25	1
26	1
27	1
28	1
29	1
30	1
31	1
32	1
EXPLAIN SELECT * FROM t1 WHERE b BETWEEN 1 AND 2 ORDER BY b,a;
id	1
select_type	SIMPLE
table	t1
type	range
possible_keys	bkey
key	bkey
key_len	5
ref	NULL
rows	16
Extra	Using where; Using index
SELECT * FROM t1 WHERE b BETWEEN 1 AND 2 ORDER BY b,a;
a	b
17	1
18	1
19	1
20	1
21	1
22	1
23	1
24	1
25	1
26	1
27	1
28	1
29	1
30	1
31	1
32	1
1	2
2	2
3	2
4	2
5	2
6	2
7	2
8	2
9	2
10	2
11	2
12	2
13	2
14	2
15	2
16	2
CREATE TABLE t2 (a int, b int, c int, PRIMARY KEY (a), KEY bkey (b,c))
ENGINE=InnoDB;
INSERT INTO t2 VALUES (1,1,1),(3,1,1),(2,1,1),(4,1,1);
INSERT INTO t2 SELECT a + 4, 1, 1 FROM t2;
INSERT INTO t2 SELECT a + 8, 1, 1 FROM t2;
EXPLAIN SELECT * FROM t2 WHERE b=1 ORDER BY a;
id	1
select_type	SIMPLE
table	t2
type	ref
possible_keys	bkey
key	bkey
key_len	5
ref	const
rows	8
Extra	Using where; Using index; Using filesort
SELECT * FROM t2 WHERE b=1 ORDER BY a;
a	b	c
1	1	1
2	1	1
3	1	1
4	1	1
5	1	1
6	1	1
7	1	1
8	1	1
9	1	1
10	1	1
11	1	1
12	1	1
13	1	1
14	1	1
15	1	1
16	1	1
EXPLAIN SELECT * FROM t2 WHERE b=1 AND c=1 ORDER BY a;
id	1
select_type	SIMPLE
table	t2
type	ref
possible_keys	bkey
key	bkey
key_len	10
ref	const,const
rows	8
Extra	Using where; Using index
SELECT * FROM t2 WHERE b=1 AND c=1 ORDER BY a;
a	b	c
1	1	1
2	1	1
3	1	1
4	1	1
5	1	1
6	1	1
7	1	1
8	1	1
9	1	1
10	1	1
11	1	1
12	1	1
13	1	1
14	1	1
15	1	1
16	1	1
EXPLAIN SELECT * FROM t2 WHERE b=1 AND c=1 ORDER BY b,c,a;
id	1
select_type	SIMPLE
table	t2
type	ref
possible_keys	bkey
key	bkey
key_len	10
ref	const,const
rows	8
Extra	Using where; Using index
SELECT * FROM t2 WHERE b=1 AND c=1 ORDER BY b,c,a;
a	b	c
1	1	1
2	1	1
3	1	1
4	1	1
5	1	1
6	1	1
7	1	1
8	1	1
9	1	1
10	1	1
11	1	1
12	1	1
13	1	1
14	1	1
15	1	1
16	1	1
EXPLAIN SELECT * FROM t2 WHERE b=1 AND c=1 ORDER BY c,a;
id	1
select_type	SIMPLE
table	t2
type	ref
possible_keys	bkey
key	bkey
key_len	10
ref	const,const
rows	8
Extra	Using where; Using index
SELECT * FROM t2 WHERE b=1 AND c=1 ORDER BY c,a;
a	b	c
1	1	1
2	1	1
3	1	1
4	1	1
5	1	1
6	1	1
7	1	1
8	1	1
9	1	1
10	1	1
11	1	1
12	1	1
13	1	1
14	1	1
15	1	1
16	1	1
DROP TABLE t1,t2;
CREATE TABLE t1 (a INT, PRIMARY KEY (a)) ENGINE=InnoDB;
INSERT INTO t1 VALUES (1),(2),(3),(4),(5),(6),(7),(8);
INSERT INTO t1 SELECT a + 8  FROM t1;
INSERT INTO t1 SELECT a + 16 FROM t1;
CREATE PROCEDURE p1 ()
BEGIN
DECLARE i INT DEFAULT 50;
DECLARE cnt INT;
START TRANSACTION;
ALTER TABLE t1 ENGINE=InnoDB;
COMMIT;
START TRANSACTION;
WHILE (i > 0) DO
SET i = i - 1;
SELECT COUNT(*) INTO cnt FROM t1 LOCK IN SHARE MODE;
END WHILE;
COMMIT;
END;|
CALL p1();
CALL p1();
CALL p1();
DROP PROCEDURE p1;
DROP TABLE t1;
create table t1(a text) engine=innodb default charset=utf8;
insert into t1 values('aaa');
alter table t1 add index(a(1024));
Warnings:
Warning	1071	Specified key was too long; max key length is 767 bytes
Warning	1071	Specified key was too long; max key length is 767 bytes
show create table t1;
Table	Create Table
t1	CREATE TABLE `t1` (
  `a` text,
  KEY `a` (`a`(255))
) ENGINE=InnoDB DEFAULT CHARSET=utf8
drop table t1;
CREATE TABLE t1 (
a INT,
b INT,
KEY (b)
) ENGINE=InnoDB;
INSERT INTO t1 VALUES (1,10), (2,10), (2,20), (3,30);
START TRANSACTION;
SELECT * FROM t1 WHERE b=20 FOR UPDATE;
a	b
2	20
START TRANSACTION;
SELECT * FROM t1 WHERE b=10 ORDER BY A FOR UPDATE;
a	b
1	10
2	10
ROLLBACK;
ROLLBACK;
DROP TABLE t1;
CREATE TABLE t1(
a INT, 
b INT NOT NULL, 
c INT NOT NULL, 
d INT, 
UNIQUE KEY (c,b)
) engine=innodb;
INSERT INTO t1 VALUES (1,1,1,50), (1,2,3,40), (2,1,3,4);
EXPLAIN SELECT c,b,d FROM t1 GROUP BY c,b,d;
id	select_type	table	type	possible_keys	key	key_len	ref	rows	Extra
1	SIMPLE	t1	ALL	NULL	NULL	NULL	NULL	3	Using filesort
SELECT c,b,d FROM t1 GROUP BY c,b,d;
c	b	d
1	1	50
3	1	4
3	2	40
EXPLAIN SELECT c,b,d FROM t1 GROUP BY c,b,d ORDER BY NULL;
id	select_type	table	type	possible_keys	key	key_len	ref	rows	Extra
1	SIMPLE	t1	ALL	NULL	NULL	NULL	NULL	3	
SELECT c,b,d FROM t1 GROUP BY c,b,d ORDER BY NULL;
c	b	d
1	1	50
3	1	4
3	2	40
EXPLAIN SELECT c,b,d FROM t1 ORDER BY c,b,d;
id	select_type	table	type	possible_keys	key	key_len	ref	rows	Extra
1	SIMPLE	t1	ALL	NULL	NULL	NULL	NULL	3	Using filesort
SELECT c,b,d FROM t1 ORDER BY c,b,d;
c	b	d
1	1	50
3	1	4
3	2	40
EXPLAIN SELECT c,b,d FROM t1 GROUP BY c,b;
id	select_type	table	type	possible_keys	key	key_len	ref	rows	Extra
1	SIMPLE	t1	index	NULL	c	8	NULL	3	
SELECT c,b,d FROM t1 GROUP BY c,b;
c	b	d
1	1	50
3	1	4
3	2	40
EXPLAIN SELECT c,b   FROM t1 GROUP BY c,b;
id	select_type	table	type	possible_keys	key	key_len	ref	rows	Extra
1	SIMPLE	t1	index	NULL	c	8	NULL	3	Using index
SELECT c,b   FROM t1 GROUP BY c,b;
c	b
1	1
3	1
3	2
DROP TABLE t1;
CREATE TABLE t1 (a INT, b INT, PRIMARY KEY (a), INDEX b (b)) ENGINE=InnoDB;
INSERT INTO t1(a,b) VALUES (1,1), (2,2), (3,2);
EXPLAIN SELECT * FROM t1 WHERE b=2 ORDER BY a ASC;
id	1
select_type	SIMPLE
table	t1
type	ref
possible_keys	b
key	b
key_len	5
ref	const
rows	1
Extra	Using where; Using index
SELECT * FROM t1 WHERE b=2 ORDER BY a ASC;
a	b
2	2
3	2
EXPLAIN SELECT * FROM t1 WHERE b=2 ORDER BY a DESC;
id	1
select_type	SIMPLE
table	t1
type	ref
possible_keys	b
key	b
key_len	5
ref	const
rows	1
Extra	Using where; Using index
SELECT * FROM t1 WHERE b=2 ORDER BY a DESC;
a	b
3	2
2	2
EXPLAIN SELECT * FROM t1 ORDER BY b ASC, a ASC;
id	1
select_type	SIMPLE
table	t1
type	index
possible_keys	NULL
key	b
key_len	5
ref	NULL
rows	3
Extra	Using index
SELECT * FROM t1 ORDER BY b ASC, a ASC;
a	b
1	1
2	2
3	2
EXPLAIN SELECT * FROM t1 ORDER BY b DESC, a DESC;
id	1
select_type	SIMPLE
table	t1
type	index
possible_keys	NULL
key	b
key_len	5
ref	NULL
rows	3
Extra	Using index
SELECT * FROM t1 ORDER BY b DESC, a DESC;
a	b
3	2
2	2
1	1
EXPLAIN SELECT * FROM t1 ORDER BY b ASC, a DESC;
id	1
select_type	SIMPLE
table	t1
type	index
possible_keys	NULL
key	b
key_len	5
ref	NULL
rows	3
Extra	Using index; Using filesort
SELECT * FROM t1 ORDER BY b ASC, a DESC;
a	b
1	1
3	2
2	2
EXPLAIN SELECT * FROM t1 ORDER BY b DESC, a ASC;
id	1
select_type	SIMPLE
table	t1
type	index
possible_keys	NULL
key	b
key_len	5
ref	NULL
rows	3
Extra	Using index; Using filesort
SELECT * FROM t1 ORDER BY b DESC, a ASC;
a	b
2	2
3	2
1	1
DROP TABLE t1;

#
# Bug#27610: ALTER TABLE ROW_FORMAT=... does not rebuild the table.
#

# - prepare;

DROP TABLE IF EXISTS t1;

CREATE TABLE t1(c INT)
ENGINE = InnoDB
ROW_FORMAT = COMPACT;

# - initial check;

SELECT table_schema, table_name, row_format
FROM INFORMATION_SCHEMA.TABLES
WHERE table_schema = DATABASE() AND table_name = 't1';
table_schema	table_name	row_format
test	t1	Compact

# - change ROW_FORMAT and check;

ALTER TABLE t1 ROW_FORMAT = REDUNDANT;

SELECT table_schema, table_name, row_format
FROM INFORMATION_SCHEMA.TABLES
WHERE table_schema = DATABASE() AND table_name = 't1';
table_schema	table_name	row_format
test	t1	Redundant

# - that's it, cleanup.

DROP TABLE t1;
create table t1(a char(10) not null, unique key aa(a(1)),
b char(4) not null, unique key bb(b(4))) engine=innodb;
desc t1;
Field	Type	Null	Key	Default	Extra
a	char(10)	NO	UNI	NULL	
b	char(4)	NO	PRI	NULL	
show create table t1;
Table	Create Table
t1	CREATE TABLE `t1` (
  `a` char(10) NOT NULL,
  `b` char(4) NOT NULL,
  UNIQUE KEY `bb` (`b`),
  UNIQUE KEY `aa` (`a`(1))
) ENGINE=InnoDB DEFAULT CHARSET=latin1
drop table t1;
CREATE TABLE t1 (id int, type char(6), d int, INDEX idx(id,d)) ENGINE=InnoDB;
INSERT INTO t1 VALUES 
(191, 'member', 1), (NULL, 'member', 3), (NULL, 'member', 4), (201, 'member', 2);
EXPLAIN SELECT * FROM t1 WHERE id=191 OR id IS NULL ORDER BY d;
id	select_type	table	type	possible_keys	key	key_len	ref	rows	Extra
1	SIMPLE	t1	ALL	idx	NULL	NULL	NULL	4	Using where; Using filesort
SELECT * FROM t1 WHERE id=191 OR id IS NULL ORDER BY d;
id	type	d
191	member	1
NULL	member	3
NULL	member	4
DROP TABLE t1;
set @my_innodb_autoextend_increment=@@global.innodb_autoextend_increment;
set global innodb_autoextend_increment=8;
set global innodb_autoextend_increment=@my_innodb_autoextend_increment;
set @my_innodb_commit_concurrency=@@global.innodb_commit_concurrency;
set global innodb_commit_concurrency=0;
set global innodb_commit_concurrency=@my_innodb_commit_concurrency;
CREATE TABLE t1 (a int, b int, c int, PRIMARY KEY (a), KEY t1_b (b))
ENGINE=InnoDB;
INSERT INTO t1 (a,b,c) VALUES (1,1,1), (2,1,1), (3,1,1), (4,1,1);
INSERT INTO t1 (a,b,c) SELECT a+4,b,c FROM t1;
EXPLAIN SELECT a, b, c FROM t1 WHERE b = 1 ORDER BY a DESC LIMIT 5;
id	select_type	table	type	possible_keys	key	key_len	ref	rows	Extra
1	SIMPLE	t1	index	t1_b	PRIMARY	4	NULL	8	Using where
SELECT a, b, c FROM t1 WHERE b = 1 ORDER BY a DESC LIMIT 5;
a	b	c
8	1	1
7	1	1
6	1	1
5	1	1
4	1	1
DROP TABLE t1;
DROP TABLE IF EXISTS t1;
CREATE TABLE t1 (a char(50)) ENGINE=InnoDB;
CREATE INDEX i1 on t1 (a(3));
SELECT * FROM t1 WHERE a = 'abcde';
a
DROP TABLE t1;
#
# BUG #26288: savepoint are not deleted on comit, if the transaction 
# was otherwise empty
#
BEGIN;
SAVEPOINT s1;
COMMIT;
RELEASE SAVEPOINT s1;
ERROR 42000: SAVEPOINT s1 does not exist
BEGIN;
SAVEPOINT s2;
COMMIT;
ROLLBACK TO SAVEPOINT s2;
ERROR 42000: SAVEPOINT s2 does not exist
BEGIN;
SAVEPOINT s3;
ROLLBACK;
RELEASE SAVEPOINT s3;
ERROR 42000: SAVEPOINT s3 does not exist
BEGIN;
SAVEPOINT s4;
ROLLBACK;
ROLLBACK TO SAVEPOINT s4;
ERROR 42000: SAVEPOINT s4 does not exist
CREATE TABLE t1 (f1 INTEGER PRIMARY KEY COMMENT 'My ID#', f2 INTEGER DEFAULT NULL, f3 CHAR(10) DEFAULT 'My ID#', CONSTRAINT f2_ref FOREIGN KEY (f2) REFERENCES t1 (f1)) ENGINE=INNODB;
SHOW CREATE TABLE t1;
Table	Create Table
t1	CREATE TABLE `t1` (
  `f1` int(11) NOT NULL COMMENT 'My ID#',
  `f2` int(11) DEFAULT NULL,
  `f3` char(10) DEFAULT 'My ID#',
  PRIMARY KEY (`f1`),
  KEY `f2_ref` (`f2`),
  CONSTRAINT `f2_ref` FOREIGN KEY (`f2`) REFERENCES `t1` (`f1`)
) ENGINE=InnoDB DEFAULT CHARSET=latin1
DROP TABLE t1;
#
# Bug #36995: valgrind error in remove_const during subquery executions
#
create table t1 (a bit(1) not null,b int) engine=myisam;
create table t2 (c int) engine=innodb;
explain
select b from t1 where a not in (select b from t1,t2 group by a) group by a;
id	select_type	table	type	possible_keys	key	key_len	ref	rows	Extra
1	PRIMARY	NULL	NULL	NULL	NULL	NULL	NULL	NULL	Impossible WHERE noticed after reading const tables
2	DEPENDENT SUBQUERY	t1	system	NULL	NULL	NULL	NULL	0	const row not found
2	DEPENDENT SUBQUERY	t2	ALL	NULL	NULL	NULL	NULL	1	
DROP TABLE t1,t2;
End of 5.0 tests
CREATE TABLE `t2` (
`k` int(11) NOT NULL auto_increment,
`a` int(11) default NULL,
`c` int(11) default NULL,
PRIMARY KEY  (`k`),
UNIQUE KEY `idx_1` (`a`)
);
insert into t2 ( a ) values ( 6 ) on duplicate key update c =
ifnull( c,
0 ) + 1;
insert into t2 ( a ) values ( 7 ) on duplicate key update c =
ifnull( c,
0 ) + 1;
select last_insert_id();
last_insert_id()
2
select * from t2;
k	a	c
1	6	NULL
2	7	NULL
insert into t2 ( a ) values ( 6 ) on duplicate key update c =
ifnull( c,
0 ) + 1;
select last_insert_id();
last_insert_id()
2
select last_insert_id(0);
last_insert_id(0)
0
insert into t2 ( a ) values ( 6 ) on duplicate key update c =
ifnull( c,
0 ) + 1;
select last_insert_id();
last_insert_id()
0
select * from t2;
k	a	c
1	6	2
2	7	NULL
insert ignore into t2 values (null,6,1),(10,8,1);
select last_insert_id();
last_insert_id()
0
insert ignore into t2 values (null,6,1),(null,8,1),(null,15,1),(null,20,1);
select last_insert_id();
last_insert_id()
11
select * from t2;
k	a	c
1	6	2
2	7	NULL
10	8	1
11	15	1
12	20	1
insert into t2 ( a ) values ( 6 ) on duplicate key update c =
ifnull( c,
0 ) + 1, k=last_insert_id(k);
select last_insert_id();
last_insert_id()
1
select * from t2;
k	a	c
1	6	3
2	7	NULL
10	8	1
11	15	1
12	20	1
drop table t2;
drop table if exists t1, t2;
create table t1 (i int);
alter table t1 modify i int default 1;
alter table t1 modify i int default 2, rename t2;
lock table t2 write;
alter table t2 modify i int default 3;
unlock tables;
lock table t2 write;
alter table t2 modify i int default 4, rename t1;
unlock tables;
drop table t1;
drop table if exists t1;
create table t1 (i int);
insert into t1 values ();
lock table t1 write;
alter table t1 modify i int default 1;
insert into t1 values ();
select * from t1;
i
NULL
1
alter table t1 change i c char(10) default "Two";
insert into t1 values ();
select * from t1;
c
NULL
1
Two
unlock tables;
select * from t1;
c
NULL
1
Two
drop tables t1;
create table t1(f1 varchar(5) unique, f2 timestamp NOT NULL DEFAULT
CURRENT_TIMESTAMP ON UPDATE CURRENT_TIMESTAMP);
insert into t1(f1) values(1);
select @a:=f2 from t1;
@a:=f2
#
update t1 set f1=1;
select @b:=f2 from t1;
@b:=f2
#
select if(@a=@b,"ok","wrong");
if(@a=@b,"ok","wrong")
ok
insert into t1(f1) values (1) on duplicate key update f1="1";
select @b:=f2 from t1;
@b:=f2
#
select if(@a=@b,"ok","wrong");
if(@a=@b,"ok","wrong")
ok
insert into t1(f1) select f1 from t1 on duplicate key update f1="1";
select @b:=f2 from t1;
@b:=f2
#
select if(@a=@b,"ok","wrong");
if(@a=@b,"ok","wrong")
ok
drop table t1;
SET SESSION AUTOCOMMIT = 0;
SET SESSION TRANSACTION ISOLATION LEVEL READ COMMITTED;
set binlog_format=mixed;
# Switch to connection con1
CREATE TABLE t1 (a INT PRIMARY KEY, b VARCHAR(256))
ENGINE = InnoDB;
INSERT INTO t1 VALUES (1,2);
# 1. test for locking:
BEGIN;
UPDATE t1 SET b = 12 WHERE a = 1;
affected rows: 1
info: Rows matched: 1  Changed: 1  Warnings: 0
SELECT * FROM t1;
a	b
1	12
# Switch to connection con2
UPDATE t1 SET b = 21 WHERE a = 1;
ERROR HY000: Lock wait timeout exceeded; try restarting transaction
# Switch to connection con1
SELECT * FROM t1;
a	b
1	12
ROLLBACK;
# 2. test for serialized update:
CREATE TABLE t2 (a INT);
TRUNCATE t1;
INSERT INTO t1 VALUES (1,'init');
CREATE PROCEDURE p1()
BEGIN
UPDATE t1 SET b = CONCAT(b, '+con2')  WHERE a = 1;
INSERT INTO t2 VALUES ();
END|
BEGIN;
UPDATE t1 SET b = CONCAT(b, '+con1') WHERE a = 1;
affected rows: 1
info: Rows matched: 1  Changed: 1  Warnings: 0
SELECT * FROM t1;
a	b
1	init+con1
# Switch to connection con2
CALL p1;;
# Switch to connection con1
SELECT * FROM t1;
a	b
1	init+con1
COMMIT;
SELECT * FROM t1;
a	b
1	init+con1
# Switch to connection con2
SELECT * FROM t1;
a	b
1	init+con1+con2
# Switch to connection con1
# 3. test for updated key column:
TRUNCATE t1;
TRUNCATE t2;
INSERT INTO t1 VALUES (1,'init');
BEGIN;
UPDATE t1 SET a = 2, b = CONCAT(b, '+con1') WHERE a = 1;
affected rows: 1
info: Rows matched: 1  Changed: 1  Warnings: 0
SELECT * FROM t1;
a	b
2	init+con1
# Switch to connection con2
CALL p1;;
# Switch to connection con1
SELECT * FROM t1;
a	b
2	init+con1
COMMIT;
SELECT * FROM t1;
a	b
2	init+con1
# Switch to connection con2
SELECT * FROM t1;
a	b
2	init+con1
DROP PROCEDURE p1;
DROP TABLE t1, t2;
CREATE TABLE t1 (a INT NOT NULL, b INT NOT NULL, PRIMARY KEY (a,b)) engine=innodb;
CREATE TABLE t2 (c INT NOT NULL, d INT NOT NULL, PRIMARY KEY (c,d),
CONSTRAINT c2 FOREIGN KEY f2 (c) REFERENCES t1 (a,b) ON UPDATE NO ACTION) engine=innodb;
ERROR 42000: Incorrect foreign key definition for 'f2': Key reference and table reference don't match
CREATE TABLE t2 (c INT NOT NULL, d INT NOT NULL, PRIMARY KEY (c,d),
CONSTRAINT c2 FOREIGN KEY (c) REFERENCES t1 (a,b) ON UPDATE NO ACTION) engine=innodb;
ERROR 42000: Incorrect foreign key definition for 'c2': Key reference and table reference don't match
CREATE TABLE t2 (c INT NOT NULL, d INT NOT NULL, PRIMARY KEY (c,d),
CONSTRAINT c1 FOREIGN KEY c2 (c) REFERENCES t1 (a) ON DELETE NO ACTION,
CONSTRAINT c2 FOREIGN KEY (c) REFERENCES t1 (a) ON UPDATE NO ACTION) engine=innodb;
ALTER TABLE t2 DROP FOREIGN KEY c2;
DROP TABLE t2;
CREATE TABLE t2 (c INT NOT NULL, d INT NOT NULL, PRIMARY KEY (c,d),
FOREIGN KEY (c) REFERENCES t1 (a,k) ON UPDATE NO ACTION) engine=innodb;
ERROR 42000: Incorrect foreign key definition for 'foreign key without name': Key reference and table reference don't match
CREATE TABLE t2 (c INT NOT NULL, d INT NOT NULL, PRIMARY KEY (c,d),
FOREIGN KEY f1 (c) REFERENCES t1 (a,k) ON UPDATE NO ACTION) engine=innodb;
ERROR 42000: Incorrect foreign key definition for 'f1': Key reference and table reference don't match
CREATE TABLE t2 (c INT NOT NULL, d INT NOT NULL, PRIMARY KEY (c,d),
CONSTRAINT c1 FOREIGN KEY f1 (c) REFERENCES t1 (a) ON DELETE NO ACTION,
CONSTRAINT c2 FOREIGN KEY (c) REFERENCES t1 (a) ON UPDATE NO ACTION,
FOREIGN KEY f3 (c) REFERENCES t1 (a) ON UPDATE NO ACTION,
FOREIGN KEY (c) REFERENCES t1 (a) ON UPDATE NO ACTION) engine=innodb;
SHOW CREATE TABLE t2;
Table	Create Table
t2	CREATE TABLE `t2` (
  `c` int(11) NOT NULL,
  `d` int(11) NOT NULL,
  PRIMARY KEY (`c`,`d`),
  CONSTRAINT `c1` FOREIGN KEY (`c`) REFERENCES `t1` (`a`) ON DELETE NO ACTION,
  CONSTRAINT `c2` FOREIGN KEY (`c`) REFERENCES `t1` (`a`) ON UPDATE NO ACTION,
  CONSTRAINT `t2_ibfk_1` FOREIGN KEY (`c`) REFERENCES `t1` (`a`) ON UPDATE NO ACTION,
  CONSTRAINT `t2_ibfk_2` FOREIGN KEY (`c`) REFERENCES `t1` (`a`) ON UPDATE NO ACTION
) ENGINE=InnoDB DEFAULT CHARSET=latin1
DROP TABLE t2;
DROP TABLE t1;
create table t1 (a int auto_increment primary key) engine=innodb;
alter table t1 order by a;
Warnings:
Warning	1105	ORDER BY ignored as there is a user-defined clustered index in the table 't1'
drop table t1;
CREATE TABLE t1
(vid integer NOT NULL,
tid integer NOT NULL,
idx integer NOT NULL,
name varchar(128) NOT NULL,
type varchar(128) NULL,
PRIMARY KEY(idx, vid, tid),
UNIQUE(vid, tid, name)
) ENGINE=InnoDB;
INSERT INTO t1 VALUES
(1,1,1,'pk',NULL),(2,1,1,'pk',NULL),(3,1,1,'pk',NULL),(4,1,1,'c1',NULL),
(5,1,1,'pk',NULL),(1,1,2,'c1',NULL),(2,1,2,'c1',NULL),(3,1,2,'c1',NULL),
(4,1,2,'c2',NULL),(5,1,2,'c1',NULL),(2,1,3,'c2',NULL),(3,1,3,'c2',NULL),
(4,1,3,'pk',NULL),(5,1,3,'c2',NULL),
(2,1,4,'c_extra',NULL),(3,1,4,'c_extra',NULL);
EXPLAIN SELECT * FROM t1 FORCE INDEX (PRIMARY) WHERE tid = 1 AND vid = 3 ORDER BY idx DESC;
id	select_type	table	type	possible_keys	key	key_len	ref	rows	Extra
1	SIMPLE	t1	index	NULL	PRIMARY	12	NULL	16	Using where
SELECT * FROM t1 FORCE INDEX (PRIMARY) WHERE tid = 1 AND vid = 3 ORDER BY idx DESC;
vid	tid	idx	name	type
3	1	4	c_extra	NULL
3	1	3	c2	NULL
3	1	2	c1	NULL
3	1	1	pk	NULL
DROP TABLE t1;
#
# Bug #44290: explain crashes for subquery with distinct in
#             SQL_SELECT::test_quick_select
#             (reproduced only with InnoDB tables)
#
CREATE TABLE t1 (c1 INT, c2 INT, c3 INT, KEY (c3), KEY (c2, c3))
ENGINE=InnoDB;
INSERT INTO t1 VALUES (1,1,1), (1,1,1), (1,1,2), (1,1,1), (1,1,2);
SELECT 1 FROM (SELECT COUNT(DISTINCT c1) 
FROM t1 WHERE c2 IN (1, 1) AND c3 = 2 GROUP BY c2) x;
1
1
EXPLAIN 
SELECT 1 FROM (SELECT COUNT(DISTINCT c1) 
FROM t1 WHERE c2 IN (1, 1) AND c3 = 2 GROUP BY c2) x;
id	select_type	table	type	possible_keys	key	key_len	ref	rows	Extra
1	PRIMARY	<derived2>	system	NULL	NULL	NULL	NULL	1	
2	DERIVED	t1	index	c3,c2	c2	10	NULL	5	
DROP TABLE t1;
CREATE TABLE t1 (c1 REAL, c2 REAL, c3 REAL, KEY (c3), KEY (c2, c3))
ENGINE=InnoDB;
INSERT INTO t1 VALUES (1,1,1), (1,1,1), (1,1,2), (1,1,1), (1,1,2);
SELECT 1 FROM (SELECT COUNT(DISTINCT c1) 
FROM t1 WHERE c2 IN (1, 1) AND c3 = 2 GROUP BY c2) x;
1
1
EXPLAIN 
SELECT 1 FROM (SELECT COUNT(DISTINCT c1) 
FROM t1 WHERE c2 IN (1, 1) AND c3 = 2 GROUP BY c2) x;
id	select_type	table	type	possible_keys	key	key_len	ref	rows	Extra
1	PRIMARY	<derived2>	system	NULL	NULL	NULL	NULL	1	
2	DERIVED	t1	index	c3,c2	c2	18	NULL	5	
DROP TABLE t1;
CREATE TABLE t1 (c1 DECIMAL(12,2), c2 DECIMAL(12,2), c3 DECIMAL(12,2), 
KEY (c3), KEY (c2, c3))
ENGINE=InnoDB;
INSERT INTO t1 VALUES (1,1,1), (1,1,1), (1,1,2), (1,1,1), (1,1,2);
SELECT 1 FROM (SELECT COUNT(DISTINCT c1) 
FROM t1 WHERE c2 IN (1, 1) AND c3 = 2 GROUP BY c2) x;
1
1
EXPLAIN 
SELECT 1 FROM (SELECT COUNT(DISTINCT c1) 
FROM t1 WHERE c2 IN (1, 1) AND c3 = 2 GROUP BY c2) x;
id	select_type	table	type	possible_keys	key	key_len	ref	rows	Extra
1	PRIMARY	<derived2>	system	NULL	NULL	NULL	NULL	1	
2	DERIVED	t1	index	c3,c2	c2	14	NULL	5	
DROP TABLE t1;
End of 5.1 tests
drop table if exists t1, t2, t3;
create table t1(a int);
insert into t1 values (0),(1),(2),(3),(4),(5),(6),(7),(8),(9);
create table t2 (a int, b int, pk int, key(a,b), primary key(pk)) engine=innodb;
insert into t2 select @a:=A.a+10*(B.a + 10*C.a),@a, @a from t1 A, t1 B, t1 C;
this must use key 'a', not PRIMARY:
explain select a from t2 where a=b;
id	select_type	table	type	possible_keys	key	key_len	ref	rows	Extra
1	SIMPLE	t2	index	NULL	a	10	NULL	#	Using where; Using index
drop table t1, t2;
SET SESSION BINLOG_FORMAT=STATEMENT;
SET SESSION TRANSACTION ISOLATION LEVEL READ COMMITTED;
select @@session.sql_log_bin, @@session.binlog_format, @@session.tx_isolation;
@@session.sql_log_bin	1
@@session.binlog_format	STATEMENT
@@session.tx_isolation	READ-COMMITTED
CREATE TABLE t1 ( a INT ) ENGINE=InnoDB;
INSERT INTO t1 VALUES(1);
DROP TABLE t1;
DROP TABLE IF EXISTS t1;
CREATE TABLE t1 (a char(50)) ENGINE=InnoDB;
CREATE INDEX i1 on t1 (a(3));
SELECT * FROM t1 WHERE a = 'abcde';
a
DROP TABLE t1;
CREATE TABLE foo (a int, b int, c char(10),
PRIMARY KEY (c(3)),
KEY b (b)
) engine=innodb;
CREATE TABLE foo2 (a int, b int, c char(10),
PRIMARY KEY (c),
KEY b (b)
) engine=innodb;
CREATE TABLE bar (a int, b int, c char(10),
PRIMARY KEY (c(3)),
KEY b (b)
) engine=myisam;
INSERT INTO foo VALUES
(1,2,'abcdefghij'), (2,3,''), (3,4,'klmnopqrst'),
(4,5,'uvwxyz'), (5,6,'meotnsyglt'), (4,5,'asfdewe');
INSERT INTO bar SELECT * FROM foo;
INSERT INTO foo2 SELECT * FROM foo;
EXPLAIN SELECT c FROM bar WHERE b>2;;
id	1
select_type	SIMPLE
table	bar
type	ALL
possible_keys	b
key	NULL
key_len	NULL
ref	NULL
rows	6
Extra	Using where
EXPLAIN SELECT c FROM foo WHERE b>2;;
id	1
select_type	SIMPLE
table	foo
type	ALL
possible_keys	b
key	NULL
key_len	NULL
ref	NULL
rows	6
Extra	Using where
EXPLAIN SELECT c FROM foo2 WHERE b>2;;
id	1
select_type	SIMPLE
table	foo2
type	range
possible_keys	b
key	b
key_len	5
ref	NULL
rows	3
Extra	Using where; Using index
EXPLAIN SELECT c FROM bar WHERE c>2;;
id	1
select_type	SIMPLE
table	bar
type	ALL
possible_keys	PRIMARY
key	NULL
key_len	NULL
ref	NULL
rows	6
Extra	Using where
EXPLAIN SELECT c FROM foo WHERE c>2;;
id	1
select_type	SIMPLE
table	foo
type	ALL
possible_keys	PRIMARY
key	NULL
key_len	NULL
ref	NULL
rows	6
Extra	Using where
EXPLAIN SELECT c FROM foo2 WHERE c>2;;
id	1
select_type	SIMPLE
table	foo2
type	index
possible_keys	PRIMARY
key	b
key_len	5
ref	NULL
rows	6
Extra	Using where; Using index
DROP TABLE foo, bar, foo2;
DROP TABLE IF EXISTS t1,t3,t2;
DROP FUNCTION IF EXISTS f1;
CREATE FUNCTION f1() RETURNS VARCHAR(250)
BEGIN
return 'hhhhhhh' ;
END|
CREATE TABLE t1 (a VARCHAR(20), b VARCHAR(20), c VARCHAR(20)) ENGINE=INNODB;
BEGIN WORK;
CREATE TEMPORARY TABLE t2 (a VARCHAR(20), b VARCHAR(20), c varchar(20)) ENGINE=INNODB;
CREATE TEMPORARY TABLE t3 LIKE t2;
INSERT INTO t1 VALUES ('a','b',NULL),('c','d',NULL),('e','f',NULL);
SET @stmt := CONCAT('INSERT INTO t2 SELECT tbl.a, tbl.b, f1()',' FROM t1 tbl');
PREPARE stmt1 FROM @stmt;
SET @stmt := CONCAT('INSERT INTO t3', ' SELECT * FROM t2');
PREPARE stmt3 FROM @stmt;
EXECUTE stmt1;
COMMIT;
DEALLOCATE PREPARE stmt1;
DEALLOCATE PREPARE stmt3;
DROP TABLE t1,t3,t2;
DROP FUNCTION f1;
DROP TABLE IF EXISTS t1,t2;
CREATE TABLE t1 (id INT NOT NULL, PRIMARY KEY (id)) ENGINE=INNODB;
CREATE TABLE t2 (id INT PRIMARY KEY,
t1_id INT, INDEX par_ind (t1_id),
FOREIGN KEY (t1_id) REFERENCES t1(id)) ENGINE=INNODB;
INSERT INTO t1 VALUES (1),(2);
INSERT INTO t2 VALUES (3,2);
SET AUTOCOMMIT = 0;
START TRANSACTION;
TRUNCATE TABLE t1;
ERROR 23000: Cannot delete or update a parent row: a foreign key constraint fails (`test`.`t2`, CONSTRAINT `t2_ibfk_1` FOREIGN KEY (`t1_id`) REFERENCES `t1` (`id`))
SELECT * FROM t1;
id
1
2
COMMIT;
SELECT * FROM t1;
id
1
2
START TRANSACTION;
TRUNCATE TABLE t1;
ERROR 23000: Cannot delete or update a parent row: a foreign key constraint fails (`test`.`t2`, CONSTRAINT `t2_ibfk_1` FOREIGN KEY (`t1_id`) REFERENCES `t1` (`id`))
SELECT * FROM t1;
id
1
2
ROLLBACK;
SELECT * FROM t1;
id
1
2
SET AUTOCOMMIT = 1;
START TRANSACTION;
SELECT * FROM t1;
id
1
2
COMMIT;
TRUNCATE TABLE t1;
ERROR 23000: Cannot delete or update a parent row: a foreign key constraint fails (`test`.`t2`, CONSTRAINT `t2_ibfk_1` FOREIGN KEY (`t1_id`) REFERENCES `t1` (`id`))
SELECT * FROM t1;
id
1
2
DELETE FROM t2 WHERE id = 3;
START TRANSACTION;
SELECT * FROM t1;
id
1
2
TRUNCATE TABLE t1;
ROLLBACK;
SELECT * FROM t1;
id
TRUNCATE TABLE t2;
DROP TABLE t2;
DROP TABLE t1;
#
# Bug#40127 Multiple table DELETE IGNORE hangs on foreign key constraint violation on 5.0
#
CREATE TABLE t1 (
id INT UNSIGNED NOT NULL AUTO_INCREMENT,
PRIMARY KEY (id)
) ENGINE=InnoDB;
CREATE TABLE t2 (
id INT UNSIGNED NOT NULL AUTO_INCREMENT,
aid INT UNSIGNED NOT NULL,
PRIMARY KEY (id),
FOREIGN KEY (aid) REFERENCES t1 (id)
) ENGINE=InnoDB;
CREATE TABLE t3 (
bid INT UNSIGNED NOT NULL,
FOREIGN KEY (bid) REFERENCES t2 (id)
) ENGINE=InnoDB;
CREATE TABLE t4 (
a INT
) ENGINE=InnoDB;
CREATE TABLE t5 (
a INT
) ENGINE=InnoDB;
INSERT INTO t1 (id) VALUES (1);
INSERT INTO t2 (id, aid) VALUES (1, 1),(2,1),(3,1),(4,1);
INSERT INTO t3 (bid) VALUES (1);
INSERT INTO t4 VALUES (1),(2),(3),(4),(5);
INSERT INTO t5 VALUES (1);
DELETE t5 FROM t4 LEFT JOIN t5 ON t4.a= t5.a;
DELETE t2, t1 FROM t2 INNER JOIN t1 ON (t2.aid = t1.id) WHERE t2.id = 1;
ERROR 23000: Cannot delete or update a parent row: a foreign key constraint fails (`test`.`t3`, CONSTRAINT `t3_ibfk_1` FOREIGN KEY (`bid`) REFERENCES `t2` (`id`))
DELETE t2, t1 FROM t2 INNER JOIN t1 ON (t2.aid = t1.id) WHERE t2.id = 1;
ERROR 23000: Cannot delete or update a parent row: a foreign key constraint fails (`test`.`t3`, CONSTRAINT `t3_ibfk_1` FOREIGN KEY (`bid`) REFERENCES `t2` (`id`))
DELETE IGNORE t2, t1 FROM t2 INNER JOIN t1 ON (t2.aid = t1.id) WHERE t2.id = 1;
DROP TABLE t3;
DROP TABLE t2;
DROP TABLE t1;
DROP TABLES t4,t5;
# Bug#40127 Multiple table DELETE IGNORE hangs on foreign key constraint violation on 5.0
# Testing for any side effects of IGNORE on AFTER DELETE triggers used with
# transactional tables.
#
CREATE TABLE t1 (i INT NOT NULL PRIMARY KEY) ENGINE=InnoDB;
CREATE TABLE t2 (a VARCHAR(100)) ENGINE=InnoDB;
CREATE TABLE t3 (i INT NOT NULL PRIMARY KEY) ENGINE=InnoDB;
CREATE TABLE t4 (i INT NOT NULL PRIMARY KEY, t1i INT, 
FOREIGN KEY (t1i) REFERENCES t1(i))
ENGINE=InnoDB;
CREATE TRIGGER trg AFTER DELETE ON t1 FOR EACH ROW
BEGIN
SET @b:='EXECUTED TRIGGER';
INSERT INTO t2 VALUES (@b);
SET @a:= error_happens_here;
END||
SET @b:="";
SET @a:="";
INSERT INTO t1 VALUES (1),(2),(3),(4);
INSERT INTO t3 SELECT * FROM t1;
** An error in a trigger causes rollback of the statement.
DELETE t1 FROM t3 LEFT JOIN t1 ON t1.i=t3.i;
ERROR 42S22: Unknown column 'error_happens_here' in 'field list'
SELECT @a,@b;
@a	@b
	EXECUTED TRIGGER
SELECT * FROM t2;
a
SELECT * FROM t1 LEFT JOIN t3 ON t1.i=t3.i;
i	i
1	1
2	2
3	3
4	4
** Same happens with the IGNORE option
DELETE IGNORE t1 FROM t3 LEFT JOIN t1 ON t1.i=t3.i;
ERROR 42S22: Unknown column 'error_happens_here' in 'field list'
SELECT * FROM t2;
a
SELECT * FROM t1 LEFT JOIN t3 ON t1.i=t3.i;
i	i
1	1
2	2
3	3
4	4
**
** The following is an attempt to demonstrate
** error handling inside a row iteration.
**
DROP TRIGGER trg;
TRUNCATE TABLE t1;
TRUNCATE TABLE t2;
TRUNCATE TABLE t3;
INSERT INTO t1 VALUES (1),(2),(3),(4);
INSERT INTO t3 VALUES (1),(2),(3),(4);
INSERT INTO t4 VALUES (3,3),(4,4);
CREATE TRIGGER trg AFTER DELETE ON t1 FOR EACH ROW
BEGIN
SET @b:= CONCAT('EXECUTED TRIGGER FOR ROW ',CAST(OLD.i AS CHAR));
INSERT INTO t2 VALUES (@b);
END||
** DELETE is prevented by foreign key constrains but errors are silenced.
** The AFTER trigger isn't fired.
DELETE IGNORE t1 FROM t3 LEFT JOIN t1 ON t1.i=t3.i;
** Tables are modified by best effort:
SELECT * FROM t1 LEFT JOIN t3 ON t1.i=t3.i;
i	i
3	3
4	4
** The AFTER trigger was only executed on successful rows:
SELECT * FROM t2;
a
EXECUTED TRIGGER FOR ROW 1
EXECUTED TRIGGER FOR ROW 2
DROP TRIGGER trg;
**
** Induce an error midway through an AFTER-trigger
**
TRUNCATE TABLE t4;
TRUNCATE TABLE t1;
TRUNCATE TABLE t3;
INSERT INTO t1 VALUES (1),(2),(3),(4);
INSERT INTO t3 VALUES (1),(2),(3),(4);
CREATE TRIGGER trg AFTER DELETE ON t1 FOR EACH ROW
BEGIN
SET @a:= @a+1;
IF @a > 2 THEN
INSERT INTO t4 VALUES (5,5);
END IF;
END||
SET @a:=0;
** Errors in the trigger causes the statement to abort.
DELETE IGNORE t1 FROM t3 LEFT JOIN t1 ON t1.i=t3.i;
ERROR 23000: Cannot add or update a child row: a foreign key constraint fails (`test`.`t4`, CONSTRAINT `t4_ibfk_1` FOREIGN KEY (`t1i`) REFERENCES `t1` (`i`))
SELECT * FROM t1 LEFT JOIN t3 ON t1.i=t3.i;
i	i
1	1
2	2
3	3
4	4
SELECT * FROM t4;
i	t1i
DROP TRIGGER trg;
DROP TABLE t4;
DROP TABLE t1;
DROP TABLE t2;
DROP TABLE t3;
CREATE TABLE t1 (a INT, b INT, KEY (a)) ENGINE = INNODB;
CREATE TABLE t2 (a INT KEY, b INT, KEY (b)) ENGINE = INNODB;
CREATE TABLE t3 (a INT, b INT KEY, KEY (a)) ENGINE = INNODB;
CREATE TABLE t4 (a INT KEY, b INT, KEY (b)) ENGINE = INNODB;
INSERT INTO t1 VALUES (1, 1), (2, 2), (3, 3), (4, 4), (5, 5), (6, 6);
INSERT INTO t2 VALUES (1, 1), (2, 2), (3, 3), (4, 4), (5, 5);
INSERT INTO t3 VALUES (1, 101), (2, 102), (3, 103), (4, 104), (5, 105), (6, 106);
INSERT INTO t4 VALUES (1, 1), (2, 2), (3, 3), (4, 4), (5, 5);
UPDATE t1, t2 SET t1.a = t1.a + 100, t2.b = t1.a + 10 
WHERE t1.a BETWEEN 2 AND 4 AND t2.a = t1.b;
SELECT * FROM t2;
a	b
1	1
2	12
3	13
4	14
5	5
UPDATE t3, t4 SET t3.a = t3.a + 100, t4.b = t3.a + 10 
WHERE t3.a BETWEEN 2 AND 4 AND t4.a = t3.b - 100;
SELECT * FROM t4;
a	b
1	1
2	12
3	13
4	14
5	5
DROP TABLE t1, t2, t3, t4;
#
# Bug#44886: SIGSEGV in test_if_skip_sort_order() -
#            uninitialized variable used as subscript 
#
CREATE TABLE t1 (a INT, b INT, c INT, d INT, PRIMARY KEY (b), KEY (a,c))
ENGINE=InnoDB;
INSERT INTO t1 VALUES (1,1,1,0);
CREATE TABLE t2 (a INT, b INT, e INT, KEY (e)) ENGINE=InnoDB;
INSERT INTO t2 VALUES (1,1,2);
CREATE TABLE t3 (a INT, b INT) ENGINE=MyISAM;
INSERT INTO t3 VALUES (1, 1);
SELECT * FROM t1, t2, t3
WHERE t1.a = t3.a AND (t1.b = t3.b OR t1.d) AND t2.b = t1.b AND t2.e = 2
GROUP BY t1.b;
a	b	c	d	a	b	e	a	b
1	1	1	0	1	1	2	1	1
DROP TABLE t1, t2, t3;
#
# Bug #45828: Optimizer won't use partial primary key if another 
# index can prevent filesort
#
CREATE TABLE `t1` (
c1 int NOT NULL,
c2 int NOT NULL,
c3 int NOT NULL,
PRIMARY KEY (c1,c2),
KEY  (c3)
) ENGINE=InnoDB;
INSERT INTO t1 VALUES (5,2,1246276747);
INSERT INTO t1 VALUES (2,1,1246281721);
INSERT INTO t1 VALUES (7,3,1246281756);
INSERT INTO t1 VALUES (4,2,1246282139);
INSERT INTO t1 VALUES (3,1,1246282230);
INSERT INTO t1 VALUES (1,0,1246282712);
INSERT INTO t1 VALUES (8,3,1246282765);
INSERT INTO t1 SELECT c1+10,c2+10,c3+10 FROM t1;
INSERT INTO t1 SELECT c1+100,c2+100,c3+100 from t1;
INSERT INTO t1 SELECT c1+1000,c2+1000,c3+1000 from t1;
INSERT INTO t1 SELECT c1+10000,c2+10000,c3+10000 from t1;
INSERT INTO t1 SELECT c1+100000,c2+100000,c3+100000 from t1;
INSERT INTO t1 SELECT c1+1000000,c2+1000000,c3+1000000 from t1;
SELECT * FROM t1 WHERE c1 = 99999999 AND c3 > 1 ORDER BY c3;
c1	c2	c3
EXPLAIN SELECT * FROM t1 WHERE c1 = 99999999 AND c3 > 1 ORDER BY c3;
id	select_type	table	type	possible_keys	key	key_len	ref	rows	Extra
1	SIMPLE	t1	ref	PRIMARY,c3	PRIMARY	4	const	1	Using where; Using filesort
EXPLAIN SELECT * FROM t1 FORCE INDEX (PRIMARY) WHERE c1 = 99999999 AND c3 > 1 ORDER BY c3;
id	select_type	table	type	possible_keys	key	key_len	ref	rows	Extra
1	SIMPLE	t1	ref	PRIMARY	PRIMARY	4	const	1	Using where; Using filesort
CREATE TABLE t2 (
c1 int NOT NULL,
c2 int NOT NULL,
c3 int NOT NULL,
KEY (c1,c2),
KEY (c3)
) ENGINE=InnoDB;
explain SELECT * FROM t2 WHERE c1 = 99999999 AND c3 > 1 ORDER BY c3;
id	select_type	table	type	possible_keys	key	key_len	ref	rows	Extra
1	SIMPLE	t2	ref	c1,c3	c1	4	const	1	Using where; Using filesort
DROP TABLE t1,t2;
#
# 36259: Optimizing with ORDER BY
#
CREATE TABLE t1 (
a INT NOT NULL AUTO_INCREMENT,
b INT NOT NULL,
c INT NOT NULL,
d VARCHAR(5),
e INT NOT NULL,
PRIMARY KEY (a), KEY i2 (b,c,d)
) ENGINE=InnoDB;
INSERT INTO t1 (b,c,d,e) VALUES (1,1,'a',1), (2,2,'b',2);
INSERT INTO t1 (b,c,d,e) SELECT RAND()*10000, RAND()*10000, d, e FROM t1;
INSERT INTO t1 (b,c,d,e) SELECT RAND()*10000, RAND()*10000, d, e FROM t1;
INSERT INTO t1 (b,c,d,e) SELECT RAND()*10000, RAND()*10000, d, e FROM t1;
INSERT INTO t1 (b,c,d,e) SELECT RAND()*10000, RAND()*10000, d, e FROM t1;
INSERT INTO t1 (b,c,d,e) SELECT RAND()*10000, RAND()*10000, d, e FROM t1;
INSERT INTO t1 (b,c,d,e) SELECT RAND()*10000, RAND()*10000, d, e FROM t1;
EXPLAIN SELECT * FROM t1 WHERE b=1 AND c=1 ORDER BY a;
id	select_type	table	type	possible_keys	key	key_len	ref	rows	Extra
1	SIMPLE	t1	ref	i2	i2	8	const,const	1	Using where; Using filesort
EXPLAIN SELECT * FROM t1 FORCE INDEX(i2) WHERE b=1 and c=1 ORDER BY a;
id	select_type	table	type	possible_keys	key	key_len	ref	rows	Extra
1	SIMPLE	t1	ref	i2	i2	8	const,const	1	Using where; Using filesort
EXPLAIN SELECT * FROM t1 FORCE INDEX(PRIMARY) WHERE b=1 AND c=1 ORDER BY a;
id	select_type	table	type	possible_keys	key	key_len	ref	rows	Extra
1	SIMPLE	t1	index	NULL	PRIMARY	4	NULL	128	Using where
DROP TABLE t1;
#
# Bug #47963: Wrong results when index is used
#
CREATE TABLE t1(
a VARCHAR(5) NOT NULL, 
b VARCHAR(5) NOT NULL,
c DATETIME NOT NULL,
KEY (c) 
) ENGINE=InnoDB;
INSERT INTO t1 VALUES('TEST', 'TEST', '2009-10-09 00:00:00');
SELECT * FROM t1 WHERE a = 'TEST' AND 
c >= '2009-10-09 00:00:00' AND c <= '2009-10-09 00:00:00';
a	b	c
TEST	TEST	2009-10-09 00:00:00
SELECT * FROM t1 WHERE a = 'TEST' AND 
c >= '2009-10-09 00:00:00.0' AND c <= '2009-10-09 00:00:00.0';
a	b	c
TEST	TEST	2009-10-09 00:00:00
SELECT * FROM t1 WHERE a = 'TEST' AND 
c >= '2009-10-09 00:00:00.0' AND c <= '2009-10-09 00:00:00';
a	b	c
TEST	TEST	2009-10-09 00:00:00
SELECT * FROM t1 WHERE a = 'TEST' AND 
c >= '2009-10-09 00:00:00' AND c <= '2009-10-09 00:00:00.0';
a	b	c
TEST	TEST	2009-10-09 00:00:00
SELECT * FROM t1 WHERE a = 'TEST' AND 
c >= '2009-10-09 00:00:00.000' AND c <= '2009-10-09 00:00:00.000';
a	b	c
TEST	TEST	2009-10-09 00:00:00
SELECT * FROM t1 WHERE a = 'TEST' AND 
c >= '2009-10-09 00:00:00.00' AND c <= '2009-10-09 00:00:00.001';
a	b	c
TEST	TEST	2009-10-09 00:00:00
SELECT * FROM t1 WHERE a = 'TEST' AND 
c >= '2009-10-09 00:00:00.001' AND c <= '2009-10-09 00:00:00.00';
a	b	c
EXPLAIN SELECT * FROM t1 WHERE a = 'TEST' AND 
c >= '2009-10-09 00:00:00.001' AND c <= '2009-10-09 00:00:00.00';
id	select_type	table	type	possible_keys	key	key_len	ref	rows	Extra
1	SIMPLE	NULL	NULL	NULL	NULL	NULL	NULL	NULL	Impossible WHERE noticed after reading const tables
DROP TABLE t1;
#
# Bug #46175: NULL read_view and consistent read assertion
#
CREATE TABLE t1(a CHAR(13),KEY(a)) ENGINE=innodb;
CREATE TABLE t2(b DATETIME,KEY(b)) ENGINE=innodb;
INSERT INTO t1 VALUES (),();
INSERT INTO t2 VALUES (),();
CREATE OR REPLACE VIEW v1 AS SELECT 1 FROM t2 
WHERE b =(SELECT a FROM t1 LIMIT 1);
CREATE PROCEDURE p1(num INT)
BEGIN
DECLARE i INT DEFAULT 0;
REPEAT
SHOW CREATE VIEW v1;
SET i:=i+1;
UNTIL i>num END REPEAT;
END|
# Should not crash
# Should not crash
DROP PROCEDURE p1;
DROP VIEW v1;
DROP TABLE t1,t2;
#
# Bug #49324: more valgrind errors in test_if_skip_sort_order
#
CREATE TABLE t1 (a INT PRIMARY KEY) ENGINE=innodb ;
#should not cause valgrind warnings
SELECT 1 FROM t1 JOIN t1 a USING(a) GROUP BY t1.a,t1.a;
1
DROP TABLE t1;
#
# Bug#50843: Filesort used instead of clustered index led to
#            performance degradation.
#
create table t1(f1 int not null primary key, f2 int) engine=innodb;
create table t2(f1 int not null, key (f1)) engine=innodb;
insert into t1 values (1,1),(2,2),(3,3);
insert into t2 values (1),(2),(3);
explain select t1.* from t1 left join t2 using(f1) group by t1.f1;
id	select_type	table	type	possible_keys	key	key_len	ref	rows	Extra
1	SIMPLE	t1	index	NULL	PRIMARY	4	NULL	3	
1	SIMPLE	t2	ref	f1	f1	4	test.t1.f1	1	Using index
drop table t1,t2;
#
#
# Bug #39653: find_shortest_key in sql_select.cc does not consider
#             clustered primary keys
#
CREATE TABLE t1 (a INT PRIMARY KEY, b INT, c INT, d INT, e INT, f INT,
KEY (b,c)) ENGINE=INNODB;
INSERT INTO t1 VALUES (1,1,1,1,1,1), (2,2,2,2,2,2), (3,3,3,3,3,3),
(4,4,4,4,4,4), (5,5,5,5,5,5), (6,6,6,6,6,6),
(7,7,7,7,7,7), (8,8,8,8,8,8), (9,9,9,9,9,9),
(11,11,11,11,11,11);
EXPLAIN SELECT COUNT(*) FROM t1;
id	1
select_type	SIMPLE
table	t1
type	index
possible_keys	NULL
key	b
key_len	10
ref	NULL
rows	10
Extra	Using index
DROP TABLE t1;
<<<<<<< HEAD
End of 5.1 tests
#
# Test for bug #39932 "create table fails if column for FK is in different
#                      case than in corr index".
#
drop tables if exists t1, t2;
create table t1 (pk int primary key) engine=InnoDB;
# Even although the below statement uses uppercased field names in
# foreign key definition it still should be able to find explicitly
# created supporting index. So it should succeed and should not
# create any additional supporting indexes.
create table t2 (fk int, key x (fk),
constraint x foreign key (FK) references t1 (PK)) engine=InnoDB;
show create table t2;
Table	Create Table
t2	CREATE TABLE `t2` (
  `fk` int(11) DEFAULT NULL,
  KEY `x` (`fk`),
  CONSTRAINT `x` FOREIGN KEY (`fk`) REFERENCES `t1` (`pk`)
) ENGINE=InnoDB DEFAULT CHARSET=latin1
drop table t2, t1;
=======
#
# Bug #49838: DROP INDEX and ADD UNIQUE INDEX for same index may
#   corrupt definition at engine
#
CREATE TABLE t1 (a INT NOT NULL, b INT NOT NULL, KEY k (a,b)) 
ENGINE=InnoDB;
ALTER TABLE t1 DROP INDEX k, ADD UNIQUE INDEX k (a,b);
SHOW INDEXES FROM t1;;
Table	t1
Non_unique	0
Key_name	k
Seq_in_index	1
Column_name	a
Collation	A
Cardinality	0
Sub_part	NULL
Packed	NULL
Null	
Index_type	BTREE
Comment	
Table	t1
Non_unique	0
Key_name	k
Seq_in_index	2
Column_name	b
Collation	A
Cardinality	0
Sub_part	NULL
Packed	NULL
Null	
Index_type	BTREE
Comment	
DROP TABLE t1;
End of 5.1 tests
>>>>>>> 9e9f7f7f
<|MERGE_RESOLUTION|>--- conflicted
+++ resolved
@@ -2317,29 +2317,6 @@
 rows	10
 Extra	Using index
 DROP TABLE t1;
-<<<<<<< HEAD
-End of 5.1 tests
-#
-# Test for bug #39932 "create table fails if column for FK is in different
-#                      case than in corr index".
-#
-drop tables if exists t1, t2;
-create table t1 (pk int primary key) engine=InnoDB;
-# Even although the below statement uses uppercased field names in
-# foreign key definition it still should be able to find explicitly
-# created supporting index. So it should succeed and should not
-# create any additional supporting indexes.
-create table t2 (fk int, key x (fk),
-constraint x foreign key (FK) references t1 (PK)) engine=InnoDB;
-show create table t2;
-Table	Create Table
-t2	CREATE TABLE `t2` (
-  `fk` int(11) DEFAULT NULL,
-  KEY `x` (`fk`),
-  CONSTRAINT `x` FOREIGN KEY (`fk`) REFERENCES `t1` (`pk`)
-) ENGINE=InnoDB DEFAULT CHARSET=latin1
-drop table t2, t1;
-=======
 #
 # Bug #49838: DROP INDEX and ADD UNIQUE INDEX for same index may
 #   corrupt definition at engine
@@ -2374,4 +2351,23 @@
 Comment	
 DROP TABLE t1;
 End of 5.1 tests
->>>>>>> 9e9f7f7f
+#
+# Test for bug #39932 "create table fails if column for FK is in different
+#                      case than in corr index".
+#
+drop tables if exists t1, t2;
+create table t1 (pk int primary key) engine=InnoDB;
+# Even although the below statement uses uppercased field names in
+# foreign key definition it still should be able to find explicitly
+# created supporting index. So it should succeed and should not
+# create any additional supporting indexes.
+create table t2 (fk int, key x (fk),
+constraint x foreign key (FK) references t1 (PK)) engine=InnoDB;
+show create table t2;
+Table	Create Table
+t2	CREATE TABLE `t2` (
+  `fk` int(11) DEFAULT NULL,
+  KEY `x` (`fk`),
+  CONSTRAINT `x` FOREIGN KEY (`fk`) REFERENCES `t1` (`pk`)
+) ENGINE=InnoDB DEFAULT CHARSET=latin1
+drop table t2, t1;