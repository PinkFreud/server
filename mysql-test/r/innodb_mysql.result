drop table if exists t1,t2;
create table t1 (
c_id int(11) not null default '0',
org_id int(11) default null,
unique key contacts$c_id (c_id),
key contacts$org_id (org_id)
) engine=innodb;
insert into t1 values 
(2,null),(120,null),(141,null),(218,7), (128,1),
(151,2),(234,2),(236,2),(243,2),(255,2),(259,2),(232,3),(235,3),(238,3),
(246,3),(253,3),(269,3),(285,3),(291,3),(293,3),(131,4),(230,4),(231,4);
create table t2 (
slai_id int(11) not null default '0',
owner_tbl int(11) default null,
owner_id int(11) default null,
sla_id int(11) default null,
inc_web int(11) default null,
inc_email int(11) default null,
inc_chat int(11) default null,
inc_csr int(11) default null,
inc_total int(11) default null,
time_billed int(11) default null,
activedate timestamp null default null,
expiredate timestamp null default null,
state int(11) default null,
sla_set int(11) default null,
unique key t2$slai_id (slai_id),
key t2$owner_id (owner_id),
key t2$sla_id (sla_id)
) engine=innodb;
insert into t2(slai_id, owner_tbl, owner_id, sla_id) values
(1,3,1,1), (3,3,10,2), (4,3,3,6), (5,3,2,5), (6,3,8,3), (7,3,9,7),
(8,3,6,8), (9,3,4,9), (10,3,5,10), (11,3,11,11), (12,3,7,12);
flush tables;
select si.slai_id
from t1 c join t2 si on
((si.owner_tbl = 3 and si.owner_id = c.org_id) or 
( si.owner_tbl = 2 and si.owner_id = c.c_id)) 
where 
c.c_id = 218 and expiredate is null;
slai_id
12
select * from t1 where org_id is null;
c_id	org_id
2	NULL
120	NULL
141	NULL
select si.slai_id
from t1 c join t2 si on
((si.owner_tbl = 3 and si.owner_id = c.org_id) or 
( si.owner_tbl = 2 and si.owner_id = c.c_id)) 
where 
c.c_id = 218 and expiredate is null;
slai_id
12
drop table t1, t2;
CREATE TABLE t1 (a int, b int, KEY b (b)) Engine=InnoDB;
CREATE TABLE t2 (a int, b int, PRIMARY KEY  (a,b)) Engine=InnoDB;
CREATE TABLE t3 (a int, b int, c int, PRIMARY KEY  (a), 
UNIQUE KEY b (b,c), KEY a (a,b,c)) Engine=InnoDB;
INSERT INTO t1 VALUES (1, 1);
INSERT INTO t1 SELECT a + 1, b + 1 FROM t1;
INSERT INTO t1 SELECT a + 2, b + 2 FROM t1;
INSERT INTO t2 VALUES (1,1),(1,2),(1,3),(1,4),(1,5),(1,6),(1,7),(1,8);
INSERT INTO t2 SELECT a + 1, b FROM t2;
DELETE FROM t2 WHERE a = 1 AND b < 2;
INSERT INTO t3 VALUES (1,1,1),(2,1,2);
INSERT INTO t3 SELECT a + 2, a + 2, 3 FROM t3;
INSERT INTO t3 SELECT a + 4, a + 4, 3 FROM t3;
SELECT STRAIGHT_JOIN SQL_NO_CACHE t1.b, t1.a FROM t1, t3, t2 WHERE 
t3.a = t2.a AND t2.b = t1.a AND t3.b = 1 AND t3.c IN (1, 2) 
ORDER BY t1.b LIMIT 2;
b	a
1	1
2	2
SELECT STRAIGHT_JOIN SQL_NO_CACHE t1.b, t1.a FROM t1, t3, t2 WHERE 
t3.a = t2.a AND t2.b = t1.a AND t3.b = 1 AND t3.c IN (1, 2) 
ORDER BY t1.b LIMIT 5;
b	a
1	1
2	2
2	2
3	3
3	3
DROP TABLE t1, t2, t3;
CREATE TABLE `t1` (`id1` INT) ;
INSERT INTO `t1` (`id1`) VALUES (1),(5),(2);
CREATE TABLE `t2` (
`id1` INT,
`id2` INT NOT NULL,
`id3` INT,
`id4` INT NOT NULL,
UNIQUE (`id2`,`id4`),
KEY (`id1`)
) ENGINE=InnoDB;
INSERT INTO `t2`(`id1`,`id2`,`id3`,`id4`) VALUES 
(1,1,1,0),
(1,1,2,1),
(5,1,2,2),
(6,1,2,3),
(1,2,2,2),
(1,2,1,1);
SELECT `id1` FROM `t1` WHERE `id1` NOT IN (SELECT `id1` FROM `t2` WHERE `id2` = 1 AND `id3` = 2);
id1
2
DROP TABLE t1, t2;
create table t1 (c1 int) engine=innodb;
handler t1 open;
handler t1 read first;
c1
Before and after comparison
0
drop table t1;
CREATE TABLE t1(c1 TEXT, UNIQUE (c1(1)), cnt INT DEFAULT 1)
ENGINE=INNODB CHARACTER SET UTF8;
INSERT INTO t1 (c1) VALUES ('1a');
SELECT * FROM t1;
c1	cnt
1a	1
INSERT INTO t1 (c1) VALUES ('1b') ON DUPLICATE KEY UPDATE cnt=cnt+1;
SELECT * FROM t1;
c1	cnt
1a	2
DROP TABLE t1;
CREATE TABLE t1(c1 VARCHAR(2), UNIQUE (c1(1)), cnt INT DEFAULT 1)
ENGINE=INNODB CHARACTER SET UTF8;
INSERT INTO t1 (c1) VALUES ('1a');
SELECT * FROM t1;
c1	cnt
1a	1
INSERT INTO t1 (c1) VALUES ('1b') ON DUPLICATE KEY UPDATE cnt=cnt+1;
SELECT * FROM t1;
c1	cnt
1a	2
DROP TABLE t1;
CREATE TABLE t1(c1 CHAR(2), UNIQUE (c1(1)), cnt INT DEFAULT 1)
ENGINE=INNODB CHARACTER SET UTF8;
INSERT INTO t1 (c1) VALUES ('1a');
SELECT * FROM t1;
c1	cnt
1a	1
INSERT INTO t1 (c1) VALUES ('1b') ON DUPLICATE KEY UPDATE cnt=cnt+1;
SELECT * FROM t1;
c1	cnt
1a	2
DROP TABLE t1;
CREATE TABLE t1 (
a1 decimal(10,0) DEFAULT NULL,
a2 blob,
a3 time DEFAULT NULL,
a4 blob,
a5 char(175) DEFAULT NULL,
a6 timestamp NOT NULL DEFAULT '0000-00-00 00:00:00',
a7 tinyblob,
INDEX idx (a6,a7(239),a5)
) ENGINE=InnoDB;
EXPLAIN SELECT a4 FROM t1 WHERE
a6=NULL AND
a4='UNcT5pIde4I6c2SheTo4gt92OV1jgJCVkXmzyf325R1DwLURkbYHwhydANIZMbKTgdcR5xS';
id	select_type	table	type	possible_keys	key	key_len	ref	rows	Extra
1	SIMPLE	NULL	NULL	NULL	NULL	NULL	NULL	NULL	Impossible WHERE noticed after reading const tables
EXPLAIN SELECT t1.a4 FROM t1, t1 t WHERE
t.a6=t.a6 AND t1.a6=NULL AND
t1.a4='UNcT5pIde4I6c2SheTo4gt92OV1jgJCVkXmzyf325R1DwLURkbYHwhydANIZMbKTgdcR5xS';
id	select_type	table	type	possible_keys	key	key_len	ref	rows	Extra
1	SIMPLE	NULL	NULL	NULL	NULL	NULL	NULL	NULL	Impossible WHERE noticed after reading const tables
DROP TABLE t1;
End of 4.1 tests
create table t1m (a int) engine=myisam;
create table t1i (a int) engine=innodb;
create table t2m (a int) engine=myisam;
create table t2i (a int) engine=innodb;
insert into t2m values (5);
insert into t2i values (5);
select min(a) from t1m;
min(a)
NULL
select min(7) from t1m;
min(7)
NULL
select min(7) from DUAL;
min(7)
7
explain select min(7) from t2m join t1m;
id	select_type	table	type	possible_keys	key	key_len	ref	rows	Extra
1	SIMPLE	NULL	NULL	NULL	NULL	NULL	NULL	NULL	Select tables optimized away
select min(7) from t2m join t1m;
min(7)
NULL
select max(a) from t1m;
max(a)
NULL
select max(7) from t1m;
max(7)
NULL
select max(7) from DUAL;
max(7)
7
explain select max(7) from t2m join t1m;
id	select_type	table	type	possible_keys	key	key_len	ref	rows	Extra
1	SIMPLE	NULL	NULL	NULL	NULL	NULL	NULL	NULL	Select tables optimized away
select max(7) from t2m join t1m;
max(7)
NULL
select 1, min(a) from t1m where a=99;
1	min(a)
1	NULL
select 1, min(a) from t1m where 1=99;
1	min(a)
1	NULL
select 1, min(1) from t1m where a=99;
1	min(1)
1	NULL
select 1, min(1) from t1m where 1=99;
1	min(1)
1	NULL
select 1, max(a) from t1m where a=99;
1	max(a)
1	NULL
select 1, max(a) from t1m where 1=99;
1	max(a)
1	NULL
select 1, max(1) from t1m where a=99;
1	max(1)
1	NULL
select 1, max(1) from t1m where 1=99;
1	max(1)
1	NULL
select min(a) from t1i;
min(a)
NULL
select min(7) from t1i;
min(7)
NULL
select min(7) from DUAL;
min(7)
7
explain select min(7) from t2i join t1i;
id	select_type	table	type	possible_keys	key	key_len	ref	rows	Extra
1	SIMPLE	t2i	ALL	NULL	NULL	NULL	NULL	1	
1	SIMPLE	t1i	ALL	NULL	NULL	NULL	NULL	1	
select min(7) from t2i join t1i;
min(7)
NULL
select max(a) from t1i;
max(a)
NULL
select max(7) from t1i;
max(7)
NULL
select max(7) from DUAL;
max(7)
7
explain select max(7) from t2i join t1i;
id	select_type	table	type	possible_keys	key	key_len	ref	rows	Extra
1	SIMPLE	t2i	ALL	NULL	NULL	NULL	NULL	1	
1	SIMPLE	t1i	ALL	NULL	NULL	NULL	NULL	1	
select max(7) from t2i join t1i;
max(7)
NULL
select 1, min(a) from t1i where a=99;
1	min(a)
1	NULL
select 1, min(a) from t1i where 1=99;
1	min(a)
1	NULL
select 1, min(1) from t1i where a=99;
1	min(1)
1	NULL
select 1, min(1) from t1i where 1=99;
1	min(1)
1	NULL
select 1, max(a) from t1i where a=99;
1	max(a)
1	NULL
select 1, max(a) from t1i where 1=99;
1	max(a)
1	NULL
select 1, max(1) from t1i where a=99;
1	max(1)
1	NULL
select 1, max(1) from t1i where 1=99;
1	max(1)
1	NULL
explain select count(*), min(7), max(7) from t1m, t1i;
id	select_type	table	type	possible_keys	key	key_len	ref	rows	Extra
1	SIMPLE	t1m	system	NULL	NULL	NULL	NULL	0	const row not found
1	SIMPLE	t1i	ALL	NULL	NULL	NULL	NULL	1	
select count(*), min(7), max(7) from t1m, t1i;
count(*)	min(7)	max(7)
0	NULL	NULL
explain select count(*), min(7), max(7) from t1m, t2i;
id	select_type	table	type	possible_keys	key	key_len	ref	rows	Extra
1	SIMPLE	t1m	system	NULL	NULL	NULL	NULL	0	const row not found
1	SIMPLE	t2i	ALL	NULL	NULL	NULL	NULL	1	
select count(*), min(7), max(7) from t1m, t2i;
count(*)	min(7)	max(7)
0	NULL	NULL
explain select count(*), min(7), max(7) from t2m, t1i;
id	select_type	table	type	possible_keys	key	key_len	ref	rows	Extra
1	SIMPLE	t2m	system	NULL	NULL	NULL	NULL	1	
1	SIMPLE	t1i	ALL	NULL	NULL	NULL	NULL	1	
select count(*), min(7), max(7) from t2m, t1i;
count(*)	min(7)	max(7)
0	NULL	NULL
drop table t1m, t1i, t2m, t2i;
create table t1 (
a1 char(64), a2 char(64), b char(16), c char(16) not null, d char(16), dummy char(64) default ' '
);
insert into t1 (a1, a2, b, c, d) values
('a','a','a','a111','xy1'),('a','a','a','b111','xy2'),('a','a','a','c111','xy3'),('a','a','a','d111','xy4'),
('a','a','b','e112','xy1'),('a','a','b','f112','xy2'),('a','a','b','g112','xy3'),('a','a','b','h112','xy4'),
('a','b','a','i121','xy1'),('a','b','a','j121','xy2'),('a','b','a','k121','xy3'),('a','b','a','l121','xy4'),
('a','b','b','m122','xy1'),('a','b','b','n122','xy2'),('a','b','b','o122','xy3'),('a','b','b','p122','xy4'),
('b','a','a','a211','xy1'),('b','a','a','b211','xy2'),('b','a','a','c211','xy3'),('b','a','a','d211','xy4'),
('b','a','b','e212','xy1'),('b','a','b','f212','xy2'),('b','a','b','g212','xy3'),('b','a','b','h212','xy4'),
('b','b','a','i221','xy1'),('b','b','a','j221','xy2'),('b','b','a','k221','xy3'),('b','b','a','l221','xy4'),
('b','b','b','m222','xy1'),('b','b','b','n222','xy2'),('b','b','b','o222','xy3'),('b','b','b','p222','xy4'),
('c','a','a','a311','xy1'),('c','a','a','b311','xy2'),('c','a','a','c311','xy3'),('c','a','a','d311','xy4'),
('c','a','b','e312','xy1'),('c','a','b','f312','xy2'),('c','a','b','g312','xy3'),('c','a','b','h312','xy4'),
('c','b','a','i321','xy1'),('c','b','a','j321','xy2'),('c','b','a','k321','xy3'),('c','b','a','l321','xy4'),
('c','b','b','m322','xy1'),('c','b','b','n322','xy2'),('c','b','b','o322','xy3'),('c','b','b','p322','xy4'),
('d','a','a','a411','xy1'),('d','a','a','b411','xy2'),('d','a','a','c411','xy3'),('d','a','a','d411','xy4'),
('d','a','b','e412','xy1'),('d','a','b','f412','xy2'),('d','a','b','g412','xy3'),('d','a','b','h412','xy4'),
('d','b','a','i421','xy1'),('d','b','a','j421','xy2'),('d','b','a','k421','xy3'),('d','b','a','l421','xy4'),
('d','b','b','m422','xy1'),('d','b','b','n422','xy2'),('d','b','b','o422','xy3'),('d','b','b','p422','xy4'),
('a','a','a','a111','xy1'),('a','a','a','b111','xy2'),('a','a','a','c111','xy3'),('a','a','a','d111','xy4'),
('a','a','b','e112','xy1'),('a','a','b','f112','xy2'),('a','a','b','g112','xy3'),('a','a','b','h112','xy4'),
('a','b','a','i121','xy1'),('a','b','a','j121','xy2'),('a','b','a','k121','xy3'),('a','b','a','l121','xy4'),
('a','b','b','m122','xy1'),('a','b','b','n122','xy2'),('a','b','b','o122','xy3'),('a','b','b','p122','xy4'),
('b','a','a','a211','xy1'),('b','a','a','b211','xy2'),('b','a','a','c211','xy3'),('b','a','a','d211','xy4'),
('b','a','b','e212','xy1'),('b','a','b','f212','xy2'),('b','a','b','g212','xy3'),('b','a','b','h212','xy4'),
('b','b','a','i221','xy1'),('b','b','a','j221','xy2'),('b','b','a','k221','xy3'),('b','b','a','l221','xy4'),
('b','b','b','m222','xy1'),('b','b','b','n222','xy2'),('b','b','b','o222','xy3'),('b','b','b','p222','xy4'),
('c','a','a','a311','xy1'),('c','a','a','b311','xy2'),('c','a','a','c311','xy3'),('c','a','a','d311','xy4'),
('c','a','b','e312','xy1'),('c','a','b','f312','xy2'),('c','a','b','g312','xy3'),('c','a','b','h312','xy4'),
('c','b','a','i321','xy1'),('c','b','a','j321','xy2'),('c','b','a','k321','xy3'),('c','b','a','l321','xy4'),
('c','b','b','m322','xy1'),('c','b','b','n322','xy2'),('c','b','b','o322','xy3'),('c','b','b','p322','xy4'),
('d','a','a','a411','xy1'),('d','a','a','b411','xy2'),('d','a','a','c411','xy3'),('d','a','a','d411','xy4'),
('d','a','b','e412','xy1'),('d','a','b','f412','xy2'),('d','a','b','g412','xy3'),('d','a','b','h412','xy4'),
('d','b','a','i421','xy1'),('d','b','a','j421','xy2'),('d','b','a','k421','xy3'),('d','b','a','l421','xy4'),
('d','b','b','m422','xy1'),('d','b','b','n422','xy2'),('d','b','b','o422','xy3'),('d','b','b','p422','xy4');
create table t4 (
pk_col int auto_increment primary key, a1 char(64), a2 char(64), b char(16), c char(16) not null, d char(16), dummy char(64) default ' '
) engine=innodb;
insert into t4 (a1, a2, b, c, d, dummy) select * from t1;
create index idx12672_0 on t4 (a1);
create index idx12672_1 on t4 (a1,a2,b,c);
create index idx12672_2 on t4 (a1,a2,b);
analyze table t1;
Table	Op	Msg_type	Msg_text
test.t1	analyze	status	OK
select distinct a1 from t4 where pk_col not in (1,2,3,4);
a1
a
b
c
d
drop table t1,t4;
DROP TABLE IF EXISTS t2, t1;
CREATE TABLE t1 (i INT NOT NULL PRIMARY KEY) ENGINE= InnoDB;
CREATE TABLE t2 (
i INT NOT NULL,
FOREIGN KEY (i) REFERENCES t1 (i) ON DELETE NO ACTION
) ENGINE= InnoDB;
INSERT INTO t1 VALUES (1);
INSERT INTO t2 VALUES (1);
DELETE IGNORE FROM t1 WHERE i = 1;
Warnings:
Error	1451	Cannot delete or update a parent row: a foreign key constraint fails (`test/t2`, CONSTRAINT `t2_ibfk_1` FOREIGN KEY (`i`) REFERENCES `t1` (`i`) ON DELETE NO ACTION)
SELECT * FROM t1, t2;
i	i
1	1
DROP TABLE t2, t1;
End of 4.1 tests.
create table t1 (
a varchar(30), b varchar(30), primary key(a), key(b)
) engine=innodb;
select distinct a from t1;
a
drop table t1;
create table t1(a int, key(a)) engine=innodb;
insert into t1 values(1);
select a, count(a) from t1 group by a with rollup;
a	count(a)
1	1
NULL	1
drop table t1;
create table t1 (f1 int, f2 char(1), primary key(f1,f2)) engine=innodb;
insert into t1 values ( 1,"e"),(2,"a"),( 3,"c"),(4,"d");
alter table t1 drop primary key, add primary key (f2, f1);
explain select distinct f1 a, f1 b from t1;
id	select_type	table	type	possible_keys	key	key_len	ref	rows	Extra
1	SIMPLE	t1	index	NULL	PRIMARY	5	NULL	4	Using index; Using temporary
explain select distinct f1, f2 from t1;
id	select_type	table	type	possible_keys	key	key_len	ref	rows	Extra
1	SIMPLE	t1	range	NULL	PRIMARY	5	NULL	3	Using index for group-by; Using temporary
drop table t1;
CREATE TABLE t1 (id int(11) NOT NULL PRIMARY KEY, name varchar(20),
INDEX (name)) ENGINE=InnoDB;
CREATE TABLE t2 (id int(11) NOT NULL PRIMARY KEY, fkey int(11),
FOREIGN KEY (fkey) REFERENCES t2(id)) ENGINE=InnoDB;
INSERT INTO t1 VALUES (1,'A1'),(2,'A2'),(3,'B');
INSERT INTO t2 VALUES (1,1),(2,2),(3,2),(4,3),(5,3);
EXPLAIN
SELECT COUNT(*) FROM t2 LEFT JOIN t1 ON t2.fkey = t1.id 
WHERE t1.name LIKE 'A%';
id	select_type	table	type	possible_keys	key	key_len	ref	rows	Extra
1	SIMPLE	t1	index	PRIMARY,name	name	23	NULL	3	Using where; Using index
1	SIMPLE	t2	ref	fkey	fkey	5	test.t1.id	1	Using where; Using index
EXPLAIN
SELECT COUNT(*) FROM t2 LEFT JOIN t1 ON t2.fkey = t1.id 
WHERE t1.name LIKE 'A%' OR FALSE;
id	select_type	table	type	possible_keys	key	key_len	ref	rows	Extra
1	SIMPLE	t2	index	NULL	fkey	5	NULL	5	Using index
1	SIMPLE	t1	eq_ref	PRIMARY	PRIMARY	4	test.t2.fkey	1	Using where
DROP TABLE t1,t2;
create table t1(f1 varchar(800) binary not null, key(f1)) engine = innodb 
character set utf8 collate utf8_general_ci;
Warnings:
Warning	1071	Specified key was too long; max key length is 765 bytes
insert into t1 values('aaa');
drop table t1;
CREATE TABLE t1 (a INT PRIMARY KEY, b INT, c FLOAT, KEY b(b)) ENGINE = INNODB;
INSERT INTO t1 VALUES (    1 , 1              , 1);
INSERT INTO t1 SELECT  a + 1 , MOD(a + 1 , 20), 1 FROM t1;
INSERT INTO t1 SELECT  a + 2 , MOD(a + 2 , 20), 1 FROM t1;
INSERT INTO t1 SELECT  a + 4 , MOD(a + 4 , 20), 1 FROM t1;
INSERT INTO t1 SELECT  a + 8 , MOD(a + 8 , 20), 1 FROM t1;
INSERT INTO t1 SELECT  a + 16, MOD(a + 16, 20), 1 FROM t1;
INSERT INTO t1 SELECT  a + 32, MOD(a + 32, 20), 1 FROM t1;
INSERT INTO t1 SELECT  a + 64, MOD(a + 64, 20), 1 FROM t1;
EXPLAIN SELECT b, SUM(c) FROM t1 GROUP BY b;
id	select_type	table	type	possible_keys	key	key_len	ref	rows	Extra
1	SIMPLE	t1	index	NULL	b	5	NULL	128	
EXPLAIN SELECT SQL_BIG_RESULT b, SUM(c) FROM t1 GROUP BY b;
id	select_type	table	type	possible_keys	key	key_len	ref	rows	Extra
1	SIMPLE	t1	ALL	NULL	NULL	NULL	NULL	128	Using filesort
DROP TABLE t1;
CREATE TABLE t1 (
id int NOT NULL,
name varchar(20) NOT NULL,
dept varchar(20) NOT NULL,
age tinyint(3) unsigned NOT NULL,
PRIMARY KEY (id),
INDEX (name,dept)
) ENGINE=InnoDB;
INSERT INTO t1(id, dept, age, name) VALUES
(3987, 'cs1', 10, 'rs1'), (3988, 'cs2', 20, 'rs1'), (3995, 'cs3', 10, 'rs2'),
(3996, 'cs4', 20, 'rs2'), (4003, 'cs5', 10, 'rs3'), (4004, 'cs6', 20, 'rs3'),
(4011, 'cs7', 10, 'rs4'), (4012, 'cs8', 20, 'rs4'), (4019, 'cs9', 10, 'rs5'),
(4020, 'cs10', 20, 'rs5'),(4027, 'cs11', 10, 'rs6'),(4028, 'cs12', 20, 'rs6');
EXPLAIN SELECT DISTINCT t1.name, t1.dept FROM t1 WHERE t1.name='rs5';
id	select_type	table	type	possible_keys	key	key_len	ref	rows	Extra
1	SIMPLE	t1	range	name	name	44	NULL	2	Using where; Using index for group-by
SELECT DISTINCT t1.name, t1.dept FROM t1 WHERE t1.name='rs5';
name	dept
rs5	cs10
rs5	cs9
DELETE FROM t1;
EXPLAIN SELECT DISTINCT t1.name, t1.dept FROM t1 WHERE t1.name='rs5';
id	select_type	table	type	possible_keys	key	key_len	ref	rows	Extra
1	SIMPLE	t1	range	name	name	44	NULL	2	Using where; Using index for group-by
SELECT DISTINCT t1.name, t1.dept FROM t1 WHERE t1.name='rs5';
name	dept
DROP TABLE t1;
show variables like 'innodb_rollback_on_timeout';
Variable_name	Value
innodb_rollback_on_timeout	OFF
create table t1 (a int unsigned not null primary key) engine = innodb;
insert into t1 values (1);
commit;
begin work;
insert into t1 values (2);
select * from t1;
a
1
2
begin work;
insert into t1 values (5);
select * from t1;
a
1
5
insert into t1 values (2);
ERROR HY000: Lock wait timeout exceeded; try restarting transaction
select * from t1;
a
1
5
commit;
select * from t1;
a
1
2
commit;
select * from t1;
a
1
2
5
drop table t1;
set @save_qcache_size=@@global.query_cache_size;
set @save_qcache_type=@@global.query_cache_type;
set global query_cache_size=10*1024*1024;
set global query_cache_type=1;
drop table if exists `test`;
Warnings:
Note	1051	Unknown table 'test'
CREATE TABLE `test` (`test1` varchar(3) NOT NULL,
`test2` varchar(4) NOT NULL,PRIMARY KEY  (`test1`))
ENGINE=InnoDB DEFAULT CHARSET=latin1;
INSERT INTO `test` (`test1`, `test2`) VALUES ('tes', '5678');
select * from test;
test1	test2
tes	5678
INSERT INTO `test` (`test1`, `test2`) VALUES ('tes', '1234')
ON DUPLICATE KEY UPDATE `test2` = '1234';
select * from test;
test1	test2
tes	1234
flush tables;
select * from test;
test1	test2
tes	1234
drop table test;
set global query_cache_type=@save_qcache_type;
set global query_cache_size=@save_qcache_size;
create table t1(
id int auto_increment,
c char(1) not null,
counter int not null default 1,
primary key (id),
unique key (c)
) engine=innodb;
insert into t1 (id, c) values
(NULL, 'a'),
(NULL, 'a')
on duplicate key update id = values(id), counter = counter + 1;
select * from t1;
id	c	counter
2	a	2
insert into t1 (id, c) values
(NULL, 'b')
on duplicate key update id = values(id), counter = counter + 1;
select * from t1;
id	c	counter
2	a	2
3	b	1
truncate table t1;
insert into t1 (id, c) values (NULL, 'a');
select * from t1;
id	c	counter
1	a	1
insert into t1 (id, c) values (NULL, 'b'), (NULL, 'b')
on duplicate key update id = values(id), c = values(c), counter = counter + 1;
select * from t1;
id	c	counter
1	a	1
3	b	2
insert into t1 (id, c) values (NULL, 'a')
on duplicate key update id = values(id), c = values(c), counter = counter + 1;
select * from t1;
id	c	counter
3	b	2
4	a	2
drop table t1;
CREATE TABLE t1(
id int AUTO_INCREMENT PRIMARY KEY,
stat_id int NOT NULL,
acct_id int DEFAULT NULL,
INDEX idx1 (stat_id, acct_id),
INDEX idx2 (acct_id)
) ENGINE=MyISAM;
CREATE TABLE t2(
id int AUTO_INCREMENT PRIMARY KEY,
stat_id int NOT NULL,
acct_id int DEFAULT NULL,
INDEX idx1 (stat_id, acct_id),
INDEX idx2 (acct_id)
) ENGINE=InnoDB;
INSERT INTO t1(stat_id,acct_id) VALUES
(1,759), (2,831), (3,785), (4,854), (1,921),
(1,553), (2,589), (3,743), (2,827), (2,545),
(4,779), (4,783), (1,597), (1,785), (4,832),
(1,741), (1,833), (3,788), (2,973), (1,907);
INSERT INTO t1(stat_id,acct_id) SELECT stat_id, mod(id+100000, acct_id) FROM t1;
INSERT INTO t1(stat_id,acct_id) SELECT stat_id, mod(id+100000, acct_id) FROM t1;
INSERT INTO t1(stat_id,acct_id) SELECT stat_id, mod(id+100000, acct_id) FROM t1;
INSERT INTO t1(stat_id,acct_id) SELECT stat_id, mod(id+100000, acct_id) FROM t1;
INSERT INTO t1(stat_id,acct_id) SELECT stat_id, mod(id+100000, acct_id) FROM t1;
INSERT INTO t1(stat_id,acct_id) SELECT stat_id, mod(id+100000, acct_id) FROM t1;
INSERT INTO t1(stat_id,acct_id) SELECT stat_id, mod(id+100000, acct_id) FROM t1;
INSERT INTO t1(stat_id,acct_id) SELECT stat_id, mod(id+100000, acct_id) FROM t1;
INSERT INTO t1(stat_id,acct_id) SELECT stat_id, mod(id+100000, acct_id) FROM t1;
INSERT INTO t1(stat_id,acct_id) SELECT stat_id, mod(id+100000, acct_id) FROM t1;
INSERT INTO t1(stat_id,acct_id) SELECT stat_id, mod(id+100000, acct_id) FROM t1;
UPDATE t1 SET acct_id=785 
WHERE MOD(stat_id,2)=0 AND MOD(id,stat_id)=MOD(acct_id,stat_id);
OPTIMIZE TABLE t1;
Table	Op	Msg_type	Msg_text
test.t1	optimize	status	OK
SELECT COUNT(*) FROM t1;
COUNT(*)
40960
SELECT COUNT(*) FROM t1 WHERE acct_id=785;
COUNT(*)
8702
EXPLAIN SELECT COUNT(*) FROM t1 WHERE stat_id IN (1,3) AND acct_id=785;
id	select_type	table	type	possible_keys	key	key_len	ref	rows	Extra
1	SIMPLE	t1	range	idx1,idx2	idx1	9	NULL	2	Using where; Using index
INSERT INTO t2 SELECT * FROM t1;
OPTIMIZE TABLE t2;
Table	Op	Msg_type	Msg_text
test.t2	optimize	status	OK
EXPLAIN SELECT COUNT(*) FROM t2 WHERE stat_id IN (1,3) AND acct_id=785;
id	select_type	table	type	possible_keys	key	key_len	ref	rows	Extra
1	SIMPLE	t2	range	idx1,idx2	idx1	9	NULL	2	Using where; Using index
DROP TABLE t1,t2;
create table t1(a int) engine=innodb;
alter table t1 comment '123';
show create table t1;
Table	Create Table
t1	CREATE TABLE `t1` (
  `a` int(11) default NULL
) ENGINE=InnoDB DEFAULT CHARSET=latin1 COMMENT='123'
drop table t1;
<<<<<<< HEAD
CREATE TABLE t1 (a CHAR(2), KEY (a)) ENGINE = InnoDB DEFAULT CHARSET=UTF8;
INSERT INTO t1 VALUES ('uk'),('bg');
SELECT * FROM t1 WHERE a = 'uk';
a
uk
DELETE FROM t1 WHERE a = 'uk';
SELECT * FROM t1 WHERE a = 'uk';
a
UPDATE t1 SET a = 'us' WHERE a = 'uk';
SELECT * FROM t1 WHERE a = 'uk';
a
CREATE TABLE t2 (a CHAR(2), KEY (a)) ENGINE = InnoDB;
INSERT INTO t2 VALUES ('uk'),('bg');
SELECT * FROM t2 WHERE a = 'uk';
a
uk
DELETE FROM t2 WHERE a = 'uk';
SELECT * FROM t2 WHERE a = 'uk';
a
INSERT INTO t2 VALUES ('uk');
UPDATE t2 SET a = 'us' WHERE a = 'uk';
SELECT * FROM t2 WHERE a = 'uk';
a
CREATE TABLE t3 (a CHAR(2), KEY (a)) ENGINE = MyISAM;
INSERT INTO t3 VALUES ('uk'),('bg');
SELECT * FROM t3 WHERE a = 'uk';
a
uk
DELETE FROM t3 WHERE a = 'uk';
SELECT * FROM t3 WHERE a = 'uk';
a
INSERT INTO t3 VALUES ('uk');
UPDATE t3 SET a = 'us' WHERE a = 'uk';
SELECT * FROM t3 WHERE a = 'uk';
a
DROP TABLE t1,t2,t3;
=======
create table t1 (a int) engine=innodb;
select * from t2;
ERROR 42S02: Table 'test.t2' doesn't exist
drop table t1;
drop table t2;
ERROR 42S02: Unknown table 't2'
create table t2 (a int);
drop table t2;
>>>>>>> 9b8b0000
End of 5.0 tests<|MERGE_RESOLUTION|>--- conflicted
+++ resolved
@@ -625,7 +625,6 @@
   `a` int(11) default NULL
 ) ENGINE=InnoDB DEFAULT CHARSET=latin1 COMMENT='123'
 drop table t1;
-<<<<<<< HEAD
 CREATE TABLE t1 (a CHAR(2), KEY (a)) ENGINE = InnoDB DEFAULT CHARSET=UTF8;
 INSERT INTO t1 VALUES ('uk'),('bg');
 SELECT * FROM t1 WHERE a = 'uk';
@@ -662,7 +661,6 @@
 SELECT * FROM t3 WHERE a = 'uk';
 a
 DROP TABLE t1,t2,t3;
-=======
 create table t1 (a int) engine=innodb;
 select * from t2;
 ERROR 42S02: Table 'test.t2' doesn't exist
@@ -671,5 +669,4 @@
 ERROR 42S02: Unknown table 't2'
 create table t2 (a int);
 drop table t2;
->>>>>>> 9b8b0000
 End of 5.0 tests