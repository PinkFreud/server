select 0 + b'1';
0 + b'1'
1
select 0 + b'0';
0 + b'0'
0
select 0 + b'000001';
0 + b'000001'
1
select 0 + b'000011';
0 + b'000011'
3
select 0 + b'000101';
0 + b'000101'
5
select 0 + b'000000';
0 + b'000000'
0
select 0 + b'10000000';
0 + b'10000000'
128
select 0 + b'11111111';
0 + b'11111111'
255
select 0 + b'10000001';
0 + b'10000001'
129
select 0 + b'1000000000000000';
0 + b'1000000000000000'
32768
select 0 + b'1111111111111111';
0 + b'1111111111111111'
65535
select 0 + b'1000000000000001';
0 + b'1000000000000001'
32769
drop table if exists t1,t2;
create table t1 (a bit(65));
ERROR 42000: Display width out of range for column 'a' (max = 64)
create table t1 (a bit(0));
show create table t1;
Table	Create Table
t1	CREATE TABLE `t1` (
  `a` bit(1) DEFAULT NULL
) ENGINE=MyISAM DEFAULT CHARSET=latin1
drop table t1;
create table t1 (a bit(64));
insert into t1 values 
(b'1111111111111111111111111111111111111111111111111111111111111111'),
(b'1000000000000000000000000000000000000000000000000000000000000000'),
(b'0000000000000000000000000000000000000000000000000000000000000001'),
(b'1010101010101010101010101010101010101010101010101010101010101010'),
(b'0101010101010101010101010101010101010101010101010101010101010101');
select hex(a) from t1;
hex(a)
FFFFFFFFFFFFFFFF
8000000000000000
1
AAAAAAAAAAAAAAAA
5555555555555555
drop table t1;
create table t1 (a bit);
insert into t1 values (b'0'), (b'1'), (b'000'), (b'100'), (b'001');
Warnings:
Warning	1264	Out of range value for column 'a' at row 4
select hex(a) from t1;
hex(a)
0
1
0
1
1
alter table t1 add unique (a);
ERROR 23000: Duplicate entry '' for key 'a'
drop table t1;
create table t1 (a bit(2));
insert into t1 values (b'00'), (b'01'), (b'10'), (b'100');
Warnings:
Warning	1264	Out of range value for column 'a' at row 4
select a+0 from t1;
a+0
0
1
2
3
alter table t1 add key (a);
explain select a+0 from t1;
id	select_type	table	type	possible_keys	key	key_len	ref	rows	Extra
1	SIMPLE	t1	index	NULL	a	2	NULL	4	Using index
select a+0 from t1;
a+0
0
1
2
3
drop table t1;
create table t1 (a bit(7), b bit(9), key(a, b));
insert into t1 values 
(94, 46), (31, 438), (61, 152), (78, 123), (88, 411), (122, 118), (0, 177),    
(75, 42), (108, 67), (79, 349), (59, 188), (68, 206), (49, 345), (118, 380),   
(111, 368), (94, 468), (56, 379), (77, 133), (29, 399), (9, 363), (23, 36),    
(116, 390), (119, 368), (87, 351), (123, 411), (24, 398), (34, 202), (28, 499),
(30, 83), (5, 178), (60, 343), (4, 245), (104, 280), (106, 446), (127, 403),   
(44, 307), (68, 454), (57, 135);
explain select a+0 from t1;
id	select_type	table	type	possible_keys	key	key_len	ref	rows	Extra
1	SIMPLE	t1	index	NULL	a	5	NULL	38	Using index
select a+0 from t1;
a+0
0
4
5
9
23
24
28
29
30
31
34
44
49
56
57
59
60
61
68
68
75
77
78
79
87
88
94
94
104
106
108
111
116
118
119
122
123
127
explain select b+0 from t1;
id	select_type	table	type	possible_keys	key	key_len	ref	rows	Extra
1	SIMPLE	t1	index	NULL	a	5	NULL	38	Using index
select b+0 from t1;
b+0
177
245
178
363
36
398
499
399
83
438
202
307
345
379
135
188
343
152
206
454
42
133
123
349
351
411
46
468
280
446
67
368
390
380
368
118
411
403
explain select a+0, b+0 from t1;
id	select_type	table	type	possible_keys	key	key_len	ref	rows	Extra
1	SIMPLE	t1	index	NULL	a	5	NULL	38	Using index
select a+0, b+0 from t1;
a+0	b+0
0	177
4	245
5	178
9	363
23	36
24	398
28	499
29	399
30	83
31	438
34	202
44	307
49	345
56	379
57	135
59	188
60	343
61	152
68	206
68	454
75	42
77	133
78	123
79	349
87	351
88	411
94	46
94	468
104	280
106	446
108	67
111	368
116	390
118	380
119	368
122	118
123	411
127	403
explain select a+0, b+0 from t1 where a > 40 and b > 200 order by 1;
id	select_type	table	type	possible_keys	key	key_len	ref	rows	Extra
1	SIMPLE	t1	range	a	a	2	NULL	27	Using where; Using index; Using filesort
select a+0, b+0 from t1 where a > 40 and b > 200 order by 1;
a+0	b+0
44	307
49	345
56	379
60	343
68	206
68	454
79	349
87	351
88	411
94	468
104	280
106	446
111	368
116	390
118	380
119	368
123	411
127	403
explain select a+0, b+0 from t1 where a > 40 and a < 70 order by 2;
id	select_type	table	type	possible_keys	key	key_len	ref	rows	Extra
1	SIMPLE	t1	range	a	a	2	NULL	8	Using where; Using index; Using filesort
select a+0, b+0 from t1 where a > 40 and a < 70 order by 2;
a+0	b+0
57	135
61	152
59	188
68	206
44	307
60	343
49	345
56	379
68	454
set @@max_length_for_sort_data=0;
Warnings:
Warning	1292	Truncated incorrect max_length_for_sort_data value: '0'
select a+0, b+0 from t1 where a > 40 and a < 70 order by 2;
a+0	b+0
57	135
61	152
59	188
68	206
44	307
60	343
49	345
56	379
68	454
select hex(min(a)) from t1;
hex(min(a))
0
select hex(min(b)) from t1;
hex(min(b))
24
select hex(min(a)), hex(max(a)), hex(min(b)), hex(max(b)) from t1;
hex(min(a))	hex(max(a))	hex(min(b))	hex(max(b))
0	7F	24	1F3
drop table t1;
create table t1 (a int not null, b bit, c bit(9), key(a, b, c));
insert into t1 values
(4, NULL, 1), (4, 0, 3), (2, 1, 4), (1, 1, 100), (4, 0, 23), (4, 0, 54),
(56, 0, 22), (4, 1, 100), (23, 0, 1), (4, 0, 34);
select a+0, b+0, c+0 from t1;
a+0	b+0	c+0
1	1	100
2	1	4
4	NULL	1
4	0	3
4	0	23
4	0	34
4	0	54
4	1	100
23	0	1
56	0	22
select hex(min(b)) from t1 where a = 4;
hex(min(b))
0
select hex(min(c)) from t1 where a = 4 and b = 0;
hex(min(c))
3
select hex(max(b)) from t1;
hex(max(b))
1
select a+0, b+0, c+0 from t1 where a = 4 and b = 0 limit 2;
a+0	b+0	c+0
4	0	3
4	0	23
select a+0, b+0, c+0 from t1 where a = 4 and b = 1;
a+0	b+0	c+0
4	1	100
select a+0, b+0, c+0 from t1 where a = 4 and b = 1 and c=100;
a+0	b+0	c+0
4	1	100
select a+0, b+0, c+0 from t1 order by b desc;
a+0	b+0	c+0
2	1	4
1	1	100
4	1	100
4	0	3
4	0	23
4	0	54
56	0	22
23	0	1
4	0	34
4	NULL	1
select a+0, b+0, c+0 from t1 order by c;
a+0	b+0	c+0
4	NULL	1
23	0	1
4	0	3
2	1	4
56	0	22
4	0	23
4	0	34
4	0	54
1	1	100
4	1	100
drop table t1;
create table t1(a bit(2), b bit(2));
insert into t1 (a) values (0x01), (0x03), (0x02);
update t1 set b= concat(a);
select a+0, b+0 from t1;
a+0	b+0
1	1
3	3
2	2
drop table t1;
create table t1 (a bit(7), key(a));
insert into t1 values (44), (57);
select a+0 from t1;
a+0
44
57
drop table t1;
create table t1 (a bit(3), b bit(12));
insert into t1 values (7,(1<<12)-2), (0x01,0x01ff);
select hex(a),hex(b) from t1;
hex(a)	hex(b)
7	FFE
1	1FF
select hex(concat(a)),hex(concat(b)) from t1;
hex(concat(a))	hex(concat(b))
07	0FFE
01	01FF
drop table t1;
create table t1(a int, b bit not null);
alter table t1 add primary key (a);
drop table t1;
create table t1 (a bit(19), b bit(5));
insert into t1 values (1000, 10), (3, 8), (200, 6), (2303, 2), (12345, 4), (1, 0);
select a+0, b+0 from t1;
a+0	b+0
1000	10
3	8
200	6
2303	2
12345	4
1	0
alter table t1 engine=heap;
select a+0, b+0 from t1;
a+0	b+0
1000	10
3	8
200	6
2303	2
12345	4
1	0
alter table t1 add key(a, b);
select a+0, b+0 from t1;
a+0	b+0
1000	10
3	8
200	6
2303	2
12345	4
1	0
alter table t1 engine=myisam;
select a+0, b+0 from t1;
a+0	b+0
1	0
3	8
200	6
1000	10
2303	2
12345	4
create table t2 engine=heap select * from t1;
select a+0, b+0 from t2;
a+0	b+0
1	0
3	8
200	6
1000	10
2303	2
12345	4
drop table t1;
create table t1 select * from t2;
select a+0, b+0 from t1;
a+0	b+0
1	0
3	8
200	6
1000	10
2303	2
12345	4
drop table t1, t2;
create table t1 (a int, b time, c tinyint, d bool, e char(10), f bit(1), 
g bit(1) NOT NULL default 1, h char(1) default 'a');
insert into t1 set a=1;
select hex(g), h from t1;
hex(g)	h
1	a
drop table t1;
create table t1 (a int, b time, c tinyint, d bool, e char(10), f bit(1),
g bit(1) NOT NULL default 1);
insert into t1 set a=1;
select hex(g) from t1;
hex(g)
1
drop table t1;
create table t1 (a int, b time, c tinyint, d bool, e char(10), f bit(1), 
h char(1) default 'a') engine=myisam;
insert into t1 set a=1;
select h from t1;
h
a
drop table t1;
create table t1 (a bit(8)) engine=heap;
insert into t1 values ('1111100000');
Warnings:
Warning	1264	Out of range value for column 'a' at row 1
select a+0 from t1;
a+0
255
drop table t1;
create table t1 (a bit(7));
insert into t1 values (120), (0), (111);
select a+0 from t1 union select a+0 from t1;
a+0
120
0
111
select a+0 from t1 union select NULL;
a+0
120
0
111
NULL
select NULL union select a+0 from t1;
NULL
NULL
120
0
111
create table t2 select a from t1 union select a from t1;
select a+0 from t2;
a+0
120
0
111
show create table t2;
Table	Create Table
t2	CREATE TABLE `t2` (
  `a` bit(7) DEFAULT NULL
) ENGINE=MyISAM DEFAULT CHARSET=latin1
drop table t1, t2;
create table t1 (id1 int(11), b1 bit(1));
create table t2 (id2 int(11), b2 bit(1));
insert into t1 values (1, 1), (2, 0), (3, 1);
insert into t2 values (2, 1), (3, 0), (4, 0);
create algorithm=undefined view v1 as 
select b1+0, b2+0 from t1, t2 where id1 = id2 and b1 = 0
union
select b1+0, b2+0 from t1, t2 where id1 = id2 and b2 = 1;
select * from v1;
b1+0	b2+0
0	1
drop table t1, t2;
drop view v1;
create table t1(a bit(4));
insert into t1(a) values (1), (2), (5), (4), (3);
insert into t1 select * from t1;
select a+0 from t1;
a+0
1
2
5
4
3
1
2
5
4
3
drop table t1;
create table t1 (a1 int(11), b1 bit(2));
create table t2 (a2 int(11), b2 bit(2));
insert into t1 values (1, 1), (2, 0), (3, 1), (4, 2);
insert into t2 values (2, 1), (3, 0), (4, 1), (5, 2);
select a1, a2, b1+0, b2+0 from t1 join t2 on a1 = a2;
a1	a2	b1+0	b2+0
2	2	0	1
3	3	1	0
4	4	2	1
select a1, a2, b1+0, b2+0 from t1 join t2 on a1 = a2 order by a1;
a1	a2	b1+0	b2+0
2	2	0	1
3	3	1	0
4	4	2	1
select a1, a2, b1+0, b2+0 from t1 join t2 on b1 = b2;
a1	a2	b1+0	b2+0
1	2	1	1
3	2	1	1
2	3	0	0
1	4	1	1
3	4	1	1
4	5	2	2
select sum(a1), b1+0, b2+0 from t1 join t2 on b1 = b2 group by b1 order by 1;
sum(a1)	b1+0	b2+0
2	0	0
4	2	2
8	1	1
select 1 from t1 join t2 on b1 = b2 group by b1 order by 1;
1
1
1
1
select b1+0,sum(b1), sum(b2) from t1 join t2 on b1 = b2 group by b1 order by 1;
b1+0	sum(b1)	sum(b2)
0	0	0
1	4	4
2	2	2
drop table t1, t2;
create table t1 (a bit(7));
insert into t1 values (0x60);
select * from t1;
Catalog	Database	Table	Table_alias	Column	Column_alias	Type	Length	Max length	Is_null	Flags	Decimals	Charsetnr
def	test	t1	t1	a	a	16	7	1	Y	32	0	63
a
`
drop table t1;
create table bug15583(b BIT(8), n INT);
insert into bug15583 values(128, 128);
insert into bug15583 values(null, null);
insert into bug15583 values(0, 0);
insert into bug15583 values(255, 255);
select hex(b), bin(b), oct(b), hex(n), bin(n), oct(n) from bug15583;
hex(b)	bin(b)	oct(b)	hex(n)	bin(n)	oct(n)
80	10000000	200	80	10000000	200
NULL	NULL	NULL	NULL	NULL	NULL
0	0	0	0	0	0
FF	11111111	377	FF	11111111	377
select hex(b)=hex(n) as should_be_onetrue, bin(b)=bin(n) as should_be_onetrue, oct(b)=oct(n) as should_be_onetrue from bug15583;
should_be_onetrue	should_be_onetrue	should_be_onetrue
1	1	1
NULL	NULL	NULL
1	1	1
1	1	1
select hex(b + 0), bin(b + 0), oct(b + 0), hex(n), bin(n), oct(n) from bug15583;
hex(b + 0)	bin(b + 0)	oct(b + 0)	hex(n)	bin(n)	oct(n)
80	10000000	200	80	10000000	200
NULL	NULL	NULL	NULL	NULL	NULL
0	0	0	0	0	0
FF	11111111	377	FF	11111111	377
select conv(b, 10, 2), conv(b + 0, 10, 2) from bug15583;
conv(b, 10, 2)	conv(b + 0, 10, 2)
10000000	10000000
NULL	NULL
0	0
11111111	11111111
drop table bug15583;
create table t1(a bit(1), b smallint unsigned);
insert into t1 (b, a) values ('2', '1');
Warnings:
Warning	1264	Out of range value for column 'a' at row 1
select hex(a), b from t1;
hex(a)	b
1	2
drop table t1;
create table t1(bit_field bit(2), int_field int, key a(bit_field));
insert into t1 values (1,2);
handler t1 open as t1;
handler t1 read a=(1);
bit_field	int_field
	2
handler t1 close;
drop table t1;
CREATE TABLE t1 (b BIT(2), a VARCHAR(5));
INSERT INTO t1 (b, a) VALUES (1, "x"), (3, "zz"), (0, "y"), (3, "z");
SELECT b+0, COUNT(DISTINCT a) FROM t1 GROUP BY b;
b+0	COUNT(DISTINCT a)
0	1
1	1
3	2
DROP TABLE t1;
CREATE TABLE t1 (a CHAR(5), b BIT(2));
INSERT INTO t1 (b, a) VALUES (1, "x"), (3, "zz"), (0, "y"), (3, "z");
SELECT b+0, COUNT(DISTINCT a) FROM t1 GROUP BY b;
b+0	COUNT(DISTINCT a)
0	1
1	1
3	2
DROP TABLE t1;
CREATE TABLE t1 (a INT, b BIT(2));
INSERT INTO t1 (b, a) VALUES (1, 1), (3, 2), (0, 3), (3, 4);
SELECT b+0, COUNT(DISTINCT a) FROM t1 GROUP BY b;
b+0	COUNT(DISTINCT a)
0	1
1	1
3	2
DROP TABLE t1;
CREATE TABLE t1 (b BIT);
INSERT INTO t1 (b) VALUES (1), (0);
SELECT DISTINCT b FROM t1;
Catalog	Database	Table	Table_alias	Column	Column_alias	Type	Length	Max length	Is_null	Flags	Decimals	Charsetnr
def	test	t1	t1	b	b	16	1	1	Y	32	0	63
b
#
#
SELECT b FROM t1 GROUP BY b;
Catalog	Database	Table	Table_alias	Column	Column_alias	Type	Length	Max length	Is_null	Flags	Decimals	Charsetnr
def	test	t1	t1	b	b	16	1	1	Y	32	0	63
b
#
#
DROP TABLE t1;
CREATE TABLE t1 (a int, b bit(2));
INSERT INTO t1 VALUES (3, 2), (2, 3), (2, 0), (3, 2), (3, 1);
SELECT COUNT(DISTINCT b) FROM t1 GROUP BY a;
COUNT(DISTINCT b)
2
2
DROP TABLE t1;
create table t2 (a int, b bit(2), c char(10));
INSERT INTO t2 VALUES (3, 2, 'two'), (2, 3, 'three'), (2, 0, 'zero'), 
(3, 2, 'two'), (3, 1, 'one');
SELECT COUNT(DISTINCT b,c) FROM t2 GROUP BY a;
COUNT(DISTINCT b,c)
2
2
DROP TABLE t2;
CREATE TABLE t1(a BIT(13), KEY(a));
INSERT INTO t1(a) VALUES
(65535),(65525),(65535),(65535),(65535),(65535),(65535),(65535),(65535),(65535);
EXPLAIN SELECT 1 FROM t1 GROUP BY a;
id	select_type	table	type	possible_keys	key	key_len	ref	rows	Extra
1	SIMPLE	t1	range	NULL	a	3	NULL	6	Using index for group-by
SELECT 1 FROM t1 GROUP BY a;
1
1
DROP TABLE t1;
CREATE TABLE t1 (b BIT NOT NULL, i2 INTEGER NOT NULL, s VARCHAR(255) NOT NULL);
INSERT INTO t1 VALUES(0x01,100,''), (0x00,300,''), (0x01,200,''), (0x00,100,'');
SELECT HEX(b), i2 FROM t1 WHERE (i2>=100 AND i2<201) AND b=TRUE;
HEX(b)	i2
1	100
1	200
CREATE TABLE t2 (b1 BIT NOT NULL, b2 BIT NOT NULL, i2 INTEGER NOT NULL,
s VARCHAR(255) NOT NULL);
INSERT INTO t2 VALUES (0x01,0x00,100,''), (0x00,0x01,300,''),
(0x01,0x00,200,''), (0x00,0x01,100,'');
SELECT HEX(b1), i2 FROM t2 WHERE (i2>=100 AND i2<201) AND b1=TRUE;
HEX(b1)	i2
1	100
1	200
SELECT HEX(b2), i2 FROM t2 WHERE (i2>=100 AND i2<201) AND b2=FALSE;
HEX(b2)	i2
0	100
0	200
SELECT HEX(b1), HEX(b2), i2 FROM t2
WHERE (i2>=100 AND i2<201) AND b1=TRUE AND b2=FALSE;
HEX(b1)	HEX(b2)	i2
1	0	100
1	0	200
DROP TABLE t1, t2;
<<<<<<< HEAD
End of 5.0 tests
create table t1(a bit(7));
insert into t1 values(0x40);
alter table t1 modify column a bit(8);
select hex(a) from t1;
hex(a)
40
insert into t1 values(0x80);
select hex(a) from t1;
hex(a)
40
80
create index a on t1(a);
insert into t1 values(0x81);
select hex(a) from t1;
hex(a)
40
80
81
show create table t1;
Table	Create Table
t1	CREATE TABLE `t1` (
  `a` bit(8) DEFAULT NULL,
  KEY `a` (`a`)
) ENGINE=MyISAM DEFAULT CHARSET=latin1
drop table t1;
End of 5.1 tests
=======
CREATE TABLE IF NOT EXISTS t1 (
f1 bit(2) NOT NULL default b'10',
f2 bit(14) NOT NULL default b'11110000111100'
) ENGINE=MyISAM DEFAULT CHARSET=latin1 COLLATE=latin1_general_ci;
SHOW CREATE TABLE t1;
Table	Create Table
t1	CREATE TABLE `t1` (
  `f1` bit(2) NOT NULL default b'10',
  `f2` bit(14) NOT NULL default b'11110000111100'
) ENGINE=MyISAM DEFAULT CHARSET=latin1 COLLATE=latin1_general_ci
DROP TABLE t1;
CREATE TABLE IF NOT EXISTS t1 (
f1 bit(2) NOT NULL default b''
) ENGINE=MyISAM DEFAULT CHARSET=latin1 COLLATE=latin1_general_ci;
ERROR 42000: Invalid default value for 'f1'
End of 5.0 tests
>>>>>>> 681a2d1a
<|MERGE_RESOLUTION|>--- conflicted
+++ resolved
@@ -708,7 +708,21 @@
 1	0	100
 1	0	200
 DROP TABLE t1, t2;
-<<<<<<< HEAD
+CREATE TABLE IF NOT EXISTS t1 (
+f1 bit(2) NOT NULL default b'10',
+f2 bit(14) NOT NULL default b'11110000111100'
+) ENGINE=MyISAM DEFAULT CHARSET=latin1 COLLATE=latin1_general_ci;
+SHOW CREATE TABLE t1;
+Table	Create Table
+t1	CREATE TABLE `t1` (
+  `f1` bit(2) NOT NULL DEFAULT b'10',
+  `f2` bit(14) NOT NULL DEFAULT b'11110000111100'
+) ENGINE=MyISAM DEFAULT CHARSET=latin1 COLLATE=latin1_general_ci
+DROP TABLE t1;
+CREATE TABLE IF NOT EXISTS t1 (
+f1 bit(2) NOT NULL default b''
+) ENGINE=MyISAM DEFAULT CHARSET=latin1 COLLATE=latin1_general_ci;
+ERROR 42000: Invalid default value for 'f1'
 End of 5.0 tests
 create table t1(a bit(7));
 insert into t1 values(0x40);
@@ -735,22 +749,4 @@
   KEY `a` (`a`)
 ) ENGINE=MyISAM DEFAULT CHARSET=latin1
 drop table t1;
-End of 5.1 tests
-=======
-CREATE TABLE IF NOT EXISTS t1 (
-f1 bit(2) NOT NULL default b'10',
-f2 bit(14) NOT NULL default b'11110000111100'
-) ENGINE=MyISAM DEFAULT CHARSET=latin1 COLLATE=latin1_general_ci;
-SHOW CREATE TABLE t1;
-Table	Create Table
-t1	CREATE TABLE `t1` (
-  `f1` bit(2) NOT NULL default b'10',
-  `f2` bit(14) NOT NULL default b'11110000111100'
-) ENGINE=MyISAM DEFAULT CHARSET=latin1 COLLATE=latin1_general_ci
-DROP TABLE t1;
-CREATE TABLE IF NOT EXISTS t1 (
-f1 bit(2) NOT NULL default b''
-) ENGINE=MyISAM DEFAULT CHARSET=latin1 COLLATE=latin1_general_ci;
-ERROR 42000: Invalid default value for 'f1'
-End of 5.0 tests
->>>>>>> 681a2d1a
+End of 5.1 tests