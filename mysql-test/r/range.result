drop table if exists t1, t2, t3;
CREATE TABLE t1 (
event_date date DEFAULT '0000-00-00' NOT NULL,
type int(11) DEFAULT '0' NOT NULL,
event_id int(11) DEFAULT '0' NOT NULL,
PRIMARY KEY (event_date,type,event_id)
);
INSERT INTO t1 VALUES ('1999-07-10',100100,24), ('1999-07-11',100100,25),
('1999-07-13',100600,0), ('1999-07-13',100600,4), ('1999-07-13',100600,26),
('1999-07-14',100600,10), ('1999-07-15',100600,16), ('1999-07-15',100800,45),
('1999-07-15',101000,47), ('1999-07-16',100800,46), ('1999-07-20',100600,5),
('1999-07-20',100600,27), ('1999-07-21',100600,11), ('1999-07-22',100600,17),
('1999-07-23',100100,39), ('1999-07-24',100100,39), ('1999-07-24',100500,40),
('1999-07-25',100100,39), ('1999-07-27',100600,1), ('1999-07-27',100600,6),
('1999-07-27',100600,28), ('1999-07-28',100600,12), ('1999-07-29',100500,41),
('1999-07-29',100600,18), ('1999-07-30',100500,41), ('1999-07-31',100500,41),
('1999-08-01',100700,34), ('1999-08-03',100600,7), ('1999-08-03',100600,29),
('1999-08-04',100600,13), ('1999-08-05',100500,42), ('1999-08-05',100600,19),
('1999-08-06',100500,42), ('1999-08-07',100500,42), ('1999-08-08',100500,42),
('1999-08-10',100600,2), ('1999-08-10',100600,9), ('1999-08-10',100600,30),
('1999-08-11',100600,14), ('1999-08-12',100600,20), ('1999-08-17',100500,8),
('1999-08-17',100600,31), ('1999-08-18',100600,15), ('1999-08-19',100600,22),
('1999-08-24',100600,3), ('1999-08-24',100600,32), ('1999-08-27',100500,43),
('1999-08-31',100600,33), ('1999-09-17',100100,37), ('1999-09-18',100100,37),
('1999-09-19',100100,37), ('2000-12-18',100700,38);
select event_date,type,event_id from t1 WHERE event_date >= "1999-07-01" AND event_date < "1999-07-15" AND (type=100600 OR type=100100) ORDER BY event_date;
event_date	type	event_id
1999-07-10	100100	24
1999-07-11	100100	25
1999-07-13	100600	0
1999-07-13	100600	4
1999-07-13	100600	26
1999-07-14	100600	10
explain select event_date,type,event_id from t1 WHERE type = 100601 and event_date >= "1999-07-01" AND event_date < "1999-07-15" AND (type=100600 OR type=100100) ORDER BY event_date;
id	select_type	table	type	possible_keys	key	key_len	ref	rows	Extra
1	SIMPLE	NULL	NULL	NULL	NULL	NULL	NULL	NULL	Impossible WHERE
select event_date,type,event_id from t1 WHERE event_date >= "1999-07-01" AND event_date <= "1999-07-15" AND (type=100600 OR type=100100) or event_date >= "1999-07-01" AND event_date <= "1999-07-15" AND type=100099;
event_date	type	event_id
1999-07-10	100100	24
1999-07-11	100100	25
1999-07-13	100600	0
1999-07-13	100600	4
1999-07-13	100600	26
1999-07-14	100600	10
1999-07-15	100600	16
drop table t1;
CREATE TABLE t1 (
PAPER_ID smallint(6) DEFAULT '0' NOT NULL,
YEAR smallint(6) DEFAULT '0' NOT NULL,
ISSUE smallint(6) DEFAULT '0' NOT NULL,
CLOSED tinyint(4) DEFAULT '0' NOT NULL,
ISS_DATE date DEFAULT '0000-00-00' NOT NULL,
PRIMARY KEY (PAPER_ID,YEAR,ISSUE)
);
INSERT INTO t1 VALUES (3,1999,34,0,'1999-07-12'), (1,1999,111,0,'1999-03-23'),
(1,1999,222,0,'1999-03-23'), (3,1999,33,0,'1999-07-12'),
(3,1999,32,0,'1999-07-12'), (3,1999,31,0,'1999-07-12'),
(3,1999,30,0,'1999-07-12'), (3,1999,29,0,'1999-07-12'),
(3,1999,28,0,'1999-07-12'), (1,1999,40,1,'1999-05-01'),
(1,1999,41,1,'1999-05-01'), (1,1999,42,1,'1999-05-01'),
(1,1999,46,1,'1999-05-01'), (1,1999,47,1,'1999-05-01'),
(1,1999,48,1,'1999-05-01'), (1,1999,49,1,'1999-05-01'),
(1,1999,50,0,'1999-05-01'), (1,1999,51,0,'1999-05-01'),
(1,1999,200,0,'1999-06-28'), (1,1999,52,0,'1999-06-28'),
(1,1999,53,0,'1999-06-28'), (1,1999,54,0,'1999-06-28'),
(1,1999,55,0,'1999-06-28'), (1,1999,56,0,'1999-07-01'),
(1,1999,57,0,'1999-07-01'), (1,1999,58,0,'1999-07-01'),
(1,1999,59,0,'1999-07-01'), (1,1999,60,0,'1999-07-01'),
(3,1999,35,0,'1999-07-12');
select YEAR,ISSUE from t1 where PAPER_ID=3 and (YEAR>1999 or (YEAR=1999 and ISSUE>28))  order by YEAR,ISSUE;
YEAR	ISSUE
1999	29
1999	30
1999	31
1999	32
1999	33
1999	34
1999	35
check table t1;
Table	Op	Msg_type	Msg_text
test.t1	check	status	OK
repair table t1;
Table	Op	Msg_type	Msg_text
test.t1	repair	status	OK
drop table t1;
CREATE TABLE t1 (
id int(11) NOT NULL auto_increment,
parent_id int(11) DEFAULT '0' NOT NULL,
level tinyint(4) DEFAULT '0' NOT NULL,
PRIMARY KEY (id),
KEY parent_id (parent_id),
KEY level (level)
);
INSERT INTO t1 VALUES (1,0,0), (3,1,1), (4,1,1), (8,2,2), (9,2,2), (17,3,2),
(22,4,2), (24,4,2), (28,5,2), (29,5,2), (30,5,2), (31,6,2), (32,6,2), (33,6,2),
(203,7,2), (202,7,2), (20,3,2), (157,0,0), (193,5,2), (40,7,2), (2,1,1),
(15,2,2), (6,1,1), (34,6,2), (35,6,2), (16,3,2), (7,1,1), (36,7,2), (18,3,2),
(26,5,2), (27,5,2), (183,4,2), (38,7,2), (25,5,2), (37,7,2), (21,4,2),
(19,3,2), (5,1,1), (179,5,2);
SELECT * FROM t1 WHERE level = 1 AND parent_id = 1;
id	parent_id	level
3	1	1
4	1	1
2	1	1
6	1	1
7	1	1
5	1	1
SELECT * FROM t1 WHERE level = 1 AND parent_id = 1 order by id;
id	parent_id	level
2	1	1
3	1	1
4	1	1
5	1	1
6	1	1
7	1	1
drop table t1;
create table t1(
Satellite		varchar(25)	not null,
SensorMode		varchar(25)	not null,
FullImageCornersUpperLeftLongitude	double	not null,
FullImageCornersUpperRightLongitude	double	not null,
FullImageCornersUpperRightLatitude	double	not null,
FullImageCornersLowerRightLatitude	double	not null,
index two (Satellite, SensorMode, FullImageCornersUpperLeftLongitude, FullImageCornersUpperRightLongitude, FullImageCornersUpperRightLatitude, FullImageCornersLowerRightLatitude));
insert into t1 values("OV-3","PAN1",91,-92,40,50);
insert into t1 values("OV-4","PAN1",91,-92,40,50);
select * from t1 where t1.Satellite = "OV-3" and t1.SensorMode = "PAN1" and t1.FullImageCornersUpperLeftLongitude > -90.000000 and t1.FullImageCornersUpperRightLongitude < -82.000000;
Satellite	SensorMode	FullImageCornersUpperLeftLongitude	FullImageCornersUpperRightLongitude	FullImageCornersUpperRightLatitude	FullImageCornersLowerRightLatitude
OV-3	PAN1	91	-92	40	50
drop table t1;
create table t1 ( aString char(100) not null default "", key aString (aString(10)) );
insert t1 (aString) values ( "believe in myself" ), ( "believe" ), ("baaa" ), ( "believe in love");
select * from t1 where aString < "believe in myself" order by aString;
aString
baaa
believe
believe in love
select * from t1 where aString > "believe in love" order by aString;
aString
believe in myself
alter table t1 drop key aString;
select * from t1 where aString < "believe in myself" order by aString;
aString
baaa
believe
believe in love
select * from t1 where aString > "believe in love" order by aString;
aString
believe in myself
drop table t1;
CREATE TABLE t1 (
t1ID int(10) unsigned NOT NULL auto_increment,
art binary(1) NOT NULL default '',
KNR char(5) NOT NULL default '',
RECHNR char(6) NOT NULL default '',
POSNR char(2) NOT NULL default '',
ARTNR char(10) NOT NULL default '',
TEX char(70) NOT NULL default '',
PRIMARY KEY  (t1ID),
KEY IdxArt (art),
KEY IdxKnr (KNR),
KEY IdxArtnr (ARTNR)
) ENGINE=MyISAM;
INSERT INTO t1 (art) VALUES ('j'),('J'),('j'),('J'),('j'),('J'),('j'),('J'),('j'),('J'),
('j'),('J'),('j'),('J'),('j'),('J'),('j'),('J'),('j'),('J'),('j'),('J'),('j'),('J'),('j'),('J'),
('j'),('J'),('j'),('J'),('j'),('J'),('j'),('J'),('j'),('J'),('j'),('J'),('j'),('J'),('j'),('J'),
('j'),('J'),('j'),('J'),('j'),('J'),('j'),('J'),('j'),('J'),('j'),('J'),('j'),('J'),('j'),('J'),
('j'),('J'),('j'),('J'),('j'),('J'),('j'),('J'),('j'),('J'),('j'),('J'),('j'),('J'),('j'),('J'),
('j'),('J'),('j'),('J'),('j'),('J'),('j'),('J'),('j'),('J'),('j'),('J'),('j'),('J'),('j'),('J'),
('j'),('J'),('j'),('J'),('j'),('J'),('j'),('J'),('j'),('J'),('j'),('J'),('j'),('J'),('j'),('J'),
('j'),('J'),('j'),('J'),('j'),('J'),('j'),('J'),('j'),('J'),('j'),('J'),('j'),('J'),('j'),('J'),
('j'),('J'),('j'),('J'),('j'),('J'),('j'),('J'),('j'),('J'),('j'),('J'),('j'),('J'),('j'),('J'),
('j'),('J'),('j'),('J'),('j'),('J'),('j'),('J'),('j'),('J'),('j'),('J'),('j'),('J'),('j'),('J'),
('j'),('J'),('j'),('J'),('j'),('J'),('j'),('J'),('j'),('J'),('j'),('J'),('j'),('J'),('j'),('J'),
('j'),('J'),('j'),('J'),('j'),('J'),('j'),('J'),('j'),('J'),('j'),('J'),('j'),('J'),('j'),('J'),
('j'),('J'),('j'),('J'),('j'),('J'),('j'),('J'),('j'),('J'),('j'),('J'),('j'),('J'),('j'),('J'),
('j'),('J'),('j'),('J'),('j'),('J'),('j'),('J'),('j'),('J'),('j'),('J'),('j'),('J'),('j'),('J'),
('j'),('J'),('j'),('J'),('j'),('J'),('j'),('J'),('j'),('J'),('j'),('J'),('j'),('J'),('j'),('J'),
('j'),('J'),('j'),('J'),('j'),('J'),('j'),('J'),('j'),('J'),('j'),('J'),('j'),('J'),('j'),('J'),
('j'),('J'),('j'),('J'),('j'),('J'),('j'),('J'),('j'),('J'),('j'),('J'),('j'),('J'),('j'),('J'),
('j'),('J'),('j'),('J'),('j'),('J'),('j'),('J'),('j'),('J'),('j'),('J'),('j'),('J'),('j'),('J'),
('j'),('J'),('j'),('J'),('j'),('J'),('j'),('J'),('j'),('J'),('j'),('J'),('j'),('J'),('j'),('J'),
('j'),('J'),('j'),('J'),('j'),('J'),('j'),('J'),('j'),('J'),('j'),('J'),('j'),('J'),('j'),('J'),
('j'),('J'),('j'),('J'),('j'),('J'),('j'),('J'),('j'),('J'),('j'),('J'),('j'),('J'),('j'),('J'),
('j'),('J'),('j'),('J'),('j'),('J'),('j'),('J'),('j'),('J'),('j'),('J'),('j'),('J'),('j'),('J'),
('j'),('J'),('j'),('J'),('j'),('J'),('j'),('J'),('j'),('J'),('j'),('J'),('j'),('J'),('j'),('J'),
('j'),('J'),('j'),('J'),('j'),('J'),('j'),('J'),('j'),('J'),('j'),('J'),('j'),('J'),('j'),('J'),
('j'),('J'),('j'),('J'),('j'),('J'),('j'),('J'),('j'),('J'),('j'),('J'),('j'),('J'),('j'),('J'),
('j'),('J'),('j'),('J'),('j'),('J'),('j'),('J'),('j'),('J'),('j'),('J'),('j'),('J'),('j'),('J'),
('j'),('J'),('j'),('J'),('j'),('J'),('j'),('J'),('j'),('J'),('j'),('J'),('j'),('J'),('j'),('J'),
('j'),('j'),('j'),('j'),('j'),('j'),('j'),('j'),('j'),('j'),('j'),('j'),('j'),('j'),('j'),('j'),
('j'),('j'),('j'),('j'),('j'),('j'),('j'),('j'),('j'),('j'),('j'),('j'),('j'),('j'),('j'),('j'),
('j'),('j'),('j'),('j'),('j'),('j'),('j'),('j'),('j'),('j'),('j'),('j'),('j'),('j'),('j'),('j'),
('j'),('j'),('j'),('j'),('j'),('j'),('j'),('j'),('j'),('j'),('j'),('j'),('j'),('j'),('j'),('j'),
('j'),('j'),('j'),('j'),('j'),('j'),('j'),('j'),('j'),('j'),('j'),('j'),('j'),('j'),('j'),('j'),
('j'),('j'),('j'),('j'),('j'),('j'),('j'),('j'),('j'),('j'),('j'),('j'),('j'),('j'),('j'),('j'),
('j'),('j'),('j'),('j'),('j'),('j'),('j'),('j'),('j'),('j'),('j'),('j'),('j'),('j'),('j'),('j'),
('j'),('j'),('j'),('j'),('j'),('j'),('j'),('j'),('j'),('j'),('j'),('j'),('j'),('j'),('j'),('j'),
('j'),('j'),('j'),('j'),('j'),('j'),('j'),('j'),('j'),('j'),('j'),('j'),('j'),('j'),('j'),('j'),
('j'),('j'),('j'),('j'),('j'),('j'),('j'),('j'),('j'),('j'),('j'),('j'),('j'),('j'),('j'),('j'),
('j'),('j'),('j'),('j'),('j'),('j'),('j'),('j'),('j'),('j'),('j'),('j'),('j'),('j'),('j'),('j');
select count(*) from t1 where upper(art) = 'J';
count(*)
213
select count(*) from t1 where art = 'J' or art = 'j';
count(*)
602
select count(*) from t1 where art = 'j' or art = 'J';
count(*)
602
select count(*) from t1 where art = 'j';
count(*)
389
select count(*) from t1 where art = 'J';
count(*)
213
drop table t1;
create table t1 (x int, y int, index(x), index(y));
insert into t1 (x) values (1),(2),(3),(4),(5),(6),(7),(8),(9);
update t1 set y=x;
explain select * from t1, t1 t2 where t1.y = 8 and t2.x between 7 and t1.y+0;
id	select_type	table	type	possible_keys	key	key_len	ref	rows	Extra
1	SIMPLE	t1	ref	y	y	5	const	1	Using where
1	SIMPLE	t2	range	x	x	5	NULL	2	Using where
explain select * from t1, t1 t2 where t1.y = 8 and t2.x >= 7 and t2.x <= t1.y+0;
id	select_type	table	type	possible_keys	key	key_len	ref	rows	Extra
1	SIMPLE	t1	ref	y	y	5	const	1	Using where
1	SIMPLE	t2	range	x	x	5	NULL	2	Using where
explain select * from t1, t1 t2 where t1.y = 2 and t2.x between t1.y-1 and t1.y+1;
id	select_type	table	type	possible_keys	key	key_len	ref	rows	Extra
1	SIMPLE	t1	ref	y	y	5	const	1	Using where
1	SIMPLE	t2	range	x	x	5	NULL	3	Using where
explain select * from t1, t1 t2 where t1.y = 2 and t2.x >= t1.y-1 and t2.x <= t1.y+1;
id	select_type	table	type	possible_keys	key	key_len	ref	rows	Extra
1	SIMPLE	t1	ref	y	y	5	const	1	Using where
1	SIMPLE	t2	range	x	x	5	NULL	3	Using where
explain select * from t1, t1 t2 where t1.y = 2 and t2.x between 0 and t1.y;
id	select_type	table	type	possible_keys	key	key_len	ref	rows	Extra
1	SIMPLE	t1	ref	y	y	5	const	1	Using where
1	SIMPLE	t2	range	x	x	5	NULL	2	Using where
explain select * from t1, t1 t2 where t1.y = 2 and t2.x >= 0 and t2.x <= t1.y;
id	select_type	table	type	possible_keys	key	key_len	ref	rows	Extra
1	SIMPLE	t1	ref	y	y	5	const	1	Using where
1	SIMPLE	t2	range	x	x	5	NULL	2	Using where
explain select count(*) from t1 where x in (1);
id	select_type	table	type	possible_keys	key	key_len	ref	rows	Extra
1	SIMPLE	t1	ref	x	x	5	const	1	Using where; Using index
explain select count(*) from t1 where x in (1,2);
id	select_type	table	type	possible_keys	key	key_len	ref	rows	Extra
1	SIMPLE	t1	index	x	x	5	NULL	9	Using where; Using index
drop table t1;
CREATE TABLE t1 (key1 int(11) NOT NULL default '0', KEY i1 (key1));
INSERT INTO t1 VALUES (0),(0),(0),(0),(0),(1),(1);
CREATE TABLE t2 (keya int(11) NOT NULL default '0', KEY j1 (keya));
INSERT INTO t2 VALUES (0),(0),(1),(1),(2),(2);
explain select * from t1, t2 where (t1.key1 <t2.keya + 1) and t2.keya=3;
id	select_type	table	type	possible_keys	key	key_len	ref	rows	Extra
1	SIMPLE	t2	ref	j1	j1	4	const	1	Using index
1	SIMPLE	t1	index	i1	i1	4	NULL	7	Using where; Using index
explain select * from t1 force index(i1), t2 force index(j1) where 
(t1.key1 <t2.keya + 1) and t2.keya=3;
id	select_type	table	type	possible_keys	key	key_len	ref	rows	Extra
1	SIMPLE	t2	ref	j1	j1	4	const	1	Using index
1	SIMPLE	t1	index	i1	i1	4	NULL	7	Using where; Using index
DROP TABLE t1,t2;
CREATE TABLE t1 (
a int(11) default NULL,
b int(11) default NULL,
KEY a (a),
KEY b (b)
) ENGINE=MyISAM;
INSERT INTO t1 VALUES
(1,1),(2,1),(3,1),(4,1),(5,1),(6,1),(7,1),(8,1),(9,1),(10,2),(10,2),
(13,2),(14,2),(15,2),(16,2),(17,3),(17,3),(16,3),(17,3),(19,3),(20,3),
(21,4),(22,5),(23,5),(24,5),(25,5),(26,5),(30,5),(31,5),(32,5),(33,5),
(33,5),(33,5),(33,5),(33,5),(34,5),(35,5);
EXPLAIN SELECT * FROM t1 WHERE a IN(1,2) AND b=5;
id	select_type	table	type	possible_keys	key	key_len	ref	rows	Extra
1	SIMPLE	t1	range	a,b	a	5	NULL	2	Using where
SELECT * FROM t1 WHERE a IN(1,2) AND b=5;
a	b
DROP TABLE t1;
CREATE TABLE t1 (a int, b int, c int, INDEX (c,a,b));
INSERT INTO t1 VALUES (1,0,0),(1,0,0),(1,0,0);
INSERT INTO t1 VALUES (0,1,0),(0,1,0),(0,1,0);
SELECT COUNT(*) FROM t1 WHERE (c=0 and a=1) or (c=0 and b=1);
COUNT(*)
6
SELECT COUNT(*) FROM t1 WHERE (c=0 and b=1) or (c=0 and a=1);
COUNT(*)
6
DROP TABLE t1;
CREATE TABLE t1 ( a int not null, b int not null, INDEX ab(a,b) );
INSERT INTO t1 VALUES (47,1), (70,1), (15,1), (15, 4);
SELECT * FROM t1
WHERE
(
( b =1 AND a BETWEEN 14 AND 21 ) OR
( b =2 AND a BETWEEN 16 AND 18 ) OR
( b =3 AND a BETWEEN 15 AND 19 ) OR
(a BETWEEN 19 AND 47)
);
a	b
15	1
47	1
DROP TABLE t1;
CREATE TABLE t1 (
id int( 11 ) unsigned NOT NULL AUTO_INCREMENT ,
line int( 5 ) unsigned NOT NULL default '0',
columnid int( 3 ) unsigned NOT NULL default '0',
owner int( 3 ) unsigned NOT NULL default '0',
ordinal int( 3 ) unsigned NOT NULL default '0',
showid smallint( 6 ) unsigned NOT NULL default '1',
tableid int( 1 ) unsigned NOT NULL default '1',
content int( 5 ) unsigned NOT NULL default '188',
PRIMARY KEY ( owner, id ) ,
KEY menu( owner, showid, columnid ) ,
KEY `COLUMN` ( owner, columnid, line ) ,
KEY `LINES` ( owner, tableid, content, id ) ,
KEY recount( owner, line ) 
) ENGINE = MYISAM;
INSERT into t1 (owner,id,columnid,line) values (11,15,15,1),(11,13,13,5);
SELECT id, columnid, tableid, content, showid, line, ordinal FROM t1 WHERE owner=11 AND ((columnid IN ( 15, 13, 14 ) AND line IN ( 1, 2, 5, 6, 7, 8, 9, 10, 11, 12, 13, 14, 15, 16, 17, 18, 31 )) OR (columnid IN ( 13, 14 ) AND line IN ( 15 ))) LIMIT 0 , 30;
id	columnid	tableid	content	showid	line	ordinal
13	13	1	188	1	5	0
15	15	1	188	1	1	0
drop table t1;
create  table t1 (id int(10) primary key);
insert into t1 values (1),(2),(3),(4),(5),(6),(7),(8),(9);
select id from t1 where id in (2,5,9) ;
id
2
5
9
select id from t1 where id=2 or id=5 or id=9 ;
id
2
5
9
drop table t1;
create table t1 ( id1 int not null, id2 int not null, idnull int null, c char(20), primary key (id1,id2));
insert into t1 values (0,1,NULL,"aaa"), (1,1,NULL,"aaa"), (2,1,NULL,"aaa"),
(3,1,NULL,"aaa"), (4,1,NULL,"aaa"), (5,1,NULL,"aaa"),
(6,1,NULL,"aaa"), (7,1,NULL,"aaa"), (8,1,NULL,"aaa"),
(9,1,NULL,"aaa"), (10,1,NULL,"aaa"), (11,1,NULL,"aaa"),
(12,1,NULL,"aaa"), (13,1,NULL,"aaa"), (14,1,NULL,"aaa"),
(15,1,NULL,"aaa"), (16,1,NULL,"aaa"), (17,1,NULL,"aaa"),
(18,1,NULL,"aaa"), (19,1,NULL,"aaa"), (20,1,NULL,"aaa");
select a.id1, b.idnull from t1 as a, t1 as b where a.id2=1 and a.id1=1 and b.id1=a.idnull order by b.id2 desc limit 1;
id1	idnull
drop table t1;
create table t1 (
id int not null auto_increment,
name char(1) not null,
uid int not null,
primary key (id),
index uid_index (uid));
create table t2 (
id int not null auto_increment,
name char(1) not null,
uid int not null,
primary key (id),
index uid_index (uid));
insert into t1(id, uid, name) values(1, 0, ' ');
insert into t1(uid, name) values(0, ' ');
insert into t2(uid, name) select uid, name from t1;
insert into t1(uid, name) select uid, name from t2;
insert into t2(uid, name) select uid, name from t1;
insert into t1(uid, name) select uid, name from t2;
insert into t2(uid, name) select uid, name from t1;
insert into t1(uid, name) select uid, name from t2;
insert into t2(uid, name) select uid, name from t1;
insert into t1(uid, name) select uid, name from t2;
insert into t2(uid, name) select uid, name from t1;
insert into t1(uid, name) select uid, name from t2;
insert into t2(uid, name) select uid, name from t1;
insert into t2(uid, name) select uid, name from t1;
insert into t2(uid, name) select uid, name from t1;
insert into t2(uid, name) select uid, name from t1;
insert into t1(uid, name) select uid, name from t2;
delete from t2;
insert into t2(uid, name) values 
(1, CHAR(64+1)),
(2, CHAR(64+2)),
(3, CHAR(64+3)),
(4, CHAR(64+4)),
(5, CHAR(64+5)),
(6, CHAR(64+6)),
(7, CHAR(64+7)),
(8, CHAR(64+8)),
(9, CHAR(64+9)),
(10, CHAR(64+10)),
(11, CHAR(64+11)),
(12, CHAR(64+12)),
(13, CHAR(64+13)),
(14, CHAR(64+14)),
(15, CHAR(64+15)),
(16, CHAR(64+16)),
(17, CHAR(64+17)),
(18, CHAR(64+18)),
(19, CHAR(64+19)),
(20, CHAR(64+20)),
(21, CHAR(64+21)),
(22, CHAR(64+22)),
(23, CHAR(64+23)),
(24, CHAR(64+24)),
(25, CHAR(64+25)),
(26, CHAR(64+26));
insert into t1(uid, name) select uid, name from t2 order by uid;
delete from t2;
insert into t2(id, uid, name) select id, uid, name from t1;
select count(*) from t1;
count(*)
1026
select count(*) from t2;
count(*)
1026
analyze table t1,t2;
Table	Op	Msg_type	Msg_text
test.t1	analyze	status	OK
test.t2	analyze	status	Table is already up to date
explain select * from t1, t2  where t1.uid=t2.uid AND t1.uid > 0;
id	select_type	table	type	possible_keys	key	key_len	ref	rows	Extra
1	SIMPLE	t1	range	uid_index	uid_index	4	NULL	112	Using where
1	SIMPLE	t2	ref	uid_index	uid_index	4	test.t1.uid	38	
explain select * from t1, t2  where t1.uid=t2.uid AND t2.uid > 0;
id	select_type	table	type	possible_keys	key	key_len	ref	rows	Extra
1	SIMPLE	t1	range	uid_index	uid_index	4	NULL	112	Using where
1	SIMPLE	t2	ref	uid_index	uid_index	4	test.t1.uid	38	
explain select * from t1, t2  where t1.uid=t2.uid AND t1.uid != 0;
id	select_type	table	type	possible_keys	key	key_len	ref	rows	Extra
1	SIMPLE	t1	range	uid_index	uid_index	4	NULL	113	Using where
1	SIMPLE	t2	ref	uid_index	uid_index	4	test.t1.uid	38	
explain select * from t1, t2  where t1.uid=t2.uid AND t2.uid != 0;
id	select_type	table	type	possible_keys	key	key_len	ref	rows	Extra
1	SIMPLE	t1	range	uid_index	uid_index	4	NULL	113	Using where
1	SIMPLE	t2	ref	uid_index	uid_index	4	test.t1.uid	38	
select * from t1, t2  where t1.uid=t2.uid AND t1.uid > 0;
id	name	uid	id	name	uid
1001	A	1	1001	A	1
1002	B	2	1002	B	2
1003	C	3	1003	C	3
1004	D	4	1004	D	4
1005	E	5	1005	E	5
1006	F	6	1006	F	6
1007	G	7	1007	G	7
1008	H	8	1008	H	8
1009	I	9	1009	I	9
1010	J	10	1010	J	10
1011	K	11	1011	K	11
1012	L	12	1012	L	12
1013	M	13	1013	M	13
1014	N	14	1014	N	14
1015	O	15	1015	O	15
1016	P	16	1016	P	16
1017	Q	17	1017	Q	17
1018	R	18	1018	R	18
1019	S	19	1019	S	19
1020	T	20	1020	T	20
1021	U	21	1021	U	21
1022	V	22	1022	V	22
1023	W	23	1023	W	23
1024	X	24	1024	X	24
1025	Y	25	1025	Y	25
1026	Z	26	1026	Z	26
select * from t1, t2  where t1.uid=t2.uid AND t1.uid != 0;
id	name	uid	id	name	uid
1001	A	1	1001	A	1
1002	B	2	1002	B	2
1003	C	3	1003	C	3
1004	D	4	1004	D	4
1005	E	5	1005	E	5
1006	F	6	1006	F	6
1007	G	7	1007	G	7
1008	H	8	1008	H	8
1009	I	9	1009	I	9
1010	J	10	1010	J	10
1011	K	11	1011	K	11
1012	L	12	1012	L	12
1013	M	13	1013	M	13
1014	N	14	1014	N	14
1015	O	15	1015	O	15
1016	P	16	1016	P	16
1017	Q	17	1017	Q	17
1018	R	18	1018	R	18
1019	S	19	1019	S	19
1020	T	20	1020	T	20
1021	U	21	1021	U	21
1022	V	22	1022	V	22
1023	W	23	1023	W	23
1024	X	24	1024	X	24
1025	Y	25	1025	Y	25
1026	Z	26	1026	Z	26
drop table t1,t2;
create table t1 (x bigint unsigned not null);
insert into t1(x) values (0xfffffffffffffff0);
insert into t1(x) values (0xfffffffffffffff1);
select * from t1;
x
18446744073709551600
18446744073709551601
select count(*) from t1 where x>0;
count(*)
2
select count(*) from t1 where x=0;
count(*)
0
select count(*) from t1 where x<0;
count(*)
0
select count(*) from t1 where x < -16;
count(*)
0
select count(*) from t1 where x = -16;
count(*)
0
select count(*) from t1 where x > -16;
count(*)
2
select count(*) from t1 where x = 18446744073709551601;
count(*)
1
create table t2 (x bigint not null);
insert into t2(x) values (cast(0xfffffffffffffff0+0 as signed));
insert into t2(x) values (cast(0xfffffffffffffff1+0 as signed));
select * from t2;
x
-16
-15
select count(*) from t2 where x>0;
count(*)
0
select count(*) from t2 where x=0;
count(*)
0
select count(*) from t2 where x<0;
count(*)
2
select count(*) from t2 where x < -16;
count(*)
0
select count(*) from t2 where x = -16;
count(*)
1
select count(*) from t2 where x > -16;
count(*)
1
select count(*) from t2 where x = 18446744073709551601;
count(*)
0
drop table t1,t2;
create table t1 (x bigint unsigned not null primary key) engine=innodb;
insert into t1(x) values (0xfffffffffffffff0);
insert into t1(x) values (0xfffffffffffffff1);
select * from t1;
x
18446744073709551600
18446744073709551601
select count(*) from t1 where x>0;
count(*)
2
select count(*) from t1 where x=0;
count(*)
0
select count(*) from t1 where x<0;
count(*)
0
select count(*) from t1 where x < -16;
count(*)
0
select count(*) from t1 where x = -16;
count(*)
0
select count(*) from t1 where x > -16;
count(*)
2
select count(*) from t1 where x = 18446744073709551601;
count(*)
1
drop table t1;
create table t1 (a bigint unsigned);
create index t1i on t1(a);
insert into t1 select 18446744073709551615;
insert into t1 select 18446744073709551614;
explain select * from t1 where a <> -1;
id	select_type	table	type	possible_keys	key	key_len	ref	rows	Extra
1	SIMPLE	t1	index	t1i	t1i	9	NULL	2	Using where; Using index
select * from t1 where a <> -1;
a
18446744073709551614
18446744073709551615
explain select * from t1 where a > -1 or a < -1;
id	select_type	table	type	possible_keys	key	key_len	ref	rows	Extra
1	SIMPLE	t1	index	t1i	t1i	9	NULL	2	Using where; Using index
select * from t1 where a > -1 or a < -1;
a
18446744073709551614
18446744073709551615
explain select * from t1 where a > -1;
id	select_type	table	type	possible_keys	key	key_len	ref	rows	Extra
1	SIMPLE	t1	index	t1i	t1i	9	NULL	2	Using where; Using index
select * from t1 where a > -1;
a
18446744073709551614
18446744073709551615
explain select * from t1 where a < -1;
id	select_type	table	type	possible_keys	key	key_len	ref	rows	Extra
1	SIMPLE	NULL	NULL	NULL	NULL	NULL	NULL	NULL	Impossible WHERE noticed after reading const tables
select * from t1 where a < -1;
a
drop table t1;
set names latin1;
create table t1 (a char(10), b text, key (a)) character set latin1;
INSERT INTO t1 (a) VALUES
('111'),('222'),('222'),('222'),('222'),('444'),('aaa'),('AAA'),('bbb');
explain select * from t1 where a='aaa';
id	select_type	table	type	possible_keys	key	key_len	ref	rows	Extra
1	SIMPLE	t1	ref	a	a	11	const	2	Using where
explain select * from t1 where a=binary 'aaa';
id	select_type	table	type	possible_keys	key	key_len	ref	rows	Extra
1	SIMPLE	t1	range	a	a	11	NULL	2	Using where
explain select * from t1 where a='aaa' collate latin1_bin;
id	select_type	table	type	possible_keys	key	key_len	ref	rows	Extra
1	SIMPLE	t1	range	a	a	11	NULL	2	Using where
explain select * from t1 where a='aaa' collate latin1_german1_ci;
id	select_type	table	type	possible_keys	key	key_len	ref	rows	Extra
1	SIMPLE	t1	ALL	a	NULL	NULL	NULL	9	Using where
drop table t1;
CREATE TABLE t1 (
`CLIENT` char(3) character set latin1 collate latin1_bin NOT NULL default '000',
`ARG1` char(3) character set latin1 collate latin1_bin NOT NULL default '',
`ARG2` char(3) character set latin1 collate latin1_bin NOT NULL default '',
`FUNCTION` varchar(10) character set latin1 collate latin1_bin NOT NULL default '',
`FUNCTINT` int(11) NOT NULL default '0',
KEY `VERI_CLNT~2` (`ARG1`)
) ENGINE=InnoDB DEFAULT CHARSET=latin1;
INSERT INTO t1 VALUES ('000',' 0',' 0','Text 001',0), ('000',' 0',' 1','Text 002',0),
('000',' 1',' 2','Text 003',0), ('000',' 2',' 3','Text 004',0),
('001',' 3',' 0','Text 017',0);
SELECT count(*) FROM t1 WHERE CLIENT='000' AND (ARG1 != ' 1' OR ARG1 != ' 2');
count(*)
4
SELECT count(*) FROM t1 WHERE CLIENT='000' AND (ARG1 != ' 2' OR ARG1 != ' 1');
count(*)
4
drop table t1;
create table t1 (a int);
insert into t1 values (0),(1),(2),(3),(4),(5),(6),(7),(8),(9);
CREATE TABLE t2 (
pk1 int(11) NOT NULL,
pk2 int(11) NOT NULL,
pk3 int(11) NOT NULL,
pk4 int(11) NOT NULL,
filler char(82),
PRIMARY KEY (pk1,pk2,pk3,pk4)
) DEFAULT CHARSET=latin1;
insert into t2 select 1, A.a+10*B.a, 432, 44, 'fillerZ' from t1 A, t1 B;
INSERT INTO t2 VALUES (2621, 2635, 0, 0,'filler'), (2621, 2635, 1, 0,'filler'),
(2621, 2635, 10, 0,'filler'), (2621, 2635, 11, 0,'filler'),
(2621, 2635, 14, 0,'filler'), (2621, 2635, 1000015, 0,'filler');
SELECT * FROM t2
WHERE ((((pk4 =0) AND (pk1 =2621) AND (pk2 =2635)))
OR ((pk4 =1) AND (((pk1 IN ( 7, 2, 1 ))) OR (pk1 =522)) AND ((pk2 IN ( 0, 2635))))
) AND (pk3 >=1000000);
pk1	pk2	pk3	pk4	filler
2621	2635	1000015	0	filler
drop table t1, t2;
CREATE TABLE t1 (
id int(11) NOT NULL auto_increment,
status varchar(20),
PRIMARY KEY  (id),
KEY (status)
);
INSERT INTO t1 VALUES
(1,'B'), (2,'B'), (3,'B'), (4,'B'), (5,'B'), (6,'B'),
(7,'B'), (8,'B'), (9,'B'), (10,'B'), (11,'B'), (12,'B'),
(13,'B'), (14,'B'), (15,'B'), (16,'B'), (17,'B'), (18,'B'),
(19,'B'), (20,'B'), (21,'B'), (22,'B'), (23,'B'), (24,'B'), 
(25,'A'), (26,'A'), (27,'A'), (28,'A'), (29,'A'), (30,'A'),
(31,'A'), (32,'A'), (33,'A'), (34,'A'), (35,'A'), (36,'A'),
(37,'A'), (38,'A'), (39,'A'), (40,'A'), (41,'A'), (42,'A'),
(43,'A'), (44,'A'), (45,'A'), (46,'A'), (47,'A'), (48,'A'),
(49,'A'), (50,'A'), (51,'A'), (52,'A'), (53,'C'), (54,'C'),
(55,'C'), (56,'C'), (57,'C'), (58,'C'), (59,'C'), (60,'C');
EXPLAIN SELECT * FROM t1 WHERE status <> 'A' AND status <> 'B';
id	select_type	table	type	possible_keys	key	key_len	ref	rows	Extra
1	SIMPLE	t1	range	status	status	23	NULL	11	Using where
EXPLAIN SELECT * FROM t1 WHERE status NOT IN ('A','B');
id	select_type	table	type	possible_keys	key	key_len	ref	rows	Extra
1	SIMPLE	t1	range	status	status	23	NULL	11	Using where
SELECT * FROM t1 WHERE status <> 'A' AND status <> 'B';
id	status
53	C
54	C
55	C
56	C
57	C
58	C
59	C
60	C
SELECT * FROM t1 WHERE status NOT IN ('A','B');
id	status
53	C
54	C
55	C
56	C
57	C
58	C
59	C
60	C
EXPLAIN SELECT status FROM t1 WHERE status <> 'A' AND status <> 'B';
id	select_type	table	type	possible_keys	key	key_len	ref	rows	Extra
1	SIMPLE	t1	range	status	status	23	NULL	11	Using where; Using index
EXPLAIN SELECT status FROM t1 WHERE status NOT IN ('A','B');
id	select_type	table	type	possible_keys	key	key_len	ref	rows	Extra
1	SIMPLE	t1	range	status	status	23	NULL	11	Using where; Using index
EXPLAIN SELECT * FROM t1 WHERE status NOT BETWEEN 'A' AND 'B';
id	select_type	table	type	possible_keys	key	key_len	ref	rows	Extra
1	SIMPLE	t1	range	status	status	23	NULL	10	Using where
EXPLAIN SELECT * FROM t1 WHERE status < 'A' OR status > 'B';
id	select_type	table	type	possible_keys	key	key_len	ref	rows	Extra
1	SIMPLE	t1	range	status	status	23	NULL	10	Using where
SELECT * FROM t1 WHERE status NOT BETWEEN 'A' AND 'B';
id	status
53	C
54	C
55	C
56	C
57	C
58	C
59	C
60	C
SELECT * FROM t1 WHERE status < 'A' OR status > 'B';
id	status
53	C
54	C
55	C
56	C
57	C
58	C
59	C
60	C
DROP TABLE t1;
CREATE TABLE  t1 (a int, b int, primary key(a,b));
INSERT INTO  t1 VALUES
(1,1),(1,2),(1,3),(2,1),(2,2),(2,3),(3,1),(3,2),(3,3),(4,1),(4,2),(4,3);
CREATE VIEW v1 as SELECT a,b FROM t1 WHERE b=3;
EXPLAIN SELECT a,b FROM t1 WHERE a < 2 and b=3;
id	select_type	table	type	possible_keys	key	key_len	ref	rows	Extra
1	SIMPLE	t1	range	PRIMARY	PRIMARY	4	NULL	4	Using where; Using index
EXPLAIN SELECT a,b FROM v1 WHERE a < 2 and b=3;
id	select_type	table	type	possible_keys	key	key_len	ref	rows	Extra
1	SIMPLE	t1	range	PRIMARY	PRIMARY	4	NULL	4	Using where; Using index
EXPLAIN SELECT a,b FROM t1 WHERE a < 2;
id	select_type	table	type	possible_keys	key	key_len	ref	rows	Extra
1	SIMPLE	t1	range	PRIMARY	PRIMARY	4	NULL	4	Using where; Using index
EXPLAIN SELECT a,b FROM v1 WHERE a < 2;
id	select_type	table	type	possible_keys	key	key_len	ref	rows	Extra
1	SIMPLE	t1	range	PRIMARY	PRIMARY	4	NULL	4	Using where; Using index
SELECT a,b FROM t1 WHERE a < 2 and b=3;
a	b
1	3
SELECT a,b FROM v1 WHERE a < 2 and b=3;
a	b
1	3
DROP VIEW v1;
DROP TABLE t1;
CREATE TABLE t1 (name varchar(15) NOT NULL, KEY idx(name));
INSERT INTO t1 VALUES ('Betty'), ('Anna');
SELECT * FROM t1;
name
Anna
Betty
DELETE FROM t1 WHERE name NOT LIKE 'A%a';
SELECT * FROM t1;
name
Anna
DROP TABLE t1;
CREATE TABLE t1 (a int, KEY idx(a));
INSERT INTO t1 VALUES (NULL), (1), (2), (3);
SELECT * FROM t1;
a
NULL
1
2
3
DELETE FROM t1 WHERE NOT(a <=> 2);
SELECT * FROM t1;
a
2
DROP TABLE t1;
create table t1 (a int, b int, primary key(a,b));
create view v1 as select a, b from t1;
INSERT INTO `t1` VALUES
(0,0),(1,0),(2,0),(3,0),(4,0),(5,1),(6,1),(7,1),(8,1),(9,1),(10,2),(11,2),(12,2)
,(13,2),(14,2),(15,3),(16,3),(17,3),(18,3),(19,3);
explain select * from t1 where a in (3,4)  and b in (1,2,3);
id	select_type	table	type	possible_keys	key	key_len	ref	rows	Extra
1	SIMPLE	t1	range	PRIMARY	PRIMARY	8	NULL	#	Using where; Using index
explain select * from v1 where a in (3,4)  and b in (1,2,3);
id	select_type	table	type	possible_keys	key	key_len	ref	rows	Extra
1	SIMPLE	t1	range	PRIMARY	PRIMARY	8	NULL	#	Using where; Using index
explain select * from t1 where a between 3 and 4 and b between 1 and 2;
id	select_type	table	type	possible_keys	key	key_len	ref	rows	Extra
1	SIMPLE	t1	range	PRIMARY	PRIMARY	8	NULL	#	Using where; Using index
explain select * from v1 where a between 3 and 4 and b between 1 and 2;
id	select_type	table	type	possible_keys	key	key_len	ref	rows	Extra
1	SIMPLE	t1	range	PRIMARY	PRIMARY	8	NULL	#	Using where; Using index
drop view v1;
drop table t1;
create table t3 (a int);
insert into t3 values (0),(1),(2),(3),(4),(5),(6),(7),(8),(9);
create table t1 (a varchar(10), filler char(200), key(a)) charset=binary;
insert into t1 values ('a','');
insert into t1 values ('a ','');
insert into t1 values ('a  ', '');
insert into t1 select concat('a', 1000 + A.a + 10 * (B.a + 10 * C.a)), ''
  from t3 A, t3 B, t3 C;
create table t2 (a varchar(10), filler char(200), key(a));
insert into t2 select * from t1;
explain select * from t1 where a between 'a' and 'a ';
id	select_type	table	type	possible_keys	key	key_len	ref	rows	Extra
1	SIMPLE	t1	range	a	a	13	NULL	#	Using where
explain select * from t1 where a = 'a' or a='a ';
id	select_type	table	type	possible_keys	key	key_len	ref	rows	Extra
1	SIMPLE	t1	range	a	a	13	NULL	#	Using where
explain select * from t2 where a between 'a' and 'a ';
id	select_type	table	type	possible_keys	key	key_len	ref	rows	Extra
1	SIMPLE	t2	ref	a	a	13	const	#	Using where
explain select * from t2 where a = 'a' or a='a ';
id	select_type	table	type	possible_keys	key	key_len	ref	rows	Extra
1	SIMPLE	t2	ref	a	a	13	const	#	Using where
update t1 set a='b' where a<>'a';
explain select * from t1 where a not between 'b' and 'b';
id	select_type	table	type	possible_keys	key	key_len	ref	rows	Extra
1	SIMPLE	t1	range	a	a	13	NULL	#	Using where
select a, hex(filler) from t1 where a not between 'b' and 'b';
a	hex(filler)
a	0000000000000000000000000000000000000000000000000000000000000000000000000000000000000000000000000000000000000000000000000000000000000000000000000000000000000000000000000000000000000000000000000000000000000000000000000000000000000000000000000000000000000000000000000000000000000000000000000000000000000000000000000000000000000000000000000000000000000000000000000000000000000000000000000000000000000000
drop table t1,t2,t3;
create table t1 (a int);
insert into t1 values (0),(1),(2),(3),(4),(5),(6),(7),(8),(9);
create table t2 (a int, key(a));
insert into t2 select 2*(A.a + 10*(B.a + 10*C.a)) from t1 A, t1 B, t1 C;
set @a="select * from t2 force index (a) where a NOT IN(0";
select count(*) from (select @a:=concat(@a, ',', a) from t2 ) Z;
count(*)
1000
set @a=concat(@a, ')');
insert into t2 values (11),(13),(15);
set @b= concat("explain ", @a);
prepare stmt1 from @b;
execute stmt1;
id	select_type	table	type	possible_keys	key	key_len	ref	rows	Extra
1	SIMPLE	t2	index	a	a	5	NULL	1003	Using where; Using index
prepare stmt1 from @a;
execute stmt1;
a
11
13
15
drop table t1, t2;
CREATE TABLE t1 (
id int NOT NULL DEFAULT '0',
b int NOT NULL DEFAULT '0',
c int NOT NULL DEFAULT '0', 
INDEX idx1(b,c), INDEX idx2(c));
INSERT INTO t1(id) VALUES (1), (2), (3), (4), (5), (6), (7), (8);
INSERT INTO t1(b,c) VALUES (3,4), (3,4);
SELECT * FROM t1 WHERE b<=3 AND 3<=c;
id	b	c
0	3	4
0	3	4
SELECT * FROM t1 WHERE 3 BETWEEN b AND c;
id	b	c
0	3	4
0	3	4
EXPLAIN  SELECT * FROM t1 WHERE b<=3 AND 3<=c;
id	select_type	table	type	possible_keys	key	key_len	ref	rows	Extra
1	SIMPLE	t1	range	idx1,idx2	idx2	4	NULL	3	Using where
EXPLAIN  SELECT * FROM t1 WHERE 3 BETWEEN b AND c;
id	select_type	table	type	possible_keys	key	key_len	ref	rows	Extra
1	SIMPLE	t1	range	idx1,idx2	idx2	4	NULL	3	Using where
SELECT * FROM t1 WHERE 0 < b OR 0 > c;
id	b	c
0	3	4
0	3	4
SELECT * FROM t1 WHERE 0 NOT BETWEEN b AND c;
id	b	c
0	3	4
0	3	4
EXPLAIN SELECT * FROM t1 WHERE 0 < b OR 0 > c;
id	select_type	table	type	possible_keys	key	key_len	ref	rows	Extra
1	SIMPLE	t1	index_merge	idx1,idx2	idx1,idx2	4,4	NULL	4	Using sort_union(idx1,idx2); Using where
EXPLAIN SELECT * FROM t1 WHERE 0 NOT BETWEEN b AND c;
id	select_type	table	type	possible_keys	key	key_len	ref	rows	Extra
1	SIMPLE	t1	index_merge	idx1,idx2	idx1,idx2	4,4	NULL	4	Using sort_union(idx1,idx2); Using where
DROP TABLE t1;
<<<<<<< HEAD
CREATE TABLE t1 (                                      
item char(20) NOT NULL default '',                          
started datetime NOT NULL default '0000-00-00 00:00:00', 
price decimal(16,3) NOT NULL default '0.000',                 
PRIMARY KEY (item,started)                     
) ENGINE=MyISAM;
INSERT INTO t1 VALUES
('A1','2005-11-01 08:00:00',1000),
('A1','2005-11-15 00:00:00',2000),
('A1','2005-12-12 08:00:00',3000),
('A2','2005-12-01 08:00:00',1000);
EXPLAIN SELECT * FROM t1 WHERE item='A1' AND started<='2005-12-01 24:00:00';
id	select_type	table	type	possible_keys	key	key_len	ref	rows	Extra
1	SIMPLE	t1	ref	PRIMARY	PRIMARY	20	const	2	Using where
Warnings:
Warning	1292	Incorrect datetime value: '2005-12-01 24:00:00' for column 'started' at row 1
Warning	1292	Incorrect datetime value: '2005-12-01 24:00:00' for column 'started' at row 1
SELECT * FROM t1 WHERE item='A1' AND started<='2005-12-01 24:00:00';
item	started	price
A1	2005-11-01 08:00:00	1000.000
A1	2005-11-15 00:00:00	2000.000
Warnings:
Warning	1292	Incorrect datetime value: '2005-12-01 24:00:00' for column 'started' at row 1
Warning	1292	Incorrect datetime value: '2005-12-01 24:00:00' for column 'started' at row 1
SELECT * FROM t1 WHERE item='A1' AND started<='2005-12-02 00:00:00';
item	started	price
A1	2005-11-01 08:00:00	1000.000
A1	2005-11-15 00:00:00	2000.000
DROP INDEX `PRIMARY` ON t1;
EXPLAIN SELECT * FROM t1 WHERE item='A1' AND started<='2005-12-01 24:00:00';
id	select_type	table	type	possible_keys	key	key_len	ref	rows	Extra
1	SIMPLE	t1	ALL	NULL	NULL	NULL	NULL	4	Using where
Warnings:
Warning	1292	Incorrect datetime value: '2005-12-01 24:00:00' for column 'started' at row 1
SELECT * FROM t1 WHERE item='A1' AND started<='2005-12-01 24:00:00';
item	started	price
A1	2005-11-01 08:00:00	1000.000
A1	2005-11-15 00:00:00	2000.000
Warnings:
Warning	1292	Incorrect datetime value: '2005-12-01 24:00:00' for column 'started' at row 1
SELECT * FROM t1 WHERE item='A1' AND started<='2005-12-02 00:00:00';
item	started	price
A1	2005-11-01 08:00:00	1000.000
A1	2005-11-15 00:00:00	2000.000
DROP TABLE t1;
=======
create table t1 (a int);
insert into t1 values (0),(1),(2),(3),(4),(5),(6),(7),(8),(9);
create table t2 (a int, b int, filler char(100));
insert into t2 select A.a + 10 * (B.a + 10 * C.a), 10, 'filler' from t1 A,
t1 B, t1 C where A.a < 5;
insert into t2 select 1000, b, 'filler' from t2;
alter table t2 add index (a,b);
select 'In following EXPLAIN the access method should be ref, #rows~=500 (and not 2)' Z;
Z
In following EXPLAIN the access method should be ref, #rows~=500 (and not 2)
explain select * from t2 where a=1000 and b<11;
id	select_type	table	type	possible_keys	key	key_len	ref	rows	Extra
1	SIMPLE	t2	ref	a	a	5	const	502	Using where
drop table t1, t2;
>>>>>>> 5e34af32
<|MERGE_RESOLUTION|>--- conflicted
+++ resolved
@@ -896,7 +896,6 @@
 id	select_type	table	type	possible_keys	key	key_len	ref	rows	Extra
 1	SIMPLE	t1	index_merge	idx1,idx2	idx1,idx2	4,4	NULL	4	Using sort_union(idx1,idx2); Using where
 DROP TABLE t1;
-<<<<<<< HEAD
 CREATE TABLE t1 (                                      
 item char(20) NOT NULL default '',                          
 started datetime NOT NULL default '0000-00-00 00:00:00', 
@@ -942,7 +941,6 @@
 A1	2005-11-01 08:00:00	1000.000
 A1	2005-11-15 00:00:00	2000.000
 DROP TABLE t1;
-=======
 create table t1 (a int);
 insert into t1 values (0),(1),(2),(3),(4),(5),(6),(7),(8),(9);
 create table t2 (a int, b int, filler char(100));
@@ -956,5 +954,4 @@
 explain select * from t2 where a=1000 and b<11;
 id	select_type	table	type	possible_keys	key	key_len	ref	rows	Extra
 1	SIMPLE	t2	ref	a	a	5	const	502	Using where
-drop table t1, t2;
->>>>>>> 5e34af32
+drop table t1, t2;