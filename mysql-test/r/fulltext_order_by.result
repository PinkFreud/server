DROP TABLE IF EXISTS t1,t2,t3;
CREATE TABLE t1 (
a INT AUTO_INCREMENT PRIMARY KEY,
message CHAR(20),
FULLTEXT(message)
) comment = 'original testcase by sroussey@network54.com';
INSERT INTO t1 (message) VALUES ("Testing"),("table"),("testbug"),
("steve"),("is"),("cool"),("steve is cool");
SELECT a, FORMAT(MATCH (message) AGAINST ('steve'),6) FROM t1 WHERE MATCH (message) AGAINST ('steve');
a	FORMAT(MATCH (message) AGAINST ('steve'),6)
4	0.905873
7	0.895690
SELECT a, MATCH (message) AGAINST ('steve' IN BOOLEAN MODE) FROM t1 WHERE MATCH (message) AGAINST ('steve');
a	MATCH (message) AGAINST ('steve' IN BOOLEAN MODE)
4	1
7	1
SELECT a, FORMAT(MATCH (message) AGAINST ('steve'),6) FROM t1 WHERE MATCH (message) AGAINST ('steve' IN BOOLEAN MODE);
a	FORMAT(MATCH (message) AGAINST ('steve'),6)
4	0.905873
7	0.895690
SELECT a, MATCH (message) AGAINST ('steve' IN BOOLEAN MODE) FROM t1 WHERE MATCH (message) AGAINST ('steve' IN BOOLEAN MODE);
a	MATCH (message) AGAINST ('steve' IN BOOLEAN MODE)
4	1
7	1
SELECT a, FORMAT(MATCH (message) AGAINST ('steve'),6) FROM t1 WHERE MATCH (message) AGAINST ('steve') ORDER BY a;
a	FORMAT(MATCH (message) AGAINST ('steve'),6)
4	0.905873
7	0.895690
SELECT a, MATCH (message) AGAINST ('steve' IN BOOLEAN MODE) FROM t1 WHERE MATCH (message) AGAINST ('steve' IN BOOLEAN MODE) ORDER BY a;
a	MATCH (message) AGAINST ('steve' IN BOOLEAN MODE)
4	1
7	1
SELECT a, FORMAT(MATCH (message) AGAINST ('steve'),6) FROM t1 WHERE a in (2,7,4) and MATCH (message) AGAINST ('steve') ORDER BY a DESC;
a	FORMAT(MATCH (message) AGAINST ('steve'),6)
7	0.895690
4	0.905873
SELECT a, MATCH (message) AGAINST ('steve' IN BOOLEAN MODE) FROM t1 WHERE a in (2,7,4) and MATCH (message) AGAINST ('steve' IN BOOLEAN MODE) ORDER BY a DESC;
a	MATCH (message) AGAINST ('steve' IN BOOLEAN MODE)
7	1
4	1
SELECT a, FORMAT(MATCH (message) AGAINST ('steve'),6) FROM t1 WHERE a=7 and MATCH (message) AGAINST ('steve') ORDER BY 1;
a	FORMAT(MATCH (message) AGAINST ('steve'),6)
7	0.895690
SELECT a, MATCH (message) AGAINST ('steve' IN BOOLEAN MODE) FROM t1 WHERE a=7 and MATCH (message) AGAINST ('steve' IN BOOLEAN MODE) ORDER BY 1;
a	MATCH (message) AGAINST ('steve' IN BOOLEAN MODE)
7	1
SELECT a, FORMAT(MATCH (message) AGAINST ('steve'),6) as rel FROM t1 ORDER BY rel;
a	rel
1	0.000000
2	0.000000
3	0.000000
5	0.000000
6	0.000000
7	0.895690
4	0.905873
SELECT a, MATCH (message) AGAINST ('steve' IN BOOLEAN MODE) as rel FROM t1 ORDER BY rel;
a	rel
1	0
2	0
3	0
5	0
6	0
4	1
7	1
alter table t1 add key m (message);
explain SELECT message FROM t1 WHERE MATCH (message) AGAINST ('steve') ORDER BY message;
id	select_type	table	type	possible_keys	key	key_len	ref	rows	Extra
1	SIMPLE	t1	fulltext	message	message	0		1	Using where; Using filesort
SELECT message FROM t1 WHERE MATCH (message) AGAINST ('steve') ORDER BY message desc;
message
steve is cool
steve
drop table t1;
CREATE TABLE t1 (
a INT AUTO_INCREMENT PRIMARY KEY,
message CHAR(20),
FULLTEXT(message)
);
INSERT INTO t1 (message) VALUES ("testbug"),("testbug foobar");
SELECT a, MATCH (message) AGAINST ('t* f*' IN BOOLEAN MODE) as rel FROM t1;
a	rel
1	1
2	2
SELECT a, MATCH (message) AGAINST ('t* f*' IN BOOLEAN MODE) as rel FROM t1 ORDER BY rel,a;
a	rel
1	1
2	2
drop table t1;
CREATE TABLE t1 (
id int(11) NOT NULL auto_increment,
thread int(11) NOT NULL default '0',
beitrag longtext NOT NULL,
PRIMARY KEY  (id),
KEY thread (thread),
FULLTEXT KEY beitrag (beitrag)
) ENGINE=MyISAM DEFAULT CHARSET=utf8 AUTO_INCREMENT=7923 ;
CREATE TABLE t2 (
id int(11) NOT NULL auto_increment,
text varchar(100) NOT NULL default '',
PRIMARY KEY  (id),
KEY text (text)
) ENGINE=MyISAM DEFAULT CHARSET=utf8 AUTO_INCREMENT=63 ;
CREATE TABLE t3 (
id int(11) NOT NULL auto_increment,
forum int(11) NOT NULL default '0',
betreff varchar(70) NOT NULL default '',
PRIMARY KEY  (id),
KEY forum (forum),
FULLTEXT KEY betreff (betreff)
) ENGINE=MyISAM DEFAULT CHARSET=utf8 AUTO_INCREMENT=996 ;
select a.text, b.id, b.betreff
from 
t2 a inner join t3 b on a.id = b.forum inner join
t1 c on b.id = c.thread
where 
match(b.betreff) against ('+abc' in boolean mode)
group by a.text, b.id, b.betreff
union
select a.text, b.id, b.betreff
from 
t2 a inner join t3 b on a.id = b.forum inner join
t1 c on b.id = c.thread
where 
match(c.beitrag) against ('+abc' in boolean mode)
group by 
a.text, b.id, b.betreff
order by 
match(b.betreff) against ('+abc' in boolean mode) desc;
ERROR 42S02: Unknown table 'b' in order clause
select a.text, b.id, b.betreff
from 
t2 a inner join t3 b on a.id = b.forum inner join
t1 c on b.id = c.thread
where 
match(b.betreff) against ('+abc' in boolean mode)
union
select a.text, b.id, b.betreff
from 
t2 a inner join t3 b on a.id = b.forum inner join
t1 c on b.id = c.thread
where 
match(c.beitrag) against ('+abc' in boolean mode)
order by 
match(b.betreff) against ('+abc' in boolean mode) desc;
ERROR 42S02: Unknown table 'b' in order clause
select a.text, b.id, b.betreff
from 
t2 a inner join t3 b on a.id = b.forum inner join
t1 c on b.id = c.thread
where 
match(b.betreff) against ('+abc' in boolean mode)
union
select a.text, b.id, b.betreff
from 
t2 a inner join t3 b on a.id = b.forum inner join
t1 c on b.id = c.thread
where 
match(c.beitrag) against ('+abc' in boolean mode)
order by 
match(betreff) against ('+abc' in boolean mode) desc;
<<<<<<< HEAD
ERROR HY000: The used table type doesn't support FULLTEXT indexes
=======
text	id	betreff
(select b.id, b.betreff from t3 b) union 
(select b.id, b.betreff from t3 b) 
order by match(betreff) against ('+abc' in boolean mode) desc;
id	betreff
(select b.id, b.betreff from t3 b) union 
(select b.id, b.betreff from t3 b) 
order by match(betreff) against ('+abc') desc;
ERROR HY000: Can't find FULLTEXT index matching the column list
select distinct b.id, b.betreff from t3 b 
order by match(betreff) against ('+abc' in boolean mode) desc;
id	betreff
select b.id, b.betreff from t3 b group by b.id+1 
order by match(betreff) against ('+abc' in boolean mode) desc;
id	betreff
>>>>>>> 0dba629a
drop table t1,t2,t3;<|MERGE_RESOLUTION|>--- conflicted
+++ resolved
@@ -158,9 +158,6 @@
 match(c.beitrag) against ('+abc' in boolean mode)
 order by 
 match(betreff) against ('+abc' in boolean mode) desc;
-<<<<<<< HEAD
-ERROR HY000: The used table type doesn't support FULLTEXT indexes
-=======
 text	id	betreff
 (select b.id, b.betreff from t3 b) union 
 (select b.id, b.betreff from t3 b) 
@@ -176,5 +173,4 @@
 select b.id, b.betreff from t3 b group by b.id+1 
 order by match(betreff) against ('+abc' in boolean mode) desc;
 id	betreff
->>>>>>> 0dba629a
 drop table t1,t2,t3;