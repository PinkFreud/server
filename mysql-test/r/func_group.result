drop table if exists t1,t2;
set @sav_dpi= @@div_precision_increment;
set div_precision_increment= 5;
show variables like 'div_precision_increment';
Variable_name	Value
div_precision_increment	5
create table t1 (grp int, a bigint unsigned, c char(10) not null);
insert into t1 values (1,1,"a");
insert into t1 values (2,2,"b");
insert into t1 values (2,3,"c");
insert into t1 values (3,4,"E");
insert into t1 values (3,5,"C");
insert into t1 values (3,6,"D");
select a,c,sum(a) from t1 group by a;
a	c	sum(a)
1	a	1
2	b	2
3	c	3
4	E	4
5	C	5
6	D	6
select a,c,sum(a) from t1 where a > 10 group by a;
a	c	sum(a)
select sum(a) from t1 where a > 10;
sum(a)
NULL
select a from t1 order by rand(10);
a
2
6
1
3
5
4
select distinct a from t1 order by rand(10);
a
2
6
1
3
5
4
select count(distinct a),count(distinct grp) from t1;
count(distinct a)	count(distinct grp)
6	3
insert into t1 values (null,null,'');
select count(distinct a),count(distinct grp) from t1;
count(distinct a)	count(distinct grp)
6	3
select sum(all a),count(all a),avg(all a),std(all a),variance(all a),bit_or(all a),bit_and(all a),min(all a),max(all a),min(all c),max(all c) from t1;
sum(all a)	count(all a)	avg(all a)	std(all a)	variance(all a)	bit_or(all a)	bit_and(all a)	min(all a)	max(all a)	min(all c)	max(all c)
21	6	3.50000	1.70783	2.91667	7	0	1	6		E
select grp, sum(a),count(a),avg(a),std(a),variance(a),bit_or(a),bit_and(a),min(a),max(a),min(c),max(c) from t1 group by grp;
grp	sum(a)	count(a)	avg(a)	std(a)	variance(a)	bit_or(a)	bit_and(a)	min(a)	max(a)	min(c)	max(c)
NULL	NULL	0	NULL	NULL	NULL	0	18446744073709551615	NULL	NULL		
1	1	1	1.00000	0.00000	0.00000	1	1	1	1	a	a
2	5	2	2.50000	0.50000	0.25000	3	2	2	3	b	c
3	15	3	5.00000	0.81650	0.66667	7	4	4	6	C	E
select grp, sum(a)+count(a)+avg(a)+std(a)+variance(a)+bit_or(a)+bit_and(a)+min(a)+max(a)+min(c)+max(c) as sum from t1 group by grp;
grp	sum
NULL	NULL
1	7
2	20.25
3	45.48316324759439
create table t2 (grp int, a bigint unsigned, c char(10));
insert into t2 select grp,max(a)+max(grp),max(c) from t1 group by grp;
replace into t2 select grp, a, c from t1 limit 2,1;
select * from t2;
grp	a	c
NULL	NULL	
1	2	a
2	5	c
3	9	E
2	3	c
drop table t1,t2;
CREATE TABLE t1 (id int(11),value1 float(10,2));
INSERT INTO t1 VALUES (1,0.00),(1,1.00), (1,2.00), (2,10.00), (2,11.00), (2,12.00);
CREATE TABLE t2 (id int(11),name char(20));
INSERT INTO t2 VALUES (1,'Set One'),(2,'Set Two');
select id, avg(value1), std(value1), variance(value1) from t1 group by id;
id	avg(value1)	std(value1)	variance(value1)
1	1.0000000	0.816497	0.666667
2	11.0000000	0.816497	0.666667
select name, avg(value1), std(value1), variance(value1) from t1, t2 where t1.id = t2.id group by t1.id;
name	avg(value1)	std(value1)	variance(value1)
Set One	1.0000000	0.816497	0.666667
Set Two	11.0000000	0.816497	0.666667
drop table t1,t2;
create table t1 (id int not null);
create table t2 (id int not null,rating int null);
insert into t1 values(1),(2),(3);
insert into t2 values(1, 3),(2, NULL),(2, NULL),(3, 2),(3, NULL);
select t1.id, avg(rating) from t1 left join t2 on ( t1.id = t2.id ) group by t1.id;
id	avg(rating)
1	3.00000
2	NULL
3	2.00000
select sql_small_result t2.id, avg(rating) from t2 group by t2.id;
id	avg(rating)
1	3.00000
2	NULL
3	2.00000
select sql_big_result t2.id, avg(rating) from t2 group by t2.id;
id	avg(rating)
1	3.00000
2	NULL
3	2.00000
select sql_small_result t2.id, avg(rating+0.0e0) from t2 group by t2.id;
id	avg(rating+0.0e0)
1	3
2	NULL
3	2
select sql_big_result t2.id, avg(rating+0.0e0) from t2 group by t2.id;
id	avg(rating+0.0e0)
1	3
2	NULL
3	2
drop table t1,t2;
create table t1 (a smallint(6) primary key, c char(10), b text);
INSERT INTO t1 VALUES (1,'1','1');
INSERT INTO t1 VALUES (2,'2','2');
INSERT INTO t1 VALUES (4,'4','4');
select count(*) from t1;
count(*)
3
select count(*) from t1 where a = 1;
count(*)
1
select count(*) from t1 where a = 100;
count(*)
0
select count(*) from t1 where a >= 10;
count(*)
0
select count(a) from t1 where a = 1;
count(a)
1
select count(a) from t1 where a = 100;
count(a)
0
select count(a) from t1 where a >= 10;
count(a)
0
select count(b) from t1 where b >= 2;
count(b)
2
select count(b) from t1 where b >= 10;
count(b)
0
select count(c) from t1 where c = 10;
count(c)
0
drop table t1;
CREATE TABLE t1 (d DATETIME, i INT);
INSERT INTO t1 VALUES (NOW(), 1);
SELECT COUNT(i), i, COUNT(i)*i FROM t1 GROUP BY i;
COUNT(i)	i	COUNT(i)*i
1	1	1
SELECT COUNT(i), (i+0), COUNT(i)*(i+0) FROM t1 GROUP BY i;
COUNT(i)	(i+0)	COUNT(i)*(i+0)
1	1	1
DROP TABLE t1;
create table t1 (
num float(5,2),
user char(20)
);
insert into t1 values (10.3,'nem'),(20.53,'monty'),(30.23,'sinisa');
insert into t1 values (30.13,'nem'),(20.98,'monty'),(10.45,'sinisa');
insert into t1 values (5.2,'nem'),(8.64,'monty'),(11.12,'sinisa');
select sum(num) from t1;
sum(num)
147.58
select sum(num) from t1 group by user;
sum(num)
50.15
45.63
51.80
drop table t1;
create table t1 (a1 int, a2 char(3), key k1(a1), key k2(a2));
insert into t1 values(10,'aaa'), (10,null), (10,'bbb'), (20,'zzz');
create table t2(a1 char(3), a2 int, a3 real, key k1(a1), key k2(a2, a1));
select * from t1;
a1	a2
10	aaa
10	NULL
10	bbb
20	zzz
select min(a2) from t1;
min(a2)
aaa
select max(t1.a1), max(t2.a2) from t1, t2;
max(t1.a1)	max(t2.a2)
NULL	NULL
select max(t1.a1) from t1, t2;
max(t1.a1)
NULL
select max(t2.a2), max(t1.a1) from t1, t2;
max(t2.a2)	max(t1.a1)
NULL	NULL
explain select min(a2) from t1;
id	select_type	table	type	possible_keys	key	key_len	ref	rows	Extra
1	SIMPLE	NULL	NULL	NULL	NULL	NULL	NULL	NULL	Select tables optimized away
explain select max(t1.a1), max(t2.a2) from t1, t2;
id	select_type	table	type	possible_keys	key	key_len	ref	rows	Extra
1	SIMPLE	NULL	NULL	NULL	NULL	NULL	NULL	NULL	No matching min/max row
insert into t2 values('AAA', 10, 0.5);
insert into t2 values('BBB', 20, 1.0);
select t1.a1, t1.a2, t2.a1, t2.a2 from t1,t2;
a1	a2	a1	a2
10	aaa	AAA	10
10	aaa	BBB	20
10	NULL	AAA	10
10	NULL	BBB	20
10	bbb	AAA	10
10	bbb	BBB	20
20	zzz	AAA	10
20	zzz	BBB	20
select max(t1.a1), max(t2.a1) from t1, t2 where t2.a2=9;
max(t1.a1)	max(t2.a1)
NULL	NULL
select max(t2.a1), max(t1.a1) from t1, t2 where t2.a2=9;
max(t2.a1)	max(t1.a1)
NULL	NULL
select t1.a1, t1.a2, t2.a1, t2.a2 from t1 left outer join t2 on t1.a1=10;
a1	a2	a1	a2
10	aaa	AAA	10
10	aaa	BBB	20
10	NULL	AAA	10
10	NULL	BBB	20
10	bbb	AAA	10
10	bbb	BBB	20
20	zzz	NULL	NULL
select max(t1.a2) from t1 left outer join t2 on t1.a1=10;
max(t1.a2)
zzz
select max(t2.a1) from t2 left outer join t1 on t2.a2=10 where t2.a2=20;
max(t2.a1)
BBB
select max(t2.a1) from t2 left outer join t1 on t2.a2=10 where t2.a2=10;
max(t2.a1)
AAA
select max(t2.a1) from t1 left outer join t2 on t1.a2=t2.a1 and 1=0 where t2.a1='AAA';
max(t2.a1)
NULL
select max(t1.a2),max(t2.a1) from t1 left outer join t2 on t1.a1=10;
max(t1.a2)	max(t2.a1)
zzz	BBB
drop table t1,t2;
CREATE TABLE t1 (a int, b int);
select count(b), sum(b), avg(b), std(b), min(b), max(b), bit_and(b), bit_or(b) from t1;
count(b)	sum(b)	avg(b)	std(b)	min(b)	max(b)	bit_and(b)	bit_or(b)
0	NULL	NULL	NULL	NULL	NULL	18446744073709551615	0
select a,count(b), sum(b), avg(b), std(b), min(b), max(b), bit_and(b), bit_or(b) from t1 group by a;
a	count(b)	sum(b)	avg(b)	std(b)	min(b)	max(b)	bit_and(b)	bit_or(b)
insert into t1 values (1,null);
select a,count(b), sum(b), avg(b), std(b), min(b), max(b), bit_and(b), bit_or(b) from t1 group by a;
a	count(b)	sum(b)	avg(b)	std(b)	min(b)	max(b)	bit_and(b)	bit_or(b)
1	0	NULL	NULL	NULL	NULL	NULL	18446744073709551615	0
insert into t1 values (1,null);
insert into t1 values (2,null);
select a,count(b), sum(b), avg(b), std(b), min(b), max(b), bit_and(b), bit_or(b) from t1 group by a;
a	count(b)	sum(b)	avg(b)	std(b)	min(b)	max(b)	bit_and(b)	bit_or(b)
1	0	NULL	NULL	NULL	NULL	NULL	18446744073709551615	0
2	0	NULL	NULL	NULL	NULL	NULL	18446744073709551615	0
select SQL_BIG_RESULT a,count(b), sum(b), avg(b), std(b), min(b), max(b), bit_and(b), bit_or(b) from t1 group by a;
a	count(b)	sum(b)	avg(b)	std(b)	min(b)	max(b)	bit_and(b)	bit_or(b)
1	0	NULL	NULL	NULL	NULL	NULL	18446744073709551615	0
2	0	NULL	NULL	NULL	NULL	NULL	18446744073709551615	0
insert into t1 values (2,1);
select a,count(b), sum(b), avg(b), std(b), min(b), max(b), bit_and(b), bit_or(b) from t1 group by a;
a	count(b)	sum(b)	avg(b)	std(b)	min(b)	max(b)	bit_and(b)	bit_or(b)
1	0	NULL	NULL	NULL	NULL	NULL	18446744073709551615	0
2	1	1	1.00000	0.00000	1	1	1	1
select SQL_BIG_RESULT a,count(b), sum(b), avg(b), std(b), min(b), max(b), bit_and(b), bit_or(b) from t1 group by a;
a	count(b)	sum(b)	avg(b)	std(b)	min(b)	max(b)	bit_and(b)	bit_or(b)
1	0	NULL	NULL	NULL	NULL	NULL	18446744073709551615	0
2	1	1	1.00000	0.00000	1	1	1	1
insert into t1 values (3,1);
select a,count(b), sum(b), avg(b), std(b), min(b), max(b), bit_and(b), bit_or(b) from t1 group by a;
a	count(b)	sum(b)	avg(b)	std(b)	min(b)	max(b)	bit_and(b)	bit_or(b)
1	0	NULL	NULL	NULL	NULL	NULL	18446744073709551615	0
2	1	1	1.00000	0.00000	1	1	1	1
3	1	1	1.00000	0.00000	1	1	1	1
select SQL_BIG_RESULT a,count(b), sum(b), avg(b), std(b), min(b), max(b), bit_and(b), bit_or(b), bit_xor(b) from t1 group by a;
a	count(b)	sum(b)	avg(b)	std(b)	min(b)	max(b)	bit_and(b)	bit_or(b)	bit_xor(b)
1	0	NULL	NULL	NULL	NULL	NULL	18446744073709551615	0	0
2	1	1	1.00000	0.00000	1	1	1	1	1
3	1	1	1.00000	0.00000	1	1	1	1	1
explain extended select SQL_BIG_RESULT a,count(b), sum(b), avg(b), std(b), min(b), max(b), bit_and(b), bit_or(b), bit_xor(b) from t1 group by a;
id	select_type	table	type	possible_keys	key	key_len	ref	rows	filtered	Extra
1	SIMPLE	t1	ALL	NULL	NULL	NULL	NULL	5	100.00	Using filesort
Warnings:
Note	1003	select sql_big_result `test`.`t1`.`a` AS `a`,count(`test`.`t1`.`b`) AS `count(b)`,sum(`test`.`t1`.`b`) AS `sum(b)`,avg(`test`.`t1`.`b`) AS `avg(b)`,std(`test`.`t1`.`b`) AS `std(b)`,min(`test`.`t1`.`b`) AS `min(b)`,max(`test`.`t1`.`b`) AS `max(b)`,bit_and(`test`.`t1`.`b`) AS `bit_and(b)`,bit_or(`test`.`t1`.`b`) AS `bit_or(b)`,bit_xor(`test`.`t1`.`b`) AS `bit_xor(b)` from `test`.`t1` group by `test`.`t1`.`a`
drop table t1;
create table t1 (col int);
insert into t1 values (-1), (-2), (-3);
select bit_and(col), bit_or(col) from t1;
bit_and(col)	bit_or(col)
18446744073709551612	18446744073709551615
select SQL_BIG_RESULT bit_and(col), bit_or(col) from t1 group by col;
bit_and(col)	bit_or(col)
18446744073709551613	18446744073709551613
18446744073709551614	18446744073709551614
18446744073709551615	18446744073709551615
drop table t1;
create table t1 (a int);
select avg(2) from t1;
avg(2)
NULL
drop table t1;
create table t1(
a1 char(3) primary key,
a2 smallint,
a3 char(3),
a4 real,
a5 date,
key k1(a2,a3),
key k2(a4 desc,a1),
key k3(a5,a1)
);
create table t2(
a1 char(3) primary key,
a2 char(17),
a3 char(2),
a4 char(3),
key k1(a3, a2),
key k2(a4)
);
insert into t1 values('AME',0,'SEA',0.100,date'1942-02-19');
insert into t1 values('HBR',1,'SEA',0.085,date'1948-03-05');
insert into t1 values('BOT',2,'SEA',0.085,date'1951-11-29');
insert into t1 values('BMC',3,'SEA',0.085,date'1958-09-08');
insert into t1 values('TWU',0,'LAX',0.080,date'1969-10-05');
insert into t1 values('BDL',0,'DEN',0.080,date'1960-11-27');
insert into t1 values('DTX',1,'NYC',0.080,date'1961-05-04');
insert into t1 values('PLS',1,'WDC',0.075,date'1949-01-02');
insert into t1 values('ZAJ',2,'CHI',0.075,date'1960-06-15');
insert into t1 values('VVV',2,'MIN',0.075,date'1959-06-28');
insert into t1 values('GTM',3,'DAL',0.070,date'1977-09-23');
insert into t1 values('SSJ',null,'CHI',null,date'1974-03-19');
insert into t1 values('KKK',3,'ATL',null,null);
insert into t1 values('XXX',null,'MIN',null,null);
insert into t1 values('WWW',1,'LED',null,null);
insert into t2 values('TKF','Seattle','WA','AME');
insert into t2 values('LCC','Los Angeles','CA','TWU');
insert into t2 values('DEN','Denver','CO','BDL');
insert into t2 values('SDC','San Diego','CA','TWU');
insert into t2 values('NOL','New Orleans','LA','GTM');
insert into t2 values('LAK','Los Angeles','CA','TWU');
insert into t2 values('AAA','AAA','AA','AME');
select * from t1;
a1	a2	a3	a4	a5
AME	0	SEA	0.1	1942-02-19
HBR	1	SEA	0.085	1948-03-05
BOT	2	SEA	0.085	1951-11-29
BMC	3	SEA	0.085	1958-09-08
TWU	0	LAX	0.08	1969-10-05
BDL	0	DEN	0.08	1960-11-27
DTX	1	NYC	0.08	1961-05-04
PLS	1	WDC	0.075	1949-01-02
ZAJ	2	CHI	0.075	1960-06-15
VVV	2	MIN	0.075	1959-06-28
GTM	3	DAL	0.07	1977-09-23
SSJ	NULL	CHI	NULL	1974-03-19
KKK	3	ATL	NULL	NULL
XXX	NULL	MIN	NULL	NULL
WWW	1	LED	NULL	NULL
select * from t2;
a1	a2	a3	a4
TKF	Seattle	WA	AME
LCC	Los Angeles	CA	TWU
DEN	Denver	CO	BDL
SDC	San Diego	CA	TWU
NOL	New Orleans	LA	GTM
LAK	Los Angeles	CA	TWU
AAA	AAA	AA	AME
explain 
select min(a1) from t1;
id	select_type	table	type	possible_keys	key	key_len	ref	rows	Extra
1	SIMPLE	NULL	NULL	NULL	NULL	NULL	NULL	NULL	Select tables optimized away
select min(a1) from t1;
min(a1)
AME
explain 
select max(a4) from t1;
id	select_type	table	type	possible_keys	key	key_len	ref	rows	Extra
1	SIMPLE	NULL	NULL	NULL	NULL	NULL	NULL	NULL	Select tables optimized away
select max(a4) from t1;
max(a4)
0.1
explain 
select min(a5), max(a5) from t1;
id	select_type	table	type	possible_keys	key	key_len	ref	rows	Extra
1	SIMPLE	NULL	NULL	NULL	NULL	NULL	NULL	NULL	Select tables optimized away
select min(a5), max(a5) from t1;
min(a5)	max(a5)
1942-02-19	1977-09-23
explain 
select min(a3) from t1 where a2 = 2;
id	select_type	table	type	possible_keys	key	key_len	ref	rows	Extra
1	SIMPLE	NULL	NULL	NULL	NULL	NULL	NULL	NULL	Select tables optimized away
select min(a3) from t1 where a2 = 2;
min(a3)
CHI
explain 
select min(a1), max(a1) from t1 where a4 = 0.080;
id	select_type	table	type	possible_keys	key	key_len	ref	rows	Extra
1	SIMPLE	NULL	NULL	NULL	NULL	NULL	NULL	NULL	Select tables optimized away
select min(a1), max(a1) from t1 where a4 = 0.080;
min(a1)	max(a1)
BDL	TWU
explain 
select min(t1.a5), max(t2.a3) from t1, t2;
id	select_type	table	type	possible_keys	key	key_len	ref	rows	Extra
1	SIMPLE	NULL	NULL	NULL	NULL	NULL	NULL	NULL	Select tables optimized away
select min(t1.a5), max(t2.a3) from t1, t2;
min(t1.a5)	max(t2.a3)
1942-02-19	WA
explain 
select min(t1.a3), max(t2.a2) from t1, t2 where t1.a2 = 0 and t2.a3 = 'CA';
id	select_type	table	type	possible_keys	key	key_len	ref	rows	Extra
1	SIMPLE	NULL	NULL	NULL	NULL	NULL	NULL	NULL	Select tables optimized away
select min(t1.a3), max(t2.a2) from t1, t2 where t1.a2 = 0 and t2.a3 = 'CA';
min(t1.a3)	max(t2.a2)
DEN	San Diego
explain 
select min(a1) from t1 where a1 > 'KKK';
id	select_type	table	type	possible_keys	key	key_len	ref	rows	Extra
1	SIMPLE	NULL	NULL	NULL	NULL	NULL	NULL	NULL	Select tables optimized away
select min(a1) from t1 where a1 > 'KKK';
min(a1)
PLS
explain 
select min(a1) from t1 where a1 >= 'KKK';
id	select_type	table	type	possible_keys	key	key_len	ref	rows	Extra
1	SIMPLE	NULL	NULL	NULL	NULL	NULL	NULL	NULL	Select tables optimized away
select min(a1) from t1 where a1 >= 'KKK';
min(a1)
KKK
explain 
select max(a3) from t1 where a2 = 2 and a3 < 'SEA';
id	select_type	table	type	possible_keys	key	key_len	ref	rows	Extra
1	SIMPLE	NULL	NULL	NULL	NULL	NULL	NULL	NULL	Select tables optimized away
select max(a3) from t1 where a2 = 2 and a3 < 'SEA';
max(a3)
MIN
explain 
select max(a5) from t1 where a5 < date'1970-01-01';
id	select_type	table	type	possible_keys	key	key_len	ref	rows	Extra
1	SIMPLE	NULL	NULL	NULL	NULL	NULL	NULL	NULL	Select tables optimized away
select max(a5) from t1 where a5 < date'1970-01-01';
max(a5)
1969-10-05
explain 
select max(a3) from t1 where a2 is null;
id	select_type	table	type	possible_keys	key	key_len	ref	rows	Extra
1	SIMPLE	NULL	NULL	NULL	NULL	NULL	NULL	NULL	Select tables optimized away
select max(a3) from t1 where a2 is null;
max(a3)
MIN
explain 
select max(a3) from t1 where a2 = 0 and a3 between 'K' and 'Q';
id	select_type	table	type	possible_keys	key	key_len	ref	rows	Extra
1	SIMPLE	NULL	NULL	NULL	NULL	NULL	NULL	NULL	Select tables optimized away
select max(a3) from t1 where a2 = 0 and a3 between 'K' and 'Q';
max(a3)
LAX
explain
select min(a1), max(a1) from t1 where a1 between 'A' and 'P';
id	select_type	table	type	possible_keys	key	key_len	ref	rows	Extra
1	SIMPLE	NULL	NULL	NULL	NULL	NULL	NULL	NULL	Select tables optimized away
select min(a1), max(a1) from t1 where a1 between 'A' and 'P';
min(a1)	max(a1)
AME	KKK
explain 
select max(a3) from t1 where a3 < 'SEA' and a2 = 2 and a3 <= 'MIN';
id	select_type	table	type	possible_keys	key	key_len	ref	rows	Extra
1	SIMPLE	NULL	NULL	NULL	NULL	NULL	NULL	NULL	Select tables optimized away
select max(a3) from t1 where a3 < 'SEA' and a2 = 2 and a3 <= 'MIN';
max(a3)
MIN
explain 
select max(a3) from t1 where a3 = 'MIN' and a2 = 2;
id	select_type	table	type	possible_keys	key	key_len	ref	rows	Extra
1	SIMPLE	NULL	NULL	NULL	NULL	NULL	NULL	NULL	Select tables optimized away
select max(a3) from t1 where a3 = 'MIN' and a2 = 2;
max(a3)
MIN
explain 
select max(a3) from t1 where a3 = 'DEN' and a2 = 2;
id	select_type	table	type	possible_keys	key	key_len	ref	rows	Extra
1	SIMPLE	NULL	NULL	NULL	NULL	NULL	NULL	NULL	No matching min/max row
select max(a3) from t1 where a3 = 'DEN' and a2 = 2;
max(a3)
NULL
explain
select max(t1.a3), min(t2.a2) from t1, t2 where t1.a2 = 2 and t1.a3 < 'MIN' and t2.a3 = 'CA';
id	select_type	table	type	possible_keys	key	key_len	ref	rows	Extra
1	SIMPLE	NULL	NULL	NULL	NULL	NULL	NULL	NULL	Select tables optimized away
select max(t1.a3), min(t2.a2) from t1, t2 where t1.a2 = 2 and t1.a3 < 'MIN' and t2.a3 = 'CA';
max(t1.a3)	min(t2.a2)
CHI	Los Angeles
explain
select max(a3) from t1 where a2 is null and a2 = 2;
id	select_type	table	type	possible_keys	key	key_len	ref	rows	Extra
1	SIMPLE	NULL	NULL	NULL	NULL	NULL	NULL	NULL	Impossible WHERE
select max(a3) from t1 where a2 is null and a2 = 2;
max(a3)
NULL
explain
select max(a2) from t1 where a2 >= 1;
id	select_type	table	type	possible_keys	key	key_len	ref	rows	Extra
1	SIMPLE	NULL	NULL	NULL	NULL	NULL	NULL	NULL	Select tables optimized away
select max(a2) from t1 where a2 >= 1;
max(a2)
3
explain
select min(a3) from t1 where a2 = 2 and a3 < 'SEA';
id	select_type	table	type	possible_keys	key	key_len	ref	rows	Extra
1	SIMPLE	NULL	NULL	NULL	NULL	NULL	NULL	NULL	Select tables optimized away
select min(a3) from t1 where a2 = 2 and a3 < 'SEA';
min(a3)
CHI
explain
select min(a3) from t1 where a2 = 4;
id	select_type	table	type	possible_keys	key	key_len	ref	rows	Extra
1	SIMPLE	NULL	NULL	NULL	NULL	NULL	NULL	NULL	No matching min/max row
select min(a3) from t1 where a2 = 4;
min(a3)
NULL
explain
select min(a3) from t1 where a2 = 2 and a3 > 'SEA';
id	select_type	table	type	possible_keys	key	key_len	ref	rows	Extra
1	SIMPLE	NULL	NULL	NULL	NULL	NULL	NULL	NULL	No matching min/max row
select min(a3) from t1 where a2 = 2 and a3 > 'SEA';
min(a3)
NULL
explain
select (min(a4)+max(a4))/2 from t1;
id	select_type	table	type	possible_keys	key	key_len	ref	rows	Extra
1	SIMPLE	NULL	NULL	NULL	NULL	NULL	NULL	NULL	Select tables optimized away
select (min(a4)+max(a4))/2 from t1;
(min(a4)+max(a4))/2
0.085
explain
select min(a3) from t1 where 2 = a2;
id	select_type	table	type	possible_keys	key	key_len	ref	rows	Extra
1	SIMPLE	NULL	NULL	NULL	NULL	NULL	NULL	NULL	Select tables optimized away
select min(a3) from t1 where 2 = a2;
min(a3)
CHI
explain
select max(a3) from t1 where a2 = 2 and 'SEA' > a3;
id	select_type	table	type	possible_keys	key	key_len	ref	rows	Extra
1	SIMPLE	NULL	NULL	NULL	NULL	NULL	NULL	NULL	Select tables optimized away
select max(a3) from t1 where a2 = 2 and 'SEA' > a3;
max(a3)
MIN
explain
select max(a3) from t1 where a2 = 2 and 'SEA' < a3;
id	select_type	table	type	possible_keys	key	key_len	ref	rows	Extra
1	SIMPLE	NULL	NULL	NULL	NULL	NULL	NULL	NULL	No matching min/max row
select max(a3) from t1 where a2 = 2 and 'SEA' < a3;
max(a3)
NULL
explain
select min(a3) from t1 where a2 = 2 and a3 >= 'CHI';
id	select_type	table	type	possible_keys	key	key_len	ref	rows	Extra
1	SIMPLE	NULL	NULL	NULL	NULL	NULL	NULL	NULL	Select tables optimized away
select min(a3) from t1 where a2 = 2 and a3 >= 'CHI';
min(a3)
CHI
explain
select min(a3) from t1 where a2 = 2 and a3 >= 'CHI' and a3 < 'SEA';
id	select_type	table	type	possible_keys	key	key_len	ref	rows	Extra
1	SIMPLE	NULL	NULL	NULL	NULL	NULL	NULL	NULL	Select tables optimized away
select min(a3) from t1 where a2 = 2 and a3 >= 'CHI' and a3 < 'SEA';
min(a3)
CHI
explain
select min(a3) from t1 where a2 = 2 and a3 >= 'CHI' and a3 = 'MIN';
id	select_type	table	type	possible_keys	key	key_len	ref	rows	Extra
1	SIMPLE	NULL	NULL	NULL	NULL	NULL	NULL	NULL	Select tables optimized away
select min(a3) from t1 where a2 = 2 and a3 >= 'CHI' and a3 = 'MIN';
min(a3)
MIN
explain
select min(a3) from t1 where a2 = 2 and a3 >= 'SEA' and a3 = 'MIN';
id	select_type	table	type	possible_keys	key	key_len	ref	rows	Extra
1	SIMPLE	NULL	NULL	NULL	NULL	NULL	NULL	NULL	Impossible WHERE
select min(a3) from t1 where a2 = 2 and a3 >= 'SEA' and a3 = 'MIN';
min(a3)
NULL
explain
select min(t1.a1), min(t2.a4) from t1,t2 where t1.a1 < 'KKK' and t2.a4 < 'KKK';
id	select_type	table	type	possible_keys	key	key_len	ref	rows	Extra
1	SIMPLE	NULL	NULL	NULL	NULL	NULL	NULL	NULL	Select tables optimized away
select min(t1.a1), min(t2.a4) from t1,t2 where t1.a1 < 'KKK' and t2.a4 < 'KKK';
min(t1.a1)	min(t2.a4)
AME	AME
explain 
select min(a1) from t1 where a1 > 'KKK' or a1 < 'XXX';
id	select_type	table	type	possible_keys	key	key_len	ref	rows	Extra
1	SIMPLE	t1	index	PRIMARY	PRIMARY	3	NULL	15	Using where; Using index
explain 
select min(a1) from t1 where a1 != 'KKK';
id	select_type	table	type	possible_keys	key	key_len	ref	rows	Extra
1	SIMPLE	t1	index	PRIMARY	PRIMARY	3	NULL	15	Using where; Using index
explain
select max(a3) from t1 where a2 < 2 and a3 < 'SEA';
id	select_type	table	type	possible_keys	key	key_len	ref	rows	Extra
1	SIMPLE	t1	range	k1	k1	3	NULL	6	Using where; Using index
explain
select max(t1.a3), min(t2.a2) from t1, t2 where t1.a2 = 2 and t1.a3 < 'MIN' and t2.a3 > 'CA';
id	select_type	table	type	possible_keys	key	key_len	ref	rows	Extra
1	SIMPLE	t1	range	k1	k1	7	NULL	1	Using where; Using index
1	SIMPLE	t2	range	k1	k1	3	NULL	4	Using where; Using index; Using join buffer
explain
select min(a4 - 0.01) from t1;
id	select_type	table	type	possible_keys	key	key_len	ref	rows	Extra
1	SIMPLE	t1	index	NULL	k2	12	NULL	15	Using index
explain
select max(a4 + 0.01) from t1;
id	select_type	table	type	possible_keys	key	key_len	ref	rows	Extra
1	SIMPLE	t1	index	NULL	k2	12	NULL	15	Using index
explain
select min(a3) from t1 where (a2 +1 ) is null;
id	select_type	table	type	possible_keys	key	key_len	ref	rows	Extra
1	SIMPLE	t1	index	NULL	k1	7	NULL	15	Using where; Using index
explain
select min(a3) from t1 where (a2 + 1) = 2;
id	select_type	table	type	possible_keys	key	key_len	ref	rows	Extra
1	SIMPLE	t1	index	NULL	k1	7	NULL	15	Using where; Using index
explain
select min(a3) from t1 where 2 = (a2 + 1);
id	select_type	table	type	possible_keys	key	key_len	ref	rows	Extra
1	SIMPLE	t1	index	NULL	k1	7	NULL	15	Using where; Using index
explain
select min(a2) from t1 where a2 < 2 * a2 - 8;
id	select_type	table	type	possible_keys	key	key_len	ref	rows	Extra
1	SIMPLE	t1	index	NULL	k1	7	NULL	15	Using where; Using index
explain
select min(a1) from t1  where a1 between a3 and 'KKK';
id	select_type	table	type	possible_keys	key	key_len	ref	rows	Extra
1	SIMPLE	t1	ALL	PRIMARY	NULL	NULL	NULL	15	Using where
explain
select min(a4) from t1  where (a4 + 0.01) between 0.07 and 0.08;
id	select_type	table	type	possible_keys	key	key_len	ref	rows	Extra
1	SIMPLE	t1	index	NULL	k2	12	NULL	15	Using where; Using index
explain
select concat(min(t1.a1),min(t2.a4)) from t1, t2 where t2.a4 <> 'AME';
id	select_type	table	type	possible_keys	key	key_len	ref	rows	Extra
1	SIMPLE	t2	range	k2	k2	4	NULL	6	Using where; Using index
1	SIMPLE	t1	index	NULL	PRIMARY	3	NULL	15	Using index; Using join buffer
drop table t1, t2;
create table t1 (a char(10));
insert into t1 values ('a'),('b'),('c');
select coercibility(max(a)) from t1;
coercibility(max(a))
2
drop table t1;
create table t1 (a char character set latin2);
insert into t1 values ('a'),('b');
select charset(max(a)), coercibility(max(a)),
charset(min(a)), coercibility(min(a)) from t1;
charset(max(a))	coercibility(max(a))	charset(min(a))	coercibility(min(a))
latin2	2	latin2	2
show create table t1;
Table	Create Table
t1	CREATE TABLE `t1` (
  `a` char(1) CHARACTER SET latin2 DEFAULT NULL
) ENGINE=MyISAM DEFAULT CHARSET=latin1
create table t2 select max(a),min(a) from t1;
show create table t2;
Table	Create Table
t2	CREATE TABLE `t2` (
  `max(a)` char(1) CHARACTER SET latin2 DEFAULT NULL,
  `min(a)` char(1) CHARACTER SET latin2 DEFAULT NULL
) ENGINE=MyISAM DEFAULT CHARSET=latin1
drop table t2;
create table t2 select concat(a) from t1;
show create table t2;
Table	Create Table
t2	CREATE TABLE `t2` (
  `concat(a)` varchar(1) CHARACTER SET latin2 DEFAULT NULL
) ENGINE=MyISAM DEFAULT CHARSET=latin1
drop table t2,t1;
create table t1 (a int);
insert into t1 values (1);
select max(a) as b from t1 having b=1;
b
1
select a from t1 having a=1;
a
1
drop table t1;
create table t1 (a int);
select variance(2) from t1;
variance(2)
NULL
select stddev(2) from t1;
stddev(2)
NULL
drop table t1;
create table t1 (a int);
insert into t1 values (1),(2);
prepare stmt1 from 'SELECT COUNT(*) FROM t1';
execute stmt1;
COUNT(*)
2
execute stmt1;
COUNT(*)
2
execute stmt1;
COUNT(*)
2
deallocate prepare stmt1;
drop table t1;
create table t1 (a int, primary key(a));
insert into t1 values (1),(2);
prepare stmt1 from 'SELECT max(a) FROM t1';
execute stmt1;
max(a)
2
execute stmt1;
max(a)
2
execute stmt1;
max(a)
2
deallocate prepare stmt1;
drop table t1;
CREATE TABLE t1 (a int primary key);
INSERT INTO t1 VALUES (1),(2),(3),(4);
SELECT MAX(a) FROM t1 WHERE a > 5;
MAX(a)
NULL
SELECT MIN(a) FROM t1 WHERE a < 0;
MIN(a)
NULL
DROP TABLE t1;
CREATE TABLE t1 (
id int(10) unsigned NOT NULL auto_increment,
val enum('one','two','three') NOT NULL default 'one',
PRIMARY KEY  (id)
) ENGINE=MyISAM DEFAULT CHARSET=utf8;
INSERT INTO t1 VALUES
(1,'one'),(2,'two'),(3,'three'),(4,'one'),(5,'two');
select val, count(*) from t1 group by val;
val	count(*)
one	2
two	2
three	1
drop table t1;
CREATE TABLE t1 (
id int(10) unsigned NOT NULL auto_increment,
val set('one','two','three') NOT NULL default 'one',
PRIMARY KEY  (id)
) ENGINE=MyISAM DEFAULT CHARSET=utf8;
INSERT INTO t1 VALUES
(1,'one'),(2,'two'),(3,'three'),(4,'one'),(5,'two');
select val, count(*) from t1 group by val;
val	count(*)
one	2
two	2
three	1
drop table t1;
create table t1(a int, b datetime);
insert into t1 values (1, NOW()), (2, NOW());
create table t2 select MAX(b) from t1 group by a;
show create table t2;
Table	Create Table
t2	CREATE TABLE `t2` (
  `MAX(b)` datetime DEFAULT NULL
) ENGINE=MyISAM DEFAULT CHARSET=latin1
drop table t1, t2;
create table t1(f1 datetime);
insert into t1 values (now());
create table t2 select f2 from (select max(now()) f2 from t1) a;
show columns from t2;
Field	Type	Null	Key	Default	Extra
f2	datetime	YES		NULL	
drop table t2;
create table t2 select f2 from (select now() f2 from t1) a;
show columns from t2;
Field	Type	Null	Key	Default	Extra
f2	datetime	NO		0000-00-00 00:00:00	
drop table t2, t1;
CREATE TABLE t1(
id int PRIMARY KEY,
a  int,
b  int,
INDEX i_b_id(a,b,id),
INDEX i_id(a,id)
);
INSERT INTO t1 VALUES 
(1,1,4), (2,2,1), (3,1,3), (4,2,1), (5,1,1);
SELECT MAX(id) FROM t1 WHERE id < 3 AND a=2 AND b=6;
MAX(id)
NULL
DROP TABLE t1;
CREATE TABLE t1(
id int PRIMARY KEY,
a  int,
b  int,
INDEX i_id(a,id),
INDEX i_b_id(a,b,id)
);
INSERT INTO t1 VALUES 
(1,1,4), (2,2,1), (3,1,3), (4,2,1), (5,1,1);
SELECT MAX(id) FROM t1 WHERE id < 3 AND a=2 AND b=6;
MAX(id)
NULL
DROP TABLE t1;
CREATE TABLE t1 (id int PRIMARY KEY, b char(3), INDEX(b));
INSERT INTO t1 VALUES (1,'xx'), (2,'aa');
SELECT * FROM t1;
id	b
1	xx
2	aa
SELECT MAX(b) FROM t1 WHERE b < 'ppppp';
MAX(b)
aa
SHOW WARNINGS;
Level	Code	Message
SELECT MAX(b) FROM t1 WHERE b < 'pp';
MAX(b)
aa
DROP TABLE t1;
CREATE TABLE t1 (id int PRIMARY KEY, b char(16), INDEX(b(4)));
INSERT INTO t1 VALUES (1, 'xxxxbbbb'), (2, 'xxxxaaaa');
SELECT MAX(b) FROM t1;
MAX(b)
xxxxbbbb
EXPLAIN SELECT MAX(b) FROM t1;
id	select_type	table	type	possible_keys	key	key_len	ref	rows	Extra
1	SIMPLE	t1	ALL	NULL	NULL	NULL	NULL	2	
DROP TABLE t1;
CREATE TABLE t1 (id int , b varchar(512), INDEX(b(250))) COLLATE latin1_bin;
INSERT INTO t1 VALUES
(1,CONCAT(REPEAT('_', 250), "qq")), (1,CONCAT(REPEAT('_', 250), "zz")),
(1,CONCAT(REPEAT('_', 250), "aa")), (1,CONCAT(REPEAT('_', 250), "ff"));
SELECT MAX(b) FROM t1;
MAX(b)
__________________________________________________________________________________________________________________________________________________________________________________________________________________________________________________________zz
EXPLAIN SELECT MAX(b) FROM t1;
id	select_type	table	type	possible_keys	key	key_len	ref	rows	Extra
1	SIMPLE	t1	ALL	NULL	NULL	NULL	NULL	4	
DROP TABLE t1;
CREATE TABLE t1 (a INT, b INT);
INSERT INTO t1 VALUES (1,1),(1,2),(2,3);
SELECT (SELECT COUNT(DISTINCT t1.b)) FROM t1 GROUP BY t1.a;
(SELECT COUNT(DISTINCT t1.b))
2
1
SELECT (SELECT COUNT(DISTINCT 12)) FROM t1 GROUP BY t1.a;
(SELECT COUNT(DISTINCT 12))
1
1
SELECT AVG(2), BIT_AND(2), BIT_OR(2), BIT_XOR(2), COUNT(*), COUNT(12),
COUNT(DISTINCT 12), MIN(2),MAX(2),STD(2), VARIANCE(2),SUM(2),
GROUP_CONCAT(2),GROUP_CONCAT(DISTINCT 2);
AVG(2)	BIT_AND(2)	BIT_OR(2)	BIT_XOR(2)	COUNT(*)	COUNT(12)	COUNT(DISTINCT 12)	MIN(2)	MAX(2)	STD(2)	VARIANCE(2)	SUM(2)	GROUP_CONCAT(2)	GROUP_CONCAT(DISTINCT 2)
2.00000	2	2	2	1	1	1	2	2	0.00000	0.00000	2	2	2
DROP TABLE t1;
create table t2 (ff double);
insert into t2 values (2.2);
select cast(sum(distinct ff) as decimal(5,2)) from t2;
cast(sum(distinct ff) as decimal(5,2))
2.20
select cast(sum(distinct ff) as signed) from t2;
cast(sum(distinct ff) as signed)
2
select cast(variance(ff) as decimal(10,3)) from t2;
cast(variance(ff) as decimal(10,3))
0.000
select cast(min(ff) as decimal(5,2)) from t2;
cast(min(ff) as decimal(5,2))
2.20
create table t1 (df decimal(5,1));
insert into t1 values(1.1);
insert into t1 values(2.2);
select cast(sum(distinct df) as signed) from t1;
cast(sum(distinct df) as signed)
3
select cast(min(df) as signed) from t1;
cast(min(df) as signed)
1
select 1e8 * sum(distinct df) from t1;
1e8 * sum(distinct df)
330000000
select 1e8 * min(df) from t1;
1e8 * min(df)
110000000.00000001
create table t3 (ifl int);
insert into t3 values(1), (2);
select cast(min(ifl) as decimal(5,2)) from t3;
cast(min(ifl) as decimal(5,2))
1.00
drop table t1, t2, t3;
CREATE TABLE t1 (id int(11),value1 float(10,2));
INSERT INTO t1 VALUES (1,0.00),(1,1.00), (1,2.00), (2,10.00), (2,11.00), (2,12.00), (2,13.00);
select id, stddev_pop(value1), var_pop(value1), stddev_samp(value1), var_samp(value1) from t1 group by id;
id	stddev_pop(value1)	var_pop(value1)	stddev_samp(value1)	var_samp(value1)
1	0.816497	0.666667	1.000000	1.000000
2	1.118034	1.250000	1.290994	1.666667
DROP TABLE t1;
CREATE TABLE t1 (col1 decimal(16,12));
INSERT INTO t1 VALUES (-5.00000000001),(-5.00000000002),(-5.00000000003),(-5.00000000000),(-5.00000000001),(-5.00000000002);
insert into t1 select * from t1;
select col1,count(col1),sum(col1),avg(col1) from t1 group by col1;
col1	count(col1)	sum(col1)	avg(col1)
-5.000000000030	2	-10.000000000060	-5.00000000003000000
-5.000000000020	4	-20.000000000080	-5.00000000002000000
-5.000000000010	4	-20.000000000040	-5.00000000001000000
-5.000000000000	2	-10.000000000000	-5.00000000000000000
DROP TABLE t1;
create table t1 (col1 decimal(16,12));
insert into t1 values (-5.00000000001);
insert into t1 values (-5.00000000001);
select col1,sum(col1),max(col1),min(col1) from t1 group by col1;
col1	sum(col1)	max(col1)	min(col1)
-5.000000000010	-10.000000000020	-5.000000000010	-5.000000000010
delete from t1;
insert into t1 values (5.00000000001);
insert into t1 values (5.00000000001);
select col1,sum(col1),max(col1),min(col1) from t1 group by col1;
col1	sum(col1)	max(col1)	min(col1)
5.000000000010	10.000000000020	5.000000000010	5.000000000010
DROP TABLE t1;
CREATE TABLE t1 (a VARCHAR(400));
INSERT INTO t1 (a) VALUES ("A"), ("a"), ("a "), ("a   "),
("B"), ("b"), ("b "), ("b   ");
SELECT COUNT(DISTINCT a) FROM t1;
COUNT(DISTINCT a)
2
DROP TABLE t1;
CREATE TABLE t1 (a int, b int, c int);
INSERT INTO t1 (a, b, c) VALUES
(1,1,1), (1,1,2), (1,1,3),
(1,2,1), (1,2,2), (1,2,3),
(1,3,1), (1,3,2), (1,3,3),
(2,1,1), (2,1,2), (2,1,3),
(2,2,1), (2,2,2), (2,2,3),
(2,3,1), (2,3,2), (2,3,3),
(3,1,1), (3,1,2), (3,1,3),
(3,2,1), (3,2,2), (3,2,3),
(3,3,1), (3,3,2), (3,3,3);
SELECT b/c as v, a FROM t1 ORDER BY v;
v	a
0.33333	3
0.33333	1
0.33333	2
0.50000	1
0.50000	2
0.50000	3
0.66667	2
0.66667	1
0.66667	3
1.00000	3
1.00000	2
1.00000	3
1.00000	1
1.00000	2
1.00000	3
1.00000	2
1.00000	1
1.00000	1
1.50000	3
1.50000	2
1.50000	1
2.00000	1
2.00000	3
2.00000	2
3.00000	3
3.00000	2
3.00000	1
SELECT b/c as v, SUM(a) FROM t1 GROUP BY v;
v	SUM(a)
0.33333	6
0.50000	6
0.66667	6
1.00000	18
1.50000	6
2.00000	6
3.00000	6
SELECT SUM(a) FROM t1 GROUP BY b/c;
SUM(a)
6
6
6
18
6
6
6
DROP TABLE t1;
set div_precision_increment= @sav_dpi;
CREATE TABLE t1 (a INT PRIMARY KEY, b INT);
INSERT INTO t1 VALUES (1,1), (2,2);
CREATE TABLE t2 (a INT PRIMARY KEY, b INT);
INSERT INTO t2 VALUES (1,1), (3,3);
SELECT SQL_NO_CACHE 
(SELECT SUM(c.a) FROM t1 ttt, t2 ccc 
WHERE ttt.a = ccc.b AND ttt.a = t.a GROUP BY ttt.a) AS minid   
FROM t1 t, t2 c WHERE t.a = c.b;
minid
1
DROP TABLE t1,t2;
create table t1 select variance(0);
show create table t1;
Table	Create Table
t1	CREATE TABLE `t1` (
  `variance(0)` double(8,4) DEFAULT NULL
) ENGINE=MyISAM DEFAULT CHARSET=latin1
drop table t1;
create table t1 select stddev(0);
show create table t1;
Table	Create Table
t1	CREATE TABLE `t1` (
  `stddev(0)` double(8,4) DEFAULT NULL
) ENGINE=MyISAM DEFAULT CHARSET=latin1
drop table t1;
create table bug22555 (i smallint primary key auto_increment, s1 smallint, s2 smallint, e decimal(30,10), o double);
insert into bug22555 (s1, s2, e, o) values (53, 78, 11.4276528, 6.828112), (17, 78, 5.916793, 1.8502951), (18, 76, 2.679231, 9.17975591), (31, 62, 6.07831, 0.1), (19, 41, 5.37463, 15.1), (83, 73, 14.567426, 7.959222), (92, 53, 6.10151, 13.1856852), (7, 12, 13.92272, 3.442007), (92, 35, 11.95358909, 6.01376678), (38, 84, 2.572, 7.904571);
select std(s1/s2) from bug22555 group by i;
std(s1/s2)
0.00000000
0.00000000
0.00000000
0.00000000
0.00000000
0.00000000
0.00000000
0.00000000
0.00000000
0.00000000
select std(e) from bug22555 group by i;
std(e)
0.00000000000000
0.00000000000000
0.00000000000000
0.00000000000000
0.00000000000000
0.00000000000000
0.00000000000000
0.00000000000000
0.00000000000000
0.00000000000000
select std(o) from bug22555 group by i;
std(o)
0
0
0
0
0
0
0
0
0
0
drop table bug22555;
create table bug22555 (i smallint, s1 smallint, s2 smallint, o1 double, o2 double, e1 decimal, e2 decimal);
insert into bug22555 values (1,53,78,53,78,53,78),(2,17,78,17,78,17,78),(3,18,76,18,76,18,76);
select i, count(*) from bug22555 group by i;
i	count(*)
1	1
2	1
3	1
select std(s1/s2) from bug22555 where i=1;
std(s1/s2)
0.00000000
select std(s1/s2) from bug22555 where i=2;
std(s1/s2)
0.00000000
select std(s1/s2) from bug22555 where i=3;
std(s1/s2)
0.00000000
select std(s1/s2) from bug22555 where i=1 group by i;
std(s1/s2)
0.00000000
select std(s1/s2) from bug22555 where i=2 group by i;
std(s1/s2)
0.00000000
select std(s1/s2) from bug22555 where i=3 group by i;
std(s1/s2)
0.00000000
select std(s1/s2) from bug22555 group by i order by i;
std(s1/s2)
0.00000000
0.00000000
0.00000000
select i, count(*), std(o1/o2) from bug22555 group by i order by i;
i	count(*)	std(o1/o2)
1	1	0
2	1	0
3	1	0
select i, count(*), std(e1/e2) from bug22555 group by i order by i;
i	count(*)	std(e1/e2)
1	1	0.00000000
2	1	0.00000000
3	1	0.00000000
set @saved_div_precision_increment=@@div_precision_increment;
set div_precision_increment=19;
select i, count(*), variance(s1/s2) from bug22555 group by i order by i;
i	count(*)	variance(s1/s2)
1	1	0.000000000000000000000000000000
2	1	0.000000000000000000000000000000
3	1	0.000000000000000000000000000000
select i, count(*), variance(o1/o2) from bug22555 group by i order by i;
i	count(*)	variance(o1/o2)
1	1	0
2	1	0
3	1	0
select i, count(*), variance(e1/e2) from bug22555 group by i order by i;
i	count(*)	variance(e1/e2)
1	1	0.000000000000000000000000000000
2	1	0.000000000000000000000000000000
3	1	0.000000000000000000000000000000
select i, count(*), std(s1/s2) from bug22555 group by i order by i;
i	count(*)	std(s1/s2)
1	1	0.000000000000000000000000000000
2	1	0.000000000000000000000000000000
3	1	0.000000000000000000000000000000
select i, count(*), std(o1/o2) from bug22555 group by i order by i;
i	count(*)	std(o1/o2)
1	1	0
2	1	0
3	1	0
select i, count(*), std(e1/e2) from bug22555 group by i order by i;
i	count(*)	std(e1/e2)
1	1	0.000000000000000000000000000000
2	1	0.000000000000000000000000000000
3	1	0.000000000000000000000000000000
set div_precision_increment=20;
select i, count(*), variance(s1/s2) from bug22555 group by i order by i;
i	count(*)	variance(s1/s2)
1	1	0.000000000000000000000000000000
2	1	0.000000000000000000000000000000
3	1	0.000000000000000000000000000000
select i, count(*), variance(o1/o2) from bug22555 group by i order by i;
i	count(*)	variance(o1/o2)
1	1	0
2	1	0
3	1	0
select i, count(*), variance(e1/e2) from bug22555 group by i order by i;
i	count(*)	variance(e1/e2)
1	1	0.000000000000000000000000000000
2	1	0.000000000000000000000000000000
3	1	0.000000000000000000000000000000
select i, count(*), std(s1/s2) from bug22555 group by i order by i;
i	count(*)	std(s1/s2)
1	1	0.000000000000000000000000000000
2	1	0.000000000000000000000000000000
3	1	0.000000000000000000000000000000
select i, count(*), std(o1/o2) from bug22555 group by i order by i;
i	count(*)	std(o1/o2)
1	1	0
2	1	0
3	1	0
select i, count(*), std(e1/e2) from bug22555 group by i order by i;
i	count(*)	std(e1/e2)
1	1	0.000000000000000000000000000000
2	1	0.000000000000000000000000000000
3	1	0.000000000000000000000000000000
set @@div_precision_increment=@saved_div_precision_increment;
insert into bug22555 values (1,53,78,53,78,53,78),(2,17,78,17,78,17,78),(3,18,76,18,76,18,76);
insert into bug22555 values (1,53,78,53,78,53,78),(2,17,78,17,78,17,78),(3,18,76,18,76,18,76);
insert into bug22555 values (1,53,78,53,78,53,78),(2,17,78,17,78,17,78),(3,18,76,18,76,18,76);
select i, count(*), std(s1/s2) from bug22555 group by i order by i;
i	count(*)	std(s1/s2)
1	4	0.00000000
2	4	0.00000000
3	4	0.00000000
select i, count(*), round(std(o1/o2), 16) from bug22555 group by i order by i;
i	count(*)	round(std(o1/o2), 16)
1	4	0.0000000000000000
2	4	0.0000000000000000
3	4	0.0000000000000000
select i, count(*), std(e1/e2) from bug22555 group by i order by i;
i	count(*)	std(e1/e2)
1	4	0.00000000
2	4	0.00000000
3	4	0.00000000
select std(s1/s2) from bug22555;
std(s1/s2)
0.21325764
select std(o1/o2) from bug22555;
std(o1/o2)
0.2132576358664934
select std(e1/e2) from bug22555;
std(e1/e2)
0.21325764
set @saved_div_precision_increment=@@div_precision_increment;
set div_precision_increment=19;
select i, count(*), std(s1/s2) from bug22555 group by i order by i;
i	count(*)	std(s1/s2)
1	4	0.000000000000000000000000000000
2	4	0.000000000000000000000000000000
3	4	0.000000000000000000000000000000
select i, count(*), round(std(o1/o2), 16) from bug22555 group by i order by i;
i	count(*)	round(std(o1/o2), 16)
1	4	0.0000000000000000
2	4	0.0000000000000000
3	4	0.0000000000000000
select i, count(*), std(e1/e2) from bug22555 group by i order by i;
i	count(*)	std(e1/e2)
1	4	0.000000000000000000000000000000
2	4	0.000000000000000000000000000000
3	4	0.000000000000000000000000000000
select round(std(s1/s2), 17) from bug22555;
round(std(s1/s2), 17)
0.21325763586649340
select std(o1/o2) from bug22555;
std(o1/o2)
0.2132576358664934
select round(std(e1/e2), 17) from bug22555;
round(std(e1/e2), 17)
0.21325763586649340
set div_precision_increment=20;
select i, count(*), std(s1/s2) from bug22555 group by i order by i;
i	count(*)	std(s1/s2)
1	4	0.000000000000000000000000000000
2	4	0.000000000000000000000000000000
3	4	0.000000000000000000000000000000
select i, count(*), round(std(o1/o2), 16) from bug22555 group by i order by i;
i	count(*)	round(std(o1/o2), 16)
1	4	0.0000000000000000
2	4	0.0000000000000000
3	4	0.0000000000000000
select i, count(*), std(e1/e2) from bug22555 group by i order by i;
i	count(*)	std(e1/e2)
1	4	0.000000000000000000000000000000
2	4	0.000000000000000000000000000000
3	4	0.000000000000000000000000000000
select round(std(s1/s2), 17) from bug22555;
round(std(s1/s2), 17)
0.21325763586649340
select std(o1/o2) from bug22555;
std(o1/o2)
0.2132576358664934
select round(std(e1/e2), 17) from bug22555;
round(std(e1/e2), 17)
0.21325763586649340
set @@div_precision_increment=@saved_div_precision_increment;
drop table bug22555;
create table bug22555 (s smallint, o double, e decimal);
insert into bug22555 values (1,1,1),(2,2,2),(3,3,3),(6,6,6),(7,7,7);
select var_samp(s), var_pop(s) from bug22555;
var_samp(s)	var_pop(s)
6.7000	5.3600
select var_samp(o), var_pop(o) from bug22555;
var_samp(o)	var_pop(o)
6.7	5.36
select var_samp(e), var_pop(e) from bug22555;
var_samp(e)	var_pop(e)
6.7000	5.3600
drop table bug22555;
create table bug22555 (s smallint, o double, e decimal);
insert into bug22555 values (null,null,null),(null,null,null);
select var_samp(s) as 'null', var_pop(s) as 'null' from bug22555;
null	null
NULL	NULL
select var_samp(o) as 'null', var_pop(o) as 'null' from bug22555;
null	null
NULL	NULL
select var_samp(e) as 'null', var_pop(e) as 'null' from bug22555;
null	null
NULL	NULL
insert into bug22555 values (1,1,1);
select var_samp(s) as 'null', var_pop(s) as '0' from bug22555;
null	0
NULL	0.0000
select var_samp(o) as 'null', var_pop(o) as '0' from bug22555;
null	0
NULL	0
select var_samp(e) as 'null', var_pop(e) as '0' from bug22555;
null	0
NULL	0.0000
insert into bug22555 values (2,2,2);
select var_samp(s) as '0.5', var_pop(s) as '0.25' from bug22555;
0.5	0.25
0.5000	0.2500
select var_samp(o) as '0.5', var_pop(o) as '0.25' from bug22555;
0.5	0.25
0.5	0.25
select var_samp(e) as '0.5', var_pop(e) as '0.25' from bug22555;
0.5	0.25
0.5000	0.2500
drop table bug22555;
create table t1 (a decimal(20));
insert into t1 values (12345678901234567890);
select count(a) from t1;
count(a)
1
select count(distinct a) from t1;
count(distinct a)
1
drop table t1;
CREATE TABLE t1 (a INT, b INT);
INSERT INTO t1 VALUES (1,1),(1,2),(1,3),(1,4),(1,5),(1,6),(1,7),(1,8);
INSERT INTO t1 SELECT a, b+8       FROM t1;
INSERT INTO t1 SELECT a, b+16      FROM t1;
INSERT INTO t1 SELECT a, b+32      FROM t1;
INSERT INTO t1 SELECT a, b+64      FROM t1;
INSERT INTO t1 SELECT a, b+128     FROM t1;
INSERT INTO t1 SELECT a, b+256     FROM t1;
INSERT INTO t1 SELECT a, b+512     FROM t1;
INSERT INTO t1 SELECT a, b+1024    FROM t1;
INSERT INTO t1 SELECT a, b+2048    FROM t1;
INSERT INTO t1 SELECT a, b+4096    FROM t1;
INSERT INTO t1 SELECT a, b+8192    FROM t1;
INSERT INTO t1 SELECT a, b+16384   FROM t1;
INSERT INTO t1 SELECT a, b+32768   FROM t1;
SELECT a,COUNT(DISTINCT b) AS cnt FROM t1 GROUP BY a HAVING cnt > 50;
a	cnt
1	65536
SELECT a,SUM(DISTINCT b) AS sumation FROM t1 GROUP BY a HAVING sumation > 50;
a	sumation
1	2147516416
SELECT a,AVG(DISTINCT b) AS average FROM t1 GROUP BY a HAVING average > 50;
a	average
1	32768.5000
DROP TABLE t1;
CREATE TABLE t1 ( a INT, b INT, KEY(a) );
INSERT INTO t1 VALUES (NULL, 1), (NULL, 2);
EXPLAIN SELECT MIN(a), MIN(b) FROM t1;
id	select_type	table	type	possible_keys	key	key_len	ref	rows	Extra
1	SIMPLE	t1	ALL	NULL	NULL	NULL	NULL	2	
SELECT MIN(a), MIN(b) FROM t1;
MIN(a)	MIN(b)
NULL	1
CREATE TABLE t2( a INT, b INT, c INT, KEY(a, b) );
INSERT INTO t2 ( a, b, c ) VALUES ( 1, NULL, 2 ), ( 1, 3, 4 ), ( 1, 4, 4 );
EXPLAIN SELECT MIN(b), MIN(c) FROM t2 WHERE a = 1;
id	select_type	table	type	possible_keys	key	key_len	ref	rows	Extra
1	SIMPLE	t2	ref	a	a	5	const	2	Using where
SELECT MIN(b), MIN(c) FROM t2 WHERE a = 1;
MIN(b)	MIN(c)
3	2
CREATE TABLE t3 (a INT, b INT, c int, KEY(a, b));
INSERT INTO t3 VALUES (1, NULL, 1), (2, NULL, 2),  (2, NULL, 2),  (3, NULL, 3);
EXPLAIN SELECT MIN(a), MIN(b) FROM t3 where a = 2;
id	select_type	table	type	possible_keys	key	key_len	ref	rows	Extra
1	SIMPLE	NULL	NULL	NULL	NULL	NULL	NULL	NULL	Select tables optimized away
SELECT MIN(a), MIN(b) FROM t3 where a = 2;
MIN(a)	MIN(b)
2	NULL
CREATE TABLE t4 (a INT, b INT, c int, KEY(a, b));
INSERT INTO t4 VALUES (1, 1, 1), (2, NULL, 2),  (2, NULL, 2),  (3, 1, 3);
EXPLAIN SELECT MIN(a), MIN(b) FROM t4 where a = 2;
id	select_type	table	type	possible_keys	key	key_len	ref	rows	Extra
1	SIMPLE	NULL	NULL	NULL	NULL	NULL	NULL	NULL	Select tables optimized away
SELECT MIN(a), MIN(b) FROM t4 where a = 2;
MIN(a)	MIN(b)
2	NULL
SELECT MIN(b), min(c) FROM t4 where a = 2;
MIN(b)	min(c)
NULL	2
CREATE TABLE t5( a INT, b INT, KEY( a, b) );
INSERT INTO t5 VALUES( 1, 1 ), ( 1, 2 );
EXPLAIN SELECT MIN(a), MIN(b) FROM t5 WHERE a = 1;
id	select_type	table	type	possible_keys	key	key_len	ref	rows	Extra
1	SIMPLE	NULL	NULL	NULL	NULL	NULL	NULL	NULL	Select tables optimized away
SELECT MIN(a), MIN(b) FROM t5 WHERE a = 1;
MIN(a)	MIN(b)
1	1
SELECT MIN(a), MIN(b) FROM t5 WHERE a = 1 and b > 1;
MIN(a)	MIN(b)
1	2
DROP TABLE t1, t2, t3, t4, t5;
CREATE TABLE t1 (a INT);
INSERT INTO t1 values (),(),();
SELECT (SELECT SLEEP(0) FROM t1 ORDER BY AVG(DISTINCT a) ) as x FROM t1 
GROUP BY x;
x
0
SELECT 1 FROM t1 GROUP BY (SELECT SLEEP(0) FROM t1 ORDER BY AVG(DISTINCT a) );
1
1
DROP TABLE t1;
CREATE TABLE t1 (a int, b date NOT NULL, KEY k1 (a,b));
SELECT MIN(b) FROM t1 WHERE a=1 AND b>'2007-08-01';
MIN(b)
NULL
DROP TABLE t1;
CREATE TABLE t1 (a INT);
INSERT INTO t1 VALUES (1),(2),(3),(4);
SET SQL_MODE=ONLY_FULL_GROUP_BY;
SELECT a FROM t1 HAVING COUNT(*)>2;
ERROR 42000: Mixing of GROUP columns (MIN(),MAX(),COUNT(),...) with no GROUP columns is illegal if there is no GROUP BY clause
SELECT COUNT(*), a FROM t1;
ERROR 42000: Mixing of GROUP columns (MIN(),MAX(),COUNT(),...) with no GROUP columns is illegal if there is no GROUP BY clause
SET SQL_MODE=DEFAULT;
SELECT a FROM t1 HAVING COUNT(*)>2;
a
1
SELECT COUNT(*), a FROM t1;
COUNT(*)	a
4	1
DROP TABLE t1;
set SQL_MODE=ONLY_FULL_GROUP_BY;
CREATE TABLE t1 (a INT);
INSERT INTO t1 VALUES (1),(2),(3),(4);
CREATE VIEW v1 AS SELECT a,(a + 1) AS y FROM t1;
EXPLAIN EXTENDED SELECT y FROM v1 GROUP BY v1.y;
id	select_type	table	type	possible_keys	key	key_len	ref	rows	filtered	Extra
1	SIMPLE	t1	ALL	NULL	NULL	NULL	NULL	4	100.00	Using temporary; Using filesort
Warnings:
Note	1003	select (`test`.`t1`.`a` + 1) AS `y` from `test`.`t1` group by (`test`.`t1`.`a` + 1)
DROP VIEW v1;
DROP TABLE t1;
SET SQL_MODE=DEFAULT;
CREATE TABLE t1(a DOUBLE);
INSERT INTO t1 VALUES (10), (20);
SELECT AVG(a), CAST(AVG(a) AS DECIMAL) FROM t1;
AVG(a)	CAST(AVG(a) AS DECIMAL)
15	15
DROP TABLE t1;
CREATE TABLE derived1 (a bigint(21));
INSERT INTO derived1 VALUES (2);
CREATE TABLE D (
pk int(11) NOT NULL AUTO_INCREMENT,
int_nokey int(11) DEFAULT NULL,
int_key int(11) DEFAULT NULL,
filler blob,
PRIMARY KEY (pk),
KEY int_key (int_key)
);
INSERT INTO D VALUES 
(39,40,4,repeat('  X', 42)),
(43,56,4,repeat('  X', 42)),
(47,12,4,repeat('  X', 42)),
(71,28,4,repeat('  X', 42)),
(76,54,4,repeat('  X', 42)),
(83,45,4,repeat('  X', 42)),
(105,53,12,NULL);
SELECT 
(SELECT COUNT( int_nokey ) 
FROM derived1 AS X 
WHERE 
X.int_nokey < 61 
GROUP BY pk 
LIMIT 1) 
FROM D AS X 
WHERE X.int_key < 13  
GROUP BY int_nokey LIMIT 1;
(SELECT COUNT( int_nokey ) 
FROM derived1 AS X 
WHERE 
X.int_nokey < 61 
GROUP BY pk 
LIMIT 1)
1
DROP TABLE derived1;
DROP TABLE D;
CREATE TABLE t1 (a INT, b INT);
INSERT INTO t1 VALUES (1,1), (1,2), (1,3);
SET SQL_MODE='ONLY_FULL_GROUP_BY';
SELECT COUNT(*) FROM t1;
COUNT(*)
3
SELECT COUNT(*) FROM t1 where a=1;
COUNT(*)
3
SELECT COUNT(*),a FROM t1;
ERROR 42000: Mixing of GROUP columns (MIN(),MAX(),COUNT(),...) with no GROUP columns is illegal if there is no GROUP BY clause
SELECT COUNT(*) FROM t1 a JOIN t1 b ON a.a= b.a;
COUNT(*)
9
SELECT COUNT(*), (SELECT count(*) FROM t1 inr WHERE inr.a = outr.a) 
FROM t1 outr;
ERROR 42000: Mixing of GROUP columns (MIN(),MAX(),COUNT(),...) with no GROUP columns is illegal if there is no GROUP BY clause
SELECT COUNT(*) FROM t1 a JOIN t1 outr 
ON a.a= (SELECT count(*) FROM t1 inr WHERE inr.a = outr.a);
COUNT(*)
0
SET SQL_MODE=default;
DROP TABLE t1;
End of 5.0 tests
#
# BUG#47280 - strange results from count(*) with order by multiple 
#             columns without where/group
# 
# 
# Initialize test
# 
CREATE TABLE t1 (
pk INT NOT NULL,
i INT,
PRIMARY KEY (pk)
);
INSERT INTO t1 VALUES (1,11),(2,12),(3,13);
#
# Start test
# All the following queries shall return 1 record
#

# Masking all correct values {11...13} for column i in this result. 
SELECT MAX(pk) as max, i
FROM t1
ORDER BY max;
max	i
3	#

EXPLAIN
SELECT MAX(pk) as max, i
FROM t1
ORDER BY max;
id	select_type	table	type	possible_keys	key	key_len	ref	rows	Extra
1	SIMPLE	t1	ALL	NULL	NULL	NULL	NULL	3	Using temporary

# Only 11 is correct for collumn i in this result
SELECT MAX(pk) as max, i
FROM t1
WHERE pk<2
ORDER BY max;
max	i
1	11
#
# Cleanup
#
DROP TABLE t1;
#
# Bug#43668: Wrong comparison and MIN/MAX for YEAR(2)
#
create table t1 (f1 year(2), f2 year(4), f3 date, f4 datetime);
insert into t1 values
(98,1998,19980101,"1998-01-01 00:00:00"),
(00,2000,20000101,"2000-01-01 00:00:01"),
(02,2002,20020101,"2002-01-01 23:59:59"),
(60,2060,20600101,"2060-01-01 11:11:11"),
(70,1970,19700101,"1970-11-11 22:22:22"),
(NULL,NULL,NULL,NULL);
select min(f1),max(f1) from t1;
min(f1)	max(f1)
70	60
select min(f2),max(f2) from t1;
min(f2)	max(f2)
1970	2060
select min(f3),max(f3) from t1;
min(f3)	max(f3)
1970-01-01	2060-01-01
select min(f4),max(f4) from t1;
min(f4)	max(f4)
1970-11-11 22:22:22	2060-01-01 11:11:11
select a.f1 as a, b.f1 as b, a.f1 > b.f1 as gt,
a.f1 < b.f1 as lt, a.f1<=>b.f1 as eq
from t1 a, t1 b;
a	b	gt	lt	eq
98	98	0	0	1
00	98	1	0	0
02	98	1	0	0
60	98	1	0	0
70	98	0	1	0
NULL	98	NULL	NULL	0
98	00	0	1	0
00	00	0	0	1
02	00	1	0	0
60	00	1	0	0
70	00	0	1	0
NULL	00	NULL	NULL	0
98	02	0	1	0
00	02	0	1	0
02	02	0	0	1
60	02	1	0	0
70	02	0	1	0
NULL	02	NULL	NULL	0
98	60	0	1	0
00	60	0	1	0
02	60	0	1	0
60	60	0	0	1
70	60	0	1	0
NULL	60	NULL	NULL	0
98	70	1	0	0
00	70	1	0	0
02	70	1	0	0
60	70	1	0	0
70	70	0	0	1
NULL	70	NULL	NULL	0
98	NULL	NULL	NULL	0
00	NULL	NULL	NULL	0
02	NULL	NULL	NULL	0
60	NULL	NULL	NULL	0
70	NULL	NULL	NULL	0
NULL	NULL	NULL	NULL	1
select a.f1 as a, b.f2 as b, a.f1 > b.f2 as gt,
a.f1 < b.f2 as lt, a.f1<=>b.f2 as eq
from t1 a, t1 b;
a	b	gt	lt	eq
98	1998	0	0	1
00	1998	1	0	0
02	1998	1	0	0
60	1998	1	0	0
70	1998	0	1	0
NULL	1998	NULL	NULL	0
98	2000	0	1	0
00	2000	0	0	1
02	2000	1	0	0
60	2000	1	0	0
70	2000	0	1	0
NULL	2000	NULL	NULL	0
98	2002	0	1	0
00	2002	0	1	0
02	2002	0	0	1
60	2002	1	0	0
70	2002	0	1	0
NULL	2002	NULL	NULL	0
98	2060	0	1	0
00	2060	0	1	0
02	2060	0	1	0
60	2060	0	0	1
70	2060	0	1	0
NULL	2060	NULL	NULL	0
98	1970	1	0	0
00	1970	1	0	0
02	1970	1	0	0
60	1970	1	0	0
70	1970	0	0	1
NULL	1970	NULL	NULL	0
98	NULL	NULL	NULL	0
00	NULL	NULL	NULL	0
02	NULL	NULL	NULL	0
60	NULL	NULL	NULL	0
70	NULL	NULL	NULL	0
NULL	NULL	NULL	NULL	1
select a.f1 as a, b.f3 as b, a.f1 > b.f3 as gt,
a.f1 < b.f3 as lt, a.f1<=>b.f3 as eq
from t1 a, t1 b;
a	b	gt	lt	eq
98	1998-01-01	0	1	0
00	1998-01-01	1	0	0
02	1998-01-01	1	0	0
60	1998-01-01	1	0	0
70	1998-01-01	0	1	0
NULL	1998-01-01	NULL	NULL	0
98	2000-01-01	0	1	0
00	2000-01-01	0	1	0
02	2000-01-01	1	0	0
60	2000-01-01	1	0	0
70	2000-01-01	0	1	0
NULL	2000-01-01	NULL	NULL	0
98	2002-01-01	0	1	0
00	2002-01-01	0	1	0
02	2002-01-01	0	1	0
60	2002-01-01	1	0	0
70	2002-01-01	0	1	0
NULL	2002-01-01	NULL	NULL	0
98	2060-01-01	0	1	0
00	2060-01-01	0	1	0
02	2060-01-01	0	1	0
60	2060-01-01	0	1	0
70	2060-01-01	0	1	0
NULL	2060-01-01	NULL	NULL	0
98	1970-01-01	1	0	0
00	1970-01-01	1	0	0
02	1970-01-01	1	0	0
60	1970-01-01	1	0	0
70	1970-01-01	0	1	0
NULL	1970-01-01	NULL	NULL	0
98	NULL	NULL	NULL	0
00	NULL	NULL	NULL	0
02	NULL	NULL	NULL	0
60	NULL	NULL	NULL	0
70	NULL	NULL	NULL	0
NULL	NULL	NULL	NULL	1
select a.f1 as a, b.f4 as b, a.f1 > b.f4 as gt,
a.f1 < b.f4 as lt, a.f1<=>b.f4 as eq
from t1 a, t1 b;
a	b	gt	lt	eq
98	1998-01-01 00:00:00	0	1	0
00	1998-01-01 00:00:00	1	0	0
02	1998-01-01 00:00:00	1	0	0
60	1998-01-01 00:00:00	1	0	0
70	1998-01-01 00:00:00	0	1	0
NULL	1998-01-01 00:00:00	NULL	NULL	0
98	2000-01-01 00:00:01	0	1	0
00	2000-01-01 00:00:01	0	1	0
02	2000-01-01 00:00:01	1	0	0
60	2000-01-01 00:00:01	1	0	0
70	2000-01-01 00:00:01	0	1	0
NULL	2000-01-01 00:00:01	NULL	NULL	0
98	2002-01-01 23:59:59	0	1	0
00	2002-01-01 23:59:59	0	1	0
02	2002-01-01 23:59:59	0	1	0
60	2002-01-01 23:59:59	1	0	0
70	2002-01-01 23:59:59	0	1	0
NULL	2002-01-01 23:59:59	NULL	NULL	0
98	2060-01-01 11:11:11	0	1	0
00	2060-01-01 11:11:11	0	1	0
02	2060-01-01 11:11:11	0	1	0
60	2060-01-01 11:11:11	0	1	0
70	2060-01-01 11:11:11	0	1	0
NULL	2060-01-01 11:11:11	NULL	NULL	0
98	1970-11-11 22:22:22	1	0	0
00	1970-11-11 22:22:22	1	0	0
02	1970-11-11 22:22:22	1	0	0
60	1970-11-11 22:22:22	1	0	0
70	1970-11-11 22:22:22	0	1	0
NULL	1970-11-11 22:22:22	NULL	NULL	0
98	NULL	NULL	NULL	0
00	NULL	NULL	NULL	0
02	NULL	NULL	NULL	0
60	NULL	NULL	NULL	0
70	NULL	NULL	NULL	0
NULL	NULL	NULL	NULL	1
select *, f1 = f2 from t1;
f1	f2	f3	f4	f1 = f2
98	1998	1998-01-01	1998-01-01 00:00:00	1
00	2000	2000-01-01	2000-01-01 00:00:01	1
02	2002	2002-01-01	2002-01-01 23:59:59	1
60	2060	2060-01-01	2060-01-01 11:11:11	1
70	1970	1970-01-01	1970-11-11 22:22:22	1
NULL	NULL	NULL	NULL	NULL
drop table t1;
#
# Bug #54465: assert: field_types == 0 || field_types[field_pos] ==
#             MYSQL_TYPE_LONGLONG
#
CREATE TABLE t1 (a INT);
INSERT INTO t1 VALUES (1), (2);
SELECT MAX((SELECT 1 FROM t1 ORDER BY @var LIMIT 1)) m FROM t1 t2, t1 
ORDER BY t1.a;
m
1
DROP TABLE t1;
#
#  Bug#58030 crash in Item_func_geometry_from_text::val_str
#
SELECT MAX(TIMESTAMP(RAND(0)));
SELECT MIN(TIMESTAMP(RAND(0)));
#
#  Bug#58177 crash and valgrind warnings in decimal and protocol sending functions...
#
SELECT MIN(GET_LOCK('aaaaaaaaaaaaaaaaa',0) / '0b1111111111111111111111111111111111111111111111111111111111111111111111111' ^ (RAND()));
SELECT MIN(GET_LOCK('aaaaaaaaaaaaaaaaa',0) / '0b1111111111111111111111111111111111111111111111111111111111111111111111111' ^ (RAND()));
SELECT MIN(GET_LOCK('aaaaaaaaaaaaaaaaa',0) / '0b1111111111111111111111111111111111111111111111111111111111111111111111111' ^ (RAND()));
SELECT MIN(GET_LOCK('aaaaaaaaaaaaaaaaa',0) / '0b1111111111111111111111111111111111111111111111111111111111111111111111111' ^ (RAND()));
SELECT RELEASE_LOCK('aaaaaaaaaaaaaaaaa');
#
<<<<<<< HEAD
End of 5.1 tests
#
# Bug#52123 Assertion failed: aggregator == aggr->Aggrtype(),
#           file .\item_sum.cc, line 587
#
CREATE TABLE t1(a int, KEY(a));
INSERT INTO t1 VALUES (1), (2);
SELECT 1 FROM t1 ORDER BY AVG(DISTINCT a);
1
1
DROP TABLE t1;
#
# Bug#55648: Server crash on MIN/MAX on maximum time value
#
CREATE TABLE t1(c1 TIME NOT NULL);
INSERT INTO t1 VALUES('837:59:59');
INSERT INTO t1 VALUES('838:59:59');
SELECT MAX(c1) FROM t1;
MAX(c1)
838:59:59
DROP TABLE t1;
# End of the bug#55648
#
# Bug#56120: Failed assertion on MIN/MAX on negative time value
#
CREATE TABLE t1(c1 TIME NOT NULL);
INSERT INTO t1 VALUES('-00:00:01');
SELECT MAX(c1),MIN(c1) FROM t1;
MAX(c1)	MIN(c1)
-00:00:01	-00:00:01
DROP TABLE t1;
# End of the bug#56120
#
# Bug#57932 "query with AVG(DISTINCT) returns NULL if last
# aggregated value was NULL"
#
CREATE TABLE t1 (col_int_nokey int(11));
INSERT INTO t1 VALUES (7),(8),(NULL);
SELECT AVG(DISTINCT col_int_nokey) FROM t1;
AVG(DISTINCT col_int_nokey)
7.5000
SELECT AVG(DISTINCT outr.col_int_nokey) FROM t1 AS outr LEFT JOIN t1 AS outr2 ON
outr.col_int_nokey = outr2.col_int_nokey;
AVG(DISTINCT outr.col_int_nokey)
7.5000
DROP TABLE t1;
# End of the bug#57932
=======
# Bug #11766094 - 59132: MIN() AND MAX() REMOVE UNSIGNEDNESS 
#
CREATE TABLE t1 (a BIGINT UNSIGNED);
INSERT INTO t1 VALUES (18446668621106209655);
SELECT MAX(LENGTH(a)), LENGTH(MAX(a)), MIN(a), MAX(a), CONCAT(MIN(a)), CONCAT(MAX(a)) FROM t1;
MAX(LENGTH(a))	LENGTH(MAX(a))	MIN(a)	MAX(a)	CONCAT(MIN(a))	CONCAT(MAX(a))
20	20	18446668621106209655	18446668621106209655	18446668621106209655	18446668621106209655
DROP TABLE t1;
#
End of 5.1 tests
>>>>>>> 43a1bda6
<|MERGE_RESOLUTION|>--- conflicted
+++ resolved
@@ -1737,7 +1737,15 @@
 SELECT MIN(GET_LOCK('aaaaaaaaaaaaaaaaa',0) / '0b1111111111111111111111111111111111111111111111111111111111111111111111111' ^ (RAND()));
 SELECT RELEASE_LOCK('aaaaaaaaaaaaaaaaa');
 #
-<<<<<<< HEAD
+# Bug #11766094 - 59132: MIN() AND MAX() REMOVE UNSIGNEDNESS 
+#
+CREATE TABLE t1 (a BIGINT UNSIGNED);
+INSERT INTO t1 VALUES (18446668621106209655);
+SELECT MAX(LENGTH(a)), LENGTH(MAX(a)), MIN(a), MAX(a), CONCAT(MIN(a)), CONCAT(MAX(a)) FROM t1;
+MAX(LENGTH(a))	LENGTH(MAX(a))	MIN(a)	MAX(a)	CONCAT(MIN(a))	CONCAT(MAX(a))
+20	20	18446668621106209655	18446668621106209655	18446668621106209655	18446668621106209655
+DROP TABLE t1;
+#
 End of 5.1 tests
 #
 # Bug#52123 Assertion failed: aggregator == aggr->Aggrtype(),
@@ -1784,16 +1792,4 @@
 AVG(DISTINCT outr.col_int_nokey)
 7.5000
 DROP TABLE t1;
-# End of the bug#57932
-=======
-# Bug #11766094 - 59132: MIN() AND MAX() REMOVE UNSIGNEDNESS 
-#
-CREATE TABLE t1 (a BIGINT UNSIGNED);
-INSERT INTO t1 VALUES (18446668621106209655);
-SELECT MAX(LENGTH(a)), LENGTH(MAX(a)), MIN(a), MAX(a), CONCAT(MIN(a)), CONCAT(MAX(a)) FROM t1;
-MAX(LENGTH(a))	LENGTH(MAX(a))	MIN(a)	MAX(a)	CONCAT(MIN(a))	CONCAT(MAX(a))
-20	20	18446668621106209655	18446668621106209655	18446668621106209655	18446668621106209655
-DROP TABLE t1;
-#
-End of 5.1 tests
->>>>>>> 43a1bda6
+# End of the bug#57932