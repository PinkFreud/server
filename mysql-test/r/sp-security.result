--- conflicted
+++ resolved
@@ -568,7 +568,6 @@
 DROP DATABASE B48872;
 End of 5.0 tests.
 #
-<<<<<<< HEAD
 # Test for bug#57061 "User without privilege on routine can discover
 # its existence."
 #
@@ -593,7 +592,7 @@
 # Connection 'default'.
 drop user bug57061_user@localhost;
 drop database mysqltest_db;
-=======
+#
 # Bug#11882603 SELECT_ACL ON ANY COLUMN IN MYSQL.PROC ALLOWS TO SEE
 #              DEFINITION OF ANY ROUTINE. 
 #
@@ -622,5 +621,4 @@
 0	stmt 0 "SELECT 1"
 # Connection default
 DROP USER user2@localhost;
-DROP DATABASE db1;
->>>>>>> 7f2ddaa9
+DROP DATABASE db1;