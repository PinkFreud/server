--- conflicted
+++ resolved
@@ -220,6 +220,44 @@
 insert into t1 values (NULL, NULL);
 ERROR 23000: Column 'k1' cannot be null
 drop table t1;
+create table t1 select 1,2,3;
+create table if not exists t1 select 1,2;
+create table if not exists t1 select 1,2,3,4;
+Column count doesn't match value count at row 1
+create table if not exists t1 select 1;
+select * from t1;
+1	2	3
+1	2	3
+0	1	2
+0	0	1
+drop table t1;
+create table t1 select 1,2,3;
+create table if not exists t1 select 1,2;
+create table if not exists t1 select 1,2,3,4;
+Column count doesn't match value count at row 1
+create table if not exists t1 select 1;
+select * from t1;
+1	2	3
+1	2	3
+0	1	2
+0	0	1
+drop table t1;
+create table t1 (a int not null, b int, primary key (a));
+insert into t1 values (1,1);
+create table if not exists t1 select 2;
+select * from t1;
+a	b
+1	1
+0	2
+create table if not exists t1 select 3 as 'a',4 as 'b';
+create table if not exists t1 select 3 as 'a',3 as 'b';
+Duplicate entry '3' for key 1
+select * from t1;
+a	b
+1	1
+0	2
+3	4
+drop table t1;
 create table t1 (a int, key(a));
 create table t2 (b int, foreign key(b) references t1(a), key(b));
 drop table if exists t1,t2;
@@ -322,7 +360,6 @@
 drop table t1;
 create table t1 select x'4132';
 drop table t1;
-<<<<<<< HEAD
 create table t1(a int,b int,c int unsigned,d date,e char,f datetime,g time,h blob);
 insert into t1(a)values(1);
 insert into t1(a,b,c,d,e,f,g,h)
@@ -384,44 +421,4 @@
 NULL
 select database();
 database()
-NULL
-=======
-create table t1 select 1,2,3;
-create table if not exists t1 select 1,2;
-create table if not exists t1 select 1,2,3,4;
-Column count doesn't match value count at row 1
-create table if not exists t1 select 1;
-select * from t1;
-1	2	3
-1	2	3
-0	1	2
-0	0	1
-drop table t1;
-create table t1 select 1,2,3;
-create table if not exists t1 select 1,2;
-create table if not exists t1 select 1,2,3,4;
-Column count doesn't match value count at row 1
-create table if not exists t1 select 1;
-select * from t1;
-1	2	3
-1	2	3
-0	1	2
-0	0	1
-drop table t1;
-create table t1 (a int not null, b int, primary key (a));
-insert into t1 values (1,1);
-create table if not exists t1 select 2;
-select * from t1;
-a	b
-1	1
-0	2
-create table if not exists t1 select 3 as 'a',4 as 'b';
-create table if not exists t1 select 3 as 'a',3 as 'b';
-Duplicate entry '3' for key 1
-select * from t1;
-a	b
-1	1
-0	2
-3	4
-drop table t1;
->>>>>>> 74b13743
+NULL