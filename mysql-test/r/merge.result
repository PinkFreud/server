--- conflicted
+++ resolved
@@ -2040,7 +2040,6 @@
 id	select_type	table	type	possible_keys	key	key_len	ref	rows	Extra
 1	SIMPLE	NULL	NULL	NULL	NULL	NULL	NULL	NULL	Select tables optimized away
 DROP TABLE t1, t2, t3, t4;
-<<<<<<< HEAD
 CREATE TABLE t1(a INT, KEY(a));
 INSERT INTO t1 VALUES(0),(1),(2),(3),(4);
 ANALYZE TABLE t1;
@@ -2060,7 +2059,6 @@
 CARDINALITY
 5
 DROP TABLE t1, m1;
-=======
 #
 # Bug #40675 MySQL 5.1 crash with index merge algorithm and Merge tables
 #
@@ -2105,5 +2103,4 @@
 UNLOCK TABLES;
 # drop the created tables
 DROP TABLE t1, t2, t3;
->>>>>>> d325957f
 End of 5.1 tests