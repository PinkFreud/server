--- conflicted
+++ resolved
@@ -188,7 +188,10 @@
 2
 @z:='1'	@z=database()
 1	NULL
-<<<<<<< HEAD
+1
+1
+1
+1
 End of 5.0 tests
 WARNING: --server-arg option not supported in this configuration.
 Warning (Code 1286): Unknown table engine 'nonexistent'
@@ -197,11 +200,4 @@
 Warning (Code 1266): Using storage engine MyISAM for table 't2'
 Error (Code 1050): Table 't2' already exists
 drop tables t1, t2;
-End of tests
-=======
-1
-1
-1
-1
-End of 5.0 tests
->>>>>>> 85ea3740
+End of tests