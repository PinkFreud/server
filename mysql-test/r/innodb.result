--- conflicted
+++ resolved
@@ -3455,9 +3455,6 @@
 OPTIMIZE TABLE t1;
 Table	Op	Msg_type	Msg_text
 test.t1	optimize	status	OK
-<<<<<<< HEAD
-DROP TABLE t1;
-=======
 DROP TABLE t1;
 CREATE TABLE t1 (id int PRIMARY KEY, f int NOT NULL, INDEX(f)) ENGINE=InnoDB;
 CREATE TABLE t2 (id int PRIMARY KEY, f INT NOT NULL,
@@ -3475,5 +3472,4 @@
   CONSTRAINT `t2_ibfk_1` FOREIGN KEY (`f`) REFERENCES `t1` (`f`) ON DELETE CASCADE ON UPDATE CASCADE,
   CONSTRAINT `t2_t1` FOREIGN KEY (`id`) REFERENCES `t1` (`id`) ON DELETE CASCADE ON UPDATE CASCADE
 ) ENGINE=InnoDB DEFAULT CHARSET=latin1
-DROP TABLE t2, t1;
->>>>>>> d71ae463
+DROP TABLE t2, t1;