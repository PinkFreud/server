--- conflicted
+++ resolved
@@ -41,14 +41,9 @@
   `SCHEMA_NAME` varchar(64) NOT NULL,
   `DEFAULT_CHARACTER_SET_NAME` varchar(32) NOT NULL,
   `DEFAULT_COLLATION_NAME` varchar(32) NOT NULL,
-<<<<<<< HEAD
   `SQL_PATH` varchar(512),
   `SCHEMA_COMMENT` varchar(1024) NOT NULL
-) ENGINE=MEMORY DEFAULT CHARSET=utf8
-=======
-  `SQL_PATH` varchar(512)
 ) ENGINE=MEMORY DEFAULT CHARSET=utf8 COLLATE=utf8_general_ci
->>>>>>> 289105e2
 SHOW COLUMNS FROM information_schema.SCHEMATA;
 Field	Type	Null	Key	Default	Extra
 CATALOG_NAME	varchar(512)	NO		NULL	
