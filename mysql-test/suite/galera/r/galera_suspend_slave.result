--- conflicted
+++ resolved
@@ -11,11 +11,8 @@
 Resuming node_2 ...
 SET SESSION wsrep_sync_wait = 1;
 INSERT INTO t1 VALUES (1);
-<<<<<<< HEAD
 connection node_2a;
-=======
 SET SESSION wsrep_sync_wait = 1;
->>>>>>> b29f26d7
 SELECT COUNT(*) = 1 FROM t1;
 COUNT(*) = 1
 1
