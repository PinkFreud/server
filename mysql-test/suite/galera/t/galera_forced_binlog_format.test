#
# Test that wsrep_forced_binlog_format=ROW indeed prevents the log to be switched to STATEMENT format on a per-connection basis
# 

--source include/have_log_bin.inc
--source include/have_innodb.inc
--source include/galera_cluster.inc

--connection node_1
<<<<<<< HEAD
SEt GLOBAL wsrep_on=OFF;
RESET MASTER;
SEt GLOBAL wsrep_on=ON;
FLUSH BINARY LOGS;
=======
SET SESSION wsrep_on=OFF;
RESET MASTER;
SET SESSION wsrep_on=ON;
>>>>>>> e5e58777

--disable_warnings
SET SESSION binlog_format = 'STATEMENT';
--enable_warnings

CREATE TABLE t1 (f1 INTEGER PRIMARY KEY) ENGINE=InnoDB;
INSERT INTO t1 VALUES (1);

--disable_warnings
SET SESSION binlog_format = 'MIXED';
--enable_warnings

INSERT INTO t1 VALUES (2);

--replace_regex /xid=[0-9]+/xid=###/ /table_id: [0-9]+/table_id: ###/
--replace_column 2 <Pos> 5 <End_log_pos>
SHOW BINLOG EVENTS IN 'mysqld-bin.000001' FROM 256;

DROP TABLE t1;

--echo #
--echo # MDEV-9401: wsrep_forced_binlog_format with binlog causes crash
--echo #
SET SESSION binlog_format = 'ROW';
CREATE DATABASE testdb_9401;
USE testdb_9401;
CREATE TABLE t1 (f1 INTEGER PRIMARY KEY) ENGINE=InnoDB;
CREATE USER dummy@localhost;
GRANT ALL PRIVILEGES ON testdb_9401.t1 TO dummy@localhost;
FLUSH PRIVILEGES;
SHOW GRANTS FOR dummy@localhost;
# Cleanup
REVOKE ALL PRIVILEGES, GRANT OPTION FROM dummy@localhost;
DROP USER dummy@localhost;
DROP DATABASE testdb_9401;

#--source include/galera_end.inc
--echo # End of tests
<|MERGE_RESOLUTION|>--- conflicted
+++ resolved
@@ -7,16 +7,10 @@
 --source include/galera_cluster.inc
 
 --connection node_1
-<<<<<<< HEAD
-SEt GLOBAL wsrep_on=OFF;
+SET GLOBAL wsrep_on=OFF;
 RESET MASTER;
-SEt GLOBAL wsrep_on=ON;
+SET GLOBAL wsrep_on=ON;
 FLUSH BINARY LOGS;
-=======
-SET SESSION wsrep_on=OFF;
-RESET MASTER;
-SET SESSION wsrep_on=ON;
->>>>>>> e5e58777
 
 --disable_warnings
 SET SESSION binlog_format = 'STATEMENT';
