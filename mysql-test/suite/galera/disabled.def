##############################################################################
#
#  List the test cases that are to be disabled temporarily.
#
#  Separate the test case name and the comment with ':'.
#
#    <testcasename> : MDEV-<xxxx> <comment>
#
#  Do not use any TAB characters for whitespace.
#
##############################################################################

galera_as_slave_ctas : MDEV-28378 timeout
galera_pc_recovery : MDEV-25199 cluster fails to start up
galera_sst_encrypted : MDEV-29876 Galera test failure on galera_sst_encrypted
galera_var_node_address : MDEV-20485 Galera test failure
<<<<<<< HEAD
galera_bf_kill_debug : timeout after 900 seconds
galera_ssl_upgrade : [Warning] Failed to load slave replication state from table mysql.gtid_slave_pos: 130: Incorrect file format 'gtid_slave_pos'
galera_insert_bulk : MDEV-30536 no expected deadlock in galera_insert_bulk test
versioning_trx_id : MDEV-18590: galera.versioning_trx_id: Test failure: mysqltest: Result content mismatch
galera_sequences : MDEV-32024
=======
galera_sequences : MDEV-32561 WSREP FSM failure: no such a transition REPLICATING -> COMMITTED
galera_shutdown_nonprim : MDEV-32635 galera_shutdown_nonprim: mysql_shutdown failed
versioning_trx_id : MDEV-18590 : galera.versioning_trx_id: Test failure: mysqltest: Result content mismatch
galera_concurrent_ctas : MDEV-32779 galera_concurrent_ctas: assertion in the galera::ReplicatorSMM::finish_cert()
galera_as_slave_replay : MDEV-32780 galera_as_slave_replay: assertion in the wsrep::transaction::before_rollback()
galera_slave_replay : MDEV-32780 galera_as_slave_replay: assertion in the wsrep::transaction::before_rollback()
galera_bf_lock_wait : MDEV-32781 galera_bf_lock_wait test failed
galera_sst_mysqldump_with_key : MDEV-32782 galera_sst_mysqldump_with_key test failed
>>>>>>> 15bb8acf
mdev-31285 : MDEV-25089 Assertion `error.len > 0' failed in galera::ReplicatorSMM::handle_apply_error()<|MERGE_RESOLUTION|>--- conflicted
+++ resolved
@@ -14,13 +14,9 @@
 galera_pc_recovery : MDEV-25199 cluster fails to start up
 galera_sst_encrypted : MDEV-29876 Galera test failure on galera_sst_encrypted
 galera_var_node_address : MDEV-20485 Galera test failure
-<<<<<<< HEAD
 galera_bf_kill_debug : timeout after 900 seconds
 galera_ssl_upgrade : [Warning] Failed to load slave replication state from table mysql.gtid_slave_pos: 130: Incorrect file format 'gtid_slave_pos'
 galera_insert_bulk : MDEV-30536 no expected deadlock in galera_insert_bulk test
-versioning_trx_id : MDEV-18590: galera.versioning_trx_id: Test failure: mysqltest: Result content mismatch
-galera_sequences : MDEV-32024
-=======
 galera_sequences : MDEV-32561 WSREP FSM failure: no such a transition REPLICATING -> COMMITTED
 galera_shutdown_nonprim : MDEV-32635 galera_shutdown_nonprim: mysql_shutdown failed
 versioning_trx_id : MDEV-18590 : galera.versioning_trx_id: Test failure: mysqltest: Result content mismatch
@@ -29,5 +25,4 @@
 galera_slave_replay : MDEV-32780 galera_as_slave_replay: assertion in the wsrep::transaction::before_rollback()
 galera_bf_lock_wait : MDEV-32781 galera_bf_lock_wait test failed
 galera_sst_mysqldump_with_key : MDEV-32782 galera_sst_mysqldump_with_key test failed
->>>>>>> 15bb8acf
 mdev-31285 : MDEV-25089 Assertion `error.len > 0' failed in galera::ReplicatorSMM::handle_apply_error()