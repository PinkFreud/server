##############################################################################
#
#  List the test cases that are to be disabled temporarily.
#
#  Separate the test case name and the comment with ':'.
#
#    <testcasename> : BUG#<xxxx> <date disabled> <disabler> <comment>
#
#  Do not use any TAB characters for whitespace.
#
##############################################################################

<<<<<<< HEAD
rpl_cross_version      : Bug#42311 2009-03-27 joro rpl_cross_version fails on macosx
rpl_init_slave         : Bug#44920 2009-07006 pcrews MTR2 is not processing master.opt input properly on Windows.  *Must be done this way due to the nature of the bug*
=======
rpl_cross_version      : Bug#42311 2009-03-27 joro rpl_cross_version fails on macosx
>>>>>>> 5cdf8392
<|MERGE_RESOLUTION|>--- conflicted
+++ resolved
@@ -10,9 +10,4 @@
 #
 ##############################################################################
 
-<<<<<<< HEAD
-rpl_cross_version      : Bug#42311 2009-03-27 joro rpl_cross_version fails on macosx
-rpl_init_slave         : Bug#44920 2009-07006 pcrews MTR2 is not processing master.opt input properly on Windows.  *Must be done this way due to the nature of the bug*
-=======
-rpl_cross_version      : Bug#42311 2009-03-27 joro rpl_cross_version fails on macosx
->>>>>>> 5cdf8392
+rpl_cross_version      : Bug#42311 2009-03-27 joro rpl_cross_version fails on macosx