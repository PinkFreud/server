--- conflicted
+++ resolved
@@ -10,13 +10,9 @@
 #
 ##############################################################################
 
-<<<<<<< HEAD
 rpl_failed_optimize       : WL#4284: Can't optimize table used by a pending transaction (there is metadata lock on the table).
 rpl_plugin_load           : Bug#55966 2010-08-13 alik "plugin" tests fail in 5.5
 rpl_read_only             : WL#4284: Setting Read only won't succeed until all metadata locks are released.
 rpl_row_create_table      : Bug#51574 2010-02-27 andrei failed different way than earlier with bug#45576
 rpl_spec_variables        : BUG#47661 2009-10-27 jasonh rpl_spec_variables fails on PB2 hpux
-=======
-rpl_row_create_table : Bug#51574 Feb 27 2010 andrei failed different way than earlier with bug#45576
-rpl_log_pos : BUG#55675 Sep 10 2010 27 2010 alfranio rpl.rpl_log_pos fails sporadically with error binlog truncated in the middle
->>>>>>> 821ac1e9
+rpl_log_pos               : BUG#55675 2010-09-10 alfranio rpl.rpl_log_pos fails sporadically with error binlog truncated in the middle