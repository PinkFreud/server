--- conflicted
+++ resolved
@@ -204,85 +204,5 @@
 disconnect truncate;
 connection default;
 DROP TABLE t1, t2;
-<<<<<<< HEAD
 set debug_sync=reset;
-SET GLOBAL innodb_purge_rseg_truncate_frequency = @saved_frequency;
-=======
-#
-# MDEV-16222 Assertion `0' failed in row_purge_remove_sec_if_poss_leaf
-# on table with virtual columns and indexes
-#
-InnoDB		0 transactions not purged
-SET @saved_dbug= @@GLOBAL.debug_dbug;
-set global debug_dbug= "d,ib_purge_virtual_mdev_16222_1,ib_purge_virtual_mdev_16222_2";
-create table t1 (
-pk serial, vb tinyblob as (b) virtual, b tinyblob,
-primary key(pk), index (vb(64)))
-engine innodb;
-insert ignore into t1 (b) values ('foo');
-select * into outfile 'load.data' from t1;
-load data infile 'load.data' replace into table t1;
-set debug_sync= "now WAIT_FOR latch_released";
-set global debug_dbug= @saved_dbug;
-drop table t1;
-set debug_sync= "now SIGNAL drop_started WAIT_FOR got_no_such_table";
-create table t1 (
-pk serial, vb tinyblob as (b) virtual, b tinyblob,
-primary key(pk), index (vb(64)))
-engine innodb;
-insert ignore into t1 (b) values ('foo');
-select * into outfile 'load.data' from t1;
-load data infile 'load.data' replace into table t1;
-set debug_sync= "now WAIT_FOR got_no_such_table";
-set global debug_dbug= @saved_dbug;
-drop table t1;
-set debug_sync=reset;
-SET GLOBAL innodb_purge_rseg_truncate_frequency = @saved_frequency;
-#
-# MDEV-18546 ASAN heap-use-after-free
-# in innobase_get_computed_value / row_purge
-#
-CREATE TABLE t1 (
-pk INT AUTO_INCREMENT,
-b BIT(15),
-v BIT(15) AS (b) VIRTUAL,
-PRIMARY KEY(pk),
-UNIQUE(v)
-) ENGINE=InnoDB;
-INSERT IGNORE INTO t1 (b) VALUES
-(NULL),(b'011'),(b'000110100'),
-(b'01101101010'),(b'01111001001011'),(NULL);
-SET GLOBAL innodb_debug_sync = "ib_clust_v_col_before_row_allocated "
-                               "SIGNAL before_row_allocated "
-                               "WAIT_FOR flush_unlock";
-SET GLOBAL innodb_debug_sync = "ib_open_after_dict_open "
-                               "SIGNAL purge_open "
-                               "WAIT_FOR select_open";
-SET @saved_dbug= @@GLOBAL.debug_dbug;
-set global debug_dbug= "d,ib_purge_virtual_index_callback";
-connect purge_waiter,localhost,root;
-SET debug_sync= "now WAIT_FOR before_row_allocated";
-connection default;
-REPLACE INTO t1 (pk, b) SELECT pk, b FROM t1;
-connection purge_waiter;
-connection default;
-disconnect purge_waiter;
-FLUSH TABLES;
-SET GLOBAL innodb_debug_sync = reset;
-SET debug_sync= "now SIGNAL flush_unlock WAIT_FOR purge_open";
-SET GLOBAL innodb_debug_sync = reset;
-SET debug_sync= "ib_open_after_dict_open SIGNAL select_open";
-SELECT * FROM t1;
-pk	b	v
-1	NULL	NULL
-2	 	 
-3	 4	 4
-4	j	j
-5	-K	-K
-6	NULL	NULL
-DROP TABLE t1;
-SET debug_sync= reset;
-set global debug_dbug= @saved_dbug;
->>>>>>> e2f1f88f
+SET GLOBAL innodb_purge_rseg_truncate_frequency = @saved_frequency;