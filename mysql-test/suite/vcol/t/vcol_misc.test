--disable_warnings
drop table if exists t1,t2;
--enable_warnings

#
# Bug#601164: DELETE/UPDATE with ORDER BY index and LIMIT
#             

create table t1 (a int, b int, v int as (a+1), index idx(b));
insert into t1(a, b) values
  (4, 40), (3, 30), (5, 50), (7, 70), (8, 80), (2, 20), (1, 10);

select * from t1 order by b;

delete from t1 where v > 6 order by b limit 1;
select * from t1 order by b;

update t1 set a=v order by b limit 1;
select * from t1 order by b;

drop table t1;

#
# Bug#604549: Expression for virtual column returns row
#             

-- error ER_ROW_EXPR_FOR_VCOL 
CREATE TABLE t1 (
  a int NOT NULL DEFAULT '0',
  v double AS ((1, a)) VIRTUAL
);

#
# Bug#603654: Virtual column in ORDER BY, no other references of table columns
#             

CREATE TABLE t1 (
 a CHAR(255) BINARY NOT NULL DEFAULT 0,
 b CHAR(255) BINARY NOT NULL DEFAULT 0,
 v CHAR(255) BINARY AS (CONCAT(a,b)) VIRTUAL );
INSERT INTO t1(a,b) VALUES ('4','7'), ('4','6');
SELECT 1 AS C FROM t1 ORDER BY v;

DROP TABLE t1;

#
<<<<<<< HEAD
# Bug#603186: Insert for a table with stored vurtual columns
#             

CREATE TABLE t1(a int, b int DEFAULT 0, v INT AS (b+10) PERSISTENT);
INSERT INTO t1(a) VALUES (1);
SELECT b, v FROM t1;

DROP TABLE t1;

CREATE TABLE t1(a int DEFAULT 100, v int AS (a+1) PERSISTENT);
INSERT INTO t1 () VALUES ();
CREATE TABLE t2(a int DEFAULT 100 , v int AS (a+1));
INSERT INTO t2 () VALUES ();

SELECT a, v FROM t1;
SELECT a, v FROM t2;

DROP TABLE t1,t2;
=======
# Bug#604503: Virtual column expression with datetime comparison
#             

CREATE TABLE t1 (
 a datetime NOT NULL DEFAULT '2000-01-01',
 v boolean AS (a < '2001-01-01')
);
INSERT INTO t1(a) VALUES ('2002-02-15');
INSERT INTO t1(a) VALUES ('2000-10-15');

SELECT a, v FROM t1;
SELECT a, v FROM t1;

CREATE TABLE t2 (
 a datetime NOT NULL DEFAULT '2000-01-01',
 v boolean AS (a < '2001-01-01') PERSISTENT
);
INSERT INTO t2(a) VALUES ('2002-02-15');
INSERT INTO t2(a) VALUES ('2000-10-15');

SELECT * FROM t2;

DROP TABLE t1, t2;
>>>>>>> 1b165329
<|MERGE_RESOLUTION|>--- conflicted
+++ resolved
@@ -44,8 +44,7 @@
 DROP TABLE t1;
 
 #
-<<<<<<< HEAD
-# Bug#603186: Insert for a table with stored vurtual columns
+# Bug#603186: Insert into a table with stored vurtual columns
 #             
 
 CREATE TABLE t1(a int, b int DEFAULT 0, v INT AS (b+10) PERSISTENT);
@@ -63,9 +62,10 @@
 SELECT a, v FROM t2;
 
 DROP TABLE t1,t2;
-=======
+
+#
 # Bug#604503: Virtual column expression with datetime comparison
-#             
+#
 
 CREATE TABLE t1 (
  a datetime NOT NULL DEFAULT '2000-01-01',
@@ -86,5 +86,4 @@
 
 SELECT * FROM t2;
 
-DROP TABLE t1, t2;
->>>>>>> 1b165329
+DROP TABLE t1, t2;