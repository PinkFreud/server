--source include/have_innodb.inc
--source include/innodb_row_format.inc

####################################################################
# TC to test temp-table DML optimization changes for correctness   #
# Sceanrio covered in single testcase :                            #
# - Tables with row format(redundant,dynamic,compact)              #
# - Table with primary,composite,prefix,secondary index            #
# - Insert/delete/update with transactioons                        #
# - Transaction with commit,rollback,savepoint statements          #
# - Concurrency by execution of two clients creating tables with   #
#    same names                                                    #
# - Inserting data using                                           #
#   - Insert into .. , Load data infile..,insert ignore            #
#   - Insert into .. on duplicate update                           #
# - Check basic delete and update [ignore]                         #
# - Check constraints like duplicate key,default value             #
# - Alter add column , add primary key                             #
# - with prepare and execute statement                             #
####################################################################

# Create procedure to perform
# 1. Create temp table with row types , index , sufficent data types
# 2. Perform DML with transaction
delimiter |;
create procedure populate_tables()
   begin
   declare n int default 20;
   declare inner_loop int default 100;

   create temporary table t5(c1 int not null,
   c2 int not null,
   c3 char(255) not null,
   c4 text(6000) not null,
   c5 blob(6000) not null,
   c6 varchar(2000) not null,
   c7 varchar(2000) not null,
   c8 datetime,
   c9 decimal(6,3),
   primary key (c1),
   index (c3,c4(50),c5(50)),
   index (c2))
   engine=innodb;

   create temporary table t6 ( a int ) engine = innodb;
   insert into t6 values (50),(100),(150),(190);

   while (n > 0) do
     start transaction;
     insert ignore into t5 values(n,n,repeat(concat(' tc3_',n),30),
     repeat(concat(' tc4_',n),800),repeat(concat(' tc_',n),800),
     repeat(concat(' tc6_',n),800),repeat(concat(' tc7_',n),800),
     now(),(100.55+n));

     if (n > 10) then
        commit;
     else
        delete from t5 where c1 > 10 ;

        rollback;
        start transaction;
        update t5 set c1 = c1 + 1000 where c1 > 10;
        rollback;
     end if;

     start transaction;
     insert ignore into t5 values(n+inner_loop,n+inner_loop,repeat(concat(' tc3_',n+inner_loop),30),
        repeat(concat(' tc4_',n+inner_loop),800),repeat(concat(' tc_',n+inner_loop),800),
        repeat(concat(' tc6_',n+inner_loop),245),repeat(concat(' tc7_',n+inner_loop),245),
        now(),(100.55+n+inner_loop));

        delete from t5 where c1 between 100 and 110;

        update t5 set c1 = c1+1 where c1>110;

        savepoint a;

     insert ignore into t5 values(300+n+inner_loop,n+inner_loop,repeat(concat(' tc3_',n+inner_loop),30),
        repeat(concat(' tc4_',n+inner_loop),800),repeat(concat(' tc_',n+inner_loop),800),
        repeat(concat(' tc6_',n+inner_loop),245),repeat(concat(' tc7_',n+inner_loop),245),
        now(),(100.55+n+inner_loop));
     savepoint b;

     insert into t5 values(400+n+inner_loop,n+inner_loop,repeat(concat(' tc3_',n+inner_loop),30),
        repeat(concat(' tc4_',n+inner_loop),800),repeat(concat(' tc_',n+inner_loop),800),
        repeat(concat(' tc6_',n+inner_loop),245),repeat(concat(' tc7_',n+inner_loop),245),
        now(),(100.55+n+inner_loop));
     savepoint c;
     rollback to b;
     rollback to a;
     commit;
     commit;
     rollback;
     set n = n - 1;
     end while;
end|
delimiter ;|

# Create two client for concurrent execution
connect (con1,localhost,root,,);
--send call populate_tables();

connect (con2,localhost,root,,);
--send call populate_tables();

connection con1;
--reap
# 20 rows expected
select c1 from t5;

connection con2;
--reap
# 20 rows expected
select c1 from t5;

connection con1;

set autocommit = 0;
# Check duplicate key constraint + insert ignore
--error ER_DUP_ENTRY
insert into t5 values (20,1,'a','a','a','a','a',now(),100.55);
insert ignore into t5 values (20,1,'a','a','a','a','a',now(),100.55);

# check rollback due to duplicate value in second record of insert
--error ER_DUP_ENTRY
insert into t5 values (1,1,'a','a','a','a','a',now(),100.55),
(20,1,'a','a','a','a','a',now(),100.55);

set autocommit = 1;

select c1,c2 from t5 where c1 in (20,1);

#replace statement
replace into t5 values (20,1,'a','a','a','a','a',now(),100.55);
# verify row is replaced from (20,20) to (20,1)
select c1,c2,c3,c4,c5,c6,c7,c9 from t5 where c1 = 20;

# Update ignore. statement is ignored as 20 value exists
update ignore t5 set c1 = 20 where c1 = 140 ;
# see record 140 is present as last update ignored
select count(*) from t5 where c1 = 140;

--replace_result $MYSQLTEST_VARDIR VARDIR
<<<<<<< HEAD
eval select * into outfile "$MYSQLTEST_VARDIR/tmp/t5.outfile" from t5;
=======
--disable_ps2_protocol
eval select * into outfile "$MYSQLTEST_VARDIR/tmp/t1.outfile" from t1;
--enable_ps2_protocol

>>>>>>> 9854fb6f

create temporary table temp_1 engine = innodb as select * from t5 where 1=2;
select count(*) from temp_1;

--replace_result $MYSQLTEST_VARDIR VARDIR
eval load data infile '$MYSQLTEST_VARDIR/tmp/t5.outfile' into table temp_1;
select count(*) from temp_1;
--remove_file $MYSQLTEST_VARDIR/tmp/t5.outfile

# Alter table to add column and primary key
alter table temp_1 add column c10 int default 99 ,
add column c11 varchar(100) default 'test';
alter table temp_1 add primary key (c1);
insert into temp_1 (c1,c2,c3,c4,c5,c6,c7,c8,c9) values (-1,-1,'a','a','a','a','a',now(),100.55);
select c1,c2,c3,c4,c5,c6,c7,c9,c10,c11 from temp_1 where c1 < 0;
select count(*) from temp_1 where c10 = 99 and c11 like 'test';
# insert on duplicate key update
insert into temp_1 (c1,c2,c3,c4,c5,c6,c7,c8,c9) values (-1,-1,'a','a','a','a','a',now(),100.55)
on duplicate  key update c1=-2,c2=-2;
select c1,c2,c3,c4,c5,c6,c7,c9,c10,c11 from temp_1 where c1 < 0;

disconnect con1;
disconnect con2;
connection default;
drop procedure populate_tables;

# case 2 - with prepare and execute
let $prep_loop= 5;
create temporary table prep_1(c1 int not null,
   c2 int not null,
   c3 char(255) not null,
   c4 text(6000) not null,
   c5 blob(6000) not null,
   c6 varchar(2000) not null,
   c7 varchar(2000) not null,
   c8 datetime,
   c9 decimal(6,3),
   index (c3,c4(50),c5(50)),
   index (c2))
engine=innodb;
PREPARE stm FROM "insert into prep_1 values(?,?,repeat(concat(' tc3_',?),30),repeat(concat(' tc4_',?),800),repeat(concat(' tc_',?),800),repeat(concat(' tc6_',?),245),repeat(concat(' tc7_',?),245),now(),(100.55+?))";
set @var = 5;
set @var_static = 5;
while ($prep_loop>0)
{
   eval EXECUTE stm USING @var,@var,@var,@var,@var,@var,@var,@var;
   eval EXECUTE stm USING @var_static,@var_static,@var_static,@var_static,@var_static,@var_static,@var_static,@var_static;
   dec $prep_loop;
   set @var = @var - 1;
}
select c1,left(c3,15) from prep_1 order by c1 ;
select count(*) from prep_1;

PREPARE stm_1 FROM "UPDATE prep_1 SET c1 = c1 + 1";
EXECUTE stm_1;
EXECUTE stm_1;
select c1,left(c3,15) from prep_1 order by c1 ;
select count(*) from prep_1;

PREPARE stm_2 FROM "DELETE FROM prep_1 ORDER BY c1 LIMIT 1";
EXECUTE stm_2;
EXECUTE stm_2;
select c1,left(c3,15) from prep_1 order by c1 ;
select count(*) from prep_1;

drop prepare stm;
drop prepare stm_1;
drop prepare stm_2;<|MERGE_RESOLUTION|>--- conflicted
+++ resolved
@@ -141,14 +141,10 @@
 select count(*) from t5 where c1 = 140;
 
 --replace_result $MYSQLTEST_VARDIR VARDIR
-<<<<<<< HEAD
+--disable_ps2_protocol
 eval select * into outfile "$MYSQLTEST_VARDIR/tmp/t5.outfile" from t5;
-=======
---disable_ps2_protocol
-eval select * into outfile "$MYSQLTEST_VARDIR/tmp/t1.outfile" from t1;
 --enable_ps2_protocol
 
->>>>>>> 9854fb6f
 
 create temporary table temp_1 engine = innodb as select * from t5 where 1=2;
 select count(*) from temp_1;
