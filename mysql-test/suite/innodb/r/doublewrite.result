--- conflicted
+++ resolved
@@ -1,11 +1,7 @@
 #
 # MDEV-32242 innodb.doublewrite test case always is skipped
 #
-<<<<<<< HEAD
-create table t1 (f1 int primary key, f2 blob) engine=innodb stats_persistent=0;
-=======
 create table t1 (f1 int primary key, f2 blob) stats_persistent=0, engine=innodb;
->>>>>>> fa3171df
 start transaction;
 insert into t1 values(1, repeat('#',12));
 insert into t1 values(2, repeat('+',12));
@@ -48,7 +44,7 @@
 flush table t1 for export;
 # Kill the server
 # restart
-FOUND 2 /InnoDB: Restoring page \[page id: space=[1-9][0-9]*, page number=0\] of datafile/ in mysqld.1.err
+FOUND 1 /InnoDB: Restoring page \[page id: space=[1-9][0-9]*, page number=0\] of datafile/ in mysqld.1.err
 XA ROLLBACK 'x';
 check table t1;
 Table	Op	Msg_type	Msg_text
