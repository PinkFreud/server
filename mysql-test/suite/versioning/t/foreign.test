--- conflicted
+++ resolved
@@ -477,7 +477,24 @@
 drop table t1;
 
 --echo #
-<<<<<<< HEAD
+--echo # MDEV-21555 Assertion secondary index is out of sync on delete from versioned table
+--echo #
+create table t1 (a int, b int as (a + 1) virtual, key(a)) engine=innodb with system versioning;
+
+set foreign_key_checks= off;
+insert into t1 (a) values (1), (2);
+alter table t1 add foreign key (b) references t1 (a), algorithm=copy;
+update t1 set a= null where a = 1;
+delete from t1 where a is null;
+set foreign_key_checks= on;
+
+delete history from t1;
+delete from t1;
+
+# cleanup
+drop table t1;
+
+--echo #
 --echo # MDEV-20729 Fix REFERENCES constraint in column definition
 --echo #
 create or replace table t1(
@@ -518,23 +535,6 @@
   period for system_time(sys_start, sys_end),
   foreign key (sys_end) references t1(id)
 ) engine innodb with system versioning;
-=======
---echo # MDEV-21555 Assertion secondary index is out of sync on delete from versioned table
---echo #
-create table t1 (a int, b int as (a + 1) virtual, key(a)) engine=innodb with system versioning;
-
-set foreign_key_checks= off;
-insert into t1 (a) values (1), (2);
-alter table t1 add foreign key (b) references t1 (a), algorithm=copy;
-update t1 set a= null where a = 1;
-delete from t1 where a is null;
-set foreign_key_checks= on;
-
-delete history from t1;
-delete from t1;
-
-# cleanup
->>>>>>> f84e28c1
 drop table t1;
 
 --source suite/versioning/common_finish.inc