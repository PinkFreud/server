--- conflicted
+++ resolved
@@ -157,10 +157,6 @@
 1	MySQL Tutorial	DBMS stands for Database...
 2	MariaDB Tutorial	DB means Database ...
 DROP TABLE mdev19073, mdev19073_2;
-<<<<<<< HEAD
-SELECT * FROM information_schema.innodb_sys_tables WHERE name LIKE 'test/%';
-TABLE_ID	NAME	FLAG	N_COLS	SPACE	ROW_FORMAT	ZIP_PAGE_SIZE	SPACE_TYPE
-=======
 #
 # MDEV-28706  Redundant InnoDB table fails during alter
 #
@@ -174,4 +170,5 @@
 # restart
 ALTER TABLE t1 ADD FULLTEXT(col_text_1);
 DROP TABLE t1;
->>>>>>> b546913b
+SELECT * FROM information_schema.innodb_sys_tables WHERE name LIKE 'test/%';
+TABLE_ID	NAME	FLAG	N_COLS	SPACE	ROW_FORMAT	ZIP_PAGE_SIZE	SPACE_TYPE