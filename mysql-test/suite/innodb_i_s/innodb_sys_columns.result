--- conflicted
+++ resolved
@@ -1,20 +1,10 @@
 SHOW CREATE TABLE INFORMATION_SCHEMA.INNODB_SYS_COLUMNS;
 Table	Create Table
 INNODB_SYS_COLUMNS	CREATE TEMPORARY TABLE `INNODB_SYS_COLUMNS` (
-<<<<<<< HEAD
-  `TABLE_ID` bigint(21) unsigned NOT NULL DEFAULT 0,
-  `NAME` varchar(64) NOT NULL DEFAULT '',
-  `POS` bigint(21) unsigned NOT NULL DEFAULT 0,
-  `MTYPE` int(11) NOT NULL DEFAULT 0,
-  `PRTYPE` int(11) NOT NULL DEFAULT 0,
-  `LEN` int(11) NOT NULL DEFAULT 0
-) ENGINE=MEMORY DEFAULT CHARSET=utf8mb3
-=======
   `TABLE_ID` bigint(21) unsigned NOT NULL,
   `NAME` varchar(64) NOT NULL,
   `POS` bigint(21) unsigned NOT NULL,
   `MTYPE` int(11) NOT NULL,
   `PRTYPE` int(11) NOT NULL,
   `LEN` int(11) NOT NULL
-) ENGINE=MEMORY DEFAULT CHARSET=utf8
->>>>>>> cf63eece
+) ENGINE=MEMORY DEFAULT CHARSET=utf8mb3