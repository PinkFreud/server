--- conflicted
+++ resolved
@@ -26,7 +26,9 @@
   # don't run tests for the wrong platform
   $skip{'include/platform.combinations'} = [ (IS_WINDOWS) ? 'unix' : 'win' ];
 
-<<<<<<< HEAD
+  $skip{'include/maybe_debug.combinations'} =
+    [ defined $::mysqld_variables{'debug-dbug'} ? 'release' : 'debug' ];
+
   # and for the wrong word size
   # check for exact values, in case the default changes to be small everywhere
   my $longsysvar= $::mysqld_variables{'max-binlog-stmt-cache-size'};
@@ -36,11 +38,6 @@
   );
   die "unknown value max-binlog-stmt-cache-size=$longsysvar" unless $val_map{$longsysvar};
   $skip{'include/word_size.combinations'} = [ $val_map{$longsysvar} ];
-
-=======
->>>>>>> 09e97299
-  $skip{'include/maybe_debug.combinations'} =
-    [ defined $::mysqld_variables{'debug-dbug'} ? 'release' : 'debug' ];
 
   # as a special case, disable certain include files as a whole
   $skip{'include/not_embedded.inc'} = 'Not run for embedded server'
