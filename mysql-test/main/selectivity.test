--- conflicted
+++ resolved
@@ -1327,47 +1327,6 @@
 --echo # End of 10.2 tests
 
 
-<<<<<<< HEAD
-insert into t10 select 78257 from t1;
-insert into t10 select 78258 from t1;
-insert into t10 select 78259 from t1;
-
-insert into t10 select 91300 from t1;
-insert into t10 select 91301 from t1;
-insert into t10 select 91302 from t1;
-
-insert into t10 select 91302 from t0, seq_1_to_6;
-
-insert into t10 select 91303 from t1; # Only 1/3rd of bucket matches the search tuple
-insert into t10 select 91304 from t1;
-insert into t10 select 91305 from t1;
-
-insert into t10 select 91305 from t0, seq_1_to_8;
-
-insert into t10 select  99998 from t1;
-insert into t10 select  99999 from t1;
-insert into t10 select 100000 from t1;
-
-set use_stat_tables=preferably;
-analyze table t10 persistent for all;
-flush tables;
-
-set @tmp=@@optimizer_trace;
-set optimizer_trace=1;
-explain select * from t10  where a in (91303);
-
---echo # Must have selectivity_from_histogram <= 1.0:
-select json_detailed(json_extract(trace, '$**.selectivity_for_columns')) as sel
-from information_schema.optimizer_trace;
-
-set optimizer_trace=@tmp;
-drop table t0,t1,t10;
-
-set optimizer_use_condition_selectivity= @save_optimizer_use_condition_selectivity;
-set histogram_size=@save_histogram_size;
-set use_stat_tables= @save_use_stat_tables;
-=======
->>>>>>> 749c5129
 #
 # Clean up
 #
