#
# MDEV-12457 Cursors with parameters
#
CREATE TABLE t1 (a INT, b VARCHAR(10)) ENGINE=MyISAM;
INSERT INTO t1 VALUES (1,'old'),(2,'old'),(3,'old'),(4,'old'),(5,'old');
CREATE PROCEDURE p1(min INT,max INT)
BEGIN
DECLARE done INT DEFAULT FALSE;
DECLARE va INT;
DECLARE cur CURSOR(pmin INT, pmax INT) FOR SELECT a FROM t1 WHERE a BETWEEN pmin AND pmax;
DECLARE CONTINUE HANDLER FOR NOT FOUND SET done=TRUE;
OPEN cur(min,max);
read_loop: LOOP
FETCH cur INTO va;
IF done THEN
LEAVE read_loop;
END IF;
INSERT INTO t1 VALUES (va,'new');
END LOOP;
CLOSE cur; 
END;
$$
CALL p1(2,4);
SELECT * FROM t1 ORDER BY b DESC,a;
a	b
1	old
2	old
3	old
4	old
5	old
2	new
3	new
4	new
DROP PROCEDURE p1;
DROP TABLE t1;
#
# OPEN with a wrong number of parameters
#
CREATE TABLE t1 (a INT, b VARCHAR(10));
CREATE PROCEDURE p1(a_a INT,a_b VARCHAR(32))
BEGIN
DECLARE v_a INT;
DECLARE v_b VARCHAR(10);
DECLARE c CURSOR (p_a INT, p_b VARCHAR(32)) FOR SELECT * FROM t1 WHERE a=p_a;
OPEN c(a_a);
CLOSE c;
END;
$$
ERROR 42000: Incorrect parameter count to cursor 'c'
DROP TABLE t1;
#
# Cursor parameters are not visible outside of the cursor
#
CREATE PROCEDURE p1(a_a INT)
BEGIN
DECLARE v_a INT;
DECLARE c CURSOR (p_a INT) FOR SELECT a FROM t1 WHERE a=p_a;
OPEN c(a_a);
SET p_a=10;
END;
$$
ERROR HY000: Unknown system variable 'p_a'
CREATE PROCEDURE p1(a_a INT)
BEGIN
DECLARE v_a INT;
DECLARE c CURSOR (p_a INT) FOR SELECT a FROM t1 WHERE a=p_a;
SET p_a= 10;
OPEN c(a_a);
END;
$$
ERROR HY000: Unknown system variable 'p_a'
#
# Cursor parameter shadowing a local variable
#
CREATE TABLE t1 (a INT);
INSERT INTO t1 VALUES (1);
CREATE PROCEDURE p1(a INT)
BEGIN
DECLARE done INT DEFAULT 0;
DECLARE v_a INT DEFAULT NULL;
DECLARE p_a INT DEFAULT NULL;
DECLARE c CURSOR (p_a VARCHAR(32)) FOR SELECT p_a FROM t1;
DECLARE CONTINUE HANDLER FOR NOT FOUND SET done=TRUE;
OPEN c(a);
read_loop: LOOP
FETCH c INTO v_a;
IF done THEN
LEAVE read_loop;
END IF;
SELECT v_a;
END LOOP;
CLOSE c;
END;
$$
CALL p1(1);
v_a
1
CALL p1(NULL);
v_a
NULL
DROP PROCEDURE p1;
DROP TABLE t1;
#
# Parameters in SELECT list
#
CREATE PROCEDURE p1(a_a INT, a_b VARCHAR(32))
BEGIN
DECLARE v_a INT;
DECLARE v_b VARCHAR(10);
DECLARE c CURSOR (p_a INT, p_b VARCHAR(32)) FOR SELECT p_a,p_b FROM DUAL;
OPEN c(a_a + 0,a_b);
FETCH c INTO v_a, v_b;
SELECT v_a, v_b;
CLOSE c;
OPEN c(a_a + 1,a_b);
FETCH c INTO v_a, v_b;
SELECT v_a, v_b;
CLOSE c;
END;
$$
CALL p1(1,'b1');
v_a	v_b
1	b1
v_a	v_b
2	b1
DROP PROCEDURE p1;
#
# Parameters in SELECT list + UNION
#
CREATE PROCEDURE p1(a_a INT, a_b VARCHAR(32))
BEGIN
DECLARE v_a INT;
DECLARE v_b VARCHAR(10);
DECLARE c CURSOR(p_a INT, p_b VARCHAR(32)) FOR
SELECT p_a,p_b FROM DUAL
UNION ALL
SELECT p_a+1,CONCAT(p_b,'b') FROM DUAL;
OPEN c(a_a,a_b);
FETCH c INTO v_a, v_b;
SELECT v_a, v_b;
FETCH c INTO v_a, v_b;
SELECT v_a, v_b;
CLOSE c;
END;
$$
CALL p1(1,'b1');
v_a	v_b
1	b1
v_a	v_b
2	b1b
DROP PROCEDURE p1;
#
# Parameters in SELECT list + type conversion + warnings
#
SET sql_mode='';
CREATE PROCEDURE p1(a_a VARCHAR(32))
BEGIN
DECLARE v_a INT;
DECLARE c CURSOR (p_a INT) FOR SELECT p_a FROM DUAL;
OPEN c(a_a);
FETCH c INTO v_a;
SELECT v_a;
CLOSE c;
END;
$$
CALL p1('1b');
v_a
1
Warnings:
Warning	1265	Data truncated for column 'p_a' at row 0
CALL p1('b1');
v_a
0
Warnings:
Warning	1366	Incorrect integer value: 'b1' for column ``.``.`p_a` at row 0
DROP PROCEDURE p1;
SET sql_mode=DEFAULT;
#
# One parameter in SELECT list + subselect
#
CREATE PROCEDURE p1(a_a VARCHAR(32))
BEGIN
DECLARE v_a VARCHAR(10);
DECLARE c CURSOR (p_a VARCHAR(32)) FOR
SELECT p_a FROM DUAL UNION SELECT REVERSE(p_a) FROM DUAL;
OPEN c((SELECT a_a));
FETCH c INTO v_a;
SELECT v_a;
FETCH c INTO v_a;
SELECT v_a;
CLOSE c;
END;
$$
CALL p1('ab');
v_a
ab
v_a
ba
DROP PROCEDURE p1;
#
# Two parameters in SELECT list + subselect
#
CREATE PROCEDURE p1()
BEGIN
DECLARE v_a VARCHAR(32);
DECLARE v_b VARCHAR(32);
DECLARE c CURSOR (p_a VARCHAR(32), p_b VARCHAR(32)) FOR
SELECT p_a, p_b FROM DUAL
UNION
SELECT p_b, p_a FROM DUAL;
OPEN c((SELECT 'aaa'),(SELECT 'bbb'));
FETCH c INTO v_a, v_b;
SELECT v_a, v_b;
FETCH c INTO v_a, v_b;
SELECT v_a, v_b;
CLOSE c;
END;
$$
CALL p1();
v_a	v_b
aaa	bbb
v_a	v_b
bbb	aaa
DROP PROCEDURE p1;
#
# Two parameters in SELECT list + two parameters in WHERE + subselects
#
CREATE PROCEDURE p1(a_a VARCHAR(32), a_b VARCHAR(32))
BEGIN
DECLARE done INT DEFAULT 0;
DECLARE v_a VARCHAR(32);
DECLARE v_b VARCHAR(32);
DECLARE c CURSOR (value_a VARCHAR(32), value_b VARCHAR(32),
pattern_a VARCHAR(32), pattern_b VARCHAR(32)) FOR
SELECT value_a, value_b FROM DUAL WHERE value_a LIKE pattern_a
UNION
SELECT value_b, value_a FROM DUAL WHERE value_b LIKE pattern_b;
DECLARE CONTINUE HANDLER FOR NOT FOUND SET done=TRUE;
OPEN c((SELECT 'aaa'),(SELECT 'bbb'),(SELECT a_a),(SELECT a_b));
read_loop: LOOP
FETCH c INTO v_a, v_b;
IF done THEN
LEAVE read_loop;
END IF;
SELECT v_a, v_b;
END LOOP;
CLOSE c;
END;
$$
CALL p1('%','%');
v_a	v_b
aaa	bbb
v_a	v_b
bbb	aaa
CALL p1('aaa','xxx');
v_a	v_b
aaa	bbb
CALL p1('xxx','bbb');
v_a	v_b
bbb	aaa
CALL p1('xxx','xxx');
DROP PROCEDURE p1;
#
# Parameters in SELECT list + stored function
#
CREATE FUNCTION f1 (a VARCHAR(32)) RETURNS VARCHAR(32)
BEGIN
RETURN CONCAT(a,'y');
END;
$$
CREATE PROCEDURE p1(a_a VARCHAR(32))
BEGIN
DECLARE done INT DEFAULT 0;
DECLARE v_a VARCHAR(10);
DECLARE v_b VARCHAR(10);
DECLARE c CURSOR (p_sel_a VARCHAR(32), p_cmp_a VARCHAR(32)) FOR
SELECT p_sel_a, p_cmp_a FROM DUAL;
DECLARE CONTINUE HANDLER FOR NOT FOUND SET done=TRUE;
OPEN c(f1(a_a), f1(a_a));
read_loop: LOOP
FETCH c INTO v_a, v_b;
IF done THEN
LEAVE read_loop;
END IF;
SELECT v_a, v_b;
END LOOP;
CLOSE c;
END;
$$
CALL p1('x');
v_a	v_b
xy	xy
CALL p1(f1(COALESCE(NULL, f1('x'))));
v_a	v_b
xyyy	xyyy
DROP PROCEDURE p1;
DROP FUNCTION f1;
#
# One parameter in WHERE clause
#
CREATE TABLE t1 (a INT, b VARCHAR(10));
CREATE TABLE t2 (a INT, b VARCHAR(10));
INSERT INTO t1 VALUES (1,'11');
INSERT INTO t1 VALUES (1,'12');
INSERT INTO t1 VALUES (2,'21');
INSERT INTO t1 VALUES (2,'22');
INSERT INTO t1 VALUES (3,'31');
INSERT INTO t1 VALUES (3,'32');
CREATE PROCEDURE p1(a_a INT)
BEGIN
DECLARE done INT DEFAULT 0;
DECLARE v_a INT;
DECLARE v_b VARCHAR(10);
DECLARE c CURSOR (p_a INT) FOR SELECT a,b FROM t1 WHERE a=p_a;
DECLARE CONTINUE HANDLER FOR NOT FOUND SET done=TRUE;
OPEN c(a_a);
read_loop: LOOP
FETCH c INTO v_a, v_b;
IF done THEN
LEAVE read_loop;
END IF;
INSERT INTO t2 VALUES (v_a,v_b);
END LOOP;
CLOSE c;
END;
$$
CALL p1(1);
SELECT * FROM t2;
a	b
1	11
1	12
DROP TABLE t1;
DROP TABLE t2;
DROP PROCEDURE p1;
#
# Two parameters in WHERE clause
#
CREATE TABLE t1 (a INT, b VARCHAR(10));
CREATE TABLE t2 (a INT, b VARCHAR(10));
INSERT INTO t1 VALUES (1,'11');
INSERT INTO t1 VALUES (1,'12');
INSERT INTO t1 VALUES (2,'21');
INSERT INTO t1 VALUES (2,'22');
INSERT INTO t1 VALUES (3,'31');
INSERT INTO t1 VALUES (3,'32');
CREATE PROCEDURE p1(a_a INT, a_b VARCHAR(32))
BEGIN
DECLARE done INT DEFAULT 0;
DECLARE v_a INT;
DECLARE v_b VARCHAR(10);
DECLARE c CURSOR (p_a INT, p_b VARCHAR(32)) FOR SELECT a,b FROM t1 WHERE a=p_a AND b=p_b;
DECLARE CONTINUE HANDLER FOR NOT FOUND SET done=TRUE;
OPEN c(a_a, a_b);
read_loop: LOOP
FETCH c INTO v_a, v_b;
IF done THEN
LEAVE read_loop;
END IF;
INSERT INTO t2 VALUES (v_a,v_b);
END LOOP;
CLOSE c;
END;
$$
CALL p1(1,'11');
SELECT * FROM t2;
a	b
1	11
DROP TABLE t1;
DROP TABLE t2;
DROP PROCEDURE p1;
#
# Parameters in WHERE and HAVING clauses
#
CREATE TABLE t1 (name VARCHAR(10), value INT);
INSERT INTO t1 VALUES ('but',1);
INSERT INTO t1 VALUES ('but',1);
INSERT INTO t1 VALUES ('but',1);
INSERT INTO t1 VALUES ('bin',1);
INSERT INTO t1 VALUES ('bin',1);
INSERT INTO t1 VALUES ('bot',1);
CREATE PROCEDURE p1 (arg_name_limit VARCHAR(32), arg_total_limit INT)
BEGIN
DECLARE i INT DEFAULT 0;
DECLARE v_name VARCHAR(10);
DECLARE v_total INT;
-- +0 is needed to work around the bug MDEV-11081
DECLARE c CURSOR(p_v INT) FOR
SELECT name, SUM(value + p_v) + 0 AS total FROM t1
WHERE name LIKE arg_name_limit
GROUP BY name HAVING total>=arg_total_limit;
WHILE i < 2 DO
BEGIN
DECLARE done INT DEFAULT 0;
DECLARE CONTINUE HANDLER FOR NOT FOUND SET done=TRUE;
OPEN c(i);
read_loop: LOOP
FETCH c INTO v_name, v_total;
IF done THEN
LEAVE read_loop;
END IF;
SELECT v_name, v_total;
END LOOP;
CLOSE c;
SET i= i + 1;
END;
END WHILE;
END;
$$
CALL p1('%', 2);
v_name	v_total
bin	2
v_name	v_total
but	3
v_name	v_total
bin	4
v_name	v_total
bot	2
v_name	v_total
but	6
CALL p1('b_t', 0);
v_name	v_total
bot	1
v_name	v_total
but	3
v_name	v_total
bot	2
v_name	v_total
but	6
DROP PROCEDURE p1;
DROP TABLE t1;
#
# One parameter in LIMIT clause
#
CREATE TABLE t1 (a INT, b VARCHAR(10));
INSERT INTO t1 VALUES (1,'b1');
INSERT INTO t1 VALUES (2,'b2');
INSERT INTO t1 VALUES (3,'b3');
INSERT INTO t1 VALUES (4,'b4');
INSERT INTO t1 VALUES (5,'b5');
INSERT INTO t1 VALUES (6,'b6');
CREATE PROCEDURE p1(a_a INT)
BEGIN
DECLARE done INT DEFAULT 0;
DECLARE v_a INT;
DECLARE v_b VARCHAR(10);
DECLARE c CURSOR (p_a INT) FOR SELECT a,b FROM t1 ORDER BY a LIMIT p_a;
DECLARE CONTINUE HANDLER FOR NOT FOUND SET done=TRUE;
CREATE TABLE t2 (a INT, b VARCHAR(10));
OPEN c(a_a);
read_loop: LOOP
FETCH c INTO v_a, v_b;
IF done THEN
LEAVE read_loop;
END IF;
INSERT INTO t2 VALUES (v_a,v_b);
END LOOP;
CLOSE c;
SELECT * FROM t2;
DROP TABLE t2;
END;
$$
CALL p1(1);
a	b
1	b1
CALL p1(3);
a	b
1	b1
2	b2
3	b3
CALL p1(6);
a	b
1	b1
2	b2
3	b3
4	b4
5	b5
6	b6
DROP TABLE t1;
DROP PROCEDURE p1;
#
# End of MDEV-12457 Cursors with parameters
#
#
# MDEV-14415 Add Oracle-style FOR loop to sql_mode=DEFAULT
#
# Explicit cursor
CREATE TABLE t1 (a INT, b VARCHAR(10));
INSERT INTO t1 VALUES (1,'b1'), (2,'b2'), (3,'b3');
BEGIN NOT ATOMIC
DECLARE cur CURSOR FOR SELECT * FROM t1;
FOR rec IN cur
DO
SELECT rec.a AS a, rec.b AS b;
END FOR;
END;
$$
a	b
1	b1
a	b
2	b2
a	b
3	b3
DROP TABLE t1;
# Explicit cursor with parameters
CREATE TABLE t1 (a INT, b VARCHAR(10));
INSERT INTO t1 VALUES (1,'b1'), (2,'b2'), (3,'b3');
BEGIN NOT ATOMIC
DECLARE cur CURSOR(pa INT) FOR SELECT * FROM t1 WHERE a>=pa;
FOR rec IN cur(2)
DO
SELECT rec.a AS a, rec.b AS b;
END FOR;
END;
$$
a	b
2	b2
a	b
3	b3
DROP TABLE t1;
# Explicit cursor + label
CREATE TABLE t1 (a INT, b VARCHAR(10));
INSERT INTO t1 VALUES ('1','b1'), ('2','b2');
BEGIN NOT ATOMIC
DECLARE cur CURSOR FOR SELECT * FROM t1;
forrec:
FOR rec IN cur
DO
SELECT rec.a AS a, rec.b AS b;
IF rec.a = 2 THEN
LEAVE forrec;
END IF;
END FOR forrec;
END;
$$
a	b
1	b1
a	b
2	b2
DROP TABLE t1;
# Explicit cursor + FETCH inside the loop body produce an error on "NOT FOUND"
BEGIN NOT ATOMIC
DECLARE x INT;
DECLARE cur CURSOR FOR SELECT 1 AS x;
FOR rec IN cur
DO
FETCH cur INTO x;
END FOR;
END;
$$
ERROR 02000: No data - zero rows fetched, selected, or processed
# Explicit cursor + FETCH inside the loop body are normally handled by "HANDLER FOR NOT FOUND"
BEGIN NOT ATOMIC
DECLARE done INT DEFAULT 0;
DECLARE cur CURSOR FOR SELECT 1 AS x, 'y1' AS y UNION
SELECT 2,'y2' UNION
SELECT 3,'y3';
DECLARE CONTINUE HANDLER FOR NOT FOUND SET done = TRUE;
forrec:
FOR rec IN cur
DO
SELECT CONCAT(rec.x, ' ', rec.y) AS 'Implicit FETCH';
FETCH cur INTO rec;
IF done THEN
SELECT 'NO DATA' AS `Explicit FETCH`;
LEAVE forrec;
ELSE
SELECT CONCAT(rec.x, ' ', rec.y) AS 'Explicit FETCH';
END IF;
END FOR;
END;
$$
Implicit FETCH
1 y1
Explicit FETCH
2 y2
Implicit FETCH
3 y3
Explicit FETCH
NO DATA
# Implicit cursor
CREATE TABLE t1 (a INT, b VARCHAR(10));
INSERT INTO t1 VALUES ('1','b1'), ('2','b2');
BEGIN NOT ATOMIC
FOR rec IN (SELECT * FROM t1)
DO
SELECT rec.a AS a, rec.b AS b;
END FOR;
END;
$$
a	b
1	b1
a	b
2	b2
DROP TABLE t1;
# Implicit cursor + label
CREATE TABLE t1 (a INT, b VARCHAR(10));
INSERT INTO t1 VALUES ('1','b1'), ('2','b2');
BEGIN NOT ATOMIC
forrec:
FOR rec IN (SELECT * FROM t1)
DO
SELECT rec.a AS a, rec.b AS b;
IF rec.a = 2 THEN
LEAVE forrec;
END IF;
END FOR;
END;
$$
a	b
1	b1
a	b
2	b2
DROP TABLE t1;
#
# MDEV-15941 Explicit cursor FOR loop does not close the cursor
#
BEGIN NOT ATOMIC
DECLARE v INT;
DECLARE cur CURSOR FOR SELECT 1 AS a FROM DUAL;
FOR rec IN cur
DO
SELECT rec.a;
END FOR;
FETCH cur INTO v;
END;
$$
rec.a
1
ERROR 24000: Cursor is not open
BEGIN NOT ATOMIC
DECLARE v INT;
DECLARE cur CURSOR FOR SELECT 1 AS a FROM DUAL;
label:
FOR rec IN cur
DO
SELECT rec.a;
END FOR;
FETCH cur INTO v;
END;
$$
rec.a
1
ERROR 24000: Cursor is not open
BEGIN NOT ATOMIC
DECLARE cur CURSOR FOR SELECT 1 AS a FROM DUAL;
OPEN cur;
FOR rec IN cur DO
SELECT rec.a;
END FOR;
END;
$$
ERROR 24000: Cursor is already open
BEGIN NOT ATOMIC
DECLARE cur CURSOR FOR SELECT 1 AS a FROM DUAL;
FOR rec IN cur
DO
SELECT rec.a;
END FOR;
FOR rec IN cur
DO
SELECT rec.a;
END FOR;
END;
$$
rec.a
1
rec.a
1
BEGIN NOT ATOMIC
DECLARE cur CURSOR FOR SELECT 1 AS a FROM DUAL;
label1:
FOR rec IN cur
DO
SELECT rec.a;
END FOR;
label2:
FOR rec IN cur
DO
SELECT rec.a;
END FOR;
END;
$$
rec.a
1
rec.a
1
#
# MDEV-16584 SP with a cursor inside a loop wastes THD memory aggressively
#
CREATE PROCEDURE p1()
BEGIN
DECLARE mem_used_old BIGINT UNSIGNED DEFAULT
(SELECT VARIABLE_VALUE FROM INFORMATION_SCHEMA.SESSION_STATUS
WHERE VARIABLE_NAME='MEMORY_USED');
DECLARE i INT DEFAULT 1;
WHILE i <= 5000
DO
BEGIN
DECLARE msg TEXT;
DECLARE mem_used_cur BIGINT UNSIGNED DEFAULT
(SELECT VARIABLE_VALUE FROM INFORMATION_SCHEMA.SESSION_STATUS
WHERE VARIABLE_NAME='MEMORY_USED');
DECLARE cur CURSOR FOR SELECT 1 FROM DUAL;
IF (mem_used_cur >= mem_used_old * 2) THEN
SHOW STATUS LIKE 'Memory_used';
SET msg=CONCAT('Memory leak detected: i=', i, ' mem_used_old=',mem_used_old,' mem_used_cur=', mem_used_cur);
SIGNAL SQLSTATE '45000' SET MESSAGE_TEXT=msg;
END IF;
END;
SET i=i+1;
END WHILE;
END;
$$
CALL p1;
DROP PROCEDURE p1;
#
# MDEV-17278 CURSOR FOR LOOP - ERROR: unexpected end of stream, read 0 bytes (SERVER CRASH)
#
CREATE TABLE t1 (id2 int, id int, en1 enum('aaa','a','b','c'));
INSERT INTO t1 VALUES(1,1,'aaa'),(2,2,'a'),(3,3,'b'),(4,4,'c');
CREATE PROCEDURE p1()
BEGIN
FOR rec IN (SELECT en1 FROM t1)
DO
SELECT rec.en1;
END FOR;
END;
$$
CALL p1();
rec.en1
aaa
rec.en1
a
rec.en1
b
rec.en1
c
DROP PROCEDURE p1;
DROP TABLE t1;
#
# MDEV-26009: Server crash when calling twice procedure using FOR-loop
#
CREATE TABLE t1 ( id int, name varchar(24));
INSERT INTO t1 values (1, 'x'), (2, 'y'), (3, 'z');
create function get_name(_id int) returns varchar(24)
return (select name from t1 where id = _id);
select get_name(id) from t1;
get_name(id)
x
y
z
create  procedure test_proc()
begin
declare _cur cursor for select get_name(id) from t1;
for row in _cur do select 1; end for;
end;
^^
call test_proc();
1
1
1
1
1
1
call test_proc();
1
1
1
1
1
1
drop procedure test_proc;
drop function get_name;
drop table t1;
CREATE TABLE t1 (id int, name varchar(24));
INSERT INTO t1 (id, name) VALUES (1, 'x'),(2, 'y'),(3, 'z');
create function get_name(_id int) returns varchar(24) 
return (select name from t1 where id = _id);
create view v1 as select get_name(id) from t1;
create  procedure test_proc()
begin
declare _cur cursor for select 1 from v1;   
for row in _cur do select 1; end for;
end$$
call test_proc();
1
1
1
1
1
1
call test_proc();
1
1
1
1
1
1
drop procedure test_proc;
drop view v1;
drop function get_name;
drop table t1;
#
<<<<<<< HEAD
# Start of 10.8 tests
#
#
# MDEV-10654 IN, OUT, INOUT parameters in CREATE FUNCTION
#
BEGIN NOT ATOMIC
DECLARE va INT;
DECLARE cur CURSOR (IN a INT) FOR SELECT a FROM dual;
OPEN cur(1);
FETCH cur INTO va;
CLOSE cur;
SELECT va;
END;
$$
va
1
BEGIN NOT ATOMIC
DECLARE va INT;
DECLARE cur CURSOR (OUT a INT) FOR SELECT a FROM dual;
OPEN cur(1);
FETCH cur INTO va;
CLOSE cur;
SELECT va;
END;
$$
ERROR 42000: This version of MariaDB doesn't yet support 'OUT/INOUT cursor parameter'
BEGIN NOT ATOMIC
DECLARE va INT;
DECLARE cur CURSOR (INOUT a INT) FOR SELECT a FROM dual;
OPEN cur(1);
FETCH cur INTO va;
CLOSE cur;
SELECT va;
END;
$$
ERROR 42000: This version of MariaDB doesn't yet support 'OUT/INOUT cursor parameter'
#
# End of 10.8 tests
=======
# MDEV-28266: Crash in Field_string::type_handler when calling procedures
#
CREATE TABLE t (f INT);
CREATE TRIGGER tr AFTER INSERT ON t FOR EACH ROW
FOR x IN (SELECT * FROM json_table(NULL, '$' COLUMNS(a CHAR(1) path '$.*')) tmp)
DO set @a=1; END FOR $
INSERT INTO t () values ();
DROP TABLE t;
#
# End of 10.6 tests
>>>>>>> 2aed566d
#<|MERGE_RESOLUTION|>--- conflicted
+++ resolved
@@ -801,7 +801,18 @@
 drop function get_name;
 drop table t1;
 #
-<<<<<<< HEAD
+# MDEV-28266: Crash in Field_string::type_handler when calling procedures
+#
+CREATE TABLE t (f INT);
+CREATE TRIGGER tr AFTER INSERT ON t FOR EACH ROW
+FOR x IN (SELECT * FROM json_table(NULL, '$' COLUMNS(a CHAR(1) path '$.*')) tmp)
+DO set @a=1; END FOR $
+INSERT INTO t () values ();
+DROP TABLE t;
+#
+# End of 10.6 tests
+#
+#
 # Start of 10.8 tests
 #
 #
@@ -840,16 +851,4 @@
 ERROR 42000: This version of MariaDB doesn't yet support 'OUT/INOUT cursor parameter'
 #
 # End of 10.8 tests
-=======
-# MDEV-28266: Crash in Field_string::type_handler when calling procedures
-#
-CREATE TABLE t (f INT);
-CREATE TRIGGER tr AFTER INSERT ON t FOR EACH ROW
-FOR x IN (SELECT * FROM json_table(NULL, '$' COLUMNS(a CHAR(1) path '$.*')) tmp)
-DO set @a=1; END FOR $
-INSERT INTO t () values ();
-DROP TABLE t;
-#
-# End of 10.6 tests
->>>>>>> 2aed566d
 #