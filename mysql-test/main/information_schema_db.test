# this test mostly test privilege control (what doesn't work
# in the embedded server by default). So skip the test in embedded-server mode.
-- source include/not_embedded.inc
<<<<<<< HEAD

=======
-- source include/have_innodb.inc
>>>>>>> fefea242
-- source include/testdb_only.inc

set local sql_mode="";
set global sql_mode="";

--replace_result 'Tables_in_INFORMATION_SCHEMA (T%)' 'Tables_in_information_schema (T%)'
--sorted_result
show tables from INFORMATION_SCHEMA like 'T%';
create database `inf%`;
create database mbase;
use `inf%`;
show tables;

--echo #
--echo # Bug#18113 SELECT * FROM information_schema.xxx crashes server
--echo # Bug#17204 second CALL to procedure crashes Server
--echo #
# Crash happened when one selected data from one of INFORMATION_SCHEMA
# tables and in order to build its contents server had to open view which
# used stored function and table or view on which one had not global or
# database-level privileges (e.g. had only table-level or had no
# privileges at all).
#
--disable_view_protocol
grant all privileges on `inf%`.* to 'mysqltest_1'@'localhost';
grant all privileges on `mbase`.* to 'mysqltest_1'@'localhost';
create table t1 (f1 int);
delimiter |;
create function func1(curr_int int) returns int
begin
  declare ret_val int;
  select max(f1) from t1 into ret_val;
  return ret_val;
end|
delimiter ;|
create view v1 as select f1 from t1 where f1 = func1(f1);
create function func2() returns int return 1;

use mbase;
delimiter |;
create procedure p1 ()
begin
select table_name from information_schema.key_column_usage
order by table_name;
end|
delimiter ;|

create table t1
(f1 int(10) unsigned not null,
 f2 varchar(100) not null,
 primary key (f1), unique key (f2));

connect (user1,localhost,mysqltest_1,,);
connection user1;
--disable_result_log
select * from information_schema.tables;
call mbase.p1();
call mbase.p1();
call mbase.p1();
--enable_result_log

connection default;
use `inf%`;
drop user mysqltest_1@localhost;
drop table t1;
select table_name, table_type, table_comment from information_schema.tables
where table_schema='inf%' and func2();
select table_name, table_type, table_comment from information_schema.tables
where table_schema='inf%' and func2();
drop view v1;
drop function func1;
drop function func2;

drop database `inf%`;
drop procedure mbase.p1;
drop database mbase;
disconnect user1;

--echo #
--echo # Bug#18282 INFORMATION_SCHEMA.TABLES provides inconsistent info about invalid views
--echo #
use test;
create table t1 (i int);
create function f1 () returns int return (select max(i) from t1);
create view v1 as select f1();
create table t2 (id int);
create function f2 () returns int return (select max(i) from t2);
create view v2 as select f2();
drop table t2;
select table_name, table_type, table_comment from information_schema.tables
where table_schema='test' order by table_name;
drop table t1;
select table_name, table_type, table_comment from information_schema.tables
where table_schema='test' order by table_name;
drop function f1;
drop function f2;
drop view v1, v2;
--enable_view_protocol

--echo #
--echo # Bug#20543 select on information_schema strange warnings, view, different
--echo #           schemas/users
--echo #
--disable_service_connection
create database testdb_1;
create user testdb_1@localhost;
grant all on testdb_1.* to testdb_1@localhost with grant option;

create user testdb_2@localhost;
grant all on test.* to testdb_2@localhost with grant option;

connect (testdb_1,localhost,testdb_1,,test);
use testdb_1;
create table t1 (f1 char(4));
create view v1 as select f1 from t1;
grant insert on v1 to testdb_2@localhost;

create view v5 as select f1 from t1;
grant select, show view on v5 to testdb_2@localhost;

--error ER_SPECIFIC_ACCESS_DENIED_ERROR
create definer=`no_such_user`@`no_such_host` view v6 as select f1 from t1;

connection default;
use testdb_1;
create view v6 as select f1 from t1;
grant select, show view on v6 to testdb_2@localhost;

create table t2 (f1 char(4));
create definer=`no_such_user`@`no_such_host` view v7 as select * from t2;

show fields from testdb_1.v6;
show create view testdb_1.v6;

show create view testdb_1.v7;
show fields from testdb_1.v7;

connection testdb_1;

create table t3 (f1 char(4), f2 char(4));
create view v3 as select f1,f2 from t3;
grant insert(f1), insert(f2) on v3 to testdb_2@localhost;

connect (testdb_2,localhost,testdb_2,,test);
create view v2 as select f1 from testdb_1.v1;
create view v4 as select f1,f2 from testdb_1.v3;

show fields from testdb_1.v5;
show create view testdb_1.v5;

show fields from testdb_1.v6;
show create view testdb_1.v6;

connection testdb_1;
show fields from testdb_1.v7;
show create view testdb_1.v7;

revoke insert(f1) on v3 from testdb_2@localhost;
revoke select,show view on v5 from testdb_2@localhost;
connection default;
use testdb_1;
revoke select,show view on v6 from testdb_2@localhost;
connection testdb_2;

--error ER_TABLEACCESS_DENIED_ERROR
show fields from testdb_1.v5;
--error ER_TABLEACCESS_DENIED_ERROR
show create view testdb_1.v5;

--error ER_TABLEACCESS_DENIED_ERROR
show fields from testdb_1.v6;
--error ER_TABLEACCESS_DENIED_ERROR
show create view testdb_1.v6;

--error ER_TABLEACCESS_DENIED_ERROR
show fields from testdb_1.v7;
--error ER_TABLEACCESS_DENIED_ERROR
show create view testdb_1.v7;

show create view v4;
#--error ER_VIEW_NO_EXPLAIN
show fields from v4;

show fields from v2;
show fields from testdb_1.v1;
show create view v2;
--error ER_TABLEACCESS_DENIED_ERROR
show create view testdb_1.v1;

select table_name from information_schema.columns a
where a.table_name = 'v2';
select view_definition from information_schema.views a
where a.table_name = 'v2';
select view_definition from information_schema.views a
where a.table_name = 'testdb_1.v1';

--error ER_VIEW_INVALID
select * from v2;

connection default;
use test;
drop view testdb_1.v1, v2, testdb_1.v3, v4;
drop database testdb_1;
connection testdb_1;
disconnect testdb_1;
--source include/wait_until_disconnected.inc
connection testdb_2;
disconnect testdb_2;
--source include/wait_until_disconnected.inc
connection default;
drop user testdb_1@localhost;
drop user testdb_2@localhost;

--echo #
--echo # Bug#22763 Disrepancy between SHOW CREATE VIEW and I_S.VIEWS
--echo #
create database testdb_1;
create table testdb_1.t1 (a int);
create view testdb_1.v1 as select * from testdb_1.t1;

grant show view on testdb_1.* to mysqltest_1@localhost;
grant select on testdb_1.v1 to mysqltest_1@localhost;

connect (user1,localhost,mysqltest_1,,test);
connection user1;
select table_schema, table_name, view_definition from information_schema.views
where table_name='v1';
show create view testdb_1.v1;

connection default;
revoke select on testdb_1.v1 from mysqltest_1@localhost;
connection user1;
select table_schema, table_name, view_definition from information_schema.views
where table_name='v1';
--error ER_TABLEACCESS_DENIED_ERROR
show create view testdb_1.v1;

connection default;
drop user mysqltest_1@localhost;
drop database testdb_1;
connection user1;
disconnect user1;
--source include/wait_until_disconnected.inc
connection default;

set global sql_mode=default;

--echo #
--echo # MDEV-20549 SQL SECURITY DEFINER does not work for INFORMATION_SCHEMA tables
--echo #

create user foo@localhost;
grant select on test.* to foo@localhost;
create procedure rootonly() select 1;
create sql security definer view v1d as select current_user(),user from information_schema.processlist where command!='daemon';
create sql security invoker view v1i as select current_user(),user from information_schema.processlist where command!='daemon';
create sql security definer view v2d as select table_name from information_schema.tables where table_schema='mysql' and table_name like '%user%';
create sql security invoker view v2i as select table_name from information_schema.tables where table_schema='mysql' and table_name like '%user%';
create sql security definer view v3d as select schema_name from information_schema.schemata where schema_name like '%mysql%';
create sql security invoker view v3i as select schema_name from information_schema.schemata where schema_name like '%mysql%';
create sql security definer view v4d as select routine_name from information_schema.routines where routine_schema='test';
create sql security invoker view v4i as select routine_name from information_schema.routines where routine_schema='test';
create sql security definer view v5d as select view_definition > '' from information_schema.views where table_name='v1d';
create sql security invoker view v5i as select view_definition > '' from information_schema.views where table_name='v1d';
connect foo,localhost,foo;
select * from v1d;
select * from v1i;
select * from v2d;
select * from v2i;
select * from v3d;
select * from v3i;
select * from v4d;
select * from v4i;
select * from v5d;
select * from v5i;
connection default;
select * from v1d;
select * from v1i;
select * from v2d;
select * from v2i;
select * from v3d;
select * from v3i;
select * from v4d;
select * from v4i;
select * from v5d;
select * from v5i;
disconnect foo;
drop view v1d, v1i, v2d, v2i, v3d, v3i, v4d, v4i, v5d, v5i;
drop user foo@localhost;
drop procedure rootonly;
--enable_service_connection

--echo #
--echo # End of 10.2 tests
--echo #

--echo #
--echo # MDEV-32500 Information schema leaks table names and structure to unauthorized users
--echo #
create database db;
create table db.t1 (x int, key(x)) engine=InnoDB;
create table db.t2 (a int, b int, c int, unique(b), check(c>b), foreign key(c) references db.t1(x)) engine=InnoDB;
create table db.t3 (d int, e int, f int, unique(e), check(f>e), foreign key(f) references db.t1(x),
                                                                foreign key(e) references db.t2(b),
                                                                foreign key(d) references db.t3(f)
                                                              ) engine=InnoDB;

create user u@localhost;
grant select (a) on db.t2 to u@localhost;
grant update (d) on db.t3 to u@localhost;

--connect con1,localhost,u,,db
--sorted_result
select table_name, column_name from information_schema.columns where table_name like 't_';
select table_name, column_name from information_schema.key_column_usage where table_name like 't_';
select table_name, unique_constraint_name, referenced_table_name from information_schema.referential_constraints where table_name like 't_';
select table_name, constraint_name, constraint_type from information_schema.table_constraints where table_name like 't_';
show index in t2;
show index in t3;

--disconnect con1
--connection default
drop user u@localhost;
drop database db;

--echo #
--echo # End of 10.4 tests
--echo #<|MERGE_RESOLUTION|>--- conflicted
+++ resolved
@@ -1,11 +1,7 @@
 # this test mostly test privilege control (what doesn't work
 # in the embedded server by default). So skip the test in embedded-server mode.
 -- source include/not_embedded.inc
-<<<<<<< HEAD
-
-=======
 -- source include/have_innodb.inc
->>>>>>> fefea242
 -- source include/testdb_only.inc
 
 set local sql_mode="";
