--- conflicted
+++ resolved
@@ -469,9 +469,5 @@
 | information_schema |
 SELECT table_schema, count(*) FROM information_schema.TABLES WHERE table_schema IN ('mysql', 'INFORMATION_SCHEMA', 'test', 'mysqltest') GROUP BY TABLE_SCHEMA;
 table_schema	count(*)
-<<<<<<< HEAD
-information_schema	65
-=======
-information_schema	68
->>>>>>> c294443b
+information_schema	67
 mysql	31