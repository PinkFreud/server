--- conflicted
+++ resolved
@@ -6695,7 +6695,25 @@
 
 drop table t1,t2,t3;
 
-<<<<<<< HEAD
+--echo #
+--echo # MDEV-31189: Server crash or assertion failure in upon 2nd
+--echo # execution of PS with views and HAVING
+--echo #
+
+CREATE TABLE t (f INT);
+INSERT INTO t VALUES (1),(2); # Optional, fails either way
+CREATE VIEW v1 AS SELECT 1 AS a;
+CREATE VIEW v2 AS SELECT a FROM v1;
+
+PREPARE stmt FROM "SELECT * FROM v2 HAVING 1 IN (SELECT f FROM t)";
+EXECUTE stmt;
+EXECUTE stmt;
+
+# Cleanup
+DROP VIEW v1;
+DROP VIEW v2;
+DROP TABLE t;
+
 --echo # End of 10.4 tests
 
 --echo #
@@ -6742,26 +6760,4 @@
 
 --echo #
 --echo # End of 10.6 tests
---echo #
-=======
---echo #
---echo # MDEV-31189: Server crash or assertion failure in upon 2nd
---echo # execution of PS with views and HAVING
---echo #
-
-CREATE TABLE t (f INT);
-INSERT INTO t VALUES (1),(2); # Optional, fails either way
-CREATE VIEW v1 AS SELECT 1 AS a;
-CREATE VIEW v2 AS SELECT a FROM v1;
-
-PREPARE stmt FROM "SELECT * FROM v2 HAVING 1 IN (SELECT f FROM t)";
-EXECUTE stmt;
-EXECUTE stmt;
-
-# Cleanup
-DROP VIEW v1;
-DROP VIEW v2;
-DROP TABLE t;
-
---echo # End of 10.4 tests
->>>>>>> ba0433dc
+--echo #