--- conflicted
+++ resolved
@@ -2786,58 +2786,6 @@
 set names default;
 set @@in_predicate_conversion_threshold= @save_in_predicate_conversion_threshold;
 DROP TABLE t1,t2;
-<<<<<<< HEAD
-# End of 10.3 tests
-#
-# MDEV-19134: EXISTS() slower if ORDER BY is defined
-#
-create table t0 (a int);
-insert into t0 values (0),(1),(2),(3),(4),(5),(6),(7),(8),(9);
-create table t1(a int, b int);
-insert into t1 select
-A.a + B.a*10, A.a + B.a*10 from t0 A, t0 B;
-create table t2 as select * from t1;
-# This will be converted to semi-join:
-explain
-select * from t1
-where exists (select * from t2 where t2.a=t1.a order by t2.b);
-id	select_type	table	type	possible_keys	key	key_len	ref	rows	Extra
-1	PRIMARY	t1	ALL	NULL	NULL	NULL	NULL	100	
-1	PRIMARY	<subquery2>	eq_ref	distinct_key	distinct_key	4	func	1	
-2	MATERIALIZED	t2	ALL	NULL	NULL	NULL	NULL	100	
-# query with a non-zero constant LIMIT is converted to semi-join, too:
-explain
-select * from t1
-where exists (select * from t2 where t2.a=t1.a order by t2.b limit 2);
-id	select_type	table	type	possible_keys	key	key_len	ref	rows	Extra
-1	PRIMARY	t1	ALL	NULL	NULL	NULL	NULL	100	
-1	PRIMARY	<subquery2>	eq_ref	distinct_key	distinct_key	4	func	1	
-2	MATERIALIZED	t2	ALL	NULL	NULL	NULL	NULL	100	
-# Zero LIMIT should prevent the conversion (but it is not visible atm
-#   due to MDEV-19429)
-explain
-select * from t1
-where exists (select * from t2 where t2.a=t1.a order by t2.b limit 0);
-id	select_type	table	type	possible_keys	key	key_len	ref	rows	Extra
-1	PRIMARY	t1	ALL	NULL	NULL	NULL	NULL	100	Using where
-2	DEPENDENT SUBQUERY	NULL	NULL	NULL	NULL	NULL	NULL	NULL	Zero limit
-# LIMIT+OFFSET prevents the conversion:
-explain
-select * from t1
-where exists (select * from t2 where t2.a=t1.a order by t2.b limit 2,3);
-id	select_type	table	type	possible_keys	key	key_len	ref	rows	Extra
-1	PRIMARY	t1	ALL	NULL	NULL	NULL	NULL	100	Using where
-2	DEPENDENT SUBQUERY	t2	ALL	NULL	NULL	NULL	NULL	100	Using where; Using filesort
-# This will be merged and converted into a semi-join:
-explain
-select * from t1 where t1.a in (select t2.a from t2 order by t2.b);
-id	select_type	table	type	possible_keys	key	key_len	ref	rows	Extra
-1	PRIMARY	t1	ALL	NULL	NULL	NULL	NULL	100	
-1	PRIMARY	<subquery2>	eq_ref	distinct_key	distinct_key	4	func	1	
-2	MATERIALIZED	t2	ALL	NULL	NULL	NULL	NULL	100	
-drop table t0, t1, t2;
-# End of 10.4 tests
-=======
 #
 # MDEV-24925: Server crashes in Item_subselect::init_expr_cache_tracker
 #
@@ -2900,4 +2848,52 @@
 ERROR 21000: Subquery returns more than 1 row
 drop table t1,t2;
 # End of 10.3 tests
->>>>>>> 29b2f3db
+#
+# MDEV-19134: EXISTS() slower if ORDER BY is defined
+#
+create table t0 (a int);
+insert into t0 values (0),(1),(2),(3),(4),(5),(6),(7),(8),(9);
+create table t1(a int, b int);
+insert into t1 select
+A.a + B.a*10, A.a + B.a*10 from t0 A, t0 B;
+create table t2 as select * from t1;
+# This will be converted to semi-join:
+explain
+select * from t1
+where exists (select * from t2 where t2.a=t1.a order by t2.b);
+id	select_type	table	type	possible_keys	key	key_len	ref	rows	Extra
+1	PRIMARY	t1	ALL	NULL	NULL	NULL	NULL	100	
+1	PRIMARY	<subquery2>	eq_ref	distinct_key	distinct_key	4	func	1	
+2	MATERIALIZED	t2	ALL	NULL	NULL	NULL	NULL	100	
+# query with a non-zero constant LIMIT is converted to semi-join, too:
+explain
+select * from t1
+where exists (select * from t2 where t2.a=t1.a order by t2.b limit 2);
+id	select_type	table	type	possible_keys	key	key_len	ref	rows	Extra
+1	PRIMARY	t1	ALL	NULL	NULL	NULL	NULL	100	
+1	PRIMARY	<subquery2>	eq_ref	distinct_key	distinct_key	4	func	1	
+2	MATERIALIZED	t2	ALL	NULL	NULL	NULL	NULL	100	
+# Zero LIMIT should prevent the conversion (but it is not visible atm
+#   due to MDEV-19429)
+explain
+select * from t1
+where exists (select * from t2 where t2.a=t1.a order by t2.b limit 0);
+id	select_type	table	type	possible_keys	key	key_len	ref	rows	Extra
+1	PRIMARY	t1	ALL	NULL	NULL	NULL	NULL	100	Using where
+2	DEPENDENT SUBQUERY	NULL	NULL	NULL	NULL	NULL	NULL	NULL	Zero limit
+# LIMIT+OFFSET prevents the conversion:
+explain
+select * from t1
+where exists (select * from t2 where t2.a=t1.a order by t2.b limit 2,3);
+id	select_type	table	type	possible_keys	key	key_len	ref	rows	Extra
+1	PRIMARY	t1	ALL	NULL	NULL	NULL	NULL	100	Using where
+2	DEPENDENT SUBQUERY	t2	ALL	NULL	NULL	NULL	NULL	100	Using where; Using filesort
+# This will be merged and converted into a semi-join:
+explain
+select * from t1 where t1.a in (select t2.a from t2 order by t2.b);
+id	select_type	table	type	possible_keys	key	key_len	ref	rows	Extra
+1	PRIMARY	t1	ALL	NULL	NULL	NULL	NULL	100	
+1	PRIMARY	<subquery2>	eq_ref	distinct_key	distinct_key	4	func	1	
+2	MATERIALIZED	t2	ALL	NULL	NULL	NULL	NULL	100	
+drop table t0, t1, t2;
+# End of 10.4 tests