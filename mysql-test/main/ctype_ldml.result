--- conflicted
+++ resolved
@@ -3036,14 +3036,6 @@
 SELECT 'a' COLLATE utf8_czech_test_bad_w2;
 ERROR HY000: Unknown collation: 'utf8_czech_test_bad_w2'
 #
-<<<<<<< HEAD
-# MDEV-7947 my_charset_same: strcmp() takes 0.37% in OLTP RO
-#
-SHOW COLLATION LIKE 'latin1_test_replace';
-Collation	Charset	Id	Default	Compiled	Sortlen
-SELECT 'foo' = 'foo ' COLLATE latin1_test_replace;
-ERROR HY000: Unknown collation: 'latin1_test_replace'
-=======
 # End of 10.2 tests
 #
 #
@@ -3088,4 +3080,13 @@
 #
 # End of 10.3 tests
 #
->>>>>>> cacea316
+#
+# Start of 10.4 tests
+#
+#
+# MDEV-7947 my_charset_same: strcmp() takes 0.37% in OLTP RO
+#
+SHOW COLLATION LIKE 'latin1_test_replace';
+Collation	Charset	Id	Default	Compiled	Sortlen
+SELECT 'foo' = 'foo ' COLLATE latin1_test_replace;
+ERROR HY000: Unknown collation: 'latin1_test_replace'