# mysqltest should be fixed
--source include/not_embedded.inc
--source include/have_innodb.inc

#View cannot has temporary table in definition
--source include/no_view_protocol.inc

#
# Test of temporary tables
#

--echo #
--echo # test basic creation of temporary tables together with normal table
--echo #

create table t1 (a int);
create temporary table t1 AS SELECT 1;
--error 1050
create temporary table t1 AS SELECT 1;
--error 1050
create temporary table t1 (a int);
drop temporary table t1;
drop table t1;

create temporary table t1 AS SELECT 1;
--error 1050
create temporary table t1 AS SELECT 1;
--error 1050
create temporary table t1 (a int);
drop temporary table t1;

--echo #
--echo # Test with rename
--echo #

CREATE TABLE t1 (c int not null, d char (10) not null);
insert into t1 values(1,""),(2,"a"),(3,"b");
CREATE TEMPORARY TABLE t1 (a int not null, b char (10) not null);
insert into t1 values(4,"e"),(5,"f"),(6,"g");
alter table t1 rename t2;
select * from t1;
select * from t2;
CREATE TABLE t2 (x int not null, y int not null);
alter table t2 rename t1;
select * from t1;
create TEMPORARY TABLE t2 engine=heap select * from t1;
create TEMPORARY TABLE IF NOT EXISTS t2 (a int) engine=heap;

# This should give errors
--error 1050
CREATE TEMPORARY TABLE t1 (a int not null, b char (10) not null);
--error 1050
ALTER TABLE t1 RENAME t2;

select * from t2;
alter table t2 add primary key (a,b);
drop table t1,t2;
select * from t1;
drop table t2;
create temporary table t1 select *,2 as "e" from t1;
select * from t1;
drop table t1;
drop table t1;

#
# Test CONCAT_WS with temporary tables
#

CREATE TABLE t1 (pkCrash INTEGER PRIMARY KEY,strCrash VARCHAR(255));
INSERT INTO t1 ( pkCrash, strCrash ) VALUES ( 1, '1');
SELECT CONCAT_WS(pkCrash, strCrash) FROM t1;
drop table t1;
create temporary table t1 select 1 as 'x';
drop table t1;
CREATE TABLE t1 (x INT);
INSERT INTO t1 VALUES (1), (2), (3);
CREATE TEMPORARY TABLE tmp SELECT *, NULL FROM t1;
drop table t1;

#
# Problem with ELT
#
create temporary table t1 (id int(10) not null unique);
create temporary table t2 (id int(10) not null primary key, 
val int(10) not null);

# put in some initial values
insert into t1 values (1),(2),(4);
insert into t2 values (1,1),(2,1),(3,1),(4,2);

# do a query using ELT, a join and an ORDER BY.
select one.id, two.val, elt(two.val,'one','two') from t1 one, t2 two where two.id=one.id order by one.id;
drop table t1,t2;

#
# Test of failed ALTER TABLE on temporary table
#
create temporary table t1 (a int not null);
insert into t1 values (1),(1);
-- error ER_DUP_ENTRY
alter table t1 add primary key (a);
drop table t1;

#
# In MySQL 4.0.4 doing a GROUP BY on a NULL column created a disk based
# temporary table when a memory based one would be good enough.

CREATE TABLE t1 (
  d datetime default NULL
) ENGINE=MyISAM;


INSERT INTO t1 VALUES ('2002-10-24 14:50:32'),('2002-10-24 14:50:33'),('2002-10-24 14:50:34'),('2002-10-24 14:50:34'),('2002-10-24 14:50:34'),('2002-10-24 14:50:35'),('2002-10-24 14:50:35'),('2002-10-24 14:50:35'),('2002-10-24 14:50:35'),('2002-10-24 14:50:36'),('2002-10-24 14:50:36'),('2002-10-24 14:50:36'),('2002-10-24 14:50:36'),('2002-10-24 14:50:37'),('2002-10-24 14:50:37'),('2002-10-24 14:50:37'),('2002-10-24 14:50:37'),('2002-10-24 14:50:38'),('2002-10-24 14:50:38'),('2002-10-24 14:50:38'),('2002-10-24 14:50:39'),('2002-10-24 14:50:39'),('2002-10-24 14:50:39'),('2002-10-24 14:50:39'),('2002-10-24 14:50:40'),('2002-10-24 14:50:40'),('2002-10-24 14:50:40');

flush status;
--disable_ps_protocol
select * from t1 group by d;
show status like "created_tmp%tables";
--enable_ps_protocol
drop table t1;

# Fix for BUG#8921: Check that temporary table is ingored by view commands.
create temporary table v1 as select 'This is temp. table' A;
create view v1 as select 'This is view' A;
select * from v1;
show create table v1;
show create view v1;
drop view v1;
select * from v1;
create view v1 as select 'This is view again' A;
select * from v1;
drop table v1;
select * from v1;
drop view v1;

# Bug #8497: tmpdir with extra slashes would cause failures
#
create table t1 (a int, b int, index(a), index(b));
create table t2 (c int auto_increment, d varchar(255), primary key (c));
insert into t1 values (3,1),(3,2);
insert into t2 values (NULL, 'foo'), (NULL, 'bar');
select d, c from t1 left join t2 on b = c where a = 3 order by d;
drop table t1, t2;


#
# BUG#21096: locking issue ; temporary table conflicts.
#
# The problem was that on DROP TEMPORARY table name lock was acquired,
# which should not be done.
#
--disable_warnings
DROP TABLE IF EXISTS t1;
--enable_warnings

CREATE TABLE t1 (i INT);

LOCK TABLE t1 WRITE;

connect (conn1, localhost, root,,);

CREATE TEMPORARY TABLE t1 (i INT);

--echo The following command should not block
DROP TEMPORARY TABLE t1;

disconnect conn1;
connection default;

DROP TABLE t1;

#
# Check that it's not possible to drop a base table with
# DROP TEMPORARY statement.
#
CREATE TABLE t1 (i INT);
CREATE TEMPORARY TABLE t2 (i INT);

--error 1051
DROP TEMPORARY TABLE t2, t1;

# Table t2 should have been dropped.
--error 1146
SELECT * FROM t2;
# But table t1 should still be there.
SELECT * FROM t1;

DROP TABLE t1;


--echo End of 4.1 tests.

#
# Bug #24791: Union with AVG-groups generates wrong results
#
CREATE TABLE t1 ( c FLOAT( 20, 14 ) );
INSERT INTO t1 VALUES( 12139 );

CREATE TABLE t2 ( c FLOAT(30,18) );
INSERT INTO t2 VALUES( 123456 );

SELECT AVG( c ) FROM t1 UNION SELECT 1;
SELECT 1 UNION SELECT AVG( c ) FROM t1;
SELECT 1 UNION SELECT * FROM t2 UNION SELECT 1;
SELECT c/1 FROM t1 UNION SELECT 1;

DROP TABLE t1, t2;

#
# Test truncate with temporary tables
#

create temporary table t1 (a int);
insert into t1 values (4711);
select * from t1;
truncate t1;
insert into t1 values (42);
select * from t1;
drop table t1;

#
# Bug #35392: Delete all statement does not execute properly after 
# few delete statements
#
CREATE TEMPORARY TABLE t1(a INT, b VARCHAR(20));
INSERT INTO t1 VALUES(1, 'val1'), (2, 'val2'), (3, 'val3');
DELETE FROM t1 WHERE a=1;
SELECT count(*) FROM t1;
DELETE FROM t1;
SELECT * FROM t1;
DROP TABLE t1;

#
# Bug#41348: INSERT INTO tbl SELECT * FROM temp_tbl overwrites locking type of temp table
#

--disable_warnings
DROP TABLE IF EXISTS t1,t2;
DROP FUNCTION IF EXISTS f1;
--enable_warnings

CREATE TEMPORARY TABLE t1 (a INT);
CREATE TEMPORARY TABLE t2 LIKE t1;

DELIMITER |;
CREATE FUNCTION f1() RETURNS INT
 BEGIN
     return 1;
 END|
DELIMITER ;|

INSERT INTO t2 SELECT * FROM t1;
INSERT INTO t1 SELECT f1();

CREATE TABLE t3 SELECT * FROM t1;
INSERT INTO t1 SELECT f1();

UPDATE t1,t2 SET t1.a = t2.a;
INSERT INTO t2 SELECT f1();

DROP TABLE t1,t2,t3;
DROP FUNCTION f1;

--echo #
--echo # Bug #48067: A temp table with the same name as an existing table, 
--echo #             makes drop database fail.
--echo #
--disable_warnings
DROP TEMPORARY TABLE IF EXISTS bug48067.t1;
DROP DATABASE IF EXISTS bug48067;
--enable_warnings
CREATE DATABASE bug48067;
CREATE TABLE bug48067.t1 (c1 int);
INSERT INTO bug48067.t1 values (1);
CREATE TEMPORARY TABLE bug48067.t1 (c1 int);
DROP DATABASE bug48067;
DROP TEMPORARY table bug48067.t1;

--echo End of 5.1 tests

--echo #
--echo # Test that admin statements work for temporary tables.
--echo #
--disable_warnings
DROP TABLE IF EXISTS t1,t2;
--enable_warnings
CREATE TEMPORARY TABLE t1(a INT);
CREATE TEMPORARY TABLE t2(b INT);
CREATE TEMPORARY TABLE t3(c INT);

INSERT INTO t1 VALUES (1), (2), (3);
INSERT INTO t2 VALUES (11), (12), (13);
INSERT INTO t3 VALUES (101), (102), (103);

ANALYZE TABLE t1, t2, t3;

INSERT INTO t1 VALUES (1), (2), (3);
INSERT INTO t2 VALUES (11), (12), (13);
INSERT INTO t3 VALUES (101), (102), (103);

CHECK TABLE t1, t2, t3;

INSERT INTO t1 VALUES (1), (2), (3);
INSERT INTO t2 VALUES (11), (12), (13);
INSERT INTO t3 VALUES (101), (102), (103);

--replace_column 2 xxx
CHECKSUM TABLE t1, t2, t3;

INSERT INTO t1 VALUES (1), (2), (3);
INSERT INTO t2 VALUES (11), (12), (13);
INSERT INTO t3 VALUES (101), (102), (103);

OPTIMIZE TABLE t1, t2, t3;

INSERT INTO t1 VALUES (1), (2), (3);
INSERT INTO t2 VALUES (11), (12), (13);
INSERT INTO t3 VALUES (101), (102), (103);

REPAIR TABLE t1, t2, t3;

DROP TABLES t1, t2, t3;

CREATE TEMPORARY TABLE t1 (a int);
RENAME TABLE t1 TO t2;
DROP TABLE t2;

#
# CREATE TEMPORARY TEMPORARY TABLE
#
--error ER_PARSE_ERROR
create temporary temporary table t1 (a int);

#
# MDEV-7832 Add status variables to track CREATE TEMPORARY TABLE and DROP TEMPORARY TABLE
#
flush status;
create table t1 (a int);
create temporary table t2 (a int);
create temporary table t3 (a int);
drop table t1;
drop table t2;
drop temporary table t3;
show status like 'com_create%table';
show status like 'com_drop%table';

--echo #
--echo # Some more generic temporary table tests
--echo # added during MDEV-5535.
--echo #

--disable_warnings
DROP DATABASE IF EXISTS temp_db;
--enable_warnings

CREATE DATABASE temp_db;
USE temp_db;

--echo #
--echo # SHOW TABLES do not list temporary tables.
--echo #

CREATE TEMPORARY TABLE temp_t1(i INT) ENGINE=INNODB;
INSERT INTO temp_t1 VALUES(1);
SELECT * FROM temp_t1;
SHOW TABLES;
DROP TABLE temp_t1;

--echo #
--echo # Create and drop a temporary table.
--echo #

CREATE TEMPORARY TABLE temp_t1(i INT) ENGINE=INNODB;
INSERT INTO temp_t1 VALUES(1);
SELECT * FROM temp_t1;
DROP TABLE temp_t1;
--error ER_NO_SUCH_TABLE
SELECT * FROM temp_t1;

--echo #
--echo # Create a temporary table and base table with same name and DROP TABLE.
--echo #

CREATE TABLE t1(c1 VARCHAR(20)) ENGINE=INNODB;
INSERT INTO t1 VALUES("BASE TABLE");
# Temporary table shadows the base table with the same name.
CREATE TEMPORARY TABLE t1(c1 VARCHAR(20)) ENGINE=INNODB;
INSERT INTO t1 VALUES("TEMPORARY TABLE");
SELECT * FROM t1;
# Only temporary table should get dropped.
DROP TABLE t1;
SELECT * FROM t1;
DROP TABLE t1;
--error ER_NO_SUCH_TABLE
SELECT * FROM t1;

--echo #
--echo # Create a temporary table and base table with same name and DROP TEMPORARY
--echo # TABLE.
--echo #

CREATE TABLE t1(c1 VARCHAR(20)) ENGINE=INNODB;
INSERT INTO t1 VALUES("BASE TABLE");
# Temporary table shadows the base table with the same name.
CREATE TEMPORARY TABLE t1(c1 VARCHAR(20)) ENGINE=INNODB;
INSERT INTO t1 VALUES("TEMPORARY TABLE");
SELECT * FROM t1;
# Only temporary table should get dropped.
DROP TEMPORARY TABLE t1;
SELECT * FROM t1;
--error ER_BAD_TABLE_ERROR
DROP TEMPORARY TABLE t1;
SELECT * FROM t1;
DROP TABLE t1;

--echo #
--echo # Create a temporary table and drop its parent database.
--echo #

USE temp_db;
CREATE TEMPORARY TABLE temp_t1(i INT) ENGINE=INNODB;
INSERT INTO temp_t1 VALUES (1);
# Drop database
DROP DATABASE temp_db;
CREATE DATABASE temp_db;
USE temp_db;
# Temporary tables are not physically tied to schemas
DROP TEMPORARY TABLE temp_t1;

--echo #
--echo # Similar to above, but this time with a base table with same name.
--echo #

USE temp_db;
CREATE TABLE t1(i INT)ENGINE=INNODB;
CREATE TEMPORARY TABLE t1(i INT) ENGINE=INNODB;
INSERT INTO t1 VALUES (1);
# Drop database
DROP DATABASE temp_db;
CREATE DATABASE temp_db;
USE temp_db;
# Temporary tables are not physically tied to schemas
DROP TEMPORARY TABLE t1;
--error ER_BAD_TABLE_ERROR
DROP TABLE t1;

--echo #
--echo # Create a temporary table within a function.
--echo #

USE temp_db;
delimiter |;
CREATE FUNCTION f1() RETURNS INT
BEGIN
  DROP TEMPORARY TABLE IF EXISTS temp_t1;
  CREATE TEMPORARY TABLE temp_t1(i INT) ENGINE=INNODB;
  INSERT INTO `temp_t1` VALUES(1);
  RETURN (SELECT COUNT(*) FROM temp_t1);
END|
delimiter ;|

SELECT f1();
SELECT * FROM temp_t1;

DROP TABLE temp_t1;
CREATE TEMPORARY TABLE `temp_t1`(i INT) ENGINE=INNODB;
SELECT f1();
SELECT * FROM temp_t1;
DROP FUNCTION f1;

--echo #
--echo # Create and drop a temporary table within a function.
--echo #

delimiter |;
--error ER_COMMIT_NOT_ALLOWED_IN_SF_OR_TRG
CREATE FUNCTION f2() RETURNS INT
BEGIN
  DROP TEMPORARY TABLE IF EXISTS temp_t1;
  CREATE TEMPORARY TABLE temp_t1(i INT) ENGINE=INNODB;
  INSERT INTO temp_t1 VALUES(1);
  DROP TABLE temp_t1;
  RETURN 0;
END|

CREATE FUNCTION f2() RETURNS INT
BEGIN
  DROP TEMPORARY TABLE IF EXISTS temp_t1;
  CREATE TEMPORARY TABLE temp_t1(i INT) ENGINE=INNODB;
  INSERT INTO temp_t1 VALUES(1);
  DROP TEMPORARY TABLE temp_t1;
  RETURN 0;
END|
delimiter ;|
SELECT f2();
DROP FUNCTION f2;

--echo #
--echo # Create a temporary table within a function and select it from another
--echo # function.
--echo #

delimiter |;
CREATE FUNCTION f2() RETURNS INT
BEGIN
  DROP TEMPORARY TABLE IF EXISTS temp_t1;
  CREATE TEMPORARY TABLE temp_t1 (i INT) ENGINE=INNODB;
  INSERT INTO temp_t1 VALUES (1);
  RETURN f2_1();
END|

CREATE FUNCTION f2_1() RETURNS INT
  RETURN (SELECT COUNT(*) FROM temp_t1)|
delimiter ;|

SELECT f2();
DROP TEMPORARY TABLE temp_t1;
DROP FUNCTION f2;

--echo #
--echo # Create temporary table like base table.
--echo #

CREATE TABLE t1(i INT) ENGINE=INNODB;
INSERT INTO t1 VALUES(1);
CREATE TEMPORARY TABLE temp_t1 LIKE t1;
SELECT * FROM temp_t1;
--error ER_NONUNIQ_TABLE
CREATE TEMPORARY TABLE t1 LIKE t1;
DROP TABLE temp_t1, t1;

--echo #
--echo # Create temporary table as base table.
--echo #

CREATE TABLE t1(i INT) ENGINE=INNODB;
INSERT INTO t1 VALUES(1);
CREATE TEMPORARY TABLE temp_t1 AS SELECT * FROM t1;
SELECT * FROM temp_t1;
DROP TABLE temp_t1, t1;

--echo #
--echo # ALTER TABLE RENAME & ENABLE/DISABLE KEYS (shortcuts)
--echo #
CREATE TEMPORARY TABLE t1(i INT PRIMARY KEY) ENGINE=MYISAM;
INSERT INTO t1 VALUES(1);
SELECT COUNT(*)=1 FROM t1;

ALTER TABLE t1 RENAME t2;
SELECT COUNT(*)=1 FROM t2;
ALTER TABLE t2 RENAME t1;

ALTER TABLE t1 DISABLE KEYS;
ALTER TABLE t1 ENABLE KEYS;

# LOCK TABLES is ignored for temporary tables.
LOCK TABLES t1 WRITE;
ALTER TABLE t1 RENAME t2;
SELECT COUNT(*)=1 FROM t2;
ALTER TABLE t2 RENAME t1;
ALTER TABLE t1 DISABLE KEYS;
ALTER TABLE t1 ENABLE KEYS;
UNLOCK TABLES;

LOCK TABLES t1 READ;
ALTER TABLE t1 RENAME t2;
SELECT COUNT(*)=1 FROM t2;
ALTER TABLE t2 RENAME t1;
ALTER TABLE t1 DISABLE KEYS;
ALTER TABLE t1 ENABLE KEYS;
UNLOCK TABLES;

FLUSH TABLES WITH READ LOCK;
ALTER TABLE t1 RENAME t2;
SELECT COUNT(*)=1 FROM t2;
ALTER TABLE t2 RENAME t1;
ALTER TABLE t1 DISABLE KEYS;
ALTER TABLE t1 ENABLE KEYS;
UNLOCK TABLES;

ALTER TABLE t1 RENAME t2, LOCK SHARED;
ALTER TABLE t2 RENAME t1, LOCK EXCLUSIVE;

DROP TABLE t1;

--echo #
--echo # MDEV-10792: Assertion `thd->mdl_context.is_lock_owner
--echo # (MDL_key::TABLE, table->db, table->table_name, MDL_SHARED)'
--echo # failed in mysql_rm_table_no_locks
--echo #
CREATE TEMPORARY TABLE t1 (i INT);
--error ER_BAD_TABLE_ERROR
DROP TABLE nonexisting_table, t1;

--echo # Cleanup
DROP DATABASE temp_db;
USE test;


--echo #
--echo # MDEV-17167 - InnoDB: Failing assertion: table->get_ref_count() == 0
--echo #              upon truncating a temporary table
--echo #
CREATE TEMPORARY TABLE t1(a INT) ENGINE=InnoDB;
SELECT * FROM t1 AS t1a1, t1 AS t2a2;
TRUNCATE TABLE t1;

LOCK TABLES t1 WRITE;
TRUNCATE TABLE t1;
SELECT * FROM t1;
UNLOCK TABLES;

LOCK TABLES t1 AS t1a1 WRITE, t1 AS t1a2 WRITE;
TRUNCATE TABLE t1;
SELECT * FROM t1 AS t1a1, t1 AS t1a2;
UNLOCK TABLES;

CREATE TABLE t2(a INT) ENGINE=InnoDB;
LOCK TABLES t2 WRITE;
TRUNCATE TABLE t1;
UNLOCK TABLES;

DROP TABLE t1, t2;

--echo #
--echo # MDEV-19449 1030: Got error 168 "Unknown (generic) error from engine"
--echo # for valid TRUNCATE (temporary) TABLE
--echo #

CREATE TEMPORARY TABLE t1 (col1 BIGINT) ENGINE = InnoDB;
--error ER_BAD_FIELD_ERROR
INSERT INTO t1 (no_such_col) SELECT * FROM t1;
TRUNCATE TABLE t1;
--error ER_BAD_FIELD_ERROR
ALTER TABLE t1 CHANGE no_such_col1 col1 BIGINT NULL;
# This would wrongly try to re-truncate the old copy of the table that
# was not dropped during the first TRUNCATE due to extra table handles.
TRUNCATE TABLE t1;
DROP TEMPORARY TABLE t1;

--echo #
--echo # MDEV-21695 Server crashes in TABLE::evaluate_update_default_function upon UPDATE on temporary table
--echo #

SET timestamp=UNIX_TIMESTAMP('2001-01-01 10:20:30');
CREATE TEMPORARY TABLE t1 (a DATETIME ON UPDATE CURRENT_TIMESTAMP);
ALTER TABLE t1 ADD b INT;
INSERT INTO t1 (b) VALUES (1),(2);
--error ER_BAD_FIELD_ERROR
ALTER TABLE t1 CHANGE COLUMN x xx INT;
UPDATE t1 SET b = 3;
SELECT * FROM t1;
DROP TEMPORARY TABLE t1;


--echo #
--echo # End of 10.2 tests
--echo #

<<<<<<< HEAD
#
# DROP TEMPORARY TABLE fails in the middle
#
delimiter $$;
create function f1() returns int
begin
  drop temporary table t1, t2;
  return 1;
end;
$$
delimiter ;$$

create temporary table t1 (a int);
create temporary table t2 (a int);
insert t1 values (2);
insert t2 values (3);
--error ER_CANT_REOPEN_TABLE
select a,f1() from t1;
drop function f1;
drop temporary table t1;
--error ER_BAD_TABLE_ERROR
drop temporary table t2;

--echo #
--echo # End of 10.5 tests
--echo #
=======
--echo #
--echo # MDEV-31523: Using two temporary tables in OPTIMIZE TABLE lead to crash
--echo #

CREATE TEMPORARY TABLE t1 (c INT) ENGINE=MyISAM;
CREATE TEMPORARY TABLE t2 (c INT) ENGINE=MyISAM;
optimize TABLE t1,t2;
SHOW TABLES;
--echo # in 11.2 and above here should be listed above used temporary tables

DROP TEMPORARY TABLE t1, t2;

--echo #
--echo # End of 10.4 tests
--echo #
>>>>>>> 8e337e01
<|MERGE_RESOLUTION|>--- conflicted
+++ resolved
@@ -657,7 +657,22 @@
 --echo # End of 10.2 tests
 --echo #
 
-<<<<<<< HEAD
+--echo #
+--echo # MDEV-31523: Using two temporary tables in OPTIMIZE TABLE lead to crash
+--echo #
+
+CREATE TEMPORARY TABLE t1 (c INT) ENGINE=MyISAM;
+CREATE TEMPORARY TABLE t2 (c INT) ENGINE=MyISAM;
+optimize TABLE t1,t2;
+SHOW TABLES;
+--echo # in 11.2 and above here should be listed above used temporary tables
+
+DROP TEMPORARY TABLE t1, t2;
+
+--echo #
+--echo # End of 10.4 tests
+--echo #
+
 #
 # DROP TEMPORARY TABLE fails in the middle
 #
@@ -683,21 +698,4 @@
 
 --echo #
 --echo # End of 10.5 tests
---echo #
-=======
---echo #
---echo # MDEV-31523: Using two temporary tables in OPTIMIZE TABLE lead to crash
---echo #
-
-CREATE TEMPORARY TABLE t1 (c INT) ENGINE=MyISAM;
-CREATE TEMPORARY TABLE t2 (c INT) ENGINE=MyISAM;
-optimize TABLE t1,t2;
-SHOW TABLES;
---echo # in 11.2 and above here should be listed above used temporary tables
-
-DROP TEMPORARY TABLE t1, t2;
-
---echo #
---echo # End of 10.4 tests
---echo #
->>>>>>> 8e337e01
+--echo #