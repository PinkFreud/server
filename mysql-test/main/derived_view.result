drop table if exists t1,t2;
drop view if exists v1,v2,v3,v4;
set @exit_optimizer_switch=@@optimizer_switch;
set @exit_join_cache_level=@@join_cache_level;
set @exit_join_buffer_size=@@join_buffer_size;
set optimizer_switch='derived_merge=on,derived_with_keys=on';
set @save_optimizer_switch=@@optimizer_switch;
set join_cache_level=1;
create table t1(f1 int, f11 int);
create table t2(f2 int, f22 int);
insert into t1 values(1,1),(2,2),(3,3),(5,5),(9,9),(7,7);
insert into t1 values(17,17),(13,13),(11,11),(15,15),(19,19);
insert into t2 values(1,1),(3,3),(2,2),(4,4),(8,8),(6,6);
insert into t2 values(12,12),(14,14),(10,10),(18,18),(16,16);
Tests:
for merged derived tables
explain for simple derived
explain select * from (select * from t1) tt;
id	select_type	table	type	possible_keys	key	key_len	ref	rows	Extra
1	SIMPLE	t1	ALL	NULL	NULL	NULL	NULL	11	
select * from (select * from t1) tt;
f1	f11
1	1
2	2
3	3
5	5
9	9
7	7
17	17
13	13
11	11
15	15
19	19
explain for multitable derived
explain extended select * from (select * from t1 join t2 on f1=f2) tt;
id	select_type	table	type	possible_keys	key	key_len	ref	rows	filtered	Extra
1	SIMPLE	t1	ALL	NULL	NULL	NULL	NULL	11	100.00	
1	SIMPLE	t2	ALL	NULL	NULL	NULL	NULL	11	100.00	Using where; Using join buffer (flat, BNL join)
Warnings:
Note	1003	select `test`.`t1`.`f1` AS `f1`,`test`.`t1`.`f11` AS `f11`,`test`.`t2`.`f2` AS `f2`,`test`.`t2`.`f22` AS `f22` from `test`.`t1` join `test`.`t2` where `test`.`t2`.`f2` = `test`.`t1`.`f1`
select * from (select * from t1 join t2 on f1=f2) tt;
f1	f11	f2	f22
1	1	1	1
3	3	3	3
2	2	2	2
explain for derived with where
explain extended 
select * from (select * from t1 where f1 in (2,3)) tt where f11=2;
id	select_type	table	type	possible_keys	key	key_len	ref	rows	filtered	Extra
1	SIMPLE	t1	ALL	NULL	NULL	NULL	NULL	11	100.00	Using where
Warnings:
Note	1003	select `test`.`t1`.`f1` AS `f1`,`test`.`t1`.`f11` AS `f11` from `test`.`t1` where `test`.`t1`.`f11` = 2 and `test`.`t1`.`f1` in (2,3)
select * from (select * from t1 where f1 in (2,3)) tt where f11=2;
f1	f11
2	2
join of derived
explain extended 
select * from (select * from t1 where f1 in (2,3)) tt join
(select * from t1 where f1 in (1,2)) aa on tt.f1=aa.f1;
id	select_type	table	type	possible_keys	key	key_len	ref	rows	filtered	Extra
1	SIMPLE	t1	ALL	NULL	NULL	NULL	NULL	11	100.00	Using where
1	SIMPLE	t1	ALL	NULL	NULL	NULL	NULL	11	100.00	Using where; Using join buffer (flat, BNL join)
Warnings:
Note	1003	select `test`.`t1`.`f1` AS `f1`,`test`.`t1`.`f11` AS `f11`,`test`.`t1`.`f1` AS `f1`,`test`.`t1`.`f11` AS `f11` from `test`.`t1` join `test`.`t1` where `test`.`t1`.`f1` = `test`.`t1`.`f1` and `test`.`t1`.`f1` in (1,2) and `test`.`t1`.`f1` in (2,3)
select * from (select * from t1 where f1 in (2,3)) tt join
(select * from t1 where f1 in (1,2)) aa on tt.f1=aa.f1;
f1	f11	f1	f11
2	2	2	2
flush status;
explain extended 
select * from (select * from t1 where f1 in (2,3)) tt where f11=2;
id	select_type	table	type	possible_keys	key	key_len	ref	rows	filtered	Extra
1	SIMPLE	t1	ALL	NULL	NULL	NULL	NULL	11	100.00	Using where
Warnings:
Note	1003	select `test`.`t1`.`f1` AS `f1`,`test`.`t1`.`f11` AS `f11` from `test`.`t1` where `test`.`t1`.`f11` = 2 and `test`.`t1`.`f1` in (2,3)
show status like 'Handler_read%';
Variable_name	Value
Handler_read_first	0
Handler_read_key	0
Handler_read_last	0
Handler_read_next	0
Handler_read_prev	0
Handler_read_retry	0
Handler_read_rnd	0
Handler_read_rnd_deleted	0
Handler_read_rnd_next	0
flush status;
select * from (select * from t1 where f1 in (2,3)) tt where f11=2;
f1	f11
2	2
show status like 'Handler_read%';
Variable_name	Value
Handler_read_first	0
Handler_read_key	0
Handler_read_last	0
Handler_read_next	0
Handler_read_prev	0
Handler_read_retry	0
Handler_read_rnd	0
Handler_read_rnd_deleted	0
Handler_read_rnd_next	12
for merged views
create view v1 as select * from t1;
create view v2 as select * from t1 join t2 on f1=f2;
create view v3 as select * from t1 where f1 in (2,3);
create view v4 as select * from t2 where f2 in (2,3);
explain for simple views
explain extended select * from v1;
id	select_type	table	type	possible_keys	key	key_len	ref	rows	filtered	Extra
1	SIMPLE	t1	ALL	NULL	NULL	NULL	NULL	11	100.00	
Warnings:
Note	1003	select `test`.`t1`.`f1` AS `f1`,`test`.`t1`.`f11` AS `f11` from `test`.`t1`
select * from v1;
f1	f11
1	1
2	2
3	3
5	5
9	9
7	7
17	17
13	13
11	11
15	15
19	19
explain for multitable views
explain extended select * from v2;
id	select_type	table	type	possible_keys	key	key_len	ref	rows	filtered	Extra
1	SIMPLE	t1	ALL	NULL	NULL	NULL	NULL	11	100.00	
1	SIMPLE	t2	ALL	NULL	NULL	NULL	NULL	11	100.00	Using where; Using join buffer (flat, BNL join)
Warnings:
Note	1003	select `test`.`t1`.`f1` AS `f1`,`test`.`t1`.`f11` AS `f11`,`test`.`t2`.`f2` AS `f2`,`test`.`t2`.`f22` AS `f22` from `test`.`t1` join `test`.`t2` where `test`.`t2`.`f2` = `test`.`t1`.`f1`
select * from v2;
f1	f11	f2	f22
1	1	1	1
3	3	3	3
2	2	2	2
explain for views with where
explain extended select * from v3 where f11 in (1,3);
id	select_type	table	type	possible_keys	key	key_len	ref	rows	filtered	Extra
1	SIMPLE	t1	ALL	NULL	NULL	NULL	NULL	11	100.00	Using where
Warnings:
Note	1003	select `test`.`t1`.`f1` AS `f1`,`test`.`t1`.`f11` AS `f11` from `test`.`t1` where `test`.`t1`.`f11` in (1,3) and `test`.`t1`.`f1` in (2,3)
select * from v3 where f11 in (1,3);
f1	f11
3	3
explain for joined views
explain extended
select * from v3 join v4 on f1=f2;
id	select_type	table	type	possible_keys	key	key_len	ref	rows	filtered	Extra
1	SIMPLE	t1	ALL	NULL	NULL	NULL	NULL	11	100.00	Using where
1	SIMPLE	t2	ALL	NULL	NULL	NULL	NULL	11	100.00	Using where; Using join buffer (flat, BNL join)
Warnings:
Note	1003	select `test`.`t1`.`f1` AS `f1`,`test`.`t1`.`f11` AS `f11`,`test`.`t2`.`f2` AS `f2`,`test`.`t2`.`f22` AS `f22` from `test`.`t1` join `test`.`t2` where `test`.`t2`.`f2` = `test`.`t1`.`f1` and `test`.`t1`.`f1` in (2,3) and `test`.`t1`.`f1` in (2,3)
select * from v3 join v4 on f1=f2;
f1	f11	f2	f22
3	3	3	3
2	2	2	2
flush status;
explain extended select * from v4 where f2 in (1,3);
id	select_type	table	type	possible_keys	key	key_len	ref	rows	filtered	Extra
1	SIMPLE	t2	ALL	NULL	NULL	NULL	NULL	11	100.00	Using where
Warnings:
Note	1003	select `test`.`t2`.`f2` AS `f2`,`test`.`t2`.`f22` AS `f22` from `test`.`t2` where `test`.`t2`.`f2` in (1,3) and `test`.`t2`.`f2` in (2,3)
show status like 'Handler_read%';
Variable_name	Value
Handler_read_first	0
Handler_read_key	0
Handler_read_last	0
Handler_read_next	0
Handler_read_prev	0
Handler_read_retry	0
Handler_read_rnd	0
Handler_read_rnd_deleted	0
Handler_read_rnd_next	0
flush status;
select * from v4 where f2 in (1,3);
f2	f22
3	3
show status like 'Handler_read%';
Variable_name	Value
Handler_read_first	0
Handler_read_key	0
Handler_read_last	0
Handler_read_next	0
Handler_read_prev	0
Handler_read_retry	0
Handler_read_rnd	0
Handler_read_rnd_deleted	0
Handler_read_rnd_next	12
for materialized derived tables
explain for simple derived
explain extended select * from (select * from t1 group by f1) tt;
id	select_type	table	type	possible_keys	key	key_len	ref	rows	filtered	Extra
1	PRIMARY	<derived2>	ALL	NULL	NULL	NULL	NULL	11	100.00	
2	DERIVED	t1	ALL	NULL	NULL	NULL	NULL	11	100.00	Using temporary; Using filesort
Warnings:
Note	1003	/* select#1 */ select `tt`.`f1` AS `f1`,`tt`.`f11` AS `f11` from (/* select#2 */ select `test`.`t1`.`f1` AS `f1`,`test`.`t1`.`f11` AS `f11` from `test`.`t1` group by `test`.`t1`.`f1`) `tt`
select * from (select * from t1 having f1=f1) tt;
f1	f11
1	1
2	2
3	3
5	5
9	9
7	7
17	17
13	13
11	11
15	15
19	19
explain showing created indexes
explain extended 
select * from t1 join (select * from t2 group by f2) tt on f1=f2;
id	select_type	table	type	possible_keys	key	key_len	ref	rows	filtered	Extra
1	PRIMARY	t1	ALL	NULL	NULL	NULL	NULL	11	100.00	Using where
1	PRIMARY	<derived2>	ref	key0	key0	5	test.t1.f1	2	100.00	
2	DERIVED	t2	ALL	NULL	NULL	NULL	NULL	11	100.00	Using temporary; Using filesort
Warnings:
Note	1003	/* select#1 */ select `test`.`t1`.`f1` AS `f1`,`test`.`t1`.`f11` AS `f11`,`tt`.`f2` AS `f2`,`tt`.`f22` AS `f22` from `test`.`t1` join (/* select#2 */ select `test`.`t2`.`f2` AS `f2`,`test`.`t2`.`f22` AS `f22` from `test`.`t2` group by `test`.`t2`.`f2`) `tt` where `tt`.`f2` = `test`.`t1`.`f1`
select * from t1 join (select * from t2 group by f2) tt on f1=f2;
f1	f11	f2	f22
1	1	1	1
2	2	2	2
3	3	3	3
explain showing late materialization
flush status;
explain select * from t1 join (select * from t2 group by f2) tt on f1=f2;
id	select_type	table	type	possible_keys	key	key_len	ref	rows	Extra
1	PRIMARY	t1	ALL	NULL	NULL	NULL	NULL	11	Using where
1	PRIMARY	<derived2>	ref	key0	key0	5	test.t1.f1	2	
2	DERIVED	t2	ALL	NULL	NULL	NULL	NULL	11	Using temporary; Using filesort
show status like 'Handler_read%';
Variable_name	Value
Handler_read_first	0
Handler_read_key	0
Handler_read_last	0
Handler_read_next	0
Handler_read_prev	0
Handler_read_retry	0
Handler_read_rnd	0
Handler_read_rnd_deleted	0
Handler_read_rnd_next	0
flush status;
select * from t1 join (select * from t2 group by f2) tt on f1=f2;
f1	f11	f2	f22
1	1	1	1
2	2	2	2
3	3	3	3
show status like 'Handler_read%';
Variable_name	Value
Handler_read_first	0
Handler_read_key	11
Handler_read_last	0
Handler_read_next	3
Handler_read_prev	0
Handler_read_retry	0
Handler_read_rnd	11
Handler_read_rnd_deleted	0
Handler_read_rnd_next	36
for materialized views
drop view v1,v2,v3;
create view v1 as select * from t1 group by f1;
create view v2 as select * from t2 group by f2;
create view v3 as select t1.f1,t1.f11 from t1 join t1 as t11 where t1.f1=t11.f1
having t1.f1<100;
explain for simple derived
explain extended select * from v1;
id	select_type	table	type	possible_keys	key	key_len	ref	rows	filtered	Extra
1	PRIMARY	<derived2>	ALL	NULL	NULL	NULL	NULL	11	100.00	
2	DERIVED	t1	ALL	NULL	NULL	NULL	NULL	11	100.00	Using temporary; Using filesort
Warnings:
Note	1003	/* select#1 */ select `v1`.`f1` AS `f1`,`v1`.`f11` AS `f11` from `test`.`v1`
select * from v1;
f1	f11
1	1
2	2
3	3
5	5
7	7
9	9
11	11
13	13
15	15
17	17
19	19
explain showing created indexes
explain extended select * from t1 join v2 on f1=f2;
id	select_type	table	type	possible_keys	key	key_len	ref	rows	filtered	Extra
1	PRIMARY	t1	ALL	NULL	NULL	NULL	NULL	11	100.00	Using where
1	PRIMARY	<derived2>	ref	key0	key0	5	test.t1.f1	2	100.00	
2	DERIVED	t2	ALL	NULL	NULL	NULL	NULL	11	100.00	Using temporary; Using filesort
Warnings:
Note	1003	/* select#1 */ select `test`.`t1`.`f1` AS `f1`,`test`.`t1`.`f11` AS `f11`,`v2`.`f2` AS `f2`,`v2`.`f22` AS `f22` from `test`.`t1` join `test`.`v2` where `v2`.`f2` = `test`.`t1`.`f1`
select * from t1 join v2 on f1=f2;
f1	f11	f2	f22
1	1	1	1
2	2	2	2
3	3	3	3
explain extended
select * from t1,v3 as v31,v3 where t1.f1=v31.f1 and t1.f1=v3.f1;
id	select_type	table	type	possible_keys	key	key_len	ref	rows	filtered	Extra
1	PRIMARY	t1	ALL	NULL	NULL	NULL	NULL	11	100.00	Using where
1	PRIMARY	<derived2>	ref	key0	key0	5	test.t1.f1	10	100.00	
1	PRIMARY	<derived3>	ref	key0	key0	5	test.t1.f1	10	100.00	
3	DERIVED	t1	ALL	NULL	NULL	NULL	NULL	11	100.00	
3	DERIVED	t11	ALL	NULL	NULL	NULL	NULL	11	100.00	Using where; Using join buffer (flat, BNL join)
2	DERIVED	t1	ALL	NULL	NULL	NULL	NULL	11	100.00	
2	DERIVED	t11	ALL	NULL	NULL	NULL	NULL	11	100.00	Using where; Using join buffer (flat, BNL join)
Warnings:
Note	1003	/* select#1 */ select `test`.`t1`.`f1` AS `f1`,`test`.`t1`.`f11` AS `f11`,`v31`.`f1` AS `f1`,`v31`.`f11` AS `f11`,`v3`.`f1` AS `f1`,`v3`.`f11` AS `f11` from `test`.`t1` join `test`.`v3` `v31` join `test`.`v3` where `v31`.`f1` = `test`.`t1`.`f1` and `v3`.`f1` = `test`.`t1`.`f1`
flush status;
select * from t1,v3 as v31,v3 where t1.f1=v31.f1 and t1.f1=v3.f1;
f1	f11	f1	f11	f1	f11
1	1	1	1	1	1
2	2	2	2	2	2
3	3	3	3	3	3
5	5	5	5	5	5
9	9	9	9	9	9
7	7	7	7	7	7
17	17	17	17	17	17
13	13	13	13	13	13
11	11	11	11	11	11
15	15	15	15	15	15
19	19	19	19	19	19
show status like 'Handler_read%';
Variable_name	Value
Handler_read_first	0
Handler_read_key	22
Handler_read_last	0
Handler_read_next	22
Handler_read_prev	0
Handler_read_retry	0
Handler_read_rnd	0
Handler_read_rnd_deleted	0
Handler_read_rnd_next	60
explain showing late materialization
flush status;
explain select * from t1 join v2 on f1=f2;
id	select_type	table	type	possible_keys	key	key_len	ref	rows	Extra
1	PRIMARY	t1	ALL	NULL	NULL	NULL	NULL	11	Using where
1	PRIMARY	<derived2>	ref	key0	key0	5	test.t1.f1	2	
2	DERIVED	t2	ALL	NULL	NULL	NULL	NULL	11	Using temporary; Using filesort
show status like 'Handler_read%';
Variable_name	Value
Handler_read_first	0
Handler_read_key	0
Handler_read_last	0
Handler_read_next	0
Handler_read_prev	0
Handler_read_retry	0
Handler_read_rnd	0
Handler_read_rnd_deleted	0
Handler_read_rnd_next	0
flush status;
select * from t1 join v2 on f1=f2;
f1	f11	f2	f22
1	1	1	1
2	2	2	2
3	3	3	3
show status like 'Handler_read%';
Variable_name	Value
Handler_read_first	0
Handler_read_key	11
Handler_read_last	0
Handler_read_next	3
Handler_read_prev	0
Handler_read_retry	0
Handler_read_rnd	11
Handler_read_rnd_deleted	0
Handler_read_rnd_next	36
explain extended select * from v1 join v4 on f1=f2;
id	select_type	table	type	possible_keys	key	key_len	ref	rows	filtered	Extra
1	PRIMARY	t2	ALL	NULL	NULL	NULL	NULL	11	100.00	Using where
1	PRIMARY	<derived2>	ref	key0	key0	5	test.t2.f2	2	100.00	
2	DERIVED	t1	ALL	NULL	NULL	NULL	NULL	11	100.00	Using where; Using temporary; Using filesort
Warnings:
Note	1003	/* select#1 */ select `v1`.`f1` AS `f1`,`v1`.`f11` AS `f11`,`test`.`t2`.`f2` AS `f2`,`test`.`t2`.`f22` AS `f22` from `test`.`v1` join `test`.`t2` where `v1`.`f1` = `test`.`t2`.`f2` and `test`.`t2`.`f2` in (2,3)
explain format=json select * from v1 join v4 on f1=f2;
EXPLAIN
{
  "query_block": {
    "select_id": 1,
    "table": {
      "table_name": "t2",
      "access_type": "ALL",
      "rows": 11,
      "filtered": 100,
      "attached_condition": "t2.f2 in (2,3) and t2.f2 is not null"
    },
    "table": {
      "table_name": "<derived2>",
      "access_type": "ref",
      "possible_keys": ["key0"],
      "key": "key0",
      "key_length": "5",
      "used_key_parts": ["f1"],
      "ref": ["test.t2.f2"],
      "rows": 2,
      "filtered": 100,
      "materialized": {
        "query_block": {
          "select_id": 2,
          "filesort": {
            "sort_key": "t1.f1",
            "temporary_table": {
              "table": {
                "table_name": "t1",
                "access_type": "ALL",
                "rows": 11,
                "filtered": 100,
                "attached_condition": "t1.f1 in (2,3)"
              }
            }
          }
        }
      }
    }
  }
}
select * from v1 join v4 on f1=f2;
f1	f11	f2	f22
3	3	3	3
2	2	2	2
merged derived in merged derived
explain extended select * from (select * from 
(select * from t1 where f1 < 7) tt where f1 > 2) zz;
id	select_type	table	type	possible_keys	key	key_len	ref	rows	filtered	Extra
1	SIMPLE	t1	ALL	NULL	NULL	NULL	NULL	11	100.00	Using where
Warnings:
Note	1003	select `test`.`t1`.`f1` AS `f1`,`test`.`t1`.`f11` AS `f11` from `test`.`t1` where `test`.`t1`.`f1` > 2 and `test`.`t1`.`f1` < 7
select * from (select * from 
(select * from t1 where f1 < 7) tt where f1 > 2) zz;
f1	f11
3	3
5	5
materialized derived in merged derived
explain extended  select * from (select * from 
(select * from t1 where f1 < 7 group by f1) tt where f1 > 2) zz;
id	select_type	table	type	possible_keys	key	key_len	ref	rows	filtered	Extra
1	PRIMARY	<derived3>	ALL	NULL	NULL	NULL	NULL	11	100.00	Using where
3	DERIVED	t1	ALL	NULL	NULL	NULL	NULL	11	100.00	Using where; Using temporary; Using filesort
Warnings:
Note	1003	/* select#1 */ select `tt`.`f1` AS `f1`,`tt`.`f11` AS `f11` from (/* select#3 */ select `test`.`t1`.`f1` AS `f1`,`test`.`t1`.`f11` AS `f11` from `test`.`t1` where `test`.`t1`.`f1` < 7 and `test`.`t1`.`f1` > 2 group by `test`.`t1`.`f1`) `tt` where `tt`.`f1` > 2
select * from (select * from 
(select * from t1 where f1 < 7 group by f1) tt where f1 > 2) zz;
f1	f11
3	3
5	5
merged derived in materialized derived
explain  extended select * from (select * from 
(select * from t1 where f1 < 7) tt where f1 > 2 group by f1) zz;
id	select_type	table	type	possible_keys	key	key_len	ref	rows	filtered	Extra
1	PRIMARY	<derived2>	ALL	NULL	NULL	NULL	NULL	11	100.00	
2	DERIVED	t1	ALL	NULL	NULL	NULL	NULL	11	100.00	Using where; Using temporary; Using filesort
Warnings:
Note	1003	/* select#1 */ select `zz`.`f1` AS `f1`,`zz`.`f11` AS `f11` from (/* select#2 */ select `test`.`t1`.`f1` AS `f1`,`test`.`t1`.`f11` AS `f11` from `test`.`t1` where `test`.`t1`.`f1` > 2 and `test`.`t1`.`f1` < 7 group by `test`.`t1`.`f1`) `zz`
select * from (select * from 
(select * from t1 where f1 < 7) tt where f1 > 2 group by f1) zz;
f1	f11
3	3
5	5
materialized derived in materialized derived
explain extended  select * from (select * from 
(select * from t1 where f1 < 7 group by f1) tt where f1 > 2 group by f1) zz;
id	select_type	table	type	possible_keys	key	key_len	ref	rows	filtered	Extra
1	PRIMARY	<derived2>	ALL	NULL	NULL	NULL	NULL	11	100.00	
2	DERIVED	<derived3>	ALL	NULL	NULL	NULL	NULL	11	100.00	Using where; Using temporary; Using filesort
3	DERIVED	t1	ALL	NULL	NULL	NULL	NULL	11	100.00	Using where; Using temporary; Using filesort
Warnings:
Note	1003	/* select#1 */ select `zz`.`f1` AS `f1`,`zz`.`f11` AS `f11` from (/* select#2 */ select `tt`.`f1` AS `f1`,`tt`.`f11` AS `f11` from (/* select#3 */ select `test`.`t1`.`f1` AS `f1`,`test`.`t1`.`f11` AS `f11` from `test`.`t1` where `test`.`t1`.`f1` < 7 and `test`.`t1`.`f1` > 2 group by `test`.`t1`.`f1`) `tt` where `tt`.`f1` > 2 group by `tt`.`f1`) `zz`
explain format=json  select * from (select * from 
(select * from t1 where f1 < 7 group by f1) tt where f1 > 2 group by f1) zz;
EXPLAIN
{
  "query_block": {
    "select_id": 1,
    "table": {
      "table_name": "<derived2>",
      "access_type": "ALL",
      "rows": 11,
      "filtered": 100,
      "materialized": {
        "query_block": {
          "select_id": 2,
          "filesort": {
            "sort_key": "tt.f1",
            "temporary_table": {
              "table": {
                "table_name": "<derived3>",
                "access_type": "ALL",
                "rows": 11,
                "filtered": 100,
                "attached_condition": "tt.f1 > 2",
                "materialized": {
                  "query_block": {
                    "select_id": 3,
                    "filesort": {
                      "sort_key": "t1.f1",
                      "temporary_table": {
                        "table": {
                          "table_name": "t1",
                          "access_type": "ALL",
                          "rows": 11,
                          "filtered": 100,
                          "attached_condition": "t1.f1 < 7 and t1.f1 > 2"
                        }
                      }
                    }
                  }
                }
              }
            }
          }
        }
      }
    }
  }
}
select * from (select * from 
(select * from t1 where f1 < 7 group by f1) tt where f1 > 2 group by f1) zz;
f1	f11
3	3
5	5
mat in merged derived join mat in merged derived
explain extended  select * from 
(select * from (select * from t1 where f1 < 7 group by f1) tt where f1 > 2) x
join 
(select * from (select * from t1 where f1 < 7 group by f1) tt where f1 > 2) z
on x.f1 = z.f1;
id	select_type	table	type	possible_keys	key	key_len	ref	rows	filtered	Extra
1	PRIMARY	<derived3>	ALL	NULL	NULL	NULL	NULL	11	100.00	Using where
1	PRIMARY	<derived5>	ref	key0	key0	5	tt.f1	2	100.00	
5	DERIVED	t1	ALL	NULL	NULL	NULL	NULL	11	100.00	Using where; Using temporary; Using filesort
3	DERIVED	t1	ALL	NULL	NULL	NULL	NULL	11	100.00	Using where; Using temporary; Using filesort
Warnings:
Note	1003	/* select#1 */ select `tt`.`f1` AS `f1`,`tt`.`f11` AS `f11`,`tt`.`f1` AS `f1`,`tt`.`f11` AS `f11` from (/* select#3 */ select `test`.`t1`.`f1` AS `f1`,`test`.`t1`.`f11` AS `f11` from `test`.`t1` where `test`.`t1`.`f1` < 7 and `test`.`t1`.`f1` > 2 and `test`.`t1`.`f1` > 2 group by `test`.`t1`.`f1`) `tt` join (/* select#5 */ select `t1`.`f1` AS `f1`,`t1`.`f11` AS `f11` from `test`.`t1` where `t1`.`f1` < 7 and `t1`.`f1` > 2 and `t1`.`f1` > 2 group by `t1`.`f1`) `tt` where `tt`.`f1` = `tt`.`f1` and `tt`.`f1` > 2 and `tt`.`f1` > 2
explain format=json  select * from 
(select * from (select * from t1 where f1 < 7 group by f1) tt where f1 > 2) x
join 
(select * from (select * from t1 where f1 < 7 group by f1) tt where f1 > 2) z
on x.f1 = z.f1;
EXPLAIN
{
  "query_block": {
    "select_id": 1,
    "table": {
      "table_name": "<derived3>",
      "access_type": "ALL",
      "rows": 11,
      "filtered": 100,
      "attached_condition": "tt.f1 > 2 and tt.f1 > 2 and tt.f1 is not null",
      "materialized": {
        "query_block": {
          "select_id": 3,
          "filesort": {
            "sort_key": "t1.f1",
            "temporary_table": {
              "table": {
                "table_name": "t1",
                "access_type": "ALL",
                "rows": 11,
                "filtered": 100,
                "attached_condition": "t1.f1 < 7 and t1.f1 > 2 and t1.f1 > 2"
              }
            }
          }
        }
      }
    },
    "table": {
      "table_name": "<derived5>",
      "access_type": "ref",
      "possible_keys": ["key0"],
      "key": "key0",
      "key_length": "5",
      "used_key_parts": ["f1"],
      "ref": ["tt.f1"],
      "rows": 2,
      "filtered": 100,
      "materialized": {
        "query_block": {
          "select_id": 5,
          "filesort": {
            "sort_key": "t1.f1",
            "temporary_table": {
              "table": {
                "table_name": "t1",
                "access_type": "ALL",
                "rows": 11,
                "filtered": 100,
                "attached_condition": "t1.f1 < 7 and t1.f1 > 2 and t1.f1 > 2"
              }
            }
          }
        }
      }
    }
  }
}
flush status;
select * from 
(select * from (select * from t1 where f1 < 7 group by f1) tt where f1 > 2) x
join 
(select * from (select * from t1 where f1 < 7 group by f1) tt where f1 > 2) z
on x.f1 = z.f1;
f1	f11	f1	f11
3	3	3	3
5	5	5	5
show status like 'Handler_read%';
Variable_name	Value
Handler_read_first	0
Handler_read_key	2
Handler_read_last	0
Handler_read_next	2
Handler_read_prev	0
Handler_read_retry	0
Handler_read_rnd	4
Handler_read_rnd_deleted	0
Handler_read_rnd_next	33
flush status;
merged in merged derived join merged in merged derived
explain extended  select * from 
(select * from 
(select * from t1 where f1 < 7 ) tt where f1 > 2 ) x
join 
(select * from 
(select * from t1 where f1 < 7 ) tt where f1 > 2 ) z
on x.f1 = z.f1;
id	select_type	table	type	possible_keys	key	key_len	ref	rows	filtered	Extra
1	SIMPLE	t1	ALL	NULL	NULL	NULL	NULL	11	100.00	Using where
1	SIMPLE	t1	ALL	NULL	NULL	NULL	NULL	11	100.00	Using where; Using join buffer (flat, BNL join)
Warnings:
Note	1003	select `test`.`t1`.`f1` AS `f1`,`test`.`t1`.`f11` AS `f11`,`t1`.`f1` AS `f1`,`t1`.`f11` AS `f11` from `test`.`t1` join `test`.`t1` where `t1`.`f1` = `test`.`t1`.`f1` and `test`.`t1`.`f1` > 2 and `test`.`t1`.`f1` < 7 and `test`.`t1`.`f1` > 2 and `test`.`t1`.`f1` < 7
select * from 
(select * from 
(select * from t1 where f1 < 7 ) tt where f1 > 2 ) x
join 
(select * from 
(select * from t1 where f1 < 7 ) tt where f1 > 2 ) z
on x.f1 = z.f1;
f1	f11	f1	f11
3	3	3	3
5	5	5	5
materialized in materialized derived join 
materialized in materialized derived
explain extended  select * from 
(select * from 
(select * from t1 where f1 < 7 group by f1) tt where f1 > 2 group by f1) x
join 
(select * from 
(select * from t1 where f1 < 7 group by f1) tt where f1 > 2 group by f1) z
on x.f1 = z.f1;
id	select_type	table	type	possible_keys	key	key_len	ref	rows	filtered	Extra
1	PRIMARY	<derived2>	ALL	NULL	NULL	NULL	NULL	11	100.00	Using where
1	PRIMARY	<derived4>	ref	key0	key0	5	x.f1	2	100.00	
4	DERIVED	<derived5>	ALL	NULL	NULL	NULL	NULL	11	100.00	Using where; Using temporary; Using filesort
5	DERIVED	t1	ALL	NULL	NULL	NULL	NULL	11	100.00	Using where; Using temporary; Using filesort
2	DERIVED	<derived3>	ALL	NULL	NULL	NULL	NULL	11	100.00	Using where; Using temporary; Using filesort
3	DERIVED	t1	ALL	NULL	NULL	NULL	NULL	11	100.00	Using where; Using temporary; Using filesort
Warnings:
Note	1003	/* select#1 */ select `x`.`f1` AS `f1`,`x`.`f11` AS `f11`,`z`.`f1` AS `f1`,`z`.`f11` AS `f11` from (/* select#2 */ select `tt`.`f1` AS `f1`,`tt`.`f11` AS `f11` from (/* select#3 */ select `test`.`t1`.`f1` AS `f1`,`test`.`t1`.`f11` AS `f11` from `test`.`t1` where `test`.`t1`.`f1` < 7 and `test`.`t1`.`f1` > 2 group by `test`.`t1`.`f1`) `tt` where `tt`.`f1` > 2 group by `tt`.`f1`) `x` join (/* select#4 */ select `tt`.`f1` AS `f1`,`tt`.`f11` AS `f11` from (/* select#5 */ select `t1`.`f1` AS `f1`,`t1`.`f11` AS `f11` from `test`.`t1` where `t1`.`f1` < 7 and `t1`.`f1` > 2 group by `t1`.`f1`) `tt` where `tt`.`f1` > 2 group by `tt`.`f1`) `z` where `z`.`f1` = `x`.`f1`
explain format=json select * from 
(select * from 
(select * from t1 where f1 < 7 group by f1) tt where f1 > 2 group by f1) x
join 
(select * from 
(select * from t1 where f1 < 7 group by f1) tt where f1 > 2 group by f1) z
on x.f1 = z.f1;
EXPLAIN
{
  "query_block": {
    "select_id": 1,
    "table": {
      "table_name": "<derived2>",
      "access_type": "ALL",
      "rows": 11,
      "filtered": 100,
      "attached_condition": "x.f1 is not null",
      "materialized": {
        "query_block": {
          "select_id": 2,
          "filesort": {
            "sort_key": "tt.f1",
            "temporary_table": {
              "table": {
                "table_name": "<derived3>",
                "access_type": "ALL",
                "rows": 11,
                "filtered": 100,
                "attached_condition": "tt.f1 > 2",
                "materialized": {
                  "query_block": {
                    "select_id": 3,
                    "filesort": {
                      "sort_key": "t1.f1",
                      "temporary_table": {
                        "table": {
                          "table_name": "t1",
                          "access_type": "ALL",
                          "rows": 11,
                          "filtered": 100,
                          "attached_condition": "t1.f1 < 7 and t1.f1 > 2"
                        }
                      }
                    }
                  }
                }
              }
            }
          }
        }
      }
    },
    "table": {
      "table_name": "<derived4>",
      "access_type": "ref",
      "possible_keys": ["key0"],
      "key": "key0",
      "key_length": "5",
      "used_key_parts": ["f1"],
      "ref": ["x.f1"],
      "rows": 2,
      "filtered": 100,
      "materialized": {
        "query_block": {
          "select_id": 4,
          "filesort": {
            "sort_key": "tt.f1",
            "temporary_table": {
              "table": {
                "table_name": "<derived5>",
                "access_type": "ALL",
                "rows": 11,
                "filtered": 100,
                "attached_condition": "tt.f1 > 2",
                "materialized": {
                  "query_block": {
                    "select_id": 5,
                    "filesort": {
                      "sort_key": "t1.f1",
                      "temporary_table": {
                        "table": {
                          "table_name": "t1",
                          "access_type": "ALL",
                          "rows": 11,
                          "filtered": 100,
                          "attached_condition": "t1.f1 < 7 and t1.f1 > 2"
                        }
                      }
                    }
                  }
                }
              }
            }
          }
        }
      }
    }
  }
}
select * from 
(select * from 
(select * from t1 where f1 < 7 group by f1) tt where f1 > 2 group by f1) x
join 
(select * from 
(select * from t1 where f1 < 7 group by f1) tt where f1 > 2 group by f1) z
on x.f1 = z.f1;
f1	f11	f1	f11
3	3	3	3
5	5	5	5
merged view in materialized derived
explain extended
select * from (select * from v4 group by 1) tt;
id	select_type	table	type	possible_keys	key	key_len	ref	rows	filtered	Extra
1	PRIMARY	<derived2>	ALL	NULL	NULL	NULL	NULL	11	100.00	
2	DERIVED	t2	ALL	NULL	NULL	NULL	NULL	11	100.00	Using where; Using temporary; Using filesort
Warnings:
Note	1003	/* select#1 */ select `tt`.`f2` AS `f2`,`tt`.`f22` AS `f22` from (/* select#2 */ select `test`.`t2`.`f2` AS `f2`,`test`.`t2`.`f22` AS `f22` from `test`.`t2` where `test`.`t2`.`f2` in (2,3) group by 1) `tt`
select * from (select * from v4 group by 1) tt;
f2	f22
2	2
3	3
materialized view in merged derived
explain extended 
select * from ( select * from v1 where f1 < 7) tt;
id	select_type	table	type	possible_keys	key	key_len	ref	rows	filtered	Extra
1	PRIMARY	<derived3>	ALL	NULL	NULL	NULL	NULL	11	100.00	Using where
3	DERIVED	t1	ALL	NULL	NULL	NULL	NULL	11	100.00	Using where; Using temporary; Using filesort
Warnings:
Note	1003	/* select#1 */ select `v1`.`f1` AS `f1`,`v1`.`f11` AS `f11` from `test`.`v1` where `v1`.`f1` < 7
explain format=json 
select * from ( select * from v1 where f1 < 7) tt;
EXPLAIN
{
  "query_block": {
    "select_id": 1,
    "table": {
      "table_name": "<derived3>",
      "access_type": "ALL",
      "rows": 11,
      "filtered": 100,
      "attached_condition": "v1.f1 < 7",
      "materialized": {
        "query_block": {
          "select_id": 3,
          "filesort": {
            "sort_key": "t1.f1",
            "temporary_table": {
              "table": {
                "table_name": "t1",
                "access_type": "ALL",
                "rows": 11,
                "filtered": 100,
                "attached_condition": "t1.f1 < 7"
              }
            }
          }
        }
      }
    }
  }
}
select * from ( select * from v1 where f1 < 7) tt;
f1	f11
1	1
2	2
3	3
5	5
merged view in a merged view in a merged derived
create view v6 as select * from v4 where f2 < 7;
explain extended select * from (select * from v6) tt;
id	select_type	table	type	possible_keys	key	key_len	ref	rows	filtered	Extra
1	SIMPLE	t2	ALL	NULL	NULL	NULL	NULL	11	100.00	Using where
Warnings:
Note	1003	select `test`.`t2`.`f2` AS `f2`,`test`.`t2`.`f22` AS `f22` from `test`.`t2` where `test`.`t2`.`f2` < 7 and `test`.`t2`.`f2` in (2,3)
select * from (select * from v6) tt;
f2	f22
3	3
2	2
materialized view in a merged view in a materialized derived
create view v7 as select * from v1;
explain extended select * from (select * from v7 group by 1) tt;
id	select_type	table	type	possible_keys	key	key_len	ref	rows	filtered	Extra
1	PRIMARY	<derived2>	ALL	NULL	NULL	NULL	NULL	11	100.00	
2	DERIVED	<derived4>	ALL	NULL	NULL	NULL	NULL	11	100.00	Using temporary; Using filesort
4	DERIVED	t1	ALL	NULL	NULL	NULL	NULL	11	100.00	Using temporary; Using filesort
Warnings:
Note	1003	/* select#1 */ select `tt`.`f1` AS `f1`,`tt`.`f11` AS `f11` from (/* select#2 */ select `v1`.`f1` AS `f1`,`v1`.`f11` AS `f11` from `test`.`v1` group by 1) `tt`
select * from (select * from v7 group by 1) tt;
f1	f11
1	1
2	2
3	3
5	5
7	7
9	9
11	11
13	13
15	15
17	17
19	19
join of above two
explain extended select * from v6 join v7 on f2=f1;
id	select_type	table	type	possible_keys	key	key_len	ref	rows	filtered	Extra
1	PRIMARY	t2	ALL	NULL	NULL	NULL	NULL	11	100.00	Using where
1	PRIMARY	<derived5>	ref	key0	key0	5	test.t2.f2	2	100.00	
5	DERIVED	t1	ALL	NULL	NULL	NULL	NULL	11	100.00	Using where; Using temporary; Using filesort
Warnings:
Note	1003	/* select#1 */ select `test`.`t2`.`f2` AS `f2`,`test`.`t2`.`f22` AS `f22`,`v1`.`f1` AS `f1`,`v1`.`f11` AS `f11` from `test`.`t2` join `test`.`v1` where `v1`.`f1` = `test`.`t2`.`f2` and `test`.`t2`.`f2` < 7 and `test`.`t2`.`f2` in (2,3)
explain format=json select * from v6 join v7 on f2=f1;
EXPLAIN
{
  "query_block": {
    "select_id": 1,
    "table": {
      "table_name": "t2",
      "access_type": "ALL",
      "rows": 11,
      "filtered": 100,
      "attached_condition": "t2.f2 < 7 and t2.f2 in (2,3) and t2.f2 is not null"
    },
    "table": {
      "table_name": "<derived5>",
      "access_type": "ref",
      "possible_keys": ["key0"],
      "key": "key0",
      "key_length": "5",
      "used_key_parts": ["f1"],
      "ref": ["test.t2.f2"],
      "rows": 2,
      "filtered": 100,
      "materialized": {
        "query_block": {
          "select_id": 5,
          "filesort": {
            "sort_key": "t1.f1",
            "temporary_table": {
              "table": {
                "table_name": "t1",
                "access_type": "ALL",
                "rows": 11,
                "filtered": 100,
                "attached_condition": "t1.f1 < 7 and t1.f1 in (2,3)"
              }
            }
          }
        }
      }
    }
  }
}
select * from v6 join v7 on f2=f1;
f2	f22	f1	f11
3	3	3	3
2	2	2	2
test two keys
explain select * from t1 join (select * from t2 group by f2) tt on t1.f1=tt.f2 join t1 xx on tt.f22=xx.f1;
id	select_type	table	type	possible_keys	key	key_len	ref	rows	Extra
1	PRIMARY	t1	ALL	NULL	NULL	NULL	NULL	11	Using where
1	PRIMARY	<derived2>	ref	key0	key0	5	test.t1.f1	2	
1	PRIMARY	xx	ALL	NULL	NULL	NULL	NULL	11	Using where; Using join buffer (flat, BNL join)
2	DERIVED	t2	ALL	NULL	NULL	NULL	NULL	11	Using temporary; Using filesort
select * from t1 join (select * from t2 group by f2) tt on t1.f1=tt.f2 join t1 xx on tt.f22=xx.f1;
f1	f11	f2	f22	f1	f11
1	1	1	1	1	1
2	2	2	2	2	2
3	3	3	3	3	3
TODO: Add test with 64 tables mergeable view to test fall back to
materialization on tables > MAX_TABLES merge
drop table t1,t2;
drop view v1,v2,v3,v4,v6,v7;
#
#  LP bug #794909: crash when defining possible keys for
#                  a materialized view/derived_table
#
CREATE TABLE t1 (f1 int) ;
INSERT INTO t1 VALUES (149), (150), (224), (29);
CREATE TABLE t2 (f1 int, KEY (f1));
INSERT INTO t2 VALUES (149), (NULL), (224);
CREATE ALGORITHM=TEMPTABLE VIEW v1 AS SELECT * FROM t1;
EXPLAIN
SELECT * FROM v1 JOIN t2 ON v1.f1 = t2.f1;
id	select_type	table	type	possible_keys	key	key_len	ref	rows	Extra
1	PRIMARY	t2	index	f1	f1	5	NULL	3	Using where; Using index
1	PRIMARY	<derived2>	ref	key0	key0	5	test.t2.f1	2	
2	DERIVED	t1	ALL	NULL	NULL	NULL	NULL	4	
SELECT * FROM v1 JOIN t2 ON v1.f1 = t2.f1;
f1	f1
149	149
224	224
DROP VIEW v1;
DROP TABLE t1,t2;
#
#  LP bug #794890: abort failure on multi-update with view
#
CREATE TABLE t1 (a int);
INSERT INTO t1 VALUES (20), (7);
CREATE TABLE t2 (a int);
INSERT INTO t2 VALUES (7), (9), (7);
CREATE ALGORITHM=TEMPTABLE VIEW v1 AS SELECT a FROM t1;
CREATE VIEW v2 AS SELECT t2.a FROM t2, v1 WHERE t2.a=t2.a;
UPDATE v2 SET a = 2;
SELECT * FROM t2;
a
2
2
2
UPDATE t1,v2 SET t1.a = 3;
SELECT * FROM t1;
a
3
3
DELETE t1 FROM t1,v2;
SELECT * FROM t1;
a
DROP VIEW v1,v2;
DROP TABLE t1,t2;
#
#  LP bug #802023: MIN/MAX optimization 
#                  for mergeable derived tables and views
#
CREATE TABLE t1 (a int, b int, c varchar(32), INDEX idx(a,b));
INSERT INTO t1 VALUES 
(7, 74, 'yyyyyyy'), (9, 97, 'aaaaaaaaa'), (2, 23, 'tt'),
(5, 55, 'ddddd'), (2, 27, 'ss'), (7, 76, 'xxxxxxx'),
(7, 79, 'zzzzzzz'), (9, 92, 'bbbbbbbbb'), (2, 25, 'pp'),
(5, 53, 'eeeee'), (2, 23, 'qq'), (7, 76,'wwwwwww'),
(7, 74, 'uuuuuuu'), (9, 92, 'ccccccccc'), (2, 25, 'oo');
CREATE VIEW v1 AS SELECT * FROM t1;
SELECT MIN(a) FROM t1 WHERE a >= 5;
MIN(a)
5
EXPLAIN
SELECT MIN(a) FROM t1 WHERE a >= 5;
id	select_type	table	type	possible_keys	key	key_len	ref	rows	Extra
1	SIMPLE	NULL	NULL	NULL	NULL	NULL	NULL	NULL	Select tables optimized away
SELECT MIN(a) FROM (SELECT * FROM t1) t WHERE a >= 5;
MIN(a)
5
EXPLAIN
SELECT MIN(a) FROM(SELECT * FROM t1) t WHERE a >= 5;
id	select_type	table	type	possible_keys	key	key_len	ref	rows	Extra
1	SIMPLE	NULL	NULL	NULL	NULL	NULL	NULL	NULL	Select tables optimized away
SELECT MIN(a) FROM v1 WHERE a >= 5;
MIN(a)
5
EXPLAIN
SELECT MIN(a) FROM v1 WHERE a >= 5;
id	select_type	table	type	possible_keys	key	key_len	ref	rows	Extra
1	SIMPLE	NULL	NULL	NULL	NULL	NULL	NULL	NULL	Select tables optimized away
SELECT MAX(b) FROM t1 WHERE a=7 AND b<75;
MAX(b)
74
EXPLAIN
SELECT MAX(b) FROM t1 WHERE a=7 AND b<75;
id	select_type	table	type	possible_keys	key	key_len	ref	rows	Extra
1	SIMPLE	NULL	NULL	NULL	NULL	NULL	NULL	NULL	Select tables optimized away
SELECT MAX(b) FROM (SELECT * FROM t1) t WHERE a=7 AND b<75;
MAX(b)
74
EXPLAIN
SELECT MAX(b) FROM (SELECT * FROM t1) t WHERE a=7 AND b<75;
id	select_type	table	type	possible_keys	key	key_len	ref	rows	Extra
1	SIMPLE	NULL	NULL	NULL	NULL	NULL	NULL	NULL	Select tables optimized away
SELECT MAX(b) FROM v1 WHERE a=7 AND b<75;
MAX(b)
74
EXPLAIN
SELECT MAX(b) FROM v1 WHERE a=7 AND b<75;
id	select_type	table	type	possible_keys	key	key_len	ref	rows	Extra
1	SIMPLE	NULL	NULL	NULL	NULL	NULL	NULL	NULL	Select tables optimized away
DROP VIEW v1;
DROP TABLE t1;
#
# LP bug #800535: GROUP BY query with nested left join                       
#                 and a derived table in the nest
#
CREATE TABLE t1 (a int) ;
INSERT INTO t1 VALUES (1), (2);
CREATE TABLE t2 (a int NOT NULL);
INSERT INTO t2 VALUES (1), (2);
CREATE TABLE t3 (a int, b int);
INSERT INTO t3 VALUES (3,3), (4,4);
EXPLAIN EXTENDED
SELECT t.a FROM t1 LEFT JOIN
(t2  t  JOIN t3 ON t3.b > 5)  ON t.a >= 1 
GROUP BY t.a;
id	select_type	table	type	possible_keys	key	key_len	ref	rows	filtered	Extra
1	SIMPLE	t1	ALL	NULL	NULL	NULL	NULL	2	100.00	Using temporary; Using filesort
1	SIMPLE	t	ALL	NULL	NULL	NULL	NULL	2	100.00	Using where
1	SIMPLE	t3	ALL	NULL	NULL	NULL	NULL	2	100.00	Using where
Warnings:
Note	1003	select `test`.`t`.`a` AS `a` from `test`.`t1` left join (`test`.`t2` `t` join `test`.`t3`) on(`test`.`t`.`a` >= 1 and `test`.`t3`.`b` > 5) where 1 group by `test`.`t`.`a`
SELECT t.a FROM t1 LEFT JOIN
(t2 t  JOIN t3 ON t3.b > 5)  ON t.a >= 1 
GROUP BY t.a;
a
NULL
EXPLAIN EXTENDED
SELECT t.a FROM t1 LEFT JOIN
(( SELECT * FROM t2 ) t  JOIN t3 ON t3.b > 5)  ON t.a >= 1 
GROUP BY t.a;
id	select_type	table	type	possible_keys	key	key_len	ref	rows	filtered	Extra
1	SIMPLE	t1	ALL	NULL	NULL	NULL	NULL	2	100.00	Using temporary; Using filesort
1	SIMPLE	t2	ALL	NULL	NULL	NULL	NULL	2	100.00	Using where
1	SIMPLE	t3	ALL	NULL	NULL	NULL	NULL	2	100.00	Using where
Warnings:
Note	1003	select `test`.`t2`.`a` AS `a` from `test`.`t1` left join (`test`.`t2` join `test`.`t3`) on(`test`.`t2`.`a` >= 1 and `test`.`t3`.`b` > 5) where 1 group by `test`.`t2`.`a`
SELECT t.a FROM t1 LEFT JOIN
(( SELECT * FROM t2 ) t  JOIN t3 ON t3.b > 5)  ON t.a >= 1 
GROUP BY t.a;
a
NULL
CREATE VIEW v1 AS SELECT * FROM t2;
EXPLAIN EXTENDED
SELECT t.a FROM t1 LEFT JOIN
(v1  t  JOIN t3 ON t3.b > 5)  ON t.a >= 1 
GROUP BY t.a;
id	select_type	table	type	possible_keys	key	key_len	ref	rows	filtered	Extra
1	SIMPLE	t1	ALL	NULL	NULL	NULL	NULL	2	100.00	Using temporary; Using filesort
1	SIMPLE	t2	ALL	NULL	NULL	NULL	NULL	2	100.00	Using where
1	SIMPLE	t3	ALL	NULL	NULL	NULL	NULL	2	100.00	Using where
Warnings:
Note	1003	select `test`.`t2`.`a` AS `a` from `test`.`t1` left join (`test`.`t2` join `test`.`t3`) on(`test`.`t2`.`a` >= 1 and `test`.`t3`.`b` > 5) where 1 group by `test`.`t2`.`a`
SELECT t.a FROM t1 LEFT JOIN
(v1 t  JOIN t3 ON t3.b > 5)  ON t.a >= 1 
GROUP BY t.a;
a
NULL
DROP VIEW v1;
DROP TABLE t1,t2,t3;
#
# LP bug #803410: materialized view/dt accessed by two-component key                       
#                 
CREATE TABLE t1 (a varchar(1));
INSERT INTO t1 VALUES ('c');
CREATE TABLE t2 (a varchar(1) , KEY (a)) ;
INSERT INTO t2 VALUES ('c'), (NULL), ('r');
CREATE TABLE t3 (a varchar(1), b varchar(1));
INSERT INTO t3 VALUES
('e', 'c'), ('c', 'c'), ('c', 'r'), ('g', 'a'), ('b', 'x'), ('b', 'y'),
('h', 'w'), ('d', 'z'), ('k', 'v'), ('j', 's'), ('m', 'p'), ('l', 'q');
CREATE VIEW v1 AS SELECT a, MIN(b) AS b FROM t3 GROUP BY a;
EXPLAIN
SELECT * FROM t1, t2, v1 WHERE t2.a=t1.a AND t2.a=v1.a AND t2.a=v1.b;
id	select_type	table	type	possible_keys	key	key_len	ref	rows	Extra
1	PRIMARY	t1	system	NULL	NULL	NULL	NULL	1	
1	PRIMARY	t2	ref	a	a	4	const	1	Using index
1	PRIMARY	<derived2>	ref	key0	key0	8	const,const	1	
2	DERIVED	t3	ALL	NULL	NULL	NULL	NULL	12	Using temporary; Using filesort
SELECT * FROM t1, t2, v1 WHERE t2.a=t1.a AND t2.a=v1.a AND t2.a=v1.b;
a	a	a	b
c	c	c	c
DROP VIEW v1;
DROP TABLE t1,t2,t3;
#
# LP bug #802845: select from derived table with limit 0                       
#                 
SELECT * FROM (SELECT 1 LIMIT 0) t;
1
CREATE TABLE t1 (a int);
INSERT INTO t1 VALUES (7), (1), (3);
SELECT * FROM (SELECT * FROM t1 LIMIT 0) t;
a
DROP TABLE t1;
#
# LP bug #803851: materialized view + IN->EXISTS                       
#                 
SET SESSION optimizer_switch='semijoin=off,derived_with_keys=on,materialization=off';
CREATE TABLE t1 (a int, b int);
INSERT INTO t1 VALUES (2,2), (3,3), (1,1);
CREATE TABLE t2 (a int);
INSERT INTO t2 VALUES (1), (2), (1);
CREATE TABLE t3 (a int);
INSERT INTO t3 VALUES (3), (1), (2), (1);
CREATE VIEW v1 AS SELECT a, MAX(b) AS b FROM t1 GROUP BY a;
EXPLAIN EXTENDED
SELECT * FROM t3
WHERE t3.a IN (SELECT v1.a FROM v1, t2 WHERE t2.a = v1.b);
id	select_type	table	type	possible_keys	key	key_len	ref	rows	filtered	Extra
1	PRIMARY	t3	ALL	NULL	NULL	NULL	NULL	4	100.00	Using where
2	DEPENDENT SUBQUERY	<derived3>	ref	key1	key1	5	func	2	100.00	
2	DEPENDENT SUBQUERY	t2	ALL	NULL	NULL	NULL	NULL	3	100.00	Using where; Using join buffer (flat, BNL join)
3	DERIVED	t1	ALL	NULL	NULL	NULL	NULL	3	100.00	Using temporary; Using filesort
Warnings:
Note	1003	/* select#1 */ select `test`.`t3`.`a` AS `a` from `test`.`t3` where <expr_cache><`test`.`t3`.`a`>(<in_optimizer>(`test`.`t3`.`a`,<exists>(/* select#2 */ select `v1`.`a` from `test`.`v1` join `test`.`t2` where `test`.`t2`.`a` = `v1`.`b` and <cache>(`test`.`t3`.`a`) = `v1`.`a`)))
SELECT * FROM t3
WHERE t3.a IN (SELECT v1.a FROM v1, t2 WHERE t2.a = v1.b);
a
1
2
1
SET SESSION optimizer_switch=@save_optimizer_switch;
DROP VIEW v1;
DROP TABLE t1,t2,t3;
#
# LP bug #804515: materialized derived + ORDER BY                      
#                 
CREATE TABLE t1 (f1 varchar(1), f2 varchar(1), KEY (f2));
INSERT INTO t1 VALUES
('r','x'), ('x','d'), ('x','r'), ('r','f'), ('x','x');
CREATE TABLE t2 (f1 varchar(1), f2 varchar(1));
INSERT INTO t2 VALUES ('s','x');
CREATE TABLE t3 (f1 varchar(1), f2 varchar(1), KEY (f2));
INSERT INTO t3 VALUES
(NULL,'x'), (NULL,'f'), ('t','p'), (NULL,'j'), ('g','c');
CREATE TABLE t4 (f1 int, f2 varchar(1), KEY (f2,f1)) ;
INSERT INTO t4 VALUES (1,'x'), (5,'r');
EXPLAIN
SELECT t.f1 AS f 
FROM (SELECT DISTINCT t1.* FROM t1,t2 WHERE t2.f2 = t1.f2) t,t3,t4
WHERE t4.f2 = t3.f2  AND t4.f2 = t.f1 ORDER BY f;
id	select_type	table	type	possible_keys	key	key_len	ref	rows	Extra
1	PRIMARY	<derived2>	ALL	NULL	NULL	NULL	NULL	2	Using where; Using filesort
1	PRIMARY	t4	ref	f2	f2	4	t.f1	1	Using index
1	PRIMARY	t3	ref	f2	f2	4	t.f1	2	Using index
2	DERIVED	t2	system	NULL	NULL	NULL	NULL	1	Using temporary
2	DERIVED	t1	ref	f2	f2	4	const	2	Using where
SELECT t.f1 AS f 
FROM (SELECT DISTINCT t1.* FROM t1,t2 WHERE t2.f2 = t1.f2) t,t3,t4
WHERE t4.f2 = t3.f2  AND t4.f2 = t.f1 ORDER BY f;
f
x
DROP TABLE t1,t2,t3,t4;
#
# LP bug #806431: join over materialized derived with key                    
#             
CREATE TABLE t1 (a int, b int);
INSERT INTO t1 VALUES (0,0),(3,0),(1,0);
CREATE ALGORITHM=TEMPTABLE VIEW v1 AS SELECT a,b FROM t1 ;
SET SESSION optimizer_switch='derived_with_keys=off';
SELECT * FROM t1 AS t JOIN v1 AS v WHERE t.a = v.b AND t.b = v.b;
a	b	a	b
0	0	0	0
0	0	3	0
0	0	1	0
SET SESSION optimizer_switch='derived_with_keys=on';
EXPLAIN
SELECT * FROM t1 AS t JOIN v1 AS v WHERE t.a = v.b AND t.b = v.b;
id	select_type	table	type	possible_keys	key	key_len	ref	rows	Extra
1	PRIMARY	t	ALL	NULL	NULL	NULL	NULL	3	Using where
1	PRIMARY	<derived2>	ref	key0	key0	5	test.t.a	2	
2	DERIVED	t1	ALL	NULL	NULL	NULL	NULL	3	
SELECT * FROM t1 AS t JOIN v1 AS v WHERE t.a = v.b AND t.b = v.b;
a	b	a	b
0	0	1	0
0	0	3	0
0	0	0	0
SET SESSION optimizer_switch=@save_optimizer_switch;
DROP VIEW v1;
DROP TABLE t1;
#
# LP bug #806477: left join over merged join with                    
#                 where condition containing f=f
#
CREATE TABLE t1 (a int NOT NULL);
INSERT INTO t1 VALUES (1), (50), (0);
CREATE TABLE t2 (a int);
CREATE TABLE t3 (a int, b int);
INSERT INTO t3 VALUES (76,2), (1,NULL);
CREATE VIEW v1 AS SELECT * FROM t1;
SELECT t3.b, v1.a 
FROM t3 LEFT JOIN (t2, v1) ON t3.a <> 0
WHERE v1.a = v1.a OR t3.b <> 0;
b	a
2	NULL
EXPLAIN EXTENDED
SELECT t3.b, v1.a 
FROM t3 LEFT JOIN (t2, v1) ON t3.a <> 0
WHERE v1.a = v1.a OR t3.b <> 0;
id	select_type	table	type	possible_keys	key	key_len	ref	rows	filtered	Extra
1	SIMPLE	t3	ALL	NULL	NULL	NULL	NULL	2	100.00	
1	SIMPLE	t2	ALL	NULL	NULL	NULL	NULL	0	0.00	Using where
1	SIMPLE	t1	ALL	NULL	NULL	NULL	NULL	3	100.00	Using where
Warnings:
Note	1003	select `test`.`t3`.`b` AS `b`,`test`.`t1`.`a` AS `a` from `test`.`t3` left join (`test`.`t2` join `test`.`t1`) on(`test`.`t3`.`a` <> 0) where `test`.`t1`.`a` = `test`.`t1`.`a` or `test`.`t3`.`b` <> 0
DROP VIEW v1;
DROP TABLE t1,t2,t3;
#
# LP bug #806510: subquery with outer reference
#                 to a derived_table/view                    
#
CREATE TABLE t1 (a int) ;
INSERT INTO t1 VALUES (4), (NULL);
CREATE TABLE t2 (a int) ;
INSERT INTO t2 VALUES (8), (0);
CREATE TABLE t3 (a int, b int) ;
INSERT INTO t3 VALUES (7,8);
CREATE VIEW v1 AS SELECT * FROM t1;
SELECT * FROM  t1 t
WHERE EXISTS (SELECT t3.a FROM t3, t2
WHERE t2.a = t3.b AND t.a != 0);
a
4
EXPLAIN
SELECT * FROM  t1 t
WHERE EXISTS (SELECT t3.a FROM t3, t2
WHERE t2.a = t3.b AND t.a != 0);
id	select_type	table	type	possible_keys	key	key_len	ref	rows	Extra
1	PRIMARY	t	ALL	NULL	NULL	NULL	NULL	2	Using where
2	DEPENDENT SUBQUERY	t3	system	NULL	NULL	NULL	NULL	1	
2	DEPENDENT SUBQUERY	t2	ALL	NULL	NULL	NULL	NULL	2	Using where
SELECT * FROM (SELECT * FROM t1) t
WHERE EXISTS (SELECT t3.a FROM t3, t2
WHERE t2.a = t3.b AND t.a != 0);
a
4
EXPLAIN
SELECT * FROM (SELECT * FROM t1) t
WHERE EXISTS (SELECT t3.a FROM t3, t2
WHERE t2.a = t3.b AND t.a != 0);
id	select_type	table	type	possible_keys	key	key_len	ref	rows	Extra
1	PRIMARY	t1	ALL	NULL	NULL	NULL	NULL	2	Using where
3	DEPENDENT SUBQUERY	t3	system	NULL	NULL	NULL	NULL	1	
3	DEPENDENT SUBQUERY	t2	ALL	NULL	NULL	NULL	NULL	2	Using where
SELECT * FROM v1 t
WHERE EXISTS (SELECT t3.a FROM t3, t2
WHERE t2.a = t3.b AND t.a != 0);
a
4
EXPLAIN
SELECT * FROM v1 t
WHERE EXISTS (SELECT t3.a FROM t3, t2
WHERE t2.a = t3.b AND t.a != 0);
id	select_type	table	type	possible_keys	key	key_len	ref	rows	Extra
1	PRIMARY	t1	ALL	NULL	NULL	NULL	NULL	2	Using where
2	DEPENDENT SUBQUERY	t3	system	NULL	NULL	NULL	NULL	1	
2	DEPENDENT SUBQUERY	t2	ALL	NULL	NULL	NULL	NULL	2	Using where
DROP VIEW v1;
DROP TABLE t1,t2,t3;
#
# LP bug #806097: left join over a view + DISTINCT           
#
CREATE TABLE t1 (a int, b int);
INSERT INTO t1 VALUES (252,6), (232,0), (174,232);
CREATE TABLE t2 (a int);
INSERT INTO t2 VALUES (232), (174);
CREATE TABLE t3 (c int);
INSERT INTO t3 VALUES (1), (2);
CREATE VIEW v1 AS SELECT t2.a FROM t3,t2;
SELECT v1.a FROM t1 LEFT JOIN v1 ON t1.b = 0;
a
NULL
232
174
232
174
NULL
SELECT DISTINCT t2.a FROM t1 LEFT JOIN (t3,t2) ON t1.b = 0;
a
NULL
232
174
EXPLAIN
SELECT DISTINCT t2.a FROM t1 LEFT JOIN (t3,t2) ON t1.b = 0;
id	select_type	table	type	possible_keys	key	key_len	ref	rows	Extra
1	SIMPLE	t1	ALL	NULL	NULL	NULL	NULL	3	Using temporary
1	SIMPLE	t3	ALL	NULL	NULL	NULL	NULL	2	Using where
1	SIMPLE	t2	ALL	NULL	NULL	NULL	NULL	2	
SELECT DISTINCT v1.a FROM t1 LEFT JOIN v1 ON t1.b = 0;
a
NULL
232
174
EXPLAIN
SELECT DISTINCT v1.a FROM t1 LEFT JOIN v1 ON t1.b = 0;
id	select_type	table	type	possible_keys	key	key_len	ref	rows	Extra
1	SIMPLE	t1	ALL	NULL	NULL	NULL	NULL	3	Using temporary
1	SIMPLE	t3	ALL	NULL	NULL	NULL	NULL	2	Using where
1	SIMPLE	t2	ALL	NULL	NULL	NULL	NULL	2	
DROP VIEW v1;
DROP TABLE t1,t2,t3;
#
# LP bug #806504: right join over a view/derived table           
#
CREATE TABLE t1 (a int, b int) ;
INSERT INTO t1 VALUES (0,0);
CREATE TABLE t2 (a int) ;
INSERT INTO t2 VALUES (0), (0);
CREATE VIEW v1 AS SELECT * FROM t1;
SELECT * FROM t2 RIGHT JOIN (SELECT * FROM t1) AS t ON t.a != 0
WHERE t.a IN (SELECT b FROM t1);
a	a	b
NULL	0	0
EXPLAIN EXTENDED
SELECT * FROM t2 RIGHT JOIN (SELECT * FROM t1) AS t ON t.a != 0
WHERE t.a IN (SELECT b FROM t1);
id	select_type	table	type	possible_keys	key	key_len	ref	rows	filtered	Extra
1	PRIMARY	t1	system	NULL	NULL	NULL	NULL	1	100.00	
1	PRIMARY	t1	system	NULL	NULL	NULL	NULL	1	100.00	
1	PRIMARY	t2	ALL	NULL	NULL	NULL	NULL	2	100.00	Using where
Warnings:
Note	1003	select `test`.`t2`.`a` AS `a`,0 AS `a`,0 AS `b` from `test`.`t2` semi join (dual) where 1
SELECT * FROM t2 RIGHT JOIN v1 AS t ON t.a != 0
WHERE t.a IN (SELECT b FROM t1);
a	a	b
NULL	0	0
EXPLAIN EXTENDED
SELECT * FROM t2 RIGHT JOIN v1 AS t ON t.a != 0
WHERE t.a IN (SELECT b FROM t1);
id	select_type	table	type	possible_keys	key	key_len	ref	rows	filtered	Extra
1	PRIMARY	t1	system	NULL	NULL	NULL	NULL	1	100.00	
1	PRIMARY	t1	system	NULL	NULL	NULL	NULL	1	100.00	
1	PRIMARY	t2	ALL	NULL	NULL	NULL	NULL	2	100.00	Using where
Warnings:
Note	1003	select `test`.`t2`.`a` AS `a`,0 AS `a`,0 AS `b` from `test`.`t2` semi join (dual) where 1
DROP VIEW v1;
DROP TABLE t1,t2;
#
# LP bug #809206: DISTINCT in derived table / view           
#
CREATE TABLE t1 (a int) ;
INSERT INTO t1 VALUES (0);
CREATE TABLE t2 (a  varchar(32), b int, KEY (a)) ;
INSERT INTO t2 VALUES
('j',28), ('c',29), ('i',26), ('c',29), ('k',27),
('j',28), ('c',29), ('i',25), ('d',26), ('k',27),
('n',28), ('d',29), ('m',26), ('e',29), ('p',27),
('w',28), ('x',29), ('y',25), ('z',26), ('s',27);
CREATE TABLE t3 (a varchar(32));
INSERT INTO t3 VALUES ('j'), ('c');
CREATE VIEW v1 AS SELECT DISTINCT t2.b FROM t1,t2,t3 WHERE t3.a = t2.a;
SELECT DISTINCT t2.b FROM t1,t2,t3 WHERE t3.a = t2.a;
b
28
29
EXPLAIN 
SELECT DISTINCT t2.b FROM t1,t2,t3 WHERE t3.a = t2.a;
id	select_type	table	type	possible_keys	key	key_len	ref	rows	Extra
1	SIMPLE	t1	system	NULL	NULL	NULL	NULL	1	Using temporary
1	SIMPLE	t3	ALL	NULL	NULL	NULL	NULL	2	Using where
1	SIMPLE	t2	ref	a	a	35	test.t3.a	2	
SELECT * FROM (SELECT DISTINCT t2.b FROM t1,t2,t3 WHERE t3.a = t2.a) t;
b
28
29
EXPLAIN
SELECT * FROM (SELECT DISTINCT t2.b FROM t1,t2,t3 WHERE t3.a = t2.a) t;
id	select_type	table	type	possible_keys	key	key_len	ref	rows	Extra
1	PRIMARY	<derived2>	ALL	NULL	NULL	NULL	NULL	4	
2	DERIVED	t1	system	NULL	NULL	NULL	NULL	1	Using temporary
2	DERIVED	t3	ALL	NULL	NULL	NULL	NULL	2	Using where
2	DERIVED	t2	ref	a	a	35	test.t3.a	2	
SELECT * FROM v1;
b
28
29
EXPLAIN 
SELECT * FROM v1;
id	select_type	table	type	possible_keys	key	key_len	ref	rows	Extra
1	PRIMARY	<derived2>	ALL	NULL	NULL	NULL	NULL	4	
2	DERIVED	t1	system	NULL	NULL	NULL	NULL	1	Using temporary
2	DERIVED	t3	ALL	NULL	NULL	NULL	NULL	2	Using where
2	DERIVED	t2	ref	a	a	35	test.t3.a	2	
DROP VIEW v1;
DROP TABLE t1,t2,t3;
#
# LP bug #809179: right join over a derived table / view         
#
CREATE TABLE t1 (a int, b int);
INSERT INTO t1 VALUES (6,5);
CREATE TABLE t2 (a int, b int);
INSERT INTO t2 VALUES (1,0);
CREATE TABLE t3 (a int, b int);
INSERT INTO t3 VALUES (6,5);
CREATE VIEW v1 AS SELECT * FROM t1;
SELECT t.a,t.b FROM t3 RIGHT JOIN (t1 AS t, t2) ON t2.b != 0 
WHERE (t.a,t.b) NOT IN (SELECT 7, 5);
a	b
6	5
EXPLAIN EXTENDED
SELECT t.a,t.b FROM t3 RIGHT JOIN (t1 AS t, t2) ON t2.b != 0 
WHERE (t.a,t.b) NOT IN (SELECT 7, 5);
id	select_type	table	type	possible_keys	key	key_len	ref	rows	filtered	Extra
1	PRIMARY	t	system	NULL	NULL	NULL	NULL	1	100.00	
1	PRIMARY	t2	system	NULL	NULL	NULL	NULL	1	100.00	
1	PRIMARY	t3	system	NULL	NULL	NULL	NULL	1	100.00	
2	SUBQUERY	NULL	NULL	NULL	NULL	NULL	NULL	NULL	NULL	No tables used
Warnings:
Note	1003	/* select#1 */ select 6 AS `a`,5 AS `b` from `test`.`t3` where 1
SELECT t.a,t.b FROM t3 RIGHT JOIN ((SELECT * FROM t1) AS t, t2) ON t2.b != 0 
WHERE (t.a,t.b) NOT IN (SELECT 7, 5);
a	b
6	5
EXPLAIN EXTENDED
SELECT t.a,t.b FROM t3 RIGHT JOIN ((SELECT * FROM t1) AS t, t2) ON t2.b != 0 
WHERE (t.a,t.b) NOT IN (SELECT 7, 5);
id	select_type	table	type	possible_keys	key	key_len	ref	rows	filtered	Extra
1	PRIMARY	t1	system	NULL	NULL	NULL	NULL	1	100.00	
1	PRIMARY	t2	system	NULL	NULL	NULL	NULL	1	100.00	
1	PRIMARY	t3	system	NULL	NULL	NULL	NULL	1	100.00	
3	SUBQUERY	NULL	NULL	NULL	NULL	NULL	NULL	NULL	NULL	No tables used
Warnings:
Note	1003	/* select#1 */ select 6 AS `a`,5 AS `b` from `test`.`t3` where 1
SELECT t.a,t.b FROM t3 RIGHT JOIN (v1 AS t, t2) ON t2.b != 0 
WHERE (t.a,t.b) NOT IN (SELECT 7, 5);
a	b
6	5
EXPLAIN EXTENDED
SELECT t.a,t.b FROM t3 RIGHT JOIN (v1 AS t, t2) ON t2.b != 0 
WHERE (t.a,t.b) NOT IN (SELECT 7, 5);
id	select_type	table	type	possible_keys	key	key_len	ref	rows	filtered	Extra
1	PRIMARY	t1	system	NULL	NULL	NULL	NULL	1	100.00	
1	PRIMARY	t2	system	NULL	NULL	NULL	NULL	1	100.00	
1	PRIMARY	t3	system	NULL	NULL	NULL	NULL	1	100.00	
2	SUBQUERY	NULL	NULL	NULL	NULL	NULL	NULL	NULL	NULL	No tables used
Warnings:
Note	1003	/* select#1 */ select 6 AS `a`,5 AS `b` from `test`.`t3` where 1
DROP VIEW v1;
DROP TABLE t1,t2,t3;
#
# LP bug #794901: insert into a multi-table view           
#
CREATE TABLE t1 (a int);
CREATE TABLE t2 (a int);
CREATE TABLE t3 (a int);
CREATE VIEW v1 AS SELECT t1.a FROM t1,t2;
CREATE VIEW v2 AS SELECT a FROM t2 GROUP BY a;
CREATE VIEW v3 AS SELECT v1.a FROM v1,v2;
INSERT INTO v3(a) VALUES (1);
ERROR HY000: The target table v3 of the INSERT is not insertable-into
DROP VIEW v1,v2,v3;
DROP TABLE t1,t2,t3;
#
# LP bug #793448: materialized view accessed by two-component key           
#
CREATE TABLE t1 (a int, b int);
INSERT INTO t1 VALUES (9,3), (2,5);
CREATE TABLE t2 (a int, b int);
INSERT INTO t2 VALUES (9,3), (3,7), (9,1), (2,5), (2,4), (3,8);
CREATE TABLE t3 (a int, b int);
INSERT INTO t3 VALUES (10,3), (9,7), (9,1), (2,4);
CREATE VIEW v1(a,b) AS SELECT a, MAX(b) FROM t2 GROUP BY a;
CREATE VIEW v2(a,b) AS SELECT a,b FROM t2 UNION SELECT a,b FROM t3;
SELECT * FROM v1;
a	b
2	5
3	8
9	3
SELECT a FROM t1 WHERE (a,b) IN (SELECT * FROM v1);
a
9
2
EXPLAIN 
SELECT a FROM t1 WHERE (a,b) IN (SELECT * FROM v1);
id	select_type	table	type	possible_keys	key	key_len	ref	rows	Extra
1	PRIMARY	t1	ALL	NULL	NULL	NULL	NULL	2	Using where
1	PRIMARY	<derived3>	ref	key0	key0	10	test.t1.a,test.t1.b	2	FirstMatch(t1)
3	DERIVED	t2	ALL	NULL	NULL	NULL	NULL	6	Using temporary; Using filesort
SELECT * FROM v2;
a	b
9	3
3	7
9	1
2	5
2	4
3	8
10	3
9	7
SELECT a FROM t1 WHERE (a,b) IN (SELECT * FROM v2);
a
9
2
EXPLAIN 
SELECT a FROM t1 WHERE (a,b) IN (SELECT * FROM v2);
id	select_type	table	type	possible_keys	key	key_len	ref	rows	Extra
1	PRIMARY	t1	ALL	NULL	NULL	NULL	NULL	2	Using where
1	PRIMARY	<derived3>	ref	key0	key0	10	test.t1.a,test.t1.b	1	FirstMatch(t1)
3	DERIVED	t2	ALL	NULL	NULL	NULL	NULL	6	
4	UNION	t3	ALL	NULL	NULL	NULL	NULL	4	
NULL	UNION RESULT	<union3,4>	ALL	NULL	NULL	NULL	NULL	NULL	
DROP VIEW v1,v2;
DROP TABLE t1,t2,t3;
#
# LP bug #804686: query over a derived table using a view 
#                 with a degenerated where condition
#
CREATE TABLE t1 (a int, b int);
INSERT INTO t1 VALUES (0,0), (1,0), (0,0), (1,1), (1,0);
CREATE VIEW v1 AS SELECT a,b FROM t1;
CREATE VIEW v2 AS SELECT a, MAX(b) AS b FROM t1 GROUP BY a;
SELECT * FROM (SELECT b FROM v1 WHERE b = 0) t WHERE b<>0;
b
SELECT * FROM (SELECT b FROM v2 WHERE b = 0) t WHERE b<>0;
b
SELECT * FROM (SELECT b FROM v1 WHERE b = 0) t WHERE b;
b
SELECT * FROM (SELECT b FROM v2 WHERE b = 0) t WHERE b;
b
EXPLAIN EXTENDED
SELECT * FROM (SELECT b FROM v1 WHERE b = 0) t WHERE b;
id	select_type	table	type	possible_keys	key	key_len	ref	rows	filtered	Extra
1	SIMPLE	NULL	NULL	NULL	NULL	NULL	NULL	NULL	NULL	Impossible WHERE
Warnings:
Note	1003	select `test`.`t1`.`b` AS `b` from `test`.`t1` where 0
EXPLAIN EXTENDED
SELECT * FROM (SELECT b FROM v2 WHERE b = 0) t WHERE b;
id	select_type	table	type	possible_keys	key	key_len	ref	rows	filtered	Extra
1	PRIMARY	NULL	NULL	NULL	NULL	NULL	NULL	NULL	NULL	Impossible WHERE
3	DERIVED	t1	ALL	NULL	NULL	NULL	NULL	5	100.00	Using temporary; Using filesort
Warnings:
Note	1003	/* select#1 */ select `v2`.`b` AS `b` from `test`.`v2` where 0
DROP VIEW v1,v2;
DROP TABLE t1;
#
# LP bug #819716: crash with embedded tableless materialized derived
#                 with a variable 
#
set optimizer_switch='derived_merge=off';
EXPLAIN
SELECT * FROM (SELECT * FROM (SELECT @b) AS t) AS s;
id	select_type	table	type	possible_keys	key	key_len	ref	rows	Extra
1	PRIMARY	<derived2>	system	NULL	NULL	NULL	NULL	1	
2	DERIVED	<derived3>	system	NULL	NULL	NULL	NULL	1	
3	DERIVED	NULL	NULL	NULL	NULL	NULL	NULL	NULL	No tables used
SELECT * FROM (SELECT * FROM (SELECT @b) AS t) AS s;
@b
NULL
set optimizer_switch='derived_merge=on';
#
# LP bug #823826: view over join + IS NULL in WHERE
#
CREATE TABLE t1 (a int) ;
INSERT INTO t1 VALUES (1), (1);
CREATE TABLE t2 (b int) ;
INSERT INTO t2 VALUES (9), (NULL), (7);
CREATE VIEW v1 AS SELECT * FROM t1,t2;
EXPLAIN
SELECT * FROM (SELECT * FROM t1,t2) t WHERE b IS NULL;
id	select_type	table	type	possible_keys	key	key_len	ref	rows	Extra
1	SIMPLE	t1	ALL	NULL	NULL	NULL	NULL	2	
1	SIMPLE	t2	ALL	NULL	NULL	NULL	NULL	3	Using where; Using join buffer (flat, BNL join)
SELECT * FROM (SELECT * FROM t1,t2) t WHERE b IS NULL;
a	b
1	NULL
1	NULL
EXPLAIN
SELECT * FROM v1 WHERE b IS NULL;
id	select_type	table	type	possible_keys	key	key_len	ref	rows	Extra
1	SIMPLE	t1	ALL	NULL	NULL	NULL	NULL	2	
1	SIMPLE	t2	ALL	NULL	NULL	NULL	NULL	3	Using where; Using join buffer (flat, BNL join)
SELECT * FROM v1 WHERE b IS NULL;
a	b
1	NULL
1	NULL
DROP VIEW v1;
DROP TABLE t1,t2;
#
# LP bug #823835: a duplicate of #823189 with derived table
#
CREATE TABLE t1 (a varchar(32)) ;
INSERT INTO t1 VALUES ('r'), ('p');
CREATE TABLE t2 (a int NOT NULL, b varchar(32)) ;
INSERT INTO t2 VALUES (28,'j');
CREATE TABLE t3 (a int);
INSERT INTO t3 VALUES (0), (0);
EXPLAIN EXTENDED
SELECT * FROM (SELECT * FROM t1) AS t
WHERE EXISTS (SELECT t2.a FROM t3 RIGHT JOIN t2 ON (t3.a = t2.a)
WHERE t2.b < t.a);
id	select_type	table	type	possible_keys	key	key_len	ref	rows	filtered	Extra
1	PRIMARY	t1	ALL	NULL	NULL	NULL	NULL	2	100.00	Using where
3	DEPENDENT SUBQUERY	t2	system	NULL	NULL	NULL	NULL	1	100.00	
3	DEPENDENT SUBQUERY	t3	ALL	NULL	NULL	NULL	NULL	2	100.00	Using where
Warnings:
Note	1276	Field or reference 't.a' of SELECT #3 was resolved in SELECT #1
Note	1003	/* select#1 */ select `test`.`t1`.`a` AS `a` from `test`.`t1` where <in_optimizer>(1,<expr_cache><`test`.`t1`.`a`>(exists(/* select#3 */ select 28 from `test`.`t3` where 'j' < `test`.`t1`.`a` limit 1)))
SELECT * FROM (SELECT * FROM t1) AS t
WHERE EXISTS (SELECT t2.a FROM t3 RIGHT JOIN t2 ON (t3.a = t2.a)
WHERE t2.b < t.a);
a
r
p
DROP TABLE t1,t2,t3;
#
# LP bug #824463: nested outer join using a merged view
#                 as an inner table
#
CREATE TABLE t1 (b int, a int) ;
CREATE TABLE t2 (a int) ;
INSERT INTO t2 VALUES (5), (6);
CREATE TABLE t3 (a int , c int) ;
INSERT INTO t3 VALUES (22,1), (23,-1);
CREATE TABLE t4 (a int);
CREATE TABLE t5 (d int) ;
INSERT INTO t5 VALUES (0), (7), (3), (5);
CREATE VIEW v2 AS SELECT * FROM t2;
CREATE VIEW v3 AS SELECT * FROM t3;
EXPLAIN EXTENDED
SELECT STRAIGHT_JOIN *
FROM ( t2 AS s2
JOIN
( t3 AS s3
LEFT JOIN
( t4 LEFT JOIN t3 ON t4.a != 0 )
ON s3.a != 0)
ON s2.a != 0)
JOIN t5 ON s3.c != 0 AND t5.d = 0;
id	select_type	table	type	possible_keys	key	key_len	ref	rows	filtered	Extra
1	SIMPLE	s2	ALL	NULL	NULL	NULL	NULL	2	100.00	Using where
1	SIMPLE	s3	ALL	NULL	NULL	NULL	NULL	2	100.00	Using where; Using join buffer (flat, BNL join)
1	SIMPLE	t4	ALL	NULL	NULL	NULL	NULL	0	0.00	Using where
1	SIMPLE	t3	ALL	NULL	NULL	NULL	NULL	2	100.00	Using where
1	SIMPLE	t5	ALL	NULL	NULL	NULL	NULL	4	100.00	Using where; Using join buffer (flat, BNL join)
Warnings:
Note	1003	select straight_join `test`.`s2`.`a` AS `a`,`test`.`s3`.`a` AS `a`,`test`.`s3`.`c` AS `c`,`test`.`t4`.`a` AS `a`,`test`.`t3`.`a` AS `a`,`test`.`t3`.`c` AS `c`,`test`.`t5`.`d` AS `d` from `test`.`t2` `s2` join `test`.`t3` `s3` left join (`test`.`t4` left join `test`.`t3` on(`test`.`t4`.`a` <> 0)) on(`test`.`s3`.`a` <> 0) join `test`.`t5` where `test`.`t5`.`d` = 0 and `test`.`s3`.`c` <> 0 and `test`.`s2`.`a` <> 0
SELECT STRAIGHT_JOIN *
FROM ( t2 AS s2
JOIN
( t3 AS s3
LEFT JOIN
( t4 LEFT JOIN t3 ON t4.a != 0 )
ON s3.a != 0)
ON s2.a != 0)
JOIN t5 ON s3.c != 0 AND t5.d = 0;
a	a	c	a	a	c	d
5	22	1	NULL	NULL	NULL	0
6	22	1	NULL	NULL	NULL	0
5	23	-1	NULL	NULL	NULL	0
6	23	-1	NULL	NULL	NULL	0
EXPLAIN EXTENDED
SELECT STRAIGHT_JOIN *
FROM t2 AS s2 , t5,
(t3 LEFT JOIN (t4 LEFT JOIN t3 AS s3 ON t4.a != 0) ON t3.a != 0)
WHERE s2.a != 0 AND t3.c != 0 AND t5.d = 0;
id	select_type	table	type	possible_keys	key	key_len	ref	rows	filtered	Extra
1	SIMPLE	s2	ALL	NULL	NULL	NULL	NULL	2	100.00	Using where
1	SIMPLE	t5	ALL	NULL	NULL	NULL	NULL	4	100.00	Using where; Using join buffer (flat, BNL join)
1	SIMPLE	t3	ALL	NULL	NULL	NULL	NULL	2	100.00	Using where; Using join buffer (flat, BNL join)
1	SIMPLE	t4	ALL	NULL	NULL	NULL	NULL	0	0.00	Using where
1	SIMPLE	s3	ALL	NULL	NULL	NULL	NULL	2	100.00	Using where
Warnings:
Note	1003	select straight_join `test`.`s2`.`a` AS `a`,`test`.`t5`.`d` AS `d`,`test`.`t3`.`a` AS `a`,`test`.`t3`.`c` AS `c`,`test`.`t4`.`a` AS `a`,`test`.`s3`.`a` AS `a`,`test`.`s3`.`c` AS `c` from `test`.`t2` `s2` join `test`.`t5` join `test`.`t3` left join (`test`.`t4` left join `test`.`t3` `s3` on(`test`.`t4`.`a` <> 0)) on(`test`.`t3`.`a` <> 0) where `test`.`t5`.`d` = 0 and `test`.`s2`.`a` <> 0 and `test`.`t3`.`c` <> 0
SELECT STRAIGHT_JOIN *
FROM t2 AS s2 , t5,
(t3 LEFT JOIN (t4 LEFT JOIN t3 AS s3 ON t4.a != 0) ON t3.a != 0)
WHERE s2.a != 0 AND t3.c != 0 AND t5.d = 0;
a	d	a	c	a	a	c
5	0	22	1	NULL	NULL	NULL
6	0	22	1	NULL	NULL	NULL
5	0	23	-1	NULL	NULL	NULL
6	0	23	-1	NULL	NULL	NULL
EXPLAIN EXTENDED
SELECT STRAIGHT_JOIN *
FROM v2 AS s2 , t5,
(t3 LEFT JOIN (t4 LEFT JOIN v3 AS s3 ON t4.a != 0) ON t3.a != 0)
WHERE s2.a != 0 AND t3.c != 0 AND t5.d = 0;
id	select_type	table	type	possible_keys	key	key_len	ref	rows	filtered	Extra
1	SIMPLE	t2	ALL	NULL	NULL	NULL	NULL	2	100.00	Using where
1	SIMPLE	t5	ALL	NULL	NULL	NULL	NULL	4	100.00	Using where; Using join buffer (flat, BNL join)
1	SIMPLE	t3	ALL	NULL	NULL	NULL	NULL	2	100.00	Using where; Using join buffer (flat, BNL join)
1	SIMPLE	t4	ALL	NULL	NULL	NULL	NULL	0	0.00	Using where
1	SIMPLE	t3	ALL	NULL	NULL	NULL	NULL	2	100.00	Using where
Warnings:
Note	1003	select straight_join `test`.`t2`.`a` AS `a`,`test`.`t5`.`d` AS `d`,`test`.`t3`.`a` AS `a`,`test`.`t3`.`c` AS `c`,`test`.`t4`.`a` AS `a`,`test`.`t3`.`a` AS `a`,`test`.`t3`.`c` AS `c` from `test`.`t2` join `test`.`t5` join `test`.`t3` left join (`test`.`t4` left join (`test`.`t3`) on(`test`.`t4`.`a` <> 0)) on(`test`.`t3`.`a` <> 0) where `test`.`t5`.`d` = 0 and `test`.`t2`.`a` <> 0 and `test`.`t3`.`c` <> 0
SELECT STRAIGHT_JOIN *
FROM v2 AS s2 , t5,
(t3 LEFT JOIN (t4 LEFT JOIN v3 AS s3 ON t4.a != 0) ON t3.a != 0)
WHERE s2.a != 0 AND t3.c != 0 AND t5.d = 0;
a	d	a	c	a	a	c
5	0	22	1	NULL	NULL	NULL
6	0	22	1	NULL	NULL	NULL
5	0	23	-1	NULL	NULL	NULL
6	0	23	-1	NULL	NULL	NULL
SELECT STRAIGHT_JOIN *
FROM ( ( t2 AS s2
LEFT JOIN
( t3 AS s3
LEFT JOIN
( t4 AS s4 JOIN t3 ON s4.a != 0)
ON s3.a != 0 )
ON s2.a != 0)
LEFT JOIN 
t1 AS s1  
ON s1.a != 0)
JOIN t5 ON s3.c != 0;
a	a	c	a	a	c	b	a	d
5	22	1	NULL	NULL	NULL	NULL	NULL	0
6	22	1	NULL	NULL	NULL	NULL	NULL	0
5	23	-1	NULL	NULL	NULL	NULL	NULL	0
6	23	-1	NULL	NULL	NULL	NULL	NULL	0
5	22	1	NULL	NULL	NULL	NULL	NULL	7
6	22	1	NULL	NULL	NULL	NULL	NULL	7
5	23	-1	NULL	NULL	NULL	NULL	NULL	7
6	23	-1	NULL	NULL	NULL	NULL	NULL	7
5	22	1	NULL	NULL	NULL	NULL	NULL	3
6	22	1	NULL	NULL	NULL	NULL	NULL	3
5	23	-1	NULL	NULL	NULL	NULL	NULL	3
6	23	-1	NULL	NULL	NULL	NULL	NULL	3
5	22	1	NULL	NULL	NULL	NULL	NULL	5
6	22	1	NULL	NULL	NULL	NULL	NULL	5
5	23	-1	NULL	NULL	NULL	NULL	NULL	5
6	23	-1	NULL	NULL	NULL	NULL	NULL	5
SELECT STRAIGHT_JOIN *
FROM ( ( v2 AS s2
LEFT JOIN
( v3 AS s3
LEFT JOIN
( t4 AS s4 JOIN v3 ON s4.a != 0)
ON s3.a != 0 )
ON s2.a != 0)
LEFT JOIN 
t1 AS s1  
ON s1.a != 0)
JOIN t5 ON s3.c != 0;
a	a	c	a	a	c	b	a	d
5	22	1	NULL	NULL	NULL	NULL	NULL	0
6	22	1	NULL	NULL	NULL	NULL	NULL	0
5	23	-1	NULL	NULL	NULL	NULL	NULL	0
6	23	-1	NULL	NULL	NULL	NULL	NULL	0
5	22	1	NULL	NULL	NULL	NULL	NULL	7
6	22	1	NULL	NULL	NULL	NULL	NULL	7
5	23	-1	NULL	NULL	NULL	NULL	NULL	7
6	23	-1	NULL	NULL	NULL	NULL	NULL	7
5	22	1	NULL	NULL	NULL	NULL	NULL	3
6	22	1	NULL	NULL	NULL	NULL	NULL	3
5	23	-1	NULL	NULL	NULL	NULL	NULL	3
6	23	-1	NULL	NULL	NULL	NULL	NULL	3
5	22	1	NULL	NULL	NULL	NULL	NULL	5
6	22	1	NULL	NULL	NULL	NULL	NULL	5
5	23	-1	NULL	NULL	NULL	NULL	NULL	5
6	23	-1	NULL	NULL	NULL	NULL	NULL	5
DROP VIEW v2,v3;
DROP TABLE t1,t2,t3,t4,t5;
#
# LP bug #872735: derived used in a NOT IN subquery
#                 
CREATE TABLE t1 (b int NOT NULL);
INSERT INTO t1 VALUES (9), (7);
CREATE TABLE t2 (a int NOT NULL) ;
INSERT INTO t2 VALUES (1), (2);
CREATE TABLE t3 (
a int NOT NULL , c int NOT NULL, d varchar(1) NOT NULL, 
KEY (c,a) , PRIMARY KEY (a)
);
INSERT INTO t3 VALUES
(14,4,'a'), (15,7,'b'), (16,4,'c'), (17,1,'d'), (18,9,'e'),
(19,4,'f'), (20,8,'g');
SET SESSION optimizer_switch='derived_merge=on,subquery_cache=off,materialization=off';
# The following two EXPLAINs must return the same execution plan
EXPLAIN
SELECT * FROM t1 , t2
WHERE (t2.a ,t1.b) NOT IN (SELECT DISTINCT c,a  FROM t3 t);
id	select_type	table	type	possible_keys	key	key_len	ref	rows	Extra
1	PRIMARY	t1	ALL	NULL	NULL	NULL	NULL	2	
1	PRIMARY	t2	ALL	NULL	NULL	NULL	NULL	2	Using where; Using join buffer (flat, BNL join)
2	DEPENDENT SUBQUERY	t	unique_subquery	PRIMARY,c	PRIMARY	4	func	1	Using where
EXPLAIN 
SELECT * FROM t1 , t2
WHERE (t2.a ,t1.b) NOT IN (SELECT DISTINCT c,a  FROM (SELECT * FROM t3) t);
id	select_type	table	type	possible_keys	key	key_len	ref	rows	Extra
1	PRIMARY	t1	ALL	NULL	NULL	NULL	NULL	2	
1	PRIMARY	t2	ALL	NULL	NULL	NULL	NULL	2	Using where; Using join buffer (flat, BNL join)
2	DEPENDENT SUBQUERY	t3	unique_subquery	PRIMARY,c	PRIMARY	4	func	1	Using where
SELECT * FROM t1 , t2
WHERE (t2.a ,t1.b) NOT IN (SELECT DISTINCT c,a  FROM (SELECT * FROM t3) t);
b	a
9	1
7	1
9	2
7	2
DROP TABLE t1,t2,t3;
#
# LP bug #874006: materialized view used in IN subquery
#
CREATE TABLE t3 (a int NOT NULL, b varchar(1), c varchar(1));
INSERT INTO t3 VALUES (19,NULL,NULL), (20,'r','r');
CREATE TABLE t1 (a int, b varchar(1) , c varchar(1));
INSERT INTO t1 VALUES (1,NULL,NULL), (5,'r','r'), (7,'y','y');
CREATE TABLE t2 (a int NOT NULL , b int, c varchar(1));
INSERT INTO t2 VALUES (4,3,'r');
CREATE ALGORITHM=TEMPTABLE VIEW v1 AS SELECT * FROM t1;
SET @save_optimizer_switch=@@optimizer_switch;
SET optimizer_switch='semijoin_with_cache=off';
SET SESSION optimizer_switch='derived_with_keys=off';
EXPLAIN
SELECT * FROM t3 
WHERE t3.b IN (SELECT v1.b FROM  v1, t2 
WHERE t2.c = v1.c AND t2.c = v1.b AND v1.b = t3.c);
id	select_type	table	type	possible_keys	key	key_len	ref	rows	Extra
1	PRIMARY	t2	system	NULL	NULL	NULL	NULL	1	
1	PRIMARY	t3	ALL	NULL	NULL	NULL	NULL	2	Using where
1	PRIMARY	<derived3>	ALL	NULL	NULL	NULL	NULL	3	Using where; Start temporary; End temporary
3	DERIVED	t1	ALL	NULL	NULL	NULL	NULL	3	Using where
SELECT * FROM t3 
WHERE t3.b IN (SELECT v1.b FROM  v1, t2 
WHERE t2.c = v1.c AND t2.c = v1.b AND v1.b = t3.c);
a	b	c
20	r	r
SET SESSION optimizer_switch='derived_with_keys=on';
EXPLAIN
SELECT * FROM t3 
WHERE t3.b IN (SELECT v1.b FROM  v1, t2 
WHERE t2.c = v1.c AND t2.c = v1.b AND v1.b = t3.c);
id	select_type	table	type	possible_keys	key	key_len	ref	rows	Extra
1	PRIMARY	t2	system	NULL	NULL	NULL	NULL	1	
1	PRIMARY	<derived3>	ref	key1	key1	8	const,const	0	Start temporary
1	PRIMARY	t3	ALL	NULL	NULL	NULL	NULL	2	Using where; End temporary; Using join buffer (flat, BNL join)
3	DERIVED	t1	ALL	NULL	NULL	NULL	NULL	3	Using where
SELECT * FROM t3 
WHERE t3.b IN (SELECT v1.b FROM  v1, t2 
WHERE t2.c = v1.c AND t2.c = v1.b AND v1.b = t3.c);
a	b	c
20	r	r
SET optimizer_switch=@save_optimizer_switch;
DROP VIEW v1;
DROP TABLE t1,t2,t3;
#
# LP bug #873263: materialized view used in correlated IN subquery
#
CREATE TABLE t1 (a int, b int) ;
INSERT INTO t1 VALUES (5,4), (9,8);
CREATE TABLE t2 (a int, b int) ;
INSERT INTO t2 VALUES (4,5), (5,1);
CREATE ALGORITHM=TEMPTABLE VIEW v2 AS SELECT * FROM t2;
SET SESSION optimizer_switch='derived_with_keys=on';
EXPLAIN
SELECT * FROM t1 WHERE t1.b IN (SELECT v2.a FROM v2 WHERE v2.b = t1.a);
id	select_type	table	type	possible_keys	key	key_len	ref	rows	Extra
1	PRIMARY	t1	ALL	NULL	NULL	NULL	NULL	2	Using where
1	PRIMARY	<derived3>	ref	key0	key0	10	test.t1.b,test.t1.a	2	FirstMatch(t1)
3	DERIVED	t2	ALL	NULL	NULL	NULL	NULL	2	
SELECT * FROM t1 WHERE t1.b IN (SELECT v2.a FROM v2 WHERE v2.b = t1.a);
a	b
5	4
DROP VIEW v2;
DROP TABLE t1,t2;
#
# LP bug #877316: query over a view with correlated subquery in WHERE
#
CREATE TABLE t1 (a int, b int, PRIMARY KEY (a)) ;
INSERT INTO t1 VALUES (18,2), (19,9);
CREATE TABLE t2 (a int, b int) ;
INSERT INTO t2 VALUES (10,8), (5,10);
CREATE VIEW v1 AS SELECT * FROM t1;
SELECT t1.a FROM t1
WHERE EXISTS (SELECT t2.a FROM t2 WHERE t2.b < t1.b);
a
19
EXPLAIN
SELECT t1.a FROM t1
WHERE EXISTS (SELECT t2.a FROM t2 WHERE t2.b < t1.b);
id	select_type	table	type	possible_keys	key	key_len	ref	rows	Extra
1	PRIMARY	t1	ALL	NULL	NULL	NULL	NULL	2	Using where
2	DEPENDENT SUBQUERY	t2	ALL	NULL	NULL	NULL	NULL	2	Using where
SELECT v1.a FROM v1
WHERE EXISTS (SELECT t2.a FROM t2 WHERE t2.b < v1.b);
a
19
EXPLAIN
SELECT v1.a FROM v1
WHERE EXISTS (SELECT t2.a FROM t2 WHERE t2.b < v1.b);
id	select_type	table	type	possible_keys	key	key_len	ref	rows	Extra
1	PRIMARY	t1	ALL	NULL	NULL	NULL	NULL	2	Using where
2	DEPENDENT SUBQUERY	t2	ALL	NULL	NULL	NULL	NULL	2	Using where
DROP VIEW v1;
DROP TABLE t1,t2;
#
# LP bug #878199: join of two materialized views
#
CREATE TABLE t1 (a int, b varchar(1)) ;
INSERT INTO t1 VALUES (7,'c'), (3,'h'), (7,'c');
CREATE TABLE t2 (b varchar(1)) ;
INSERT INTO t2 VALUES ('p'), ('c'), ('j'), ('c'), ('p');
CREATE VIEW v1 AS SELECT * FROM t1 GROUP BY a,b;
CREATE VIEW v2 AS SELECT * FROM t2 GROUP BY b;
SET SESSION optimizer_switch = 'derived_with_keys=on';
SELECT v1.a FROM v1,v2 WHERE v2.b = v1.b ORDER BY 1;
a
7
EXPLAIN
SELECT v1.a FROM v1,v2 WHERE v2.b = v1.b ORDER BY 1;
id	select_type	table	type	possible_keys	key	key_len	ref	rows	Extra
1	PRIMARY	<derived2>	ALL	NULL	NULL	NULL	NULL	3	Using where; Using filesort
1	PRIMARY	<derived3>	ref	key0	key0	4	v1.b	2	
3	DERIVED	t2	ALL	NULL	NULL	NULL	NULL	5	Using temporary; Using filesort
2	DERIVED	t1	ALL	NULL	NULL	NULL	NULL	3	Using temporary; Using filesort
DROP VIEW v1,v2;
DROP TABLE t1,t2;
#
# Bug #743378: join over merged view employing BNL
#
CREATE TABLE t1 ( d varchar(1) NOT NULL) ;
INSERT INTO t1 VALUES ('j'),('v'),('c');
CREATE TABLE t2 (h time NOT NULL, d varchar(1) NOT NULL) ;
INSERT INTO t2 VALUES ('05:03:03','w'),('02:59:24','d'),('00:01:58','e');
CREATE TABLE t3 (
b int NOT NULL, e varchar(1) NOT NULL, d varchar(1) NOT NULL, KEY (e,b)
);
INSERT INTO t3 VALUES (4,'x','x'),(9,'w','w'),(4,'d','d'),(8,'e','e');
INSERT INTO t3 VALUES (14,'a','a'),(19,'b','b'),(14,'c','c'),(18,'d','d');
CREATE TABLE t4 (i int NOT NULL, m varchar(1) NOT NULL) ;
INSERT INTO t4 VALUES (8,'m'),(9,'d'),(2,'s'),(4,'r'),(8,'m');
CREATE TABLE t5 (
a int NOT NULL, c int NOT NULL, b int NOT NULL, f date NOT NULL,
g date NOT NULL, h time NOT NULL, j time NOT NULL, k datetime NOT NULL
);
INSERT INTO t5 VALUES
(1,4,0,'0000-00-00','0000-00-00','21:22:34','21:22:34','2002-02-13 17:30'),
(2,6,8,'2004-09-18','2004-09-18','10:50:38','10:50:38','2008-09-27 00:34');
CREATE VIEW v3 AS SELECT t3.*, t4.i FROM t3, t4, t5;
SET SESSION join_cache_level = 1;
SET SESSION join_buffer_size = 512;
EXPLAIN
SELECT t2.d FROM t1,t2,v3 WHERE v3.e = t2.d AND v3.i < 3;
id	select_type	table	type	possible_keys	key	key_len	ref	rows	Extra
1	SIMPLE	t5	ALL	NULL	NULL	NULL	NULL	2	
1	SIMPLE	t1	ALL	NULL	NULL	NULL	NULL	3	Using join buffer (flat, BNL join)
1	SIMPLE	t2	ALL	NULL	NULL	NULL	NULL	3	Using join buffer (flat, BNL join)
1	SIMPLE	t3	ref	e	e	3	test.t2.d	1	Using index
1	SIMPLE	t4	ALL	NULL	NULL	NULL	NULL	5	Using where; Using join buffer (flat, BNL join)
SELECT t2.d FROM t1,t2,v3 WHERE v3.e = t2.d AND v3.i < 3;
d
w
w
w
w
w
w
d
d
d
d
d
d
d
d
d
d
d
d
e
e
e
e
e
e
SET SESSION join_cache_level = @exit_join_cache_level;
SET SESSION join_buffer_size = @exit_join_buffer_size;
DROP VIEW v3;
DROP TABLE t1,t2,t3,t4,t5;
#
# Bug #879882: right join within mergeable derived table
#
CREATE TABLE t1 (a varchar(1));
INSERT INTO t1 VALUES ('c'), ('a');
CREATE TABLE t2 (a int, b int, c varchar(1));
INSERT INTO t2 VALUES (29,8,'c'), (39,7,'b');
CREATE TABLE t3 (b int);
SET @save_optimizer_switch=@@optimizer_switch;
SET optimizer_switch='outer_join_with_cache=off';
EXPLAIN EXTENDED
SELECT t.b, t.c, t1.a
FROM t1, (SELECT t2.b, t2.c FROM t3 RIGHT JOIN t2 ON t2.a = t3.b) AS t
WHERE t.b AND t.c = t1.a;
id	select_type	table	type	possible_keys	key	key_len	ref	rows	filtered	Extra
1	SIMPLE	t3	system	NULL	NULL	NULL	NULL	0	0.00	Const row not found
1	SIMPLE	t1	ALL	NULL	NULL	NULL	NULL	2	100.00	
1	SIMPLE	t2	ALL	NULL	NULL	NULL	NULL	2	100.00	Using where; Using join buffer (flat, BNL join)
Warnings:
Note	1003	select `test`.`t2`.`b` AS `b`,`test`.`t2`.`c` AS `c`,`test`.`t1`.`a` AS `a` from `test`.`t1` join `test`.`t2` where `test`.`t2`.`c` = `test`.`t1`.`a` and `test`.`t2`.`b` <> 0
SELECT t.b, t.c, t1.a
FROM t1, (SELECT t2.b, t2.c FROM t3 RIGHT JOIN t2 ON t2.a = t3.b) AS t
WHERE t.b AND t.c = t1.a;
b	c	a
8	c	c
EXPLAIN EXTENDED
SELECT t.b, t.c, t1.a
FROM t1, (SELECT t2.b, t2.c FROM t3 RIGHT JOIN t2 ON t2.a = t3.b) AS t
WHERE t.b <> 0 AND t.c = t1.a;
id	select_type	table	type	possible_keys	key	key_len	ref	rows	filtered	Extra
1	SIMPLE	t3	system	NULL	NULL	NULL	NULL	0	0.00	Const row not found
1	SIMPLE	t1	ALL	NULL	NULL	NULL	NULL	2	100.00	
1	SIMPLE	t2	ALL	NULL	NULL	NULL	NULL	2	100.00	Using where; Using join buffer (flat, BNL join)
Warnings:
Note	1003	select `test`.`t2`.`b` AS `b`,`test`.`t2`.`c` AS `c`,`test`.`t1`.`a` AS `a` from `test`.`t1` join `test`.`t2` where `test`.`t2`.`c` = `test`.`t1`.`a` and `test`.`t2`.`b` <> 0
SELECT t.b, t.c, t1.a
FROM t1, (SELECT t2.b, t2.c FROM t3 RIGHT JOIN t2 ON t2.a = t3.b) AS t
WHERE t.b <> 0 AND t.c = t1.a;
b	c	a
8	c	c
INSERT INTO t3 VALUES (100), (200);
EXPLAIN EXTENDED
SELECT t.b, t.c, t1.a
FROM t1, (SELECT t2.b, t2.c FROM t3 RIGHT JOIN t2 ON t2.a = t3.b) AS t
WHERE t.b AND t.c = t1.a;
id	select_type	table	type	possible_keys	key	key_len	ref	rows	filtered	Extra
1	SIMPLE	t1	ALL	NULL	NULL	NULL	NULL	2	100.00	
1	SIMPLE	t2	ALL	NULL	NULL	NULL	NULL	2	100.00	Using where; Using join buffer (flat, BNL join)
1	SIMPLE	t3	ALL	NULL	NULL	NULL	NULL	2	100.00	Using where
Warnings:
Note	1003	select `test`.`t2`.`b` AS `b`,`test`.`t2`.`c` AS `c`,`test`.`t1`.`a` AS `a` from `test`.`t1` join `test`.`t2` left join `test`.`t3` on(`test`.`t3`.`b` = `test`.`t2`.`a`) where `test`.`t2`.`c` = `test`.`t1`.`a` and `test`.`t2`.`b` <> 0
SELECT t.b, t.c, t1.a
FROM t1, (SELECT t2.b, t2.c FROM t3 RIGHT JOIN t2 ON t2.a = t3.b) AS t
WHERE t.b AND t.c = t1.a;
b	c	a
8	c	c
EXPLAIN EXTENDED
SELECT t.b, t.c, t1.a
FROM t1, (SELECT t2.b, t2.c FROM t3 RIGHT JOIN t2 ON t2.a = t3.b) AS t
WHERE t.b <> 0 AND t.c = t1.a;
id	select_type	table	type	possible_keys	key	key_len	ref	rows	filtered	Extra
1	SIMPLE	t1	ALL	NULL	NULL	NULL	NULL	2	100.00	
1	SIMPLE	t2	ALL	NULL	NULL	NULL	NULL	2	100.00	Using where; Using join buffer (flat, BNL join)
1	SIMPLE	t3	ALL	NULL	NULL	NULL	NULL	2	100.00	Using where
Warnings:
Note	1003	select `test`.`t2`.`b` AS `b`,`test`.`t2`.`c` AS `c`,`test`.`t1`.`a` AS `a` from `test`.`t1` join `test`.`t2` left join `test`.`t3` on(`test`.`t3`.`b` = `test`.`t2`.`a`) where `test`.`t2`.`c` = `test`.`t1`.`a` and `test`.`t2`.`b` <> 0
SELECT t.b, t.c, t1.a
FROM t1, (SELECT t2.b, t2.c FROM t3 RIGHT JOIN t2 ON t2.a = t3.b) AS t
WHERE t.b <> 0 AND t.c = t1.a;
b	c	a
8	c	c
SET optimizer_switch=@save_optimizer_switch;
DROP TABLE t1,t2,t3;
#
# Bug #880724: materialized const view as inner table of outer join
#
CREATE TABLE t1 (a int, b varchar(1));
INSERT INTO t1 VALUES (9,NULL), (6,'r'), (7,'c');
CREATE TABLE t2 (a int);
INSERT INTO t2 VALUES (6);
CREATE ALGORITHM=TEMPTABLE VIEW v2 AS SELECT * FROM t2;
SET @save_optimizer_switch=@@optimizer_switch;
SET optimizer_switch='outer_join_with_cache=off';
SET SESSION optimizer_switch = 'derived_with_keys=on';
SET SESSION join_cache_level = 4;
EXPLAIN
SELECT t1.b,v2.a  FROM t1 LEFT JOIN v2 ON v2.a = t1.a;
id	select_type	table	type	possible_keys	key	key_len	ref	rows	Extra
1	PRIMARY	t1	ALL	NULL	NULL	NULL	NULL	3	
1	PRIMARY	<derived2>	ALL	NULL	NULL	NULL	NULL	1	Using where
2	DERIVED	t2	system	NULL	NULL	NULL	NULL	1	
SELECT t1.b,v2.a  FROM t1 LEFT JOIN v2 ON v2.a = t1.a;
b	a
NULL	NULL
r	6
c	NULL
CREATE TABLE t3 (a int, b varchar(1));
INSERT INTO t3 VALUES (8,'x'), (5,'r'), (9,'y');
EXPLAIN
SELECT * FROM t3
WHERE t3.b <> ANY (SELECT t1.b  FROM t1 LEFT JOIN v2 ON v2.a = t1.a);
id	select_type	table	type	possible_keys	key	key_len	ref	rows	Extra
1	PRIMARY	t3	ALL	NULL	NULL	NULL	NULL	3	Using where
2	DEPENDENT SUBQUERY	t1	ALL	NULL	NULL	NULL	NULL	3	Using where
2	DEPENDENT SUBQUERY	<derived3>	ALL	NULL	NULL	NULL	NULL	1	Using where
3	DERIVED	t2	system	NULL	NULL	NULL	NULL	1	
SELECT * FROM t3
WHERE t3.b <> ANY (SELECT t1.b  FROM t1 LEFT JOIN v2 ON v2.a = t1.a);
a	b
8	x
5	r
9	y
SET SESSION join_cache_level = @exit_join_cache_level;
SET optimizer_switch=@save_optimizer_switch;
DROP VIEW v2;
DROP TABLE t1,t2,t3;
#
# Bug #881449: OUTER JOIN usin  a merged view within IN subquery
#
CREATE TABLE t1 (a varchar(1)) ;
INSERT INTO t1 VALUES ('y'), ('x');
CREATE TABLE t2 (a int, PRIMARY KEY (a)) ;
INSERT INTO t2 VALUES (1), (2);
CREATE TABLE t3 (a int, b varchar(1)) ;
INSERT INTO t3 VALUES (1,'x');
CREATE VIEW v3 AS SELECT * FROM t3;
SET SESSION optimizer_switch='semijoin=on';
EXPLAIN 
SELECT * FROM t1 WHERE a IN (SELECT v3.b FROM t2 RIGHT JOIN v3 ON v3.a = t2.a);
id	select_type	table	type	possible_keys	key	key_len	ref	rows	Extra
1	PRIMARY	t3	system	NULL	NULL	NULL	NULL	1	
1	PRIMARY	t2	const	PRIMARY	PRIMARY	4	const	1	Using index
1	PRIMARY	t1	ALL	NULL	NULL	NULL	NULL	2	Using where
SELECT * FROM t1 WHERE a IN (SELECT v3.b FROM t2 RIGHT JOIN v3 ON v3.a = t2.a);
a
x
set optimizer_switch= @save_optimizer_switch;
DROP VIEW v3;
DROP TABLE t1,t2,t3;
#
# Bug #874035: view as an inner table of a materialized derived
#
CREATE TABLE t2 (a int NOT NULL);
INSERT INTO t2 VALUES (7), (4);
CREATE TABLE t1 (b int NOT NULL);
INSERT INTO t1 VALUES (5), (7);
CREATE ALGORITHM=MERGE VIEW v1 AS SELECT * FROM t1;
SET @save_optimizer_switch=@@optimizer_switch;
SET SESSION optimizer_switch='derived_merge=off';
PREPARE st1 FROM
'SELECT * FROM (SELECT * FROM t2 LEFT JOIN v1 ON t2.a = v1.b) AS t';
EXECUTE st1;
a	b
7	7
4	NULL
EXECUTE st1;
a	b
7	7
4	NULL
DEALLOCATE PREPARE st1;
set SESSION optimizer_switch= @save_optimizer_switch;
DROP VIEW v1;
DROP TABLE t1,t2;
#
# LP bug #879939: assertion in ha_maria::enable_indexes 
#                 with derived_with_keys=on
#
CREATE TABLE t2 (a varchar(3));
INSERT INTO t2 VALUES ('USA'), ('USA'), ('USA'), ('USA'), ('USA');
CREATE TABLE t1 (a varchar(3), b varchar(35));
INSERT INTO t1 VALUES
('USA','Lansing'), ('USA','Laredo'), ('USA','Las Vegas'), 
('USA','Lexington-Fayett'), ('USA','Lincoln'), ('USA','Little Rock'),
('USA','Livonia'), ('USA','Long Beach'), ('USA','Los Angeles'),
('USA','Louisville'), ('USA','Lowell'), ('USA','Lubbock'),
('USA','Macon'), ('USA','Madison'), ('USA','Manchester'),
('USA','McAllen'), ('USA','Memphis'), ('USA','Mesa'), 
('USA','Mesquite'), ('USA','Metairie'), ('USA','Miami');
CREATE TABLE t3 (a varchar(35));
INSERT INTO t3 VALUES ('Miami');
SET @save_optimizer_switch=@@optimizer_switch;
SET optimizer_switch = 'derived_with_keys=on';
SET @@tmp_table_size=1024*4;
explain SELECT * FROM (SELECT t1.* FROM t1, t2) AS t JOIN t3 ON t3.a = t.b;
id	select_type	table	type	possible_keys	key	key_len	ref	rows	Extra
1	SIMPLE	t3	system	NULL	NULL	NULL	NULL	1	
1	SIMPLE	t2	ALL	NULL	NULL	NULL	NULL	5	
1	SIMPLE	t1	ALL	NULL	NULL	NULL	NULL	21	Using where; Using join buffer (flat, BNL join)
SELECT * FROM (SELECT t1.* FROM t1, t2) AS t JOIN t3 ON t3.a = t.b;
a	b	a
USA	Miami	Miami
USA	Miami	Miami
USA	Miami	Miami
USA	Miami	Miami
USA	Miami	Miami
SET @@tmp_table_size=1024*1024*16;
SELECT * FROM (SELECT t1.* FROM t1, t2) AS t JOIN t3 ON t3.a = t.b;
a	b	a
USA	Miami	Miami
USA	Miami	Miami
USA	Miami	Miami
USA	Miami	Miami
USA	Miami	Miami
SET @@tmp_table_size=default;
set SESSION optimizer_switch= @save_optimizer_switch;
drop table t1,t2,t3;
#
# BUG#882994: Crash in QUICK_RANGE_SELECT::reset with derived_with_keys
#
CREATE TABLE t2 (
pk varchar(33), 
col_varchar_key varchar(3) NOT NULL,
col_varchar_nokey varchar(52) NOT NULL);
INSERT INTO t2 VALUES ('NICSpanish','NIC','Spanish'),
('NERHausa','NER','Hausa'),('NGAJoruba','NGA','Joruba'),
('NIUNiue','NIU','Niue'),('NFKEnglish','NFK','English'),
('NORNorwegian','NOR','Norwegian'),('CIVAkan','CIV','Akan'),
('OMNArabic','OMN','Arabic'),('PAKPunjabi','PAK','Punjabi'),
('PLWPalau','PLW','Palau'),('PANSpanish','PAN','Spanish'),
('PNGPapuan Langua','PNG','Papuan Languages'), ('PRYSpanish','PRY','Spanish'),
('PERSpanish','PER','Spanish'), ('PCNPitcairnese','PCN','Pitcairnese'),
('MNPPhilippene La','MNP','Philippene Langu'),('PRTPortuguese','PRT','Portuguese'),
('PRISpanish','PRI','Spanish'),('POLPolish','POL','Polish'),('GNQFang','GNQ','Fang');
CREATE TABLE t1 ( col_varchar_nokey varchar(52) NOT NULL ) ;
INSERT INTO t1 VALUES ('Chinese'),('English'),('French'),('German'),
('Italian'),('Japanese'),('Korean'),('Polish'),('Portuguese'),('Spanish'),
('Tagalog'),('Vietnamese');
CREATE TABLE t3 ( col_varchar_key varchar(52)) ;
INSERT INTO t3 VALUES ('United States');
set @tmp_882994= @@max_heap_table_size;
set max_heap_table_size=1;
SELECT *
FROM t3 JOIN
( SELECT t2.* FROM t1, t2 ) AS alias2
ON ( alias2.col_varchar_nokey = t3.col_varchar_key )
ORDER BY CONCAT(alias2.col_varchar_nokey);
col_varchar_key	pk	col_varchar_key	col_varchar_nokey
set max_heap_table_size= @tmp_882994;
drop table t1,t2,t3;
#
# LP bug #917990: Bad estimate of #rows for derived table with LIMIT
#
CREATE TABLE t1 (a int);
INSERT INTO t1 VALUES
(8), (3), (4), (7), (9), (5), (1), (2);
SELECT * FROM (SELECT * FROM t1 LIMIT 3) t;
a
8
3
4
EXPLAIN
SELECT * FROM (SELECT * FROM t1 LIMIT 3) t;
id	select_type	table	type	possible_keys	key	key_len	ref	rows	Extra
1	PRIMARY	<derived2>	ALL	NULL	NULL	NULL	NULL	3	
2	DERIVED	t1	ALL	NULL	NULL	NULL	NULL	8	
DROP TABLE t1;
#
# LP BUG#921878 incorrect check of items during columns union types
# aggregation for merged derived tables
#
SET @save_optimizer_switch=@@optimizer_switch;
SET SESSION optimizer_switch='derived_merge=on';
CREATE TABLE t1 ( a ENUM( 'x', 'y' ) );
insert into t1 values ('x');
CREATE TABLE t2 LIKE t1;
insert into t1 values ('y');
CREATE TABLE t3 LIKE t1;
INSERT INTO t3
SELECT * FROM ( SELECT * FROM t1 ) AS A
UNION SELECT * FROM t2;
select * from t3;
a
x
y
drop table t1,t2,t3;
set SESSION optimizer_switch= @save_optimizer_switch;
#
# LP BUG#944782: derived table from an information schema table
#
SET @save_optimizer_switch=@@optimizer_switch;
SET SESSION optimizer_switch='derived_merge=on';
SET SESSION optimizer_switch='derived_with_keys=on';
CREATE TABLE t1 (c1 int PRIMARY KEY, c2 char(5));
EXPLAIN
SELECT COUNT(*) > 0
FROM INFORMATION_SCHEMA.COLUMNS
INNER JOIN
(SELECT TABLE_SCHEMA,
GROUP_CONCAT(COLUMN_NAME ORDER BY SEQ_IN_INDEX ASC) AS COL_NAMES
FROM INFORMATION_SCHEMA.STATISTICS
GROUP BY TABLE_SCHEMA) AS UNIQUES
ON ( COLUMNS.TABLE_SCHEMA = UNIQUES.TABLE_SCHEMA);
id	select_type	table	type	possible_keys	key	key_len	ref	rows	Extra
1	PRIMARY	COLUMNS	ALL	NULL	NULL	NULL	NULL	NULL	Open_frm_only; Scanned all databases
1	PRIMARY	<derived2>	ALL	NULL	NULL	NULL	NULL	2	Using where; Using join buffer (flat, BNL join)
2	DERIVED	STATISTICS	ALL	NULL	NULL	NULL	NULL	NULL	Open_frm_only; Scanned all databases; Using filesort
SELECT COUNT(*) > 0
FROM INFORMATION_SCHEMA.COLUMNS
INNER JOIN
(SELECT TABLE_SCHEMA,
GROUP_CONCAT(COLUMN_NAME ORDER BY SEQ_IN_INDEX ASC) AS COL_NAMES
FROM INFORMATION_SCHEMA.STATISTICS
GROUP BY TABLE_SCHEMA) AS UNIQUES
ON ( COLUMNS.TABLE_SCHEMA = UNIQUES.TABLE_SCHEMA);
COUNT(*) > 0
1
Warnings:
Warning	1286	Unknown storage engine 'InnoDB'
Warning	1286	Unknown storage engine 'InnoDB'
Warning	1286	Unknown storage engine 'InnoDB'
Warning	1286	Unknown storage engine 'InnoDB'
Warning	1286	Unknown storage engine 'InnoDB'
Warning	1286	Unknown storage engine 'InnoDB'
DROP TABLE t1;
SET SESSION optimizer_switch= @save_optimizer_switch;
#
# LP BUG#953649: crash when estimating the cost of a look-up  
#                into a derived table to be materialized 
#
CREATE TABLE t1 (a int);
INSERT INTO t1 VALUES (132);
CREATE TABLE t2 (b int, c varchar(256));
INSERT INTO t2 VALUES (132,'test1'), (120,'text2'), (132,'text3');
CREATE VIEW v AS
SELECT b, GROUP_CONCAT(c) AS gc FROM t2 GROUP BY b;
SET @save_optimizer_switch=@@optimizer_switch;
SET SESSION optimizer_switch='derived_merge=off';
SET SESSION optimizer_switch='derived_with_keys=off';
EXPLAIN
SELECT * FROM t1, v WHERE a = b;
id	select_type	table	type	possible_keys	key	key_len	ref	rows	Extra
1	PRIMARY	t1	system	NULL	NULL	NULL	NULL	1	
1	PRIMARY	<derived2>	ALL	NULL	NULL	NULL	NULL	3	Using where
2	DERIVED	t2	ALL	NULL	NULL	NULL	NULL	3	Using filesort
SELECT * FROM t1, v WHERE a = b;
a	b	gc
132	132	test1,text3
SET SESSION optimizer_switch='derived_merge=on';
SET SESSION optimizer_switch='derived_with_keys=on';
EXPLAIN
SELECT * FROM t1, v WHERE a = b;
id	select_type	table	type	possible_keys	key	key_len	ref	rows	Extra
1	PRIMARY	t1	system	NULL	NULL	NULL	NULL	1	
1	PRIMARY	<derived2>	ref	key0	key0	5	const	0	
2	DERIVED	t2	ALL	NULL	NULL	NULL	NULL	3	Using filesort
SELECT * FROM t1, v WHERE a = b;
a	b	gc
132	132	test1,text3
SET SESSION optimizer_switch= @save_optimizer_switch;
DROP VIEW v;
DROP TABLE t1,t2;
#
# LP BUG#968720 crash due to converting to materialized and
# natural join made only once
#
SET @save968720_optimizer_switch=@@optimizer_switch;
SET optimizer_switch = 'derived_merge=on';
CREATE TABLE t1 (a int, INDEX(a));
INSERT INTO t1 VALUES (1);
CREATE TABLE t2 (a int, INDEX(a));
INSERT INTO t2 VALUES (1), (2);
INSERT INTO t1 SELECT a FROM (SELECT a FROM test.t1) AS s1 NATURAL JOIN
t2 AS s2;
SELECT * FROM t1;
a
1
1
DELETE FROM t1;
INSERT INTO t1 VALUES (1);
PREPARE stmt FROM "
INSERT INTO t1 SELECT a FROM (SELECT a FROM test.t1) AS s1 NATURAL JOIN
t2 AS s2;
";
EXECUTE stmt;
SELECT * FROM t1;
a
1
1
EXECUTE stmt;
SELECT * FROM t1;
a
1
1
drop table t1,t2;
set optimizer_switch=@save968720_optimizer_switch;
#
# LP BUG#978847 Server crashes in Item_ref::real_item on
# INSERT .. SELECT with FROM subquery and derived_merge=ON
SET @save978847_optimizer_switch=@@optimizer_switch;
SET optimizer_switch = 'derived_merge=on';
CREATE TABLE t1 ( a INT, b INT );
INSERT INTO t1 VALUES (2,1),(3,2);
select * from t1;
a	b
2	1
3	2
INSERT INTO t1 SELECT * FROM
( SELECT * FROM t1 ) AS alias;
select * from t1;
a	b
2	1
3	2
2	1
3	2
prepare stmt1 from  'INSERT INTO t1 SELECT SQL_BIG_RESULT * FROM
  ( SELECT * FROM t1 ) AS alias';
execute stmt1;
select * from t1;
a	b
2	1
3	2
2	1
3	2
2	1
3	2
2	1
3	2
execute stmt1;
select * from t1;
a	b
2	1
3	2
2	1
3	2
2	1
3	2
2	1
3	2
2	1
3	2
2	1
3	2
2	1
3	2
2	1
3	2
drop table t1;
set optimizer_switch=@save978847_optimizer_switch;
#
# LP bug998516 Server hangs on INSERT .. SELECT with derived_merge,
# FROM subquery, UNION 
#
CREATE TABLE t1 (a INT);
INSERT INTO t1 VALUES (1),(2);
CREATE TABLE t2 (b INT);
INSERT INTO t2 VALUES (3),(4);
INSERT INTO t1 SELECT * FROM ( SELECT * FROM t1 ) AS alias UNION SELECT * FROM t2;
select * from t1;
a
1
2
1
2
3
4
drop table t1,t2;
#
# MDEV-3873: Wrong result (extra rows) with NOT IN and
# a subquery from a MERGE view
#
CREATE TABLE t1 (a INT NOT NULL) ENGINE=MyISAM;
INSERT INTO t1 VALUES (4),(7),(0);
CREATE TABLE t2 (b INT NOT NULL) ENGINE=MyISAM;
INSERT INTO t2 VALUES (1),(2);
CREATE TABLE t3 (c INT NOT NULL) ENGINE=MyISAM;
INSERT INTO t3 VALUES (4),(6),(3);
CREATE TABLE t4 (d INT NOT NULL) ENGINE=MyISAM;
INSERT INTO t4 VALUES (4),(5),(3);
CREATE TABLE tv (e INT NOT NULL) ENGINE=MyISAM;
INSERT INTO tv VALUES (1),(3);
CREATE ALGORITHM=TEMPTABLE VIEW v_temptable AS SELECT * FROM tv;
CREATE ALGORITHM=MERGE VIEW v_merge AS SELECT * FROM tv;
SELECT * FROM t1, t2 
WHERE a NOT IN ( SELECT e FROM t3 LEFT JOIN v_temptable ON (c = e) WHERE c <> b ) AND a < b;
a	b
SELECT * FROM t1, t2 
WHERE a NOT IN ( SELECT e FROM t3 LEFT JOIN v_merge ON (c = e) WHERE c <> b ) AND a < b;
a	b
SELECT * FROM t1, t2 
WHERE a NOT IN ( SELECT e FROM t3 LEFT JOIN (SELECT * FROM tv) as derived ON (c = e) WHERE c <> b ) AND a < b;
a	b
drop view v_temptable, v_merge;
drop table t1,t2,t3,t4,tv;
#
# MDEV-3912: Wrong result (extra rows) with FROM subquery inside
# ALL subquery, LEFT JOIN, derived_merge.
# (duplicate of MDEV-3873 (above))
#
SET @save3912_optimizer_switch=@@optimizer_switch;
SET optimizer_switch = 'derived_merge=on,in_to_exists=on';
CREATE TABLE t1 (a INT) ENGINE=MyISAM;
INSERT INTO t1 VALUES (4),(8);
CREATE TABLE t2 (b INT) ENGINE=MyISAM;
INSERT INTO t2 VALUES (7),(0);
CREATE TABLE t3 (c INT, d INT NOT NULL) ENGINE=MyISAM;
INSERT INTO t3 VALUES (0,4),(8,6);
SELECT * FROM t1
WHERE a >= ALL ( 
SELECT d FROM t2 LEFT JOIN ( SELECT * FROM t3 ) AS alias ON ( c = b ) 
WHERE b >= a 
);
a
8
set optimizer_switch=@save3912_optimizer_switch;
drop table t1, t2, t3;
#
# MDEV-4209: equi-join on BLOB column from materialized view
#            or derived table
#
set @save_optimizer_switch=@@optimizer_switch;
set optimizer_switch='derived_with_keys=on';
CREATE TABLE t1 (c1 text, c2 int);
INSERT INTO t1 VALUES ('a',1), ('c',3), ('g',7), ('d',4), ('c',3);
CREATE TABLE t2 (c1 text, c2 int);
INSERT INTO t2 VALUES ('b',2), ('c',3);
CREATE ALGORITHM=TEMPTABLE VIEW v1 AS SELECT * FROM t1;
EXPLAIN EXTENDED 
SELECT v1.c1, v1.c2 FROM v1, t2 WHERE v1.c1=t2.c1 AND v1.c2=t2.c2;
id	select_type	table	type	possible_keys	key	key_len	ref	rows	filtered	Extra
1	PRIMARY	t2	ALL	NULL	NULL	NULL	NULL	2	100.00	Using where
1	PRIMARY	<derived2>	ref	key0	key0	5	test.t2.c2	2	100.00	Using where
2	DERIVED	t1	ALL	NULL	NULL	NULL	NULL	5	100.00	
Warnings:
Note	1003	/* select#1 */ select `v1`.`c1` AS `c1`,`v1`.`c2` AS `c2` from `test`.`v1` join `test`.`t2` where `v1`.`c1` = `test`.`t2`.`c1` and `v1`.`c2` = `test`.`t2`.`c2`
SELECT v1.c1, v1.c2 FROM v1, t2 WHERE v1.c1=t2.c1 AND v1.c2=t2.c2;
c1	c2
c	3
c	3
EXPLAIN EXTENDED 
SELECT t2.c1, t2.c2 FROM (SELECT c1 g, MAX(c2) m FROM t1 GROUP BY c1) t, t2
WHERE t.g=t2.c1 AND t.m=t2.c2;
id	select_type	table	type	possible_keys	key	key_len	ref	rows	filtered	Extra
1	PRIMARY	t2	ALL	NULL	NULL	NULL	NULL	2	100.00	Using where
1	PRIMARY	<derived2>	ref	key0	key0	5	test.t2.c2	2	100.00	Using where
2	DERIVED	t1	ALL	NULL	NULL	NULL	NULL	5	100.00	Using temporary; Using filesort
Warnings:
Note	1003	/* select#1 */ select `test`.`t2`.`c1` AS `c1`,`test`.`t2`.`c2` AS `c2` from (/* select#2 */ select `test`.`t1`.`c1` AS `g`,max(`test`.`t1`.`c2`) AS `m` from `test`.`t1` group by `test`.`t1`.`c1`) `t` join `test`.`t2` where `t`.`g` = `test`.`t2`.`c1` and `t`.`m` = `test`.`t2`.`c2`
SELECT t2.c1, t2.c2 FROM (SELECT c1 g, MAX(c2) m FROM t1 GROUP BY c1) t, t2
WHERE t.g=t2.c1 AND t.m=t2.c2;
c1	c2
c	3
EXPLAIN EXTENDED 
SELECT v1.c1, v1.c2, t2.c1, t2.c2 FROM v1, t2 WHERE v1.c1=t2.c1;
id	select_type	table	type	possible_keys	key	key_len	ref	rows	filtered	Extra
1	PRIMARY	t2	ALL	NULL	NULL	NULL	NULL	2	100.00	
1	PRIMARY	<derived2>	ALL	NULL	NULL	NULL	NULL	5	100.00	Using where; Using join buffer (flat, BNL join)
2	DERIVED	t1	ALL	NULL	NULL	NULL	NULL	5	100.00	
Warnings:
Note	1003	/* select#1 */ select `v1`.`c1` AS `c1`,`v1`.`c2` AS `c2`,`test`.`t2`.`c1` AS `c1`,`test`.`t2`.`c2` AS `c2` from `test`.`v1` join `test`.`t2` where `v1`.`c1` = `test`.`t2`.`c1`
SELECT v1.c1, v1.c2, t2.c1, t2.c2 FROM v1, t2 WHERE v1.c1=t2.c1;
c1	c2	c1	c2
c	3	c	3
c	3	c	3
DROP VIEW v1;
DROP TABLE t1,t2;
set optimizer_switch=@save_optimizer_switch;
#
# mdev-5078: sum over a view/derived table
#
CREATE TABLE t1 (a int);
INSERT INTO t1 (a) VALUES (1), (2);
CREATE TABLE t2 (b int(11));
INSERT INTO t2 (b) VALUES (1), (2);
CREATE VIEW v AS SELECT b as c FROM t2;
SELECT a, (SELECT SUM(a + c) FROM v) FROM t1;
a	(SELECT SUM(a + c) FROM v)
1	5
2	7
SELECT a, (SELECT SUM(a + c) FROM (SELECT b as c FROM t2) AS v1) FROM t1;
a	(SELECT SUM(a + c) FROM (SELECT b as c FROM t2) AS v1)
1	5
2	7
DROP VIEW v;
DROP TABLE t1,t2;
#
# mdev-5105: memory overwrite in multi-table update 
#            using natural join with a view
#
create table t1(a int,b tinyint,c tinyint)engine=myisam;
create table t2(a tinyint,b float,c int, d int, e int, f int, key (b), key(c), key(d), key(e), key(f))engine=myisam;
create table t3(a int,b int,c int, d int, e int, f int, key(a), key(b), key(c), key(d), key(e), key(f))engine=myisam;
create view v1 as select t2.b a, t1.b b, t2.c c, t2.d d, t2.e e, t2.f f from t1,t2 where t1.a=t2.a;
update t3 natural join v1 set a:=1;
drop view v1;
drop table t1,t2,t3;
#
# mdev-5288: assertion failure for query over a view with ORDER BY
#
CREATE TABLE t1 (a int, b int) ENGINE=MyISAM;
INSERT INTO t1 VALUES (4,1);
CREATE ALGORITHM=MERGE VIEW v1 AS SELECT * FROM t1;
EXPLAIN EXTENDED SELECT a FROM v1 WHERE a > 100 ORDER BY b;
id	select_type	table	type	possible_keys	key	key_len	ref	rows	filtered	Extra
1	SIMPLE	NULL	NULL	NULL	NULL	NULL	NULL	NULL	NULL	Impossible WHERE noticed after reading const tables
Warnings:
Note	1003	select 4 AS `a` from dual where 0 order by 1
DROP VIEW v1;
DROP TABLE t1;
CREATE TABLE IF NOT EXISTS `galleries` ( 
`id` int(11) NOT NULL AUTO_INCREMENT, 
`name` varchar(100) NOT NULL, 
`year` int(11) DEFAULT NULL, 
PRIMARY KEY (`id`), 
UNIQUE KEY `name` (`name`) 
) DEFAULT CHARSET=utf8;
CREATE TABLE IF NOT EXISTS `pictures` ( 
`id` int(11) NOT NULL AUTO_INCREMENT, 
`name` varchar(100) NOT NULL, 
`width` float DEFAULT NULL, 
`height` float DEFAULT NULL, 
`year` int(4) DEFAULT NULL, 
`technique` varchar(50) DEFAULT NULL, 
`comment` varchar(2000) DEFAULT NULL, 
`gallery_id` int(11) NOT NULL, 
`type` int(11) NOT NULL, 
PRIMARY KEY (`id`), 
KEY `gallery_id` (`gallery_id`) 
) DEFAULT CHARSET=utf8 ;
ALTER TABLE `pictures` 
ADD CONSTRAINT `pictures_ibfk_1` FOREIGN KEY (`gallery_id`) REFERENCES `galleries` (`id`);
INSERT INTO `galleries` (`id`, `name`, `year`) VALUES 
(1, 'Quand le noir et blanc invite le taupe', 2013), 
(2, 'Une touche de couleur', 2012), 
(3, 'Éclats', 2011), 
(4, 'Gris béton', 2010), 
(5, 'Expression du spalter', 2010), 
(6, 'Zénitude', 2009), 
(7, 'La force du rouge', 2008), 
(8, 'Sphères', NULL), 
(9, 'Centre', 2009), 
(10, 'Nébuleuse', NULL);
INSERT INTO `pictures` (`id`, `name`, `width`, `height`, `year`, `technique`, `comment`, `gallery_id`, `type`) VALUES 
(1, 'Éclaircie', 72.5, 100, NULL, NULL, NULL, 1, 1), 
(2, 'Architecture', 81, 100, NULL, NULL, NULL, 1, 1), 
(3, 'Nouveau souffle', 72.5, 100, NULL, NULL, NULL, 1, 1), 
(4, 'Échanges (2)', 89, 116, NULL, NULL, NULL, 1, 1), 
(5, 'Échanges', 89, 116, NULL, NULL, NULL, 1, 1), 
(6, 'Fenêtre de vie', 81, 116, NULL, NULL, NULL, 1, 1), 
(7, 'Architecture', 81, 100, NULL, NULL, NULL, 1, 1), 
(8, 'Nouveau souffle (2)', 72.5, 100, NULL, NULL, NULL, 1, 1), 
(9, 'Fluidité', 89, 116, NULL, NULL, NULL, 1, 1), 
(10, 'Nouveau Monde', 89, 125, NULL, NULL, NULL, 1, 1), 
(11, 'Mirage', 73, 100, NULL, NULL, NULL, 1, 1), 
(12, 'Équilibre', 72.5, 116, NULL, NULL, NULL, 2, 1), 
(13, 'Fusion', 72.5, 116, NULL, NULL, NULL, 2, 1), 
(14, 'Étincelles', NULL, NULL, NULL, NULL, NULL, 3, 1), 
(15, 'Régénérescence', NULL, NULL, NULL, NULL, NULL, 3, 1), 
(16, 'Chaleur', 80, 80, NULL, NULL, NULL, 4, 1), 
(17, 'Création', 90, 90, NULL, NULL, NULL, 4, 1), 
(18, 'Horizon', 92, 73, NULL, NULL, NULL, 4, 1), 
(19, 'Labyrinthe', 81, 100, NULL, NULL, NULL, 4, 1), 
(20, 'Miroir', 80, 116, NULL, NULL, NULL, 5, 1), 
(21, 'Libération', 81, 116, NULL, NULL, NULL, 5, 1), 
(22, 'Éclats', 81, 116, NULL, NULL, NULL, 5, 1), 
(23, 'Zénitude', 116, 89, NULL, NULL, NULL, 6, 1), 
(24, 'Écritures lointaines', 90, 90, NULL, NULL, NULL, 7, 1), 
(25, 'Émergence', 80, 80, NULL, NULL, NULL, 7, 1), 
(26, 'Liberté', 50, 50, NULL, NULL, NULL, 7, 1), 
(27, 'Silhouettes amérindiennes', 701, 70, NULL, NULL, NULL, 7, 1), 
(28, 'Puissance', 81, 100, NULL, NULL, NULL, 8, 1), 
(29, 'Source', 73, 116, NULL, NULL, NULL, 8, 1), 
(30, 'Comme une ville qui prend vie', 50, 100, 2008, NULL, NULL, 9, 1), 
(31, 'Suspension azur', 80, 80, NULL, NULL, NULL, 9, 1), 
(32, 'Nébuleuse', 70, 70, NULL, NULL, NULL, 10, 1), 
(33, 'Œuvre commandée 120 P', 114, 195, NULL, NULL, NULL, 1, 2), 
(34, 'Œuvre commandée 120 P', 114, 195, NULL, NULL, NULL, 1, 2), 
(35, 'Œuvre commandée 120 P', 114, 195, NULL, NULL, NULL, 1, 2), 
(36, 'Œuvre commandée 120 P', 114, 195, NULL, NULL, NULL, 1, 2), 
(37, 'Œuvre commandée 120 P', 114, 195, NULL, NULL, NULL, 1, 2), 
(38, 'Œuvre commandée 120 P', 114, 195, NULL, NULL, NULL, 1, 2);
explain
SELECT g.id AS gallery_id, 
g.name AS gallery_name, 
p.id AS picture_id, 
p.name AS picture_name, 
g.p_random AS r1, 
g.p_random AS r2, 
g.p_random AS r3 
FROM 
( 
SELECT gal.id, 
gal.name, 
( 
SELECT pi.id 
FROM pictures pi 
WHERE pi.gallery_id = gal.id 
ORDER BY RAND() 
LIMIT 1 
) AS p_random 
FROM galleries gal 
) g 
LEFT JOIN pictures p 
ON p.id = g.p_random 
ORDER BY gallery_name ASC 
;
id	select_type	table	type	possible_keys	key	key_len	ref	rows	Extra
1	PRIMARY	<derived2>	ALL	NULL	NULL	NULL	NULL	10	Using filesort
1	PRIMARY	p	eq_ref	PRIMARY	PRIMARY	4	g.p_random	1	Using where
2	DERIVED	gal	ALL	NULL	NULL	NULL	NULL	10	
3	DEPENDENT SUBQUERY	pi	ref	gallery_id	gallery_id	4	test.gal.id	4	Using temporary; Using filesort
drop table galleries, pictures;
#
# MDEV-5740: Assertion 
#`!derived->first_select()->exclude_from_table_unique_test ||
#derived->outer_select()-> exclude_from_table_unique_test'
#failed on 2nd execution of PS with derived_merge
#
set @save_optimizer_switch5740=@@optimizer_switch;
SET optimizer_switch = 'derived_merge=on';
CREATE TABLE t1 (a INT);
INSERT INTO t1 VALUES (1),(2);
CREATE TABLE t2 (b INT);
INSERT INTO t2 VALUES (3),(4);
PREPARE stmt FROM '
  INSERT INTO t1 SELECT * FROM t2 UNION SELECT * FROM (SELECT * FROM t1) AS sq  
';
EXECUTE stmt;
select * from t1;
a
1
2
3
4
1
2
EXECUTE stmt;
select * from t1;
a
1
2
3
4
1
2
3
4
1
2
deallocate prepare stmt;
drop table t1,t2;
set optimizer_switch=@save_optimizer_switch5740;
#
# Bug mdev-5721: possible long key access to a materialized derived table
# (see also the test case for Bug#13261277 that is actually the same bug)
#
CREATE TABLE t1 (
id varchar(255) NOT NULL DEFAULT '',
familyid int(11) DEFAULT NULL,
withdrawndate date DEFAULT NULL,
KEY index_td_familyid_id (familyid,id)
) ENGINE=MyISAM DEFAULT CHARSET=utf8;
CREATE TABLE t2 (
id int(11) NOT NULL AUTO_INCREMENT,
activefromts datetime NOT NULL DEFAULT '0000-00-00 00:00:00',
shortdescription text,
useraccessfamily varchar(512) DEFAULT NULL,
serialized longtext,
PRIMARY KEY (id)
) ENGINE=MyISAM DEFAULT CHARSET=utf8;
insert into t1 values ('picture/89/1369722032695.pmd',89,NULL);
insert into t1 values ('picture/90/1369832057370.pmd',90,NULL);
insert into t2 values (38,'2013-03-04 07:49:22','desc','CODE','string');
EXPLAIN 
SELECT * FROM t2 x,
(SELECT t2.useraccessfamily, t2.serialized AS picturesubuser, COUNT(*)
FROM t2, t1 GROUP BY t2.useraccessfamily, picturesubuser) y
WHERE x.useraccessfamily = y.useraccessfamily;
id	select_type	table	type	possible_keys	key	key_len	ref	rows	Extra
1	PRIMARY	x	system	NULL	NULL	NULL	NULL	1	
1	PRIMARY	<derived2>	ALL	NULL	NULL	NULL	NULL	2	Using where
2	DERIVED	t2	system	NULL	NULL	NULL	NULL	1	
2	DERIVED	t1	index	NULL	index_td_familyid_id	772	NULL	2	Using index
SELECT * FROM t2 x,
(SELECT t2.useraccessfamily, t2.serialized AS picturesubuser, COUNT(*)
FROM t2, t1 GROUP BY t2.useraccessfamily, picturesubuser) y
WHERE x.useraccessfamily = y.useraccessfamily;
id	activefromts	shortdescription	useraccessfamily	serialized	useraccessfamily	picturesubuser	COUNT(*)
38	2013-03-04 07:49:22	desc	CODE	string	CODE	string	2
DROP TABLE t1,t2;
#
# Bug#13261277: Unchecked key length caused missing records.
#
CREATE TABLE t1 (  
col_varchar varchar(1024) CHARACTER SET utf8 DEFAULT NULL,
stub1 varchar(1024) CHARACTER SET utf8 DEFAULT NULL,
stub2 varchar(1024) CHARACTER SET utf8 DEFAULT NULL,
stub3 varchar(1024) CHARACTER SET utf8 DEFAULT NULL
);
INSERT INTO t1 VALUES
('d','d','l','ther'),
(NULL,'s','NJBIQ','trzetuchv'),
(-715390976,'coul','MYWFB','cfhtrzetu'),
(1696792576,'f','i\'s','c'),
  (1,'i','ltpemcfhtr','gsltpemcf'),
  (-663027712,'mgsltpemcf','sa','amgsltpem'),
  (-1686700032,'JPRVK','i','vamgsltpe'),
  (NULL,'STUNB','UNVJV','u'),
  (5,'oka','qyihvamgsl','AXSMD'),
  (NULL,'tqwmqyihva','h','yntqwmqyi'),
  (3,'EGMJN','e','e');
CREATE TABLE t2 (
col_varchar varchar(10) DEFAULT NULL,
col_int INT DEFAULT NULL
);
INSERT INTO t2 VALUES ('d',9);
set optimizer_switch='derived_merge=off,derived_with_keys=on';
SET @save_heap_size= @@max_heap_table_size;
SET @@max_heap_table_size= 16384;
SELECT t2.col_int
FROM t2
RIGHT JOIN ( SELECT * FROM t1 ) AS dt 
ON t2.col_varchar = dt.col_varchar
WHERE t2.col_int IS NOT NULL ;
col_int
9
# Shouldn't use auto_key0 for derived table
EXPLAIN 
SELECT t2.col_int
FROM t2
RIGHT JOIN ( SELECT * FROM t1 ) AS dt
ON t2.col_varchar = dt.col_varchar
WHERE t2.col_int IS NOT NULL ;
id	select_type	table	type	possible_keys	key	key_len	ref	rows	Extra
1	PRIMARY	t2	system	NULL	NULL	NULL	NULL	1	
1	PRIMARY	<derived2>	ALL	NULL	NULL	NULL	NULL	11	Using where
2	DERIVED	t1	ALL	NULL	NULL	NULL	NULL	11	
SET @@max_heap_table_size= @save_heap_size;
SET optimizer_switch=@save_optimizer_switch;
DROP TABLE t1,t2;
#
# end of 5.3 tests
#
#
# Bug mdev-11161: The second execution of prepared statement
#                 does not use generated key for materialized
#                 derived table / view 
# (actually this is a 5.3 bug.)               
#
create table t1 (
mat_id MEDIUMINT UNSIGNED NOT NULL AUTO_INCREMENT PRIMARY KEY,
matintnum CHAR(6) NOT NULL,
test MEDIUMINT UNSIGNED NULL
);
create table t2 (
mat_id MEDIUMINT UNSIGNED NOT NULL,
pla_id MEDIUMINT UNSIGNED NOT NULL
);
insert into t1 values
(NULL, 'a', 1), (NULL, 'b', 2), (NULL, 'c', 3), (NULL, 'd', 4),
(NULL, 'e', 5), (NULL, 'f', 6), (NULL, 'g', 7), (NULL, 'h', 8),
(NULL, 'i', 9);
insert into t2 values
(1, 100), (1, 101), (1, 102), (2, 100), (2, 103), (2, 104), 
(3, 101), (3, 102), (3, 105);
explain
SELECT STRAIGHT_JOIN d.pla_id, m2.mat_id
FROM t1 m2 
INNER JOIN
(SELECT mp.pla_id, MIN(m1.matintnum) AS matintnum
FROM t2 mp INNER JOIN t1 m1 ON mp.mat_id=m1.mat_id
GROUP BY mp.pla_id) d
ON d.matintnum=m2.matintnum;
id	select_type	table	type	possible_keys	key	key_len	ref	rows	Extra
1	PRIMARY	m2	ALL	NULL	NULL	NULL	NULL	9	
1	PRIMARY	<derived2>	ref	key0	key0	7	test.m2.matintnum	2	
2	DERIVED	mp	ALL	NULL	NULL	NULL	NULL	9	Using temporary; Using filesort
2	DERIVED	m1	eq_ref	PRIMARY	PRIMARY	3	test.mp.mat_id	1	
prepare stmt1 from
"SELECT STRAIGHT_JOIN d.pla_id, m2.mat_id
   FROM t1 m2 
        INNER JOIN
        (SELECT mp.pla_id, MIN(m1.matintnum) AS matintnum
           FROM t2 mp INNER JOIN t1 m1 ON mp.mat_id=m1.mat_id
         GROUP BY mp.pla_id) d
        ON d.matintnum=m2.matintnum";
flush status;
execute stmt1;
pla_id	mat_id
102	1
101	1
100	1
104	2
103	2
105	3
show status like '%Handler_read%';
Variable_name	Value
Handler_read_first	0
Handler_read_key	21
Handler_read_last	0
Handler_read_next	6
Handler_read_prev	0
Handler_read_retry	0
Handler_read_rnd	6
Handler_read_rnd_deleted	0
Handler_read_rnd_next	27
flush status;
execute stmt1;
pla_id	mat_id
102	1
101	1
100	1
104	2
103	2
105	3
show status like '%Handler_read%';
Variable_name	Value
Handler_read_first	0
Handler_read_key	21
Handler_read_last	0
Handler_read_next	6
Handler_read_prev	0
Handler_read_retry	0
Handler_read_rnd	6
Handler_read_rnd_deleted	0
Handler_read_rnd_next	27
deallocate prepare stmt1;
drop table t1,t2;
#
# Bug mdev-12670: mergeable derived / view with subqueries
#                 subject to semi-join optimizations
# (actually this is a 5.3 bug.)               
#
create table t1 (a int) engine=myisam;
insert into t1  values (5),(3),(2),(7),(2),(5),(1);
create table t2 (b int, index idx(b)) engine=myisam;
insert into t2 values (2),(3),(2),(1),(3),(4);
insert into t2 select b+10 from t2;
insert into t2 select b+10 from t2;
insert into t2 select b+10 from t2;
insert into t2 select b+10 from t2;
insert into t2 select b+10 from t2;
insert into t2 select b+10 from t2;
insert into t2 select b+10 from t2;
insert into t2 select b+10 from t2;
insert into t2 select b+10 from t2;
insert into t2 select b+10 from t2;
analyze table t1,t2;
Table	Op	Msg_type	Msg_text
test.t1	analyze	status	Engine-independent statistics collected
test.t1	analyze	status	OK
test.t2	analyze	status	Engine-independent statistics collected
test.t2	analyze	status	OK
explain select a from t1 where a in (select b from t2);
id	select_type	table	type	possible_keys	key	key_len	ref	rows	Extra
1	PRIMARY	t1	ALL	NULL	NULL	NULL	NULL	7	Using where
1	PRIMARY	t2	ref	idx	idx	5	test.t1.a	139	Using index; FirstMatch(t1)
explain select * from (select a from t1 where a in (select b from t2)) t;
id	select_type	table	type	possible_keys	key	key_len	ref	rows	Extra
1	PRIMARY	t1	ALL	NULL	NULL	NULL	NULL	7	Using where
1	PRIMARY	t2	ref	idx	idx	5	test.t1.a	139	Using index; FirstMatch(t1)
create view v1 as select a from t1 where a in (select b from t2);
explain select * from v1;
id	select_type	table	type	possible_keys	key	key_len	ref	rows	Extra
1	PRIMARY	t1	ALL	NULL	NULL	NULL	NULL	7	Using where
1	PRIMARY	t2	ref	idx	idx	5	test.t1.a	139	Using index; FirstMatch(t1)
drop view v1;
drop table t1,t2;
#
# Bug mdev-12812: mergeable derived / view with subqueries
#                 NOT subject to semi-join optimizations
#
CREATE TABLE t1 (c1 varchar(3)) ENGINE=MyISAM;
INSERT INTO t1 VALUES ('foo'),('foo');
CREATE TABLE t2 (c2 varchar(3)) ENGINE=MyISAM;
INSERT INTO t2 VALUES ('bar'),('qux'),('foo');
SELECT STRAIGHT_JOIN * 
FROM ( SELECT * FROM t1 WHERE c1 IN ( SELECT c2 FROM t2 ) ) AS sq;
c1
foo
foo
EXPLAIN EXTENDED SELECT STRAIGHT_JOIN * 
FROM ( SELECT * FROM t1 WHERE c1 IN ( SELECT c2 FROM t2 ) ) AS sq;
id	select_type	table	type	possible_keys	key	key_len	ref	rows	filtered	Extra
1	PRIMARY	t1	ALL	NULL	NULL	NULL	NULL	2	100.00	Using where
3	DEPENDENT SUBQUERY	t2	ALL	NULL	NULL	NULL	NULL	3	100.00	Using where
Warnings:
Note	1003	/* select#1 */ select straight_join `test`.`t1`.`c1` AS `c1` from `test`.`t1` where <in_optimizer>(`test`.`t1`.`c1`,<exists>(/* select#3 */ select `test`.`t2`.`c2` from `test`.`t2` where <cache>(`test`.`t1`.`c1`) = `test`.`t2`.`c2`))
DROP TABLE t1, t2;
#
# Bug mdev-16420: materialized view that renames columns
#                 in inner part of outer join
#
CREATE TABLE t1 (id int, PRIMARY KEY (id));
INSERT INTO t1 VALUES (2), (3), (7), (1);
CREATE VIEW v1 AS SELECT * FROM t1;
CREATE  VIEW v2 AS SELECT v1.id AS order_pk FROM v1 GROUP BY v1.id;
CREATE  VIEW v3 AS
SELECT t.id AS order_pk FROM (SELECT * FROM t1) AS t GROUP BY t.id;
SELECT * FROM t1  LEFT JOIN v2  ON t1.id=v2.order_pk;
id	order_pk
1	1
2	2
3	3
7	7
EXPLAIN EXTENDED
SELECT * FROM t1  LEFT JOIN v2  ON t1.id=v2.order_pk;
id	select_type	table	type	possible_keys	key	key_len	ref	rows	filtered	Extra
1	PRIMARY	t1	index	NULL	PRIMARY	4	NULL	4	100.00	Using index
1	PRIMARY	<derived2>	ref	key0	key0	5	test.t1.id	2	100.00	
2	DERIVED	t1	index	PRIMARY	PRIMARY	4	NULL	4	100.00	Using index; Using filesort
Warnings:
Note	1003	/* select#1 */ select `test`.`t1`.`id` AS `id`,`v2`.`order_pk` AS `order_pk` from `test`.`t1` left join `test`.`v2` on(`v2`.`order_pk` = `test`.`t1`.`id`) where 1
SELECT * FROM t1  LEFT JOIN v3  ON t1.id=v3.order_pk;
id	order_pk
1	1
2	2
3	3
7	7
EXPLAIN EXTENDED
SELECT * FROM t1  LEFT JOIN v3  ON t1.id=v3.order_pk;
id	select_type	table	type	possible_keys	key	key_len	ref	rows	filtered	Extra
1	PRIMARY	t1	index	NULL	PRIMARY	4	NULL	4	100.00	Using index
1	PRIMARY	<derived2>	ref	key0	key0	5	test.t1.id	2	100.00	
2	DERIVED	t1	index	PRIMARY	PRIMARY	4	NULL	4	100.00	Using index; Using filesort
Warnings:
Note	1003	/* select#1 */ select `test`.`t1`.`id` AS `id`,`v3`.`order_pk` AS `order_pk` from `test`.`t1` left join `test`.`v3` on(`v3`.`order_pk` = `test`.`t1`.`id`) where 1
DROP VIEW v1,v2,v3;
DROP TABLE t1;
set optimizer_switch=@exit_optimizer_switch;
set join_cache_level=@exit_join_cache_level;
#
# Bug mdev-18479: EXPLAIN for query with many expensive derived
#
CREATE TABLE t1
(id int auto_increment primary key,
uid int NOT NULL,
gp_id int NOT NULL,
r int NOT NULL
);
INSERT INTO t1(uid,gp_id,r)  VALUES
(1,1,1),(1,1,1),(1,1,1),(1,1,1),(1,1,1),(1,1,1),(1,1,1),(1,1,1),(1,1,1),(1,1,1),
(1,1,1),(1,1,1),(1,1,1),(1,1,1),(1,1,1),(1,1,1),(1,1,1),(1,1,1),(1,1,1),(1,1,1),
(1,1,1),(1,1,1),(1,1,1),(1,1,1),(1,1,1),(1,1,1),(1,1,1),(1,1,1),(1,1,1),(1,1,1),
(1,1,1),(1,1,1),(1,1,1),(1,1,1),(1,1,1),(1,1,1),(1,1,1),(1,1,1),(1,1,1),(1,1,1),
(1,1,1),(1,1,1),(1,1,1),(1,1,1),(1,1,1),(1,1,1),(1,1,1),(1,1,1),(1,1,1),(1,1,1),
(1,2,1),(1,2,1),(1,2,1),(1,2,1),(1,2,1),(1,2,1),(1,2,1),(1,2,1),(1,2,1),(1,2,1),
(1,2,1),(1,2,1),(1,2,1),(1,2,1),(1,2,1),(1,2,1),(1,2,1),(1,2,1),(1,2,1),(1,2,1),
(1,2,1),(1,2,1),(1,2,1),(1,2,1),(1,2,1),(1,2,1),(1,2,1),(1,2,1),(1,2,1),(1,2,1),
(1,2,1),(1,2,1),(1,2,1),(1,2,1),(1,2,1),(1,2,1),(1,2,1),(1,2,1),(1,2,1),(1,2,1),
(1,2,1),(1,2,1),(1,2,1),(1,2,1),(1,2,1),(1,2,1),(1,2,1),(1,2,1),(1,2,1),(1,2,1),
(1,3,1),(1,3,1),(1,3,1),(1,3,1),(1,3,1),(1,3,1),(1,3,1),(1,3,1),(1,3,1),(1,3,1),
(1,3,1),(1,3,1),(1,3,1),(1,3,1),(1,3,1),(1,3,1),(1,3,1),(1,3,1),(1,3,1),(1,3,1),
(1,3,1),(1,3,1),(1,3,1),(1,3,1),(1,3,1),(1,3,1),(1,3,1),(1,3,1),(1,3,1),(1,3,1),
(1,3,1),(1,3,1),(1,3,1),(1,3,1),(1,3,1),(1,3,1),(1,3,1),(1,3,1),(1,3,1),(1,3,1),
(1,3,1),(1,3,1),(1,3,1),(1,3,1),(1,3,1),(1,3,1),(1,3,1),(1,3,1),(1,3,1),(1,3,1),
(1,4,1),(1,4,1),(1,4,1),(1,4,1),(1,4,1),(1,4,1),(1,4,1),(1,4,1),(1,4,1),(1,4,1),
(1,4,1),(1,4,1),(1,4,1),(1,4,1),(1,4,1),(1,4,1),(1,4,1),(1,4,1),(1,4,1),(1,4,1),
(1,4,1),(1,4,1),(1,4,1),(1,4,1),(1,4,1),(1,4,1),(1,4,1),(1,4,1),(1,4,1),(1,4,1),
(1,4,1),(1,4,1),(1,4,1),(1,4,1),(1,4,1),(1,4,1),(1,4,1),(1,4,1),(1,4,1),(1,4,1),
(1,4,1),(1,4,1),(1,4,1),(1,4,1),(1,4,1),(1,4,1),(1,4,1),(1,4,1),(1,4,1),(1,4,1),
(1,5,1),(1,5,1),(1,5,1),(1,5,1),(1,5,1),(1,5,1),(1,5,1),(1,5,1),(1,5,1),(1,5,1),
(1,5,1),(1,5,1),(1,5,1),(1,5,1),(1,5,1),(1,5,1),(1,5,1),(1,5,1),(1,5,1),(1,5,1),
(1,5,1),(1,5,1),(1,5,1),(1,5,1),(1,5,1),(1,5,1),(1,5,1),(1,5,1),(1,5,1),(1,5,1),
(1,5,1),(1,5,1),(1,5,1),(1,5,1),(1,5,1),(1,5,1),(1,5,1),(1,5,1),(1,5,1),(1,5,1),
(1,5,1),(1,5,1),(1,5,1),(1,5,1),(1,5,1),(1,5,1),(1,5,1),(1,5,1),(1,5,1),(1,5,1),
(1,6,1),(1,6,1),(1,6,1),(1,6,1),(1,6,1),(1,6,1),(1,6,1),(1,6,1),(1,6,1),(1,6,1),
(1,6,1),(1,6,1),(1,6,1),(1,6,1),(1,6,1),(1,6,1),(1,6,1),(1,6,1),(1,6,1),(1,6,1),
(1,6,1),(1,6,1),(1,6,1),(1,6,1),(1,6,1),(1,6,1),(1,6,1),(1,6,1),(1,6,1),(1,6,1),
(1,6,1),(1,6,1),(1,6,1),(1,6,1),(1,6,1),(1,6,1),(1,6,1),(1,6,1),(1,6,1),(1,6,1),
(1,6,1),(1,6,1),(1,6,1),(1,6,1),(1,6,1),(1,6,1),(1,6,1),(1,6,1),(1,6,1),(1,6,1),
(1,7,1),(1,7,1),(1,7,1),(1,7,1),(1,7,1),(1,7,1),(1,7,1),(1,7,1),(1,7,1),(1,7,1),
(1,7,1),(1,7,1),(1,7,1),(1,7,1),(1,7,1),(1,7,1),(1,7,1),(1,7,1),(1,7,1),(1,7,1),
(1,7,1),(1,7,1),(1,7,1),(1,7,1),(1,7,1),(1,7,1),(1,7,1),(1,7,1),(1,7,1),(1,7,1),
(1,7,1),(1,7,1),(1,7,1),(1,7,1),(1,7,1),(1,7,1),(1,7,1),(1,7,1),(1,7,1),(1,7,1),
(1,7,1),(1,7,1),(1,7,1),(1,7,1),(1,7,1),(1,7,1),(1,7,1),(1,7,1),(1,7,1),(1,7,1),
(1,8,1),(1,8,1),(1,8,1),(1,8,1),(1,8,1),(1,8,1),(1,8,1),(1,8,1),(1,8,1),(1,8,1),
(1,8,1),(1,8,1),(1,8,1),(1,8,1),(1,8,1),(1,8,1),(1,8,1),(1,8,1),(1,8,1),(1,8,1),
(1,8,1),(1,8,1),(1,8,1),(1,8,1),(1,8,1),(1,8,1),(1,8,1),(1,8,1),(1,8,1),(1,8,1),
(1,8,1),(1,8,1),(1,8,1),(1,8,1),(1,8,1),(1,8,1),(1,8,1),(1,8,1),(1,8,1),(1,8,1),
(1,8,1),(1,8,1),(1,8,1),(1,8,1),(1,8,1),(1,8,1),(1,8,1),(1,8,1),(1,8,1),(1,8,1),
(1,9,1),(1,9,1),(1,9,1),(1,9,1),(1,9,1),(1,9,1),(1,9,1),(1,9,1),(1,9,1),(1,9,1),
(1,9,1),(1,9,1),(1,9,1),(1,9,1),(1,9,1),(1,9,1),(1,9,1),(1,9,1),(1,9,1),(1,9,1),
(1,9,1),(1,9,1),(1,9,1),(1,9,1),(1,9,1),(1,9,1),(1,9,1),(1,9,1),(1,9,1),(1,9,1),
(1,9,1),(1,9,1),(1,9,1),(1,9,1),(1,9,1),(1,9,1),(1,9,1),(1,9,1),(1,9,1),(1,9,1),
(1,9,1),(1,9,1),(1,9,1),(1,9,1),(1,9,1),(1,9,1),(1,9,1),(1,9,1),(1,9,1),(1,9,1),
(1,10,1),(1,10,1),(1,10,1),(1,10,1),(1,10,1),(1,10,1),(1,10,1),(1,10,1),(1,10,1),
(1,10,1),(1,10,1),(1,10,1),(1,10,1),(1,10,1),(1,10,1),(1,10,1),(1,10,1),(1,10,1),
(1,10,1),(1,10,1),(1,10,1),(1,10,1),(1,10,1),(1,10,1),(1,10,1),(1,10,1),(1,10,1),
(1,10,1),(1,10,1),(1,10,1),(1,10,1),(1,10,1),(1,10,1),(1,10,1),(1,10,1),(1,10,1),
(1,10,1),(1,10,1),(1,10,1),(1,10,1),(1,10,1),(1,10,1),(1,10,1),(1,10,1),(1,10,1),
(1,10,1),(1,10,1),(1,10,1),(1,10,1),(1,10,1),(1,11,1),(1,11,1),(1,11,1),(1,11,1),
(1,11,1),(1,11,1),(1,11,1),(1,11,1),(1,11,1),(1,11,1),(1,11,1),(1,11,1),(1,11,1),
(1,11,1),(1,11,1),(1,11,1),(1,11,1),(1,11,1),(1,11,1),(1,11,1),(1,11,1),(1,11,1),
(1,11,1),(1,11,1),(1,11,1),(1,11,1),(1,11,1),(1,11,1),(1,11,1),(1,11,1),(1,11,1),
(1,11,1),(1,11,1),(1,11,1),(1,11,1),(1,11,1),(1,11,1),(1,11,1),(1,11,1),(1,11,1),
(1,11,1),(1,11,1),(1,11,1),(1,11,1),(1,11,1),(1,11,1),(1,11,1),(1,11,1),(1,11,1),
(1,11,1);
CREATE TABLE t2 (id int) ;
INSERT INTO t2 VALUES (1);
explain SELECT 1 FROM t2 JOIN
(SELECT t2.id
FROM t2
JOIN t1 p4 ON p4.r=4 AND p4.uid=t2.id
JOIN t1 p5 ON p5.r=5 AND p5.uid=t2.id
JOIN t1 p6 ON p6.r=6 AND p6.uid=t2.id
JOIN t1 p7 ON p7.r=7 AND p7.uid=t2.id
JOIN t1 p8 ON p8.r=8 AND p8.uid=t2.id
JOIN t1 p9 ON p9.r=9 AND p9.uid=t2.id
JOIN t1 p10 ON p10.r=10 AND p10.uid=t2.id
)   gp_1 ON gp_1.id=t2.id
JOIN
(SELECT t2.id
FROM t2
JOIN t1 p4 ON p4.r=4 AND p4.uid=t2.id
JOIN t1 p5 ON p5.r=5 AND p5.uid=t2.id
JOIN t1 p6 ON p6.r=6 AND p6.uid=t2.id
JOIN t1 p7 ON p7.r=7 AND p7.uid=t2.id
JOIN t1 p8 ON p8.r=8 AND p8.uid=t2.id
JOIN t1 p9 ON p9.r=9 AND p9.uid=t2.id
JOIN t1 p10 ON p10.r=10 AND p10.uid=t2.id
)   gp_2 ON gp_2.id=t2.id
JOIN
(SELECT t2.id
FROM t2
JOIN t1 p1 ON p1.r=1 AND p1.uid=t2.id
JOIN t1 p3 ON p3.r=3 AND p3.uid=t2.id
JOIN t1 p4 ON p4.r=4 AND p4.uid=t2.id
JOIN t1 p5 ON p5.r=5 AND p5.uid=t2.id
JOIN t1 p6 ON p6.r=6 AND p6.uid=t2.id
JOIN t1 p7 ON p7.r=7 AND p7.uid=t2.id
JOIN t1 p8 ON p8.r=8 AND p8.uid=t2.id
JOIN t1 p9 ON p9.r=9 AND p9.uid=t2.id
JOIN t1 p10 ON p10.r=10 AND p10.uid=t2.id
) gp_3 ON gp_3.id=t2.id
JOIN
(SELECT t2.id
FROM t2
JOIN t1 p1 ON p1.r=1 AND p1.uid=t2.id
JOIN t1 p3 ON p3.r=3 AND p3.uid=t2.id
JOIN t1 p4 ON p4.r=4 AND p4.uid=t2.id
JOIN t1 p5 ON p5.r=5 AND p5.uid=t2.id
JOIN t1 p6 ON p6.r=6 AND p6.uid=t2.id
JOIN t1 p7 ON p7.r=7 AND p7.uid=t2.id
JOIN t1 p8 ON p8.r=8 AND p8.uid=t2.id
JOIN t1 p9 ON p9.r=9 AND p9.uid=t2.id
JOIN t1 p10 ON p10.r=10 AND p10.uid=t2.id
)   gp_4 ON gp_4.id=t2.id
JOIN
(SELECT t2.id
FROM t2
JOIN t1 p1 ON p1.r=1 AND p1.uid=t2.id
JOIN t1 p3 ON p3.r=3 AND p3.uid=t2.id
JOIN t1 p4 ON p4.r=4 AND p4.uid=t2.id
JOIN t1 p5 ON p5.r=5 AND p5.uid=t2.id
JOIN t1 p6 ON p6.r=6 AND p6.uid=t2.id
JOIN t1 p7 ON p7.r=7 AND p7.uid=t2.id
JOIN t1 p8 ON p8.r=8 AND p8.uid=t2.id
JOIN t1 p9 ON p9.r=9 AND p9.uid=t2.id
JOIN t1 p10 ON p10.r=10 AND p10.uid=t2.id
)   gp_5 ON gp_5.id=t2.id
JOIN
(SELECT t2.id
FROM t2
JOIN t1 p1 ON p1.r=1 AND p1.uid=t2.id
JOIN t1 p3 ON p3.r=3 AND p3.uid=t2.id
JOIN t1 p4 ON p4.r=4 AND p4.uid=t2.id
JOIN t1 p5 ON p5.r=5 AND p5.uid=t2.id
JOIN t1 p6 ON p6.r=6 AND p6.uid=t2.id
JOIN t1 p7 ON p7.r=7 AND p7.uid=t2.id
JOIN t1 p8 ON p8.r=8 AND p8.uid=t2.id
JOIN t1 p9 ON p9.r=9 AND p9.uid=t2.id
JOIN t1 p10 ON p10.r=10 AND p10.uid=t2.id
)   gp_6 ON gp_6.id=t2.id
JOIN
(SELECT t2.id
FROM t2
JOIN t1 p1 ON p1.r=1 AND p1.uid=t2.id
JOIN t1 p3 ON p3.r=3 AND p3.uid=t2.id
JOIN t1 p4 ON p4.r=4 AND p4.uid=t2.id
JOIN t1 p5 ON p5.r=5 AND p5.uid=t2.id
JOIN t1 p6 ON p6.r=6 AND p6.uid=t2.id
JOIN t1 p7 ON p7.r=7 AND p7.uid=t2.id
JOIN t1 p8 ON p8.r=8 AND p8.uid=t2.id
JOIN t1 p9 ON p9.r=9 AND p9.uid=t2.id
JOIN t1 p10 ON p10.r=10 AND p10.uid=t2.id
WHERE p1.gp_id=7)   gp_7 ON gp_7.id=t2.id
JOIN
(SELECT t2.id
FROM t2
JOIN t1 p4 ON p4.r=4 AND p4.uid=t2.id
JOIN t1 p5 ON p5.r=5 AND p5.uid=t2.id
JOIN t1 p6 ON p6.r=6 AND p6.uid=t2.id
JOIN t1 p7 ON p7.r=7 AND p7.uid=t2.id
JOIN t1 p8 ON p8.r=8 AND p8.uid=t2.id
JOIN t1 p9 ON p9.r=9 AND p9.uid=t2.id
JOIN t1 p10 ON p10.r=10 AND p10.uid=t2.id
)   gp_8 ON gp_8.id=t2.id
JOIN
(SELECT t2.id
FROM t2
JOIN t1 p4 ON p4.r=4 AND p4.uid=t2.id
JOIN t1 p5 ON p5.r=5 AND p5.uid=t2.id
JOIN t1 p6 ON p6.r=6 AND p6.uid=t2.id
JOIN t1 p7 ON p7.r=7 AND p7.uid=t2.id
JOIN t1 p8 ON p8.r=8 AND p8.uid=t2.id
JOIN t1 p9 ON p9.r=9 AND p9.uid=t2.id
JOIN t1 p10 ON p10.r=10 AND p10.uid=t2.id
)   gp_9 ON gp_9.id=t2.id
JOIN
(SELECT t2.id
FROM t2
JOIN t1 p4 ON p4.r=4 AND p4.uid=t2.id
JOIN t1 p5 ON p5.r=5 AND p5.uid=t2.id
JOIN t1 p6 ON p6.r=6 AND p6.uid=t2.id
JOIN t1 p7 ON p7.r=7 AND p7.uid=t2.id
JOIN t1 p8 ON p8.r=8 AND p8.uid=t2.id
JOIN t1 p9 ON p9.r=9 AND p9.uid=t2.id
JOIN t1 p10 ON p10.r=10 AND p10.uid=t2.id
)   gp_14 ON gp_14.id=t2.id
JOIN
(SELECT t2.id
FROM t2
JOIN t1 p4 ON p4.r=4 AND p4.uid=t2.id
JOIN t1 p5 ON p5.r=5 AND p5.uid=t2.id
JOIN t1 p6 ON p6.r=6 AND p6.uid=t2.id
JOIN t1 p7 ON p7.r=7 AND p7.uid=t2.id
JOIN t1 p8 ON p8.r=8 AND p8.uid=t2.id
JOIN t1 p9 ON p9.r=9 AND p9.uid=t2.id
JOIN t1 p10 ON p10.r=10 AND p10.uid=t2.id
)   gp_15 ON gp_15.id=t2.id
JOIN
(SELECT t2.id
FROM t2
JOIN t1 p4 ON p4.r=4 AND p4.uid=t2.id
JOIN t1 p5 ON p5.r=5 AND p5.uid=t2.id
JOIN t1 p6 ON p6.r=6 AND p6.uid=t2.id
JOIN t1 p7 ON p7.r=7 AND p7.uid=t2.id
JOIN t1 p8 ON p8.r=8 AND p8.uid=t2.id
JOIN t1 p9 ON p9.r=9 AND p9.uid=t2.id
JOIN t1 p10 ON p10.r=10 AND p10.uid=t2.id
)  gp_16 ON gp_16.id=t2.id
JOIN
(SELECT t2.id
FROM t2
JOIN t1 p4 ON p4.r=4 AND p4.uid=t2.id
JOIN t1 p5 ON p5.r=5 AND p5.uid=t2.id
JOIN t1 p7 ON p7.r=7 AND p7.uid=t2.id
JOIN t1 p8 ON p8.r=8 AND p8.uid=t2.id
JOIN t1 p9 ON p9.r=9 AND p9.uid=t2.id
JOIN t1 p10 ON p10.r=10 AND p10.uid=t2.id
)gp_17 ON gp_17.id=t2.id
JOIN
(SELECT t2.id
FROM t2
JOIN t1 p4 ON p4.r=4 AND p4.uid=t2.id
JOIN t1 p5 ON p5.r=5 AND p5.uid=t2.id
JOIN t1 p6 ON p6.r=6 AND p6.uid=t2.id
JOIN t1 p7 ON p7.r=7 AND p7.uid=t2.id
JOIN t1 p8 ON p8.r=8 AND p8.uid=t2.id
JOIN t1 p9 ON p9.r=9 AND p9.uid=t2.id
JOIN t1 p10 ON p10.r=10 AND p10.uid=t2.id
)gp_18 ON gp_18.id=t2.id
JOIN
(SELECT t2.id
FROM t2
JOIN t1 p4 ON p4.r=4 AND p4.uid=t2.id
JOIN t1 p5 ON p5.r=5 AND p5.uid=t2.id
JOIN t1 p6 ON p6.r=6 AND p6.uid=t2.id
JOIN t1 p7 ON p7.r=7 AND p7.uid=t2.id
JOIN t1 p8 ON p8.r=8 AND p8.uid=t2.id
JOIN t1 p9 ON p9.r=9 AND p9.uid=t2.id
JOIN t1 p10 ON p10.r=10 AND p10.uid=t2.id
)gp_19 ON gp_19.id=t2.id
JOIN
(SELECT t2.id
FROM t2
JOIN t1 p4 ON p4.r=4 AND p4.uid=t2.id
JOIN t1 p5 ON p5.r=5 AND p5.uid=t2.id
JOIN t1 p6 ON p6.r=6 AND p6.uid=t2.id
JOIN t1 p7 ON p7.r=7 AND p7.uid=t2.id
JOIN t1 p8 ON p8.r=8 AND p8.uid=t2.id
) gp_20 ON gp_20.id=t2.id ;
id	select_type	table	type	possible_keys	key	key_len	ref	rows	Extra
1	PRIMARY	t2	system	NULL	NULL	NULL	NULL	1	
1	PRIMARY	t2	system	NULL	NULL	NULL	NULL	1	
1	PRIMARY	t2	system	NULL	NULL	NULL	NULL	1	
1	PRIMARY	t2	system	NULL	NULL	NULL	NULL	1	
1	PRIMARY	t2	system	NULL	NULL	NULL	NULL	1	
1	PRIMARY	t2	system	NULL	NULL	NULL	NULL	1	
1	PRIMARY	p4	ALL	NULL	NULL	NULL	NULL	550	Using where
1	PRIMARY	p5	ALL	NULL	NULL	NULL	NULL	550	Using where; Using join buffer (flat, BNL join)
1	PRIMARY	p6	ALL	NULL	NULL	NULL	NULL	550	Using where; Using join buffer (incremental, BNL join)
1	PRIMARY	p7	ALL	NULL	NULL	NULL	NULL	550	Using where; Using join buffer (incremental, BNL join)
1	PRIMARY	p8	ALL	NULL	NULL	NULL	NULL	550	Using where; Using join buffer (incremental, BNL join)
1	PRIMARY	p9	ALL	NULL	NULL	NULL	NULL	550	Using where; Using join buffer (incremental, BNL join)
1	PRIMARY	p10	ALL	NULL	NULL	NULL	NULL	550	Using where; Using join buffer (incremental, BNL join)
1	PRIMARY	p4	ALL	NULL	NULL	NULL	NULL	550	Using where; Using join buffer (incremental, BNL join)
1	PRIMARY	p5	ALL	NULL	NULL	NULL	NULL	550	Using where; Using join buffer (incremental, BNL join)
1	PRIMARY	p6	ALL	NULL	NULL	NULL	NULL	550	Using where; Using join buffer (incremental, BNL join)
1	PRIMARY	p7	ALL	NULL	NULL	NULL	NULL	550	Using where; Using join buffer (incremental, BNL join)
1	PRIMARY	p8	ALL	NULL	NULL	NULL	NULL	550	Using where; Using join buffer (incremental, BNL join)
1	PRIMARY	p9	ALL	NULL	NULL	NULL	NULL	550	Using where; Using join buffer (incremental, BNL join)
1	PRIMARY	p10	ALL	NULL	NULL	NULL	NULL	550	Using where; Using join buffer (incremental, BNL join)
1	PRIMARY	p1	ALL	NULL	NULL	NULL	NULL	550	Using where; Using join buffer (incremental, BNL join)
1	PRIMARY	p3	ALL	NULL	NULL	NULL	NULL	550	Using where; Using join buffer (incremental, BNL join)
1	PRIMARY	p4	ALL	NULL	NULL	NULL	NULL	550	Using where; Using join buffer (incremental, BNL join)
1	PRIMARY	p5	ALL	NULL	NULL	NULL	NULL	550	Using where; Using join buffer (incremental, BNL join)
1	PRIMARY	p6	ALL	NULL	NULL	NULL	NULL	550	Using where; Using join buffer (incremental, BNL join)
1	PRIMARY	p7	ALL	NULL	NULL	NULL	NULL	550	Using where; Using join buffer (incremental, BNL join)
1	PRIMARY	p8	ALL	NULL	NULL	NULL	NULL	550	Using where; Using join buffer (incremental, BNL join)
1	PRIMARY	p9	ALL	NULL	NULL	NULL	NULL	550	Using where; Using join buffer (incremental, BNL join)
1	PRIMARY	p10	ALL	NULL	NULL	NULL	NULL	550	Using where; Using join buffer (incremental, BNL join)
1	PRIMARY	p1	ALL	NULL	NULL	NULL	NULL	550	Using where; Using join buffer (incremental, BNL join)
1	PRIMARY	p3	ALL	NULL	NULL	NULL	NULL	550	Using where; Using join buffer (incremental, BNL join)
1	PRIMARY	p4	ALL	NULL	NULL	NULL	NULL	550	Using where; Using join buffer (incremental, BNL join)
1	PRIMARY	p5	ALL	NULL	NULL	NULL	NULL	550	Using where; Using join buffer (incremental, BNL join)
1	PRIMARY	p6	ALL	NULL	NULL	NULL	NULL	550	Using where; Using join buffer (incremental, BNL join)
1	PRIMARY	p7	ALL	NULL	NULL	NULL	NULL	550	Using where; Using join buffer (incremental, BNL join)
1	PRIMARY	p8	ALL	NULL	NULL	NULL	NULL	550	Using where; Using join buffer (incremental, BNL join)
1	PRIMARY	p9	ALL	NULL	NULL	NULL	NULL	550	Using where; Using join buffer (incremental, BNL join)
1	PRIMARY	p10	ALL	NULL	NULL	NULL	NULL	550	Using where; Using join buffer (incremental, BNL join)
1	PRIMARY	p1	ALL	NULL	NULL	NULL	NULL	550	Using where; Using join buffer (incremental, BNL join)
1	PRIMARY	p3	ALL	NULL	NULL	NULL	NULL	550	Using where; Using join buffer (incremental, BNL join)
1	PRIMARY	p4	ALL	NULL	NULL	NULL	NULL	550	Using where; Using join buffer (incremental, BNL join)
1	PRIMARY	p5	ALL	NULL	NULL	NULL	NULL	550	Using where; Using join buffer (incremental, BNL join)
1	PRIMARY	p6	ALL	NULL	NULL	NULL	NULL	550	Using where; Using join buffer (incremental, BNL join)
1	PRIMARY	p7	ALL	NULL	NULL	NULL	NULL	550	Using where; Using join buffer (incremental, BNL join)
1	PRIMARY	p8	ALL	NULL	NULL	NULL	NULL	550	Using where; Using join buffer (incremental, BNL join)
1	PRIMARY	p9	ALL	NULL	NULL	NULL	NULL	550	Using where; Using join buffer (incremental, BNL join)
1	PRIMARY	p10	ALL	NULL	NULL	NULL	NULL	550	Using where; Using join buffer (incremental, BNL join)
1	PRIMARY	<derived17>	ALL	NULL	NULL	NULL	NULL	50328437500000	Using where; Using join buffer (incremental, BNL join)
1	PRIMARY	<derived14>	ALL	NULL	NULL	NULL	NULL	27680640625000000	Using where; Using join buffer (incremental, BNL join)
1	PRIMARY	<derived9>	ALL	NULL	NULL	NULL	NULL	15224352343750000640	Using where; Using join buffer (incremental, BNL join)
1	PRIMARY	<derived10>	ALL	NULL	NULL	NULL	NULL	15224352343750000640	Using where; Using join buffer (incremental, BNL join)
1	PRIMARY	<derived11>	ALL	NULL	NULL	NULL	NULL	15224352343750000640	Using where; Using join buffer (incremental, BNL join)
1	PRIMARY	<derived12>	ALL	NULL	NULL	NULL	NULL	15224352343750000640	Using where; Using join buffer (incremental, BNL join)
1	PRIMARY	<derived13>	ALL	NULL	NULL	NULL	NULL	15224352343750000640	Using where; Using join buffer (incremental, BNL join)
1	PRIMARY	<derived15>	ALL	NULL	NULL	NULL	NULL	15224352343750000640	Using where; Using join buffer (incremental, BNL join)
1	PRIMARY	<derived16>	ALL	NULL	NULL	NULL	NULL	15224352343750000640	Using where; Using join buffer (incremental, BNL join)
1	PRIMARY	<derived7>	ALL	NULL	NULL	NULL	NULL	18446744073709551615	Using where; Using join buffer (incremental, BNL join)
1	PRIMARY	<derived8>	ALL	NULL	NULL	NULL	NULL	18446744073709551615	Using where; Using join buffer (incremental, BNL join)
17	DERIVED	t2	system	NULL	NULL	NULL	NULL	1	
17	DERIVED	p4	ALL	NULL	NULL	NULL	NULL	550	Using where
17	DERIVED	p5	ALL	NULL	NULL	NULL	NULL	550	Using where; Using join buffer (flat, BNL join)
17	DERIVED	p6	ALL	NULL	NULL	NULL	NULL	550	Using where; Using join buffer (incremental, BNL join)
17	DERIVED	p7	ALL	NULL	NULL	NULL	NULL	550	Using where; Using join buffer (incremental, BNL join)
17	DERIVED	p8	ALL	NULL	NULL	NULL	NULL	550	Using where; Using join buffer (incremental, BNL join)
16	DERIVED	t2	system	NULL	NULL	NULL	NULL	1	
16	DERIVED	p4	ALL	NULL	NULL	NULL	NULL	550	Using where
16	DERIVED	p5	ALL	NULL	NULL	NULL	NULL	550	Using where; Using join buffer (flat, BNL join)
16	DERIVED	p6	ALL	NULL	NULL	NULL	NULL	550	Using where; Using join buffer (incremental, BNL join)
16	DERIVED	p7	ALL	NULL	NULL	NULL	NULL	550	Using where; Using join buffer (incremental, BNL join)
16	DERIVED	p8	ALL	NULL	NULL	NULL	NULL	550	Using where; Using join buffer (incremental, BNL join)
16	DERIVED	p9	ALL	NULL	NULL	NULL	NULL	550	Using where; Using join buffer (incremental, BNL join)
16	DERIVED	p10	ALL	NULL	NULL	NULL	NULL	550	Using where; Using join buffer (incremental, BNL join)
15	DERIVED	t2	system	NULL	NULL	NULL	NULL	1	
15	DERIVED	p4	ALL	NULL	NULL	NULL	NULL	550	Using where
15	DERIVED	p5	ALL	NULL	NULL	NULL	NULL	550	Using where; Using join buffer (flat, BNL join)
15	DERIVED	p6	ALL	NULL	NULL	NULL	NULL	550	Using where; Using join buffer (incremental, BNL join)
15	DERIVED	p7	ALL	NULL	NULL	NULL	NULL	550	Using where; Using join buffer (incremental, BNL join)
15	DERIVED	p8	ALL	NULL	NULL	NULL	NULL	550	Using where; Using join buffer (incremental, BNL join)
15	DERIVED	p9	ALL	NULL	NULL	NULL	NULL	550	Using where; Using join buffer (incremental, BNL join)
15	DERIVED	p10	ALL	NULL	NULL	NULL	NULL	550	Using where; Using join buffer (incremental, BNL join)
14	DERIVED	t2	system	NULL	NULL	NULL	NULL	1	
14	DERIVED	p4	ALL	NULL	NULL	NULL	NULL	550	Using where
14	DERIVED	p5	ALL	NULL	NULL	NULL	NULL	550	Using where; Using join buffer (flat, BNL join)
14	DERIVED	p7	ALL	NULL	NULL	NULL	NULL	550	Using where; Using join buffer (incremental, BNL join)
14	DERIVED	p8	ALL	NULL	NULL	NULL	NULL	550	Using where; Using join buffer (incremental, BNL join)
14	DERIVED	p9	ALL	NULL	NULL	NULL	NULL	550	Using where; Using join buffer (incremental, BNL join)
14	DERIVED	p10	ALL	NULL	NULL	NULL	NULL	550	Using where; Using join buffer (incremental, BNL join)
13	DERIVED	t2	system	NULL	NULL	NULL	NULL	1	
13	DERIVED	p4	ALL	NULL	NULL	NULL	NULL	550	Using where
13	DERIVED	p5	ALL	NULL	NULL	NULL	NULL	550	Using where; Using join buffer (flat, BNL join)
13	DERIVED	p6	ALL	NULL	NULL	NULL	NULL	550	Using where; Using join buffer (incremental, BNL join)
13	DERIVED	p7	ALL	NULL	NULL	NULL	NULL	550	Using where; Using join buffer (incremental, BNL join)
13	DERIVED	p8	ALL	NULL	NULL	NULL	NULL	550	Using where; Using join buffer (incremental, BNL join)
13	DERIVED	p9	ALL	NULL	NULL	NULL	NULL	550	Using where; Using join buffer (incremental, BNL join)
13	DERIVED	p10	ALL	NULL	NULL	NULL	NULL	550	Using where; Using join buffer (incremental, BNL join)
12	DERIVED	t2	system	NULL	NULL	NULL	NULL	1	
12	DERIVED	p4	ALL	NULL	NULL	NULL	NULL	550	Using where
12	DERIVED	p5	ALL	NULL	NULL	NULL	NULL	550	Using where; Using join buffer (flat, BNL join)
12	DERIVED	p6	ALL	NULL	NULL	NULL	NULL	550	Using where; Using join buffer (incremental, BNL join)
12	DERIVED	p7	ALL	NULL	NULL	NULL	NULL	550	Using where; Using join buffer (incremental, BNL join)
12	DERIVED	p8	ALL	NULL	NULL	NULL	NULL	550	Using where; Using join buffer (incremental, BNL join)
12	DERIVED	p9	ALL	NULL	NULL	NULL	NULL	550	Using where; Using join buffer (incremental, BNL join)
12	DERIVED	p10	ALL	NULL	NULL	NULL	NULL	550	Using where; Using join buffer (incremental, BNL join)
11	DERIVED	t2	system	NULL	NULL	NULL	NULL	1	
11	DERIVED	p4	ALL	NULL	NULL	NULL	NULL	550	Using where
11	DERIVED	p5	ALL	NULL	NULL	NULL	NULL	550	Using where; Using join buffer (flat, BNL join)
11	DERIVED	p6	ALL	NULL	NULL	NULL	NULL	550	Using where; Using join buffer (incremental, BNL join)
11	DERIVED	p7	ALL	NULL	NULL	NULL	NULL	550	Using where; Using join buffer (incremental, BNL join)
11	DERIVED	p8	ALL	NULL	NULL	NULL	NULL	550	Using where; Using join buffer (incremental, BNL join)
11	DERIVED	p9	ALL	NULL	NULL	NULL	NULL	550	Using where; Using join buffer (incremental, BNL join)
11	DERIVED	p10	ALL	NULL	NULL	NULL	NULL	550	Using where; Using join buffer (incremental, BNL join)
10	DERIVED	t2	system	NULL	NULL	NULL	NULL	1	
10	DERIVED	p4	ALL	NULL	NULL	NULL	NULL	550	Using where
10	DERIVED	p5	ALL	NULL	NULL	NULL	NULL	550	Using where; Using join buffer (flat, BNL join)
10	DERIVED	p6	ALL	NULL	NULL	NULL	NULL	550	Using where; Using join buffer (incremental, BNL join)
10	DERIVED	p7	ALL	NULL	NULL	NULL	NULL	550	Using where; Using join buffer (incremental, BNL join)
10	DERIVED	p8	ALL	NULL	NULL	NULL	NULL	550	Using where; Using join buffer (incremental, BNL join)
10	DERIVED	p9	ALL	NULL	NULL	NULL	NULL	550	Using where; Using join buffer (incremental, BNL join)
10	DERIVED	p10	ALL	NULL	NULL	NULL	NULL	550	Using where; Using join buffer (incremental, BNL join)
9	DERIVED	t2	system	NULL	NULL	NULL	NULL	1	
9	DERIVED	p4	ALL	NULL	NULL	NULL	NULL	550	Using where
9	DERIVED	p5	ALL	NULL	NULL	NULL	NULL	550	Using where; Using join buffer (flat, BNL join)
9	DERIVED	p6	ALL	NULL	NULL	NULL	NULL	550	Using where; Using join buffer (incremental, BNL join)
9	DERIVED	p7	ALL	NULL	NULL	NULL	NULL	550	Using where; Using join buffer (incremental, BNL join)
9	DERIVED	p8	ALL	NULL	NULL	NULL	NULL	550	Using where; Using join buffer (incremental, BNL join)
9	DERIVED	p9	ALL	NULL	NULL	NULL	NULL	550	Using where; Using join buffer (incremental, BNL join)
9	DERIVED	p10	ALL	NULL	NULL	NULL	NULL	550	Using where; Using join buffer (incremental, BNL join)
8	DERIVED	t2	system	NULL	NULL	NULL	NULL	1	
8	DERIVED	p1	ALL	NULL	NULL	NULL	NULL	550	Using where
8	DERIVED	p3	ALL	NULL	NULL	NULL	NULL	550	Using where; Using join buffer (flat, BNL join)
8	DERIVED	p4	ALL	NULL	NULL	NULL	NULL	550	Using where; Using join buffer (incremental, BNL join)
8	DERIVED	p5	ALL	NULL	NULL	NULL	NULL	550	Using where; Using join buffer (incremental, BNL join)
8	DERIVED	p6	ALL	NULL	NULL	NULL	NULL	550	Using where; Using join buffer (incremental, BNL join)
8	DERIVED	p7	ALL	NULL	NULL	NULL	NULL	550	Using where; Using join buffer (incremental, BNL join)
8	DERIVED	p8	ALL	NULL	NULL	NULL	NULL	550	Using where; Using join buffer (incremental, BNL join)
8	DERIVED	p9	ALL	NULL	NULL	NULL	NULL	550	Using where; Using join buffer (incremental, BNL join)
8	DERIVED	p10	ALL	NULL	NULL	NULL	NULL	550	Using where; Using join buffer (incremental, BNL join)
7	DERIVED	t2	system	NULL	NULL	NULL	NULL	1	
7	DERIVED	p1	ALL	NULL	NULL	NULL	NULL	550	Using where
7	DERIVED	p3	ALL	NULL	NULL	NULL	NULL	550	Using where; Using join buffer (flat, BNL join)
7	DERIVED	p4	ALL	NULL	NULL	NULL	NULL	550	Using where; Using join buffer (incremental, BNL join)
7	DERIVED	p5	ALL	NULL	NULL	NULL	NULL	550	Using where; Using join buffer (incremental, BNL join)
7	DERIVED	p6	ALL	NULL	NULL	NULL	NULL	550	Using where; Using join buffer (incremental, BNL join)
7	DERIVED	p7	ALL	NULL	NULL	NULL	NULL	550	Using where; Using join buffer (incremental, BNL join)
7	DERIVED	p8	ALL	NULL	NULL	NULL	NULL	550	Using where; Using join buffer (incremental, BNL join)
7	DERIVED	p9	ALL	NULL	NULL	NULL	NULL	550	Using where; Using join buffer (incremental, BNL join)
7	DERIVED	p10	ALL	NULL	NULL	NULL	NULL	550	Using where; Using join buffer (incremental, BNL join)
DROP TABLE  t1, t2;
#
# MDEV-19778: equality condition for mergeable view returning constants
#             in its columns and used as inner table of outer join
#
create table t1 (pk int, a int);
insert into t1 values (1,7), (2,3), (3,2), (4,3);
create table t2 (b int);
insert into t2 values (5), (1), (NULL), (3);
create table t3 (c int);
insert into t3 values (1), (8);
create view v1 as
select 3 as d, t2.b from t2;
select * from t1 left join v1 on t1.pk <= 2 where t1.a=v1.d;
pk	a	d	b
2	3	3	5
2	3	3	1
2	3	3	NULL
2	3	3	3
explain extended select * from t1 left join v1 on t1.pk <= 2 where t1.a=v1.d;
id	select_type	table	type	possible_keys	key	key_len	ref	rows	filtered	Extra
1	SIMPLE	t1	ALL	NULL	NULL	NULL	NULL	4	100.00	Using where
1	SIMPLE	t2	ALL	NULL	NULL	NULL	NULL	4	100.00	Using join buffer (flat, BNL join)
Warnings:
Note	1003	select `test`.`t1`.`pk` AS `pk`,`test`.`t1`.`a` AS `a`,3 AS `d`,`test`.`t2`.`b` AS `b` from `test`.`t1` join `test`.`t2` where `test`.`t1`.`a` = 3 and `test`.`t1`.`pk` <= 2
select * from t1 left join (select 3 as d, t2.b from t2) dt on t1.pk <= 2
where t1.a=dt.d;
pk	a	d	b
2	3	3	5
2	3	3	1
2	3	3	NULL
2	3	3	3
explain extended select * from t1 left join (select 3 as d, t2.b from t2) dt on t1.pk <= 2
where t1.a=dt.d;
id	select_type	table	type	possible_keys	key	key_len	ref	rows	filtered	Extra
1	SIMPLE	t1	ALL	NULL	NULL	NULL	NULL	4	100.00	Using where
1	SIMPLE	t2	ALL	NULL	NULL	NULL	NULL	4	100.00	Using join buffer (flat, BNL join)
Warnings:
Note	1003	select `test`.`t1`.`pk` AS `pk`,`test`.`t1`.`a` AS `a`,3 AS `d`,`test`.`t2`.`b` AS `b` from `test`.`t1` join `test`.`t2` where `test`.`t1`.`a` = 3 and `test`.`t1`.`pk` <= 2
select * from t1 left join (v1,t3) on t1.pk <= 2 where t1.a=v1.d;
pk	a	d	b	c
2	3	3	5	1
2	3	3	5	8
2	3	3	1	1
2	3	3	1	8
2	3	3	NULL	1
2	3	3	NULL	8
2	3	3	3	1
2	3	3	3	8
explain extended select * from t1 left join (v1,t3) on t1.pk <= 2 where t1.a=v1.d;
id	select_type	table	type	possible_keys	key	key_len	ref	rows	filtered	Extra
1	SIMPLE	t3	ALL	NULL	NULL	NULL	NULL	2	100.00	
1	SIMPLE	t1	ALL	NULL	NULL	NULL	NULL	4	100.00	Using where; Using join buffer (flat, BNL join)
1	SIMPLE	t2	ALL	NULL	NULL	NULL	NULL	4	100.00	Using join buffer (incremental, BNL join)
Warnings:
Note	1003	select `test`.`t1`.`pk` AS `pk`,`test`.`t1`.`a` AS `a`,3 AS `d`,`test`.`t2`.`b` AS `b`,`test`.`t3`.`c` AS `c` from `test`.`t1` join `test`.`t2` join `test`.`t3` where `test`.`t1`.`a` = 3 and `test`.`t1`.`pk` <= 2
drop view v1;
drop table t1,t2,t3;
#
# MDEV-25679: view / derived table defined as ordered select with LIMIT
#
create table t1 (a int);
insert into t1 values (3), (7), (1);
create view v1 as (select a from t1 limit 2) order by a desc;
(select a from t1 limit 2) order by a desc;
a
7
3
select * from v1;
a
7
3
select * from ((select a from t1 limit 2) order by a desc) dt;
a
3
7
drop view v1;
drop table t1;
#
# MDEV-24454  Second execution of SELECT containing set function
# MDEV-25086: whose only argument is an outer reference to a column
#             of mergeable view/derived/table/CTE
#
create table t1 (a int);
create table t2 (b int);
insert into t1 values (3), (1), (3);
insert into t2 values (70), (30), (70);
create view v1 as select * from t2;
prepare stmt from "
select (select sum(b) from t1 where a=1) as r from v1;
";
execute stmt;
r
170
execute stmt;
r
170
deallocate prepare stmt;
prepare stmt from "
select (select sum(b) from t1 where a=1) as r from (select * from t2) dt;
";
execute stmt;
r
170
execute stmt;
r
170
deallocate prepare stmt;
prepare stmt from "
with cte as (select * from t2)
select (select sum(b) from t1 where a=1) as r from cte;
";
execute stmt;
r
170
execute stmt;
r
170
deallocate prepare stmt;
prepare stmt from "
select (select sum(b) from t1 where a=1) as r
from (select * from v1 where b > 50) dt;
";
execute stmt;
r
140
execute stmt;
r
140
deallocate prepare stmt;
prepare stmt from "
select (select sum(b) from t1 where a=1) as r
from (select * from (select * from t2) dt1 where b > 50) dt;
";
execute stmt;
r
140
execute stmt;
r
140
deallocate prepare stmt;
prepare stmt from "
with cte as (select * from (select * from t2) dt1 where b > 50)
select (select sum(b) from t1 where a=1) as r from cte;
";
execute stmt;
r
140
execute stmt;
r
140
deallocate prepare stmt;
create procedure sp1()
begin
select (select sum(b) from t1 where a=1) as r from v1;
end |
call sp1();
r
170
call sp1();
r
170
drop procedure sp1;
create procedure sp1()
begin
select (select sum(b) from t1 where a=1) as r from (select * from t2) dt;
end |
call sp1();
r
170
call sp1();
r
170
drop procedure sp1;
create procedure sp1()
begin
with cte as (select * from t2)
select (select sum(b) from t1 where a=1) as r from cte;
end |
call sp1();
r
170
call sp1();
r
170
drop procedure sp1;
drop view v1;
drop table t1,t2;
CREATE TABLE t1(f0 INT);
INSERT INTO t1 VALUES (3);
CREATE VIEW v1 AS SELECT f0 AS f1 FROM t1;
CREATE VIEW v2 AS
SELECT
(SELECT GROUP_CONCAT(v1.f1 SEPARATOR ', ') FROM v1 n) AS f2,
GROUP_CONCAT('aa' SEPARATOR ', ') AS f3
FROM v1;
CREATE VIEW v3 AS SELECT * FROM v2;
CREATE PROCEDURE p1()
SELECT * FROM v3;
CALL p1();
f2	f3
3	aa
CALL p1();
f2	f3
3	aa
DROP PROCEDURE p1;
DROP VIEW v1,v2,v3;
DROP TABLE t1;
#
# MDEV-27212: 2-nd execution of PS for select with embedded derived tables
#             and correlated subquery in select list of outer derived
#
create table t1 ( id int, id2 int ) engine=myisam;
create table t2 ( x3 int , x1 int , x2 int, a1 int) engine=myisam;
insert into t1 values (3, 2), (4, 2), (3, 4);
insert into t2 values (1, 2, 2, 1), (1, 3, 3, 2), (2, 3, 3, 1);
prepare stmt from "select id from t1
join
( select dt2.x1,
( select sum(a1) from t2 where t2.x1 = dt2.x1 ) m
from ( select x1 from t2 u where  x3 = 1 ) dt2
) dt
on t1.id = dt.x1
where t1.id2 < dt.m";
execute stmt;
id
3
execute stmt;
id
3
deallocate prepare stmt;
create procedure sp1() select id from t1
join
( select dt2.x1,
( select sum(a1) from t2 where t2.x1 = dt2.x1 ) m
from ( select x1 from t2 u where  x3 = 1 ) dt2
) dt
on t1.id = dt.x1
where t1.id2 < dt.m;
call sp1();
id
3
call sp1();
id
3
create view v2 as select x1 from t2 u where  x3 = 1;
create view v as
select v2.x1,
( select sum(a1) from t2 where t2.x1 = v2.x1 ) m from v2;
prepare stmt from "select id from t1 join v on t1.id = v.x1 where t1.id2 < v.m";
execute stmt;
id
3
execute stmt;
id
3
deallocate prepare stmt;
create procedure sp2() select id from t1 join v on t1.id = v.x1 where t1.id2 < v.m;
call sp2();
id
3
call sp2();
id
3
drop procedure sp1;
drop procedure sp2;
drop view v, v2;
drop table t1,t2;
# End of 10.2 tests
#
# MDEV-30706: view defined as select with implicit grouping and
#             a set function used in a subquery
#
CREATE TABLE t1 (a INT PRIMARY KEY, b INT);
INSERT INTO t1 VALUES (1,1), (2,2);
CREATE TABLE t2 (a INT PRIMARY KEY, b INT);
INSERT INTO t2 VALUES (1,1), (3,3);
CREATE TABLE t3 (a INT PRIMARY KEY, b INT);
INSERT INTO t3 VALUES (2,2), (4,4), (7,7);
CREATE TABLE t4 (a INT PRIMARY KEY, b INT);
INSERT INTO t4 VALUES (2,2), (5,5), (7,7);
CREATE VIEW v AS SELECT
(SELECT SUM(t4.b) FROM t1, t2 WHERE t1.a = t2.b GROUP BY t1.a) AS m
FROM t3, t4
WHERE t3.a = t4.b;
SELECT
(SELECT SUM(t4.b) FROM t1, t2 WHERE t1.a = t2.b GROUP BY t1.a) AS m
FROM t3, t4
WHERE t3.a = t4.b;
m
9
SELECT * FROM v;
m
9
WITH cte AS ( SELECT
(SELECT SUM(t4.b) FROM t1, t2 WHERE t1.a = t2.b GROUP BY t1.a) AS m
FROM t3, t4
WHERE t3.a = t4.b ) SELECT * FROM cte;
m
9
EXPLAIN SELECT
(SELECT SUM(t4.b) FROM t1, t2 WHERE t1.a = t2.b GROUP BY t1.a) AS m
FROM t3, t4
WHERE t3.a = t4.b;
id	select_type	table	type	possible_keys	key	key_len	ref	rows	Extra
1	PRIMARY	t4	ALL	NULL	NULL	NULL	NULL	3	Using where
1	PRIMARY	t3	eq_ref	PRIMARY	PRIMARY	4	test.t4.b	1	Using index
2	DEPENDENT SUBQUERY	t2	ALL	NULL	NULL	NULL	NULL	2	Using where; Using temporary; Using filesort
2	DEPENDENT SUBQUERY	t1	eq_ref	PRIMARY	PRIMARY	4	test.t2.b	1	Using index
EXPLAIN SELECT * FROM v;
id	select_type	table	type	possible_keys	key	key_len	ref	rows	Extra
1	PRIMARY	<derived2>	ALL	NULL	NULL	NULL	NULL	3	
2	SUBQUERY	t4	ALL	NULL	NULL	NULL	NULL	3	Using where
2	SUBQUERY	t3	eq_ref	PRIMARY	PRIMARY	4	test.t4.b	1	Using index
3	DEPENDENT SUBQUERY	t2	ALL	NULL	NULL	NULL	NULL	2	Using where; Using temporary; Using filesort
3	DEPENDENT SUBQUERY	t1	eq_ref	PRIMARY	PRIMARY	4	test.t2.b	1	Using index
EXPLAIN WITH cte AS ( SELECT
(SELECT SUM(t4.b) FROM t1, t2 WHERE t1.a = t2.b GROUP BY t1.a) AS m
FROM t3, t4
WHERE t3.a = t4.b ) SELECT * FROM cte;
id	select_type	table	type	possible_keys	key	key_len	ref	rows	Extra
1	PRIMARY	<derived2>	ALL	NULL	NULL	NULL	NULL	3	
2	DERIVED	t4	ALL	NULL	NULL	NULL	NULL	3	Using where
2	DERIVED	t3	eq_ref	PRIMARY	PRIMARY	4	test.t4.b	1	Using index
3	DEPENDENT SUBQUERY	t2	ALL	NULL	NULL	NULL	NULL	2	Using where; Using temporary; Using filesort
3	DEPENDENT SUBQUERY	t1	eq_ref	PRIMARY	PRIMARY	4	test.t2.b	1	Using index
PREPARE stmt FROM "SELECT
(SELECT SUM(t4.b) FROM t1, t2 WHERE t1.a = t2.b GROUP BY t1.a) AS m
FROM t3, t4
WHERE t3.a = t4.b";
execute stmt;
m
9
execute stmt;
m
9
DEALLOCATE PREPARE stmt;
PREPARE stmt FROM "SELECT * FROM v";
execute stmt;
m
9
execute stmt;
m
9
DEALLOCATE PREPARE stmt;
PREPARE stmt FROM "WITH cte AS ( SELECT
(SELECT SUM(t4.b) FROM t1, t2 WHERE t1.a = t2.b GROUP BY t1.a) AS m
FROM t3, t4
WHERE t3.a = t4.b ) SELECT * FROM cte";
execute stmt;
m
9
execute stmt;
m
9
DEALLOCATE PREPARE stmt;
DROP VIEW v;
DROP TABLE t1,t2,t3,t4;
#
# MDEV-29224: view defined as select with implicit grouping and
#             a set function used in a subquery
#
CREATE TABLE t1 (f1 INT);
INSERT INTO t1 VALUES (1),(2);
CREATE TABLE t2 (f2 int);
INSERT INTO t2 VALUES (3);
CREATE VIEW v AS SELECT ( SELECT MAX(f1) FROM t2 ) FROM t1;
SELECT ( SELECT MAX(f1) FROM t2 ) FROM t1;
( SELECT MAX(f1) FROM t2 )
2
SELECT * FROM v;
( SELECT MAX(f1) FROM t2 )
2
WITH cte AS ( SELECT ( SELECT MAX(f1) FROM t2 ) FROM t1 ) SELECT * FROM cte;
( SELECT MAX(f1) FROM t2 )
2
EXPLAIN SELECT ( SELECT MAX(f1) FROM t2 ) FROM t1;
id	select_type	table	type	possible_keys	key	key_len	ref	rows	Extra
1	PRIMARY	t1	ALL	NULL	NULL	NULL	NULL	2	
2	DEPENDENT SUBQUERY	t2	system	NULL	NULL	NULL	NULL	1	
EXPLAIN SELECT * FROM v;
id	select_type	table	type	possible_keys	key	key_len	ref	rows	Extra
1	PRIMARY	<derived2>	ALL	NULL	NULL	NULL	NULL	2	
2	SUBQUERY	t1	ALL	NULL	NULL	NULL	NULL	2	
3	DEPENDENT SUBQUERY	t2	system	NULL	NULL	NULL	NULL	1	
EXPLAIN WITH cte AS ( SELECT ( SELECT MAX(f1) FROM t2 ) FROM t1 ) SELECT * FROM cte;
id	select_type	table	type	possible_keys	key	key_len	ref	rows	Extra
1	PRIMARY	<derived2>	ALL	NULL	NULL	NULL	NULL	2	
2	DERIVED	t1	ALL	NULL	NULL	NULL	NULL	2	
3	DEPENDENT SUBQUERY	t2	system	NULL	NULL	NULL	NULL	1	
PREPARE stmt FROM "SELECT ( SELECT MAX(f1) FROM t2 ) FROM t1";
execute stmt;
( SELECT MAX(f1) FROM t2 )
2
execute stmt;
( SELECT MAX(f1) FROM t2 )
2
DEALLOCATE PREPARE stmt;
PREPARE stmt FROM "SELECT * FROM v";
execute stmt;
( SELECT MAX(f1) FROM t2 )
2
execute stmt;
( SELECT MAX(f1) FROM t2 )
2
DEALLOCATE PREPARE stmt;
PREPARE stmt FROM "WITH cte AS ( SELECT ( SELECT MAX(f1) FROM t2 ) FROM t1 ) SELECT * FROM cte";
execute stmt;
( SELECT MAX(f1) FROM t2 )
2
execute stmt;
( SELECT MAX(f1) FROM t2 )
2
DEALLOCATE PREPARE stmt;
DROP VIEW v;
DROP TABLE t1,t2;
#
# MDEV-28573: view defined as select with implicit grouping and
#             a set function used in a subquery
#
CREATE TABLE t1 (a INTEGER, b INTEGER);
CREATE TABLE t2 (c INTEGER);
INSERT INTO t1 VALUES (1,11), (2,22), (2,22);
INSERT INTO t2 VALUES (1), (2);
CREATE VIEW v1 AS SELECT (SELECT COUNT(b) FROM t2) FROM t1;
CREATE VIEW v2 AS SELECT (SELECT COUNT(b) FROM t2 WHERE c > 1) FROM t1;
SELECT (SELECT COUNT(b) FROM t2) FROM t1;
ERROR 21000: Subquery returns more than 1 row
SELECT * FROM v1;
ERROR 21000: Subquery returns more than 1 row
WITH cte AS ( SELECT (SELECT COUNT(b) FROM t2) FROM t1 ) SELECT * FROM cte;
ERROR 21000: Subquery returns more than 1 row
SELECT (SELECT COUNT(b) FROM t2 WHERE c > 1) FROM t1;
(SELECT COUNT(b) FROM t2 WHERE c > 1)
3
SELECT * FROM v2;
(SELECT COUNT(b) FROM t2 WHERE c > 1)
3
WITH cte AS ( SELECT (SELECT COUNT(b) FROM t2 WHERE c > 1) FROM t1 ) SELECT * FROM cte;
(SELECT COUNT(b) FROM t2 WHERE c > 1)
3
EXPLAIN SELECT (SELECT COUNT(b) FROM t2) FROM t1;
id	select_type	table	type	possible_keys	key	key_len	ref	rows	Extra
1	PRIMARY	t1	ALL	NULL	NULL	NULL	NULL	3	
2	DEPENDENT SUBQUERY	t2	ALL	NULL	NULL	NULL	NULL	2	
EXPLAIN SELECT * FROM v1;
id	select_type	table	type	possible_keys	key	key_len	ref	rows	Extra
1	PRIMARY	<derived2>	ALL	NULL	NULL	NULL	NULL	3	
2	SUBQUERY	t1	ALL	NULL	NULL	NULL	NULL	3	
3	DEPENDENT SUBQUERY	t2	ALL	NULL	NULL	NULL	NULL	2	
EXPLAIN WITH cte AS ( SELECT (SELECT COUNT(b) FROM t2) FROM t1 ) SELECT * FROM cte;
id	select_type	table	type	possible_keys	key	key_len	ref	rows	Extra
1	PRIMARY	<derived2>	ALL	NULL	NULL	NULL	NULL	3	
2	DERIVED	t1	ALL	NULL	NULL	NULL	NULL	3	
3	DEPENDENT SUBQUERY	t2	ALL	NULL	NULL	NULL	NULL	2	
PREPARE stmt FROM "SELECT (SELECT COUNT(b) FROM t2) FROM t1";
execute stmt;
ERROR 21000: Subquery returns more than 1 row
execute stmt;
ERROR 21000: Subquery returns more than 1 row
DEALLOCATE PREPARE stmt;
PREPARE stmt FROM "SELECT * FROM v1";
execute stmt;
ERROR 21000: Subquery returns more than 1 row
execute stmt;
ERROR 21000: Subquery returns more than 1 row
DEALLOCATE PREPARE stmt;
PREPARE stmt FROM "WITH cte AS ( SELECT (SELECT COUNT(b) FROM t2) FROM t1 ) SELECT * FROM cte";
execute stmt;
ERROR 21000: Subquery returns more than 1 row
execute stmt;
ERROR 21000: Subquery returns more than 1 row
DEALLOCATE PREPARE stmt;
PREPARE stmt FROM "SELECT (SELECT COUNT(b) FROM t2 WHERE c > 1) FROM t1";
execute stmt;
(SELECT COUNT(b) FROM t2 WHERE c > 1)
3
execute stmt;
(SELECT COUNT(b) FROM t2 WHERE c > 1)
3
DEALLOCATE PREPARE stmt;
PREPARE stmt FROM "SELECT * FROM v2";
execute stmt;
(SELECT COUNT(b) FROM t2 WHERE c > 1)
3
execute stmt;
(SELECT COUNT(b) FROM t2 WHERE c > 1)
3
DEALLOCATE PREPARE stmt;
PREPARE stmt FROM "WITH cte AS ( SELECT (SELECT COUNT(b) FROM t2 WHERE c > 1) FROM t1 ) SELECT * FROM cte";
execute stmt;
(SELECT COUNT(b) FROM t2 WHERE c > 1)
3
execute stmt;
(SELECT COUNT(b) FROM t2 WHERE c > 1)
3
DEALLOCATE PREPARE stmt;
DROP VIEW v1,v2;
DROP TABLE t1,t2;
#
# MDEV-28570: VIEW with WHERE containing subquery
#             with set function aggregated in query
#
CREATE TABLE t1 (a int, b int);
CREATE TABLE t2 (c int, d int);
INSERT INTO t1 VALUES
(1,10), (2,10), (1,20), (2,20), (3,20), (2,30), (4,40);
INSERT INTO t2 VALUES
(2,10), (2,20), (4,10), (5,10), (3,20), (2,40);
CREATE VIEW v AS SELECT a FROM t1 GROUP BY a
HAVING a IN (SELECT c FROM t2 WHERE MAX(b)>20);
SELECT a FROM t1 GROUP BY a
HAVING a IN (SELECT c FROM t2 WHERE MAX(b)>20);
a
2
4
SELECT * FROM v;
a
2
4
WITH cte AS ( SELECT a FROM t1 GROUP BY a
HAVING a IN (SELECT c FROM t2 WHERE MAX(b)>20) ) SELECT * FROM cte;
a
2
4
EXPLAIN SELECT a FROM t1 GROUP BY a
HAVING a IN (SELECT c FROM t2 WHERE MAX(b)>20);
id	select_type	table	type	possible_keys	key	key_len	ref	rows	Extra
1	PRIMARY	t1	ALL	NULL	NULL	NULL	NULL	7	Using temporary; Using filesort
2	DEPENDENT SUBQUERY	t2	ALL	NULL	NULL	NULL	NULL	6	
EXPLAIN SELECT * FROM v;
id	select_type	table	type	possible_keys	key	key_len	ref	rows	Extra
1	PRIMARY	<derived2>	ALL	NULL	NULL	NULL	NULL	7	
2	DERIVED	t1	ALL	NULL	NULL	NULL	NULL	7	Using temporary; Using filesort
3	DEPENDENT SUBQUERY	t2	ALL	NULL	NULL	NULL	NULL	6	
EXPLAIN WITH cte AS ( SELECT a FROM t1 GROUP BY a
HAVING a IN (SELECT c FROM t2 WHERE MAX(b)>20) ) SELECT * FROM cte;
id	select_type	table	type	possible_keys	key	key_len	ref	rows	Extra
1	PRIMARY	<derived2>	ALL	NULL	NULL	NULL	NULL	7	
2	DERIVED	t1	ALL	NULL	NULL	NULL	NULL	7	Using temporary; Using filesort
3	DEPENDENT SUBQUERY	t2	ALL	NULL	NULL	NULL	NULL	6	
PREPARE stmt FROM "SELECT a FROM t1 GROUP BY a
HAVING a IN (SELECT c FROM t2 WHERE MAX(b)>20)";
execute stmt;
a
2
4
execute stmt;
a
2
4
DEALLOCATE PREPARE stmt;
PREPARE stmt FROM "SELECT * FROM v";
execute stmt;
a
2
4
execute stmt;
a
2
4
DEALLOCATE PREPARE stmt;
PREPARE stmt FROM "WITH cte AS ( SELECT a FROM t1 GROUP BY a
HAVING a IN (SELECT c FROM t2 WHERE MAX(b)>20) ) SELECT * FROM cte";
execute stmt;
a
2
4
execute stmt;
a
2
4
DEALLOCATE PREPARE stmt;
DROP VIEW v;
DROP TABLE t1,t2;
#
# MDEV-28571: VIEW with select list containing subquery
#             with set function aggregated in query
#
CREATE TABLE t1 (a int, b int);
CREATE TABLE t2 (m int, n int);
INSERT INTO t1 VALUES (2,2), (2,2), (3,3), (3,3), (3,3), (4,4);
INSERT INTO t2 VALUES (1,11), (2,22), (3,32), (4,44), (4,44);
CREATE VIEW v AS SELECT (SELECT GROUP_CONCAT(COUNT(a)) FROM t2 WHERE m = a) AS c
FROM t1
GROUP BY a;
SELECT (SELECT GROUP_CONCAT(COUNT(a)) FROM t2 WHERE m = a) AS c
FROM t1
GROUP BY a;
c
2
3
1,1
SELECT * FROM v;
c
2
3
1,1
WITH cte AS ( SELECT (SELECT GROUP_CONCAT(COUNT(a)) FROM t2 WHERE m = a) AS c
FROM t1
GROUP BY a ) SELECT * FROM cte;
c
2
3
1,1
EXPLAIN SELECT (SELECT GROUP_CONCAT(COUNT(a)) FROM t2 WHERE m = a) AS c
FROM t1
GROUP BY a;
id	select_type	table	type	possible_keys	key	key_len	ref	rows	Extra
1	PRIMARY	t1	ALL	NULL	NULL	NULL	NULL	6	Using temporary; Using filesort
2	DEPENDENT SUBQUERY	t2	ALL	NULL	NULL	NULL	NULL	5	Using where
EXPLAIN SELECT * FROM v;
id	select_type	table	type	possible_keys	key	key_len	ref	rows	Extra
1	PRIMARY	<derived2>	ALL	NULL	NULL	NULL	NULL	6	
2	DERIVED	t1	ALL	NULL	NULL	NULL	NULL	6	Using temporary; Using filesort
3	DEPENDENT SUBQUERY	t2	ALL	NULL	NULL	NULL	NULL	5	Using where
EXPLAIN WITH cte AS ( SELECT (SELECT GROUP_CONCAT(COUNT(a)) FROM t2 WHERE m = a) AS c
FROM t1
GROUP BY a ) SELECT * FROM cte;
id	select_type	table	type	possible_keys	key	key_len	ref	rows	Extra
1	PRIMARY	<derived2>	ALL	NULL	NULL	NULL	NULL	6	
2	DERIVED	t1	ALL	NULL	NULL	NULL	NULL	6	Using temporary; Using filesort
3	DEPENDENT SUBQUERY	t2	ALL	NULL	NULL	NULL	NULL	5	Using where
PREPARE stmt FROM "SELECT (SELECT GROUP_CONCAT(COUNT(a)) FROM t2 WHERE m = a) AS c
FROM t1
GROUP BY a";
execute stmt;
c
2
3
1,1
execute stmt;
c
2
3
1,1
DEALLOCATE PREPARE stmt;
PREPARE stmt FROM "SELECT * FROM v";
execute stmt;
c
2
3
1,1
execute stmt;
c
2
3
1,1
DEALLOCATE PREPARE stmt;
PREPARE stmt FROM "WITH cte AS ( SELECT (SELECT GROUP_CONCAT(COUNT(a)) FROM t2 WHERE m = a) AS c
FROM t1
GROUP BY a ) SELECT * FROM cte";
execute stmt;
c
2
3
1,1
execute stmt;
c
2
3
1,1
DEALLOCATE PREPARE stmt;
DROP VIEW v;
DROP TABLE t1,t2;
#
# MDEV-30668: VIEW with WHERE containing nested subquery
#             with set function aggregated in outer subquery
#
create table t1 (a int);
insert into t1 values (3), (7), (1);
create table t2 (b int);
insert into t2 values (2), (1), (4), (7);
create table t3 (a int, b int);
insert into t3 values (2,10), (7,30), (2,30), (1,10), (7,40);
create view v as select * from t1
where t1.a in (select t3.a from t3 group by t3.a
having t3.a > any (select t2.b from t2
where t2.b*10 < sum(t3.b)));
select * from t1
where t1.a in (select t3.a from t3 group by t3.a
having t3.a > any (select t2.b from t2
where t2.b*10 < sum(t3.b)));
a
7
select * from v;
a
7
with cte as ( select * from t1
where t1.a in (select t3.a from t3 group by t3.a
having t3.a > any (select t2.b from t2
where t2.b*10 < sum(t3.b))) ) select * from cte;
a
7
explain select * from t1
where t1.a in (select t3.a from t3 group by t3.a
having t3.a > any (select t2.b from t2
where t2.b*10 < sum(t3.b)));
id	select_type	table	type	possible_keys	key	key_len	ref	rows	Extra
1	PRIMARY	t1	ALL	NULL	NULL	NULL	NULL	3	Using where
1	PRIMARY	<subquery2>	eq_ref	distinct_key	distinct_key	4	test.t1.a	1	
2	MATERIALIZED	t3	ALL	NULL	NULL	NULL	NULL	5	Using temporary
3	DEPENDENT SUBQUERY	t2	ALL	NULL	NULL	NULL	NULL	4	Using where
explain select * from v;
id	select_type	table	type	possible_keys	key	key_len	ref	rows	Extra
1	PRIMARY	t1	ALL	NULL	NULL	NULL	NULL	3	Using where
1	PRIMARY	<subquery3>	eq_ref	distinct_key	distinct_key	4	test.t1.a	1	
3	MATERIALIZED	t3	ALL	NULL	NULL	NULL	NULL	5	Using temporary
4	DEPENDENT SUBQUERY	t2	ALL	NULL	NULL	NULL	NULL	4	Using where
explain with cte as ( select * from t1
where t1.a in (select t3.a from t3 group by t3.a
having t3.a > any (select t2.b from t2
where t2.b*10 < sum(t3.b))) ) select * from cte;
id	select_type	table	type	possible_keys	key	key_len	ref	rows	Extra
1	PRIMARY	t1	ALL	NULL	NULL	NULL	NULL	3	Using where
1	PRIMARY	<subquery3>	eq_ref	distinct_key	distinct_key	4	test.t1.a	1	
3	MATERIALIZED	t3	ALL	NULL	NULL	NULL	NULL	5	Using temporary
4	DEPENDENT SUBQUERY	t2	ALL	NULL	NULL	NULL	NULL	4	Using where
prepare stmt from "select * from t1
where t1.a in (select t3.a from t3 group by t3.a
having t3.a > any (select t2.b from t2
where t2.b*10 < sum(t3.b)))";
execute stmt;
a
7
execute stmt;
a
7
deallocate prepare stmt;
prepare stmt from "select * from v";
execute stmt;
a
7
execute stmt;
a
7
deallocate prepare stmt;
prepare stmt from "with cte as ( select * from t1
where t1.a in (select t3.a from t3 group by t3.a
having t3.a > any (select t2.b from t2
where t2.b*10 < sum(t3.b))) ) select * from cte";
execute stmt;
a
7
execute stmt;
a
7
deallocate prepare stmt;
drop view v;
drop table t1,t2,t3;
#
# MDEV-32829 Crash when executing PS for query with eliminated subquery
#   using view
#
create view v1 as select 1 as a;
prepare stmt from
'SELECT EXISTS (SELECT 1 FROM v1 GROUP BY a IN (SELECT a FROM v1))';
execute stmt;
EXISTS (SELECT 1 FROM v1 GROUP BY a IN (SELECT a FROM v1))
1
drop view v1;
create table t1 (a int, b int);
insert into t1 values (1,2),(3,4),(5,6);
create view v1 as select * from t1;
create table t2 select * from t1;
prepare stmt from "select t2.a from t2 where exists
(
select * from t1 where t2.b = t1.b and t1.b != 6
group by a in (select a from v1 where v1.a = t2.a)
)";
execute stmt;
a
1
3
execute stmt;
a
1
3
deallocate prepare stmt;
create procedure aproc() select t2.a from t2 where exists
(
select * from t1 where t2.b = t1.b and t1.b != 6
group by a in (select a from v1 where v1.a = t2.a)
);
call aproc();
a
1
3
call aproc();
a
1
3
drop table t1, t2;
drop view v1;
drop procedure aproc;
<<<<<<< HEAD
# End of 10.4 tests
#
# MDEV-31143: view with ORDER BY used in query with rownum() in WHERE
#
create table t1 (id int primary key);
insert into t1 values (3), (7), (1);
create table t2 (a int);
insert into t2 values (2), (4);
create view v as select a from t2 order by a;
set big_tables= 1;
Warnings:
Warning	1287	'@@big_tables' is deprecated and will be removed in a future release
select t1.id from v, t1 where rownum() = 1 group by t1.id;
id
1
set big_tables=default;
Warnings:
Warning	1287	'@@big_tables' is deprecated and will be removed in a future release
drop view v;
drop table t1, t2;
#
# MDEV-31162: multi-table mergeable view with ORDER BY used
#             in query with rownum() in WHERE
#
create table t1 (a INT) engine=MyISAM;
insert into t1 values (1),(2);
create table t2 (b INT) engine=MyISAM;
insert into t2 values (3),(4);
create view v1 AS select * from t1 join t2 order by b;
explain select * from v1 where rownum() <= 2;
id	select_type	table	type	possible_keys	key	key_len	ref	rows	Extra
1	SIMPLE	t1	ALL	NULL	NULL	NULL	NULL	2	Using temporary; Using filesort
1	SIMPLE	t2	ALL	NULL	NULL	NULL	NULL	2	Using where; Using join buffer (flat, BNL join)
select * from v1 where rownum() <= 2;
a	b
1	3
2	3
prepare stmt from "select * from v1 where rownum() <= 2";
execute stmt;
a	b
1	3
2	3
execute stmt;
a	b
1	3
2	3
deallocate prepare stmt;
create view v2 AS select * from t1 join t2 order by b/a;
explain select * from v2 where rownum() <= 2;
id	select_type	table	type	possible_keys	key	key_len	ref	rows	Extra
1	SIMPLE	t1	ALL	NULL	NULL	NULL	NULL	2	Using temporary; Using filesort
1	SIMPLE	t2	ALL	NULL	NULL	NULL	NULL	2	Using where; Using join buffer (flat, BNL join)
select * from v2 where rownum() <= 2;
a	b
2	3
1	3
prepare stmt from "select * from v2 where rownum() <= 2";
execute stmt;
a	b
2	3
1	3
execute stmt;
a	b
2	3
1	3
deallocate prepare stmt;
drop view v1,v2;
drop table t1,t2;
# End of 10.6 tests
=======
#
# MDEV-31305: Aggregation over materialized derived table
#
CREATE VIEW v AS
SELECT seq1.seq AS dim1, seq2.seq AS dim2, seq3.seq AS dim3,
FLOOR(RAND(13) * 5) AS p
FROM seq_100_to_105 seq1
JOIN seq_10_to_15 seq2
JOIN seq_1_to_5 seq3;
SELECT v.*, SUM(p) from v;
dim1	dim2	dim3	p	SUM(p)
100	10	1	2	371
SELECT d.*, SUM(p)
FROM (
SELECT seq1.seq AS dim1, seq2.seq AS dim2, seq3.seq AS dim3,
FLOOR(RAND(13) * 5) AS p
FROM seq_100_to_105 seq1
JOIN seq_10_to_15 seq2
JOIN seq_1_to_5 seq3
) d;
dim1	dim2	dim3	p	SUM(p)
100	10	1	2	371
WITH demo AS
(
SELECT seq1.seq AS dim1, seq2.seq AS dim2, seq3.seq AS dim3,
FLOOR(RAND(13) * 5) AS p
FROM seq_100_to_105 seq1
JOIN seq_10_to_15 seq2
JOIN seq_1_to_5 seq3
)
SELECT d.*, SUM(p) FROM demo d;
dim1	dim2	dim3	p	SUM(p)
100	10	1	2	371
DROP VIEW v;
# End of 10.4 tests
>>>>>>> b770633e
<|MERGE_RESOLUTION|>--- conflicted
+++ resolved
@@ -4215,77 +4215,6 @@
 drop table t1, t2;
 drop view v1;
 drop procedure aproc;
-<<<<<<< HEAD
-# End of 10.4 tests
-#
-# MDEV-31143: view with ORDER BY used in query with rownum() in WHERE
-#
-create table t1 (id int primary key);
-insert into t1 values (3), (7), (1);
-create table t2 (a int);
-insert into t2 values (2), (4);
-create view v as select a from t2 order by a;
-set big_tables= 1;
-Warnings:
-Warning	1287	'@@big_tables' is deprecated and will be removed in a future release
-select t1.id from v, t1 where rownum() = 1 group by t1.id;
-id
-1
-set big_tables=default;
-Warnings:
-Warning	1287	'@@big_tables' is deprecated and will be removed in a future release
-drop view v;
-drop table t1, t2;
-#
-# MDEV-31162: multi-table mergeable view with ORDER BY used
-#             in query with rownum() in WHERE
-#
-create table t1 (a INT) engine=MyISAM;
-insert into t1 values (1),(2);
-create table t2 (b INT) engine=MyISAM;
-insert into t2 values (3),(4);
-create view v1 AS select * from t1 join t2 order by b;
-explain select * from v1 where rownum() <= 2;
-id	select_type	table	type	possible_keys	key	key_len	ref	rows	Extra
-1	SIMPLE	t1	ALL	NULL	NULL	NULL	NULL	2	Using temporary; Using filesort
-1	SIMPLE	t2	ALL	NULL	NULL	NULL	NULL	2	Using where; Using join buffer (flat, BNL join)
-select * from v1 where rownum() <= 2;
-a	b
-1	3
-2	3
-prepare stmt from "select * from v1 where rownum() <= 2";
-execute stmt;
-a	b
-1	3
-2	3
-execute stmt;
-a	b
-1	3
-2	3
-deallocate prepare stmt;
-create view v2 AS select * from t1 join t2 order by b/a;
-explain select * from v2 where rownum() <= 2;
-id	select_type	table	type	possible_keys	key	key_len	ref	rows	Extra
-1	SIMPLE	t1	ALL	NULL	NULL	NULL	NULL	2	Using temporary; Using filesort
-1	SIMPLE	t2	ALL	NULL	NULL	NULL	NULL	2	Using where; Using join buffer (flat, BNL join)
-select * from v2 where rownum() <= 2;
-a	b
-2	3
-1	3
-prepare stmt from "select * from v2 where rownum() <= 2";
-execute stmt;
-a	b
-2	3
-1	3
-execute stmt;
-a	b
-2	3
-1	3
-deallocate prepare stmt;
-drop view v1,v2;
-drop table t1,t2;
-# End of 10.6 tests
-=======
 #
 # MDEV-31305: Aggregation over materialized derived table
 #
@@ -4321,4 +4250,71 @@
 100	10	1	2	371
 DROP VIEW v;
 # End of 10.4 tests
->>>>>>> b770633e
+#
+# MDEV-31143: view with ORDER BY used in query with rownum() in WHERE
+#
+create table t1 (id int primary key);
+insert into t1 values (3), (7), (1);
+create table t2 (a int);
+insert into t2 values (2), (4);
+create view v as select a from t2 order by a;
+set big_tables= 1;
+Warnings:
+Warning	1287	'@@big_tables' is deprecated and will be removed in a future release
+select t1.id from v, t1 where rownum() = 1 group by t1.id;
+id
+1
+set big_tables=default;
+Warnings:
+Warning	1287	'@@big_tables' is deprecated and will be removed in a future release
+drop view v;
+drop table t1, t2;
+#
+# MDEV-31162: multi-table mergeable view with ORDER BY used
+#             in query with rownum() in WHERE
+#
+create table t1 (a INT) engine=MyISAM;
+insert into t1 values (1),(2);
+create table t2 (b INT) engine=MyISAM;
+insert into t2 values (3),(4);
+create view v1 AS select * from t1 join t2 order by b;
+explain select * from v1 where rownum() <= 2;
+id	select_type	table	type	possible_keys	key	key_len	ref	rows	Extra
+1	SIMPLE	t1	ALL	NULL	NULL	NULL	NULL	2	Using temporary; Using filesort
+1	SIMPLE	t2	ALL	NULL	NULL	NULL	NULL	2	Using where; Using join buffer (flat, BNL join)
+select * from v1 where rownum() <= 2;
+a	b
+1	3
+2	3
+prepare stmt from "select * from v1 where rownum() <= 2";
+execute stmt;
+a	b
+1	3
+2	3
+execute stmt;
+a	b
+1	3
+2	3
+deallocate prepare stmt;
+create view v2 AS select * from t1 join t2 order by b/a;
+explain select * from v2 where rownum() <= 2;
+id	select_type	table	type	possible_keys	key	key_len	ref	rows	Extra
+1	SIMPLE	t1	ALL	NULL	NULL	NULL	NULL	2	Using temporary; Using filesort
+1	SIMPLE	t2	ALL	NULL	NULL	NULL	NULL	2	Using where; Using join buffer (flat, BNL join)
+select * from v2 where rownum() <= 2;
+a	b
+2	3
+1	3
+prepare stmt from "select * from v2 where rownum() <= 2";
+execute stmt;
+a	b
+2	3
+1	3
+execute stmt;
+a	b
+2	3
+1	3
+deallocate prepare stmt;
+drop view v1,v2;
+drop table t1,t2;
+# End of 10.6 tests