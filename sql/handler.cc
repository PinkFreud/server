/* Copyright (c) 2000, 2016, Oracle and/or its affiliates.
   Copyright (c) 2009, 2022, MariaDB Corporation.

   This program is free software; you can redistribute it and/or modify
   it under the terms of the GNU General Public License as published by
   the Free Software Foundation; version 2 of the License.

   This program is distributed in the hope that it will be useful,
   but WITHOUT ANY WARRANTY; without even the implied warranty of
   MERCHANTABILITY or FITNESS FOR A PARTICULAR PURPOSE.  See the
   GNU General Public License for more details.

   You should have received a copy of the GNU General Public License
   along with this program; if not, write to the Free Software Foundation,
   Inc., 51 Franklin Street, Fifth Floor, Boston, MA 02110-1335 USA */

/** @file handler.cc

    @brief
  Handler-calling-functions
*/

#include "mariadb.h"
#include <inttypes.h>
#include "sql_priv.h"
#include "unireg.h"
#include "rpl_rli.h"
#include "sql_cache.h"                   // query_cache, query_cache_*
#include "sql_connect.h"                 // global_table_stats
#include "key.h"     // key_copy, key_unpack, key_cmp_if_same, key_cmp
#include "sql_table.h"                   // build_table_filename
#include "sql_parse.h"                          // check_stack_overrun
#include "sql_base.h"           // TDC_element
#include "discover.h"           // extension_based_table_discovery, etc
#include "log_event.h"          // *_rows_log_event
#include "create_options.h"
#include <myisampack.h>
#include "transaction.h"
#include "myisam.h"
#include "probes_mysql.h"
#include <mysql/psi/mysql_table.h>
#include <pfs_transaction_provider.h>
#include <mysql/psi/mysql_transaction.h>
#include "debug_sync.h"         // DEBUG_SYNC
#include "sql_audit.h"
#include "ha_sequence.h"
#include "rowid_filter.h"
#include "mysys_err.h"

#ifdef WITH_PARTITION_STORAGE_ENGINE
#include "ha_partition.h"
#endif

#ifdef WITH_ARIA_STORAGE_ENGINE
#include "../storage/maria/ha_maria.h"
#endif
#include "semisync_master.h"

#include "wsrep_mysqld.h"
#ifdef WITH_WSREP
#include "wsrep_binlog.h"
#include "wsrep_xid.h"
#include "wsrep_thd.h"
#include "wsrep_trans_observer.h" /* wsrep transaction hooks */
#include "wsrep_var.h"            /* wsrep_hton_check() */
#endif /* WITH_WSREP */

/**
  @def MYSQL_TABLE_LOCK_WAIT
  Instrumentation helper for table io_waits.
  @param OP the table operation to be performed
  @param FLAGS per table operation flags.
  @param PAYLOAD the code to instrument.
  @sa MYSQL_END_TABLE_WAIT.
*/
#ifdef HAVE_PSI_TABLE_INTERFACE
  #define MYSQL_TABLE_LOCK_WAIT(OP, FLAGS, PAYLOAD)    \
    {                                                  \
      if (m_psi != NULL)                               \
      {                                                \
        PSI_table_locker *locker;                      \
        PSI_table_locker_state state;                  \
        locker= PSI_TABLE_CALL(start_table_lock_wait)  \
          (& state, m_psi, OP, FLAGS,                  \
          __FILE__, __LINE__);                         \
        PAYLOAD                                        \
        if (locker != NULL)                            \
          PSI_TABLE_CALL(end_table_lock_wait)(locker); \
      }                                                \
      else                                             \
      {                                                \
        PAYLOAD                                        \
      }                                                \
    }
#else
  #define MYSQL_TABLE_LOCK_WAIT(OP, FLAGS, PAYLOAD) \
    PAYLOAD
#endif


/*
  While we have legacy_db_type, we have this array to
  check for dups and to find handlerton from legacy_db_type.
  Remove when legacy_db_type is finally gone
*/
st_plugin_int *hton2plugin[MAX_HA];

static handlerton *installed_htons[128];

#define BITMAP_STACKBUF_SIZE (128/8)

KEY_CREATE_INFO default_key_create_info=
<<<<<<< HEAD
{ HA_KEY_ALG_UNDEF, 0, 0, {NullS, 0}, {NullS, 0}, true, false };
=======
{ HA_KEY_ALG_UNDEF, 0, 0, {NullS, 0}, {NullS, 0} };
>>>>>>> 61acb436

/* number of entries in handlertons[] */
ulong total_ha= 0;
/* number of storage engines (from handlertons[]) that support 2pc */
ulong total_ha_2pc= 0;
#ifdef DBUG_ASSERT_EXISTS
/*
  Number of non-mandatory 2pc handlertons whose initialization failed
  to estimate total_ha_2pc value under supposition of the failures
  have not occcured.
*/
ulong failed_ha_2pc= 0;
#endif
/* size of savepoint storage area (see ha_init) */
ulong savepoint_alloc_size= 0;

static const LEX_CSTRING sys_table_aliases[]=
{
  { STRING_WITH_LEN("INNOBASE") },  { STRING_WITH_LEN("INNODB") },
  { STRING_WITH_LEN("HEAP") },      { STRING_WITH_LEN("MEMORY") },
  { STRING_WITH_LEN("MERGE") },     { STRING_WITH_LEN("MRG_MYISAM") },
  { STRING_WITH_LEN("Maria") },     { STRING_WITH_LEN("Aria") },
  {NullS, 0}
};

const LEX_CSTRING ha_row_type[]=
{
  { STRING_WITH_LEN("") },
  { STRING_WITH_LEN("FIXED") },
  { STRING_WITH_LEN("DYNAMIC") },
  { STRING_WITH_LEN("COMPRESSED") },
  { STRING_WITH_LEN("REDUNDANT") },
  { STRING_WITH_LEN("COMPACT") },
  { STRING_WITH_LEN("PAGE") }
};

const char *tx_isolation_names[]=
{ "READ-UNCOMMITTED", "READ-COMMITTED", "REPEATABLE-READ", "SERIALIZABLE",
  NullS};
TYPELIB tx_isolation_typelib= {array_elements(tx_isolation_names)-1,"",
			       tx_isolation_names, NULL};

static TYPELIB known_extensions= {0,"known_exts", NULL, NULL};
uint known_extensions_id= 0;


class Table_exists_error_handler : public Internal_error_handler
{
public:
  Table_exists_error_handler()
    : m_handled_errors(0), m_unhandled_errors(0)
  {}

  bool handle_condition(THD *thd,
                        uint sql_errno,
                        const char* sqlstate,
                        Sql_condition::enum_warning_level *level,
                        const char* msg,
                        Sql_condition ** cond_hdl)
  {
    *cond_hdl= NULL;
    if (non_existing_table_error(sql_errno))
    {
      m_handled_errors++;
      return TRUE;
    }

    if (*level == Sql_condition::WARN_LEVEL_ERROR)
      m_unhandled_errors++;
    return FALSE;
  }

  bool safely_trapped_errors()
  {
    return ((m_handled_errors > 0) && (m_unhandled_errors == 0));
  }

private:
  int m_handled_errors;
  int m_unhandled_errors;
};


static int commit_one_phase_2(THD *thd, bool all, THD_TRANS *trans,
                              bool is_real_trans);


static plugin_ref ha_default_plugin(THD *thd)
{
  if (thd->variables.table_plugin)
    return thd->variables.table_plugin;
  return my_plugin_lock(thd, global_system_variables.table_plugin);
}

static plugin_ref ha_default_tmp_plugin(THD *thd)
{
  if (thd->variables.tmp_table_plugin)
    return thd->variables.tmp_table_plugin;
  if (global_system_variables.tmp_table_plugin)
    return my_plugin_lock(thd, global_system_variables.tmp_table_plugin);
  return ha_default_plugin(thd);
}


/** @brief
  Return the default storage engine handlerton for thread

  SYNOPSIS
    ha_default_handlerton(thd)
    thd         current thread

  RETURN
    pointer to handlerton
*/
handlerton *ha_default_handlerton(THD *thd)
{
  plugin_ref plugin= ha_default_plugin(thd);
  DBUG_ASSERT(plugin);
  handlerton *hton= plugin_hton(plugin);
  DBUG_ASSERT(hton);
  return hton;
}


handlerton *ha_default_tmp_handlerton(THD *thd)
{
  plugin_ref plugin= ha_default_tmp_plugin(thd);
  DBUG_ASSERT(plugin);
  handlerton *hton= plugin_hton(plugin);
  DBUG_ASSERT(hton);
  return hton;
}


/** @brief
  Return the storage engine handlerton for the supplied name
  
  SYNOPSIS
    ha_resolve_by_name(thd, name)
    thd         current thread
    name        name of storage engine
  
  RETURN
    pointer to storage engine plugin handle
*/
plugin_ref ha_resolve_by_name(THD *thd, const LEX_CSTRING *name,
                              bool tmp_table)
{
  const LEX_CSTRING *table_alias;
  plugin_ref plugin;

redo:
  if (thd && !my_charset_latin1.strnncoll(
                           (const uchar *)name->str, name->length,
                           (const uchar *)STRING_WITH_LEN("DEFAULT"), 0))
    return tmp_table ?  ha_default_tmp_plugin(thd) : ha_default_plugin(thd);

  if ((plugin= my_plugin_lock_by_name(thd, name, MYSQL_STORAGE_ENGINE_PLUGIN)))
  {
    handlerton *hton= plugin_hton(plugin);
    if (hton && !(hton->flags & HTON_NOT_USER_SELECTABLE))
      return plugin;
      
    /*
      unlocking plugin immediately after locking is relatively low cost.
    */
    plugin_unlock(thd, plugin);
  }

  /*
    We check for the historical aliases.
  */
  for (table_alias= sys_table_aliases; table_alias->str; table_alias+= 2)
  {
    if (!my_charset_latin1.strnncoll(
                      (const uchar *)name->str, name->length,
                      (const uchar *)table_alias->str, table_alias->length))
    {
      name= table_alias + 1;
      goto redo;
    }
  }

  return NULL;
}


bool
Storage_engine_name::resolve_storage_engine_with_error(THD *thd,
                                                       handlerton **ha,
                                                       bool tmp_table)
{
  if (plugin_ref plugin= ha_resolve_by_name(thd, &m_storage_engine_name,
                                            tmp_table))
  {
    *ha= plugin_hton(plugin);
    return false;
  }

  *ha= NULL;
  if (thd->variables.sql_mode & MODE_NO_ENGINE_SUBSTITUTION)
  {
    my_error(ER_UNKNOWN_STORAGE_ENGINE, MYF(0), m_storage_engine_name.str);
    return true;
  }
  push_warning_printf(thd, Sql_condition::WARN_LEVEL_WARN,
                      ER_UNKNOWN_STORAGE_ENGINE,
                      ER_THD(thd, ER_UNKNOWN_STORAGE_ENGINE),
                      m_storage_engine_name.str);
  return false;
}


plugin_ref ha_lock_engine(THD *thd, const handlerton *hton)
{
  if (hton)
  {
    st_plugin_int *plugin= hton2plugin[hton->slot];
    return my_plugin_lock(thd, plugin_int_to_ref(plugin));
  }
  return NULL;
}


handlerton *ha_resolve_by_legacy_type(THD *thd, enum legacy_db_type db_type)
{
  plugin_ref plugin;
  switch (db_type) {
  case DB_TYPE_DEFAULT:
    return ha_default_handlerton(thd);
  default:
    if (db_type > DB_TYPE_UNKNOWN && db_type < DB_TYPE_DEFAULT &&
        (plugin= ha_lock_engine(thd, installed_htons[db_type])))
      return plugin_hton(plugin);
    /* fall through */
  case DB_TYPE_UNKNOWN:
    return NULL;
  }
}


/**
  Use other database handler if databasehandler is not compiled in.
*/
handlerton *ha_checktype(THD *thd, handlerton *hton, bool no_substitute)
{
  if (ha_storage_engine_is_enabled(hton))
    return hton;

  if (no_substitute)
    return NULL;

  return ha_default_handlerton(thd);
} /* ha_checktype */


handler *get_new_handler(TABLE_SHARE *share, MEM_ROOT *alloc,
                         handlerton *db_type)
{
  handler *file;
  DBUG_ENTER("get_new_handler");
  DBUG_PRINT("enter", ("alloc: %p", alloc));

  if (ha_storage_engine_is_enabled(db_type))
  {
    if ((file= db_type->create(db_type, share, alloc)))
      file->init();
    DBUG_RETURN(file);
  }
  /*
    Try the default table type
    Here the call to current_thd() is ok as we call this function a lot of
    times but we enter this branch very seldom.
  */
  file= get_new_handler(share, alloc, ha_default_handlerton(current_thd));
  DBUG_RETURN(file);
}


#ifdef WITH_PARTITION_STORAGE_ENGINE
handler *get_ha_partition(partition_info *part_info)
{
  ha_partition *partition;
  DBUG_ENTER("get_ha_partition");
  if ((partition= new ha_partition(partition_hton, part_info)))
  {
    if (partition->initialize_partition(current_thd->mem_root))
    {
      delete partition;
      partition= 0;
    }
    else
      partition->init();
  }
  else
  {
    my_error(ER_OUTOFMEMORY, MYF(ME_FATAL), 
             static_cast<int>(sizeof(ha_partition)));
  }
  DBUG_RETURN(((handler*) partition));
}
#endif

static const char **handler_errmsgs;

C_MODE_START
static const char **get_handler_errmsgs(int nr)
{
  return handler_errmsgs;
}
C_MODE_END


/**
  Register handler error messages for use with my_error().

  @retval
    0           OK
  @retval
    !=0         Error
*/

int ha_init_errors(void)
{
#define SETMSG(nr, msg) handler_errmsgs[(nr) - HA_ERR_FIRST]= (msg)

  /* Allocate a pointer array for the error message strings. */
  /* Zerofill it to avoid uninitialized gaps. */
  if (! (handler_errmsgs= (const char**) my_malloc(key_memory_handler_errmsgs,
                                                   HA_ERR_ERRORS * sizeof(char*),
                                                   MYF(MY_WME | MY_ZEROFILL))))
    return 1;

  /* Set the dedicated error messages. */
  SETMSG(HA_ERR_KEY_NOT_FOUND,          ER_DEFAULT(ER_KEY_NOT_FOUND));
  SETMSG(HA_ERR_FOUND_DUPP_KEY,         ER_DEFAULT(ER_DUP_KEY));
  SETMSG(HA_ERR_RECORD_CHANGED,         "Update which is recoverable");
  SETMSG(HA_ERR_WRONG_INDEX,            "Wrong index given to function");
  SETMSG(HA_ERR_CRASHED,                ER_DEFAULT(ER_NOT_KEYFILE));
  SETMSG(HA_ERR_WRONG_IN_RECORD,        ER_DEFAULT(ER_CRASHED_ON_USAGE));
  SETMSG(HA_ERR_OUT_OF_MEM,             "Table handler out of memory");
  SETMSG(HA_ERR_NOT_A_TABLE,            "Incorrect file format '%.64s'");
  SETMSG(HA_ERR_WRONG_COMMAND,          "Command not supported");
  SETMSG(HA_ERR_OLD_FILE,               ER_DEFAULT(ER_OLD_KEYFILE));
  SETMSG(HA_ERR_NO_ACTIVE_RECORD,       "No record read in update");
  SETMSG(HA_ERR_RECORD_DELETED,         "Intern record deleted");
  SETMSG(HA_ERR_RECORD_FILE_FULL,       ER_DEFAULT(ER_RECORD_FILE_FULL));
  SETMSG(HA_ERR_INDEX_FILE_FULL,        "No more room in index file '%.64s'");
  SETMSG(HA_ERR_END_OF_FILE,            "End in next/prev/first/last");
  SETMSG(HA_ERR_UNSUPPORTED,            ER_DEFAULT(ER_ILLEGAL_HA));
  SETMSG(HA_ERR_TO_BIG_ROW,             "Too big row");
  SETMSG(HA_WRONG_CREATE_OPTION,        "Wrong create option");
  SETMSG(HA_ERR_FOUND_DUPP_UNIQUE,      ER_DEFAULT(ER_DUP_UNIQUE));
  SETMSG(HA_ERR_UNKNOWN_CHARSET,        "Can't open charset");
  SETMSG(HA_ERR_WRONG_MRG_TABLE_DEF,    ER_DEFAULT(ER_WRONG_MRG_TABLE));
  SETMSG(HA_ERR_CRASHED_ON_REPAIR,      ER_DEFAULT(ER_CRASHED_ON_REPAIR));
  SETMSG(HA_ERR_CRASHED_ON_USAGE,       ER_DEFAULT(ER_CRASHED_ON_USAGE));
  SETMSG(HA_ERR_LOCK_WAIT_TIMEOUT,      ER_DEFAULT(ER_LOCK_WAIT_TIMEOUT));
  SETMSG(HA_ERR_LOCK_TABLE_FULL,        ER_DEFAULT(ER_LOCK_TABLE_FULL));
  SETMSG(HA_ERR_READ_ONLY_TRANSACTION,  ER_DEFAULT(ER_READ_ONLY_TRANSACTION));
  SETMSG(HA_ERR_LOCK_DEADLOCK,          ER_DEFAULT(ER_LOCK_DEADLOCK));
  SETMSG(HA_ERR_CANNOT_ADD_FOREIGN,     ER_DEFAULT(ER_CANNOT_ADD_FOREIGN));
  SETMSG(HA_ERR_NO_REFERENCED_ROW,      ER_DEFAULT(ER_NO_REFERENCED_ROW_2));
  SETMSG(HA_ERR_ROW_IS_REFERENCED,      ER_DEFAULT(ER_ROW_IS_REFERENCED_2));
  SETMSG(HA_ERR_NO_SAVEPOINT,           "No savepoint with that name");
  SETMSG(HA_ERR_NON_UNIQUE_BLOCK_SIZE,  "Non unique key block size");
  SETMSG(HA_ERR_NO_SUCH_TABLE,          "No such table: '%.64s'");
  SETMSG(HA_ERR_TABLE_EXIST,            ER_DEFAULT(ER_TABLE_EXISTS_ERROR));
  SETMSG(HA_ERR_NO_CONNECTION,          "Could not connect to storage engine");
  SETMSG(HA_ERR_TABLE_DEF_CHANGED,      ER_DEFAULT(ER_TABLE_DEF_CHANGED));
  SETMSG(HA_ERR_FOREIGN_DUPLICATE_KEY,  "FK constraint would lead to duplicate key");
  SETMSG(HA_ERR_TABLE_NEEDS_UPGRADE,    ER_DEFAULT(ER_TABLE_NEEDS_UPGRADE));
  SETMSG(HA_ERR_TABLE_READONLY,         ER_DEFAULT(ER_OPEN_AS_READONLY));
  SETMSG(HA_ERR_AUTOINC_READ_FAILED,    ER_DEFAULT(ER_AUTOINC_READ_FAILED));
  SETMSG(HA_ERR_AUTOINC_ERANGE,         ER_DEFAULT(ER_WARN_DATA_OUT_OF_RANGE));
  SETMSG(HA_ERR_TOO_MANY_CONCURRENT_TRXS, ER_DEFAULT(ER_TOO_MANY_CONCURRENT_TRXS));
  SETMSG(HA_ERR_INDEX_COL_TOO_LONG,	ER_DEFAULT(ER_INDEX_COLUMN_TOO_LONG));
  SETMSG(HA_ERR_INDEX_CORRUPT,		ER_DEFAULT(ER_INDEX_CORRUPT));
  SETMSG(HA_FTS_INVALID_DOCID,		"Invalid InnoDB FTS Doc ID");
  SETMSG(HA_ERR_DISK_FULL,              ER_DEFAULT(ER_DISK_FULL));
  SETMSG(HA_ERR_FTS_TOO_MANY_WORDS_IN_PHRASE,  "Too many words in a FTS phrase or proximity search");
  SETMSG(HA_ERR_FK_DEPTH_EXCEEDED,      "Foreign key cascade delete/update exceeds");
  SETMSG(HA_ERR_TABLESPACE_MISSING,     ER_DEFAULT(ER_TABLESPACE_MISSING));

  /* Register the error messages for use with my_error(). */
  return my_error_register(get_handler_errmsgs, HA_ERR_FIRST, HA_ERR_LAST);
}


/**
  Unregister handler error messages.

  @retval
    0           OK
  @retval
    !=0         Error
*/
static int ha_finish_errors(void)
{
  /* Allocate a pointer array for the error message strings. */
  my_error_unregister(HA_ERR_FIRST, HA_ERR_LAST);
  my_free(handler_errmsgs);
  handler_errmsgs= 0;
  return 0;
}

static Atomic_counter<int32> need_full_discover_for_existence(0);
static Atomic_counter<int32> engines_with_discover_file_names(0);
static Atomic_counter<int32> engines_with_discover(0);

static int full_discover_for_existence(handlerton *, const char *, const char *)
{ return 0; }

static int ext_based_existence(handlerton *, const char *, const char *)
{ return 0; }

static int hton_ext_based_table_discovery(handlerton *hton, LEX_CSTRING *db,
                             MY_DIR *dir, handlerton::discovered_list *result)
{
  /*
    tablefile_extensions[0] is the metadata file, see
    the comment above tablefile_extensions declaration
  */
  return extension_based_table_discovery(dir, hton->tablefile_extensions[0],
                                         result);
}

static void update_discovery_counters(handlerton *hton, int val)
{
  if (hton->discover_table_existence == full_discover_for_existence)
    need_full_discover_for_existence+= val;

  if (hton->discover_table_names && hton->tablefile_extensions[0])
    engines_with_discover_file_names+= val;

  if (hton->discover_table)
    engines_with_discover+= val;
}

int ha_drop_table(THD *thd, handlerton *hton, const char *path)
{
  if (ha_check_if_updates_are_ignored(thd, hton, "DROP"))
    return 0;                                   // Simulate dropped
  return hton->drop_table(hton, path);
}

static int hton_drop_table(handlerton *hton, const char *path)
{
  char tmp_path[FN_REFLEN];
  handler *file= get_new_handler(nullptr, current_thd->mem_root, hton);
  if (!file)
  {
    /*
      If file is not defined it means that the engine can't create a
      handler if share is not set or we got an out of memory error
    */
    return my_errno == ENOMEM ? ENOMEM : ENOENT;
  }
  path= get_canonical_filename(file, path, tmp_path);
  int error= file->delete_table(path);
  delete file;
  return error;
}


int ha_finalize_handlerton(st_plugin_int *plugin)
{
  handlerton *hton= (handlerton *)plugin->data;
  DBUG_ENTER("ha_finalize_handlerton");

  /* hton can be NULL here, if ha_initialize_handlerton() failed. */
  if (!hton)
    goto end;

  if (installed_htons[hton->db_type] == hton)
    installed_htons[hton->db_type]= NULL;

  if (hton->panic)
    hton->panic(hton, HA_PANIC_CLOSE);

  if (plugin->plugin->deinit)
  {
    /*
      Today we have no defined/special behavior for uninstalling
      engine plugins.
    */
    DBUG_PRINT("info", ("Deinitializing plugin: '%s'", plugin->name.str));
    if (plugin->plugin->deinit(NULL))
    {
      DBUG_PRINT("warning", ("Plugin '%s' deinit function returned error.",
                             plugin->name.str));
    }
  }

  free_sysvar_table_options(hton);
  update_discovery_counters(hton, -1);

  /*
    In case a plugin is uninstalled and re-installed later, it should
    reuse an array slot. Otherwise the number of uninstall/install
    cycles would be limited.
  */
  if (hton->slot != HA_SLOT_UNDEF)
  {
    /* Make sure we are not unpluging another plugin */
    DBUG_ASSERT(hton2plugin[hton->slot] == plugin);
    DBUG_ASSERT(hton->slot < MAX_HA);
    hton2plugin[hton->slot]= NULL;
  }

  my_free(hton);

 end:
  DBUG_RETURN(0);
}


const char *hton_no_exts[]= { 0 };


int ha_initialize_handlerton(st_plugin_int *plugin)
{
  handlerton *hton;
  int ret= 0;
  DBUG_ENTER("ha_initialize_handlerton");
  DBUG_PRINT("plugin", ("initialize plugin: '%s'", plugin->name.str));

  hton= (handlerton *)my_malloc(key_memory_handlerton, sizeof(handlerton),
                                MYF(MY_WME | MY_ZEROFILL));
  if (hton == NULL)
  {
    sql_print_error("Unable to allocate memory for plugin '%s' handlerton.",
                    plugin->name.str);
    ret= 1;
    goto err_no_hton_memory;
  }

  hton->tablefile_extensions= hton_no_exts;
  hton->discover_table_names= hton_ext_based_table_discovery;
  hton->drop_table= hton_drop_table;

  hton->slot= HA_SLOT_UNDEF;
  /* Historical Requirement */
  plugin->data= hton; // shortcut for the future
  /* [remove after merge] notes on merge conflict (MDEV-31400):
  10.6-10.11: 13ba00ff4933cfc1712676f323587504e453d1b5
  11.0-11.2: 42f8be10f18163c4025710cf6a212e82bddb2f62
  The 10.11->11.0 conflict is trivial, but the reference commit also
  contains different non-conflict changes needs to be applied to 11.0
  (and beyond).
  */
  if (plugin->plugin->init && (ret= plugin->plugin->init(hton)))
    goto err;

  // hton_ext_based_table_discovery() works only when discovery
  // is supported and the engine if file-based.
  if (hton->discover_table_names == hton_ext_based_table_discovery &&
      (!hton->discover_table || !hton->tablefile_extensions[0]))
    hton->discover_table_names= NULL;

  // default discover_table_existence implementation
  if (!hton->discover_table_existence && hton->discover_table)
  {
    if (hton->tablefile_extensions[0])
      hton->discover_table_existence= ext_based_existence;
    else
      hton->discover_table_existence= full_discover_for_existence;
  }

  uint tmp;
  ulong fslot;

  DBUG_EXECUTE_IF("unstable_db_type", {
                    static int i= (int) DB_TYPE_FIRST_DYNAMIC;
                    hton->db_type= (enum legacy_db_type)++i;
                  });

  /* now check the db_type for conflict */
  if (hton->db_type <= DB_TYPE_UNKNOWN ||
      hton->db_type >= DB_TYPE_DEFAULT ||
      installed_htons[hton->db_type])
  {
    int idx= (int) DB_TYPE_FIRST_DYNAMIC;

    while (idx < (int) DB_TYPE_DEFAULT && installed_htons[idx])
      idx++;

    if (idx == (int) DB_TYPE_DEFAULT)
    {
      sql_print_warning("Too many storage engines!");
      ret= 1;
      goto err_deinit;
    }
    if (hton->db_type != DB_TYPE_UNKNOWN)
      sql_print_warning("Storage engine '%s' has conflicting typecode. "
                        "Assigning value %d.", plugin->plugin->name, idx);
    hton->db_type= (enum legacy_db_type) idx;
  }

  /*
    In case a plugin is uninstalled and re-installed later, it should
    reuse an array slot. Otherwise the number of uninstall/install
    cycles would be limited. So look for a free slot.
  */
  DBUG_PRINT("plugin", ("total_ha: %lu", total_ha));
  for (fslot= 0; fslot < total_ha; fslot++)
  {
    if (!hton2plugin[fslot])
      break;
  }
  if (fslot < total_ha)
    hton->slot= fslot;
  else
  {
    if (total_ha >= MAX_HA)
    {
      sql_print_error("Too many plugins loaded. Limit is %lu. "
                      "Failed on '%s'", (ulong) MAX_HA, plugin->name.str);
      ret= 1;
      goto err_deinit;
    }
    hton->slot= total_ha++;
  }
  installed_htons[hton->db_type]= hton;
  tmp= hton->savepoint_offset;
  hton->savepoint_offset= savepoint_alloc_size;
  savepoint_alloc_size+= tmp;
  hton2plugin[hton->slot]=plugin;
  if (hton->prepare)
  {
    total_ha_2pc++;
    if (tc_log && tc_log != get_tc_log_implementation())
    {
      total_ha_2pc--;
      hton->prepare= 0;
      push_warning_printf(current_thd, Sql_condition::WARN_LEVEL_WARN,
                          ER_UNKNOWN_ERROR,
                          "Cannot enable tc-log at run-time. "
                          "XA features of %s are disabled",
                          plugin->name.str);
    }
  }

  /* 
    This is entirely for legacy. We will create a new "disk based" hton and a 
    "memory" hton which will be configurable longterm. We should be able to 
    remove partition.
  */
  switch (hton->db_type) {
  case DB_TYPE_HEAP:
    heap_hton= hton;
    break;
  case DB_TYPE_MYISAM:
    myisam_hton= hton;
    break;
  case DB_TYPE_PARTITION_DB:
    partition_hton= hton;
    break;
  case DB_TYPE_SEQUENCE:
    sql_sequence_hton= hton;
    break;
  default:
    break;
  };

  resolve_sysvar_table_options(hton);
  update_discovery_counters(hton, 1);

  DBUG_RETURN(ret);

err_deinit:
  /* 
    Let plugin do its inner deinitialization as plugin->init() 
    was successfully called before.
  */
  if (plugin->plugin->deinit)
    (void) plugin->plugin->deinit(NULL);

err:
#ifdef DBUG_ASSERT_EXISTS
  if (hton->prepare)
    failed_ha_2pc++;
#endif
  my_free(hton);
err_no_hton_memory:
  plugin->data= NULL;
  DBUG_RETURN(ret);
}

int ha_init()
{
  int error= 0;
  DBUG_ENTER("ha_init");

  DBUG_ASSERT(total_ha < MAX_HA);
  /*
    Check if there is a transaction-capable storage engine besides the
    binary log (which is considered a transaction-capable storage engine in
    counting total_ha)
  */
  opt_using_transactions= total_ha > (ulong) opt_bin_log;
  savepoint_alloc_size+= sizeof(SAVEPOINT);
  DBUG_RETURN(error);
}

int ha_end()
{
  int error= 0;
  DBUG_ENTER("ha_end");

  /* 
    This should be eventually based on the graceful shutdown flag.
    So if flag is equal to HA_PANIC_CLOSE, the deallocate
    the errors.
  */
  if (unlikely(ha_finish_errors()))
    error= 1;

  DBUG_RETURN(error);
}

static my_bool dropdb_handlerton(THD *unused1, plugin_ref plugin,
                                 void *path)
{
  handlerton *hton= plugin_hton(plugin);
  if (hton->drop_database)
    hton->drop_database(hton, (char *)path);
  return FALSE;
}


void ha_drop_database(const char* path)
{
  plugin_foreach(NULL, dropdb_handlerton, MYSQL_STORAGE_ENGINE_PLUGIN,
                 (char*) path);
}


static my_bool checkpoint_state_handlerton(THD *unused1, plugin_ref plugin,
                                           void *disable)
{
  handlerton *hton= plugin_hton(plugin);
  if (hton->checkpoint_state)
    hton->checkpoint_state(hton, (int) *(bool*) disable);
  return FALSE;
}


void ha_checkpoint_state(bool disable)
{
  plugin_foreach(NULL, checkpoint_state_handlerton, MYSQL_STORAGE_ENGINE_PLUGIN, &disable);
}


struct st_commit_checkpoint_request {
  void *cookie;
  void (*pre_hook)(void *);
};

static my_bool commit_checkpoint_request_handlerton(THD *unused1, plugin_ref plugin,
                                           void *data)
{
  st_commit_checkpoint_request *st= (st_commit_checkpoint_request *)data;
  handlerton *hton= plugin_hton(plugin);
  if (hton->commit_checkpoint_request)
  {
    void *cookie= st->cookie;
    if (st->pre_hook)
      (*st->pre_hook)(cookie);
    (*hton->commit_checkpoint_request)(cookie);
  }
  return FALSE;
}


/*
  Invoke commit_checkpoint_request() in all storage engines that implement it.

  If pre_hook is non-NULL, the hook will be called prior to each invocation.
*/
void
ha_commit_checkpoint_request(void *cookie, void (*pre_hook)(void *))
{
  st_commit_checkpoint_request st;
  st.cookie= cookie;
  st.pre_hook= pre_hook;
  plugin_foreach(NULL, commit_checkpoint_request_handlerton,
                 MYSQL_STORAGE_ENGINE_PLUGIN, &st);
}


/**
  @note
    don't bother to rollback here, it's done already

  there's no need to rollback here as all transactions must
  be rolled back already
*/
void ha_close_connection(THD* thd)
{
  for (auto i= 0; i < MAX_HA; i++)
  {
    if (plugin_ref plugin= thd->ha_data[i].lock)
    {
      thd->ha_data[i].lock= NULL;
      handlerton *hton= plugin_hton(plugin);
      if (hton->close_connection)
        hton->close_connection(hton, thd);
      thd_set_ha_data(thd, hton, 0);
      plugin_unlock(NULL, plugin);
    }
    DBUG_ASSERT(!thd->ha_data[i].ha_ptr);
  }
}

static my_bool kill_handlerton(THD *thd, plugin_ref plugin,
                               void *level)
{
  handlerton *hton= plugin_hton(plugin);

  mysql_mutex_assert_owner(&thd->LOCK_thd_data);
  if (hton->kill_query && thd_get_ha_data(thd, hton))
    hton->kill_query(hton, thd, *(enum thd_kill_levels *) level);
  return FALSE;
}

void ha_kill_query(THD* thd, enum thd_kill_levels level)
{
  DBUG_ENTER("ha_kill_query");
  plugin_foreach(thd, kill_handlerton, MYSQL_STORAGE_ENGINE_PLUGIN, &level);
  DBUG_VOID_RETURN;
}


static my_bool plugin_disable_internal_writes(THD *, plugin_ref plugin,
                                              void *disable)
{
  if (void(*diw)(bool)= plugin_hton(plugin)->disable_internal_writes)
    diw(*static_cast<bool*>(disable));
  return FALSE;
}


void ha_disable_internal_writes(bool disable)
{
  plugin_foreach(NULL, plugin_disable_internal_writes,
                 MYSQL_STORAGE_ENGINE_PLUGIN, &disable);
}


static my_bool signal_ddl_recovery_done(THD *, plugin_ref plugin, void *)
{
  handlerton *hton= plugin_hton(plugin);
  if (hton->signal_ddl_recovery_done)
    (hton->signal_ddl_recovery_done)(hton);
  return 0;
}


void ha_signal_ddl_recovery_done()
{
  DBUG_ENTER("ha_signal_ddl_recovery_done");
  plugin_foreach(NULL, signal_ddl_recovery_done, MYSQL_STORAGE_ENGINE_PLUGIN,
                 NULL);
  DBUG_VOID_RETURN;
}


/*****************************************************************************
  Backup functions
******************************************************************************/

static my_bool plugin_prepare_for_backup(THD *unused1, plugin_ref plugin,
                                         void *not_used)
{
  handlerton *hton= plugin_hton(plugin);
  if (hton->prepare_for_backup)
    hton->prepare_for_backup();
  return FALSE;
}

void ha_prepare_for_backup()
{
  plugin_foreach_with_mask(0, plugin_prepare_for_backup,
                           MYSQL_STORAGE_ENGINE_PLUGIN,
                           PLUGIN_IS_DELETED|PLUGIN_IS_READY, 0);
}

static my_bool plugin_end_backup(THD *unused1, plugin_ref plugin,
                                 void *not_used)
{
  handlerton *hton= plugin_hton(plugin);
  if (hton->end_backup)
    hton->end_backup();
  return FALSE;
}

void ha_end_backup()
{
  plugin_foreach_with_mask(0, plugin_end_backup,
                           MYSQL_STORAGE_ENGINE_PLUGIN,
                           PLUGIN_IS_DELETED|PLUGIN_IS_READY, 0);
}

/*
  Take a lock to block MDL_BACKUP_DDL (used by maria-backup) until
  the DDL operation is taking place
*/

bool handler::log_not_redoable_operation(const char *operation)
{
  DBUG_ENTER("log_not_redoable_operation");
  if (table->s->tmp_table == NO_TMP_TABLE)
  {
    /*
      Take a lock to ensure that mariadb-backup will notice the
      new log entry (and re-copy the table if needed).
    */
    THD *thd= table->in_use;
    MDL_request mdl_backup;
    backup_log_info ddl_log;

    MDL_REQUEST_INIT(&mdl_backup, MDL_key::BACKUP, "", "", MDL_BACKUP_DDL,
                     MDL_STATEMENT);
    if (thd->mdl_context.acquire_lock(&mdl_backup,
                                      thd->variables.lock_wait_timeout))
      DBUG_RETURN(1);

    bzero(&ddl_log, sizeof(ddl_log));
    lex_string_set(&ddl_log.query, operation);
    /*
      We can't use partition_engine() here as this function is called
      directly by the handler for the underlaying partition table
    */
#ifdef WITH_PARTITION_STORAGE_ENGINE
    ddl_log.org_partitioned= table->s->partition_info_str != 0;
#endif
    lex_string_set(&ddl_log.org_storage_engine_name, table_type());
    ddl_log.org_database=     table->s->db;
    ddl_log.org_table=        table->s->table_name;
    ddl_log.org_table_id=     table->s->tabledef_version;
    backup_log_ddl(&ddl_log);
  }
  DBUG_RETURN(0);
}

/*
  Inform plugin of the server shutdown.
  Called after all connections are down.

  Under some circumstances, storage engine might need to
  so some work, before deinit() can be safely called.
  (an example is Innodb purge that might call into server
   to calculate virtual columns, which might potentially also
  invoke other plugins, such as audit
*/
static my_bool plugin_pre_shutdown(THD *, plugin_ref plugin, void *)
{
  handlerton *hton= plugin_hton(plugin);
  if (hton->pre_shutdown)
    hton->pre_shutdown();
  return FALSE;
}


void ha_pre_shutdown()
{
  plugin_foreach_with_mask(0, plugin_pre_shutdown,
    MYSQL_STORAGE_ENGINE_PLUGIN,
    PLUGIN_IS_DELETED | PLUGIN_IS_READY, 0);
}


/* ========================================================================
 ======================= TRANSACTIONS ===================================*/

/**
  Transaction handling in the server
  ==================================

  In each client connection, MySQL maintains two transactional
  states:
  - a statement transaction,
  - a standard, also called normal transaction.

  Historical note
  ---------------
  "Statement transaction" is a non-standard term that comes
  from the times when MySQL supported BerkeleyDB storage engine.

  First of all, it should be said that in BerkeleyDB auto-commit
  mode auto-commits operations that are atomic to the storage
  engine itself, such as a write of a record, and are too
  high-granular to be atomic from the application perspective
  (MySQL). One SQL statement could involve many BerkeleyDB
  auto-committed operations and thus BerkeleyDB auto-commit was of
  little use to MySQL.

  Secondly, instead of SQL standard savepoints, BerkeleyDB
  provided the concept of "nested transactions". In a nutshell,
  transactions could be arbitrarily nested, but when the parent
  transaction was committed or aborted, all its child (nested)
  transactions were handled committed or aborted as well.
  Commit of a nested transaction, in turn, made its changes
  visible, but not durable: it destroyed the nested transaction,
  all its changes would become available to the parent and
  currently active nested transactions of this parent.

  So the mechanism of nested transactions was employed to
  provide "all or nothing" guarantee of SQL statements
  required by the standard.
  A nested transaction would be created at start of each SQL
  statement, and destroyed (committed or aborted) at statement
  end. Such nested transaction was internally referred to as
  a "statement transaction" and gave birth to the term.

  (Historical note ends)

  Since then a statement transaction is started for each statement
  that accesses transactional tables or uses the binary log.  If
  the statement succeeds, the statement transaction is committed.
  If the statement fails, the transaction is rolled back. Commits
  of statement transactions are not durable -- each such
  transaction is nested in the normal transaction, and if the
  normal transaction is rolled back, the effects of all enclosed
  statement transactions are undone as well.  Technically,
  a statement transaction can be viewed as a savepoint which is
  maintained automatically in order to make effects of one
  statement atomic.

  The normal transaction is started by the user and is ended
  usually upon a user request as well. The normal transaction
  encloses transactions of all statements issued between
  its beginning and its end.
  In autocommit mode, the normal transaction is equivalent
  to the statement transaction.

  Since MySQL supports PSEA (pluggable storage engine
  architecture), more than one transactional engine can be
  active at a time. Hence transactions, from the server
  point of view, are always distributed. In particular,
  transactional state is maintained independently for each
  engine. In order to commit a transaction the two phase
  commit protocol is employed.

  Not all statements are executed in context of a transaction.
  Administrative and status information statements do not modify
  engine data, and thus do not start a statement transaction and
  also have no effect on the normal transaction. Examples of such
  statements are SHOW STATUS and RESET SLAVE.

  Similarly DDL statements are not transactional,
  and therefore a transaction is [almost] never started for a DDL
  statement. The difference between a DDL statement and a purely
  administrative statement though is that a DDL statement always
  commits the current transaction before proceeding, if there is
  any.

  At last, SQL statements that work with non-transactional
  engines also have no effect on the transaction state of the
  connection. Even though they are written to the binary log,
  and the binary log is, overall, transactional, the writes
  are done in "write-through" mode, directly to the binlog
  file, followed with a OS cache sync, in other words,
  bypassing the binlog undo log (translog).
  They do not commit the current normal transaction.
  A failure of a statement that uses non-transactional tables
  would cause a rollback of the statement transaction, but
  in case there no non-transactional tables are used,
  no statement transaction is started.

  Data layout
  -----------

  The server stores its transaction-related data in
  thd->transaction. This structure has two members of type
  THD_TRANS. These members correspond to the statement and
  normal transactions respectively:

  - thd->transaction.stmt contains a list of engines
  that are participating in the given statement
  - thd->transaction.all contains a list of engines that
  have participated in any of the statement transactions started
  within the context of the normal transaction.
  Each element of the list contains a pointer to the storage
  engine, engine-specific transactional data, and engine-specific
  transaction flags.

  In autocommit mode thd->transaction.all is empty.
  Instead, data of thd->transaction.stmt is
  used to commit/rollback the normal transaction.

  The list of registered engines has a few important properties:
  - no engine is registered in the list twice
  - engines are present in the list a reverse temporal order --
  new participants are always added to the beginning of the list.

  Transaction life cycle
  ----------------------

  When a new connection is established, thd->transaction
  members are initialized to an empty state.
  If a statement uses any tables, all affected engines
  are registered in the statement engine list. In
  non-autocommit mode, the same engines are registered in
  the normal transaction list.
  At the end of the statement, the server issues a commit
  or a roll back for all engines in the statement list.
  At this point transaction flags of an engine, if any, are
  propagated from the statement list to the list of the normal
  transaction.
  When commit/rollback is finished, the statement list is
  cleared. It will be filled in again by the next statement,
  and emptied again at the next statement's end.

  The normal transaction is committed in a similar way
  (by going over all engines in thd->transaction.all list)
  but at different times:
  - upon COMMIT SQL statement is issued by the user
  - implicitly, by the server, at the beginning of a DDL statement
  or SET AUTOCOMMIT={0|1} statement.

  The normal transaction can be rolled back as well:
  - if the user has requested so, by issuing ROLLBACK SQL
  statement
  - if one of the storage engines requested a rollback
  by setting thd->transaction_rollback_request. This may
  happen in case, e.g., when the transaction in the engine was
  chosen a victim of the internal deadlock resolution algorithm
  and rolled back internally. When such a situation happens, there
  is little the server can do and the only option is to rollback
  transactions in all other participating engines.  In this case
  the rollback is accompanied by an error sent to the user.

  As follows from the use cases above, the normal transaction
  is never committed when there is an outstanding statement
  transaction. In most cases there is no conflict, since
  commits of the normal transaction are issued by a stand-alone
  administrative or DDL statement, thus no outstanding statement
  transaction of the previous statement exists. Besides,
  all statements that manipulate with the normal transaction
  are prohibited in stored functions and triggers, therefore
  no conflicting situation can occur in a sub-statement either.
  The remaining rare cases when the server explicitly has
  to commit the statement transaction prior to committing the normal
  one cover error-handling scenarios (see for example
  SQLCOM_LOCK_TABLES).

  When committing a statement or a normal transaction, the server
  either uses the two-phase commit protocol, or issues a commit
  in each engine independently. The two-phase commit protocol
  is used only if:
  - all participating engines support two-phase commit (provide
    handlerton::prepare PSEA API call) and
  - transactions in at least two engines modify data (i.e. are
  not read-only).

  Note that the two phase commit is used for
  statement transactions, even though they are not durable anyway.
  This is done to ensure logical consistency of data in a multiple-
  engine transaction.
  For example, imagine that some day MySQL supports unique
  constraint checks deferred till the end of statement. In such
  case a commit in one of the engines may yield ER_DUP_KEY,
  and MySQL should be able to gracefully abort statement
  transactions of other participants.

  After the normal transaction has been committed,
  thd->transaction.all list is cleared.

  When a connection is closed, the current normal transaction, if
  any, is rolled back.

  Roles and responsibilities
  --------------------------

  The server has no way to know that an engine participates in
  the statement and a transaction has been started
  in it unless the engine says so. Thus, in order to be
  a part of a transaction, the engine must "register" itself.
  This is done by invoking trans_register_ha() server call.
  Normally the engine registers itself whenever handler::external_lock()
  is called. trans_register_ha() can be invoked many times: if
  an engine is already registered, the call does nothing.
  In case autocommit is not set, the engine must register itself
  twice -- both in the statement list and in the normal transaction
  list.
  In which list to register is a parameter of trans_register_ha().

  Note, that although the registration interface in itself is
  fairly clear, the current usage practice often leads to undesired
  effects. E.g. since a call to trans_register_ha() in most engines
  is embedded into implementation of handler::external_lock(), some
  DDL statements start a transaction (at least from the server
  point of view) even though they are not expected to. E.g.
  CREATE TABLE does not start a transaction, since
  handler::external_lock() is never called during CREATE TABLE. But
  CREATE TABLE ... SELECT does, since handler::external_lock() is
  called for the table that is being selected from. This has no
  practical effects currently, but must be kept in mind
  nevertheless.

  Once an engine is registered, the server will do the rest
  of the work.

  During statement execution, whenever any of data-modifying
  PSEA API methods is used, e.g. handler::write_row() or
  handler::update_row(), the read-write flag is raised in the
  statement transaction for the involved engine.
  Currently All PSEA calls are "traced", and the data can not be
  changed in a way other than issuing a PSEA call. Important:
  unless this invariant is preserved the server will not know that
  a transaction in a given engine is read-write and will not
  involve the two-phase commit protocol!

  At the end of a statement, server call trans_commit_stmt is
  invoked. This call in turn invokes handlerton::prepare()
  for every involved engine. Prepare is followed by a call
  to handlerton::commit_one_phase() If a one-phase commit
  will suffice, handlerton::prepare() is not invoked and
  the server only calls handlerton::commit_one_phase().
  At statement commit, the statement-related read-write
  engine flag is propagated to the corresponding flag in the
  normal transaction.  When the commit is complete, the list
  of registered engines is cleared.

  Rollback is handled in a similar fashion.

  Additional notes on DDL and the normal transaction.
  ---------------------------------------------------

  DDLs and operations with non-transactional engines
  do not "register" in thd->transaction lists, and thus do not
  modify the transaction state. Besides, each DDL in
  MySQL is prefixed with an implicit normal transaction commit
  (a call to trans_commit_implicit()), and thus leaves nothing
  to modify.
  However, as it has been pointed out with CREATE TABLE .. SELECT,
  some DDL statements can start a *new* transaction.

  Behaviour of the server in this case is currently badly
  defined.
  DDL statements use a form of "semantic" logging
  to maintain atomicity: if CREATE TABLE .. SELECT failed,
  the newly created table is deleted.
  In addition, some DDL statements issue interim transaction
  commits: e.g. ALTER TABLE issues a commit after data is copied
  from the original table to the internal temporary table. Other
  statements, e.g. CREATE TABLE ... SELECT do not always commit
  after itself.
  And finally there is a group of DDL statements such as
  RENAME/DROP TABLE that doesn't start a new transaction
  and doesn't commit.

  This diversity makes it hard to say what will happen if
  by chance a stored function is invoked during a DDL --
  whether any modifications it makes will be committed or not
  is not clear. Fortunately, SQL grammar of few DDLs allows
  invocation of a stored function.

  A consistent behaviour is perhaps to always commit the normal
  transaction after all DDLs, just like the statement transaction
  is always committed at the end of all statements.
*/

/**
  Register a storage engine for a transaction.

  Every storage engine MUST call this function when it starts
  a transaction or a statement (that is it must be called both for the
  "beginning of transaction" and "beginning of statement").
  Only storage engines registered for the transaction/statement
  will know when to commit/rollback it.

  @note
    trans_register_ha is idempotent - storage engine may register many
    times per transaction.

*/
void trans_register_ha(THD *thd, bool all, handlerton *ht_arg, ulonglong trxid)
{
  THD_TRANS *trans;
  Ha_trx_info *ha_info;
  DBUG_ENTER("trans_register_ha");
  DBUG_PRINT("enter",("%s", all ? "all" : "stmt"));

  if (all)
  {
    trans= &thd->transaction->all;
    thd->server_status|= SERVER_STATUS_IN_TRANS;
    if (thd->tx_read_only)
      thd->server_status|= SERVER_STATUS_IN_TRANS_READONLY;
    DBUG_PRINT("info", ("setting SERVER_STATUS_IN_TRANS"));
  }
  else
    trans= &thd->transaction->stmt;

  ha_info= thd->ha_data[ht_arg->slot].ha_info + (all ? 1 : 0);

  if (ha_info->is_started())
    DBUG_VOID_RETURN; /* already registered, return */

  ha_info->register_ha(trans, ht_arg);

  trans->no_2pc|=(ht_arg->prepare==0);

  /* Set implicit xid even if there's explicit XA, it will be ignored anyway. */
  if (thd->transaction->implicit_xid.is_null())
    thd->transaction->implicit_xid.set(thd->query_id);

/*
  Register transaction start in performance schema if not done already.
  By doing this, we handle cases when the transaction is started implicitly in
  autocommit=0 mode, and cases when we are in normal autocommit=1 mode and the
  executed statement is a single-statement transaction.

  Explicitly started transactions are handled in trans_begin().

  Do not register transactions in which binary log is the only participating
  transactional storage engine.
*/
  if (thd->m_transaction_psi == NULL && ht_arg->db_type != DB_TYPE_BINLOG)
  {
    thd->m_transaction_psi= MYSQL_START_TRANSACTION(&thd->m_transaction_state,
          thd->get_xid(), trxid, thd->tx_isolation, thd->tx_read_only,
          !thd->in_multi_stmt_transaction_mode());
    DEBUG_SYNC(thd, "after_set_transaction_psi_before_set_transaction_gtid");
    //gtid_set_performance_schema_values(thd);
  }
  DBUG_VOID_RETURN;
}


static int prepare_or_error(handlerton *ht, THD *thd, bool all)
{
#ifdef WITH_WSREP
  const bool run_wsrep_hooks= wsrep_run_commit_hook(thd, all);
  if (run_wsrep_hooks && ht->flags & HTON_WSREP_REPLICATION &&
      wsrep_before_prepare(thd, all))
  {
    return(1);
  }
#endif /* WITH_WSREP */

  int err= ht->prepare(ht, thd, all);
  status_var_increment(thd->status_var.ha_prepare_count);
  if (err)
  {
      my_error(ER_ERROR_DURING_COMMIT, MYF(0), err);
  }
#ifdef WITH_WSREP
  if (run_wsrep_hooks && !err && ht->flags & HTON_WSREP_REPLICATION &&
      wsrep_after_prepare(thd, all))
  {
    err= 1;
  }
#endif /* WITH_WSREP */

  return err;
}


/**
  @retval
    0   ok
  @retval
    1   error, transaction was rolled back
*/
int ha_prepare(THD *thd)
{
  int error=0, all=1;
  THD_TRANS *trans=all ? &thd->transaction->all : &thd->transaction->stmt;
  Ha_trx_info *ha_info= trans->ha_list;
  DBUG_ENTER("ha_prepare");

  if (ha_info)
  {
    for (; ha_info; ha_info= ha_info->next())
    {
      handlerton *ht= ha_info->ht();
      if (ht->prepare)
      {
        if (unlikely(prepare_or_error(ht, thd, all)))
        {
          ha_rollback_trans(thd, all);
          error=1;
          break;
        }
      }
      else
      {
        push_warning_printf(thd, Sql_condition::WARN_LEVEL_WARN,
                            ER_GET_ERRNO, ER_THD(thd, ER_GET_ERRNO),
                            HA_ERR_WRONG_COMMAND,
                            ha_resolve_storage_engine_name(ht));

      }
    }

    DEBUG_SYNC(thd, "at_unlog_xa_prepare");

    if (tc_log->unlog_xa_prepare(thd, all))
    {
      ha_rollback_trans(thd, all);
      error=1;
    }
  }

  DBUG_RETURN(error);
}

/*
  Like ha_check_and_coalesce_trx_read_only to return counted number of
  read-write transaction participants limited to two, but works in the 'all'
  context.
  Also returns the last found rw ha_info through the 2nd argument.
*/
uint ha_count_rw_all(THD *thd, Ha_trx_info **ptr_ha_info)
{
  unsigned rw_ha_count= 0;

  for (auto ha_info= thd->transaction->all.ha_list; ha_info;
       ha_info= ha_info->next())
  {
    if (ha_info->is_trx_read_write())
    {
      *ptr_ha_info= ha_info;
      if (++rw_ha_count > 1)
        break;
    }
  }
  return rw_ha_count;
}

/*
  Returns counted number of
  read-write recoverable transaction participants.
*/
uint ha_count_rw_2pc(THD *thd, bool all)
{
  unsigned rw_ha_count= 0;
  THD_TRANS *trans=all ? &thd->transaction->all : &thd->transaction->stmt;

  for (Ha_trx_info * ha_info= trans->ha_list; ha_info;
       ha_info= ha_info->next())
  {
    if (ha_info->is_trx_read_write() && ha_info->ht()->recover)
      ++rw_ha_count;
  }
  return rw_ha_count;
}

/**
  Check if we can skip the two-phase commit.

  A helper function to evaluate if two-phase commit is mandatory.
  As a side effect, propagates the read-only/read-write flags
  of the statement transaction to its enclosing normal transaction.
  
  If we have at least two engines with read-write changes we must
  run a two-phase commit. Otherwise we can run several independent
  commits as the only transactional engine has read-write changes
  and others are read-only.

  @retval   0   All engines are read-only.
  @retval   1   We have the only engine with read-write changes.
  @retval   >1  More than one engine have read-write changes.
                Note: return value might NOT be the exact number of
                engines with read-write changes.
*/

uint
ha_check_and_coalesce_trx_read_only(THD *thd, Ha_trx_info *ha_list,
                                    bool all)
{
  /* The number of storage engines that have actual changes. */
  unsigned rw_ha_count= 0;
  Ha_trx_info *ha_info;

  for (ha_info= ha_list; ha_info; ha_info= ha_info->next())
  {
    if (ha_info->is_trx_read_write())
      ++rw_ha_count;

    if (! all)
    {
      Ha_trx_info *ha_info_all= &thd->ha_data[ha_info->ht()->slot].ha_info[1];
      DBUG_ASSERT(ha_info != ha_info_all);
      /*
        Merge read-only/read-write information about statement
        transaction to its enclosing normal transaction. Do this
        only if in a real transaction -- that is, if we know
        that ha_info_all is registered in thd->transaction.all.
        Since otherwise we only clutter the normal transaction flags.
      */
      if (ha_info_all->is_started()) /* FALSE if autocommit. */
        ha_info_all->coalesce_trx_with(ha_info);
    }
    else if (rw_ha_count > 1)
    {
      /*
        It is a normal transaction, so we don't need to merge read/write
        information up, and the need for two-phase commit has been
        already established. Break the loop prematurely.
      */
      break;
    }
  }
  return rw_ha_count;
}


/**
  @retval
    0   ok
  @retval
    1   transaction was rolled back
  @retval
    2   error during commit, data may be inconsistent

  @todo
    Since we don't support nested statement transactions in 5.0,
    we can't commit or rollback stmt transactions while we are inside
    stored functions or triggers. So we simply do nothing now.
    TODO: This should be fixed in later ( >= 5.1) releases.
*/
int ha_commit_trans(THD *thd, bool all)
{
  int error= 0, cookie;
  /*
    'all' means that this is either an explicit commit issued by
    user, or an implicit commit issued by a DDL.
  */
  THD_TRANS *trans= all ? &thd->transaction->all : &thd->transaction->stmt;
  /*
    "real" is a nick name for a transaction for which a commit will
    make persistent changes. E.g. a 'stmt' transaction inside an 'all'
    transaction is not 'real': even though it's possible to commit it,
    the changes are not durable as they might be rolled back if the
    enclosing 'all' transaction is rolled back.
  */
  bool is_real_trans= ((all || thd->transaction->all.ha_list == 0) &&
                       !(thd->variables.option_bits & OPTION_GTID_BEGIN));
  Ha_trx_info *ha_info= trans->ha_list;
  bool need_prepare_ordered, need_commit_ordered;
  my_xid xid;
#ifdef WITH_WSREP
  const bool run_wsrep_hooks= wsrep_run_commit_hook(thd, all);
#endif /* WITH_WSREP */
  DBUG_ENTER("ha_commit_trans");
  DBUG_PRINT("info",("thd: %p  option_bits: %lu  all: %d",
                     thd, (ulong) thd->variables.option_bits, all));

  /* Just a random warning to test warnings pushed during autocommit. */
  DBUG_EXECUTE_IF("warn_during_ha_commit_trans",
    push_warning(thd, Sql_condition::WARN_LEVEL_WARN,
                 ER_WARNING_NOT_COMPLETE_ROLLBACK,
                 ER_THD(thd, ER_WARNING_NOT_COMPLETE_ROLLBACK)););

  DBUG_PRINT("info",
             ("all: %d  thd->in_sub_stmt: %d  ha_info: %p  is_real_trans: %d",
              all, thd->in_sub_stmt, ha_info, is_real_trans));
  /*
    We must not commit the normal transaction if a statement
    transaction is pending. Otherwise statement transaction
    flags will not get propagated to its normal transaction's
    counterpart.
  */
  DBUG_ASSERT(thd->transaction->stmt.ha_list == NULL ||
              trans == &thd->transaction->stmt);

  if (thd->in_sub_stmt)
  {
    DBUG_ASSERT(0);
    /*
      Since we don't support nested statement transactions in 5.0,
      we can't commit or rollback stmt transactions while we are inside
      stored functions or triggers. So we simply do nothing now.
      TODO: This should be fixed in later ( >= 5.1) releases.
    */
    if (!all)
      DBUG_RETURN(0);
    /*
      We assume that all statements which commit or rollback main transaction
      are prohibited inside of stored functions or triggers. So they should
      bail out with error even before ha_commit_trans() call. To be 100% safe
      let us throw error in non-debug builds.
    */
    my_error(ER_COMMIT_NOT_ALLOWED_IN_SF_OR_TRG, MYF(0));
    DBUG_RETURN(2);
  }

  if (!ha_info)
  {
    /*
      Free resources and perform other cleanup even for 'empty' transactions.
    */
    if (is_real_trans)
    {
      thd->transaction->cleanup();
      MYSQL_COMMIT_TRANSACTION(thd->m_transaction_psi);
      thd->m_transaction_psi= NULL;
    }
#ifdef WITH_WSREP
    if (wsrep_is_active(thd) && is_real_trans && !error)
      wsrep_commit_empty(thd, all);
#endif /* WITH_WSREP */

    DBUG_RETURN(0);
  }

  DBUG_EXECUTE_IF("crash_commit_before", DBUG_SUICIDE(););

  /* Close all cursors that can not survive COMMIT */
  if (is_real_trans)                          /* not a statement commit */
    thd->stmt_map.close_transient_cursors();

  uint rw_ha_count= ha_check_and_coalesce_trx_read_only(thd, ha_info, all);
  /* rw_trans is TRUE when we in a transaction changing data */
  bool rw_trans= is_real_trans &&
                 (rw_ha_count > (thd->is_current_stmt_binlog_disabled()?0U:1U));
  MDL_request mdl_backup;
  DBUG_PRINT("info", ("is_real_trans: %d  rw_trans:  %d  rw_ha_count: %d",
                      is_real_trans, rw_trans, rw_ha_count));

  if (rw_trans)
  {
    /*
      Acquire a metadata lock which will ensure that COMMIT is blocked
      by an active FLUSH TABLES WITH READ LOCK (and vice versa:
      COMMIT in progress blocks FTWRL).

      We allow the owner of FTWRL to COMMIT; we assume that it knows
      what it does.
    */
    MDL_REQUEST_INIT(&mdl_backup, MDL_key::BACKUP, "", "", MDL_BACKUP_COMMIT,
                     MDL_EXPLICIT);

    if (!WSREP(thd))
    {
      if (thd->mdl_context.acquire_lock(&mdl_backup,
                                        thd->variables.lock_wait_timeout))
      {
        my_error(ER_ERROR_DURING_COMMIT, MYF(0), 1);
        ha_rollback_trans(thd, all);
        DBUG_RETURN(1);
      }
      thd->backup_commit_lock= &mdl_backup;
    }
    DEBUG_SYNC(thd, "ha_commit_trans_after_acquire_commit_lock");
  }

  if (rw_trans && thd->is_read_only_ctx())
  {
    my_error(ER_OPTION_PREVENTS_STATEMENT, MYF(0), "--read-only");
    goto err;
  }

#if 1 // FIXME: This should be done in ha_prepare().
  if (rw_trans || (thd->lex->sql_command == SQLCOM_ALTER_TABLE &&
                   thd->lex->alter_info.flags & ALTER_ADD_SYSTEM_VERSIONING &&
                   is_real_trans))
  {
    ulonglong trx_start_id= 0, trx_end_id= 0;
    for (Ha_trx_info *ha_info= trans->ha_list; ha_info; ha_info= ha_info->next())
    {
      if (ha_info->ht()->prepare_commit_versioned)
      {
        trx_end_id= ha_info->ht()->prepare_commit_versioned(thd, &trx_start_id);
        if (trx_end_id)
          break; // FIXME: use a common ID for cross-engine transactions
      }
    }

    if (trx_end_id)
    {
      if (!TR_table::use_transaction_registry)
      {
        my_error(ER_VERS_TRT_IS_DISABLED, MYF(0));
        goto err;
      }
      DBUG_ASSERT(trx_start_id);
#ifdef WITH_WSREP
      bool saved_wsrep_on= thd->variables.wsrep_on;
      thd->variables.wsrep_on= false;
#endif
      TR_table trt(thd, true);
      if (trt.update(trx_start_id, trx_end_id))
      {
#ifdef WITH_WSREP
        thd->variables.wsrep_on= saved_wsrep_on;
#endif
        (void) trans_rollback_stmt(thd);
        goto err;
      }
      // Here, the call will not commit inside InnoDB. It is only working
      // around closing thd->transaction.stmt open by TR_table::open().
      if (all)
        commit_one_phase_2(thd, false, &thd->transaction->stmt, false);
#ifdef WITH_WSREP
      thd->variables.wsrep_on= saved_wsrep_on;
#endif
    }
  }
#endif

  if (trans->no_2pc || (rw_ha_count <= 1))
  {
#ifdef WITH_WSREP
    /*
      This commit will not go through log_and_order() where wsrep commit
      ordering is normally done. Commit ordering must be done here.
    */
    if (run_wsrep_hooks)
    {
      // This commit involves more than one storage engine and requires
      // two phases, but some engines don't support it.
      // Issue a message to the client and roll back the transaction.
      if (trans->no_2pc && rw_ha_count > 1)
      {
        my_message(ER_ERROR_DURING_COMMIT, "Transactional commit not supported "
                   "by involved engine(s)", MYF(0));
        error= 1;
      }
      else
        error= wsrep_before_commit(thd, all);
    }
    if (error)
    {
      ha_rollback_trans(thd, FALSE);
      goto wsrep_err;
    }
#endif /* WITH_WSREP */
    error= ha_commit_one_phase(thd, all);
#ifdef WITH_WSREP
    // Here in case of error we must return 2 for inconsistency
    if (run_wsrep_hooks && !error)
      error= wsrep_after_commit(thd, all) ? 2 : 0;
#endif /* WITH_WSREP */
    goto done;
  }

  need_prepare_ordered= FALSE;
  need_commit_ordered= FALSE;

  for (Ha_trx_info *hi= ha_info; hi; hi= hi->next())
  {
    handlerton *ht= hi->ht();
    /*
      Do not call two-phase commit if this particular
      transaction is read-only. This allows for simpler
      implementation in engines that are always read-only.
    */
    if (! hi->is_trx_read_write())
      continue;
    /*
      Sic: we know that prepare() is not NULL since otherwise
      trans->no_2pc would have been set.
    */
    if (unlikely(prepare_or_error(ht, thd, all)))
      goto err;

    need_prepare_ordered|= (ht->prepare_ordered != NULL);
    need_commit_ordered|= (ht->commit_ordered != NULL);
  }
  DEBUG_SYNC(thd, "ha_commit_trans_after_prepare");
  DBUG_EXECUTE_IF("crash_commit_after_prepare", DBUG_SUICIDE(););

  if (!is_real_trans)
  {
    error= commit_one_phase_2(thd, all, trans, is_real_trans);
    goto done;
  }

  DBUG_ASSERT(thd->transaction->implicit_xid.get_my_xid() ==
              thd->transaction->implicit_xid.quick_get_my_xid());
  DBUG_ASSERT(!thd->transaction->xid_state.is_explicit_XA() ||
              thd->lex->xa_opt == XA_ONE_PHASE);
  xid= thd->transaction->implicit_xid.quick_get_my_xid();

#ifdef WITH_WSREP
  if (run_wsrep_hooks && !error)
  {
    wsrep::seqno const s= wsrep_xid_seqno(thd->wsrep_xid);
    if (!s.is_undefined())
    {
      // xid was rewritten by wsrep
      xid= s.get();
    }
  }
  if (run_wsrep_hooks && (error = wsrep_before_commit(thd, all)))
    goto wsrep_err;
#endif /* WITH_WSREP */
  DEBUG_SYNC(thd, "ha_commit_trans_before_log_and_order");
  cookie= tc_log->log_and_order(thd, xid, all, need_prepare_ordered,
                                need_commit_ordered);
  if (!cookie)
  {
    WSREP_DEBUG("log_and_order has failed %llu %d", thd->thread_id, cookie);
    goto err;
  }
  DEBUG_SYNC(thd, "ha_commit_trans_after_log_and_order");
  DBUG_EXECUTE_IF("crash_commit_after_log", DBUG_SUICIDE(););

  error= commit_one_phase_2(thd, all, trans, is_real_trans) ? 2 : 0;
#ifdef WITH_WSREP
  if (run_wsrep_hooks &&
      (error || (error = wsrep_after_commit(thd, all))))
  {
    error = 2;
    mysql_mutex_lock(&thd->LOCK_thd_data);
    if (wsrep_must_abort(thd))
    {
      mysql_mutex_unlock(&thd->LOCK_thd_data);
      (void)tc_log->unlog(cookie, xid);
      goto wsrep_err;
    }
    mysql_mutex_unlock(&thd->LOCK_thd_data);
  }
#endif /* WITH_WSREP */
  DBUG_EXECUTE_IF("crash_commit_before_unlog", DBUG_SUICIDE(););
  if (tc_log->unlog(cookie, xid))
    error= 2;                                /* Error during commit */

done:
  if (is_real_trans)
  {
    MYSQL_COMMIT_TRANSACTION(thd->m_transaction_psi);
    thd->m_transaction_psi= NULL;
  }

  DBUG_EXECUTE_IF("crash_commit_after", DBUG_SUICIDE(););

  mysql_mutex_assert_not_owner(&LOCK_prepare_ordered);
  mysql_mutex_assert_not_owner(mysql_bin_log.get_log_lock());
  mysql_mutex_assert_not_owner(&LOCK_after_binlog_sync);
  mysql_mutex_assert_not_owner(&LOCK_commit_ordered);
#ifdef HAVE_REPLICATION
  repl_semisync_master.wait_after_commit(thd, all);
  DEBUG_SYNC(thd, "after_group_after_commit");
#endif
  goto end;

  /* Come here if error and we need to rollback. */
#ifdef WITH_WSREP
wsrep_err:
  mysql_mutex_lock(&thd->LOCK_thd_data);
  if (run_wsrep_hooks && wsrep_must_abort(thd))
  {
    WSREP_DEBUG("BF abort has happened after prepare & certify");
    mysql_mutex_unlock(&thd->LOCK_thd_data);
    ha_rollback_trans(thd, TRUE);
  }
  else
    mysql_mutex_unlock(&thd->LOCK_thd_data);

#endif /* WITH_WSREP */
err:
  error= 1;                                  /* Transaction was rolled back */
  /*
    In parallel replication, rollback is delayed, as there is extra replication
    book-keeping to be done before rolling back and allowing a conflicting
    transaction to continue (MDEV-7458).
  */
  if (!(thd->rgi_slave && thd->rgi_slave->is_parallel_exec))
    ha_rollback_trans(thd, all);
  else
  {
    /*
      We are not really doing a rollback here, but the code in trans_commit()
      requres that m_transaction_psi is 0 when we return from this function.
    */
    MYSQL_ROLLBACK_TRANSACTION(thd->m_transaction_psi);
    thd->m_transaction_psi= NULL;
    WSREP_DEBUG("rollback skipped %p %d",thd->rgi_slave,
                thd->rgi_slave->is_parallel_exec);
  }
end:
  if (mdl_backup.ticket)
  {
    /*
      We do not always immediately release transactional locks
      after ha_commit_trans() (see uses of ha_enable_transaction()),
      thus we release the commit blocker lock as soon as it's
      not needed.
    */
    thd->mdl_context.release_lock(mdl_backup.ticket);
  }
  thd->backup_commit_lock= 0;
#ifdef WITH_WSREP
  if (wsrep_is_active(thd) && is_real_trans && !error &&
      (rw_ha_count == 0 || all) &&
      wsrep_not_committed(thd))
  {
    wsrep_commit_empty(thd, all);
  }
#endif /* WITH_WSREP */

  DBUG_RETURN(error);
}

/**
  @note
  This function does not care about global read lock or backup locks,
  the caller should.

  @param[in]  all  Is set in case of explicit commit
                   (COMMIT statement), or implicit commit
                   issued by DDL. Is not set when called
                   at the end of statement, even if
                   autocommit=1.
*/

int ha_commit_one_phase(THD *thd, bool all)
{
  THD_TRANS *trans=all ? &thd->transaction->all : &thd->transaction->stmt;
  /*
    "real" is a nick name for a transaction for which a commit will
    make persistent changes. E.g. a 'stmt' transaction inside a 'all'
    transaction is not 'real': even though it's possible to commit it,
    the changes are not durable as they might be rolled back if the
    enclosing 'all' transaction is rolled back.
    We establish the value of 'is_real_trans' by checking
    if it's an explicit COMMIT/BEGIN statement, or implicit
    commit issued by DDL (all == TRUE), or if we're running
    in autocommit mode (it's only in the autocommit mode
    ha_commit_one_phase() can be called with an empty
    transaction.all.ha_list, see why in trans_register_ha()).
  */
  bool is_real_trans= ((all || thd->transaction->all.ha_list == 0) &&
                       !(thd->variables.option_bits & OPTION_GTID_BEGIN));
  int res;
  DBUG_ENTER("ha_commit_one_phase");
  if (is_real_trans)
  {
    DEBUG_SYNC(thd, "ha_commit_one_phase");
    if ((res= thd->wait_for_prior_commit()))
      DBUG_RETURN(res);
  }
  res= commit_one_phase_2(thd, all, trans, is_real_trans);
  DBUG_RETURN(res);
}

static bool is_ro_1pc_trans(THD *thd, Ha_trx_info *ha_info, bool all,
                            bool is_real_trans)
{
  uint rw_ha_count= ha_check_and_coalesce_trx_read_only(thd, ha_info, all);
  bool rw_trans= is_real_trans &&
    (rw_ha_count > (thd->is_current_stmt_binlog_disabled()?0U:1U));

  return !rw_trans;
}

static bool has_binlog_hton(Ha_trx_info *ha_info)
{
  bool rc;
  for (rc= false; ha_info && !rc; ha_info= ha_info->next())
    rc= ha_info->ht() == binlog_hton;

  return rc;
}

static int
commit_one_phase_2(THD *thd, bool all, THD_TRANS *trans, bool is_real_trans)
{
  int error= 0;
  uint count= 0;
  Ha_trx_info *ha_info= trans->ha_list, *ha_info_next;
  DBUG_ENTER("commit_one_phase_2");
  if (is_real_trans)
    DEBUG_SYNC(thd, "commit_one_phase_2");

  if (ha_info)
  {
    int err;

    if (has_binlog_hton(ha_info) &&
        (err= binlog_commit(thd, all,
                            is_ro_1pc_trans(thd, ha_info, all, is_real_trans))))
    {
      my_error(ER_ERROR_DURING_COMMIT, MYF(0), err);
      error= 1;
    }
    for (; ha_info; ha_info= ha_info_next)
    {
      handlerton *ht= ha_info->ht();
      if ((err= ht->commit(ht, thd, all)))
      {
        my_error(ER_ERROR_DURING_COMMIT, MYF(0), err);
        error=1;
      }
      /* Should this be done only if is_real_trans is set ? */
      status_var_increment(thd->status_var.ha_commit_count);
      if (is_real_trans && ht != binlog_hton && ha_info->is_trx_read_write())
        ++count;
      ha_info_next= ha_info->next();
      ha_info->reset(); /* keep it conveniently zero-filled */
    }
    trans->ha_list= 0;
    trans->no_2pc=0;
    if (all)
    {
#ifdef HAVE_QUERY_CACHE
      if (thd->transaction->changed_tables)
        query_cache.invalidate(thd, thd->transaction->changed_tables);
#endif
    }
  }

  /* Free resources and perform other cleanup even for 'empty' transactions. */
  if (is_real_trans)
  {
    thd->has_waiter= false;
    thd->transaction->cleanup();
    if (count >= 2)
      statistic_increment(transactions_multi_engine, LOCK_status);
  }

  DBUG_RETURN(error);
}


int ha_rollback_trans(THD *thd, bool all)
{
  int error=0;
  THD_TRANS *trans=all ? &thd->transaction->all : &thd->transaction->stmt;
  Ha_trx_info *ha_info= trans->ha_list, *ha_info_next;
  /*
    "real" is a nick name for a transaction for which a commit will
    make persistent changes. E.g. a 'stmt' transaction inside a 'all'
    transaction is not 'real': even though it's possible to commit it,
    the changes are not durable as they might be rolled back if the
    enclosing 'all' transaction is rolled back.
    We establish the value of 'is_real_trans' by checking
    if it's an explicit COMMIT or BEGIN statement, or implicit
    commit issued by DDL (in these cases all == TRUE),
    or if we're running in autocommit mode (it's only in the autocommit mode
    ha_commit_one_phase() is called with an empty
    transaction.all.ha_list, see why in trans_register_ha()).
  */
  bool is_real_trans=all || thd->transaction->all.ha_list == 0;
  DBUG_ENTER("ha_rollback_trans");

  /*
    We must not rollback the normal transaction if a statement
    transaction is pending.
  */
  DBUG_ASSERT(thd->transaction->stmt.ha_list == NULL ||
              trans == &thd->transaction->stmt);

#ifdef HAVE_REPLICATION
  if (is_real_trans)
  {
    /*
      In parallel replication, if we need to rollback during commit, we must
      first inform following transactions that we are going to abort our commit
      attempt. Otherwise those following transactions can run too early, and
      possibly cause replication to fail. See comments in retry_event_group().

      (This concerns rollbacks due to temporary errors where the transaction
      will be retried afterwards. For non-recoverable errors, following
      transactions will not start but just be skipped as the worker threads
      perform the error stop).

      There were several bugs with this in the past that were very hard to
      track down (MDEV-7458, MDEV-8302). So we add here an assertion for
      rollback without signalling following transactions. And in release
      builds, we explicitly do the signalling before rolling back.
    */
    DBUG_ASSERT(
        !(thd->rgi_slave &&
          !thd->rgi_slave->worker_error &&
          thd->rgi_slave->did_mark_start_commit) ||
        (thd->transaction->xid_state.is_explicit_XA() ||
         (thd->rgi_slave->gtid_ev_flags2 & Gtid_log_event::FL_PREPARED_XA)));

    if (thd->rgi_slave &&
        !thd->rgi_slave->worker_error &&
        thd->rgi_slave->did_mark_start_commit)
      thd->rgi_slave->unmark_start_commit();
  }
#endif

  if (thd->in_sub_stmt)
  {
    DBUG_ASSERT(0);
    /*
      If we are inside stored function or trigger we should not commit or
      rollback current statement transaction. See comment in ha_commit_trans()
      call for more information.
    */
    if (!all)
      DBUG_RETURN(0);
    my_error(ER_COMMIT_NOT_ALLOWED_IN_SF_OR_TRG, MYF(0));
    DBUG_RETURN(1);
  }

#ifdef WITH_WSREP
  (void) wsrep_before_rollback(thd, all);
#endif /* WITH_WSREP */
  if (ha_info)
  {
    /* Close all cursors that can not survive ROLLBACK */
    if (is_real_trans)                          /* not a statement commit */
      thd->stmt_map.close_transient_cursors();

    for (; ha_info; ha_info= ha_info_next)
    {
      int err;
      handlerton *ht= ha_info->ht();
      if ((err= ht->rollback(ht, thd, all)))
      {
        // cannot happen
        my_error(ER_ERROR_DURING_ROLLBACK, MYF(0), err);
        error=1;
#ifdef WITH_WSREP
        WSREP_WARN("handlerton rollback failed, thd %lld %lld conf %d SQL %s",
                   thd->thread_id, thd->query_id, thd->wsrep_trx().state(),
                   thd->query());
#endif /* WITH_WSREP */
      }
      status_var_increment(thd->status_var.ha_rollback_count);
      ha_info_next= ha_info->next();
      ha_info->reset(); /* keep it conveniently zero-filled */
    }
    trans->ha_list= 0;
    trans->no_2pc=0;
  }

#ifdef WITH_WSREP
  if (thd->is_error())
  {
    WSREP_DEBUG("ha_rollback_trans(%lld, %s) rolled back: %s: %s; is_real %d",
                thd->thread_id, all?"TRUE":"FALSE", wsrep_thd_query(thd),
                thd->get_stmt_da()->message(), is_real_trans);
  }
  (void) wsrep_after_rollback(thd, all);
#endif /* WITH_WSREP */

  if (all || !thd->in_active_multi_stmt_transaction())
  {
    MYSQL_ROLLBACK_TRANSACTION(thd->m_transaction_psi);
    thd->m_transaction_psi= NULL;
  }

  /* Always cleanup. Even if nht==0. There may be savepoints. */
  if (is_real_trans)
  {
    /*
      Thanks to possibility of MDL deadlock rollback request can come even if
      transaction hasn't been started in any transactional storage engine.
    */
    if (thd->transaction_rollback_request &&
        thd->transaction->xid_state.is_explicit_XA())
      thd->transaction->xid_state.set_error(thd->get_stmt_da()->sql_errno());

    thd->has_waiter= false;
    thd->transaction->cleanup();
  }
  if (all)
    thd->transaction_rollback_request= FALSE;

  /*
    If a non-transactional table was updated, warn; don't warn if this is a
    slave thread (because when a slave thread executes a ROLLBACK, it has
    been read from the binary log, so it's 100% sure and normal to produce
    error ER_WARNING_NOT_COMPLETE_ROLLBACK. If we sent the warning to the
    slave SQL thread, it would not stop the thread but just be printed in
    the error log; but we don't want users to wonder why they have this
    message in the error log, so we don't send it.

    We don't have to test for thd->killed == KILL_SYSTEM_THREAD as
    it doesn't matter if a warning is pushed to a system thread or not:
    No one will see it...
  */
  if (is_real_trans && thd->transaction->all.modified_non_trans_table &&
      !thd->slave_thread && thd->killed < KILL_CONNECTION)
    push_warning(thd, Sql_condition::WARN_LEVEL_WARN,
                 ER_WARNING_NOT_COMPLETE_ROLLBACK,
                 ER_THD(thd, ER_WARNING_NOT_COMPLETE_ROLLBACK));
#ifdef HAVE_REPLICATION
  repl_semisync_master.wait_after_rollback(thd, all);
#endif
  DBUG_RETURN(error);
}


struct xahton_st {
  XID *xid;
  int result;
};

static my_bool xacommit_handlerton(THD *unused1, plugin_ref plugin,
                                   void *arg)
{
  handlerton *hton= plugin_hton(plugin);
  if (hton->recover)
  {
    hton->commit_by_xid(hton, ((struct xahton_st *)arg)->xid);
    ((struct xahton_st *)arg)->result= 0;
  }
  return FALSE;
}

static my_bool xarollback_handlerton(THD *unused1, plugin_ref plugin,
                                     void *arg)
{
  handlerton *hton= plugin_hton(plugin);
  if (hton->recover)
  {
    hton->rollback_by_xid(hton, ((struct xahton_st *)arg)->xid);
    ((struct xahton_st *)arg)->result= 0;
  }
  return FALSE;
}


int ha_commit_or_rollback_by_xid(XID *xid, bool commit)
{
  struct xahton_st xaop;
  xaop.xid= xid;
  xaop.result= 1;

  /*
    When the binlogging service is enabled complete the transaction
    by it first.
  */
  if (commit)
    binlog_commit_by_xid(binlog_hton, xid);
  else
    binlog_rollback_by_xid(binlog_hton, xid);

  plugin_foreach(NULL, commit ? xacommit_handlerton : xarollback_handlerton,
                 MYSQL_STORAGE_ENGINE_PLUGIN, &xaop);

  return xaop.result;
}


#ifndef DBUG_OFF
/** Converts XID to string.

@param[out] buf output buffer
@param[in] xid XID to convert

@return pointer to converted string

@note This does not need to be multi-byte safe or anything */
static char *xid_to_str(char *buf, const XID &xid)
{
  int i;
  char *s=buf;
  *s++='\'';
  for (i= 0; i < xid.gtrid_length + xid.bqual_length; i++)
  {
    uchar c= (uchar) xid.data[i];
    /* is_next_dig is set if next character is a number */
    bool is_next_dig= FALSE;
    if (i < XIDDATASIZE)
    {
      char ch= xid.data[i + 1];
      is_next_dig= (ch >= '0' && ch <='9');
    }
    if (i == xid.gtrid_length)
    {
      *s++='\'';
      if (xid.bqual_length)
      {
        *s++='.';
        *s++='\'';
      }
    }
    if (c < 32 || c > 126)
    {
      *s++='\\';
      /*
        If next character is a number, write current character with
        3 octal numbers to ensure that the next number is not seen
        as part of the octal number
      */
      if (c > 077 || is_next_dig)
        *s++=_dig_vec_lower[c >> 6];
      if (c > 007 || is_next_dig)
        *s++=_dig_vec_lower[(c >> 3) & 7];
      *s++=_dig_vec_lower[c & 7];
    }
    else
    {
      if (c == '\'' || c == '\\')
        *s++='\\';
      *s++=c;
    }
  }
  *s++='\'';
  *s=0;
  return buf;
}
#endif

static my_xid wsrep_order_and_check_continuity(XID *list, int len)
{
#ifdef WITH_WSREP
  wsrep_sort_xid_array(list, len);
  wsrep::gtid cur_position= wsrep_get_SE_checkpoint<wsrep::gtid>();
  long long cur_seqno= cur_position.seqno().get();
  for (int i= 0; i < len; ++i)
  {
    if (!wsrep_is_wsrep_xid(list + i) ||
        wsrep_xid_seqno(list + i) != cur_seqno + 1)
    {
      WSREP_WARN("Discovered discontinuity in recovered wsrep "
                 "transaction XIDs. Truncating the recovery list to "
                 "%d entries", i);
      break;
    }
    ++cur_seqno;
  }
  WSREP_INFO("Last wsrep seqno to be recovered %lld", cur_seqno);
  return (cur_seqno < 0 ? 0 : cur_seqno);
#else
  return 0;
#endif /* WITH_WSREP */
}
/**
  recover() step of xa.

  @note
    there are four modes of operation:
    - automatic recover after a crash
    in this case commit_list != 0, tc_heuristic_recover==0
    all xids from commit_list are committed, others are rolled back
    - manual (heuristic) recover
    in this case commit_list==0, tc_heuristic_recover != 0
    DBA has explicitly specified that all prepared transactions should
    be committed (or rolled back).
    - no recovery (MySQL did not detect a crash)
    in this case commit_list==0, tc_heuristic_recover == 0
    there should be no prepared transactions in this case.
    - automatic recovery for the semisync slave server: uncommitted
    transactions are rolled back and when they are in binlog it gets
    truncated to the first uncommitted transaction start offset.
*/
struct xarecover_st
{
  int len, found_foreign_xids, found_my_xids;
  XID *list;
  HASH *commit_list;
  bool dry_run;
  MEM_ROOT *mem_root;
  bool error;
};

/**
  Inserts a new hash member.

  returns a successfully created and inserted @c xid_recovery_member
           into hash @c hash_arg,
           or NULL.
*/
static xid_recovery_member*
xid_member_insert(HASH *hash_arg, my_xid xid_arg, MEM_ROOT *ptr_mem_root,
                  XID *full_xid_arg, decltype(::server_id) server_id_arg)
{
  xid_recovery_member *member= (xid_recovery_member *)
    alloc_root(ptr_mem_root, sizeof(xid_recovery_member));
  XID *xid_full= NULL;

  if (full_xid_arg)
    xid_full= (XID*) alloc_root(ptr_mem_root, sizeof(XID));

  if (!member || (full_xid_arg && !xid_full))
    return NULL;

  if (full_xid_arg)
    *xid_full= *full_xid_arg;
  *member= xid_recovery_member(xid_arg, 1, false, xid_full, server_id_arg);

  return
    my_hash_insert(hash_arg, (uchar*) member) ? NULL : member;
}

/*
  Inserts a new or updates an existing hash member to increment
  the member's prepare counter.

  returns false  on success,
           true   otherwise.
*/
static bool xid_member_replace(HASH *hash_arg, my_xid xid_arg,
                               MEM_ROOT *ptr_mem_root,
                               XID *full_xid_arg,
                               decltype(::server_id) server_id_arg)
{
  xid_recovery_member* member;
  if ((member= (xid_recovery_member *)
       my_hash_search(hash_arg, (uchar *)& xid_arg, sizeof(xid_arg))))
    member->in_engine_prepare++;
  else
    member= xid_member_insert(hash_arg, xid_arg, ptr_mem_root, full_xid_arg,  server_id_arg);

  return member == NULL;
}

/*
  A "transport" type for recovery completion with ha_recover_complete()
*/
struct xarecover_complete_arg
{
  xid_recovery_member* member;
  Binlog_offset *binlog_coord;
  uint count;
};

/*
  Flagged to commit member confirms to get committed.
  Otherwise when
    A. ptr_commit_max is NULL (implies the normal recovery), or
    B. it's not NULL (can only be so in the semisync slave case)
       and the value referenced is not greater than the member's coordinate
       the decision is to rollback.
  When both A,B do not hold - which is the semisync slave recovery
  case - the decision is to commit.

  Returns  true  as commmit decision
           false as rollback one
*/
static bool xarecover_decide_to_commit(xid_recovery_member* member,
                                       Binlog_offset *ptr_commit_max)
{
  return
    member->decided_to_commit ? true :
    !ptr_commit_max ? false :
    (member->binlog_coord < *ptr_commit_max ?  // semisync slave recovery
     true : false);
}

/*
  Helper function for xarecover_do_commit_or_rollback_handlerton.
  For a given hton decides what to do with a xid passed in the 2nd arg
  and carries out the decision.
*/
static void xarecover_do_commit_or_rollback(handlerton *hton,
                                            xarecover_complete_arg *arg)
{
  xid_t x;
  my_bool rc;
  xid_recovery_member *member= arg->member;
  Binlog_offset *ptr_commit_max= arg->binlog_coord;

  if (!member->full_xid)
    // Populate xid using the server_id from original transaction
    x.set(member->xid, member->server_id);
  else
    x= *member->full_xid;

  rc= xarecover_decide_to_commit(member, ptr_commit_max) ?
    hton->commit_by_xid(hton, &x) : hton->rollback_by_xid(hton, &x);

  /*
    It's fine to have non-zero rc which would be from transaction
    non-participant hton:s.
  */
  DBUG_ASSERT(rc || member->in_engine_prepare > 0);

  if (!rc)
  {
    /*
      This block relies on Engine to report XAER_NOTA at
      "complete"_by_xid for unknown xid.
    */
    member->in_engine_prepare--;
    if (global_system_variables.log_warnings > 2)
      sql_print_information("%s transaction with xid %llu",
                            member->decided_to_commit ? "Committed" :
                            "Rolled back", (ulonglong) member->xid);
  }
}

/*
  Per hton recovery decider function.
*/
static my_bool xarecover_do_commit_or_rollback_handlerton(THD *unused,
                                                          plugin_ref plugin,
                                                          void *arg)
{
  handlerton *hton= plugin_hton(plugin);

  if (hton->recover)
  {
    xarecover_do_commit_or_rollback(hton, (xarecover_complete_arg *) arg);
  }

  return FALSE;
}

/*
  Completes binlog recovery for an input xid in the passed
  member_arg to invoke decider functions for each handlerton.

  Returns always FALSE.
*/
static my_bool xarecover_complete_and_count(void *member_arg,
                                            void *param_arg)
{
  xid_recovery_member *member= (xid_recovery_member*) member_arg;
  xarecover_complete_arg *complete_params=
    (xarecover_complete_arg*) param_arg;
  complete_params->member= member;

  (void) plugin_foreach(NULL, xarecover_do_commit_or_rollback_handlerton,
                        MYSQL_STORAGE_ENGINE_PLUGIN, complete_params);

  if (member->in_engine_prepare)
  {
    complete_params->count++;
    if (global_system_variables.log_warnings > 2)
      sql_print_warning("Found prepared transaction with xid %llu",
                        (ulonglong) member->xid);
  }

  return false;
}

/*
  Completes binlog recovery to invoke decider functions for
  each xid.
  Returns the number of transactions remained doubtful.
*/
uint ha_recover_complete(HASH *commit_list, Binlog_offset *coord)
{
  xarecover_complete_arg complete= { NULL, coord, 0 };
  (void) my_hash_iterate(commit_list, xarecover_complete_and_count, &complete);

  return complete.count;
}

static my_bool xarecover_handlerton(THD *unused, plugin_ref plugin,
                                    void *arg)
{
  handlerton *hton= plugin_hton(plugin);
  struct xarecover_st *info= (struct xarecover_st *) arg;
  int got;

  if (hton->recover)
  {
    while ((got= hton->recover(hton, info->list, info->len)) > 0 )
    {
      sql_print_information("Found %d prepared transaction(s) in %s",
                            got, hton_name(hton)->str);
      /* If wsrep_on=ON, XIDs are first ordered and then the range of
         recovered XIDs is checked for continuity. All the XIDs which
         are in continuous range can be safely committed if binlog
         is off since they have already ordered and certified in the
         cluster.

         The discontinuity of wsrep XIDs may happen because the GTID
         is assigned for transaction in wsrep_before_prepare(), but the
         commit order is entered in wsrep_before_commit(). This means that
         transactions may run prepare step out of order and may
         result in gap in wsrep XIDs. This can be the case for example
         if we have T1 with seqno 1 and T2 with seqno 2 and the server
         crashes after T2 finishes prepare step but before T1 starts
         the prepare.
      */
      my_xid wsrep_limit __attribute__((unused))= 0;

      /* Note that we could call this for binlog also that
         will not have WSREP(thd) but global wsrep on might
         be true.
      */
      if (WSREP_ON)
        wsrep_limit= wsrep_order_and_check_continuity(info->list, got);

      for (int i=0; i < got; i ++)
      {
        my_xid x= info->list[i].get_my_xid();
        bool is_server_xid= x > 0;

#ifdef WITH_WSREP
        if (!is_server_xid && wsrep_is_wsrep_xid(&info->list[i]))
          x= wsrep_xid_seqno(&info->list[i]);
#endif
        if (!x) // not "mine" - that is generated by external TM
        {
          DBUG_EXECUTE("info",{
            char buf[XIDDATASIZE*4+6];
            _db_doprnt_("ignore xid %s", xid_to_str(buf, info->list[i]));
            });
          xid_cache_insert(info->list + i);
          info->found_foreign_xids++;
          continue;
        }
        if (IF_WSREP(!(wsrep_emulate_bin_log &&
                       wsrep_is_wsrep_xid(info->list + i) &&
                       x <= wsrep_limit) && info->dry_run,
                     info->dry_run))
        {
          info->found_my_xids++;
          continue;
        }

        /*
          Regular and semisync slave server recovery only collects
          xids to make decisions on them later by the caller.
        */
        if (info->mem_root)
        {
          // remember "full" xid too when it's not in mysql format.
          // Also record the transaction's original server_id. It will be used for
          // populating the input XID to be searched in hash.
          if (xid_member_replace(info->commit_list, x, info->mem_root,
                                 is_server_xid? NULL : &info->list[i],
                                 is_server_xid? info->list[i].get_trx_server_id() : server_id))
          {
            info->error= true;
            sql_print_error("Error in memory allocation at xarecover_handlerton");
            break;
          }
        }
        if (IF_WSREP((wsrep_emulate_bin_log &&
                      wsrep_is_wsrep_xid(info->list + i) &&
                      x <= wsrep_limit), false) ||
            tc_heuristic_recover == TC_HEURISTIC_RECOVER_COMMIT)
        {
          int rc= hton->commit_by_xid(hton, info->list+i);
          if (rc == 0)
          {
            DBUG_EXECUTE("info",{
              char buf[XIDDATASIZE*4+6];
              _db_doprnt_("commit xid %s", xid_to_str(buf, info->list[i]));
              });
          }
        }
        else if (!info->mem_root)
        {
          int rc= hton->rollback_by_xid(hton, info->list+i);
          if (rc == 0)
          {
            DBUG_EXECUTE("info",{
              char buf[XIDDATASIZE*4+6];
              _db_doprnt_("rollback xid %s", xid_to_str(buf, info->list[i]));
              });
          }
        }
      }
      if (got < info->len)
        break;
    }
  }
  return FALSE;
}

int ha_recover(HASH *commit_list, MEM_ROOT *arg_mem_root)
{
  struct xarecover_st info;
  DBUG_ENTER("ha_recover");
  info.found_foreign_xids= info.found_my_xids= 0;
  info.commit_list= commit_list;
  info.dry_run= (info.commit_list==0 && tc_heuristic_recover==0);
  info.list= NULL;
  info.mem_root= arg_mem_root;
  info.error= false;

  /* commit_list and tc_heuristic_recover cannot be set both */
  DBUG_ASSERT(info.commit_list==0 || tc_heuristic_recover==0);
  /* if either is set, total_ha_2pc must be set too */
  DBUG_ASSERT(info.dry_run ||
              (failed_ha_2pc + total_ha_2pc) > (ulong)opt_bin_log);

  if (total_ha_2pc <= (ulong)opt_bin_log)
    DBUG_RETURN(0);

  if (info.commit_list)
    sql_print_information("Starting table crash recovery...");

  for (info.len= MAX_XID_LIST_SIZE ; 
       info.list==0 && info.len > MIN_XID_LIST_SIZE; info.len/=2)
  {
    DBUG_EXECUTE_IF("min_xa_len", info.len = 16;);
    info.list=(XID *)my_malloc(key_memory_XID, info.len*sizeof(XID), MYF(0));
  }
  if (!info.list)
  {
    sql_print_error(ER(ER_OUTOFMEMORY),
                    static_cast<int>(info.len*sizeof(XID)));
    DBUG_RETURN(1);
  }

  plugin_foreach(NULL, xarecover_handlerton, 
                 MYSQL_STORAGE_ENGINE_PLUGIN, &info);

  my_free(info.list);
  if (info.found_foreign_xids)
    sql_print_warning("Found %d prepared XA transactions", 
                      info.found_foreign_xids);
  if (info.dry_run && info.found_my_xids)
  {
    sql_print_error("Found %d prepared transactions! It means that server was "
                    "not shut down properly last time and critical recovery "
                    "information (last binlog or %s file) was manually deleted "
                    "after a crash. You have to start server with "
                    "--tc-heuristic-recover switch to commit or rollback "
                    "pending transactions.",
                    info.found_my_xids, opt_tc_log_file);
    DBUG_RETURN(1);
  }
  if (info.error)
    DBUG_RETURN(1);

  if (info.commit_list)
    sql_print_information("Crash table recovery finished.");
  DBUG_RETURN(0);
}


/*
  Called by engine to notify TC that a new commit checkpoint has been reached.
  See comments on handlerton method commit_checkpoint_request() for details.
*/
void commit_checkpoint_notify_ha(void *cookie)
{
  tc_log->commit_checkpoint_notify(cookie);
}


/**
  Check if all storage engines used in transaction agree that after
  rollback to savepoint it is safe to release MDL locks acquired after
  savepoint creation.

  @param thd   The client thread that executes the transaction.

  @return true  - It is safe to release MDL locks.
          false - If it is not.
*/
bool ha_rollback_to_savepoint_can_release_mdl(THD *thd)
{
  Ha_trx_info *ha_info;
  THD_TRANS *trans= (thd->in_sub_stmt ? &thd->transaction->stmt :
                                        &thd->transaction->all);

  DBUG_ENTER("ha_rollback_to_savepoint_can_release_mdl");

  /**
    Checking whether it is safe to release metadata locks after rollback to
    savepoint in all the storage engines that are part of the transaction.
  */
  for (ha_info= trans->ha_list; ha_info; ha_info= ha_info->next())
  {
    handlerton *ht= ha_info->ht();
    DBUG_ASSERT(ht);

    if (ht->savepoint_rollback_can_release_mdl == 0 ||
        ht->savepoint_rollback_can_release_mdl(ht, thd) == false)
      DBUG_RETURN(false);
  }

  DBUG_RETURN(true);
}

int ha_rollback_to_savepoint(THD *thd, SAVEPOINT *sv)
{
  int error=0;
  THD_TRANS *trans= (thd->in_sub_stmt ? &thd->transaction->stmt :
                                        &thd->transaction->all);
  Ha_trx_info *ha_info, *ha_info_next;

  DBUG_ENTER("ha_rollback_to_savepoint");

  trans->no_2pc=0;
  /*
    rolling back to savepoint in all storage engines that were part of the
    transaction when the savepoint was set
  */
  for (ha_info= sv->ha_list; ha_info; ha_info= ha_info->next())
  {
    int err;
    handlerton *ht= ha_info->ht();
    DBUG_ASSERT(ht);
    DBUG_ASSERT(ht->savepoint_set != 0);
    if ((err= ht->savepoint_rollback(ht, thd,
                                     (uchar *)(sv+1)+ht->savepoint_offset)))
    { // cannot happen
      my_error(ER_ERROR_DURING_ROLLBACK, MYF(0), err);
      error=1;
    }
    status_var_increment(thd->status_var.ha_savepoint_rollback_count);
    trans->no_2pc|= ht->prepare == 0;
  }
  /*
    rolling back the transaction in all storage engines that were not part of
    the transaction when the savepoint was set
  */
  for (ha_info= trans->ha_list; ha_info != sv->ha_list;
       ha_info= ha_info_next)
  {
    int err;
    handlerton *ht= ha_info->ht();
#ifdef WITH_WSREP
    if (WSREP(thd) && ht->flags & HTON_WSREP_REPLICATION)
    {
      WSREP_DEBUG("ha_rollback_to_savepoint: run before_rollbackha_rollback_trans hook");
      (void) wsrep_before_rollback(thd, !thd->in_sub_stmt);

    }
#endif // WITH_WSREP
    if ((err= ht->rollback(ht, thd, !thd->in_sub_stmt)))
    { // cannot happen
      my_error(ER_ERROR_DURING_ROLLBACK, MYF(0), err);
      error=1;
    }
#ifdef WITH_WSREP
    if (WSREP(thd) && ht->flags & HTON_WSREP_REPLICATION)
    {
      WSREP_DEBUG("ha_rollback_to_savepoint: run after_rollback hook");
      (void) wsrep_after_rollback(thd, !thd->in_sub_stmt);
    }
#endif // WITH_WSREP
    status_var_increment(thd->status_var.ha_rollback_count);
    ha_info_next= ha_info->next();
    ha_info->reset(); /* keep it conveniently zero-filled */
  }
  trans->ha_list= sv->ha_list;

  if (thd->m_transaction_psi != NULL)
    MYSQL_INC_TRANSACTION_ROLLBACK_TO_SAVEPOINT(thd->m_transaction_psi, 1);

  DBUG_RETURN(error);
}

/**
  @note
  according to the sql standard (ISO/IEC 9075-2:2003)
  section "4.33.4 SQL-statements and transaction states",
  SAVEPOINT is *not* transaction-initiating SQL-statement
*/
int ha_savepoint(THD *thd, SAVEPOINT *sv)
{
#ifdef WITH_WSREP
  /*
    Register binlog hton for savepoint processing if wsrep binlog
    emulation is on.
   */
  if (WSREP_EMULATE_BINLOG(thd) && wsrep_thd_is_local(thd))
  {
    wsrep_register_binlog_handler(thd, thd->in_multi_stmt_transaction_mode());
  }
#endif /* WITH_WSREP */
  int error=0;
  THD_TRANS *trans= (thd->in_sub_stmt ? &thd->transaction->stmt :
                                        &thd->transaction->all);
  Ha_trx_info *ha_info= trans->ha_list;
  DBUG_ENTER("ha_savepoint");

  for (; ha_info; ha_info= ha_info->next())
  {
    int err;
    handlerton *ht= ha_info->ht();
    DBUG_ASSERT(ht);
    if (! ht->savepoint_set)
    {
      my_error(ER_CHECK_NOT_IMPLEMENTED, MYF(0), "SAVEPOINT");
      error=1;
      break;
    }
    if ((err= ht->savepoint_set(ht, thd, (uchar *)(sv+1)+ht->savepoint_offset)))
    { // cannot happen
      my_error(ER_GET_ERRNO, MYF(0), err, hton_name(ht)->str);
      error=1;
    }
    status_var_increment(thd->status_var.ha_savepoint_count);
  }
  /*
    Remember the list of registered storage engines. All new
    engines are prepended to the beginning of the list.
  */
  sv->ha_list= trans->ha_list;

  if (!error && thd->m_transaction_psi != NULL)
    MYSQL_INC_TRANSACTION_SAVEPOINTS(thd->m_transaction_psi, 1);

  DBUG_RETURN(error);
}

int ha_release_savepoint(THD *thd, SAVEPOINT *sv)
{
  int error=0;
  Ha_trx_info *ha_info= sv->ha_list;
  DBUG_ENTER("ha_release_savepoint");

  for (; ha_info; ha_info= ha_info->next())
  {
    int err;
    handlerton *ht= ha_info->ht();
    /* Savepoint life time is enclosed into transaction life time. */
    DBUG_ASSERT(ht);
    if (!ht->savepoint_release)
      continue;
    if ((err= ht->savepoint_release(ht, thd,
                                    (uchar *)(sv+1) + ht->savepoint_offset)))
    { // cannot happen
      my_error(ER_GET_ERRNO, MYF(0), err, hton_name(ht)->str);
      error=1;
    }
  }

  if (thd->m_transaction_psi != NULL)
    MYSQL_INC_TRANSACTION_RELEASE_SAVEPOINT(thd->m_transaction_psi, 1);

  DBUG_RETURN(error);
}


static my_bool snapshot_handlerton(THD *thd, plugin_ref plugin,
                                   void *arg)
{
  handlerton *hton= plugin_hton(plugin);
  if (hton->start_consistent_snapshot)
  {
    if (hton->start_consistent_snapshot(hton, thd))
      return TRUE;
    *((bool *)arg)= false;
  }
  return FALSE;
}

int ha_start_consistent_snapshot(THD *thd)
{
  bool err, warn= true;

  /*
    Holding the LOCK_commit_ordered mutex ensures that we get the same
    snapshot for all engines (including the binary log).  This allows us
    among other things to do backups with
    START TRANSACTION WITH CONSISTENT SNAPSHOT and
    have a consistent binlog position.
  */
  mysql_mutex_lock(&LOCK_commit_ordered);
  err= plugin_foreach(thd, snapshot_handlerton, MYSQL_STORAGE_ENGINE_PLUGIN, &warn);
  mysql_mutex_unlock(&LOCK_commit_ordered);

  if (err)
  {
    ha_rollback_trans(thd, true);
    return 1;
  }

  /*
    Same idea as when one wants to CREATE TABLE in one engine which does not
    exist:
  */
  if (warn)
    push_warning(thd, Sql_condition::WARN_LEVEL_WARN, ER_UNKNOWN_ERROR,
                 "This MariaDB server does not support any "
                 "consistent-read capable storage engine");
  return 0;
}


static my_bool flush_handlerton(THD *thd, plugin_ref plugin,
                                void *arg)
{
  handlerton *hton= plugin_hton(plugin);
  return hton->flush_logs && hton->flush_logs(hton);
}


bool ha_flush_logs()
{
  return plugin_foreach(NULL, flush_handlerton,
                        MYSQL_STORAGE_ENGINE_PLUGIN, 0);
}


/**
  @brief make canonical filename

  @param[in]  file     table handler
  @param[in]  path     original path
  @param[out] tmp_path buffer for canonized path

  @details Lower case db name and table name path parts for
           non file based tables when lower_case_table_names
           is 2 (store as is, compare in lower case).
           Filesystem path prefix (mysql_data_home or tmpdir)
           is left intact.

  @note tmp_path may be left intact if no conversion was
        performed.

  @retval canonized path

  @todo This may be done more efficiently when table path
        gets built. Convert this function to something like
        ASSERT_CANONICAL_FILENAME.
*/
const char *get_canonical_filename(handler *file, const char *path,
                                   char *tmp_path)
{
  uint i;
  if (!file->needs_lower_case_filenames())
    return path;

  for (i= 0; i <= mysql_tmpdir_list.max; i++)
  {
    if (is_prefix(path, mysql_tmpdir_list.list[i]))
      return path;
  }

  /* Ensure that table handler get path in lower case */
  if (tmp_path != path)
    strmov(tmp_path, path);

  /*
    we only should turn into lowercase database/table part
    so start the process after homedirectory
  */
  my_casedn_str(files_charset_info, tmp_path + mysql_data_home_len);
  return tmp_path;
}


/**
   Delete a table in the engine

   @return 0   Table was deleted
   @return -1  Table didn't exists, no error given
   @return #   Error from table handler

  @note
  ENOENT and HA_ERR_NO_SUCH_TABLE are not considered errors.
  The .frm file should be deleted by the caller only if we return <= 0.
*/

int ha_delete_table(THD *thd, handlerton *hton, const char *path,
                    const LEX_CSTRING *db, const LEX_CSTRING *alias,
                    bool generate_warning)
{
  int error;
  bool is_error= thd->is_error();
  DBUG_ENTER("ha_delete_table");

  /* hton is NULL in ALTER TABLE when renaming only .frm files */
  if (hton == NULL || hton == view_pseudo_hton)
    DBUG_RETURN(0);

  if (ha_check_if_updates_are_ignored(thd, hton, "DROP"))
    DBUG_RETURN(0);

  error= hton->drop_table(hton, path);
  if (error > 0)
  {
    /*
      It's not an error if the table doesn't exist in the engine.
      warn the user, but still report DROP being a success
    */
    bool intercept= non_existing_table_error(error);

    if ((!intercept || generate_warning) && ! thd->is_error())
    {
      TABLE dummy_table;
      TABLE_SHARE dummy_share;
      handler *file= get_new_handler(nullptr, thd->mem_root, hton);
      if (file) {
        bzero((char*) &dummy_table, sizeof(dummy_table));
        bzero((char*) &dummy_share, sizeof(dummy_share));
        dummy_share.path.str= (char*) path;
        dummy_share.path.length= strlen(path);
        dummy_share.normalized_path= dummy_share.path;
        dummy_share.db= *db;
        dummy_share.table_name= *alias;
        dummy_table.s= &dummy_share;
        dummy_table.alias.set(alias->str, alias->length, table_alias_charset);
        file->change_table_ptr(&dummy_table, &dummy_share);
        file->print_error(error, MYF(intercept ? ME_WARNING : 0));
        delete file;
      }
    }
    if (intercept)
    {
      /* Clear error if we got it in this function */
      if (!is_error)
        thd->clear_error();
      error= -1;
    }
  }
  if (error)
    DBUG_PRINT("exit", ("error: %d", error));
  DBUG_RETURN(error);
}

/****************************************************************************
** General handler functions
****************************************************************************/


/**
   Clone a handler

   @param name     name of new table instance
   @param mem_root Where 'this->ref' should be allocated. It can't be
                   in this->table->mem_root as otherwise we will not be
                   able to reclaim that memory when the clone handler
                   object is destroyed.
*/

handler *handler::clone(const char *name, MEM_ROOT *mem_root)
{
  handler *new_handler= get_new_handler(table->s, mem_root, ht);

  if (!new_handler)
    return NULL;
  if (new_handler->set_ha_share_ref(ha_share))
    goto err;

  /*
    TODO: Implement a more efficient way to have more than one index open for
    the same table instance. The ha_open call is not cacheable for clone.

    This is not critical as the engines already have the table open
    and should be able to use the original instance of the table.
  */
  if (new_handler->ha_open(table, name, table->db_stat,
                           HA_OPEN_IGNORE_IF_LOCKED, mem_root))
    goto err;
  new_handler->handler_stats= handler_stats;

  return new_handler;

err:
  delete new_handler;
  return NULL;
}


/**
  clone of current handler.

  Creates a clone of handler used for unique hash key and WITHOUT OVERLAPS.
  @return error code
*/
int handler::create_lookup_handler()
{
  handler *tmp;
  if (lookup_handler != this)
    return 0;
  if (!(tmp= clone(table->s->normalized_path.str, table->in_use->mem_root)))
    return 1;
  lookup_handler= tmp;
  return lookup_handler->ha_external_lock(table->in_use, F_RDLCK);
}

LEX_CSTRING *handler::engine_name()
{
  return hton_name(ht);
}


/*
  It is assumed that the value of the parameter 'ranges' can be only 0 or 1.
  If ranges == 1 then the function returns the cost of index only scan
  by index 'keyno' of one range containing 'rows' key entries.
  If ranges == 0 then the function returns only the cost of copying
  those key entries into the engine buffers.
*/

double handler::keyread_time(uint index, uint ranges, ha_rows rows)
{
  DBUG_ASSERT(ranges == 0 || ranges == 1);
  size_t len= table->key_info[index].key_length + ref_length;
  if (table->file->is_clustering_key(index))
    len= table->s->stored_rec_length;
  double cost= (double)rows*len/(stats.block_size+1)*IDX_BLOCK_COPY_COST;
  if (ranges)
  {
    uint keys_per_block= (uint) (stats.block_size*3/4/len+1);
    ulonglong blocks= (rows+ keys_per_block- 1)/keys_per_block;
    cost+= blocks;
  }
  return cost;
}


THD *handler::ha_thd(void) const
{
  DBUG_ASSERT(!table || !table->in_use || table->in_use == current_thd);
  return (table && table->in_use) ? table->in_use : current_thd;
}

void handler::unbind_psi()
{
  /*
    Notify the instrumentation that this table is not owned
    by this thread any more.
  */
  PSI_CALL_unbind_table(m_psi);
}

void handler::rebind_psi()
{
  /*
    Notify the instrumentation that this table is now owned
    by this thread.
  */
  m_psi= PSI_CALL_rebind_table(ha_table_share_psi(), this, m_psi);
}


void handler::start_psi_batch_mode()
{
#ifdef HAVE_PSI_TABLE_INTERFACE
  DBUG_ASSERT(m_psi_batch_mode == PSI_BATCH_MODE_NONE);
  DBUG_ASSERT(m_psi_locker == NULL);
  m_psi_batch_mode= PSI_BATCH_MODE_STARTING;
  m_psi_numrows= 0;
#endif
}

void handler::end_psi_batch_mode()
{
#ifdef HAVE_PSI_TABLE_INTERFACE
  DBUG_ASSERT(m_psi_batch_mode != PSI_BATCH_MODE_NONE);
  if (m_psi_locker != NULL)
  {
    DBUG_ASSERT(m_psi_batch_mode == PSI_BATCH_MODE_STARTED);
    PSI_TABLE_CALL(end_table_io_wait)(m_psi_locker, m_psi_numrows);
    m_psi_locker= NULL;
  }
  m_psi_batch_mode= PSI_BATCH_MODE_NONE;
#endif
}

PSI_table_share *handler::ha_table_share_psi() const
{
  return table_share->m_psi;
}

/** @brief
  Open database-handler.

  IMPLEMENTATION
    Try O_RDONLY if cannot open as O_RDWR
    Don't wait for locks if not HA_OPEN_WAIT_IF_LOCKED is set
*/
int handler::ha_open(TABLE *table_arg, const char *name, int mode,
                     uint test_if_locked, MEM_ROOT *mem_root,
                     List<String> *partitions_to_open)
{
  int error;
  DBUG_ENTER("handler::ha_open");
  DBUG_PRINT("enter",
             ("name: %s  db_type: %d  db_stat: %d  mode: %d  lock_test: %d",
              name, ht->db_type, table_arg->db_stat, mode,
              test_if_locked));

  table= table_arg;
  DBUG_ASSERT(table->s == table_share);
  DBUG_ASSERT(m_lock_type == F_UNLCK);
  DBUG_PRINT("info", ("old m_lock_type: %d F_UNLCK %d", m_lock_type, F_UNLCK));
  DBUG_ASSERT(alloc_root_inited(&table->mem_root));

  set_partitions_to_open(partitions_to_open);

  if (unlikely((error=open(name,mode,test_if_locked))))
  {
    if ((error == EACCES || error == EROFS) && mode == O_RDWR &&
	(table->db_stat & HA_TRY_READ_ONLY))
    {
      table->db_stat|=HA_READ_ONLY;
      error=open(name,O_RDONLY,test_if_locked);
    }
  }
  if (unlikely(error))
  {
    my_errno= error;                            /* Safeguard */
    DBUG_PRINT("error",("error: %d  errno: %d",error,errno));
  }
  else
  {
    DBUG_ASSERT(m_psi == NULL);
    DBUG_ASSERT(table_share != NULL);
    /*
      Do not call this for partitions handlers, since it may take too much
      resources.
      So only use the m_psi on table level, not for individual partitions.
    */
    if (!(test_if_locked & HA_OPEN_NO_PSI_CALL))
    {
      m_psi= PSI_CALL_open_table(ha_table_share_psi(), this);
    }

    if (table->s->db_options_in_use & HA_OPTION_READ_ONLY_DATA)
      table->db_stat|=HA_READ_ONLY;
    (void) extra(HA_EXTRA_NO_READCHECK);	// Not needed in SQL

    /* Allocate ref in thd or on the table's mem_root */
    if (!(ref= (uchar*) alloc_root(mem_root ? mem_root : &table->mem_root, 
                                   ALIGN_SIZE(ref_length)*2)))
    {
      ha_close();
      error=HA_ERR_OUT_OF_MEM;
    }
    else
      dup_ref=ref+ALIGN_SIZE(ref_length);
    cached_table_flags= table_flags();
  }
  reset_statistics();
  internal_tmp_table= MY_TEST(test_if_locked & HA_OPEN_INTERNAL_TABLE);
  DBUG_RETURN(error);
}

int handler::ha_close(void)
{
  DBUG_ENTER("ha_close");
  /*
    Increment global statistics for temporary tables.
    In_use is 0 for tables that was closed from the table cache.
  */
  if (table->in_use)
    status_var_add(table->in_use->status_var.rows_tmp_read, rows_tmp_read);
  PSI_CALL_close_table(table_share, m_psi);
  m_psi= NULL; /* instrumentation handle, invalid after close_table() */
  DBUG_ASSERT(m_psi_batch_mode == PSI_BATCH_MODE_NONE);
  DBUG_ASSERT(m_psi_locker == NULL);

  /* Detach from ANALYZE tracker */
  tracker= NULL;
  /* We use ref as way to check that open succeded */
  ref= 0;
  
  DBUG_ASSERT(m_lock_type == F_UNLCK);
  DBUG_ASSERT(inited == NONE);
  DBUG_RETURN(close());
}


int handler::ha_rnd_next(uchar *buf)
{
  int result;
  DBUG_ENTER("handler::ha_rnd_next");
  DBUG_ASSERT(table_share->tmp_table != NO_TMP_TABLE ||
              m_lock_type != F_UNLCK);
  DBUG_ASSERT(inited == RND);

  do
  {
    TABLE_IO_WAIT(tracker, PSI_TABLE_FETCH_ROW, MAX_KEY, result,
      { result= rnd_next(buf); })
    if (result != HA_ERR_RECORD_DELETED)
      break;
    status_var_increment(table->in_use->status_var.ha_read_rnd_deleted_count);
  } while (!table->in_use->check_killed(1));

  if (result == HA_ERR_RECORD_DELETED)
    result= HA_ERR_ABORTED_BY_USER;
  else
  {
    if (!result)
    {
      update_rows_read();
      if (table->vfield && buf == table->record[0])
        table->update_virtual_fields(this, VCOL_UPDATE_FOR_READ);
    }
    increment_statistics(&SSV::ha_read_rnd_next_count);
  }

  table->status=result ? STATUS_NOT_FOUND: 0;
  DBUG_RETURN(result);
}

int handler::ha_rnd_pos(uchar *buf, uchar *pos)
{
  int result;
  DBUG_ENTER("handler::ha_rnd_pos");
  DBUG_ASSERT(table_share->tmp_table != NO_TMP_TABLE ||
              m_lock_type != F_UNLCK);
  DBUG_ASSERT(inited == RND);

  TABLE_IO_WAIT(tracker, PSI_TABLE_FETCH_ROW, MAX_KEY, result,
    { result= rnd_pos(buf, pos); })
  increment_statistics(&SSV::ha_read_rnd_count);
  if (result == HA_ERR_RECORD_DELETED)
    result= HA_ERR_KEY_NOT_FOUND;
  else if (!result)
  {
    update_rows_read();
    if (table->vfield && buf == table->record[0])
      table->update_virtual_fields(this, VCOL_UPDATE_FOR_READ);
  }
  table->status=result ? STATUS_NOT_FOUND: 0;
  DBUG_RETURN(result);
}

int handler::ha_index_read_map(uchar *buf, const uchar *key,
                                      key_part_map keypart_map,
                                      enum ha_rkey_function find_flag)
{
  int result;
  DBUG_ENTER("handler::ha_index_read_map");
  DBUG_ASSERT(table_share->tmp_table != NO_TMP_TABLE ||
              m_lock_type != F_UNLCK);
  DBUG_ASSERT(inited==INDEX);

  TABLE_IO_WAIT(tracker, PSI_TABLE_FETCH_ROW, active_index, result,
    { result= index_read_map(buf, key, keypart_map, find_flag); })
  increment_statistics(&SSV::ha_read_key_count);
  if (!result)
  {
    update_index_statistics();
    if (table->vfield && buf == table->record[0])
      table->update_virtual_fields(this, VCOL_UPDATE_FOR_READ);
  }
  table->status=result ? STATUS_NOT_FOUND: 0;
  DBUG_RETURN(result);
}

/*
  @note: Other index lookup/navigation functions require prior
  handler->index_init() call. This function is different, it requires
  that the scan is not initialized, and accepts "uint index" as an argument.
*/

int handler::ha_index_read_idx_map(uchar *buf, uint index, const uchar *key,
                                          key_part_map keypart_map,
                                          enum ha_rkey_function find_flag)
{
  int result;
  DBUG_ASSERT(inited==NONE);
  DBUG_ASSERT(table_share->tmp_table != NO_TMP_TABLE ||
              m_lock_type != F_UNLCK);
  DBUG_ASSERT(end_range == NULL);
  TABLE_IO_WAIT(tracker, PSI_TABLE_FETCH_ROW, index, result,
    { result= index_read_idx_map(buf, index, key, keypart_map, find_flag); })
  increment_statistics(&SSV::ha_read_key_count);
  if (!result)
  {
    update_rows_read();
    index_rows_read[index]++;
    if (table->vfield && buf == table->record[0])
      table->update_virtual_fields(this, VCOL_UPDATE_FOR_READ);
  }
  table->status=result ? STATUS_NOT_FOUND: 0;
  return result;
}

int handler::ha_index_next(uchar * buf)
{
  int result;
  DBUG_ENTER("handler::ha_index_next");
 DBUG_ASSERT(table_share->tmp_table != NO_TMP_TABLE ||
              m_lock_type != F_UNLCK);
  DBUG_ASSERT(inited==INDEX);

  TABLE_IO_WAIT(tracker, PSI_TABLE_FETCH_ROW, active_index, result,
    { result= index_next(buf); })
  increment_statistics(&SSV::ha_read_next_count);
  if (!result)
  {
    update_index_statistics();
    if (table->vfield && buf == table->record[0])
      table->update_virtual_fields(this, VCOL_UPDATE_FOR_READ);
  }
  table->status=result ? STATUS_NOT_FOUND: 0;

  DEBUG_SYNC(ha_thd(), "handler_ha_index_next_end");

  DBUG_RETURN(result);
}

int handler::ha_index_prev(uchar * buf)
{
  int result;
  DBUG_ENTER("handler::ha_index_prev");
  DBUG_ASSERT(table_share->tmp_table != NO_TMP_TABLE ||
              m_lock_type != F_UNLCK);
  DBUG_ASSERT(inited==INDEX);

  TABLE_IO_WAIT(tracker, PSI_TABLE_FETCH_ROW, active_index, result,
    { result= index_prev(buf); })
  increment_statistics(&SSV::ha_read_prev_count);
  if (!result)
  {
    update_index_statistics();
    if (table->vfield && buf == table->record[0])
      table->update_virtual_fields(this, VCOL_UPDATE_FOR_READ);
  }
  table->status=result ? STATUS_NOT_FOUND: 0;
  DBUG_RETURN(result);
}

int handler::ha_index_first(uchar * buf)
{
  int result;
  DBUG_ASSERT(table_share->tmp_table != NO_TMP_TABLE ||
              m_lock_type != F_UNLCK);
  DBUG_ASSERT(inited==INDEX);

  TABLE_IO_WAIT(tracker, PSI_TABLE_FETCH_ROW, active_index, result,
    { result= index_first(buf); })
  increment_statistics(&SSV::ha_read_first_count);
  if (!result)
  {
    update_index_statistics();
    if (table->vfield && buf == table->record[0])
      table->update_virtual_fields(this, VCOL_UPDATE_FOR_READ);
  }
  table->status=result ? STATUS_NOT_FOUND: 0;
  return result;
}

int handler::ha_index_last(uchar * buf)
{
  int result;
  DBUG_ASSERT(table_share->tmp_table != NO_TMP_TABLE ||
              m_lock_type != F_UNLCK);
  DBUG_ASSERT(inited==INDEX);

  TABLE_IO_WAIT(tracker, PSI_TABLE_FETCH_ROW, active_index, result,
    { result= index_last(buf); })
  increment_statistics(&SSV::ha_read_last_count);
  if (!result)
  {
    update_index_statistics();
    if (table->vfield && buf == table->record[0])
      table->update_virtual_fields(this, VCOL_UPDATE_FOR_READ);
  }
  table->status=result ? STATUS_NOT_FOUND: 0;
  return result;
}

int handler::ha_index_next_same(uchar *buf, const uchar *key, uint keylen)
{
  int result;
  DBUG_ASSERT(table_share->tmp_table != NO_TMP_TABLE ||
              m_lock_type != F_UNLCK);
  DBUG_ASSERT(inited==INDEX);

  TABLE_IO_WAIT(tracker, PSI_TABLE_FETCH_ROW, active_index, result,
    { result= index_next_same(buf, key, keylen); })
  increment_statistics(&SSV::ha_read_next_count);
  if (!result)
  {
    update_index_statistics();
    if (table->vfield && buf == table->record[0])
      table->update_virtual_fields(this, VCOL_UPDATE_FOR_READ);
  }
  table->status=result ? STATUS_NOT_FOUND: 0;
  return result;
}


bool handler::ha_was_semi_consistent_read()
{
  bool result= was_semi_consistent_read();
  if (result)
    increment_statistics(&SSV::ha_read_retry_count);
  return result;
}

/* Initialize handler for random reading, with error handling */

int handler::ha_rnd_init_with_error(bool scan)
{
  int error;
  if (likely(!(error= ha_rnd_init(scan))))
    return 0;
  table->file->print_error(error, MYF(0));
  return error;
}


/**
  Read first row (only) from a table. Used for reading tables with
  only one row, either based on table statistics or if table is a SEQUENCE.

  This is never called for normal InnoDB tables, as these table types
  does not have HA_STATS_RECORDS_IS_EXACT set.
*/
int handler::read_first_row(uchar * buf, uint primary_key)
{
  int error;
  DBUG_ENTER("handler::read_first_row");

  /*
    If there is very few deleted rows in the table, find the first row by
    scanning the table.
    TODO remove the test for HA_READ_ORDER
  */
  if (stats.deleted < 10 || primary_key >= MAX_KEY ||
      !(index_flags(primary_key, 0, 0) & HA_READ_ORDER))
  {
    if (likely(!(error= ha_rnd_init(1))))
    {
      error= ha_rnd_next(buf);
      const int end_error= ha_rnd_end();
      if (likely(!error))
        error= end_error;
    }
  }
  else
  {
    /* Find the first row through the primary key */
    if (likely(!(error= ha_index_init(primary_key, 0))))
    {
      error= ha_index_first(buf);
      const int end_error= ha_index_end();
      if (likely(!error))
        error= end_error;
    }
  }
  DBUG_RETURN(error);
}

/**
  Generate the next auto-increment number based on increment and offset.
  computes the lowest number
  - strictly greater than "nr"
  - of the form: auto_increment_offset + N * auto_increment_increment
  If overflow happened then return MAX_ULONGLONG value as an
  indication of overflow.
  In most cases increment= offset= 1, in which case we get:
  @verbatim 1,2,3,4,5,... @endverbatim
    If increment=10 and offset=5 and previous number is 1, we get:
  @verbatim 1,5,15,25,35,... @endverbatim
*/
inline ulonglong
compute_next_insert_id(ulonglong nr,struct system_variables *variables)
{
  const ulonglong save_nr= nr;

  if (variables->auto_increment_increment == 1)
    nr= nr + 1; // optimization of the formula below
  else
  {
    /*
       Calculating the number of complete auto_increment_increment extents:
    */
    nr= (nr + variables->auto_increment_increment -
         variables->auto_increment_offset) /
        (ulonglong) variables->auto_increment_increment;
    /*
       Adding an offset to the auto_increment_increment extent boundary:
    */
    nr= nr * (ulonglong) variables->auto_increment_increment +
        variables->auto_increment_offset;
  }

  if (unlikely(nr <= save_nr))
    return ULONGLONG_MAX;

  return nr;
}


void handler::adjust_next_insert_id_after_explicit_value(ulonglong nr)
{
  /*
    If we have set THD::next_insert_id previously and plan to insert an
    explicitly-specified value larger than this, we need to increase
    THD::next_insert_id to be greater than the explicit value.
  */
  if ((next_insert_id > 0) && (nr >= next_insert_id))
    set_next_insert_id(compute_next_insert_id(nr, &table->in_use->variables));
}


/** @brief
  Computes the largest number X:
  - smaller than or equal to "nr"
  - of the form: auto_increment_offset + N * auto_increment_increment
  where N>=0.

  SYNOPSIS
    prev_insert_id
      nr            Number to "round down"
      variables     variables struct containing auto_increment_increment and
                    auto_increment_offset

  RETURN
    The number X if it exists, "nr" otherwise.
*/
inline ulonglong
prev_insert_id(ulonglong nr, struct system_variables *variables)
{
  if (unlikely(nr < variables->auto_increment_offset))
  {
    /*
      There's nothing good we can do here. That is a pathological case, where
      the offset is larger than the column's max possible value, i.e. not even
      the first sequence value may be inserted. User will receive warning.
    */
    DBUG_PRINT("info",("auto_increment: nr: %lu cannot honour "
                       "auto_increment_offset: %lu",
                       (ulong) nr, variables->auto_increment_offset));
    return nr;
  }
  if (variables->auto_increment_increment == 1)
    return nr; // optimization of the formula below
  /*
     Calculating the number of complete auto_increment_increment extents:
  */
  nr= (nr - variables->auto_increment_offset) /
      (ulonglong) variables->auto_increment_increment;
  /*
     Adding an offset to the auto_increment_increment extent boundary:
  */
  return (nr * (ulonglong) variables->auto_increment_increment +
          variables->auto_increment_offset);
}


/**
  Update the auto_increment field if necessary.

  Updates columns with type NEXT_NUMBER if:

  - If column value is set to NULL (in which case
    auto_increment_field_not_null is 0)
  - If column is set to 0 and (sql_mode & MODE_NO_AUTO_VALUE_ON_ZERO) is not
    set. In the future we will only set NEXT_NUMBER fields if one sets them
    to NULL (or they are not included in the insert list).

    In those cases, we check if the currently reserved interval still has
    values we have not used. If yes, we pick the smallest one and use it.
    Otherwise:

  - If a list of intervals has been provided to the statement via SET
    INSERT_ID or via an Intvar_log_event (in a replication slave), we pick the
    first unused interval from this list, consider it as reserved.

  - Otherwise we set the column for the first row to the value
    next_insert_id(get_auto_increment(column))) which is usually
    max-used-column-value+1.
    We call get_auto_increment() for the first row in a multi-row
    statement. get_auto_increment() will tell us the interval of values it
    reserved for us.

  - In both cases, for the following rows we use those reserved values without
    calling the handler again (we just progress in the interval, computing
    each new value from the previous one). Until we have exhausted them, then
    we either take the next provided interval or call get_auto_increment()
    again to reserve a new interval.

  - In both cases, the reserved intervals are remembered in
    thd->auto_inc_intervals_in_cur_stmt_for_binlog if statement-based
    binlogging; the last reserved interval is remembered in
    auto_inc_interval_for_cur_row. The number of reserved intervals is
    remembered in auto_inc_intervals_count. It differs from the number of
    elements in thd->auto_inc_intervals_in_cur_stmt_for_binlog() because the
    latter list is cumulative over all statements forming one binlog event
    (when stored functions and triggers are used), and collapses two
    contiguous intervals in one (see its append() method).

    The idea is that generated auto_increment values are predictable and
    independent of the column values in the table.  This is needed to be
    able to replicate into a table that already has rows with a higher
    auto-increment value than the one that is inserted.

    After we have already generated an auto-increment number and the user
    inserts a column with a higher value than the last used one, we will
    start counting from the inserted value.

    This function's "outputs" are: the table's auto_increment field is filled
    with a value, thd->next_insert_id is filled with the value to use for the
    next row, if a value was autogenerated for the current row it is stored in
    thd->insert_id_for_cur_row, if get_auto_increment() was called
    thd->auto_inc_interval_for_cur_row is modified, if that interval is not
    present in thd->auto_inc_intervals_in_cur_stmt_for_binlog it is added to
    this list.

  @todo
    Replace all references to "next number" or NEXT_NUMBER to
    "auto_increment", everywhere (see below: there is
    table->auto_increment_field_not_null, and there also exists
    table->next_number_field, it's not consistent).

  @retval
    0	ok
  @retval
    HA_ERR_AUTOINC_READ_FAILED  get_auto_increment() was called and
    returned ~(ulonglong) 0
  @retval
    HA_ERR_AUTOINC_ERANGE storing value in field caused strict mode
    failure.
*/

#define AUTO_INC_DEFAULT_NB_ROWS 1 // Some prefer 1024 here
#define AUTO_INC_DEFAULT_NB_MAX_BITS 16
#define AUTO_INC_DEFAULT_NB_MAX ((1 << AUTO_INC_DEFAULT_NB_MAX_BITS) - 1)

int handler::update_auto_increment()
{
  ulonglong nr, nb_reserved_values;
  bool append= FALSE;
  THD *thd= table->in_use;
  struct system_variables *variables= &thd->variables;
  int result=0, tmp;
  DBUG_ENTER("handler::update_auto_increment");

  /*
    next_insert_id is a "cursor" into the reserved interval, it may go greater
    than the interval, but not smaller.
  */
  DBUG_ASSERT(next_insert_id >= auto_inc_interval_for_cur_row.minimum());

  if ((nr= table->next_number_field->val_int()) != 0 ||
      (table->auto_increment_field_not_null &&
       thd->variables.sql_mode & MODE_NO_AUTO_VALUE_ON_ZERO))
  {

    /*
      There could be an error reported because value was truncated
      when strict mode is enabled.
    */
    if (thd->is_error())
      DBUG_RETURN(HA_ERR_AUTOINC_ERANGE);
    /*
      Update next_insert_id if we had already generated a value in this
      statement (case of INSERT VALUES(null),(3763),(null):
      the last NULL needs to insert 3764, not the value of the first NULL plus
      1).
      Ignore negative values.
    */
    if ((longlong) nr > 0 || (table->next_number_field->flags & UNSIGNED_FLAG))
      adjust_next_insert_id_after_explicit_value(nr);
    insert_id_for_cur_row= 0; // didn't generate anything
    DBUG_RETURN(0);
  }

  if (table->versioned())
  {
    Field *end= table->vers_end_field();
    DBUG_ASSERT(end);
    bitmap_set_bit(table->read_set, end->field_index);
    if (!end->is_max())
    {
      if (thd->lex->sql_command == SQLCOM_ALTER_TABLE)
      {
        if (!table->next_number_field->real_maybe_null())
          DBUG_RETURN(HA_ERR_UNSUPPORTED);
        table->next_number_field->set_null();
      }
      DBUG_RETURN(0);
    }
  }

  // ALTER TABLE ... ADD COLUMN ... AUTO_INCREMENT
  if (thd->lex->sql_command == SQLCOM_ALTER_TABLE)
    table->next_number_field->set_notnull();

  if ((nr= next_insert_id) >= auto_inc_interval_for_cur_row.maximum())
  {
    /* next_insert_id is beyond what is reserved, so we reserve more. */
    const Discrete_interval *forced=
      thd->auto_inc_intervals_forced.get_next();
    if (forced != NULL)
    {
      nr= forced->minimum();
      nb_reserved_values= forced->values();
    }
    else
    {
      /*
        handler::estimation_rows_to_insert was set by
        handler::ha_start_bulk_insert(); if 0 it means "unknown".
      */
      ulonglong nb_desired_values;
      /*
        If an estimation was given to the engine:
        - use it.
        - if we already reserved numbers, it means the estimation was
        not accurate, then we'll reserve 2*AUTO_INC_DEFAULT_NB_ROWS the 2nd
        time, twice that the 3rd time etc.
        If no estimation was given, use those increasing defaults from the
        start, starting from AUTO_INC_DEFAULT_NB_ROWS.
        Don't go beyond a max to not reserve "way too much" (because
        reservation means potentially losing unused values).
        Note that in prelocked mode no estimation is given.
      */

      if ((auto_inc_intervals_count == 0) && (estimation_rows_to_insert > 0))
        nb_desired_values= estimation_rows_to_insert;
      else if ((auto_inc_intervals_count == 0) &&
               (thd->lex->many_values.elements > 0))
      {
        /*
          For multi-row inserts, if the bulk inserts cannot be started, the
          handler::estimation_rows_to_insert will not be set. But we still
          want to reserve the autoinc values.
        */
        nb_desired_values= thd->lex->many_values.elements;
      }
      else /* go with the increasing defaults */
      {
        /* avoid overflow in formula, with this if() */
        if (auto_inc_intervals_count <= AUTO_INC_DEFAULT_NB_MAX_BITS)
        {
          nb_desired_values= AUTO_INC_DEFAULT_NB_ROWS *
            (1 << auto_inc_intervals_count);
          set_if_smaller(nb_desired_values, AUTO_INC_DEFAULT_NB_MAX);
        }
        else
          nb_desired_values= AUTO_INC_DEFAULT_NB_MAX;
      }
      get_auto_increment(variables->auto_increment_offset,
                         variables->auto_increment_increment,
                         nb_desired_values, &nr,
                         &nb_reserved_values);
      if (nr == ULONGLONG_MAX)
        DBUG_RETURN(HA_ERR_AUTOINC_READ_FAILED);  // Mark failure

      /*
        That rounding below should not be needed when all engines actually
        respect offset and increment in get_auto_increment(). But they don't
        so we still do it. Wonder if for the not-first-in-index we should do
        it. Hope that this rounding didn't push us out of the interval; even
        if it did we cannot do anything about it (calling the engine again
        will not help as we inserted no row).
      */
      nr= compute_next_insert_id(nr-1, variables);
    }

    if (table->s->next_number_keypart == 0)
    {
      /* We must defer the appending until "nr" has been possibly truncated */
      append= TRUE;
    }
    else
    {
      /*
        For such auto_increment there is no notion of interval, just a
        singleton. The interval is not even stored in
        thd->auto_inc_interval_for_cur_row, so we are sure to call the engine
        for next row.
      */
      DBUG_PRINT("info",("auto_increment: special not-first-in-index"));
    }
  }

  if (unlikely(nr == ULONGLONG_MAX))
      DBUG_RETURN(HA_ERR_AUTOINC_ERANGE);

  DBUG_ASSERT(nr != 0);
  DBUG_PRINT("info",("auto_increment: %llu  nb_reserved_values: %llu",
                     nr, append ? nb_reserved_values : 0));

  /* Store field without warning (Warning will be printed by insert) */
  {
    Check_level_instant_set check_level_save(thd, CHECK_FIELD_IGNORE);
    tmp= table->next_number_field->store((longlong)nr, TRUE);
  }

  if (unlikely(tmp))                            // Out of range value in store
  {
    /*
      First, test if the query was aborted due to strict mode constraints
      or new field value greater than maximum integer value:
    */
    if (thd->killed == KILL_BAD_DATA ||
        nr > table->next_number_field->get_max_int_value())
    {
      /*
        It's better to return an error here than getting a confusing
        'duplicate key error' later.
      */
      result= HA_ERR_AUTOINC_ERANGE;
    }
    else
    {
      /*
        Field refused this value (overflow) and truncated it, use the result
        of the truncation (which is going to be inserted); however we try to
        decrease it to honour auto_increment_* variables.
        That will shift the left bound of the reserved interval, we don't
        bother shifting the right bound (anyway any other value from this
        interval will cause a duplicate key).
      */
      nr= prev_insert_id(table->next_number_field->val_int(), variables);
      if (unlikely(table->next_number_field->store((longlong)nr, TRUE)))
        nr= table->next_number_field->val_int();
    }
  }
  if (append)
  {
    auto_inc_interval_for_cur_row.replace(nr, nb_reserved_values,
                                          variables->auto_increment_increment);
    auto_inc_intervals_count++;
    /* Row-based replication does not need to store intervals in binlog */
    if (((WSREP_NNULL(thd) && wsrep_emulate_bin_log) ||
         mysql_bin_log.is_open()) &&
        !thd->is_current_stmt_binlog_format_row())
      thd->auto_inc_intervals_in_cur_stmt_for_binlog.
        append(auto_inc_interval_for_cur_row.minimum(),
               auto_inc_interval_for_cur_row.values(),
               variables->auto_increment_increment);
  }

  /*
    Record this autogenerated value. If the caller then
    succeeds to insert this value, it will call
    record_first_successful_insert_id_in_cur_stmt()
    which will set first_successful_insert_id_in_cur_stmt if it's not
    already set.
  */
  insert_id_for_cur_row= nr;

  if (result)                                   // overflow
    DBUG_RETURN(result);

  /*
    Set next insert id to point to next auto-increment value to be able to
    handle multi-row statements.
  */
  set_next_insert_id(compute_next_insert_id(nr, variables));

  DBUG_RETURN(0);
}


/** @brief
  MySQL signal that it changed the column bitmap

  USAGE
    This is for handlers that needs to setup their own column bitmaps.
    Normally the handler should set up their own column bitmaps in
    index_init() or rnd_init() and in any column_bitmaps_signal() call after
    this.

    The handler is allowed to do changes to the bitmap after a index_init or
    rnd_init() call is made as after this, MySQL will not use the bitmap
    for any program logic checking.
*/
void handler::column_bitmaps_signal()
{
  DBUG_ENTER("column_bitmaps_signal");
  if (table)
    DBUG_PRINT("info", ("read_set: %p  write_set: %p",
                        table->read_set, table->write_set));
  DBUG_VOID_RETURN;
}


/** @brief
  Reserves an interval of auto_increment values from the handler.

  SYNOPSIS
    get_auto_increment()
    offset              
    increment
    nb_desired_values   how many values we want
    first_value         (OUT) the first value reserved by the handler
    nb_reserved_values  (OUT) how many values the handler reserved

  offset and increment means that we want values to be of the form
  offset + N * increment, where N>=0 is integer.
  If the function sets *first_value to ~(ulonglong)0 it means an error.
  If the function sets *nb_reserved_values to ULONGLONG_MAX it means it has
  reserved to "positive infinite".
*/
void handler::get_auto_increment(ulonglong offset, ulonglong increment,
                                 ulonglong nb_desired_values,
                                 ulonglong *first_value,
                                 ulonglong *nb_reserved_values)
{
  ulonglong nr;
  int error;
  MY_BITMAP *old_read_set;
  bool rnd_inited= (inited ==  RND);

  if (rnd_inited && ha_rnd_end())
    return;

  old_read_set= table->prepare_for_keyread(table->s->next_number_index);

  if (ha_index_init(table->s->next_number_index, 1))
  {
    /* This should never happen, assert in debug, and fail in release build */
    DBUG_ASSERT(0);
    (void) extra(HA_EXTRA_NO_KEYREAD);
    *first_value= ULONGLONG_MAX;
    if (rnd_inited && ha_rnd_init_with_error(0))
    {
      //TODO: it would be nice to return here an error
    }
    return;
  }

  if (table->s->next_number_keypart == 0)
  {						// Autoincrement at key-start
    error= ha_index_last(table->record[1]);
    /*
      MySQL implicitly assumes such method does locking (as MySQL decides to
      use nr+increment without checking again with the handler, in
      handler::update_auto_increment()), so reserves to infinite.
    */
    *nb_reserved_values= ULONGLONG_MAX;
  }
  else
  {
    uchar key[MAX_KEY_LENGTH];
    key_copy(key, table->record[0],
             table->key_info + table->s->next_number_index,
             table->s->next_number_key_offset);
    error= ha_index_read_map(table->record[1], key,
                             make_prev_keypart_map(table->s->
                                                   next_number_keypart),
                             HA_READ_PREFIX_LAST);
    /*
      MySQL needs to call us for next row: assume we are inserting ("a",null)
      here, we return 3, and next this statement will want to insert
      ("b",null): there is no reason why ("b",3+1) would be the good row to
      insert: maybe it already exists, maybe 3+1 is too large...
    */
    *nb_reserved_values= 1;
  }

  if (unlikely(error))
  {
    if (error == HA_ERR_END_OF_FILE || error == HA_ERR_KEY_NOT_FOUND)
      /* No entry found, that's fine */;
    else
      print_error(error, MYF(0));
    nr= 1;
  }
  else
    nr= ((ulonglong) table->next_number_field->
         val_int_offset(table->s->rec_buff_length)+1);
  ha_index_end();
  table->restore_column_maps_after_keyread(old_read_set);
  *first_value= nr;
  if (rnd_inited && ha_rnd_init_with_error(0))
  {
    //TODO: it would be nice to return here an error
  }
  return;
}


void handler::ha_release_auto_increment()
{
  DBUG_ENTER("ha_release_auto_increment");
  DBUG_ASSERT(table_share->tmp_table != NO_TMP_TABLE ||
              m_lock_type != F_UNLCK ||
              (!next_insert_id && !insert_id_for_cur_row));
  release_auto_increment();
  insert_id_for_cur_row= 0;
  auto_inc_interval_for_cur_row.replace(0, 0, 0);
  auto_inc_intervals_count= 0;
  if (next_insert_id > 0)
  {
    next_insert_id= 0;
    /*
      this statement used forced auto_increment values if there were some,
      wipe them away for other statements.
    */
    table->in_use->auto_inc_intervals_forced.empty();
  }
  DBUG_VOID_RETURN;
}


/**
  Construct and emit duplicate key error message using information
  from table's record buffer.

  @param table    TABLE object which record buffer should be used as
                  source for column values.
  @param key      Key description.
  @param msg      Error message template to which key value should be
                  added.
  @param errflag  Flags for my_error() call.

  @notes
    The error message is from ER_DUP_ENTRY_WITH_KEY_NAME but to keep things compatibly
    with old code, the error number is ER_DUP_ENTRY
*/

void print_keydup_error(TABLE *table, KEY *key, const char *msg, myf errflag)
{
  /* Write the duplicated key in the error message */
  char key_buff[MAX_KEY_LENGTH];
  String str(key_buff,sizeof(key_buff),system_charset_info);

  if (key == NULL)
  {
    /*
      Key is unknown. Should only happen if storage engine reports wrong
      duplicate key number.
    */
    my_printf_error(ER_DUP_ENTRY, msg, errflag, "", "*UNKNOWN*");
  }
  else
  {
    if (key->algorithm == HA_KEY_ALG_LONG_HASH)
      setup_keyinfo_hash(key);
    /* Table is opened and defined at this point */
    key_unpack(&str,table, key);
    uint max_length=MYSQL_ERRMSG_SIZE-(uint) strlen(msg);
    if (str.length() >= max_length)
    {
      str.length(max_length-4);
      str.append(STRING_WITH_LEN("..."));
    }
    my_printf_error(ER_DUP_ENTRY, msg, errflag, str.c_ptr_safe(),
                    key->name.str);
    if (key->algorithm == HA_KEY_ALG_LONG_HASH)
      re_setup_keyinfo_hash(key);
  }
}

/**
  Construct and emit duplicate key error message using information
  from table's record buffer.

  @sa print_keydup_error(table, key, msg, errflag).
*/

void print_keydup_error(TABLE *table, KEY *key, myf errflag)
{
  print_keydup_error(table, key,
                     ER_THD(table->in_use, ER_DUP_ENTRY_WITH_KEY_NAME),
                     errflag);
}

/**
  Print error that we got from handler function.

  @note
    In case of delete table it's only safe to use the following parts of
    the 'table' structure:
    - table->s->path
    - table->alias
*/

#define SET_FATAL_ERROR fatal_error=1

void handler::print_error(int error, myf errflag)
{
  bool fatal_error= 0;
  DBUG_ENTER("handler::print_error");
  DBUG_PRINT("enter",("error: %d",error));

  if (ha_thd()->transaction_rollback_request)
  {
    /* Ensure this becomes a true error */
    errflag&= ~(ME_WARNING | ME_NOTE);
  }

  int textno= -1; // impossible value
  switch (error) {
  case EACCES:
    textno=ER_OPEN_AS_READONLY;
    break;
  case EAGAIN:
    textno=ER_FILE_USED;
    break;
  case ENOENT:
  case ENOTDIR:
  case ELOOP:
    textno=ER_FILE_NOT_FOUND;
    break;
  case ENOSPC:
  case HA_ERR_DISK_FULL:
    textno= ER_DISK_FULL;
    SET_FATAL_ERROR;                            // Ensure error is logged
    break;
  case HA_ERR_KEY_NOT_FOUND:
  case HA_ERR_NO_ACTIVE_RECORD:
  case HA_ERR_RECORD_DELETED:
  case HA_ERR_END_OF_FILE:
    /*
      This errors is not not normally fatal (for example for reads). However
      if you get it during an update or delete, then its fatal.
      As the user is calling print_error() (which is not done on read), we
      assume something when wrong with the update or delete.
    */
    SET_FATAL_ERROR;
    textno=ER_KEY_NOT_FOUND;
    break;
  case HA_ERR_ABORTED_BY_USER:
  {
    DBUG_ASSERT(ha_thd()->killed);
    ha_thd()->send_kill_message();
    DBUG_VOID_RETURN;
  }
  case HA_ERR_WRONG_MRG_TABLE_DEF:
    textno=ER_WRONG_MRG_TABLE;
    break;
  case HA_ERR_FOUND_DUPP_KEY:
  {
    if (table)
    {
      uint key_nr=get_dup_key(error);
      if ((int) key_nr >= 0 && key_nr < table->s->keys)
      {
        print_keydup_error(table, &table->key_info[key_nr], errflag);
        table->file->lookup_errkey= -1;
        DBUG_VOID_RETURN;
      }
    }
    textno=ER_DUP_KEY;
    break;
  }
  case HA_ERR_FOREIGN_DUPLICATE_KEY:
  {
    char rec_buf[MAX_KEY_LENGTH];
    String rec(rec_buf, sizeof(rec_buf), system_charset_info);
    /* Table is opened and defined at this point */

    /*
      Just print the subset of fields that are part of the first index,
      printing the whole row from there is not easy.
    */
    key_unpack(&rec, table, &table->key_info[0]);

    char child_table_name[NAME_LEN + 1];
    char child_key_name[NAME_LEN + 1];
    if (get_foreign_dup_key(child_table_name, sizeof(child_table_name),
                            child_key_name, sizeof(child_key_name)))
    {
      my_error(ER_FOREIGN_DUPLICATE_KEY_WITH_CHILD_INFO, errflag,
               table_share->table_name.str, rec.c_ptr_safe(),
               child_table_name, child_key_name);
      }
    else
    {
      my_error(ER_FOREIGN_DUPLICATE_KEY_WITHOUT_CHILD_INFO, errflag,
               table_share->table_name.str, rec.c_ptr_safe());
    }
    DBUG_VOID_RETURN;
  }
  case HA_ERR_NULL_IN_SPATIAL:
    my_error(ER_CANT_CREATE_GEOMETRY_OBJECT, errflag);
    DBUG_VOID_RETURN;
  case HA_ERR_FOUND_DUPP_UNIQUE:
    textno=ER_DUP_UNIQUE;
    break;
  case HA_ERR_RECORD_CHANGED:
    /*
      This is not fatal error when using HANDLER interface
      SET_FATAL_ERROR;
    */
    textno=ER_CHECKREAD;
    break;
  case HA_ERR_CRASHED:
    SET_FATAL_ERROR;
    textno=ER_NOT_KEYFILE;
    break;
  case HA_ERR_WRONG_IN_RECORD:
    SET_FATAL_ERROR;
    textno= ER_CRASHED_ON_USAGE;
    break;
  case HA_ERR_CRASHED_ON_USAGE:
    SET_FATAL_ERROR;
    textno=ER_CRASHED_ON_USAGE;
    break;
  case HA_ERR_NOT_A_TABLE:
    textno= error;
    break;
  case HA_ERR_CRASHED_ON_REPAIR:
    SET_FATAL_ERROR;
    textno=ER_CRASHED_ON_REPAIR;
    break;
  case HA_ERR_OUT_OF_MEM:
    textno=ER_OUT_OF_RESOURCES;
    break;
  case HA_ERR_WRONG_COMMAND:
    my_error(ER_ILLEGAL_HA, MYF(0), table_type(), table_share->db.str,
             table_share->table_name.str);
    DBUG_VOID_RETURN;
    break;
  case HA_ERR_OLD_FILE:
    textno=ER_OLD_KEYFILE;
    break;
  case HA_ERR_UNSUPPORTED:
    textno=ER_UNSUPPORTED_EXTENSION;
    break;
  case HA_ERR_RECORD_FILE_FULL:
  {
    textno=ER_RECORD_FILE_FULL;
    /* Write the error message to error log */
    errflag|= ME_ERROR_LOG;
    break;
  }
  case HA_ERR_INDEX_FILE_FULL:
  {
    textno=ER_INDEX_FILE_FULL;
    /* Write the error message to error log */
    errflag|= ME_ERROR_LOG;
    break;
  }
  case HA_ERR_LOCK_WAIT_TIMEOUT:
    textno=ER_LOCK_WAIT_TIMEOUT;
    break;
  case HA_ERR_LOCK_TABLE_FULL:
    textno=ER_LOCK_TABLE_FULL;
    break;
  case HA_ERR_LOCK_DEADLOCK:
  {
    String str, full_err_msg(ER_DEFAULT(ER_LOCK_DEADLOCK),
                             strlen(ER_DEFAULT(ER_LOCK_DEADLOCK)),
                             system_charset_info);

    get_error_message(error, &str);
    full_err_msg.append(str);
    my_printf_error(ER_LOCK_DEADLOCK, "%s", errflag, full_err_msg.c_ptr_safe());
    DBUG_VOID_RETURN;
  }
  case HA_ERR_READ_ONLY_TRANSACTION:
    textno=ER_READ_ONLY_TRANSACTION;
    break;
  case HA_ERR_CANNOT_ADD_FOREIGN:
    textno=ER_CANNOT_ADD_FOREIGN;
    break;
  case HA_ERR_ROW_IS_REFERENCED:
  {
    String str;
    get_error_message(error, &str);
    my_printf_error(ER_ROW_IS_REFERENCED_2,
                    ER(str.length() ? ER_ROW_IS_REFERENCED_2 : ER_ROW_IS_REFERENCED),
                    errflag, str.c_ptr_safe());
    DBUG_VOID_RETURN;
  }
  case HA_ERR_NO_REFERENCED_ROW:
  {
    String str;
    get_error_message(error, &str);
    my_printf_error(ER_NO_REFERENCED_ROW_2,
                    ER(str.length() ? ER_NO_REFERENCED_ROW_2 : ER_NO_REFERENCED_ROW),
                    errflag, str.c_ptr_safe());
    DBUG_VOID_RETURN;
  }
  case HA_ERR_TABLE_DEF_CHANGED:
    textno=ER_TABLE_DEF_CHANGED;
    break;
  case HA_ERR_NO_SUCH_TABLE:
    my_error(ER_NO_SUCH_TABLE_IN_ENGINE, errflag, table_share->db.str,
             table_share->table_name.str);
    DBUG_VOID_RETURN;
  case HA_ERR_RBR_LOGGING_FAILED:
    textno= ER_BINLOG_ROW_LOGGING_FAILED;
    break;
  case HA_ERR_DROP_INDEX_FK:
  {
    const char *ptr= "???";
    uint key_nr= get_dup_key(error);
    if ((int) key_nr >= 0)
      ptr= table->key_info[key_nr].name.str;
    my_error(ER_DROP_INDEX_FK, errflag, ptr);
    DBUG_VOID_RETURN;
  }
  case HA_ERR_TABLE_NEEDS_UPGRADE:
    textno= ER_TABLE_NEEDS_UPGRADE;
    my_error(ER_TABLE_NEEDS_UPGRADE, errflag,
             "TABLE", table_share->table_name.str);
    DBUG_VOID_RETURN;
  case HA_ERR_NO_PARTITION_FOUND:
    textno=ER_WRONG_PARTITION_NAME;
    break;
  case HA_ERR_TABLE_READONLY:
    textno= ER_OPEN_AS_READONLY;
    break;
  case HA_ERR_AUTOINC_READ_FAILED:
    textno= ER_AUTOINC_READ_FAILED;
    break;
  case HA_ERR_AUTOINC_ERANGE:
    textno= error;
    my_error(textno, errflag, table->found_next_number_field->field_name.str,
             table->in_use->get_stmt_da()->current_row_for_warning());
    DBUG_VOID_RETURN;
    break;
  case HA_ERR_TOO_MANY_CONCURRENT_TRXS:
    textno= ER_TOO_MANY_CONCURRENT_TRXS;
    break;
  case HA_ERR_INDEX_COL_TOO_LONG:
    textno= ER_INDEX_COLUMN_TOO_LONG;
    break;
  case HA_ERR_NOT_IN_LOCK_PARTITIONS:
    textno=ER_ROW_DOES_NOT_MATCH_GIVEN_PARTITION_SET;
    break;
  case HA_ERR_INDEX_CORRUPT:
    textno= ER_INDEX_CORRUPT;
    break;
  case HA_ERR_UNDO_REC_TOO_BIG:
    textno= ER_UNDO_RECORD_TOO_BIG;
    break;
  case HA_ERR_COMMIT_ERROR:
    textno= ER_ERROR_DURING_COMMIT;
    break;
  case HA_ERR_PARTITION_LIST:
    my_error(ER_VERS_NOT_ALLOWED, errflag, table->s->db.str, table->s->table_name.str);
    DBUG_VOID_RETURN;
  default:
    {
      /* The error was "unknown" to this function.
	 Ask handler if it has got a message for this error */
      bool temporary= FALSE;
      String str;
      temporary= get_error_message(error, &str);
      if (!str.is_empty())
      {
	const char* engine= table_type();
	if (temporary)
	  my_error(ER_GET_TEMPORARY_ERRMSG, errflag, error, str.c_ptr(),
                   engine);
	else
        {
          SET_FATAL_ERROR;
	  my_error(ER_GET_ERRMSG, errflag, error, str.c_ptr(), engine);
        }
      }
      else
      {
        if (!temporary)
          my_error(ER_GET_ERRNO, errflag, error, table_type());
        /* else no error message. */
      }
      DBUG_VOID_RETURN;
    }
  }
  DBUG_ASSERT(textno > 0);
  if (unlikely(fatal_error))
  {
    /* Ensure this becomes a true error */
    errflag&= ~(ME_WARNING | ME_NOTE);
    if ((debug_assert_if_crashed_table ||
                      global_system_variables.log_warnings > 1))
    {
      /*
        Log error to log before we crash or if extended warnings are requested
      */
      errflag|= ME_ERROR_LOG;
    }
  }

  /* if we got an OS error from a file-based engine, specify a path of error */
  if (error < HA_ERR_FIRST && bas_ext()[0])
  {
    char buff[FN_REFLEN];
    strxnmov(buff, sizeof(buff),
             table_share->normalized_path.str, bas_ext()[0], NULL);
    my_error(textno, errflag, buff, error);
  }
  else
    my_error(textno, errflag, table_share->table_name.str, error);
  DBUG_VOID_RETURN;
}


/**
  Return an error message specific to this handler.

  @param error  error code previously returned by handler
  @param buf    pointer to String where to add error message

  @return
    Returns true if this is a temporary error
*/
bool handler::get_error_message(int error, String* buf)
{
  DBUG_EXECUTE_IF("external_lock_failure",
                  buf->set_ascii(STRING_WITH_LEN("KABOOM!")););
  return FALSE;
}

/**
  Check for incompatible collation changes.
   
  @retval
    HA_ADMIN_NEEDS_UPGRADE   Table may have data requiring upgrade.
  @retval
    0                        No upgrade required.
*/

int handler::check_collation_compatibility()
{
  ulong mysql_version= table->s->mysql_version;

  if (mysql_version < Charset::latest_mariadb_version_with_collation_change())
  {
    KEY *key= table->key_info;
    KEY *key_end= key + table->s->keys;
    for (; key < key_end; key++)
    {
      KEY_PART_INFO *key_part= key->key_part;
      KEY_PART_INFO *key_part_end= key_part + key->user_defined_key_parts;
      for (; key_part < key_part_end; key_part++)
      {
        if (!key_part->fieldnr)
          continue;
        Field *field= table->field[key_part->fieldnr - 1];
        uint cs_number= field->charset()->number;
        if (Charset::collation_changed_order(mysql_version, cs_number))
          return HA_ADMIN_NEEDS_UPGRADE;
      }
    }
  }

  return 0;
}


int handler::check_long_hash_compatibility() const
{
  if (!table->s->old_long_hash_function())
    return 0;
  KEY *key= table->key_info;
  KEY *key_end= key + table->s->keys;
  for ( ; key < key_end; key++)
  {
    if (key->algorithm == HA_KEY_ALG_LONG_HASH)
    {
      /*
        The old (pre-MDEV-27653)  hash function was wrong.
        So the long hash unique constraint can have some
        duplicate records. REPAIR TABLE can't fix this,
        it will fail on a duplicate key error.
        Only "ALTER IGNORE TABLE .. FORCE" can fix this.
        So we need to return HA_ADMIN_NEEDS_ALTER here,
        (not HA_ADMIN_NEEDS_UPGRADE which is used elsewhere),
        to properly send the error message text corresponding
        to ER_TABLE_NEEDS_REBUILD (rather than to ER_TABLE_NEEDS_UPGRADE)
        to the user.
      */
      return HA_ADMIN_NEEDS_ALTER;
    }
  }
  return 0;
}


int handler::ha_check_for_upgrade(HA_CHECK_OPT *check_opt)
{
  int error;
  KEY *keyinfo, *keyend;
  KEY_PART_INFO *keypart, *keypartend;

  if (table->s->incompatible_version)
    return HA_ADMIN_NEEDS_ALTER;

  if (!table->s->mysql_version)
  {
    /* check for blob-in-key error */
    keyinfo= table->key_info;
    keyend= table->key_info + table->s->keys;
    for (; keyinfo < keyend; keyinfo++)
    {
      keypart= keyinfo->key_part;
      keypartend= keypart + keyinfo->user_defined_key_parts;
      for (; keypart < keypartend; keypart++)
      {
        if (!keypart->fieldnr)
          continue;
        Field *field= table->field[keypart->fieldnr-1];
        if (field->type() == MYSQL_TYPE_BLOB)
        {
          if (check_opt->sql_flags & TT_FOR_UPGRADE)
            check_opt->flags= T_MEDIUM;
          return HA_ADMIN_NEEDS_CHECK;
        }
      }
    }
  }
  if (table->s->frm_version < FRM_VER_TRUE_VARCHAR)
    return HA_ADMIN_NEEDS_ALTER;

  if (unlikely((error= check_collation_compatibility())))
    return error;

  if (unlikely((error= check_long_hash_compatibility())))
    return error;
    
  return check_for_upgrade(check_opt);
}


int handler::check_old_types()
{
  Field** field;

  if (!table->s->mysql_version)
  {
    /* check for bad DECIMAL field */
    for (field= table->field; (*field); field++)
    {
      if ((*field)->type() == MYSQL_TYPE_NEWDECIMAL)
      {
        return HA_ADMIN_NEEDS_ALTER;
      }
      if ((*field)->type() == MYSQL_TYPE_VAR_STRING)
      {
        return HA_ADMIN_NEEDS_ALTER;
      }
    }
  }
  return 0;
}


static bool update_frm_version(TABLE *table)
{
  char path[FN_REFLEN];
  File file;
  int result= 1;
  DBUG_ENTER("update_frm_version");

  /*
    No need to update frm version in case table was created or checked
    by server with the same version. This also ensures that we do not
    update frm version for temporary tables as this code doesn't support
    temporary tables.

    keep_original_mysql_version is set if the table version cannot be
    changed without rewriting the frm file.
  */
  if (table->s->mysql_version == MYSQL_VERSION_ID ||
      table->s->keep_original_mysql_version)
    DBUG_RETURN(0);

  strxmov(path, table->s->normalized_path.str, reg_ext, NullS);

  if ((file= mysql_file_open(key_file_frm,
                             path, O_RDWR|O_BINARY, MYF(MY_WME))) >= 0)
  {
    uchar version[4];

    int4store(version, MYSQL_VERSION_ID);

    if ((result= (int)mysql_file_pwrite(file, (uchar*) version, 4, 51L,
                                        MYF(MY_WME+MY_NABP))))
      goto err;

    table->s->mysql_version= MYSQL_VERSION_ID;
  }
err:
  if (file >= 0)
    (void) mysql_file_close(file, MYF(MY_WME));
  DBUG_RETURN(result);
}



/**
  @return
    key if error because of duplicated keys
*/
uint handler::get_dup_key(int error)
{
  DBUG_ASSERT(table_share->tmp_table != NO_TMP_TABLE || m_lock_type != F_UNLCK);
  DBUG_ENTER("handler::get_dup_key");

  if (lookup_errkey != (uint)-1)
    DBUG_RETURN(errkey= lookup_errkey);

  errkey= (uint)-1;
  if (error == HA_ERR_FOUND_DUPP_KEY ||
      error == HA_ERR_FOREIGN_DUPLICATE_KEY ||
      error == HA_ERR_FOUND_DUPP_UNIQUE || error == HA_ERR_NULL_IN_SPATIAL ||
      error == HA_ERR_DROP_INDEX_FK)
    info(HA_STATUS_ERRKEY | HA_STATUS_NO_LOCK);
  DBUG_RETURN(errkey);
}


/**
  Delete all files with extension from bas_ext().

  @param name		Base name of table

  @note
    We assume that the handler may return more extensions than
    was actually used for the file. We also assume that the first
    extension is the most important one (see the comment near
    handlerton::tablefile_extensions). If this exist and we can't delete
    that it, we will abort the delete.
    If the first one doesn't exists, we have to try to delete all other
    extension as there is chance that the server had crashed between
    the delete of the first file and the next

  @retval
    0   If we successfully deleted at least one file from base_ext and
        didn't get any other errors than ENOENT

  @retval
    !0  Error
*/

int handler::delete_table(const char *name)
{
  int saved_error= ENOENT;
  bool abort_if_first_file_error= 1;
  bool some_file_deleted= 0;
  DBUG_ENTER("handler::delete_table");

  for (const char **ext= bas_ext(); *ext ; ext++)
  {
    int err= mysql_file_delete_with_symlink(key_file_misc, name, *ext, MYF(0));
    if (err)
    {
      if (my_errno != ENOENT)
      {
        saved_error= my_errno;
        /*
          If error other than file not found on the first existing file,
          return the error.
          Otherwise delete as much as possible.
        */
        if (abort_if_first_file_error)
          DBUG_RETURN(saved_error);
      }
    }
    else
      some_file_deleted= 1;
    abort_if_first_file_error= 0;
  }
  DBUG_RETURN(some_file_deleted && saved_error == ENOENT ? 0 : saved_error);
}


int handler::rename_table(const char * from, const char * to)
{
  int error= 0;
  const char **ext, **start_ext;
  start_ext= bas_ext();
  for (ext= start_ext; *ext ; ext++)
  {
    if (unlikely(rename_file_ext(from, to, *ext)))
    {
      if ((error=my_errno) != ENOENT)
	break;
      error= 0;
    }
  }
  if (unlikely(error))
  {
    /* Try to revert the rename. Ignore errors. */
    for (; ext >= start_ext; ext--)
      rename_file_ext(to, from, *ext);
  }
  return error;
}


void handler::drop_table(const char *name)
{
  ha_close();
  delete_table(name);
}


/**
   Return true if the error from drop table means that the
   table didn't exists
*/

bool non_existing_table_error(int error)
{
  return (error == ENOENT ||
          (error == EE_DELETE && my_errno == ENOENT) ||
          error == EE_FILENOTFOUND ||
          error == HA_ERR_NO_SUCH_TABLE ||
          error == HA_ERR_UNSUPPORTED ||
          error == ER_NO_SUCH_TABLE ||
          error == ER_NO_SUCH_TABLE_IN_ENGINE ||
          error == ER_WRONG_OBJECT);
}


/**
  Performs checks upon the table.

  @param thd                thread doing CHECK TABLE operation
  @param check_opt          options from the parser

  @retval
    HA_ADMIN_OK               Successful upgrade
  @retval
    HA_ADMIN_NEEDS_UPGRADE    Table has structures requiring upgrade
  @retval
    HA_ADMIN_NEEDS_ALTER      Table has structures requiring ALTER TABLE
  @retval
    HA_ADMIN_NOT_IMPLEMENTED
*/

int handler::ha_check(THD *thd, HA_CHECK_OPT *check_opt)
{
  int error;
  DBUG_ASSERT(table_share->tmp_table != NO_TMP_TABLE ||
              m_lock_type != F_UNLCK);

  if ((table->s->mysql_version >= MYSQL_VERSION_ID) &&
      (check_opt->sql_flags & TT_FOR_UPGRADE))
    return 0;

  if (table->s->mysql_version < MYSQL_VERSION_ID)
  {
    if (unlikely((error= check_old_types())))
      return error;
    error= ha_check_for_upgrade(check_opt);
    if (unlikely(error && (error != HA_ADMIN_NEEDS_CHECK)))
      return error;
    if (unlikely(!error && (check_opt->sql_flags & TT_FOR_UPGRADE)))
      return 0;
  }
  if (unlikely((error= check(thd, check_opt))))
    return error;
  /* Skip updating frm version if not main handler. */
  if (table->file != this)
    return error;
  return update_frm_version(table);
}

/**
  A helper function to mark a transaction read-write,
  if it is started.
*/

void handler::mark_trx_read_write_internal()
{
  Ha_trx_info *ha_info= &ha_thd()->ha_data[ht->slot].ha_info[0];
  /*
    When a storage engine method is called, the transaction must
    have been started, unless it's a DDL call, for which the
    storage engine starts the transaction internally, and commits
    it internally, without registering in the ha_list.
    Unfortunately here we can't know know for sure if the engine
    has registered the transaction or not, so we must check.
  */
  if (ha_info->is_started())
  {
    /*
      table_share can be NULL, for example, in ha_delete_table() or
      ha_rename_table().
    */
    if (table_share == NULL || table_share->tmp_table == NO_TMP_TABLE)
      ha_info->set_trx_read_write();
  }
}


/**
  Repair table: public interface.

  @sa handler::repair()
*/

int handler::ha_repair(THD* thd, HA_CHECK_OPT* check_opt)
{
  int result;

  mark_trx_read_write();

  result= repair(thd, check_opt);
  DBUG_ASSERT(result == HA_ADMIN_NOT_IMPLEMENTED ||
              ha_table_flags() & HA_CAN_REPAIR);

  if (result == HA_ADMIN_OK)
    result= update_frm_version(table);
  return result;
}


/**
   End bulk insert
*/

int handler::ha_end_bulk_insert()
{
  DBUG_ENTER("handler::ha_end_bulk_insert");
  DBUG_EXECUTE_IF("crash_end_bulk_insert",
                  { extra(HA_EXTRA_FLUSH) ; DBUG_SUICIDE();});
  estimation_rows_to_insert= 0;
  DBUG_RETURN(end_bulk_insert());
}

/**
  Bulk update row: public interface.

  @sa handler::bulk_update_row()
*/

int
handler::ha_bulk_update_row(const uchar *old_data, const uchar *new_data,
                            ha_rows *dup_key_found)
{
  DBUG_ASSERT(table_share->tmp_table != NO_TMP_TABLE ||
              m_lock_type == F_WRLCK);
  mark_trx_read_write();

  return bulk_update_row(old_data, new_data, dup_key_found);
}


/**
  Delete all rows: public interface.

  @sa handler::delete_all_rows()
*/

int
handler::ha_delete_all_rows()
{
  DBUG_ASSERT(table_share->tmp_table != NO_TMP_TABLE ||
              m_lock_type == F_WRLCK);
  mark_trx_read_write();

  return delete_all_rows();
}


/**
  Truncate table: public interface.

  @sa handler::truncate()
*/

int
handler::ha_truncate()
{
  DBUG_ASSERT(table_share->tmp_table != NO_TMP_TABLE ||
              m_lock_type == F_WRLCK);
  mark_trx_read_write();

  return truncate();
}


/**
  Reset auto increment: public interface.

  @sa handler::reset_auto_increment()
*/

int
handler::ha_reset_auto_increment(ulonglong value)
{
  DBUG_ASSERT(table_share->tmp_table != NO_TMP_TABLE ||
              m_lock_type == F_WRLCK);
  mark_trx_read_write();

  return reset_auto_increment(value);
}


/**
  Optimize table: public interface.

  @sa handler::optimize()
*/

int
handler::ha_optimize(THD* thd, HA_CHECK_OPT* check_opt)
{
  DBUG_ASSERT(table_share->tmp_table != NO_TMP_TABLE ||
              m_lock_type == F_WRLCK);
  mark_trx_read_write();

  return optimize(thd, check_opt);
}


/**
  Analyze table: public interface.

  @sa handler::analyze()
*/

int
handler::ha_analyze(THD* thd, HA_CHECK_OPT* check_opt)
{
  DBUG_ASSERT(table_share->tmp_table != NO_TMP_TABLE ||
              m_lock_type != F_UNLCK);
  mark_trx_read_write();

  return analyze(thd, check_opt);
}


/**
  Check and repair table: public interface.

  @sa handler::check_and_repair()
*/

bool
handler::ha_check_and_repair(THD *thd)
{
  DBUG_ASSERT(table_share->tmp_table != NO_TMP_TABLE ||
              m_lock_type == F_UNLCK);
  mark_trx_read_write();

  return check_and_repair(thd);
}


/**
  Disable indexes: public interface.

  @sa handler::disable_indexes()
*/

int
handler::ha_disable_indexes(uint mode)
{
  DBUG_ASSERT(table_share->tmp_table != NO_TMP_TABLE ||
              m_lock_type != F_UNLCK);
  mark_trx_read_write();

  return disable_indexes(mode);
}


/**
  Enable indexes: public interface.

  @sa handler::enable_indexes()
*/

int
handler::ha_enable_indexes(uint mode)
{
  DBUG_ASSERT(table_share->tmp_table != NO_TMP_TABLE ||
              m_lock_type != F_UNLCK);
  mark_trx_read_write();

  return enable_indexes(mode);
}


/**
  Discard or import tablespace: public interface.

  @sa handler::discard_or_import_tablespace()
*/

int
handler::ha_discard_or_import_tablespace(my_bool discard)
{
  DBUG_ASSERT(table_share->tmp_table != NO_TMP_TABLE ||
              m_lock_type == F_WRLCK);
  mark_trx_read_write();

  return discard_or_import_tablespace(discard);
}


bool handler::ha_prepare_inplace_alter_table(TABLE *altered_table,
                                             Alter_inplace_info *ha_alter_info)
{
  DBUG_ASSERT(table_share->tmp_table != NO_TMP_TABLE ||
              m_lock_type != F_UNLCK);
  mark_trx_read_write();

  return prepare_inplace_alter_table(altered_table, ha_alter_info);
}


bool handler::ha_commit_inplace_alter_table(TABLE *altered_table,
                                            Alter_inplace_info *ha_alter_info,
                                            bool commit)
{
   /*
     At this point we should have an exclusive metadata lock on the table.
     The exception is if we're about to roll back changes (commit= false).
     In this case, we might be rolling back after a failed lock upgrade,
     so we could be holding the same lock level as for inplace_alter_table().
   */
   DBUG_ASSERT(ha_thd()->mdl_context.is_lock_owner(MDL_key::TABLE,
                                                   table->s->db.str,
                                                   table->s->table_name.str,
                                                   MDL_EXCLUSIVE) ||
               !commit);

   return commit_inplace_alter_table(altered_table, ha_alter_info, commit);
}


/*
   Default implementation to support in-place alter table
   and old online add/drop index API
*/

enum_alter_inplace_result
handler::check_if_supported_inplace_alter(TABLE *altered_table,
                                          Alter_inplace_info *ha_alter_info)
{
  DBUG_ENTER("handler::check_if_supported_inplace_alter");

  HA_CREATE_INFO *create_info= ha_alter_info->create_info;

  if (altered_table->versioned(VERS_TIMESTAMP))
    DBUG_RETURN(HA_ALTER_INPLACE_NOT_SUPPORTED);

  alter_table_operations inplace_offline_operations=
    ALTER_COLUMN_TYPE_CHANGE_BY_ENGINE |
    ALTER_COLUMN_NAME |
    ALTER_RENAME_COLUMN |
    ALTER_CHANGE_COLUMN_DEFAULT |
    ALTER_COLUMN_DEFAULT |
    ALTER_COLUMN_OPTION |
    ALTER_CHANGE_CREATE_OPTION |
    ALTER_DROP_CHECK_CONSTRAINT |
    ALTER_PARTITIONED |
    ALTER_VIRTUAL_GCOL_EXPR |
    ALTER_RENAME |
    ALTER_RENAME_INDEX |
    ALTER_INDEX_IGNORABILITY;

  /* Is there at least one operation that requires copy algorithm? */
  if (ha_alter_info->handler_flags & ~inplace_offline_operations)
    DBUG_RETURN(HA_ALTER_INPLACE_NOT_SUPPORTED);

  /*
    The following checks for changes related to ALTER_OPTIONS

    ALTER TABLE tbl_name CONVERT TO CHARACTER SET .. and
    ALTER TABLE table_name DEFAULT CHARSET = .. most likely
    change column charsets and so not supported in-place through
    old API.

    Changing of PACK_KEYS, MAX_ROWS and ROW_FORMAT options were
    not supported as in-place operations in old API either.
  */
  if (create_info->used_fields & (HA_CREATE_USED_CHARSET |
                                  HA_CREATE_USED_DEFAULT_CHARSET |
                                  HA_CREATE_USED_PACK_KEYS |
                                  HA_CREATE_USED_CHECKSUM |
                                  HA_CREATE_USED_MAX_ROWS) ||
      (table->s->row_type != create_info->row_type))
    DBUG_RETURN(HA_ALTER_INPLACE_NOT_SUPPORTED);

  uint table_changes= (ha_alter_info->handler_flags &
                       ALTER_COLUMN_TYPE_CHANGE_BY_ENGINE) ?
    IS_EQUAL_PACK_LENGTH : IS_EQUAL_YES;
  if (table->file->check_if_incompatible_data(create_info, table_changes)
      == COMPATIBLE_DATA_YES)
    DBUG_RETURN(HA_ALTER_INPLACE_NO_LOCK);

  DBUG_RETURN(HA_ALTER_INPLACE_NOT_SUPPORTED);
}

Alter_inplace_info::Alter_inplace_info(HA_CREATE_INFO *create_info_arg,
                     Alter_info *alter_info_arg,
                     KEY *key_info_arg, uint key_count_arg,
                     partition_info *modified_part_info_arg,
                     bool ignore_arg, bool error_non_empty)
    : create_info(create_info_arg),
    alter_info(alter_info_arg),
    key_info_buffer(key_info_arg),
    key_count(key_count_arg),
    rename_keys(current_thd->mem_root),
    modified_part_info(modified_part_info_arg),
    ignore(ignore_arg),
    error_if_not_empty(error_non_empty)
  {}

void Alter_inplace_info::report_unsupported_error(const char *not_supported,
                                                  const char *try_instead) const
{
  if (unsupported_reason == NULL)
    my_error(ER_ALTER_OPERATION_NOT_SUPPORTED, MYF(0),
             not_supported, try_instead);
  else
    my_error(ER_ALTER_OPERATION_NOT_SUPPORTED_REASON, MYF(0),
             not_supported, unsupported_reason, try_instead);
}


/**
  Rename table: public interface.

  @sa handler::rename_table()
*/

int
handler::ha_rename_table(const char *from, const char *to)
{
  DBUG_ASSERT(m_lock_type == F_UNLCK);
  mark_trx_read_write();

  return rename_table(from, to);
}


/**
  Drop table in the engine: public interface.

  @sa handler::drop_table()

  The difference between this and delete_table() is that the table is open in
  drop_table().
*/

void
handler::ha_drop_table(const char *name)
{
  DBUG_ASSERT(m_lock_type == F_UNLCK);
  if (check_if_updates_are_ignored("DROP"))
    return;

  mark_trx_read_write();
  drop_table(name);
}


/**
   Structure used during force drop table.
*/

struct st_force_drop_table_params
{
  const char *path;
  const LEX_CSTRING *db;
  const LEX_CSTRING *alias;
  int error;
  bool discovering;
};


/**
   Try to delete table from a given plugin
   Table types with discovery is ignored as these .frm files would have
   been created during discovery and thus doesn't need to be found
   for drop table force
*/

static my_bool delete_table_force(THD *thd, plugin_ref plugin, void *arg)
{
  handlerton *hton = plugin_hton(plugin);
  st_force_drop_table_params *param = (st_force_drop_table_params *)arg;

  if (param->discovering == (hton->discover_table != NULL) &&
      !(thd->slave_thread && (hton->flags & HTON_IGNORE_UPDATES)))
  {
    int error;
    error= ha_delete_table(thd, hton, param->path, param->db, param->alias, 0);
    if (error > 0 && !non_existing_table_error(error))
      param->error= error;
    if (error == 0)
    {
      if (hton && hton->flags & HTON_TABLE_MAY_NOT_EXIST_ON_SLAVE)
        thd->replication_flags |= OPTION_IF_EXISTS;
      param->error= 0;
      return TRUE;                                // Table was deleted
    }
  }
  return FALSE;
}

/**
   @brief
   Traverse all plugins to delete table when .frm file is missing.

   @return -1  Table was not found in any engine
   @return 0  Table was found in some engine and delete succeded
   @return #  Error from first engine that had a table but didn't succeed to
              delete the table
   @return HA_ERR_ROW_IS_REFERENCED if foreign key reference is encountered,

*/

int ha_delete_table_force(THD *thd, const char *path, const LEX_CSTRING *db,
                          const LEX_CSTRING *alias)
{
  st_force_drop_table_params param;
  Table_exists_error_handler no_such_table_handler;
  DBUG_ENTER("ha_delete_table_force");

  param.path=        path;
  param.db=          db;
  param.alias=       alias;
  param.error=       -1;                   // Table not found
  param.discovering= true;

  thd->push_internal_handler(&no_such_table_handler);
  if (plugin_foreach(thd, delete_table_force, MYSQL_STORAGE_ENGINE_PLUGIN,
                     &param))
    param.error= 0;                            // Delete succeded
  else
  {
    param.discovering= false;
    if (plugin_foreach(thd, delete_table_force, MYSQL_STORAGE_ENGINE_PLUGIN,
                       &param))
      param.error= 0;                            // Delete succeded
  }
  thd->pop_internal_handler();
  DBUG_RETURN(param.error);
}


/**
  Create a table in the engine: public interface.

  @sa handler::create()
*/

int
handler::ha_create(const char *name, TABLE *form, HA_CREATE_INFO *info_arg)
{
  DBUG_ASSERT(m_lock_type == F_UNLCK);
  mark_trx_read_write();
  int error= create(name, form, info_arg);
  if (!error &&
      !(info_arg->options & (HA_LEX_CREATE_TMP_TABLE | HA_CREATE_TMP_ALTER)))
    mysql_audit_create_table(form);
  return error;
}


/**
  Create handler files for CREATE TABLE: public interface.

  @sa handler::create_partitioning_metadata()
*/

int
handler::ha_create_partitioning_metadata(const char *name,
                                         const char *old_name,
                                         chf_create_flags action_flag)
{
  /*
    Normally this is done when unlocked, but in fast_alter_partition_table,
    it is done on an already locked handler when preparing to alter/rename
    partitions.
  */
  DBUG_ASSERT(m_lock_type == F_UNLCK ||
              (!old_name && strcmp(name, table_share->path.str)));


  mark_trx_read_write();
  return create_partitioning_metadata(name, old_name, action_flag);
}


/**
  Change partitions: public interface.

  @sa handler::change_partitions()
*/

int
handler::ha_change_partitions(HA_CREATE_INFO *create_info,
                              const char *path,
                              ulonglong * const copied,
                              ulonglong * const deleted,
                              const uchar *pack_frm_data,
                              size_t pack_frm_len)
{
  /*
    Must have at least RDLCK or be a TMP table. Read lock is needed to read
    from current partitions and write lock will be taken on new partitions.
  */
  DBUG_ASSERT(table_share->tmp_table != NO_TMP_TABLE ||
              m_lock_type != F_UNLCK);

  mark_trx_read_write();

  return change_partitions(create_info, path, copied, deleted,
                           pack_frm_data, pack_frm_len);
}


/**
  Drop partitions: public interface.

  @sa handler::drop_partitions()
*/

int
handler::ha_drop_partitions(const char *path)
{
  DBUG_ASSERT(!table->db_stat);

  mark_trx_read_write();

  return drop_partitions(path);
}


/**
  Rename partitions: public interface.

  @sa handler::rename_partitions()
*/

int
handler::ha_rename_partitions(const char *path)
{
  DBUG_ASSERT(!table->db_stat);

  mark_trx_read_write();

  return rename_partitions(path);
}


/**
  Tell the storage engine that it is allowed to "disable transaction" in the
  handler. It is a hint that ACID is not required - it was used in NDB for
  ALTER TABLE, for example, when data are copied to temporary table.
  A storage engine may treat this hint any way it likes. NDB for example
  started to commit every now and then automatically.
  This hint can be safely ignored.
*/
int ha_enable_transaction(THD *thd, bool on)
{
  int error=0;
  DBUG_ENTER("ha_enable_transaction");
  DBUG_PRINT("enter", ("on: %d", (int) on));

  if ((thd->transaction->on= on))
  {
    /*
      Now all storage engines should have transaction handling enabled.
      But some may have it enabled all the time - "disabling" transactions
      is an optimization hint that storage engine is free to ignore.
      So, let's commit an open transaction (if any) now.
    */
    if (likely(!(error= ha_commit_trans(thd, 0))))
      error= trans_commit_implicit(thd);
  }
  DBUG_RETURN(error);
}

int handler::index_next_same(uchar *buf, const uchar *key, uint keylen)
{
  int error;
  DBUG_ENTER("handler::index_next_same");
  if (!(error=index_next(buf)))
  {
    my_ptrdiff_t ptrdiff= buf - table->record[0];
    uchar *UNINIT_VAR(save_record_0);
    KEY *UNINIT_VAR(key_info);
    KEY_PART_INFO *UNINIT_VAR(key_part);
    KEY_PART_INFO *UNINIT_VAR(key_part_end);

    /*
      key_cmp_if_same() compares table->record[0] against 'key'.
      In parts it uses table->record[0] directly, in parts it uses
      field objects with their local pointers into table->record[0].
      If 'buf' is distinct from table->record[0], we need to move
      all record references. This is table->record[0] itself and
      the field pointers of the fields used in this key.
    */
    if (ptrdiff)
    {
      save_record_0= table->record[0];
      table->record[0]= buf;
      key_info= table->key_info + active_index;
      key_part= key_info->key_part;
      key_part_end= key_part + key_info->user_defined_key_parts;
      for (; key_part < key_part_end; key_part++)
      {
        DBUG_ASSERT(key_part->field);
        key_part->field->move_field_offset(ptrdiff);
      }
    }

    if (key_cmp_if_same(table, key, active_index, keylen))
    {
      table->status=STATUS_NOT_FOUND;
      error=HA_ERR_END_OF_FILE;
    }

    /* Move back if necessary. */
    if (ptrdiff)
    {
      table->record[0]= save_record_0;
      for (key_part= key_info->key_part; key_part < key_part_end; key_part++)
        key_part->field->move_field_offset(-ptrdiff);
    }
  }
  DBUG_PRINT("return",("%i", error));
  DBUG_RETURN(error);
}


void handler::get_dynamic_partition_info(PARTITION_STATS *stat_info,
                                         uint part_id)
{
  info(HA_STATUS_CONST | HA_STATUS_TIME | HA_STATUS_VARIABLE |
       HA_STATUS_NO_LOCK);
  stat_info->records=              stats.records;
  stat_info->mean_rec_length=      stats.mean_rec_length;
  stat_info->data_file_length=     stats.data_file_length;
  stat_info->max_data_file_length= stats.max_data_file_length;
  stat_info->index_file_length=    stats.index_file_length;
  stat_info->max_index_file_length=stats.max_index_file_length;
  stat_info->delete_length=        stats.delete_length;
  stat_info->create_time=          stats.create_time;
  stat_info->update_time=          stats.update_time;
  stat_info->check_time=           stats.check_time;
  stat_info->check_sum=            stats.checksum;
  stat_info->check_sum_null=       stats.checksum_null;
}


/*
  Updates the global table stats with the TABLE this handler represents
*/

void handler::update_global_table_stats()
{
  TABLE_STATS * table_stats;

  status_var_add(table->in_use->status_var.rows_read, rows_read);
  DBUG_ASSERT(rows_tmp_read == 0);

  if (!table->in_use->userstat_running)
  {
    rows_read= rows_changed= 0;
    return;
  }

  if (rows_read + rows_changed == 0)
    return;                                     // Nothing to update.

  DBUG_ASSERT(table->s);
  DBUG_ASSERT(table->s->table_cache_key.str);

  mysql_mutex_lock(&LOCK_global_table_stats);
  /* Gets the global table stats, creating one if necessary. */
  if (!(table_stats= (TABLE_STATS*)
        my_hash_search(&global_table_stats,
                    (uchar*) table->s->table_cache_key.str,
                    table->s->table_cache_key.length)))
  {
    if (!(table_stats = ((TABLE_STATS*)
                         my_malloc(PSI_INSTRUMENT_ME, sizeof(TABLE_STATS),
                                   MYF(MY_WME | MY_ZEROFILL)))))
    {
      /* Out of memory error already given */
      goto end;
    }
    memcpy(table_stats->table, table->s->table_cache_key.str,
           table->s->table_cache_key.length);
    table_stats->table_name_length= (uint)table->s->table_cache_key.length;
    table_stats->engine_type= ht->db_type;
    /* No need to set variables to 0, as we use MY_ZEROFILL above */

    if (my_hash_insert(&global_table_stats, (uchar*) table_stats))
    {
      /* Out of memory error is already given */
      my_free(table_stats);
      goto end;
    }
  }
  // Updates the global table stats.
  table_stats->rows_read+=    rows_read;
  table_stats->rows_changed+= rows_changed;
  table_stats->rows_changed_x_indexes+= (rows_changed *
                                         (table->s->keys ? table->s->keys :
                                          1));
  rows_read= rows_changed= 0;
end:
  mysql_mutex_unlock(&LOCK_global_table_stats);
}


/*
  Updates the global index stats with this handler's accumulated index reads.
*/

void handler::update_global_index_stats()
{
  DBUG_ASSERT(table->s);

  if (!table->in_use->userstat_running)
  {
    /* Reset all index read values */
    bzero(index_rows_read, sizeof(index_rows_read[0]) * table->s->keys);
    return;
  }

  for (uint index = 0; index < table->s->keys; index++)
  {
    if (index_rows_read[index])
    {
      INDEX_STATS* index_stats;
      size_t key_length;
      KEY *key_info = &table->key_info[index];  // Rows were read using this

      DBUG_ASSERT(key_info->cache_name);
      if (!key_info->cache_name)
        continue;
      key_length= table->s->table_cache_key.length + key_info->name.length + 1;
      mysql_mutex_lock(&LOCK_global_index_stats);
      // Gets the global index stats, creating one if necessary.
      if (!(index_stats= (INDEX_STATS*) my_hash_search(&global_index_stats,
                                                    key_info->cache_name,
                                                    key_length)))
      {
        if (!(index_stats = ((INDEX_STATS*)
                             my_malloc(PSI_INSTRUMENT_ME, sizeof(INDEX_STATS),
                                       MYF(MY_WME | MY_ZEROFILL)))))
          goto end;                             // Error is already given

        memcpy(index_stats->index, key_info->cache_name, key_length);
        index_stats->index_name_length= key_length;
        if (my_hash_insert(&global_index_stats, (uchar*) index_stats))
        {
          my_free(index_stats);
          goto end;
        }
      }
      /* Updates the global index stats. */
      index_stats->rows_read+= index_rows_read[index];
      index_rows_read[index]= 0;
end:
      mysql_mutex_unlock(&LOCK_global_index_stats);
    }
  }
}


static void flush_checksum(ha_checksum *row_crc, uchar **checksum_start,
                           size_t *checksum_length)
{
  if (*checksum_start)
  {
    *row_crc= my_checksum(*row_crc, *checksum_start, *checksum_length);
    *checksum_start= NULL;
    *checksum_length= 0;
  }
}


/* calculating table's checksum */
int handler::calculate_checksum()
{
  int error;
  THD *thd=ha_thd();
  DBUG_ASSERT(table->s->last_null_bit_pos < 8);
  uchar null_mask= table->s->last_null_bit_pos
                   ? 256 -  (1 << table->s->last_null_bit_pos) : 0;

  table->use_all_stored_columns();
  stats.checksum= 0;

  if ((error= ha_rnd_init(1)))
    return error;

  for (;;)
  {
    if (thd->killed)
      return HA_ERR_ABORTED_BY_USER;

    ha_checksum row_crc= 0;
    error= ha_rnd_next(table->record[0]);
    if (error)
      break;

    if (table->s->null_bytes)
    {
      /* fix undefined null bits */
      table->record[0][table->s->null_bytes-1] |= null_mask;
      if (!(table->s->db_create_options & HA_OPTION_PACK_RECORD))
        table->record[0][0] |= 1;

      row_crc= my_checksum(row_crc, table->record[0], table->s->null_bytes);
    }

    uchar *checksum_start= NULL;
    size_t checksum_length= 0;
    for (uint i= 0; i < table->s->fields; i++ )
    {
      Field *f= table->field[i];
      if (!f->stored_in_db())
        continue;


      if (! thd->variables.old_mode && f->is_real_null(0))
      {
        flush_checksum(&row_crc, &checksum_start, &checksum_length);
        continue;
      }
     /*
       BLOB and VARCHAR have pointers in their field, we must convert
       to string; GEOMETRY is implemented on top of BLOB.
       BIT may store its data among NULL bits, convert as well.
     */
      switch (f->type()) {
        case MYSQL_TYPE_BLOB:
        case MYSQL_TYPE_VARCHAR:
        case MYSQL_TYPE_GEOMETRY:
        case MYSQL_TYPE_BIT:
        {
          flush_checksum(&row_crc, &checksum_start, &checksum_length);
          String tmp;
          f->val_str(&tmp);
          row_crc= my_checksum(row_crc, (uchar*) tmp.ptr(), tmp.length());
          break;
        }
        default:
          if (!checksum_start)
            checksum_start= f->ptr;
          DBUG_ASSERT(checksum_start + checksum_length == f->ptr);
          checksum_length+= f->pack_length();
          break;
      }
    }
    flush_checksum(&row_crc, &checksum_start, &checksum_length);

    stats.checksum+= row_crc;
  }
  ha_rnd_end();
  return error == HA_ERR_END_OF_FILE ? 0 : error;
}


/****************************************************************************
** Some general functions that isn't in the handler class
****************************************************************************/

/**
  Initiates table-file and calls appropriate database-creator.

  @retval
   0  ok
  @retval
   1  error
*/
int ha_create_table(THD *thd, const char *path, const char *db,
                    const char *table_name, HA_CREATE_INFO *create_info,
                    LEX_CUSTRING *frm, bool skip_frm_file)
{
  int error= 1;
  TABLE table;
  char name_buff[FN_REFLEN];
  const char *name;
  TABLE_SHARE share;
  Abort_on_warning_instant_set old_abort_on_warning(thd, 0);
  bool temp_table __attribute__((unused)) =
    create_info->options & (HA_LEX_CREATE_TMP_TABLE | HA_CREATE_TMP_ALTER);
  DBUG_ENTER("ha_create_table");

  init_tmp_table_share(thd, &share, db, 0, table_name, path);

  if (frm)
  {
    bool write_frm_now= (!create_info->db_type->discover_table &&
                         !create_info->tmp_table() && !skip_frm_file);

    share.frm_image= frm;

    // open an frm image
    if (share.init_from_binary_frm_image(thd, write_frm_now,
                                         frm->str, frm->length))
      goto err;
  }
  else
  {
    // open an frm file
    share.db_plugin= ha_lock_engine(thd, create_info->db_type);

    if (open_table_def(thd, &share))
      goto err;
  }

  share.m_psi= PSI_CALL_get_table_share(temp_table, &share);

  if (open_table_from_share(thd, &share, &empty_clex_str, 0, READ_ALL, 0,
                            &table, true))
    goto err;

  update_create_info_from_table(create_info, &table);

  name= get_canonical_filename(table.file, share.path.str, name_buff);

  error= table.file->ha_create(name, &table, create_info);

  if (unlikely(error))
  {
    if (!thd->is_error())
      my_error(ER_CANT_CREATE_TABLE, MYF(0), db, table_name, error);
    table.file->print_error(error, MYF(ME_WARNING));
    PSI_CALL_drop_table_share(temp_table, share.db.str, (uint)share.db.length,
                              share.table_name.str, (uint)share.table_name.length);
  }

  (void) closefrm(&table);
 
err:
  free_table_share(&share);
  DBUG_RETURN(error != 0);
}

void st_ha_check_opt::init()
{
  flags= sql_flags= 0;
  start_time= my_time(0);
}


/*****************************************************************************
  Key cache handling.

  This code is only relevant for ISAM/MyISAM tables

  key_cache->cache may be 0 only in the case where a key cache is not
  initialized or when we where not able to init the key cache in a previous
  call to ha_init_key_cache() (probably out of memory)
*****************************************************************************/

/**
  Init a key cache if it has not been initied before.
*/
int ha_init_key_cache(const char *name, KEY_CACHE *key_cache, void *unused
                      __attribute__((unused)))
{
  DBUG_ENTER("ha_init_key_cache");

  if (!key_cache->key_cache_inited)
  {
    mysql_mutex_lock(&LOCK_global_system_variables);
    size_t tmp_buff_size= (size_t) key_cache->param_buff_size;
    uint tmp_block_size= (uint) key_cache->param_block_size;
    uint division_limit= (uint)key_cache->param_division_limit;
    uint age_threshold=  (uint)key_cache->param_age_threshold;
    uint partitions=     (uint)key_cache->param_partitions;
    uint changed_blocks_hash_size=  (uint)key_cache->changed_blocks_hash_size;
    mysql_mutex_unlock(&LOCK_global_system_variables);
    DBUG_RETURN(!init_key_cache(key_cache,
				tmp_block_size,
				tmp_buff_size,
				division_limit, age_threshold,
                                changed_blocks_hash_size,
                                partitions));
  }
  DBUG_RETURN(0);
}


/**
  Resize key cache.
*/
int ha_resize_key_cache(KEY_CACHE *key_cache)
{
  DBUG_ENTER("ha_resize_key_cache");

  if (key_cache->key_cache_inited)
  {
    mysql_mutex_lock(&LOCK_global_system_variables);
    size_t tmp_buff_size= (size_t) key_cache->param_buff_size;
    long tmp_block_size= (long) key_cache->param_block_size;
    uint division_limit= (uint)key_cache->param_division_limit;
    uint age_threshold=  (uint)key_cache->param_age_threshold;
    uint changed_blocks_hash_size=  (uint)key_cache->changed_blocks_hash_size;
    mysql_mutex_unlock(&LOCK_global_system_variables);
    DBUG_RETURN(!resize_key_cache(key_cache, tmp_block_size,
				  tmp_buff_size,
				  division_limit, age_threshold,
                                  changed_blocks_hash_size));
  }
  DBUG_RETURN(0);
}


/**
  Change parameters for key cache (like division_limit)
*/
int ha_change_key_cache_param(KEY_CACHE *key_cache)
{
  DBUG_ENTER("ha_change_key_cache_param");

  if (key_cache->key_cache_inited)
  {
    mysql_mutex_lock(&LOCK_global_system_variables);
    uint division_limit= (uint)key_cache->param_division_limit;
    uint age_threshold=  (uint)key_cache->param_age_threshold;
    mysql_mutex_unlock(&LOCK_global_system_variables);
    change_key_cache_param(key_cache, division_limit, age_threshold);
  }
  DBUG_RETURN(0);
}


/**
  Repartition key cache 
*/
int ha_repartition_key_cache(KEY_CACHE *key_cache)
{
  DBUG_ENTER("ha_repartition_key_cache");

  if (key_cache->key_cache_inited)
  {
    mysql_mutex_lock(&LOCK_global_system_variables);
    size_t tmp_buff_size= (size_t) key_cache->param_buff_size;
    long tmp_block_size= (long) key_cache->param_block_size;
    uint division_limit= (uint)key_cache->param_division_limit;
    uint age_threshold=  (uint)key_cache->param_age_threshold;
    uint partitions=     (uint)key_cache->param_partitions;
    uint changed_blocks_hash_size=  (uint)key_cache->changed_blocks_hash_size;
    mysql_mutex_unlock(&LOCK_global_system_variables);
    DBUG_RETURN(!repartition_key_cache(key_cache, tmp_block_size,
				       tmp_buff_size,
				       division_limit, age_threshold,
                                       changed_blocks_hash_size,
                                       partitions));
  }
  DBUG_RETURN(0);
}


/**
  Move all tables from one key cache to another one.
*/
int ha_change_key_cache(KEY_CACHE *old_key_cache,
			KEY_CACHE *new_key_cache)
{
  mi_change_key_cache(old_key_cache, new_key_cache);
  return 0;
}


static my_bool discover_handlerton(THD *thd, plugin_ref plugin,
                                   void *arg)
{
  TABLE_SHARE *share= (TABLE_SHARE *)arg;
  handlerton *hton= plugin_hton(plugin);
  if (hton->discover_table)
  {
    share->db_plugin= plugin;
    int error= hton->discover_table(hton, thd, share);
    if (error != HA_ERR_NO_SUCH_TABLE)
    {
      if (unlikely(error))
      {
        if (!share->error)
        {
          share->error= OPEN_FRM_ERROR_ALREADY_ISSUED;
          plugin_unlock(0, share->db_plugin);
        }

        /*
          report an error, unless it is "generic" and a more
          specific one was already reported
        */
        if (error != HA_ERR_GENERIC || !thd->is_error())
          my_error(ER_GET_ERRNO, MYF(0), error, plugin_name(plugin)->str);
        share->db_plugin= 0;
      }
      else
        share->error= OPEN_FRM_OK;

      status_var_increment(thd->status_var.ha_discover_count);
      return TRUE; // abort the search
    }
    share->db_plugin= 0;
  }

  DBUG_ASSERT(share->error == OPEN_FRM_OPEN_ERROR);
  return FALSE;    // continue with the next engine
}

int ha_discover_table(THD *thd, TABLE_SHARE *share)
{
  DBUG_ENTER("ha_discover_table");
  int found;

  DBUG_ASSERT(share->error == OPEN_FRM_OPEN_ERROR);   // share is not OK yet

  if (!engines_with_discover)
    found= FALSE;
  else if (share->db_plugin)
    found= discover_handlerton(thd, share->db_plugin, share);
  else
    found= plugin_foreach(thd, discover_handlerton,
                        MYSQL_STORAGE_ENGINE_PLUGIN, share);

  if (thd->lex->query_tables && thd->lex->query_tables->sequence && !found)
    my_error(ER_UNKNOWN_SEQUENCES, MYF(0),share->table_name.str);
  if (!found)
    open_table_error(share, OPEN_FRM_OPEN_ERROR, ENOENT); // not found

  DBUG_RETURN(share->error != OPEN_FRM_OK);
}

static my_bool file_ext_exists(char *path, size_t path_len, const char *ext)
{
  strmake(path + path_len, ext, FN_REFLEN - path_len);
  return !access(path, F_OK);
}

struct st_discover_existence_args
{
  char *path;
  size_t  path_len;
  const char *db, *table_name;
  handlerton *hton;
  bool frm_exists;
};

static my_bool discover_existence(THD *thd, plugin_ref plugin,
                                  void *arg)
{
  st_discover_existence_args *args= (st_discover_existence_args*)arg;
  handlerton *ht= plugin_hton(plugin);
  if (!ht->discover_table_existence)
    return args->frm_exists;

  args->hton= ht;

  if (ht->discover_table_existence == ext_based_existence)
    return file_ext_exists(args->path, args->path_len,
                           ht->tablefile_extensions[0]);

  return ht->discover_table_existence(ht, args->db, args->table_name);
}


/**
  Check if a given table exists, without doing a full discover, if possible

  If the 'hton' is not NULL, it's set to the handlerton of the storage engine
  of this table, or to view_pseudo_hton if the frm belongs to a view.

  This function takes discovery correctly into account. If frm is found,
  it discovers the table to make sure it really exists in the engine.
  If no frm is found it discovers the table, in case it still exists in
  the engine.

  While it tries to cut corners (don't open .frm if no discovering engine is
  enabled, no full discovery if all discovering engines support
  discover_table_existence, etc), it still *may* be quite expensive
  and must be used sparingly.

  @retval true    Table exists (even if the error occurred, like bad frm)
  @retval false   Table does not exist (one can do CREATE TABLE table_name)

  @note if frm exists and the table in engine doesn't, *hton will be set,
        but the return value will be false.

  @note if frm file exists, but the table cannot be opened (engine not
        loaded, frm is invalid), the return value will be true, but
        *hton will be NULL.
*/

bool ha_table_exists(THD *thd, const LEX_CSTRING *db,
                     const LEX_CSTRING *table_name, LEX_CUSTRING *table_id,
                     LEX_CSTRING *partition_engine_name,
                     handlerton **hton, bool *is_sequence)
{
  handlerton *dummy;
  bool dummy2;
  DBUG_ENTER("ha_table_exists");

  if (hton)
    *hton= 0;
  else if (engines_with_discover)
    hton= &dummy;
  if (!is_sequence)
    is_sequence= &dummy2;
  *is_sequence= 0;
  if (table_id)
  {
    table_id->str= 0;
    table_id->length= 0;
  }

  TDC_element *element= tdc_lock_share(thd, db->str, table_name->str);
  if (element && element != MY_ERRPTR)
  {
    if (!hton)
      hton= &dummy;
    *hton= element->share->db_type();
#ifdef WITH_PARTITION_STORAGE_ENGINE
    if (partition_engine_name && element->share->db_type() == partition_hton)
    {
      if (!static_cast<Partition_share *>(element->share->ha_share)->
          partition_engine_name)
      {
        /* Partition engine found, but table has never been opened */
        tdc_unlock_share(element);
        goto retry_from_frm;
      }
      lex_string_set(partition_engine_name,
        static_cast<Partition_share *>(element->share->ha_share)->
          partition_engine_name);
    }
#endif
    *is_sequence= element->share->table_type == TABLE_TYPE_SEQUENCE;
    if (*hton != view_pseudo_hton && element->share->tabledef_version.length &&
        table_id &&
        (table_id->str= (uchar*)
         thd->memdup(element->share->tabledef_version.str, MY_UUID_SIZE)))
      table_id->length= MY_UUID_SIZE;
    tdc_unlock_share(element);
    DBUG_RETURN(TRUE);
  }

#ifdef WITH_PARTITION_STORAGE_ENGINE
retry_from_frm:
#endif
  char path[FN_REFLEN + 1];
  size_t path_len = build_table_filename(path, sizeof(path) - 1,
                                         db->str, table_name->str, "", 0);
  st_discover_existence_args args= {path, path_len, db->str, table_name->str, 0, true};

  if (file_ext_exists(path, path_len, reg_ext))
  {
    bool exists= true;
    if (hton)
    {
      char engine_buf[NAME_CHAR_LEN + 1];
      LEX_CSTRING engine= { engine_buf, 0 };
      Table_type type= dd_frm_type(thd, path, &engine,
                                   partition_engine_name,
                                   table_id);

      switch (type) {
      case TABLE_TYPE_UNKNOWN:
        DBUG_PRINT("exit", ("Exist, cannot be opened"));
        DBUG_RETURN(true);                      // Frm exists
      case TABLE_TYPE_VIEW:
        *hton= view_pseudo_hton;
        DBUG_PRINT("exit", ("Exist, view"));
        DBUG_RETURN(true);                      // Frm exists
      case TABLE_TYPE_SEQUENCE:
        *is_sequence= true;
        /* fall through */
      case TABLE_TYPE_NORMAL:
        {
          plugin_ref p=  plugin_lock_by_name(thd, &engine,
                                             MYSQL_STORAGE_ENGINE_PLUGIN);
          *hton= p ? plugin_hton(p) : NULL;
          if (*hton)      // verify that the table really exists
            exists= discover_existence(thd, p, &args);
        }
      }
    }
    DBUG_PRINT("exit", (exists ? "Exists" : "Does not exist"));
    DBUG_RETURN(exists);
  }

  args.frm_exists= false;
  if (plugin_foreach(thd, discover_existence, MYSQL_STORAGE_ENGINE_PLUGIN,
                     &args))
  {
    if (hton)
      *hton= args.hton;
    DBUG_PRINT("exit", ("discovery found file"));
    DBUG_RETURN(TRUE);
  }

  if (need_full_discover_for_existence)
  {
    TABLE_LIST table;
    bool exists;
    uint flags = GTS_TABLE | GTS_VIEW;

    if (!hton)
      flags|= GTS_NOLOCK;

    Table_exists_error_handler no_such_table_handler;
    thd->push_internal_handler(&no_such_table_handler);
    table.init_one_table(db, table_name, 0, TL_READ);
    TABLE_SHARE *share= tdc_acquire_share(thd, &table, flags);
    thd->pop_internal_handler();

    if (hton && share)
    {
      *hton= share->db_type();
      if (table_id && share->tabledef_version.length &&
          (table_id->str=
           (uchar*) thd->memdup(share->tabledef_version.str, MY_UUID_SIZE)))
        table_id->length= MY_UUID_SIZE;
      tdc_release_share(share);
    }

    // the table doesn't exist if we've caught ER_NO_SUCH_TABLE and nothing else
    exists= !no_such_table_handler.safely_trapped_errors();
    DBUG_PRINT("exit", (exists ? "Exists" : "Does not exist"));
    DBUG_RETURN(exists);
  }

  DBUG_PRINT("exit", ("Does not exist"));
  DBUG_RETURN(FALSE);
}


/*
  Check if the CREATE/ALTER table should be ignored
  This could happen for slaves where the table is shared between master
  and slave

  If statement is ignored, write a note
*/

bool handler::check_if_updates_are_ignored(const char *op) const
{
  return ha_check_if_updates_are_ignored(table->in_use, ht, op);
}


bool ha_check_if_updates_are_ignored(THD *thd, handlerton *hton,
                                     const char *op)
{
  DBUG_ENTER("ha_check_if_updates_are_ignored");
  if (!thd->slave_thread || !(hton= ha_checktype(thd, hton, 1)))
    DBUG_RETURN(0);                                   // Not slave or no engine
  if (!(hton->flags & HTON_IGNORE_UPDATES))
    DBUG_RETURN(0);                                   // Not shared table
  my_error(ER_SLAVE_IGNORED_SHARED_TABLE, MYF(ME_NOTE), op);
  DBUG_RETURN(1);
}


/**
  Discover all table names in a given database
*/
extern "C" {

static int cmp_file_names(const void *a, const void *b)
{
  CHARSET_INFO *cs= character_set_filesystem;
  char *aa= ((FILEINFO *)a)->name;
  char *bb= ((FILEINFO *)b)->name;
  return cs->strnncoll(aa, strlen(aa), bb, strlen(bb));
}

static int cmp_table_names(LEX_CSTRING * const *a, LEX_CSTRING * const *b)
{
  return my_charset_bin.strnncoll((*a)->str, (*a)->length,
                                  (*b)->str, (*b)->length);
}

#ifndef DBUG_OFF
static int cmp_table_names_desc(LEX_CSTRING * const *a, LEX_CSTRING * const *b)
{
  return -cmp_table_names(a, b);
}
#endif

}

Discovered_table_list::Discovered_table_list(THD *thd_arg,
                 Dynamic_array<LEX_CSTRING*> *tables_arg,
                 const LEX_CSTRING *wild_arg) :
  thd(thd_arg), with_temps(false), tables(tables_arg)
{
  if (wild_arg->str && wild_arg->str[0])
  {
    wild= wild_arg->str;
    wend= wild + wild_arg->length;
  }
  else
    wild= 0;
}

bool Discovered_table_list::add_table(const char *tname, size_t tlen)
{
  /*
    TODO Check with_temps and filter out temp tables.
    Implement the check, when we'll have at least one affected engine (with
    custom discover_table_names() method, that calls add_table() directly).
    Note: avoid comparing the same name twice (here and in add_file).
  */
  if (wild && table_alias_charset->wildcmp(tname, tname + tlen, wild, wend,
                                           wild_prefix, wild_one, wild_many))
      return 0;

  LEX_CSTRING *name= thd->make_clex_string(tname, tlen);
  if (!name || tables->append(name))
    return 1;
  return 0;
}

bool Discovered_table_list::add_file(const char *fname)
{
  bool is_temp= strncmp(fname, STRING_WITH_LEN(tmp_file_prefix)) == 0;

  if (is_temp && !with_temps)
    return 0;

  char tname[SAFE_NAME_LEN + 1];
  size_t tlen= filename_to_tablename(fname, tname, sizeof(tname), is_temp);
  return add_table(tname, tlen);
}


void Discovered_table_list::sort()
{
  tables->sort(cmp_table_names);
}


#ifndef DBUG_OFF
void Discovered_table_list::sort_desc()
{
  tables->sort(cmp_table_names_desc);
}
#endif


void Discovered_table_list::remove_duplicates()
{
  LEX_CSTRING **src= tables->front();
  LEX_CSTRING **dst= src;
  sort();
  while (++dst <= tables->back())
  {
    LEX_CSTRING *s= *src, *d= *dst;
    DBUG_ASSERT(strncmp(s->str, d->str, MY_MIN(s->length, d->length)) <= 0);
    if ((s->length != d->length || strncmp(s->str, d->str, d->length)))
    {
      src++;
      if (src != dst)
        *src= *dst;
    }
  }
  tables->elements(src - tables->front() + 1);
}

struct st_discover_names_args
{
  LEX_CSTRING *db;
  MY_DIR *dirp;
  Discovered_table_list *result;
  uint possible_duplicates;
};

static my_bool discover_names(THD *thd, plugin_ref plugin,
                              void *arg)
{
  st_discover_names_args *args= (st_discover_names_args *)arg;
  handlerton *ht= plugin_hton(plugin);

  if (ht->discover_table_names)
  {
    size_t old_elements= args->result->tables->elements();
    if (ht->discover_table_names(ht, args->db, args->dirp, args->result))
      return 1;

    /*
      hton_ext_based_table_discovery never discovers a table that has
      a corresponding .frm file; but custom engine discover methods might
    */
    if (ht->discover_table_names != hton_ext_based_table_discovery)
      args->possible_duplicates+= (uint)(args->result->tables->elements() - old_elements);
  }

  return 0;
}

/**
  Return the list of tables

  @param thd
  @param db         database to look into
  @param dirp       list of files in this database (as returned by my_dir())
  @param result     the object to return the list of files in
  @param reusable   if true, on return, 'dirp' will be a valid list of all
                    non-table files. If false, discovery will work much faster,
                    but it will leave 'dirp' corrupted and completely unusable,
                    only good for my_dirend().

  Normally, reusable=false for SHOW and INFORMATION_SCHEMA, and reusable=true
  for DROP DATABASE (as it needs to know and delete non-table files).
*/

int ha_discover_table_names(THD *thd, LEX_CSTRING *db, MY_DIR *dirp,
                            Discovered_table_list *result, bool reusable)
{
  int error;
  DBUG_ENTER("ha_discover_table_names");

  if (engines_with_discover_file_names == 0 && !reusable)
  {
    st_discover_names_args args= {db, NULL, result, 0};
    error= ext_table_discovery_simple(dirp, result) ||
           plugin_foreach(thd, discover_names,
                            MYSQL_STORAGE_ENGINE_PLUGIN, &args);
    if (args.possible_duplicates > 0)
      result->remove_duplicates();
  }
  else
  {
    st_discover_names_args args= {db, dirp, result, 0};

    /* extension_based_table_discovery relies on dirp being sorted */
    my_qsort(dirp->dir_entry, dirp->number_of_files,
             sizeof(FILEINFO), cmp_file_names);

    error= extension_based_table_discovery(dirp, reg_ext, result) ||
           plugin_foreach(thd, discover_names,
                            MYSQL_STORAGE_ENGINE_PLUGIN, &args);
    if (args.possible_duplicates > 0)
      result->remove_duplicates();
  }

  DBUG_RETURN(error);
}


/*
int handler::pre_read_multi_range_first(KEY_MULTI_RANGE **found_range_p,
                                        KEY_MULTI_RANGE *ranges,
                                        uint range_count,
                                        bool sorted, HANDLER_BUFFER *buffer,
                                        bool use_parallel)
{
  int result;
  DBUG_ENTER("handler::pre_read_multi_range_first");
  result = pre_read_range_first(ranges->start_key.keypart_map ?
                                &ranges->start_key : 0,
                                ranges->end_key.keypart_map ?
                                &ranges->end_key : 0,
                                test(ranges->range_flag & EQ_RANGE),
                                sorted,
                                use_parallel);
  DBUG_RETURN(result);
}
*/


/**
  Read first row between two ranges.
  Store ranges for future calls to read_range_next.

  @param start_key		Start key. Is 0 if no min range
  @param end_key		End key.  Is 0 if no max range
  @param eq_range_arg	        Set to 1 if start_key == end_key
  @param sorted		Set to 1 if result should be sorted per key

  @note
    Record is read into table->record[0]

  @retval
    0			Found row
  @retval
    HA_ERR_END_OF_FILE	No rows in range
  @retval
    \#			Error code
*/
int handler::read_range_first(const key_range *start_key,
			      const key_range *end_key,
			      bool eq_range_arg, bool sorted)
{
  int result;
  DBUG_ENTER("handler::read_range_first");

  eq_range= eq_range_arg;
  set_end_range(end_key);
  range_key_part= table->key_info[active_index].key_part;

  if (!start_key)			// Read first record
    result= ha_index_first(table->record[0]);
  else
    result= ha_index_read_map(table->record[0],
                              start_key->key,
                              start_key->keypart_map,
                              start_key->flag);
  if (result)
    DBUG_RETURN((result == HA_ERR_KEY_NOT_FOUND) 
		? HA_ERR_END_OF_FILE
		: result);

  if (compare_key(end_range) <= 0)
  {
    DBUG_RETURN(0);
  }
  else
  {
    /*
      The last read row does not fall in the range. So request
      storage engine to release row lock if possible.
    */
    unlock_row();
    DBUG_RETURN(HA_ERR_END_OF_FILE);
  }
}


/**
  Read next row between two ranges.

  @note
    Record is read into table->record[0]

  @retval
    0			Found row
  @retval
    HA_ERR_END_OF_FILE	No rows in range
  @retval
    \#			Error code
*/
int handler::read_range_next()
{
  int result;
  DBUG_ENTER("handler::read_range_next");

  if (eq_range)
  {
    /* We trust that index_next_same always gives a row in range */
    DBUG_RETURN(ha_index_next_same(table->record[0],
                                   end_range->key,
                                   end_range->length));
  }
  result= ha_index_next(table->record[0]);
  if (result)
    DBUG_RETURN(result);

  if (compare_key(end_range) <= 0)
  {
    DBUG_RETURN(0);
  }
  else
  {
    /*
      The last read row does not fall in the range. So request
      storage engine to release row lock if possible.
    */
    unlock_row();
    DBUG_RETURN(HA_ERR_END_OF_FILE);
  }
}


void handler::set_end_range(const key_range *end_key)
{
  end_range= 0;
  if (end_key)
  {
    end_range= &save_end_range;
    save_end_range= *end_key;
    key_compare_result_on_equal=
      ((end_key->flag == HA_READ_BEFORE_KEY) ? 1 :
       (end_key->flag == HA_READ_AFTER_KEY) ? -1 : 0);
  }
}


/**
  Compare if found key (in row) is over max-value.

  @param range		range to compare to row. May be 0 for no range

  @see also
    key.cc::key_cmp()

  @return
    The return value is SIGN(key_in_row - range_key):

    - 0   : Key is equal to range or 'range' == 0 (no range)
    - -1  : Key is less than range
    - 1   : Key is larger than range
*/
int handler::compare_key(key_range *range)
{
  int cmp;
  if (!range || in_range_check_pushed_down)
    return 0;					// No max range
  cmp= key_cmp(range_key_part, range->key, range->length);
  if (!cmp)
    cmp= key_compare_result_on_equal;
  return cmp;
}


/*
  Same as compare_key() but doesn't check have in_range_check_pushed_down.
  This is used by index condition pushdown implementation.
*/

int handler::compare_key2(key_range *range) const
{
  int cmp;
  if (!range)
    return 0;					// no max range
  cmp= key_cmp(range_key_part, range->key, range->length);
  if (!cmp)
    cmp= key_compare_result_on_equal;
  return cmp;
}


/**
  ICP callback - to be called by an engine to check the pushed condition
*/
extern "C" check_result_t handler_index_cond_check(void* h_arg)
{
  handler *h= (handler*)h_arg;
  THD *thd= h->table->in_use;
  check_result_t res;

  DEBUG_SYNC(thd, "handler_index_cond_check");
  enum thd_kill_levels abort_at= h->has_rollback() ?
    THD_ABORT_SOFTLY : THD_ABORT_ASAP;
  if (thd_kill_level(thd) > abort_at)
    return CHECK_ABORTED_BY_USER;

  if (h->end_range && h->compare_key2(h->end_range) > 0)
    return CHECK_OUT_OF_RANGE;
  h->increment_statistics(&SSV::ha_icp_attempts);
  if ((res= h->pushed_idx_cond->val_int()? CHECK_POS : CHECK_NEG) ==
      CHECK_POS)
    h->increment_statistics(&SSV::ha_icp_match);
  return res;
}


/**
  Rowid filter callback - to be called by an engine to check rowid / primary
  keys of the rows whose data is to be fetched against the used rowid filter
*/

extern "C"
check_result_t handler_rowid_filter_check(void *h_arg)
{
  handler *h= (handler*) h_arg;
  TABLE *tab= h->get_table();

  /*
    Check for out-of-range and killed conditions only if we haven't done it
    already in the pushed index condition check
  */
  if (!h->pushed_idx_cond)
  {
    THD *thd= h->table->in_use;
    DEBUG_SYNC(thd, "handler_rowid_filter_check");
    enum thd_kill_levels abort_at= h->has_transactions() ?
      THD_ABORT_SOFTLY : THD_ABORT_ASAP;
    if (thd_kill_level(thd) > abort_at)
      return CHECK_ABORTED_BY_USER;

    if (h->end_range && h->compare_key2(h->end_range) > 0)
      return CHECK_OUT_OF_RANGE;
  }

  h->position(tab->record[0]);
  return h->pushed_rowid_filter->check((char*)h->ref)? CHECK_POS: CHECK_NEG;
}


/**
  Callback function for an engine to check whether the used rowid filter
  has been already built
*/

extern "C" int handler_rowid_filter_is_active(void *h_arg)
{
  if (!h_arg)
    return false;
  handler *h= (handler*) h_arg;
  return h->rowid_filter_is_active;
}


int handler::index_read_idx_map(uchar * buf, uint index, const uchar * key,
                                key_part_map keypart_map,
                                enum ha_rkey_function find_flag)
{
  int error, UNINIT_VAR(error1);

  error= ha_index_init(index, 0);
  if (likely(!error))
  {
    error= index_read_map(buf, key, keypart_map, find_flag);
    error1= ha_index_end();
  }
  return error ? error : error1;
}


/**
  Returns a list of all known extensions.

    No mutexes, worst case race is a minor surplus memory allocation
    We have to recreate the extension map if mysqld is restarted (for example
    within libmysqld)

  @retval
    pointer		pointer to TYPELIB structure
*/
static my_bool exts_handlerton(THD *unused, plugin_ref plugin,
                               void *arg)
{
  List<char> *found_exts= (List<char> *) arg;
  handlerton *hton= plugin_hton(plugin);
  List_iterator_fast<char> it(*found_exts);
  const char **ext, *old_ext;

  for (ext= hton->tablefile_extensions; *ext; ext++)
  {
    while ((old_ext= it++))
    {
      if (!strcmp(old_ext, *ext))
        break;
    }
    if (!old_ext)
      found_exts->push_back((char *) *ext);

    it.rewind();
  }
  return FALSE;
}

TYPELIB *ha_known_exts(void)
{
  if (!known_extensions.type_names || mysys_usage_id != known_extensions_id)
  {
    List<char> found_exts;
    const char **ext, *old_ext;

    known_extensions_id= mysys_usage_id;
    found_exts.push_back((char*) TRG_EXT);
    found_exts.push_back((char*) TRN_EXT);

    plugin_foreach(NULL, exts_handlerton,
                   MYSQL_STORAGE_ENGINE_PLUGIN, &found_exts);

    ext= (const char **) my_once_alloc(sizeof(char *)*
                                       (found_exts.elements+1),
                                       MYF(MY_WME | MY_FAE));

    DBUG_ASSERT(ext != 0);
    known_extensions.count= found_exts.elements;
    known_extensions.type_names= ext;

    List_iterator_fast<char> it(found_exts);
    while ((old_ext= it++))
      *ext++= old_ext;
    *ext= 0;
  }
  return &known_extensions;
}


static bool stat_print(THD *thd, const char *type, size_t type_len,
                       const char *file, size_t file_len,
                       const char *status, size_t status_len)
{
  Protocol *protocol= thd->protocol;
  protocol->prepare_for_resend();
  protocol->store(type, type_len, system_charset_info);
  protocol->store(file, file_len, system_charset_info);
  protocol->store(status, status_len, system_charset_info);
  if (protocol->write())
    return TRUE;
  return FALSE;
}


static my_bool showstat_handlerton(THD *thd, plugin_ref plugin,
                                   void *arg)
{
  enum ha_stat_type stat= *(enum ha_stat_type *) arg;
  handlerton *hton= plugin_hton(plugin);
  if (hton->show_status &&
      hton->show_status(hton, thd, stat_print, stat))
    return TRUE;
  return FALSE;
}

bool ha_show_status(THD *thd, handlerton *db_type, enum ha_stat_type stat)
{
  List<Item> field_list;
  Protocol *protocol= thd->protocol;
  MEM_ROOT *mem_root= thd->mem_root;
  bool result;

  field_list.push_back(new (mem_root) Item_empty_string(thd, "Type", 10),
                       mem_root);
  field_list.push_back(new (mem_root)
                       Item_empty_string(thd, "Name", FN_REFLEN), mem_root);
  field_list.push_back(new (mem_root)
                       Item_empty_string(thd, "Status", 10),
                       mem_root);

  if (protocol->send_result_set_metadata(&field_list,
                            Protocol::SEND_NUM_ROWS | Protocol::SEND_EOF))
    return TRUE;

  if (db_type == NULL)
  {
    result= plugin_foreach(thd, showstat_handlerton,
                           MYSQL_STORAGE_ENGINE_PLUGIN, &stat);
  }
  else
  {
    result= db_type->show_status &&
            db_type->show_status(db_type, thd, stat_print, stat) ? 1 : 0;
  }

  /*
    We also check thd->is_error() as Innodb may return 0 even if
    there was an error.
  */
  if (likely(!result && !thd->is_error()))
    my_eof(thd);
  else if (!thd->is_error())
    my_error(ER_GET_ERRNO, MYF(0), errno, hton_name(db_type)->str);
  return result;
}

/*
  Function to check if the conditions for row-based binlogging is
  correct for the table.

  A row in the given table should be replicated if:
  - It's not called by partition engine
  - Row-based replication is enabled in the current thread
  - The binlog is enabled
  - It is not a temporary table
  - The binary log is open
  - The database the table resides in shall be binlogged (binlog_*_db rules)
  - table is not mysql.event

  RETURN VALUE
    0  No binary logging in row format
    1  Row needs to be logged
*/

bool handler::check_table_binlog_row_based()
{
  if (unlikely((!check_table_binlog_row_based_done)))
  {
    check_table_binlog_row_based_done= 1;
    check_table_binlog_row_based_result=
      check_table_binlog_row_based_internal();
  }
  return check_table_binlog_row_based_result;
}

bool handler::check_table_binlog_row_based_internal()
{
  THD *thd= table->in_use;

#ifdef WITH_WSREP
  if (!thd->variables.sql_log_bin &&
      wsrep_thd_is_applying(table->in_use))
  {
    /*
      wsrep patch sets sql_log_bin to silence binlogging from high
      priority threads
    */
    return 0;
  }
#endif
  return (table->s->can_do_row_logging &&
          !table->versioned(VERS_TRX_ID) &&
          !(thd->variables.option_bits & OPTION_BIN_TMP_LOG_OFF) &&
          thd->is_current_stmt_binlog_format_row() &&
          /*
            Wsrep partially enables binary logging if it have not been
            explicitly turned on. As a result we return 'true' if we are in
            wsrep binlog emulation mode and the current thread is not a wsrep
            applier or replayer thread. This decision is not affected by
            @@sql_log_bin as we want the events to make into the binlog
            cache only to filter them later before they make into binary log
            file.

            However, we do return 'false' if binary logging was temporarily
            turned off (see tmp_disable_binlog(A)).

            Otherwise, return 'true' if binary logging is on.
          */
          IF_WSREP(((WSREP_EMULATE_BINLOG_NNULL(thd) &&
                     wsrep_thd_is_local(thd)) ||
                    ((WSREP_NNULL(thd) ||
                      (thd->variables.option_bits & OPTION_BIN_LOG)) &&
                     mysql_bin_log.is_open())),
                    (thd->variables.option_bits & OPTION_BIN_LOG) &&
                    mysql_bin_log.is_open()));
}


int handler::binlog_log_row(TABLE *table,
                            const uchar *before_record,
                            const uchar *after_record,
                            Log_func *log_func)
{
  bool error;
  THD *thd= table->in_use;
  DBUG_ENTER("binlog_log_row");

  if (!thd->binlog_table_maps &&
      thd->binlog_write_table_maps())
    DBUG_RETURN(HA_ERR_RBR_LOGGING_FAILED);

  error= (*log_func)(thd, table, row_logging_has_trans,
                     before_record, after_record);
  DBUG_RETURN(error ? HA_ERR_RBR_LOGGING_FAILED : 0);
}


int handler::ha_external_lock(THD *thd, int lock_type)
{
  int error;
  DBUG_ENTER("handler::ha_external_lock");
  /*
    Whether this is lock or unlock, this should be true, and is to verify that
    if get_auto_increment() was called (thus may have reserved intervals or
    taken a table lock), ha_release_auto_increment() was too.
  */
  DBUG_ASSERT(next_insert_id == 0);
  /* Consecutive calls for lock without unlocking in between is not allowed */
  DBUG_ASSERT(table_share->tmp_table != NO_TMP_TABLE ||
              ((lock_type != F_UNLCK && m_lock_type == F_UNLCK) ||
               lock_type == F_UNLCK));
  /* SQL HANDLER call locks/unlock while scanning (RND/INDEX). */
  DBUG_ASSERT(inited == NONE || table->open_by_handler);

  if (MYSQL_HANDLER_RDLOCK_START_ENABLED() ||
      MYSQL_HANDLER_WRLOCK_START_ENABLED() ||
      MYSQL_HANDLER_UNLOCK_START_ENABLED())
  {
    if (lock_type == F_RDLCK)
    {
      MYSQL_HANDLER_RDLOCK_START(table_share->db.str,
                                 table_share->table_name.str);
    }
    else if (lock_type == F_WRLCK)
    {
      MYSQL_HANDLER_WRLOCK_START(table_share->db.str,
                                 table_share->table_name.str);
    }
    else if (lock_type == F_UNLCK)
    {
      MYSQL_HANDLER_UNLOCK_START(table_share->db.str,
                                 table_share->table_name.str);
    }
  }

  /*
    We cache the table flags if the locking succeeded. Otherwise, we
    keep them as they were when they were fetched in ha_open().
  */
  MYSQL_TABLE_LOCK_WAIT(PSI_TABLE_EXTERNAL_LOCK, lock_type,
    { error= external_lock(thd, lock_type); })

  DBUG_EXECUTE_IF("external_lock_failure", error= HA_ERR_GENERIC;);

  if (likely(error == 0 || lock_type == F_UNLCK))
  {
    m_lock_type= lock_type;
    cached_table_flags= table_flags();
    if (table_share->tmp_table == NO_TMP_TABLE)
      mysql_audit_external_lock(thd, table_share, lock_type);
  }

  if (MYSQL_HANDLER_RDLOCK_DONE_ENABLED() ||
      MYSQL_HANDLER_WRLOCK_DONE_ENABLED() ||
      MYSQL_HANDLER_UNLOCK_DONE_ENABLED())
  {
    if (lock_type == F_RDLCK)
    {
      MYSQL_HANDLER_RDLOCK_DONE(error);
    }
    else if (lock_type == F_WRLCK)
    {
      MYSQL_HANDLER_WRLOCK_DONE(error);
    }
    else if (lock_type == F_UNLCK)
    {
      MYSQL_HANDLER_UNLOCK_DONE(error);
    }
  }
  DBUG_RETURN(error);
}


/** @brief
  Check handler usage and reset state of file to after 'open'
*/
int handler::ha_reset()
{
  DBUG_ENTER("ha_reset");

  /* Check that we have called all proper deallocation functions */
  DBUG_ASSERT((uchar*) table->def_read_set.bitmap +
              table->s->column_bitmap_size ==
              (uchar*) table->def_write_set.bitmap);
  DBUG_ASSERT(bitmap_is_set_all(&table->s->all_set));
  DBUG_ASSERT(!table->file->keyread_enabled());
  /* ensure that ha_index_end / ha_rnd_end has been called */
  DBUG_ASSERT(inited == NONE);
  /* reset the bitmaps to point to defaults */
  table->default_column_bitmaps();
  pushed_cond= NULL;
  tracker= NULL;
  mark_trx_read_write_done= 0;
  /*
    Disable row logging.
  */
  row_logging= row_logging_init= 0;
  clear_cached_table_binlog_row_based_flag();
  /* Reset information about pushed engine conditions */
  cancel_pushed_idx_cond();
  /* Reset information about pushed index conditions */
  cancel_pushed_rowid_filter();
  if (lookup_handler != this)
  {
    lookup_handler->ha_external_unlock(table->in_use);
    lookup_handler->close();
    delete lookup_handler;
    lookup_handler= this;
  }
  DBUG_RETURN(reset());
}

#ifdef WITH_WSREP
static int wsrep_after_row(THD *thd)
{
  DBUG_ENTER("wsrep_after_row");
  if (thd->internal_transaction())
    DBUG_RETURN(0);

  /* enforce wsrep_max_ws_rows */
  thd->wsrep_affected_rows++;
  if (wsrep_max_ws_rows &&
      thd->wsrep_affected_rows > wsrep_max_ws_rows &&
      wsrep_thd_is_local(thd))
  {
    /*
      If we are inside stored function or trigger we should not commit or
      rollback current statement transaction. See comment in ha_commit_trans()
      call for more information.
    */
    if (!thd->in_sub_stmt)
      trans_rollback_stmt(thd) || trans_rollback(thd);
    my_message(ER_ERROR_DURING_COMMIT, "wsrep_max_ws_rows exceeded", MYF(0));
    DBUG_RETURN(ER_ERROR_DURING_COMMIT);
  }
  else if (wsrep_after_row_internal(thd))
  {
    DBUG_RETURN(ER_LOCK_DEADLOCK);
  }
  DBUG_RETURN(0);
}
#endif /* WITH_WSREP */


/**
   Check if there is a conflicting unique hash key
*/

int handler::check_duplicate_long_entry_key(const uchar *new_rec, uint key_no)
{
  int result, error= 0;
  KEY *key_info= table->key_info + key_no;
  Field *hash_field= key_info->key_part->field;
  uchar ptr[HA_HASH_KEY_LENGTH_WITH_NULL];
  DBUG_ENTER("handler::check_duplicate_long_entry_key");

  DBUG_ASSERT((key_info->flags & HA_NULL_PART_KEY &&
               key_info->key_length == HA_HASH_KEY_LENGTH_WITH_NULL) ||
              key_info->key_length == HA_HASH_KEY_LENGTH_WITHOUT_NULL);

  if (hash_field->is_real_null())
    DBUG_RETURN(0);

  key_copy(ptr, new_rec, key_info, key_info->key_length, false);

  result= lookup_handler->ha_index_init(key_no, 0);
  if (result)
    DBUG_RETURN(result);
  store_record(table, file->lookup_buffer);
  result= lookup_handler->ha_index_read_map(table->record[0],
                               ptr, HA_WHOLE_KEY, HA_READ_KEY_EXACT);
  if (!result)
  {
    bool is_same;
    Field * t_field;
    Item_func_hash * temp= (Item_func_hash *)hash_field->vcol_info->expr;
    Item ** arguments= temp->arguments();
    uint arg_count= temp->argument_count();
    do
    {
      my_ptrdiff_t diff= table->file->lookup_buffer - new_rec;
      is_same= true;
      for (uint j=0; is_same && j < arg_count; j++)
      {
        DBUG_ASSERT(arguments[j]->type() == Item::FIELD_ITEM ||
                    // this one for left(fld_name,length)
                    arguments[j]->type() == Item::FUNC_ITEM);
        if (arguments[j]->type() == Item::FIELD_ITEM)
        {
          t_field= static_cast<Item_field *>(arguments[j])->field;
          if (t_field->cmp_offset(diff))
            is_same= false;
        }
        else
        {
          Item_func_left *fnc= static_cast<Item_func_left *>(arguments[j]);
          DBUG_ASSERT(!my_strcasecmp(system_charset_info, "left", fnc->func_name()));
          DBUG_ASSERT(fnc->arguments()[0]->type() == Item::FIELD_ITEM);
          t_field= static_cast<Item_field *>(fnc->arguments()[0])->field;
          uint length= (uint)fnc->arguments()[1]->val_int();
          if (t_field->cmp_prefix(t_field->ptr, t_field->ptr + diff, length))
            is_same= false;
        }
      }
    }
    while (!is_same &&
           !(result= lookup_handler->ha_index_next_same(table->record[0],
                                                ptr, key_info->key_length)));
    if (is_same)
      error= HA_ERR_FOUND_DUPP_KEY;
    goto exit;
  }
  if (result != HA_ERR_KEY_NOT_FOUND)
    error= result;
exit:
  if (error == HA_ERR_FOUND_DUPP_KEY)
  {
    table->file->lookup_errkey= key_no;
    if (ha_table_flags() & HA_DUPLICATE_POS)
    {
      lookup_handler->position(table->record[0]);
      memcpy(table->file->dup_ref, lookup_handler->ref, ref_length);
    }
  }
  restore_record(table, file->lookup_buffer);
  lookup_handler->ha_index_end();
  DBUG_RETURN(error);
}

void handler::alloc_lookup_buffer()
{
  if (!lookup_buffer)
    lookup_buffer= (uchar*)alloc_root(&table->mem_root,
                                      table_share->max_unique_length
                                      + table_share->null_fields
                                      + table_share->reclength);
}

/** @brief
    check whether inserted records breaks the
    unique constraint on long columns.
    @returns 0 if no duplicate else returns error
  */
int handler::check_duplicate_long_entries(const uchar *new_rec)
{
  lookup_errkey= (uint)-1;
  for (uint i= 0; i < table->s->keys; i++)
  {
    int result;
    if (table->key_info[i].algorithm == HA_KEY_ALG_LONG_HASH &&
        (result= check_duplicate_long_entry_key(new_rec, i)))
      return result;
  }
  return 0;
}


/** @brief
    check whether updated records breaks the
    unique constraint on long columns.
    In the case of update we just need to check the specic key
    reason for that is consider case
    create table t1(a blob , b blob , x blob , y blob ,unique(a,b)
                                                    ,unique(x,y))
    and update statement like this
    update t1 set a=23+a; in this case if we try to scan for
    whole keys in table then index scan on x_y will return 0
    because data is same so in the case of update we take
    key as a parameter in normal insert key should be -1
    @returns 0 if no duplicate else returns error
  */
int handler::check_duplicate_long_entries_update(const uchar *new_rec)
{
  Field *field;
  uint key_parts;
  KEY *keyinfo;
  KEY_PART_INFO *keypart;
  /*
     Here we are comparing whether new record and old record are same
     with respect to fields in hash_str
   */
  uint reclength= (uint) (table->record[1] - table->record[0]);

  for (uint i= 0; i < table->s->keys; i++)
  {
    keyinfo= table->key_info + i;
    if (keyinfo->algorithm == HA_KEY_ALG_LONG_HASH)
    {
      key_parts= fields_in_hash_keyinfo(keyinfo);
      keypart= keyinfo->key_part - key_parts;
      for (uint j= 0; j < key_parts; j++, keypart++)
      {
        int error;
        field= keypart->field;
        /*
          Compare fields if they are different then check for duplicates
          cmp_binary_offset cannot differentiate between null and empty string
          So also check for that too
        */
        if((field->is_null(0) != field->is_null(reclength)) ||
                               field->cmp_binary_offset(reclength))
        {
          if((error= check_duplicate_long_entry_key(new_rec, i)))
            return error;
          /*
            break because check_duplicate_long_entries_key will
            take care of remaining fields
           */
          break;
        }
      }
    }
  }
  return 0;
}


int handler::ha_check_overlaps(const uchar *old_data, const uchar* new_data)
{
  DBUG_ASSERT(new_data);
  if (this != table->file)
    return 0;
  if (!table_share->period.unique_keys)
    return 0;
  if (table->versioned() && !table->vers_end_field()->is_max())
    return 0;

  const bool is_update= old_data != NULL;
  uchar *record_buffer= lookup_buffer + table_share->max_unique_length
                                      + table_share->null_fields;

  // Needed to compare record refs later
  if (is_update)
    position(old_data);

  DBUG_ASSERT(!keyread_enabled());

  int error= 0;
  lookup_errkey= (uint)-1;

  for (uint key_nr= 0; key_nr < table_share->keys && !error; key_nr++)
  {
    const KEY &key_info= table->key_info[key_nr];
    const uint key_parts= key_info.user_defined_key_parts;
    if (!key_info.without_overlaps)
      continue;

    if (is_update)
    {
      bool key_used= false;
      for (uint k= 0; k < key_parts && !key_used; k++)
        key_used= bitmap_is_set(table->write_set,
                                key_info.key_part[k].fieldnr - 1);
      if (!key_used)
        continue;
    }

    error= lookup_handler->ha_index_init(key_nr, 0);
    if (error)
      return error;

    error= lookup_handler->ha_start_keyread(key_nr);
    DBUG_ASSERT(!error);

    const uint period_field_length= key_info.key_part[key_parts - 1].length;
    const uint key_base_length= key_info.key_length - 2 * period_field_length;

    key_copy(lookup_buffer, new_data, &key_info, 0);

    /* Copy period_start to period_end.
       the value in period_start field is not significant, but anyway let's leave
       it defined to avoid uninitialized memory access
     */
    memcpy(lookup_buffer + key_base_length,
           lookup_buffer + key_base_length + period_field_length,
           period_field_length);

    /* Find row with period_end > (period_start of new_data) */
    error = lookup_handler->ha_index_read_map(record_buffer, lookup_buffer,
                                       key_part_map((1 << (key_parts - 1)) - 1),
                                       HA_READ_AFTER_KEY);

    if (!error && is_update)
    {
      /* In case of update it could happen that the nearest neighbour is
         a record we are updating. It means, that there are no overlaps
         from this side.
      */
      DBUG_ASSERT(lookup_handler != this);
      DBUG_ASSERT(ref_length == lookup_handler->ref_length);

      lookup_handler->position(record_buffer);
      if (memcmp(ref, lookup_handler->ref, ref_length) == 0)
        error= lookup_handler->ha_index_next(record_buffer);
    }

    if (!error && table->check_period_overlaps(key_info, new_data, record_buffer))
      error= HA_ERR_FOUND_DUPP_KEY;

    if (error == HA_ERR_KEY_NOT_FOUND || error == HA_ERR_END_OF_FILE)
      error= 0;

    if (error == HA_ERR_FOUND_DUPP_KEY)
      lookup_errkey= key_nr;

    int end_error= lookup_handler->ha_end_keyread();
    DBUG_ASSERT(!end_error);

    end_error= lookup_handler->ha_index_end();
    if (!error && end_error)
      error= end_error;
  }

  return error;
}


/**
  Check if galera disables binary logging for this table

  @return 0  Binary logging disabled
  @return 1  Binary logging can be enabled
*/


static inline bool wsrep_check_if_binlog_row(TABLE *table)
{
#ifdef WITH_WSREP
  THD *const thd= table->in_use;

  /* only InnoDB tables will be replicated through binlog emulation */
  if ((WSREP_EMULATE_BINLOG(thd) &&
       !(table->file->partition_ht()->flags & HTON_WSREP_REPLICATION)) ||
      thd->wsrep_ignore_table == true)
    return 0;
#endif
  return 1;
}


/**
   Prepare handler for row logging

   @return 0 if handler will not participate in row logging
   @return 1 handler will participate in row logging

   This function is always safe to call on an opened table.
*/

bool handler::prepare_for_row_logging()
{
  DBUG_ENTER("handler::prepare_for_row_logging");

  /* Check if we should have row logging */
  if (wsrep_check_if_binlog_row(table) &&
      check_table_binlog_row_based())
  {
    /*
      Row logging enabled. Intialize all variables and write
      annotated and table maps
    */
    row_logging= row_logging_init= 1;

    /*
      We need to have a transactional behavior for SQLCOM_CREATE_TABLE
      (e.g. CREATE TABLE... SELECT * FROM TABLE) in order to keep a
      compatible behavior with the STMT based replication even when
      the table is not transactional. In other words, if the operation
      fails while executing the insert phase nothing is written to the
      binlog.
    */
    row_logging_has_trans=
      ((sql_command_flags[table->in_use->lex->sql_command] &
        (CF_SCHEMA_CHANGE | CF_ADMIN_COMMAND)) ||
       table->file->has_transactions_and_rollback());
  }
  else
  {
    /* Check row_logging has not been properly cleared from previous command */
    DBUG_ASSERT(row_logging == 0);
  }
  DBUG_RETURN(row_logging);
}


/*
  Do all initialization needed for insert
*/

int handler::prepare_for_insert(bool do_create)
{
  /* Preparation for unique of blob's */
  if (table->s->long_unique_table || table->s->period.unique_keys)
  {
    if (do_create && create_lookup_handler())
      return 1;
    alloc_lookup_buffer();
  }
  return 0;
}


int handler::ha_write_row(const uchar *buf)
{
  int error;
  DBUG_ASSERT(table_share->tmp_table != NO_TMP_TABLE ||
              m_lock_type == F_WRLCK);
  DBUG_ENTER("handler::ha_write_row");
  DEBUG_SYNC_C("ha_write_row_start");

  if ((error= ha_check_overlaps(NULL, buf)))
    DBUG_RETURN(error);

  /*
    NOTE: this != table->file is true in 3 cases:

    1. under copy_partitions() (REORGANIZE PARTITION): that does not
       require long unique check as it does not introduce new rows or new index.
    2. under partition's ha_write_row() (INSERT): check_duplicate_long_entries()
       was already done by ha_partition::ha_write_row(), no need to check it
       again for each single partition.
    3. under ha_mroonga::wrapper_write_row()
  */

  if (table->s->long_unique_table && this == table->file)
  {
    DBUG_ASSERT(inited == NONE || lookup_handler != this);
    if ((error= check_duplicate_long_entries(buf)))
      DBUG_RETURN(error);
  }

  MYSQL_INSERT_ROW_START(table_share->db.str, table_share->table_name.str);
  mark_trx_read_write();
  increment_statistics(&SSV::ha_write_count);

  TABLE_IO_WAIT(tracker, PSI_TABLE_WRITE_ROW, MAX_KEY, error,
                      { error= write_row(buf); })

  MYSQL_INSERT_ROW_DONE(error);
  if (likely(!error))
  {
    rows_changed++;
    if (row_logging)
    {
      Log_func *log_func= Write_rows_log_event::binlog_row_logging_function;
      error= binlog_log_row(table, 0, buf, log_func);
    }
#ifdef WITH_WSREP
    if (WSREP_NNULL(ha_thd()) && table_share->tmp_table == NO_TMP_TABLE &&
        ht->flags & HTON_WSREP_REPLICATION &&
        !error && (error= wsrep_after_row(ha_thd())))
    {
      DBUG_RETURN(error);
    }
#endif /* WITH_WSREP */
  }

  DEBUG_SYNC_C("ha_write_row_end");
  DBUG_RETURN(error);
}


int handler::ha_update_row(const uchar *old_data, const uchar *new_data)
{
  int error;
  DBUG_ASSERT(table_share->tmp_table != NO_TMP_TABLE ||
              m_lock_type == F_WRLCK);
  /*
    Some storage engines require that the new record is in record[0]
    (and the old record is in record[1]).
   */
  DBUG_ASSERT(new_data == table->record[0]);
  DBUG_ASSERT(old_data == table->record[1]);

  uint saved_status= table->status;
  error= ha_check_overlaps(old_data, new_data);

  /*
    NOTE: this != table->file is true under partition's ha_update_row():
    check_duplicate_long_entries_update() was already done by
    ha_partition::ha_update_row(), no need to check it again for each single
    partition. Same applies to ha_mroonga wrapper.
  */

  if (!error && table->s->long_unique_table && this == table->file)
    error= check_duplicate_long_entries_update(new_data);
  table->status= saved_status;

  if (error)
    return error;

  MYSQL_UPDATE_ROW_START(table_share->db.str, table_share->table_name.str);
  mark_trx_read_write();
  increment_statistics(&SSV::ha_update_count);

  TABLE_IO_WAIT(tracker, PSI_TABLE_UPDATE_ROW, active_index, 0,
                      { error= update_row(old_data, new_data);})

  MYSQL_UPDATE_ROW_DONE(error);
  if (likely(!error))
  {
    rows_changed++;
    if (row_logging)
    {
      Log_func *log_func= Update_rows_log_event::binlog_row_logging_function;
      error= binlog_log_row(table, old_data, new_data, log_func);
    }
#ifdef WITH_WSREP
    THD *thd= ha_thd();
    if (WSREP_NNULL(thd))
    {
      /* for streaming replication, the following wsrep_after_row()
      may replicate a fragment, so we have to declare potential PA
      unsafe before that */
      if (table->s->primary_key == MAX_KEY && wsrep_thd_is_local(thd))
      {
        WSREP_DEBUG("marking trx as PA unsafe pk %d", table->s->primary_key);
        if (thd->wsrep_cs().mark_transaction_pa_unsafe())
          WSREP_DEBUG("session does not have active transaction,"
                      " can not mark as PA unsafe");
      }

      if (!error && table_share->tmp_table == NO_TMP_TABLE &&
          ht->flags & HTON_WSREP_REPLICATION)
        error= wsrep_after_row(thd);
    }
#endif /* WITH_WSREP */
  }
  return error;
}

/*
  Update first row. Only used by sequence tables
*/

int handler::update_first_row(const uchar *new_data)
{
  int error;
  if (likely(!(error= ha_rnd_init(1))))
  {
    int end_error;
    if (likely(!(error= ha_rnd_next(table->record[1]))))
    {
      /*
        We have to do the memcmp as otherwise we may get error 169 from InnoDB
      */
      if (memcmp(new_data, table->record[1], table->s->reclength))
        error= update_row(table->record[1], new_data);
    }
    end_error= ha_rnd_end();
    if (likely(!error))
      error= end_error;
    /* Logging would be wrong if update_row works but ha_rnd_end fails */
    DBUG_ASSERT(!end_error || error != 0);
  }
  return error;
}


int handler::ha_delete_row(const uchar *buf)
{
  int error;
  DBUG_ASSERT(table_share->tmp_table != NO_TMP_TABLE ||
              m_lock_type == F_WRLCK);
  /*
    Normally table->record[0] is used, but sometimes table->record[1] is used.
  */
  DBUG_ASSERT(buf == table->record[0] ||
              buf == table->record[1]);

  MYSQL_DELETE_ROW_START(table_share->db.str, table_share->table_name.str);
  mark_trx_read_write();
  increment_statistics(&SSV::ha_delete_count);

  TABLE_IO_WAIT(tracker, PSI_TABLE_DELETE_ROW, active_index, error,
    { error= delete_row(buf);})
  MYSQL_DELETE_ROW_DONE(error);
  if (likely(!error))
  {
    rows_changed++;
    if (row_logging)
    {
      Log_func *log_func= Delete_rows_log_event::binlog_row_logging_function;
      error= binlog_log_row(table, buf, 0, log_func);
    }
#ifdef WITH_WSREP
    THD *thd= ha_thd();
    if (WSREP_NNULL(thd))
    {
      /* for streaming replication, the following wsrep_after_row()
      may replicate a fragment, so we have to declare potential PA
      unsafe before that */
      if (table->s->primary_key == MAX_KEY && wsrep_thd_is_local(thd))
      {
        WSREP_DEBUG("marking trx as PA unsafe pk %d", table->s->primary_key);
        if (thd->wsrep_cs().mark_transaction_pa_unsafe())
          WSREP_DEBUG("session does not have active transaction,"
                      " can not mark as PA unsafe");
      }

      if (!error && table_share->tmp_table == NO_TMP_TABLE &&
          ht->flags & HTON_WSREP_REPLICATION)
        error= wsrep_after_row(thd);
    }
#endif /* WITH_WSREP */
  }
  return error;
}


/**
  Execute a direct update request.  A direct update request updates all
  qualified rows in a single operation, rather than one row at a time.
  In a Spider cluster the direct update operation is pushed down to the
  child levels of the cluster.

  Note that this can't be used in case of statment logging

  @param  update_rows   Number of updated rows.

  @retval 0             Success.
  @retval != 0          Failure.
*/

int handler::ha_direct_update_rows(ha_rows *update_rows, ha_rows *found_rows)
{
  int error;
  MYSQL_UPDATE_ROW_START(table_share->db.str, table_share->table_name.str);
  mark_trx_read_write();

  error= direct_update_rows(update_rows, found_rows);
  MYSQL_UPDATE_ROW_DONE(error);
  return error;
}


/**
  Execute a direct delete request.  A direct delete request deletes all
  qualified rows in a single operation, rather than one row at a time.
  In a Spider cluster the direct delete operation is pushed down to the
  child levels of the cluster.

  @param  delete_rows   Number of deleted rows.

  @retval 0             Success.
  @retval != 0          Failure.
*/

int handler::ha_direct_delete_rows(ha_rows *delete_rows)
{
  int error;
  /* Ensure we are not using binlog row */
  DBUG_ASSERT(!table->in_use->is_current_stmt_binlog_format_row());

  MYSQL_DELETE_ROW_START(table_share->db.str, table_share->table_name.str);
  mark_trx_read_write();

  error = direct_delete_rows(delete_rows);
  MYSQL_DELETE_ROW_DONE(error);
  return error;
}


/** @brief
  use_hidden_primary_key() is called in case of an update/delete when
  (table_flags() and HA_PRIMARY_KEY_REQUIRED_FOR_DELETE) is defined
  but we don't have a primary key
*/
void handler::use_hidden_primary_key()
{
  /* fallback to use all columns in the table to identify row */
  table->column_bitmaps_set(&table->s->all_set, table->write_set);
}


/**
  Get an initialized ha_share.

  @return Initialized ha_share
    @retval NULL    ha_share is not yet initialized.
    @retval != NULL previous initialized ha_share.

  @note
  If not a temp table, then LOCK_ha_data must be held.
*/

Handler_share *handler::get_ha_share_ptr()
{
  DBUG_ENTER("handler::get_ha_share_ptr");
  DBUG_ASSERT(ha_share);
  DBUG_ASSERT(table_share);

#ifndef DBUG_OFF
  if (table_share->tmp_table == NO_TMP_TABLE)
    mysql_mutex_assert_owner(&table_share->LOCK_ha_data);
#endif

  DBUG_RETURN(*ha_share);
}


/**
  Set ha_share to be used by all instances of the same table/partition.

  @param ha_share    Handler_share to be shared.

  @note
  If not a temp table, then LOCK_ha_data must be held.
*/

void handler::set_ha_share_ptr(Handler_share *arg_ha_share)
{
  DBUG_ENTER("handler::set_ha_share_ptr");
  DBUG_ASSERT(ha_share);
#ifndef DBUG_OFF
  if (table_share->tmp_table == NO_TMP_TABLE)
    mysql_mutex_assert_owner(&table_share->LOCK_ha_data);
#endif

  *ha_share= arg_ha_share;
  DBUG_VOID_RETURN;
}


/**
  Take a lock for protecting shared handler data.
*/

void handler::lock_shared_ha_data()
{
  DBUG_ASSERT(table_share);
  if (table_share->tmp_table == NO_TMP_TABLE)
    mysql_mutex_lock(&table_share->LOCK_ha_data);
}


/**
  Release lock for protecting ha_share.
*/

void handler::unlock_shared_ha_data()
{
  DBUG_ASSERT(table_share);
  if (table_share->tmp_table == NO_TMP_TABLE)
    mysql_mutex_unlock(&table_share->LOCK_ha_data);
}

void handler::set_lock_type(enum thr_lock_type lock)
{
  table->reginfo.lock_type= lock;
}

Compare_keys handler::compare_key_parts(const Field &old_field,
                                        const Column_definition &new_field,
                                        const KEY_PART_INFO &old_part,
                                        const KEY_PART_INFO &new_part) const
{
  if (!old_field.is_equal(new_field))
    return Compare_keys::NotEqual;

  if (old_part.length != new_part.length)
    return Compare_keys::NotEqual;

  return Compare_keys::Equal;
}

#ifdef WITH_WSREP
/**
  @details
  This function makes the storage engine to force the victim transaction
  to abort. Currently, only innodb has this functionality, but any SE
  implementing the wsrep API should provide this service to support
  multi-master operation.

  @note Aborting the transaction does NOT end it, it still has to
  be rolled back with hton->rollback().

  @note It is safe to abort from one thread (bf_thd) the transaction,
  running in another thread (victim_thd), because InnoDB's lock_sys and
  trx_mutex guarantee the necessary protection. However, its not safe
  to access victim_thd->transaction, because it's not protected from
  concurrent accesses. And it's an overkill to take LOCK_plugin and
  iterate the whole installed_htons[] array every time.

  @note Object victim_thd is not guaranteed to exist after this
        function returns.

  @param bf_thd       brute force THD asking for the abort
  @param victim_thd   victim THD to be aborted

  @return
    always 0
*/

int ha_abort_transaction(THD *bf_thd, THD *victim_thd, my_bool signal)
{
  DBUG_ENTER("ha_abort_transaction");
  if (!WSREP(bf_thd) &&
      !(bf_thd->variables.wsrep_OSU_method == WSREP_OSU_RSU &&
        wsrep_thd_is_toi(bf_thd))) {
    mysql_mutex_unlock(&victim_thd->LOCK_thd_data);
    mysql_mutex_unlock(&victim_thd->LOCK_thd_kill);
    DBUG_RETURN(0);
  }

  handlerton *hton= installed_htons[DB_TYPE_INNODB];
  if (hton && hton->abort_transaction)
  {
    hton->abort_transaction(hton, bf_thd, victim_thd, signal);
  }
  else
  {
    WSREP_WARN("Cannot abort InnoDB transaction");
    mysql_mutex_unlock(&victim_thd->LOCK_thd_data);
    mysql_mutex_unlock(&victim_thd->LOCK_thd_kill);
  }

  DBUG_RETURN(0);
}
#endif /* WITH_WSREP */


bool HA_CREATE_INFO::check_conflicting_charset_declarations(CHARSET_INFO *cs)
{
  if ((used_fields & HA_CREATE_USED_DEFAULT_CHARSET) &&
      /* DEFAULT vs explicit, or explicit vs DEFAULT */
      (((default_table_charset == NULL) != (cs == NULL)) ||
      /* Two different explicit character sets */
       (default_table_charset && cs &&
        !my_charset_same(default_table_charset, cs))))
  {
    my_error(ER_CONFLICTING_DECLARATIONS, MYF(0),
             "CHARACTER SET ", default_table_charset ?
                               default_table_charset->cs_name.str : "DEFAULT",
             "CHARACTER SET ", cs ? cs->cs_name.str : "DEFAULT");
    return true;
  }
  return false;
}

/* Remove all indexes for a given table from global index statistics */

static
int del_global_index_stats_for_table(THD *thd, uchar* cache_key, size_t cache_key_length)
{
  int res = 0;
  uint to_delete_counter= 0;
  INDEX_STATS *index_stats_to_delete[MAX_INDEXES];
  DBUG_ENTER("del_global_index_stats_for_table");

  mysql_mutex_lock(&LOCK_global_index_stats);

  for (uint i= 0; i < global_index_stats.records; i++)
  {
    INDEX_STATS *index_stats =
      (INDEX_STATS*) my_hash_element(&global_index_stats, i);

    /* We search correct db\0table_name\0 string */
    if (index_stats &&
	index_stats->index_name_length >= cache_key_length &&
	!memcmp(index_stats->index, cache_key, cache_key_length))
    {
      index_stats_to_delete[to_delete_counter++]= index_stats;
    }
  }

  for (uint i= 0; i < to_delete_counter; i++)
    res= my_hash_delete(&global_index_stats, (uchar*)index_stats_to_delete[i]);

  mysql_mutex_unlock(&LOCK_global_index_stats);
  DBUG_RETURN(res);
}

/* Remove a table from global table statistics */

int del_global_table_stat(THD *thd, const LEX_CSTRING *db, const LEX_CSTRING *table)
{
  TABLE_STATS *table_stats;
  int res = 0;
  uchar *cache_key;
  size_t cache_key_length;
  DBUG_ENTER("del_global_table_stat");

  cache_key_length= db->length + 1 + table->length + 1;

  if(!(cache_key= (uchar *)my_malloc(PSI_INSTRUMENT_ME, cache_key_length,
                                     MYF(MY_WME | MY_ZEROFILL))))
  {
    /* Out of memory error already given */
    res = 1;
    goto end;
  }

  memcpy(cache_key, db->str, db->length);
  memcpy(cache_key + db->length + 1, table->str, table->length);

  res= del_global_index_stats_for_table(thd, cache_key, cache_key_length);

  mysql_mutex_lock(&LOCK_global_table_stats);

  if((table_stats= (TABLE_STATS*) my_hash_search(&global_table_stats,
                                                cache_key,
                                                cache_key_length)))
    res= my_hash_delete(&global_table_stats, (uchar*)table_stats);

  my_free(cache_key);
  mysql_mutex_unlock(&LOCK_global_table_stats);

end:
  DBUG_RETURN(res);
}

/* Remove a index from global index statistics */

int del_global_index_stat(THD *thd, TABLE* table, KEY* key_info)
{
  INDEX_STATS *index_stats;
  size_t key_length= table->s->table_cache_key.length + key_info->name.length + 1;
  int res = 0;
  DBUG_ENTER("del_global_index_stat");
  mysql_mutex_lock(&LOCK_global_index_stats);

  if((index_stats= (INDEX_STATS*) my_hash_search(&global_index_stats,
                                                key_info->cache_name,
                                                key_length)))
    res= my_hash_delete(&global_index_stats, (uchar*)index_stats);

  mysql_mutex_unlock(&LOCK_global_index_stats);
  DBUG_RETURN(res);
}

/*****************************************************************************
  VERSIONING functions
******************************************************************************/

bool Vers_parse_info::is_start(const char *name) const
{
  DBUG_ASSERT(name);
  return as_row.start && as_row.start.streq(name);
}
bool Vers_parse_info::is_end(const char *name) const
{
  DBUG_ASSERT(name);
  return as_row.end && as_row.end.streq(name);
}
bool Vers_parse_info::is_start(const Create_field &f) const
{
  return f.flags & VERS_ROW_START;
}
bool Vers_parse_info::is_end(const Create_field &f) const
{
  return f.flags & VERS_ROW_END;
}

static Create_field *vers_init_sys_field(THD *thd, const char *field_name, int flags, bool integer)
{
  Create_field *f= new (thd->mem_root) Create_field();
  if (!f)
    return NULL;

  f->field_name.str= field_name;
  f->field_name.length= strlen(field_name);
  f->charset= system_charset_info;
  f->flags= flags | NOT_NULL_FLAG;
  if (integer)
  {
    f->set_handler(&type_handler_vers_trx_id);
    f->length= MY_INT64_NUM_DECIMAL_DIGITS - 1;
    f->flags|= UNSIGNED_FLAG;
  }
  else
  {
    f->set_handler(&type_handler_timestamp2);
    f->length= MAX_DATETIME_PRECISION;
  }
  f->invisible= DBUG_EVALUATE_IF("sysvers_show", VISIBLE, INVISIBLE_SYSTEM);

  if (f->check(thd))
    return NULL;

  return f;
}

bool Vers_parse_info::create_sys_field(THD *thd, const char *field_name,
                                       Alter_info *alter_info, int flags)
{
  DBUG_ASSERT(can_native >= 0); /* Requires vers_check_native() called */
  Create_field *f= vers_init_sys_field(thd, field_name, flags,
                                       DBUG_EVALUATE_IF("sysvers_force_trx",
                                                        (bool) can_native, false));
  if (!f)
    return true;

  alter_info->flags|= ALTER_PARSER_ADD_COLUMN;
  alter_info->create_list.push_back(f);

  return false;
}

const Lex_ident Vers_parse_info::default_start= "row_start";
const Lex_ident Vers_parse_info::default_end= "row_end";

bool Vers_parse_info::fix_implicit(THD *thd, Alter_info *alter_info)
{
  // If user specified some of these he must specify the others too. Do nothing.
  if (*this)
    return false;

  alter_info->flags|= ALTER_PARSER_ADD_COLUMN;

  period= start_end_t(default_start, default_end);
  as_row= period;

  if (create_sys_field(thd, default_start, alter_info, VERS_ROW_START) ||
      create_sys_field(thd, default_end, alter_info, VERS_ROW_END))
  {
    return true;
  }
  return false;
}


void Table_scope_and_contents_source_st::vers_check_native()
{
  vers_info.can_native= (db_type->db_type == DB_TYPE_PARTITION_DB ||
                         ha_check_storage_engine_flag(db_type,
                                                      HTON_NATIVE_SYS_VERSIONING));
}


bool Table_scope_and_contents_source_st::vers_fix_system_fields(
  THD *thd, Alter_info *alter_info, const TABLE_LIST &create_table)
{
  DBUG_ASSERT(!(alter_info->flags & ALTER_DROP_SYSTEM_VERSIONING));

  if (DBUG_EVALUATE_IF("sysvers_force", true, false) ||
      DBUG_EVALUATE_IF("sysvers_force_trx", true, false))
  {
    alter_info->flags|= ALTER_ADD_SYSTEM_VERSIONING;
    options|= HA_VERSIONED_TABLE;
  }

  if (!vers_info.need_check(alter_info))
    return false;

  const bool add_versioning= alter_info->flags & ALTER_ADD_SYSTEM_VERSIONING;

  if (!vers_info.versioned_fields && vers_info.unversioned_fields && !add_versioning)
  {
    // All is correct but this table is not versioned.
    options&= ~HA_VERSIONED_TABLE;
    return false;
  }

  if (!add_versioning && vers_info && !vers_info.versioned_fields)
  {
    my_error(ER_MISSING, MYF(0), create_table.table_name.str,
             "WITH SYSTEM VERSIONING");
    return true;
  }

  List_iterator<Create_field> it(alter_info->create_list);
  while (Create_field *f= it++)
  {
    if (f->vers_sys_field())
      continue;
    if ((f->versioning == Column_definition::VERSIONING_NOT_SET && !add_versioning) ||
        f->versioning == Column_definition::WITHOUT_VERSIONING)
    {
      f->flags|= VERS_UPDATE_UNVERSIONED_FLAG;
    }
  } // while

  vers_check_native();

  if (vers_info.fix_implicit(thd, alter_info))
    return true;

  return false;
}


bool Table_scope_and_contents_source_st::vers_check_system_fields(
        THD *thd, Alter_info *alter_info, const Lex_table_name &table_name,
        const Lex_table_name &db, int select_count)
{
  if (!(options & HA_VERSIONED_TABLE))
    return false;

  uint versioned_fields= 0;

  if (!(alter_info->flags & ALTER_DROP_SYSTEM_VERSIONING))
  {
    uint fieldnr= 0;
    List_iterator<Create_field> field_it(alter_info->create_list);
    while (Create_field *f= field_it++)
    {
      /*
         The field from the CREATE part can be duplicated in the SELECT part of
         CREATE...SELECT. In that case double counts should be avoided.
         select_create::create_table_from_items just pushes the fields back into
         the create_list, without additional manipulations, so the fields from
         SELECT go last there.
       */
      bool is_dup= false;
      if (fieldnr >= alter_info->create_list.elements - select_count)
      {
        List_iterator<Create_field> dup_it(alter_info->create_list);
        for (Create_field *dup= dup_it++; !is_dup && dup != f; dup= dup_it++)
          is_dup= Lex_ident(dup->field_name).streq(f->field_name);
      }

      if (!(f->flags & VERS_UPDATE_UNVERSIONED_FLAG) && !is_dup)
        versioned_fields++;
      fieldnr++;
    }
    if (versioned_fields == VERSIONING_FIELDS)
    {
      my_error(ER_VERS_TABLE_MUST_HAVE_COLUMNS, MYF(0), table_name.str);
      return true;
    }
  }

  if (!(alter_info->flags & ALTER_ADD_SYSTEM_VERSIONING) && !versioned_fields)
    return false;

  return vers_info.check_sys_fields(table_name, db, alter_info);
}


bool Vers_parse_info::fix_alter_info(THD *thd, Alter_info *alter_info,
                                     HA_CREATE_INFO *create_info, TABLE *table)
{
  TABLE_SHARE *share= table->s;
  const char *table_name= share->table_name.str;

  if (!need_check(alter_info) && !share->versioned)
    return false;

  if (DBUG_EVALUATE_IF("sysvers_force", 0, share->tmp_table) ||
      DBUG_EVALUATE_IF("sysvers_force_trx", 0, share->tmp_table))
  {
    my_error(ER_VERS_NOT_SUPPORTED, MYF(0), "CREATE TEMPORARY TABLE");
    return true;
  }

  if (alter_info->flags & ALTER_ADD_SYSTEM_VERSIONING &&
      table->versioned())
  {
    my_error(ER_VERS_ALREADY_VERSIONED, MYF(0), table_name);
    return true;
  }

  if (alter_info->flags & ALTER_DROP_SYSTEM_VERSIONING)
  {
    if (!share->versioned)
    {
      my_error(ER_VERS_NOT_VERSIONED, MYF(0), table_name);
      return true;
    }
#ifdef WITH_PARTITION_STORAGE_ENGINE
    if (table->part_info &&
        table->part_info->part_type == VERSIONING_PARTITION)
    {
      my_error(ER_DROP_VERSIONING_SYSTEM_TIME_PARTITION, MYF(0), table_name);
      return true;
    }
#endif

    return false;
  }

  if (!(alter_info->flags & ALTER_ADD_SYSTEM_VERSIONING))
  {
    List_iterator_fast<Create_field> it(alter_info->create_list);
    while (Create_field *f= it++)
    {
      if (f->flags & VERS_SYSTEM_FIELD)
      {
        if (!table->versioned())
        {
          my_error(ER_VERS_NOT_VERSIONED, MYF(0), table->s->table_name.str);
          return true;
        }
        my_error(ER_VERS_DUPLICATE_ROW_START_END, MYF(0),
                 f->flags & VERS_ROW_START ? "START" : "END", f->field_name.str);
        return true;
      }
    }
  }

  if ((alter_info->flags & ALTER_DROP_PERIOD ||
       versioned_fields || unversioned_fields) && !share->versioned)
  {
    my_error(ER_VERS_NOT_VERSIONED, MYF(0), table_name);
    return true;
  }

  if (share->versioned)
  {
    if (alter_info->flags & ALTER_ADD_PERIOD)
    {
      my_error(ER_VERS_ALREADY_VERSIONED, MYF(0), table_name);
      return true;
    }

    // copy info from existing table
    create_info->options|= HA_VERSIONED_TABLE;

    DBUG_ASSERT(share->vers_start_field());
    DBUG_ASSERT(share->vers_end_field());
    Lex_ident start(share->vers_start_field()->field_name);
    Lex_ident end(share->vers_end_field()->field_name);
    DBUG_ASSERT(start.str);
    DBUG_ASSERT(end.str);

    as_row= start_end_t(start, end);
    period= as_row;

    if (alter_info->create_list.elements)
    {
      List_iterator_fast<Create_field> it(alter_info->create_list);
      while (Create_field *f= it++)
      {
        if (f->versioning == Column_definition::WITHOUT_VERSIONING)
          f->flags|= VERS_UPDATE_UNVERSIONED_FLAG;

        if (f->change.str && (start.streq(f->change) || end.streq(f->change)))
        {
          my_error(ER_VERS_ALTER_SYSTEM_FIELD, MYF(0), f->change.str);
          return true;
        }
      }
    }

    return false;
  }

  if (fix_implicit(thd, alter_info))
    return true;

  if (alter_info->flags & ALTER_ADD_SYSTEM_VERSIONING)
  {
    if (check_sys_fields(table_name, share->db, alter_info))
      return true;
  }

  return false;
}

bool
Vers_parse_info::fix_create_like(Alter_info &alter_info, HA_CREATE_INFO &create_info,
                                 TABLE_LIST &src_table, TABLE_LIST &table)
{
  List_iterator<Create_field> it(alter_info.create_list);
  List_iterator<Key> key_it(alter_info.key_list);
  List_iterator<Key_part_spec> kp_it;
  Create_field *f, *f_start=NULL, *f_end= NULL;

  DBUG_ASSERT(alter_info.create_list.elements > 2);

  if (create_info.tmp_table())
  {
    int remove= 2;
    while (remove && (f= it++))
    {
      if (f->flags & VERS_SYSTEM_FIELD)
      {
        it.remove();
        remove--;
      }
      key_it.rewind();
      while (Key *key= key_it++)
      {
        kp_it.init(key->columns);
        while (Key_part_spec *kp= kp_it++)
        {
          if (0 == lex_string_cmp(system_charset_info, &kp->field_name,
                                  &f->field_name))
          {
            kp_it.remove();
          }
        }
        if (0 == key->columns.elements)
        {
          key_it.remove();
        }
      }
    }
    DBUG_ASSERT(remove == 0);
    push_warning_printf(current_thd, Sql_condition::WARN_LEVEL_WARN,
                        ER_UNKNOWN_ERROR,
                        "System versioning is stripped from temporary `%s.%s`",
                        table.db.str, table.table_name.str);
    return false;
  }

  while ((f= it++))
  {
    if (f->flags & VERS_ROW_START)
    {
      f_start= f;
      if (f_end)
        break;
    }
    else if (f->flags & VERS_ROW_END)
    {
      f_end= f;
      if (f_start)
        break;
    }
  }

  if (!f_start || !f_end)
  {
    my_error(ER_MISSING, MYF(0), src_table.table_name.str,
             f_start ? "AS ROW END" : "AS ROW START");
    return true;
  }

  as_row= start_end_t(f_start->field_name, f_end->field_name);
  period= as_row;

  create_info.options|= HA_VERSIONED_TABLE;
  return false;
}

bool Vers_parse_info::need_check(const Alter_info *alter_info) const
{
  return versioned_fields || unversioned_fields ||
         alter_info->flags & ALTER_ADD_PERIOD ||
         alter_info->flags & ALTER_DROP_PERIOD ||
         alter_info->flags & ALTER_ADD_SYSTEM_VERSIONING ||
         alter_info->flags & ALTER_DROP_SYSTEM_VERSIONING || *this;
}

bool Vers_parse_info::check_conditions(const Lex_table_name &table_name,
                                       const Lex_table_name &db) const
{
  if (!as_row.start || !as_row.end)
  {
    my_error(ER_MISSING, MYF(0), table_name.str,
                as_row.start ? "AS ROW END" : "AS ROW START");
    return true;
  }

  if (!period.start || !period.end)
  {
    my_error(ER_MISSING, MYF(0), table_name.str, "PERIOD FOR SYSTEM_TIME");
    return true;
  }

  if (!as_row.start.streq(period.start) ||
      !as_row.end.streq(period.end))
  {
    my_error(ER_VERS_PERIOD_COLUMNS, MYF(0), as_row.start.str, as_row.end.str);
    return true;
  }

  if (db.streq(MYSQL_SCHEMA_NAME))
  {
    my_error(ER_VERS_DB_NOT_SUPPORTED, MYF(0), MYSQL_SCHEMA_NAME.str);
    return true;
  }
  return false;
}

static bool is_versioning_timestamp(const Column_definition *f)
{
  return f->type_handler() == &type_handler_timestamp2 &&
         f->length == MAX_DATETIME_FULL_WIDTH;
}

static bool is_some_bigint(const Column_definition *f)
{
  return f->type_handler() == &type_handler_slonglong ||
         f->type_handler() == &type_handler_ulonglong ||
         f->type_handler() == &type_handler_vers_trx_id;
}

static bool is_versioning_bigint(const Column_definition *f)
{
  return is_some_bigint(f) && f->flags & UNSIGNED_FLAG &&
         f->length == MY_INT64_NUM_DECIMAL_DIGITS - 1;
}

static void require_timestamp_error(const char *field, const char *table)
{
  my_error(ER_VERS_FIELD_WRONG_TYPE, MYF(0), field, "TIMESTAMP(6)", table);
}

static void require_trx_id_error(const char *field, const char *table)
{
  my_error(ER_VERS_FIELD_WRONG_TYPE, MYF(0), field, "BIGINT(20) UNSIGNED",
           table);
}


bool Vers_type_timestamp::check_sys_fields(const LEX_CSTRING &table_name,
                                           const Column_definition *row_start,
                                           const Column_definition *row_end) const
{
  if (!is_versioning_timestamp(row_start))
  {
    require_timestamp_error(row_start->field_name.str, table_name.str);
    return true;
  }

  if (row_end->type_handler()->vers() != this ||
      !is_versioning_timestamp(row_end))
  {
    require_timestamp_error(row_end->field_name.str, table_name.str);
    return true;
  }

  return false;
}


bool Vers_type_trx::check_sys_fields(const LEX_CSTRING &table_name,
                                     const Column_definition *row_start,
                                     const Column_definition *row_end) const
{
  if (!is_versioning_bigint(row_start))
  {
    require_trx_id_error(row_start->field_name.str, table_name.str);
    return true;
  }

  if (row_end->type_handler()->vers() != this ||
      !is_versioning_bigint(row_end))
  {
    require_trx_id_error(row_end->field_name.str, table_name.str);
    return true;
  }

  if (!is_some_bigint(row_start))
  {
    require_timestamp_error(row_start->field_name.str, table_name.str);
    return true;
  }

  if (!TR_table::use_transaction_registry)
  {
    my_error(ER_VERS_TRT_IS_DISABLED, MYF(0));
    return true;
  }

  return false;
}


bool Vers_parse_info::check_sys_fields(const Lex_table_name &table_name,
                                       const Lex_table_name &db,
                                       Alter_info *alter_info) const
{
  if (check_conditions(table_name, db))
    return true;

  List_iterator<Create_field> it(alter_info->create_list);
  const Create_field *row_start= nullptr;
  const Create_field *row_end= nullptr;
  while (const Create_field *f= it++)
  {
    if (f->flags & VERS_ROW_START && !row_start)
      row_start= f;
    if (f->flags & VERS_ROW_END && !row_end)
      row_end= f;
  }

  if (!row_start || !row_end)
  {
    my_error(ER_VERS_PERIOD_COLUMNS, MYF(0), as_row.start.str, as_row.end.str);
    return true;
  }

  const Vers_type_handler *row_start_vers= row_start->type_handler()->vers();

  if (!row_start_vers)
  {
    require_timestamp_error(row_start->field_name.str, table_name);
    return true;
  }

  return row_start_vers->check_sys_fields(table_name, row_start, row_end);
}

bool Table_period_info::check_field(const Create_field* f,
                                    const Lex_ident& f_name) const
{
  bool res= false;
  if (!f)
  {
    my_error(ER_BAD_FIELD_ERROR, MYF(0), f_name.str, name.str);
    res= true;
  }
  else if (f->type_handler()->mysql_timestamp_type() != MYSQL_TIMESTAMP_DATE &&
           f->type_handler()->mysql_timestamp_type() != MYSQL_TIMESTAMP_DATETIME)
  {
    my_error(ER_WRONG_FIELD_SPEC, MYF(0), f->field_name.str);
    res= true;
  }
  else if (f->vcol_info || f->flags & VERS_SYSTEM_FIELD)
  {
    my_error(ER_PERIOD_FIELD_WRONG_ATTRIBUTES, MYF(0),
             f->field_name.str, "GENERATED ALWAYS AS");
    res= true;
  }

  return res;
}

bool Table_scope_and_contents_source_st::check_fields(
  THD *thd, Alter_info *alter_info,
  const Lex_table_name &table_name, const Lex_table_name &db, int select_count)
{
  return vers_check_system_fields(thd, alter_info,
                                  table_name, db, select_count) ||
    check_period_fields(thd, alter_info);
}

bool Table_scope_and_contents_source_st::check_period_fields(
                THD *thd, Alter_info *alter_info)
{
  if (!period_info.name)
    return false;

  if (tmp_table())
  {
    my_error(ER_PERIOD_TEMPORARY_NOT_ALLOWED, MYF(0));
    return true;
  }

  Table_period_info::start_end_t &period= period_info.period;
  const Create_field *row_start= NULL;
  const Create_field *row_end= NULL;
  List_iterator<Create_field> it(alter_info->create_list);
  while (const Create_field *f= it++)
  {
    if (period.start.streq(f->field_name)) row_start= f;
    else if (period.end.streq(f->field_name)) row_end= f;

    if (period_info.name.streq(f->field_name))
    {
      my_error(ER_DUP_FIELDNAME, MYF(0), f->field_name.str);
      return true;
    }
  }

  bool res= period_info.check_field(row_start, period.start.str)
            || period_info.check_field(row_end, period.end.str);
  if (res)
    return true;

  if (row_start->type_handler() != row_end->type_handler()
      || row_start->length != row_end->length)
  {
    my_error(ER_PERIOD_TYPES_MISMATCH, MYF(0), period_info.name.str);
    res= true;
  }

  return res;
}

bool
Table_scope_and_contents_source_st::fix_create_fields(THD *thd,
                                                      Alter_info *alter_info,
                                                      const TABLE_LIST &create_table)
{
  return vers_fix_system_fields(thd, alter_info, create_table)
         || fix_period_fields(thd, alter_info);
}

bool
Table_scope_and_contents_source_st::fix_period_fields(THD *thd,
                                                      Alter_info *alter_info)
{
  if (!period_info.name)
    return false;

  Table_period_info::start_end_t &period= period_info.period;
  List_iterator<Create_field> it(alter_info->create_list);
  while (Create_field *f= it++)
  {
    if (period.start.streq(f->field_name) || period.end.streq(f->field_name))
    {
      f->period= &period_info;
      f->flags|= NOT_NULL_FLAG;
    }
  }
  return false;
}<|MERGE_RESOLUTION|>--- conflicted
+++ resolved
@@ -110,11 +110,7 @@
 #define BITMAP_STACKBUF_SIZE (128/8)
 
 KEY_CREATE_INFO default_key_create_info=
-<<<<<<< HEAD
-{ HA_KEY_ALG_UNDEF, 0, 0, {NullS, 0}, {NullS, 0}, true, false };
-=======
-{ HA_KEY_ALG_UNDEF, 0, 0, {NullS, 0}, {NullS, 0} };
->>>>>>> 61acb436
+{ HA_KEY_ALG_UNDEF, 0, 0, {NullS, 0}, {NullS, 0}, false };
 
 /* number of entries in handlertons[] */
 ulong total_ha= 0;
