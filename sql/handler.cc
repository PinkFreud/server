--- conflicted
+++ resolved
@@ -810,12 +810,8 @@
 
   resolve_sysvar_table_options(hton);
   update_discovery_counters(hton, 1);
-<<<<<<< HEAD
-  DBUG_RETURN(0);
-=======
 
   DBUG_RETURN(ret);
->>>>>>> 036df5f9
 
 err_deinit:
   /* 
