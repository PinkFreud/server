#ifndef STRUCTS_INCLUDED
#define STRUCTS_INCLUDED

/* Copyright (c) 2000, 2010, Oracle and/or its affiliates. All rights reserved.

   This program is free software; you can redistribute it and/or modify
   it under the terms of the GNU General Public License as published by
   the Free Software Foundation; version 2 of the License.

   This program is distributed in the hope that it will be useful,
   but WITHOUT ANY WARRANTY; without even the implied warranty of
   MERCHANTABILITY or FITNESS FOR A PARTICULAR PURPOSE.  See the
   GNU General Public License for more details.

   You should have received a copy of the GNU General Public License
   along with this program; if not, write to the Free Software
   Foundation, Inc., 51 Franklin St, Fifth Floor, Boston, MA 02110-1301  USA */



/* The old structures from unireg */

#include "sql_plugin.h"                         /* plugin_ref */
#include "sql_const.h"                          /* MAX_REFLENGTH */
#include "my_time.h"                   /* enum_mysql_timestamp_type */
#include "thr_lock.h"                  /* thr_lock_type */
#include "my_base.h"                   /* ha_rows, ha_key_alg */
#include <mysql_com.h>                  /* USERNAME_LENGTH */

struct TABLE;
class Field;
class Index_statistics;

class THD;

typedef struct st_date_time_format {
  uchar positions[8];
  char  time_separator;			/* Separator between hour and minute */
  uint flag;				/* For future */
  LEX_STRING format;
} DATE_TIME_FORMAT;


typedef struct st_keyfile_info {	/* used with ha_info() */
  uchar ref[MAX_REFLENGTH];		/* Pointer to current row */
  uchar dupp_ref[MAX_REFLENGTH];	/* Pointer to dupp row */
  uint ref_length;			/* Length of ref (1-8) */
  uint block_size;			/* index block size */
  File filenr;				/* (uniq) filenr for table */
  ha_rows records;			/* Records i datafilen */
  ha_rows deleted;			/* Deleted records */
  ulonglong data_file_length;		/* Length off data file */
  ulonglong max_data_file_length;	/* Length off data file */
  ulonglong index_file_length;
  ulonglong max_index_file_length;
  ulonglong delete_length;		/* Free bytes */
  ulonglong auto_increment_value;
  int errkey,sortkey;			/* Last errorkey and sorted by */
  time_t create_time;			/* When table was created */
  time_t check_time;
  time_t update_time;
  ulong mean_rec_length;		/* physical reclength */
} KEYFILE_INFO;


typedef struct st_key_part_info {	/* Info about a key part */
  Field *field;
  uint	offset;				/* offset in record (from 0) */
  uint	null_offset;			/* Offset to null_bit in record */
  /* Length of key part in bytes, excluding NULL flag and length bytes */
  uint16 length;
  /* 
    Number of bytes required to store the keypart value. This may be
    different from the "length" field as it also counts
     - possible NULL-flag byte (see HA_KEY_NULL_LENGTH)
     - possible HA_KEY_BLOB_LENGTH bytes needed to store actual value length.
  */
  uint16 store_length;
  uint16 key_type;
  /* Fieldnr begins counting from 1 */
  uint16 fieldnr;			/* Fieldnum in UNIREG */
  uint16 key_part_flag;			/* 0 or HA_REVERSE_SORT */
  uint8 type;
  uint8 null_bit;			/* Position to null_bit */
} KEY_PART_INFO ;

class engine_option_value;
struct ha_index_option_struct;

typedef struct st_key {
  uint	key_length;			/* Tot length of key */
  ulong flags;                          /* dupp key and pack flags */
  uint	user_defined_key_parts;	   /* How many key_parts */
  uint	usable_key_parts; /* Should normally be = user_defined_key_parts */
  uint ext_key_parts;              /* Number of key parts in extended key */
  ulong ext_key_flags;             /* Flags for extended key              */
  /*
    Parts of primary key that are in the extension of this index. 

    Example: if this structure describes idx1, which is defined as 
      INDEX idx1 (pk2, col2)
    and pk is defined as:
      PRIMARY KEY (pk1, pk2)
    then 
      pk1 is in the extension idx1, ext_key_part_map.is_set(0) == true
      pk2 is explicitly present in idx1, it is not in the extension, so
      ext_key_part_map.is_set(1) == false
  */
  key_part_map ext_key_part_map;
  uint  block_size;
  uint  name_length;
  enum  ha_key_alg algorithm;
  /* 
    The flag is on if statistical data for the index prefixes
    has to be taken from the system statistical tables.
  */
  bool is_statistics_from_stat_tables;
  /*
    Note that parser is used when the table is opened for use, and
    parser_name is used when the table is being created.
  */
  union
  {
    plugin_ref parser;                  /* Fulltext [pre]parser */
    LEX_STRING *parser_name;            /* Fulltext [pre]parser name */
  };
  KEY_PART_INFO *key_part;
  char	*name;				/* Name of key */
  /* Unique name for cache;  db + \0 + table_name + \0 + key_name + \0 */
  uchar *cache_name;
  /*
    Array of AVG(#records with the same field value) for 1st ... Nth key part.
    0 means 'not known'.
    For temporary heap tables this member is NULL.
  */
  ulong *rec_per_key;

  /*
    This structure is used for statistical data on the index
    that has been read from the statistical table index_stat
  */ 
  Index_statistics *read_stats;
  /*
    This structure is used for statistical data on the index that
    is collected by the function collect_statistics_for_table
  */
  Index_statistics *collected_stats;
 
  union {
    int  bdb_return_if_eq;
  } handler;
  TABLE *table;
  LEX_STRING comment;
  /** reference to the list of options or NULL */
  engine_option_value *option_list;
  ha_index_option_struct *option_struct;                  /* structure with parsed options */

  double actual_rec_per_key(uint i);

} KEY;


struct st_join_table;

typedef struct st_reginfo {		/* Extra info about reg */
  struct st_join_table *join_tab;	/* Used by SELECT() */
  enum thr_lock_type lock_type;		/* How database is used */
  bool not_exists_optimize;
  /*
    TRUE <=> range optimizer found that there is no rows satisfying
    table conditions.
  */
  bool impossible_range;
} REGINFO;


/*
  Originally MySQL used MYSQL_TIME structure inside server only, but since
  4.1 it's exported to user in the new client API. Define aliases for
  new names to keep existing code simple.
*/

typedef enum enum_mysql_timestamp_type timestamp_type;


typedef struct {
  ulong year,month,day,hour;
  ulonglong minute,second,second_part;
  bool neg;
} INTERVAL;


typedef struct st_known_date_time_format {
  const char *format_name;
  const char *date_format;
  const char *datetime_format;
  const char *time_format;
} KNOWN_DATE_TIME_FORMAT;

extern const char *show_comp_option_name[];

typedef int *(*update_var)(THD *, struct st_mysql_show_var *);

typedef struct	st_lex_user {
<<<<<<< HEAD
  LEX_STRING user, host, plugin, auth;
  LEX_STRING pwtext, pwhash;
  bool is_role() { return user.str[0] && !host.str[0]; }
=======
  LEX_STRING user, host, password, plugin, auth;
  bool is_role() const { return user.str[0] && !host.str[0]; }
>>>>>>> 042f7632
  void set_lex_string(LEX_STRING *l, char *buf)
  {
    if (is_role())
      *l= user;
    else
      l->length= strxmov(l->str= buf, user.str, "@", host.str, NullS) - buf;
  }
  void reset_auth()
  {
    pwtext.length= pwhash.length= plugin.length= auth.length= 0;
    pwtext.str= pwhash.str= 0;
    plugin.str= auth.str= const_cast<char*>("");
  }
} LEX_USER;

/*
  This structure specifies the maximum amount of resources which
  can be consumed by each account. Zero value of a member means
  there is no limit.
*/
typedef struct user_resources {
  /* Maximum number of queries/statements per hour. */
  uint questions;
  /*
     Maximum number of updating statements per hour (which statements are
     updating is defined by sql_command_flags array).
  */
  uint updates;
  /* Maximum number of connections established per hour. */
  uint conn_per_hour;
  /*
    Maximum number of concurrent connections. If -1 then no new
    connections allowed
  */
  int user_conn;
  /* Max query timeout */
  double max_statement_time;

  /*
     Values of this enum and specified_limits member are used by the
     parser to store which user limits were specified in GRANT statement.
  */
  enum {QUERIES_PER_HOUR= 1, UPDATES_PER_HOUR= 2, CONNECTIONS_PER_HOUR= 4,
        USER_CONNECTIONS= 8, MAX_STATEMENT_TIME= 16};
  uint specified_limits;
} USER_RESOURCES;


/*
  This structure is used for counting resources consumed and for checking
  them against specified user limits.
*/
typedef struct  user_conn {
  /*
     Pointer to user+host key (pair separated by '\0') defining the entity
     for which resources are counted (By default it is user account thus
     priv_user/priv_host pair is used. If --old-style-user-limits option
     is enabled, resources are counted for each user+host separately).
  */
  char *user;
  /* Pointer to host part of the key. */
  char *host;
  /**
     The moment of time when per hour counters were reset last time
     (i.e. start of "hour" for conn_per_hour, updates, questions counters).
  */
  ulonglong reset_utime;
  /* Total length of the key. */
  uint len;
  /* Current amount of concurrent connections for this account. */
  int connections;
  /*
     Current number of connections per hour, number of updating statements
     per hour and total number of statements per hour for this account.
  */
  uint conn_per_hour, updates, questions;
  /* Maximum amount of resources which account is allowed to consume. */
  USER_RESOURCES user_resources;
} USER_CONN;

typedef struct st_user_stats
{
  char user[MY_MAX(USERNAME_LENGTH, LIST_PROCESS_HOST_LEN) + 1];
  // Account name the user is mapped to when this is a user from mapped_user.
  // Otherwise, the same value as user.
  char priv_user[MY_MAX(USERNAME_LENGTH, LIST_PROCESS_HOST_LEN) + 1];
  uint user_name_length;
  uint total_connections;
  uint total_ssl_connections;
  uint concurrent_connections;
  time_t connected_time;  // in seconds
  ha_rows rows_read, rows_sent;
  ha_rows rows_updated, rows_deleted, rows_inserted;
  ulonglong bytes_received;
  ulonglong bytes_sent;
  ulonglong binlog_bytes_written;
  ulonglong select_commands, update_commands, other_commands;
  ulonglong commit_trans, rollback_trans;
  ulonglong denied_connections, lost_connections, max_statement_time_exceeded;
  ulonglong access_denied_errors;
  ulonglong empty_queries;
  double busy_time;       // in seconds
  double cpu_time;        // in seconds
} USER_STATS;

typedef struct st_table_stats
{
  char table[NAME_LEN * 2 + 2];  // [db] + '\0' + [table] + '\0'
  uint table_name_length;
  ulonglong rows_read, rows_changed;
  ulonglong rows_changed_x_indexes;
  /* Stores enum db_type, but forward declarations cannot be done */
  int engine_type;
} TABLE_STATS;

typedef struct st_index_stats
{
  // [db] + '\0' + [table] + '\0' + [index] + '\0'
  char index[NAME_LEN * 3 + 3];
  uint index_name_length;                       /* Length of 'index' */
  ulonglong rows_read;
} INDEX_STATS;


	/* Bits in form->update */
#define REG_MAKE_DUPP		1	/* Make a copy of record when read */
#define REG_NEW_RECORD		2	/* Write a new record if not found */
#define REG_UPDATE		4	/* Uppdate record */
#define REG_DELETE		8	/* Delete found record */
#define REG_PROG		16	/* User is updating database */
#define REG_CLEAR_AFTER_WRITE	32
#define REG_MAY_BE_UPDATED	64
#define REG_AUTO_UPDATE		64	/* Used in D-forms for scroll-tables */
#define REG_OVERWRITE		128
#define REG_SKIP_DUP		256

	/* Bits in form->status */
#define STATUS_NO_RECORD	(1+2)	/* Record isn't usably */
#define STATUS_GARBAGE		1
#define STATUS_NOT_FOUND	2	/* No record in database when needed */
#define STATUS_NO_PARENT	4	/* Parent record wasn't found */
#define STATUS_NOT_READ		8	/* Record isn't read */
#define STATUS_UPDATED		16	/* Record is updated by formula */
#define STATUS_NULL_ROW		32	/* table->null_row is set */
#define STATUS_DELETED		64

/*
  Such interval is "discrete": it is the set of
  { auto_inc_interval_min + k * increment,
    0 <= k <= (auto_inc_interval_values-1) }
  Where "increment" is maintained separately by the user of this class (and is
  currently only thd->variables.auto_increment_increment).
  It mustn't derive from Sql_alloc, because SET INSERT_ID needs to
  allocate memory which must stay allocated for use by the next statement.
*/
class Discrete_interval {
private:
  ulonglong interval_min;
  ulonglong interval_values;
  ulonglong  interval_max;    // excluded bound. Redundant.
public:
  Discrete_interval *next;    // used when linked into Discrete_intervals_list
  void replace(ulonglong start, ulonglong val, ulonglong incr)
  {
    interval_min=    start;
    interval_values= val;
    interval_max=    (val == ULONGLONG_MAX) ? val : start + val * incr;
  }
  Discrete_interval(ulonglong start, ulonglong val, ulonglong incr) :
    next(NULL) { replace(start, val, incr); };
  Discrete_interval() : next(NULL) { replace(0, 0, 0); };
  ulonglong minimum() const { return interval_min;    };
  ulonglong values()  const { return interval_values; };
  ulonglong maximum() const { return interval_max;    };
  /*
    If appending [3,5] to [1,2], we merge both in [1,5] (they should have the
    same increment for that, user of the class has to ensure that). That is
    just a space optimization. Returns 0 if merge succeeded.
  */
  bool merge_if_contiguous(ulonglong start, ulonglong val, ulonglong incr)
  {
    if (interval_max == start)
    {
      if (val == ULONGLONG_MAX)
      {
        interval_values=   interval_max= val;
      }
      else
      {
        interval_values+=  val;
        interval_max=      start + val * incr;
      }
      return 0;
    }
    return 1;
  };
};

/* List of Discrete_interval objects */
class Discrete_intervals_list {
private:
  Discrete_interval        *head;
  Discrete_interval        *tail;
  /*
    When many intervals are provided at the beginning of the execution of a
    statement (in a replication slave or SET INSERT_ID), "current" points to
    the interval being consumed by the thread now (so "current" goes from
    "head" to "tail" then to NULL).
  */
  Discrete_interval        *current;
  uint                  elements; // number of elements
  void set_members(Discrete_interval *h, Discrete_interval *t,
                   Discrete_interval *c, uint el)
  {  
    head= h;
    tail= t;
    current= c;
    elements= el;
  }
  void operator=(Discrete_intervals_list &);  /* prevent use of these */
  Discrete_intervals_list(const Discrete_intervals_list &);

public:
  Discrete_intervals_list() : head(NULL), current(NULL), elements(0) {};
  void empty_no_free()
  {
    set_members(NULL, NULL, NULL, 0);
  }
  void empty()
  {
    for (Discrete_interval *i= head; i;)
    {
      Discrete_interval *next= i->next;
      delete i;
      i= next;
    }
    empty_no_free();
  }
  void copy_shallow(const Discrete_intervals_list * dli)
  {
    head= dli->get_head();
    tail= dli->get_tail();
    current= dli->get_current();
    elements= dli->nb_elements();
  }
  void swap (Discrete_intervals_list * dli)
  {
    Discrete_interval *h, *t, *c;
    uint el;
    h= dli->get_head();
    t= dli->get_tail();
    c= dli->get_current();
    el= dli->nb_elements();
    dli->copy_shallow(this);
    set_members(h, t, c, el);
  }
  const Discrete_interval* get_next()
  {
    Discrete_interval *tmp= current;
    if (current != NULL)
      current= current->next;
    return tmp;
  }
  ~Discrete_intervals_list() { empty(); };
  bool append(ulonglong start, ulonglong val, ulonglong incr);
  bool append(Discrete_interval *interval);
  ulonglong minimum()     const { return (head ? head->minimum() : 0); };
  ulonglong maximum()     const { return (head ? tail->maximum() : 0); };
  uint      nb_elements() const { return elements; }
  Discrete_interval* get_head() const { return head; };
  Discrete_interval* get_tail() const { return tail; };
  Discrete_interval* get_current() const { return current; };
};


/*
  DDL options:
  - CREATE IF NOT EXISTS
  - DROP IF EXISTS
  - CREATE LIKE
  - REPLACE
*/
struct DDL_options_st
{
public:
  enum Options
  {
    OPT_NONE= 0,
    OPT_IF_NOT_EXISTS= 2,              // CREATE TABLE IF NOT EXISTS
    OPT_LIKE= 4,                       // CREATE TABLE LIKE
    OPT_OR_REPLACE= 16,                // CREATE OR REPLACE TABLE
    OPT_OR_REPLACE_SLAVE_GENERATED= 32,// REPLACE was added on slave, it was
                                       // not in the original query on master.
    OPT_IF_EXISTS= 64
  };

private:
  Options m_options;

public:
  Options create_like_options() const
  {
    return (DDL_options_st::Options)
           (((uint) m_options) & (OPT_IF_NOT_EXISTS | OPT_OR_REPLACE));
  }
  void init() { m_options= OPT_NONE; }
  void init(Options options) { m_options= options; }
  void set(Options other)
  {
    m_options= other;
  }
  void set(const DDL_options_st other)
  {
    m_options= other.m_options;
  }
  bool if_not_exists() const { return m_options & OPT_IF_NOT_EXISTS; }
  bool or_replace() const { return m_options & OPT_OR_REPLACE; }
  bool or_replace_slave_generated() const
  { return m_options & OPT_OR_REPLACE_SLAVE_GENERATED; }
  bool like() const { return m_options & OPT_LIKE; }
  bool if_exists() const { return m_options & OPT_IF_EXISTS; }
  void add(const DDL_options_st::Options other)
  {
    m_options= (Options) ((uint) m_options | (uint) other);
  }
  void add(const DDL_options_st &other)
  {
    add(other.m_options);
  }
  DDL_options_st operator|(const DDL_options_st &other)
  {
    add(other.m_options);
    return *this;
  }
  DDL_options_st operator|=(DDL_options_st::Options other)
  {
    add(other);
    return *this;
  }
};


class DDL_options: public DDL_options_st
{
public:
  DDL_options() { init(); }
  DDL_options(Options options) { init(options); }
  DDL_options(const DDL_options_st &options)
  { DDL_options_st::operator=(options); }
};


#endif /* STRUCTS_INCLUDED */<|MERGE_RESOLUTION|>--- conflicted
+++ resolved
@@ -202,14 +202,9 @@
 typedef int *(*update_var)(THD *, struct st_mysql_show_var *);
 
 typedef struct	st_lex_user {
-<<<<<<< HEAD
   LEX_STRING user, host, plugin, auth;
   LEX_STRING pwtext, pwhash;
-  bool is_role() { return user.str[0] && !host.str[0]; }
-=======
-  LEX_STRING user, host, password, plugin, auth;
   bool is_role() const { return user.str[0] && !host.str[0]; }
->>>>>>> 042f7632
   void set_lex_string(LEX_STRING *l, char *buf)
   {
     if (is_role())
