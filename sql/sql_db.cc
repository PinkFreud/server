/* Copyright (C) 2000 MySQL AB & MySQL Finland AB & TCX DataKonsult AB

   This program is free software; you can redistribute it and/or modify
   it under the terms of the GNU General Public License as published by
   the Free Software Foundation; either version 2 of the License, or
   (at your option) any later version.

   This program is distributed in the hope that it will be useful,
   but WITHOUT ANY WARRANTY; without even the implied warranty of
   MERCHANTABILITY or FITNESS FOR A PARTICULAR PURPOSE.  See the
   GNU General Public License for more details.

   You should have received a copy of the GNU General Public License
   along with this program; if not, write to the Free Software
   Foundation, Inc., 59 Temple Place, Suite 330, Boston, MA  02111-1307  USA */


/* create and drop of databases */

#include "mysql_priv.h"
#include "sql_acl.h"
#include <my_dir.h>
#include <m_ctype.h>
#ifdef __WIN__
#include <direct.h>
#endif

static long mysql_rm_known_files(THD *thd, MY_DIR *dirp,
				 const char *db, const char *path,
				 uint level);

/* db-name is already validated when we come here */

int mysql_create_db(THD *thd, char *db, uint create_options, bool silent)
{
  char	 path[FN_REFLEN+16];
  MY_DIR *dirp;
  long result=1;
  int error = 0;
  DBUG_ENTER("mysql_create_db");

  VOID(pthread_mutex_lock(&LOCK_mysql_create_db));

  // do not create database if another thread is holding read lock
  if (wait_if_global_read_lock(thd,0))
  {
    error= -1;
    goto exit2;
  }

  /* Check directory */
  (void)sprintf(path,"%s/%s", mysql_data_home, db);
  unpack_dirname(path,path);			// Convert if not unix
  if ((dirp = my_dir(path,MYF(MY_DONT_SORT))))
  {
    my_dirend(dirp);
    if (!(create_options & HA_LEX_CREATE_IF_NOT_EXISTS))
    {
      my_error(ER_DB_CREATE_EXISTS,MYF(0),db);
      error = -1;
      goto exit;
    }
    result = 0;
  }
  else
  {
    strend(path)[-1]=0;				// Remove last '/' from path
    if (my_mkdir(path,0777,MYF(0)) < 0)
    {
      my_error(ER_CANT_CREATE_DB,MYF(0),db,my_errno);
      error = -1;
      goto exit;
    }
  }
<<<<<<< HEAD

  if (!silent)
=======
  if (!thd->query)
  {
    thd->query_length = (uint) (strxmov(path,"create database ", db, NullS)-
				path);
    thd->query = path;
  }
>>>>>>> 33b65bd0
  {
    if (!thd->query)
    {
      /* The client used the old obsolete mysql_create_db() call */
      thd->query = path;
      thd->query_length = (uint) (strxmov(path,"create database `", db, "`",
					  NullS) - path);
    }
    {
      mysql_update_log.write(thd,thd->query, thd->query_length);
      if (mysql_bin_log.is_open())
      {
	Query_log_event qinfo(thd, thd->query, thd->query_length, 0);
	mysql_bin_log.write(&qinfo);
      }
    }
    if (thd->query == path)
    {
      thd->query = 0; // just in case
      thd->query_length = 0;
    }
    send_ok(&thd->net, result);
  }
<<<<<<< HEAD
=======
  if (thd->query == path)
  {
    VOID(pthread_mutex_lock(&LOCK_thread_count));
    thd->query = 0; // just in case
    VOID(pthread_mutex_unlock(&LOCK_thread_count));
  }
  send_ok(&thd->net, result);
>>>>>>> 33b65bd0

exit:
  start_waiting_global_read_lock(thd);
exit2:
  VOID(pthread_mutex_unlock(&LOCK_mysql_create_db));
  DBUG_RETURN(error);
}

const char *del_exts[]= {".frm", ".BAK", ".TMD", NullS};
static TYPELIB deletable_extentions=
{array_elements(del_exts)-1,"del_exts", del_exts};

const char *known_exts[]=
{".ISM",".ISD",".ISM",".MRG",".MYI",".MYD",".db",NullS};
static TYPELIB known_extentions=
{array_elements(known_exts)-1,"known_exts", known_exts};

/*
  Drop all tables in a database.

  db-name is already validated when we come here
  If thd == 0, do not write any messages; This is useful in replication
  when we want to remove a stale database before replacing it with the new one
*/


int mysql_rm_db(THD *thd,char *db,bool if_exists, bool silent)
{
  long deleted=0;
  int error = 0;
  char	path[FN_REFLEN+16];
  MY_DIR *dirp;
  DBUG_ENTER("mysql_rm_db");

  VOID(pthread_mutex_lock(&LOCK_mysql_create_db));

  // do not drop database if another thread is holding read lock
  if (wait_if_global_read_lock(thd,0))
  {
    error= -1;
    goto exit2;
  }

  (void) sprintf(path,"%s/%s",mysql_data_home,db);
  unpack_dirname(path,path);			// Convert if not unix
  /* See if the directory exists */
  if (!(dirp = my_dir(path,MYF(MY_DONT_SORT))))
  {
    if (!if_exists)
    {
      error= -1;
      my_error(ER_DB_DROP_EXISTS,MYF(0),db);
    }
    else if (!silent)
      send_ok(&thd->net,0);
    goto exit;
  }
  pthread_mutex_lock(&LOCK_open);
  remove_db_from_cache(db);
  pthread_mutex_unlock(&LOCK_open);

  error = -1;
  if ((deleted=mysql_rm_known_files(thd, dirp, db, path,0)) >= 0 && thd)
  {
    ha_drop_database(path);
<<<<<<< HEAD
    query_cache_invalidate1(db);  
    if (!silent)
    {
      if (!thd->query)
      {
	thd->query = path;
	thd->query_length = (uint) (strxmov(path,"drop database ", db, NullS)-
				    path);
      }
      mysql_update_log.write(thd, thd->query, thd->query_length);
      if (mysql_bin_log.is_open())
      {
	Query_log_event qinfo(thd, thd->query, thd->query_length, 0);
	mysql_bin_log.write(&qinfo);
      }
      if (thd->query == path)
      {
	thd->query = 0; // just in case
	thd->query_length = 0;
      }
      send_ok(&thd->net,(ulong) deleted);
=======
    VOID(pthread_mutex_lock(&LOCK_open));

    if (!thd->query)
    {
      thd->query_length = (uint) (strxmov(path,"drop database ", db, NullS)-
				  path);
      thd->query = path;
    }
    mysql_update_log.write(thd, thd->query, thd->query_length);
    if (mysql_bin_log.is_open())
    {
      Query_log_event qinfo(thd, thd->query);
      mysql_bin_log.write(&qinfo);
    }
    if (thd->query == path)
    {
      VOID(pthread_mutex_lock(&LOCK_thread_count));
      thd->query = 0; // just in case
      VOID(pthread_mutex_unlock(&LOCK_thread_count));
>>>>>>> 33b65bd0
    }
    error = 0;
  }

exit:
  start_waiting_global_read_lock(thd);
exit2:
  VOID(pthread_mutex_unlock(&LOCK_mysql_create_db));

  DBUG_RETURN(error);
}

/*
  Removes files with known extensions plus all found subdirectories that
  are 2 digits (raid directories).
  thd MUST be set when calling this function!
*/

static long mysql_rm_known_files(THD *thd, MY_DIR *dirp, const char *db,
				 const char *org_path, uint level)
{
  long deleted=0;
  ulong found_other_files=0;
  char filePath[FN_REFLEN];
  TABLE_LIST *tot_list=0, **tot_list_next;
  DBUG_ENTER("mysql_rm_known_files");
  DBUG_PRINT("enter",("path: %s", org_path));

  tot_list_next= &tot_list;

  for (uint idx=2 ;
       idx < (uint) dirp->number_off_files && !thd->killed ;
       idx++)
  {
    FILEINFO *file=dirp->dir_entry+idx;
    DBUG_PRINT("info",("Examining: %s", file->name));

    /* Check if file is a raid directory */
    if (isdigit(file->name[0]) && isdigit(file->name[1]) &&
	!file->name[2] && !level)
    {
      char newpath[FN_REFLEN];
      MY_DIR *new_dirp;
      strxmov(newpath,org_path,"/",file->name,NullS);
      unpack_filename(newpath,newpath);
      if ((new_dirp = my_dir(newpath,MYF(MY_DONT_SORT))))
      {
	DBUG_PRINT("my",("New subdir found: %s", newpath));
	if ((mysql_rm_known_files(thd, new_dirp, NullS, newpath,1)) < 0)
	{
	  my_dirend(dirp);
	  DBUG_RETURN(-1);
	}
      }
      continue;
    }
    if (find_type(fn_ext(file->name),&deletable_extentions,1+2) <= 0)
    {
      if (find_type(fn_ext(file->name),&known_extentions,1+2) <= 0)
	found_other_files++;
      continue;
    }
    strxmov(filePath,org_path,"/",file->name,NullS);
    if (db && !my_strcasecmp(fn_ext(file->name), reg_ext))
    {
      /* Drop the table nicely */
      *fn_ext(file->name)=0;			// Remove extension
      TABLE_LIST *table_list=(TABLE_LIST*)
	thd->calloc(sizeof(*table_list)+ strlen(db)+strlen(file->name)+2);
      if (!table_list)
      {
	my_dirend(dirp);
	DBUG_RETURN(-1);
      }
      table_list->db= (char*) (table_list+1);
      strmov(table_list->real_name=strmov(table_list->db,db)+1,
	     file->name);
      /* Link into list */
      (*tot_list_next)= table_list;
      tot_list_next= &table_list->next;
    }
    else
    {

      if (my_delete_with_symlink(filePath,MYF(MY_WME)))
      {
	my_dirend(dirp);
	DBUG_RETURN(-1);
      }
      deleted++;
    }
  }
  my_dirend(dirp);

  if (thd->killed ||
      (tot_list && mysql_rm_table_part2_with_lock(thd, tot_list, 1, 1)))
    DBUG_RETURN(-1);

  /*
    If the directory is a symbolic link, remove the link first, then
    remove the directory the symbolic link pointed at
  */
  if (!found_other_files)
  {
    char tmp_path[FN_REFLEN], *pos;
    char *path=unpack_filename(tmp_path,org_path);
#ifdef HAVE_READLINK
    int error;
    
    /* Remove end FN_LIBCHAR as this causes problem on Linux in readlink */
    pos=strend(path);
    if (pos > path && pos[-1] == FN_LIBCHAR)
      *--pos=0;

    if ((error=my_readlink(filePath, path, MYF(MY_WME))) < 0)
      DBUG_RETURN(-1);
    if (!error)
    {
      if (my_delete(path,MYF(!level ? MY_WME : 0)))
      {
	/* Don't give errors if we can't delete 'RAID' directory */
	if (level)
	  DBUG_RETURN(deleted);
	DBUG_RETURN(-1);
      }
      /* Delete directory symbolic link pointed at */
      path= filePath;
    }
#endif
    /* Remove last FN_LIBCHAR to not cause a problem on OS/2 */
    pos=strend(path);

    if (pos > path && pos[-1] == FN_LIBCHAR)
      *--pos=0;
    /* Don't give errors if we can't delete 'RAID' directory */
    if (rmdir(path) < 0 && !level)
    {
      my_error(ER_DB_DROP_RMDIR, MYF(0), path, errno);
      DBUG_RETURN(-1);
    }
  }
  DBUG_RETURN(deleted);
}


bool mysql_change_db(THD *thd,const char *name)
{
  int length, db_length;
  char *dbname=my_strdup((char*) name,MYF(MY_WME));
  char	path[FN_REFLEN];
  ulong db_access;
  DBUG_ENTER("mysql_change_db");

  if (!dbname || !(db_length=strip_sp(dbname)))
  {
    x_free(dbname);				/* purecov: inspected */
    send_error(&thd->net,ER_NO_DB_ERROR);	/* purecov: inspected */
    DBUG_RETURN(1);				/* purecov: inspected */
  }
  if ((db_length > NAME_LEN) || check_db_name(dbname))
  {
    net_printf(&thd->net,ER_WRONG_DB_NAME, dbname);
    x_free(dbname);
    DBUG_RETURN(1);
  }
  if (lower_case_table_names)
    casedn_str(dbname);
  DBUG_PRINT("info",("Use database: %s", dbname));
  if (test_all_bits(thd->master_access,DB_ACLS))
    db_access=DB_ACLS;
  else
    db_access= (acl_get(thd->host,thd->ip,(char*) &thd->remote.sin_addr,
			thd->priv_user,dbname) |
		thd->master_access);
  if (!(db_access & DB_ACLS) && (!grant_option || check_grant_db(thd,dbname)))
  {
    net_printf(&thd->net,ER_DBACCESS_DENIED_ERROR,
	       thd->priv_user,
	       thd->host_or_ip,
	       dbname);
    mysql_log.write(thd,COM_INIT_DB,ER(ER_DBACCESS_DENIED_ERROR),
		    thd->priv_user,
		    thd->host_or_ip,
		    dbname);
    my_free(dbname,MYF(0));
    DBUG_RETURN(1);
  }

  (void) sprintf(path,"%s/%s",mysql_data_home,dbname);
  length=unpack_dirname(path,path);		// Convert if not unix
  if (length && path[length-1] == FN_LIBCHAR)
    path[length-1]=0;				// remove ending '\'
  if (access(path,F_OK))
  {
    net_printf(&thd->net,ER_BAD_DB_ERROR,dbname);
    my_free(dbname,MYF(0));
    DBUG_RETURN(1);
  }
  send_ok(&thd->net);
  x_free(thd->db);
  thd->db=dbname;
  thd->db_length=db_length;
  thd->db_access=db_access;
  DBUG_RETURN(0);
}<|MERGE_RESOLUTION|>--- conflicted
+++ resolved
@@ -72,24 +72,15 @@
       goto exit;
     }
   }
-<<<<<<< HEAD
 
   if (!silent)
-=======
-  if (!thd->query)
-  {
-    thd->query_length = (uint) (strxmov(path,"create database ", db, NullS)-
-				path);
-    thd->query = path;
-  }
->>>>>>> 33b65bd0
   {
     if (!thd->query)
     {
       /* The client used the old obsolete mysql_create_db() call */
-      thd->query = path;
       thd->query_length = (uint) (strxmov(path,"create database `", db, "`",
 					  NullS) - path);
+      thd->query = path;
     }
     {
       mysql_update_log.write(thd,thd->query, thd->query_length);
@@ -101,21 +92,12 @@
     }
     if (thd->query == path)
     {
+      VOID(pthread_mutex_lock(&LOCK_thread_count));
       thd->query = 0; // just in case
-      thd->query_length = 0;
+      VOID(pthread_mutex_unlock(&LOCK_thread_count));
     }
     send_ok(&thd->net, result);
   }
-<<<<<<< HEAD
-=======
-  if (thd->query == path)
-  {
-    VOID(pthread_mutex_lock(&LOCK_thread_count));
-    thd->query = 0; // just in case
-    VOID(pthread_mutex_unlock(&LOCK_thread_count));
-  }
-  send_ok(&thd->net, result);
->>>>>>> 33b65bd0
 
 exit:
   start_waiting_global_read_lock(thd);
@@ -181,15 +163,15 @@
   if ((deleted=mysql_rm_known_files(thd, dirp, db, path,0)) >= 0 && thd)
   {
     ha_drop_database(path);
-<<<<<<< HEAD
     query_cache_invalidate1(db);  
     if (!silent)
     {
       if (!thd->query)
       {
-	thd->query = path;
-	thd->query_length = (uint) (strxmov(path,"drop database ", db, NullS)-
-				    path);
+	thd->query_length= (uint) (strxmov(path,"drop database `", db, "`",
+					   NullS)-
+				   path);
+	thd->query= path;
       }
       mysql_update_log.write(thd, thd->query, thd->query_length);
       if (mysql_bin_log.is_open())
@@ -199,31 +181,11 @@
       }
       if (thd->query == path)
       {
+	VOID(pthread_mutex_lock(&LOCK_thread_count));
 	thd->query = 0; // just in case
-	thd->query_length = 0;
+	VOID(pthread_mutex_unlock(&LOCK_thread_count));
       }
       send_ok(&thd->net,(ulong) deleted);
-=======
-    VOID(pthread_mutex_lock(&LOCK_open));
-
-    if (!thd->query)
-    {
-      thd->query_length = (uint) (strxmov(path,"drop database ", db, NullS)-
-				  path);
-      thd->query = path;
-    }
-    mysql_update_log.write(thd, thd->query, thd->query_length);
-    if (mysql_bin_log.is_open())
-    {
-      Query_log_event qinfo(thd, thd->query);
-      mysql_bin_log.write(&qinfo);
-    }
-    if (thd->query == path)
-    {
-      VOID(pthread_mutex_lock(&LOCK_thread_count));
-      thd->query = 0; // just in case
-      VOID(pthread_mutex_unlock(&LOCK_thread_count));
->>>>>>> 33b65bd0
     }
     error = 0;
   }
