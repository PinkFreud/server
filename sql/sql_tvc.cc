/* Copyright (c) 2017, MariaDB

   This program is free software; you can redistribute it and/or modify
   it under the terms of the GNU General Public License as published by
   the Free Software Foundation; version 2 of the License.

   This program is distributed in the hope that it will be useful,
   but WITHOUT ANY WARRANTY; without even the implied warranty of
   MERCHANTABILITY or FITNESS FOR A PARTICULAR PURPOSE.  See the
   GNU General Public License for more details.

   You should have received a copy of the GNU General Public License
   along with this program; if not, write to the Free Software
   Foundation, Inc., 51 Franklin St, Fifth Floor, Boston, MA 02110-1301  USA */

#include "mariadb.h"
#include "sql_list.h"
#include "sql_tvc.h"
#include "sql_class.h"
#include "opt_range.h"
#include "sql_select.h"
#include "sql_explain.h"
#include "sql_parse.h"
#include "sql_cte.h"

/**
  @brief
    Fix fields for TVC values

  @param
    @param thd	 The context of the statement
    @param li	 The iterator on the list of lists

  @details
    Call fix_fields procedure for TVC values.

  @retval
    true     if an error was reported
    false    otherwise
*/

bool fix_fields_for_tvc(THD *thd, List_iterator_fast<List_item> &li)
{
  DBUG_ENTER("fix_fields_for_tvc");
  List_item *lst;
  li.rewind();

  while ((lst= li++))
  {
    List_iterator<Item> it(*lst);
    Item *item;

    while ((item= it++))
    {
      /*
        Some items have already been fixed.
        For example Item_splocal items get fixed in
        Item_splocal::append_for_log(), which is called from subst_spvars()
        while replacing their values to NAME_CONST()s.
        So fix only those that have not been.
      */
      if (item->fix_fields_if_needed_for_scalar(thd, it.ref()) ||
          item->check_is_evaluable_expression_or_error())
	DBUG_RETURN(true);
    }
  }
  DBUG_RETURN(false);
}


/**
  @brief
    Defines types of matrix columns elements where matrix rows are defined by
    some lists of values.

  @param
    @param thd   	 The context of the statement
    @param li	     	 The iterator on the list of lists
    @param holders   	 The structure where types of matrix columns are stored
    @param first_list_el_count  Count of the list values. It should be the same
                                for each list of lists elements. It contains
			        number of elements of the first list from list of
                                lists.

  @details
    For each list list_a from list of lists the procedure gets its elements
    types and aggregates them with the previous ones stored in holders. If
    list_a is the first one in the list of lists its elements types are put in
    holders. The errors can be reported when count of list_a elements is
    different from the first_list_el_count. Also error can be reported whe
    n aggregation can't be made.

  @retval
    true    if an error was reported
    false   otherwise
*/

bool join_type_handlers_for_tvc(THD *thd, List_iterator_fast<List_item> &li,
			        Type_holder *holders, uint first_list_el_count)
{
  DBUG_ENTER("join_type_handlers_for_tvc");
  List_item *lst;
  li.rewind();
  bool first= true;
  
  while ((lst= li++))
  {
    List_iterator_fast<Item> it(*lst);
    Item *item;
  
    if (first_list_el_count != lst->elements)
    {
      my_message(ER_WRONG_NUMBER_OF_VALUES_IN_TVC,
                 ER_THD(thd, ER_WRONG_NUMBER_OF_VALUES_IN_TVC),
                 MYF(0));
      DBUG_RETURN(true);
    }
    for (uint pos= 0; (item=it++); pos++)
    {
      const Type_handler *item_type_handler= item->real_type_handler();
      if (first)
        holders[pos].set_handler(item_type_handler);
      else if (holders[pos].aggregate_for_result(item_type_handler))
      {
        my_error(ER_ILLEGAL_PARAMETER_DATA_TYPES2_FOR_OPERATION, MYF(0),
                 holders[pos].type_handler()->name().ptr(),
                 item_type_handler->name().ptr(),
                 "TABLE VALUE CONSTRUCTOR");
        DBUG_RETURN(true);
      }
    }
    first= false;
  }
  DBUG_RETURN(false);
}


/**
  @brief
    Define attributes of matrix columns elements where matrix rows are defined
    by some lists of values.

  @param
    @param thd	  	  The context of the statement
    @param li	     	  The iterator on the list of lists
    @param holders   	  The structure where names of matrix columns are stored
    @param count_of_lists Count of list of lists elements
    @param first_list_el_count  Count of the list values. It should be the same
                                for each list of lists elements. It contains
				number of elements of the first list from list
                                of lists.

  @details
    For each list list_a from list of lists the procedure gets its elements
    attributes and aggregates them with the previous ones stored in holders.
    The errors can be reported when aggregation can't be made.

  @retval
    true     if an error was reported
    false    otherwise
*/

bool get_type_attributes_for_tvc(THD *thd,
			         List_iterator_fast<List_item> &li, 
                                 Type_holder *holders, uint count_of_lists,
				 uint first_list_el_count)
{
  DBUG_ENTER("get_type_attributes_for_tvc");
  List_item *lst;
  li.rewind();
  
  for (uint pos= 0; pos < first_list_el_count; pos++)
  {
    if (holders[pos].alloc_arguments(thd, count_of_lists))
      DBUG_RETURN(true);
  }
  
  while ((lst= li++))
  {
    List_iterator_fast<Item> it(*lst);
    Item *item;
    for (uint holder_pos= 0 ; (item= it++); holder_pos++)
    {
      DBUG_ASSERT(item->is_fixed());
      holders[holder_pos].add_argument(item);
    }
  }
  
  for (uint pos= 0; pos < first_list_el_count; pos++)
  {
    if (holders[pos].aggregate_attributes(thd))
      DBUG_RETURN(true);
  }
  DBUG_RETURN(false);
}


/**
  @brief
    Prepare of TVC

  @param
    @param thd	        The context of the statement
    @param sl	     	The select where this TVC is defined
    @param tmp_result	Structure that contains the information
			about where to send the result of the query
    @param unit_arg  	The union where sl is defined

  @details
    Gets types and attributes of values of this TVC that will be used
    for temporary table creation for this TVC. It creates Item_type_holders
    for each element of the first list from list of lists (VALUES from tvc),
    using its elements name, defined type and attribute.

  @retval
    true     if an error was reported
    false    otherwise
*/

bool table_value_constr::prepare(THD *thd, SELECT_LEX *sl,
				 select_result *tmp_result,
				 st_select_lex_unit *unit_arg)
{
  DBUG_ENTER("table_value_constr::prepare");
  select_lex->in_tvc= true;
  List_iterator_fast<List_item> li(lists_of_values);
  
  List_item *first_elem= li++;
  uint cnt= first_elem->elements;
  Type_holder *holders;
  
  if (cnt == 0)
  {
    my_error(ER_EMPTY_ROW_IN_TVC, MYF(0));
    DBUG_RETURN(true);
  }

  if (fix_fields_for_tvc(thd, li))
    DBUG_RETURN(true);

  if (!(holders= new (thd->stmt_arena->mem_root) Type_holder[cnt]) ||
       join_type_handlers_for_tvc(thd, li, holders, cnt) ||
       get_type_attributes_for_tvc(thd, li, holders,
				   lists_of_values.elements, cnt))
    DBUG_RETURN(true);
  
  List_iterator_fast<Item> it(*first_elem);
  Item *item;
  Query_arena *arena, backup;
  arena=thd->activate_stmt_arena_if_needed(&backup);
  
  sl->item_list.empty();
  for (uint pos= 0; (item= it++); pos++)
  {
    /* Error's in 'new' will be detected after loop */
    Item_type_holder *new_holder= new (thd->mem_root)
                      Item_type_holder(thd, item, holders[pos].type_handler(),
                                       &holders[pos]/*Type_all_attributes*/,
                                       holders[pos].get_maybe_null());
    sl->item_list.push_back(new_holder);
  }
  if (arena)
    thd->restore_active_arena(arena, &backup);
  
  if (unlikely(thd->is_fatal_error))
    DBUG_RETURN(true); // out of memory
    
  result= tmp_result;
  
  if (result && result->prepare(sl->item_list, unit_arg))
    DBUG_RETURN(true);

  /*
    setup_order() for a TVC is not called when the following is true
    (thd->lex->context_analysis_only & CONTEXT_ANALYSIS_ONLY_VIEW)
  */

  thd->where="order clause";
  ORDER *order= sl->order_list.first;
  for (; order; order=order->next)
  {
    Item *order_item= *order->item;
    if (order_item->is_order_clause_position())
    {
      uint count= 0;
      if (order->counter_used)
        count= order->counter; // counter was once resolved
      else
        count= (uint) order_item->val_int();
      if (!count || count > first_elem->elements)
      {
        my_error(ER_BAD_FIELD_ERROR, MYF(0),
                 order_item->full_name(), thd->where);
        DBUG_RETURN(true);
      }
      order->in_field_list= 1;
      order->counter= count;
      order->counter_used= 1;
    }
  }

  select_lex->in_tvc= false;
  DBUG_RETURN(false);
}


/**
    Save Query Plan Footprint
*/

int table_value_constr::save_explain_data_intern(THD *thd,
						 Explain_query *output)
{
  const char *message= "No tables used";
  DBUG_ENTER("table_value_constr::save_explain_data_intern");
  DBUG_PRINT("info", ("Select %p, type %s, message %s",
		      select_lex, select_lex->type,
		      message));
  DBUG_ASSERT(have_query_plan == QEP_AVAILABLE);

  /* There should be no attempts to save query plans for merged selects */
  DBUG_ASSERT(!select_lex->master_unit()->derived ||
               select_lex->master_unit()->derived->is_materialized_derived() ||
               select_lex->master_unit()->derived->is_with_table());

  explain= new (output->mem_root) Explain_select(output->mem_root,
                                                 thd->lex->analyze_stmt);
  if (!explain)
    DBUG_RETURN(1);

  select_lex->set_explain_type(true);

  explain->select_id= select_lex->select_number;
  explain->select_type= select_lex->type;
  explain->linkage= select_lex->get_linkage();
  explain->using_temporary= false;
  explain->using_filesort= false;
  /* Setting explain->message means that all other members are invalid */
  explain->message= message;

  if (select_lex->master_unit()->derived)
    explain->connection_type= Explain_node::EXPLAIN_NODE_DERIVED;

  for (SELECT_LEX_UNIT *unit= select_lex->first_inner_unit();
       unit;
       unit= unit->next_unit())
  {
    explain->add_child(unit->first_select()->select_number);
  }

  output->add_node(explain);

  if (select_lex->is_top_level_node())
    output->query_plan_ready();

  DBUG_RETURN(0);
}


/**
  Optimization of TVC
*/

bool table_value_constr::optimize(THD *thd)
{
  create_explain_query_if_not_exists(thd->lex, thd->mem_root);
  have_query_plan= QEP_AVAILABLE;

  if (select_lex->select_number != UINT_MAX &&
      select_lex->select_number != INT_MAX /* this is not a UNION's "fake select */ &&
      have_query_plan != QEP_NOT_PRESENT_YET &&
      thd->lex->explain && // for "SET" command in SPs.
      (!thd->lex->explain->get_select(select_lex->select_number)))
  {
    if (save_explain_data_intern(thd, thd->lex->explain))
      return true;
  }

  if (select_lex->optimize_unflattened_subqueries(true))
    return true;

  return false;
}


/**
  Execute of TVC
*/

bool table_value_constr::exec(SELECT_LEX *sl)
{
  DBUG_ENTER("table_value_constr::exec");
  List_iterator_fast<List_item> li(lists_of_values);
  List_item *elem;
  ha_rows send_records= 0;
  
  if (select_options & SELECT_DESCRIBE)
    DBUG_RETURN(false);

  if (result->send_result_set_metadata(sl->item_list,
                                       Protocol::SEND_NUM_ROWS |
                                       Protocol::SEND_EOF))
  {
    DBUG_RETURN(true);
  }

  while ((elem= li++))
  {
    if (send_records >= sl->master_unit()->select_limit_cnt)
      break;
    int rc= result->send_data(*elem);
    if (!rc)
      send_records++;
    else if (rc > 0)
      DBUG_RETURN(true);
  }

  if (result->send_eof())
    DBUG_RETURN(true);

  DBUG_RETURN(false);
}


/**
  @brief
    Print list

  @param str         The reference on the string representation of the list
  @param list	     The list that needed to be print
  @param query_type  The mode of printing

  @details
    The method saves a string representation of list in the
    string str.
*/

void print_list_item(String *str, List_item *list,
		     enum_query_type query_type)
{
  bool is_first_elem= true;
  List_iterator_fast<Item> it(*list);
  Item *item;

  str->append('(');

  while ((item= it++))
  {
    if (is_first_elem)
      is_first_elem= false;
    else
      str->append(',');

    item->print(str, query_type);
  }

  str->append(')');
}


/**
  @brief
    Print this TVC

  @param thd         The context of the statement
  @param str         The reference on the string representation of this TVC
  @param query_type  The mode of printing

  @details
    The method saves a string representation of this TVC in the
    string str.
*/

void table_value_constr::print(THD *thd, String *str,
			       enum_query_type query_type)
{
  DBUG_ASSERT(thd);

  str->append(STRING_WITH_LEN("values "));

  bool is_first_elem= true;
  List_iterator_fast<List_item> li(lists_of_values);
  List_item *list;

  while ((list= li++))
  {
    if (is_first_elem)
      is_first_elem= false;
    else
      str->append(',');

    print_list_item(str, list, query_type);
  }
  if (select_lex->order_list.elements)
  {
    str->append(STRING_WITH_LEN(" order by "));
    select_lex->print_order(str, select_lex->order_list.first, query_type);
  }
  select_lex->print_limit(thd, str, query_type);
}


/**
  @brief
    Create list of lists for TVC from the list of this IN predicate

  @param thd         The context of the statement
  @param values      TVC list of values

  @details
    The method uses the list of values of this IN predicate to build
    an equivalent list of values that can be used in TVC.

    E.g.:

    <value_list> = 5,2,7
    <transformed_value_list> = (5),(2),(7)

    <value_list> = (5,2),(7,1)
    <transformed_value_list> = (5,2),(7,1)

  @retval
    false     if the method succeeds
    true      otherwise
*/

bool Item_func_in::create_value_list_for_tvc(THD *thd,
				             List< List<Item> > *values)
{
  bool is_list_of_rows= args[1]->type() == Item::ROW_ITEM;

  for (uint i=1; i < arg_count; i++)
  {
    char col_name[8];
    List<Item> *tvc_value;
    if (!(tvc_value= new (thd->mem_root) List<Item>()))
      return true;

    if (is_list_of_rows)
    {
      Item_row *row_list= (Item_row *)(args[i]);

      for (uint j=0; j < row_list->cols(); j++)
      {
        if (i == 1)
	{
          sprintf(col_name, "_col_%i", j+1);
          row_list->element_index(j)->set_name(thd, col_name, strlen(col_name),
                                               thd->charset());
        }
	if (tvc_value->push_back(row_list->element_index(j),
				 thd->mem_root))
	  return true;
      }
    }
    else
    {
      if (i == 1)
      {
        sprintf(col_name, "_col_%i", 1);
        args[i]->set_name(thd, col_name, strlen(col_name), thd->charset());
      }
      if (tvc_value->push_back(args[i]->real_item()))
        return true;
    }

    if (values->push_back(tvc_value, thd->mem_root))
      return true;
  }
  return false;
}


/**
  @brief
    Create name for the derived table defined by TVC

  @param thd               The context of the statement
  @param parent_select     The SELECT where derived table is used
  @param alias		   The returned created name

  @details
    Create name for the derived table using current TVC number
    for this parent_select stored in parent_select

  @retval
    true     if creation fails
    false    otherwise
*/

static bool create_tvc_name(THD *thd, st_select_lex *parent_select,
			    LEX_CSTRING *alias)
{
  char buff[6];

  alias->length= my_snprintf(buff, sizeof(buff),
                            "tvc_%u",
			     parent_select ? parent_select->curr_tvc_name : 0);
  alias->str= thd->strmake(buff, alias->length);
  if (!alias->str)
    return true;

  return false;
}


/**
  @brief
  Check whether TVC used in unit is to be wrapped into select

  @details
    TVC used in unit that contains more than one members is to be wrapped
    into select if it is tailed with ORDER BY ... LIMIT n [OFFSET m]

  @retval
    true     if TVC is to be wrapped
    false    otherwise
*/

bool table_value_constr::to_be_wrapped_as_with_tail()
{
  return  select_lex->master_unit()->first_select()->next_select() &&
          select_lex->order_list.elements && select_lex->explicit_limit;
}


/**
  @brief
  Wrap table value constructor into a select

  @param thd               The context handler
  @param tvc_sl            The TVC to wrap
  @parent_select           The parent select if tvc_sl used in a subquery

  @details
    The function wraps the TVC tvc_sl into a select:
    the function transforms the TVC of the form VALUES (v1), ... (vn) into
    the select of the form
    SELECT * FROM (VALUES (v1), ... (vn)) tvc_x

  @retval pointer to the result of of the transformation if successful
          NULL - otherwise
*/

static
st_select_lex *wrap_tvc(THD *thd, st_select_lex *tvc_sl,
                        st_select_lex *parent_select)
{
  LEX *lex= thd->lex;
  select_result *save_result= lex->result;
  uint8 save_derived_tables= lex->derived_tables;
  thd->lex->result= NULL;

  Query_arena backup;
  Query_arena *arena= thd->activate_stmt_arena_if_needed(&backup);

  Item *item;
  SELECT_LEX *wrapper_sl;
  SELECT_LEX_UNIT *derived_unit;

  /*
    Create SELECT_LEX wrapper_sl of the select used in the result
    of the transformation
  */
  if (!(wrapper_sl= new (thd->mem_root) SELECT_LEX()))
    goto err;
  wrapper_sl->select_number= ++thd->lex->stmt_lex->current_select_number;
  wrapper_sl->parent_lex= lex; /* Used in init_query. */
  wrapper_sl->init_query();
  wrapper_sl->init_select();

  wrapper_sl->nest_level= tvc_sl->nest_level;
  wrapper_sl->parsing_place= tvc_sl->parsing_place;
<<<<<<< HEAD
  wrapper_sl->set_linkage(tvc_sl->get_linkage());
=======
  wrapper_sl->linkage= tvc_sl->linkage;
  wrapper_sl->exclude_from_table_unique_test=
                                 tvc_sl->exclude_from_table_unique_test;
>>>>>>> 08d8bce5

  lex->current_select= wrapper_sl;
  item= new (thd->mem_root) Item_field(thd, &wrapper_sl->context,
                                       NULL, NULL, &star_clex_str);
  if (item == NULL || add_item_to_list(thd, item))
    goto err;
  (wrapper_sl->with_wild)++;

  /* Include the newly created select into the global list of selects */
  wrapper_sl->include_global((st_select_lex_node**)&lex->all_selects_list);

  /* Substitute select node used of TVC for the newly created select */
  tvc_sl->substitute_in_tree(wrapper_sl);

  /*
    Create a unit for the substituted select used for TVC and attach it
    to the the wrapper select wrapper_sl as the only unit. The created
    unit is the unit for the derived table tvc_x of the transformation.
  */
  if (!(derived_unit= new (thd->mem_root) SELECT_LEX_UNIT()))
    goto err;
  derived_unit->init_query();
  derived_unit->thd= thd;
  derived_unit->include_down(wrapper_sl);

  /*
    Attach the select used of TVC as the only slave to the unit for
    the derived table tvc_x of the transformation
  */
  derived_unit->add_slave(tvc_sl);
  tvc_sl->set_linkage(DERIVED_TABLE_TYPE);

  /*
    Generate the name of the derived table created for TVC and
    add it to the FROM list of the wrapping select
  */
  Table_ident *ti;
  LEX_CSTRING alias;
  TABLE_LIST *derived_tab;
  if (!(ti= new (thd->mem_root) Table_ident(derived_unit)) ||
      create_tvc_name(thd, parent_select, &alias))
    goto err;
  if (!(derived_tab=
          wrapper_sl->add_table_to_list(thd,
				        ti, &alias, 0,
                                        TL_READ, MDL_SHARED_READ)))
    goto err;
  wrapper_sl->add_joined_table(derived_tab);
  wrapper_sl->add_where_field(derived_unit->first_select());
  wrapper_sl->context.table_list= wrapper_sl->table_list.first;
  wrapper_sl->context.first_name_resolution_table= wrapper_sl->table_list.first;
  wrapper_sl->table_list.first->derived_type= DTYPE_TABLE | DTYPE_MATERIALIZE;
  lex->derived_tables|= DERIVED_SUBQUERY;

  if (arena)
    thd->restore_active_arena(arena, &backup);
  lex->result= save_result;
  return wrapper_sl;

err:
  if (arena)
    thd->restore_active_arena(arena, &backup);
  lex->result= save_result;
  lex->derived_tables= save_derived_tables;
  return 0;
}


/**
  @brief
  Wrap TVC with ORDER BY ... LIMIT tail into a select

  @param thd               The context handler
  @param tvc_sl            The TVC to wrap

  @details
    The function wraps the TVC tvc_sl into a select:
    the function transforms the TVC with tail of the form
    VALUES (v1), ... (vn) ORDER BY ... LIMIT n [OFFSET m]
    into the select with the same tail of the form
    SELECT * FROM (VALUES (v1), ... (vn)) tvc_x
      ORDER BY ... LIMIT n [OFFSET m]

  @retval pointer to the result of of the transformation if successful
          NULL - otherwise
*/

st_select_lex *wrap_tvc_with_tail(THD *thd, st_select_lex *tvc_sl)
{
  st_select_lex *wrapper_sl= wrap_tvc(thd, tvc_sl, NULL);
  if (!wrapper_sl)
    return NULL;

  wrapper_sl->order_list= tvc_sl->order_list;
  wrapper_sl->select_limit= tvc_sl->select_limit;
  wrapper_sl->offset_limit= tvc_sl->offset_limit;
  wrapper_sl->braces= tvc_sl->braces;
  wrapper_sl->explicit_limit= tvc_sl->explicit_limit;
  tvc_sl->order_list.empty();
  tvc_sl->select_limit= NULL;
  tvc_sl->offset_limit= NULL;
  tvc_sl->braces= 0;
  tvc_sl->explicit_limit= false;
  if (tvc_sl->select_number == 1)
  {
    tvc_sl->select_number= wrapper_sl->select_number;
    wrapper_sl->select_number= 1;
  }
  if (tvc_sl->master_unit()->union_distinct == tvc_sl)
  {
    wrapper_sl->master_unit()->union_distinct= wrapper_sl;
  }
  thd->lex->current_select= wrapper_sl;
  return wrapper_sl;
}


/**
  @brief
  Wrap TVC in a subselect into a select

  @param thd               The context handler
  @param tvc_sl            The TVC to wrap

  @details
    The function wraps the TVC tvc_sl used in a subselect into a select
    the function transforms the TVC of the form VALUES (v1), ... (vn)
    into the select the form
    SELECT * FROM (VALUES (v1), ... (vn)) tvc_x
    and replaces the subselect with the result of the transformation.

  @retval wrapping select if successful
          0  otherwise
*/

st_select_lex *
Item_subselect::wrap_tvc_into_select(THD *thd, st_select_lex *tvc_sl)
{
  LEX *lex= thd->lex;
  /* SELECT_LEX object where the transformation is performed */
  SELECT_LEX *parent_select= lex->current_select;
  SELECT_LEX *wrapper_sl= wrap_tvc(thd, tvc_sl, parent_select);
  if (wrapper_sl)
  {
    if (engine->engine_type() == subselect_engine::SINGLE_SELECT_ENGINE)
      ((subselect_single_select_engine *) engine)->change_select(wrapper_sl);
  }
  lex->current_select= parent_select;
  return wrapper_sl;
}


/*
  @brief
   Check whether the items are of comparable type or not

  @details
    This check are done because materialization is not performed
    if the left expr and right expr are of the same types.
    @see subquery_types_allow_materialization()

  @retval
   0 comparable
   1 not comparable
*/

static bool cmp_row_types(Item* item1, Item* item2)
{
  uint n= item1->cols();
  if (item2->check_cols(n))
    return true;

  for (uint i=0; i < n; i++)
  {
    Item *inner= item1->element_index(i);
    Item *outer= item2->element_index(i);
    if (!inner->type_handler()->subquery_type_allows_materialization(inner,
                                                                     outer,
                                                                     true))
      return true;
  }
  return false;
}


/**
  @brief
    Transform IN predicate into IN subquery

  @param thd     The context of the statement
  @param arg     Not used

  @details
    The method transforms this IN predicate into in equivalent IN subquery:

    <left_expr> IN (<value_list>)
    =>
    <left_expr> IN (SELECT * FROM (VALUES <transformed_value_list>) AS tvc_#)

    E.g.:

    <value_list> = 5,2,7
    <transformed_value_list> = (5),(2),(7)

    <value_list> = (5,2),(7,1)
    <transformed_value_list> = (5,2),(7,1)

    If the transformation succeeds the method returns the result IN subquery,
    otherwise this IN predicate is returned.

  @retval
    pointer to the result of transformation if succeeded
    pointer to this IN predicate otherwise
*/

Item *Item_func_in::in_predicate_to_in_subs_transformer(THD *thd,
							uchar *arg)
{
  if (!transform_into_subq)
    return this;
  
  transform_into_subq= false;

  List<List_item> values;

  LEX *lex= thd->lex;
  /* SELECT_LEX object where the transformation is performed */
  SELECT_LEX *parent_select= lex->current_select;
  uint8 save_derived_tables= lex->derived_tables;

  /*
    Make sure that create_tmp_table will not fail due to too long keys.
    Here the strategy would mainly use materialization, so we need to make
    sure that the materialized table can be created.

    The checks here are the same as in subquery_type_allows_materialization()
  */
  uint32 length= max_length_of_left_expr();
  if (!length  || length > tmp_table_max_key_length() ||
      args[0]->cols() > tmp_table_max_key_parts())
    return this;
  
  for (uint i=1; i < arg_count; i++)
  {
    if (!args[i]->const_item() || cmp_row_types(args[i], args[0]))
      return this;
  }

  Query_arena backup;
  Query_arena *arena= thd->activate_stmt_arena_if_needed(&backup);

  /*
    Create SELECT_LEX of the subquery SQ used in the result of transformation
  */
  if (mysql_new_select(lex, 1, NULL))
    goto err;
  mysql_init_select(lex);
  /* Create item list as '*' for the subquery SQ */
  Item *item;
  SELECT_LEX *sq_select; // select for IN subquery;
  sq_select= lex->current_select;
  sq_select->parsing_place= SELECT_LIST;
  item= new (thd->mem_root) Item_field(thd, &sq_select->context,
                                       NULL, NULL, &star_clex_str);
  if (item == NULL || add_item_to_list(thd, item))
    goto err;
  (sq_select->with_wild)++;
  /*
    Create derived table DT that will wrap TVC in the result of transformation
  */
  SELECT_LEX *tvc_select; // select for tvc
  SELECT_LEX_UNIT *derived_unit; // unit for tvc_select
  if (mysql_new_select(lex, 1, NULL))
    goto err;
  mysql_init_select(lex);
  tvc_select= lex->current_select;
  derived_unit= tvc_select->master_unit();
  tvc_select->set_linkage(DERIVED_TABLE_TYPE);

  /* Create TVC used in the transformation */
  if (create_value_list_for_tvc(thd, &values))
    goto err;
  if (!(tvc_select->tvc=
          new (thd->mem_root)
	    table_value_constr(values,
                               tvc_select,
                               tvc_select->options)))
    goto err;

  lex->current_select= sq_select;

  /*
    Create the name of the wrapping derived table and
    add it to the FROM list of the subquery SQ
   */
  Table_ident *ti;
  LEX_CSTRING alias;
  TABLE_LIST *derived_tab;
  if (!(ti= new (thd->mem_root) Table_ident(derived_unit)) ||
      create_tvc_name(thd, parent_select, &alias))
    goto err;
  if (!(derived_tab=
          sq_select->add_table_to_list(thd,
				       ti, &alias, 0,
                                       TL_READ, MDL_SHARED_READ)))
    goto err;
  sq_select->add_joined_table(derived_tab);
  sq_select->add_where_field(derived_unit->first_select());
  sq_select->context.table_list= sq_select->table_list.first;
  sq_select->context.first_name_resolution_table= sq_select->table_list.first;
  sq_select->table_list.first->derived_type= DTYPE_TABLE | DTYPE_MATERIALIZE;
  lex->derived_tables|= DERIVED_SUBQUERY;

  sq_select->where= 0;
  sq_select->set_braces(false);
  derived_unit->set_with_clause(0);

  /* Create IN subquery predicate */
  sq_select->parsing_place= parent_select->parsing_place;
  Item_in_subselect *in_subs;
  Item *sq;
  if (!(in_subs=
          new (thd->mem_root) Item_in_subselect(thd, args[0], sq_select)))
    goto err;
  in_subs->converted_from_in_predicate= TRUE;
  sq= in_subs;
  if (negated)
    sq= negate_expression(thd, in_subs);
  else
    in_subs->emb_on_expr_nest= emb_on_expr_nest;
  
  if (arena)
    thd->restore_active_arena(arena, &backup);
  thd->lex->current_select= parent_select;

  if (sq->fix_fields(thd, (Item **)&sq))
    goto err;

  parent_select->curr_tvc_name++;
  return sq;

err:
  if (arena)
    thd->restore_active_arena(arena, &backup);
  lex->derived_tables= save_derived_tables;
  thd->lex->current_select= parent_select;
  return NULL;
}


uint32 Item_func_in::max_length_of_left_expr()
{
  uint n= args[0]->cols();
  uint32 length= 0;
  for (uint i=0; i < n; i++)
    length+= args[0]->element_index(i)->max_length;
  return length;
}


/**
  @brief
    Check if this IN-predicate can be transformed in IN-subquery
    with TVC

  @param thd     The context of the statement

  @details
    Compare the number of elements in the list of
    values in this IN-predicate with the
    in_subquery_conversion_threshold special variable

  @retval
    true     if transformation can be made
    false    otherwise
*/

bool Item_func_in::to_be_transformed_into_in_subq(THD *thd)
{
  uint values_count= arg_count-1;

  if (args[1]->type() == Item::ROW_ITEM)
    values_count*= ((Item_row *)(args[1]))->cols();

  if (thd->variables.in_subquery_conversion_threshold == 0 ||
      thd->variables.in_subquery_conversion_threshold > values_count)
    return false;

  return true;
}


/**
  @brief
    Transform IN predicates into IN subqueries in WHERE and ON expressions

  @param thd     The context of the statement

  @details
    For each IN predicate from AND parts of the WHERE condition and/or
    ON expressions of the SELECT for this join the method performs
    the intransformation into an equivalent IN sunquery if it's needed.

  @retval
    false     always
*/

bool JOIN::transform_in_predicates_into_in_subq(THD *thd)
{
  DBUG_ENTER("JOIN::transform_in_predicates_into_in_subq");
  if (!select_lex->in_funcs.elements)
    DBUG_RETURN(false);

  SELECT_LEX *save_current_select= thd->lex->current_select;
  enum_parsing_place save_parsing_place= select_lex->parsing_place;
  thd->lex->current_select= select_lex;
  if (conds)
  {
    select_lex->parsing_place= IN_WHERE;
    conds=
      conds->transform(thd,
		       &Item::in_predicate_to_in_subs_transformer,
                       (uchar*) 0);
    if (!conds)
      DBUG_RETURN(true);
    select_lex->prep_where= conds ? conds->copy_andor_structure(thd) : 0;
    select_lex->where= conds;
  }

  if (join_list)
  {
    TABLE_LIST *table;
    List_iterator<TABLE_LIST> li(*join_list);
    select_lex->parsing_place= IN_ON;

    while ((table= li++))
    {
      if (table->on_expr)
      {
        table->on_expr=
          table->on_expr->transform(thd,
		                    &Item::in_predicate_to_in_subs_transformer,
                                    (uchar*) 0);
	if (!table->on_expr)
	  DBUG_RETURN(true);
	table->prep_on_expr= table->on_expr ?
                             table->on_expr->copy_andor_structure(thd) : 0;
      }
    }
  }

  select_lex->in_funcs.empty();
  select_lex->parsing_place= save_parsing_place;
  thd->lex->current_select= save_current_select;
  DBUG_RETURN(false);
}
<|MERGE_RESOLUTION|>--- conflicted
+++ resolved
@@ -671,13 +671,9 @@
 
   wrapper_sl->nest_level= tvc_sl->nest_level;
   wrapper_sl->parsing_place= tvc_sl->parsing_place;
-<<<<<<< HEAD
   wrapper_sl->set_linkage(tvc_sl->get_linkage());
-=======
-  wrapper_sl->linkage= tvc_sl->linkage;
   wrapper_sl->exclude_from_table_unique_test=
                                  tvc_sl->exclude_from_table_unique_test;
->>>>>>> 08d8bce5
 
   lex->current_select= wrapper_sl;
   item= new (thd->mem_root) Item_field(thd, &wrapper_sl->context,
