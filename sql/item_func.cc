/* Copyright (c) 2000, 2015, Oracle and/or its affiliates.
   Copyright (c) 2009, 2022, MariaDB

   This program is free software; you can redistribute it and/or modify
   it under the terms of the GNU General Public License as published by
   the Free Software Foundation; version 2 of the License.

   This program is distributed in the hope that it will be useful,
   but WITHOUT ANY WARRANTY; without even the implied warranty of
   MERCHANTABILITY or FITNESS FOR A PARTICULAR PURPOSE.  See the
   GNU General Public License for more details.

   You should have received a copy of the GNU General Public License
   along with this program; if not, write to the Free Software
   Foundation, Inc., 51 Franklin St, Fifth Floor, Boston, MA 02110-1335  USA */

/**
  @file

  @brief
  This file defines all numerical functions
*/

#ifdef USE_PRAGMA_IMPLEMENTATION
#pragma implementation				// gcc: Class implementation
#endif

#include "sql_plugin.h"
#include "sql_priv.h"
/*
  It is necessary to include set_var.h instead of item.h because there
  are dependencies on include order for set_var.h and item.h. This
  will be resolved later.
*/
#include "sql_class.h"                          // set_var.h: THD
#include "set_var.h"
#include "slave.h"				// for wait_for_master_pos
#include "sql_show.h"                           // append_identifier
#include "strfunc.h"                            // find_type
#include "sql_parse.h"                          // is_update_query
#include "sql_acl.h"                            // EXECUTE_ACL
#include "mysqld.h"                             // LOCK_short_uuid_generator
#include "rpl_mi.h"
#include "sql_time.h"
#include <m_ctype.h>
#include <hash.h>
#include <time.h>
#include <ft_global.h>
#include <my_bit.h>

#include "sp_head.h"
#include "sp_rcontext.h"
#include "sp.h"
#include "set_var.h"
#include "debug_sync.h"
#include "sql_base.h"
#include "sql_cte.h"
#ifdef WITH_WSREP
#include "mysql/service_wsrep.h"
#endif /* WITH_WSREP */

#ifdef NO_EMBEDDED_ACCESS_CHECKS
#define sp_restore_security_context(A,B) while (0) {}
#endif

bool check_reserved_words(const LEX_CSTRING *name)
{
  if (lex_string_eq(name, STRING_WITH_LEN("GLOBAL")) ||
      lex_string_eq(name, STRING_WITH_LEN("LOCAL")) ||
      lex_string_eq(name, STRING_WITH_LEN("SESSION")))
    return TRUE;
  return FALSE;
}


/**
   Test if the sum of arguments overflows the ulonglong range.
*/
static inline bool test_if_sum_overflows_ull(ulonglong arg1, ulonglong arg2)
{
  return ULonglong::test_if_sum_overflows_ull(arg1, arg2);
}


/**
  Allocate memory for arguments using tmp_args or thd->alloc().
  @retval false  - success
  @retval true   - error (arg_count is set to 0 for conveniece)
*/
bool Item_args::alloc_arguments(THD *thd, uint count)
{
  if (count <= 2)
  {
    args= tmp_arg;
    return false;
  }
  if ((args= (Item**) thd->alloc(sizeof(Item*) * count)) == NULL)
  {
    arg_count= 0;
    return true;
  }
  return false;
}


void Item_args::set_arguments(THD *thd, List<Item> &list)
{
  if (alloc_arguments(thd, list.elements))
    return;
  List_iterator_fast<Item> li(list);
  Item *item;
  for (arg_count= 0; (item= li++); )
    args[arg_count++]= item;
}


Item_args::Item_args(THD *thd, const Item_args *other)
  :arg_count(other->arg_count)
{
  if (arg_count <= 2)
  {
    args= tmp_arg;
  }
  else if (!(args= (Item**) thd->alloc(sizeof(Item*) * arg_count)))
  {
    arg_count= 0;
    return;
  }
  if (arg_count)
    memcpy(args, other->args, sizeof(Item*) * arg_count);
}


void Item_func::sync_with_sum_func_and_with_field(List<Item> &list)
{
  List_iterator_fast<Item> li(list);
  Item *item;
  while ((item= li++))
    with_flags|= item->with_flags;
}


bool Item_func::check_argument_types_like_args0() const
{
  if (arg_count < 2)
    return false;
  uint cols= args[0]->cols();
  bool is_scalar= args[0]->type_handler()->is_scalar_type();
  for (uint i= 1; i < arg_count; i++)
  {
    if (is_scalar != args[i]->type_handler()->is_scalar_type())
    {
      my_error(ER_ILLEGAL_PARAMETER_DATA_TYPES2_FOR_OPERATION, MYF(0),
               args[0]->type_handler()->name().ptr(),
               args[i]->type_handler()->name().ptr(), func_name());
      return true;
    }
    if (args[i]->check_cols(cols))
      return true;
  }
  return false;
}


bool Item_func::check_argument_types_or_binary(const Type_handler *handler,
                                               uint start, uint end) const
{
  for (uint i= start; i < end ; i++)
  {
    DBUG_ASSERT(i < arg_count);
    if (args[i]->check_type_or_binary(func_name_cstring(), handler))
      return true;
  }
  return false;
}


bool Item_func::check_argument_types_traditional_scalar(uint start,
                                                        uint end) const
{
  for (uint i= start; i < end ; i++)
  {
    DBUG_ASSERT(i < arg_count);
    if (args[i]->check_type_traditional_scalar(func_name_cstring()))
      return true;
  }
  return false;
}


bool Item_func::check_argument_types_can_return_int(uint start,
                                                    uint end) const
{
  for (uint i= start; i < end ; i++)
  {
    DBUG_ASSERT(i < arg_count);
    if (args[i]->check_type_can_return_int(func_name_cstring()))
      return true;
  }
  return false;
}


bool Item_func::check_argument_types_can_return_real(uint start,
                                                     uint end) const
{
  for (uint i= start; i < end ; i++)
  {
    DBUG_ASSERT(i < arg_count);
    if (args[i]->check_type_can_return_real(func_name_cstring()))
      return true;
  }
  return false;
}


bool Item_func::check_argument_types_can_return_text(uint start,
                                                     uint end) const
{
  for (uint i= start; i < end ; i++)
  {
    DBUG_ASSERT(i < arg_count);
    if (args[i]->check_type_can_return_text(func_name_cstring()))
      return true;
  }
  return false;
}


bool Item_func::check_argument_types_can_return_str(uint start,
                                                    uint end) const
{
  for (uint i= start; i < end ; i++)
  {
    DBUG_ASSERT(i < arg_count);
    if (args[i]->check_type_can_return_str(func_name_cstring()))
      return true;
  }
  return false;
}


bool Item_func::check_argument_types_can_return_date(uint start,
                                                     uint end) const
{
  for (uint i= start; i < end ; i++)
  {
    DBUG_ASSERT(i < arg_count);
    if (args[i]->check_type_can_return_date(func_name_cstring()))
      return true;
  }
  return false;
}


bool Item_func::check_argument_types_can_return_time(uint start,
                                                     uint end) const
{
  for (uint i= start; i < end ; i++)
  {
    DBUG_ASSERT(i < arg_count);
    if (args[i]->check_type_can_return_time(func_name_cstring()))
      return true;
  }
  return false;
}


bool Item_func::check_argument_types_scalar(uint start, uint end) const
{
  for (uint i= start; i < end; i++)
  {
    DBUG_ASSERT(i < arg_count);
    if (args[i]->check_type_scalar(func_name_cstring()))
      return true;
  }
  return false;
}


/*
  Resolve references to table column for a function and its argument

  SYNOPSIS:
  fix_fields()
  thd		Thread object
  ref		Pointer to where this object is used.  This reference
		is used if we want to replace this object with another
		one (for example in the summary functions).

  DESCRIPTION
    Call fix_fields() for all arguments to the function.  The main intention
    is to allow all Item_field() objects to setup pointers to the table fields.

    Sets as a side effect the following class variables:
      maybe_null        Set if any argument may return NULL
      with_sum_func     Set if any of the arguments contains a sum function
      with_window_func()  Set if any of the arguments contain a window function
      with_field        Set if any of the arguments contains or is a field
      used_tables_cache Set to union of the tables used by arguments

      str_value.charset If this is a string function, set this to the
			character set for the first argument.
			If any argument is binary, this is set to binary

   If for any item any of the defaults are wrong, then this can
   be fixed in the fix_length_and_dec() function that is called
   after this one or by writing a specialized fix_fields() for the
   item.

  RETURN VALUES
  FALSE	ok
  TRUE	Got error.  Stored with my_error().
*/

bool
Item_func::fix_fields(THD *thd, Item **ref)
{
  DBUG_ASSERT(fixed() == 0);
  Item **arg,**arg_end;
  uchar buff[STACK_BUFF_ALLOC];			// Max argument in function

  /*
    The Used_tables_and_const_cache of "this" was initialized by
    the constructor, or by Item_func::cleanup().
  */
  DBUG_ASSERT(used_tables_cache == 0);
  DBUG_ASSERT(const_item_cache == true);

  not_null_tables_cache= 0;

  /*
    Use stack limit of STACK_MIN_SIZE * 2 since
    on some platforms a recursive call to fix_fields
    requires more than STACK_MIN_SIZE bytes (e.g. for
    MIPS, it takes about 22kB to make one recursive
    call to Item_func::fix_fields())
  */
  if (check_stack_overrun(thd, STACK_MIN_SIZE * 2, buff))
    return TRUE;				// Fatal error if flag is set!
  if (arg_count)
  {						// Print purify happy
    for (arg=args, arg_end=args+arg_count; arg != arg_end ; arg++)
    {
      Item *item;
      /*
	We can't yet set item to *arg as fix_fields may change *arg
	We shouldn't call fix_fields() twice, so check 'fixed' field first
      */
      if ((*arg)->fix_fields_if_needed(thd, arg))
      {
        cleanup();
	return TRUE;				/* purecov: inspected */
      }
      item= *arg;

      base_flags|= item->base_flags & item_base_t::MAYBE_NULL;
      with_flags|= item->with_flags;
      used_tables_and_const_cache_join(item);
      not_null_tables_cache|= item->not_null_tables();
    }
  }
  if (check_arguments())
  {
    cleanup();
    return true;
<<<<<<< HEAD
  if (fix_length_and_dec(thd))
=======
  }
  if (fix_length_and_dec())
  {
    cleanup();
>>>>>>> 5ea5291d
    return TRUE;
  }
  base_flags|= item_base_t::FIXED;
  return FALSE;
}

void
Item_func::quick_fix_field()
{
  Item **arg,**arg_end;
  if (arg_count)
  {
    for (arg=args, arg_end=args+arg_count; arg != arg_end ; arg++)
    {
      if (!(*arg)->fixed())
        (*arg)->quick_fix_field();
    }
  }
  base_flags|= item_base_t::FIXED;
}


bool
Item_func::eval_not_null_tables(void *opt_arg)
{
  Item **arg,**arg_end;
  not_null_tables_cache= 0;
  if (arg_count)
  {		
    for (arg=args, arg_end=args+arg_count; arg != arg_end ; arg++)
    {
      not_null_tables_cache|= (*arg)->not_null_tables();
    }
  }
  return FALSE;
}


bool
Item_func::find_not_null_fields(table_map allowed)
{
  if (~allowed & used_tables())
    return false;

  Item **arg,**arg_end;
  if (arg_count)
  {
    for (arg=args, arg_end=args+arg_count; arg != arg_end ; arg++)
    {
      if (!(*arg)->find_not_null_fields(allowed))
        continue;
    }
  }
  return false;
}


void Item_func::fix_after_pullout(st_select_lex *new_parent, Item **ref,
                                  bool merge)
{
  Item **arg,**arg_end;

  used_tables_and_const_cache_init();
  not_null_tables_cache= 0;

  if (arg_count)
  {
    for (arg=args, arg_end=args+arg_count; arg != arg_end ; arg++)
    {
      (*arg)->fix_after_pullout(new_parent, arg, merge);
      Item *item= *arg;

      used_tables_and_const_cache_join(item);
      not_null_tables_cache|= item->not_null_tables();
    }
  }
}


void Item_func::traverse_cond(Cond_traverser traverser,
                              void *argument, traverse_order order)
{
  if (arg_count)
  {
    Item **arg,**arg_end;

    switch (order) {
    case(PREFIX):
      (*traverser)(this, argument);
      for (arg= args, arg_end= args+arg_count; arg != arg_end; arg++)
      {
	(*arg)->traverse_cond(traverser, argument, order);
      }
      break;
    case (POSTFIX):
      for (arg= args, arg_end= args+arg_count; arg != arg_end; arg++)
      {
	(*arg)->traverse_cond(traverser, argument, order);
      }
      (*traverser)(this, argument);
    }
  }
  else
    (*traverser)(this, argument);
}


bool Item_args::transform_args(THD *thd, Item_transformer transformer, uchar *arg)
{
  for (uint i= 0; i < arg_count; i++)
  {
    Item *new_item= args[i]->transform(thd, transformer, arg);
    if (!new_item)
      return true;
    /*
      THD::change_item_tree() should be called only if the tree was
      really transformed, i.e. when a new item has been created.
      Otherwise we'll be allocating a lot of unnecessary memory for
      change records at each execution.
    */
    if (args[i] != new_item)
      thd->change_item_tree(&args[i], new_item);
  }
  return false;
}


/**
  Transform an Item_func object with a transformer callback function.

    The function recursively applies the transform method to each
    argument of the Item_func node.
    If the call of the method for an argument item returns a new item
    the old item is substituted for a new one.
    After this the transformer is applied to the root node
    of the Item_func object. 
  @param transformer   the transformer callback function to be applied to
                       the nodes of the tree of the object
  @param argument      parameter to be passed to the transformer

  @return
    Item returned as the result of transformation of the root node
*/

Item *Item_func::transform(THD *thd, Item_transformer transformer, uchar *argument)
{
  DBUG_ASSERT(!thd->stmt_arena->is_stmt_prepare());
  if (transform_args(thd, transformer, argument))
    return 0;
  return (this->*transformer)(thd, argument);
}


/**
  Compile Item_func object with a processor and a transformer
  callback functions.

    First the function applies the analyzer to the root node of
    the Item_func object. Then if the analyzer succeeds (returns TRUE)
    the function recursively applies the compile method to each argument
    of the Item_func node.
    If the call of the method for an argument item returns a new item
    the old item is substituted for a new one.
    After this the transformer is applied to the root node
    of the Item_func object. 
    The compile function is not called if the analyzer returns NULL
    in the parameter arg_p. 

  @param analyzer      the analyzer callback function to be applied to the
                       nodes of the tree of the object
  @param[in,out] arg_p parameter to be passed to the processor
  @param transformer   the transformer callback function to be applied to the
                       nodes of the tree of the object
  @param arg_t         parameter to be passed to the transformer

  @return
    Item returned as the result of transformation of the root node
*/

Item *Item_func::compile(THD *thd, Item_analyzer analyzer, uchar **arg_p,
                         Item_transformer transformer, uchar *arg_t)
{
  if (!(this->*analyzer)(arg_p))
    return 0;
  if (*arg_p && arg_count)
  {
    Item **arg,**arg_end;
    for (arg= args, arg_end= args+arg_count; arg != arg_end; arg++)
    {
      /* 
        The same parameter value of arg_p must be passed
        to analyze any argument of the condition formula.
      */
      uchar *arg_v= *arg_p;
      Item *new_item= (*arg)->compile(thd, analyzer, &arg_v, transformer,
                                      arg_t);
      if (new_item && *arg != new_item)
        thd->change_item_tree(arg, new_item);
    }
  }
  return (this->*transformer)(thd, arg_t);
}


void Item_args::propagate_equal_fields(THD *thd,
                                       const Item::Context &ctx,
                                       COND_EQUAL *cond)
{
  uint i;
  for (i= 0; i < arg_count; i++)
    args[i]->propagate_equal_fields_and_change_item_tree(thd, ctx, cond,
                                                         &args[i]);
}


Sql_mode_dependency Item_args::value_depends_on_sql_mode_bit_or() const
{
  Sql_mode_dependency res;
  for (uint i= 0; i < arg_count; i++)
    res|= args[i]->value_depends_on_sql_mode();
  return res;
}


/**
  See comments in Item_cond::split_sum_func()
*/

void Item_func::split_sum_func(THD *thd,  Ref_ptr_array ref_pointer_array,
                               List<Item> &fields, uint flags)
{
  Item **arg, **arg_end;
  DBUG_ENTER("Item_func::split_sum_func");

  for (arg= args, arg_end= args+arg_count; arg != arg_end ; arg++)
    (*arg)->split_sum_func2(thd, ref_pointer_array, fields, arg,
                            flags | SPLIT_SUM_SKIP_REGISTERED);
  DBUG_VOID_RETURN;
}


table_map Item_func::not_null_tables() const
{
  return not_null_tables_cache;
}


void Item_func::print(String *str, enum_query_type query_type)
{
  str->append(func_name_cstring());
  str->append('(');
  print_args(str, 0, query_type);
  str->append(')');
}


void Item_func::print_args(String *str, uint from, enum_query_type query_type)
{
  for (uint i=from ; i < arg_count ; i++)
  {
    if (i != from)
      str->append(',');
    args[i]->print(str, query_type);
  }
}


void Item_func::print_op(String *str, enum_query_type query_type)
{
  for (uint i=0 ; i < arg_count-1 ; i++)
  {
    args[i]->print_parenthesised(str, query_type, precedence());
    str->append(' ');
    str->append(func_name_cstring());
    str->append(' ');
  }
  args[arg_count-1]->print_parenthesised(str, query_type, higher_precedence());
}


bool Item_func::eq(const Item *item, bool binary_cmp) const
{
  /* Assume we don't have rtti */
  if (this == item)
    return 1;
  /*
    Ensure that we are comparing two functions and that the function
    is deterministic.
  */
  if (item->type() != FUNC_ITEM || (used_tables() & RAND_TABLE_BIT))
    return 0;
  Item_func *item_func=(Item_func*) item;
  Item_func::Functype func_type;
  if ((func_type= functype()) != item_func->functype() ||
      arg_count != item_func->arg_count ||
      (func_type != Item_func::FUNC_SP &&
       func_name() != item_func->func_name()) ||
      (func_type == Item_func::FUNC_SP &&
       my_strcasecmp(system_charset_info, func_name(), item_func->func_name())))
    return 0;
  return Item_args::eq(item_func, binary_cmp);
}


/*
bool Item_func::is_expensive_processor(uchar *arg)
{
  return is_expensive();
}
*/


bool Item_hybrid_func::fix_attributes(Item **items, uint nitems)
{
  bool rc= Item_hybrid_func::type_handler()->
             Item_hybrid_func_fix_attributes(current_thd,
                                             func_name_cstring(), this, this,
                                             items, nitems);
  DBUG_ASSERT(!rc || current_thd->is_error());
  return rc;
}


String *Item_real_func::val_str(String *str)
{
  DBUG_ASSERT(fixed());
  double nr= val_real();
  if (null_value)
    return 0; /* purecov: inspected */
  str->set_real(nr, decimals, collation.collation);
  return str;
}


my_decimal *Item_real_func::val_decimal(my_decimal *decimal_value)
{
  DBUG_ASSERT(fixed());
  double nr= val_real();
  if (null_value)
    return 0; /* purecov: inspected */
  double2my_decimal(E_DEC_FATAL_ERROR, nr, decimal_value);
  return decimal_value;
}


#ifdef HAVE_DLOPEN
void Item_udf_func::fix_num_length_and_dec()
{
  uint fl_length= 0;
  decimals=0;
  for (uint i=0 ; i < arg_count ; i++)
  {
    set_if_bigger(decimals,args[i]->decimals);
    set_if_bigger(fl_length, args[i]->max_length);
  }
  max_length=float_length(decimals);
  if (fl_length > max_length)
  {
    decimals= NOT_FIXED_DEC;
    max_length= float_length(NOT_FIXED_DEC);
  }
}
#endif


void Item_func::signal_divide_by_null()
{
  THD *thd= current_thd;
  if (thd->variables.sql_mode & MODE_ERROR_FOR_DIVISION_BY_ZERO)
    push_warning(thd, Sql_condition::WARN_LEVEL_WARN, ER_DIVISION_BY_ZERO,
                 ER_THD(thd, ER_DIVISION_BY_ZERO));
  null_value= 1;
}


Item *Item_func::get_tmp_table_item(THD *thd)
{
  if (!with_sum_func() && !const_item())
  {
    auto item_field= new (thd->mem_root) Item_field(thd, result_field);
    if (item_field)
      item_field->set_refers_to_temp_table(true);
    return item_field;
  }
  return copy_or_same(thd);
}

double Item_int_func::val_real()
{
  DBUG_ASSERT(fixed());

  return unsigned_flag ? (double) ((ulonglong) val_int()) : (double) val_int();
}


String *Item_int_func::val_str(String *str)
{
  DBUG_ASSERT(fixed());
  longlong nr=val_int();
  if (null_value)
    return 0;
  str->set_int(nr, unsigned_flag, collation.collation);
  return str;
}


bool Item_func_connection_id::fix_length_and_dec(THD *thd)
{
  if (Item_long_func::fix_length_and_dec(thd))
    return TRUE;
  max_length= 10;
  return FALSE;
}


bool Item_func_connection_id::fix_fields(THD *thd, Item **ref)
{
  if (Item_int_func::fix_fields(thd, ref))
    return TRUE;
  thd->thread_specific_used= TRUE;
  value= thd->variables.pseudo_thread_id;
  return FALSE;
}


bool Item_num_op::fix_type_handler(const Type_aggregator *aggregator)
{
  DBUG_ASSERT(arg_count == 2);
  const Type_handler *h0= args[0]->cast_to_int_type_handler();
  const Type_handler *h1= args[1]->cast_to_int_type_handler();
  if (!aggregate_for_num_op(aggregator, h0, h1))
    return false;
  my_error(ER_ILLEGAL_PARAMETER_DATA_TYPES2_FOR_OPERATION, MYF(0),
           h0->name().ptr(), h1->name().ptr(), func_name());
  return true;
}


bool Item_func_plus::fix_length_and_dec(THD *thd)
{
  DBUG_ENTER("Item_func_plus::fix_length_and_dec");
  DBUG_PRINT("info", ("name %s", func_name()));
  const Type_aggregator *aggregator= &type_handler_data->m_type_aggregator_for_plus;
  DBUG_EXECUTE_IF("num_op", aggregator= &type_handler_data->m_type_aggregator_for_result;);
  DBUG_ASSERT(aggregator->is_commutative());
  if (fix_type_handler(aggregator))
    DBUG_RETURN(TRUE);
  if (Item_func_plus::type_handler()->Item_func_plus_fix_length_and_dec(this))
    DBUG_RETURN(TRUE);
  DBUG_PRINT("info", ("Type: %s", type_handler()->name().ptr()));
  DBUG_RETURN(FALSE);
}


String *Item_func_hybrid_field_type::val_str_from_int_op(String *str)
{
  longlong nr= int_op();
  if (null_value)
    return 0; /* purecov: inspected */
  str->set_int(nr, unsigned_flag, collation.collation);
  return str;
}

double Item_func_hybrid_field_type::val_real_from_int_op()
{
  longlong result= int_op();
  return unsigned_flag ? (double) ((ulonglong) result) : (double) result;
}

my_decimal *
Item_func_hybrid_field_type::val_decimal_from_int_op(my_decimal *dec)
{
  longlong result= int_op();
  if (null_value)
    return NULL;
  int2my_decimal(E_DEC_FATAL_ERROR, result, unsigned_flag, dec);
  return dec;
}


String *Item_func_hybrid_field_type::val_str_from_real_op(String *str)
{
  double nr= real_op();
  if (null_value)
    return 0; /* purecov: inspected */
  str->set_real(nr, decimals, collation.collation);
  return str;
}

longlong Item_func_hybrid_field_type::val_int_from_real_op()
{
  return Converter_double_to_longlong(real_op(), unsigned_flag).result();
}

my_decimal *
Item_func_hybrid_field_type::val_decimal_from_real_op(my_decimal *dec)
{
  double result= (double) real_op();
  if (null_value)
    return NULL;
  double2my_decimal(E_DEC_FATAL_ERROR, result, dec);
  return dec;
}


String *Item_func_hybrid_field_type::val_str_from_date_op(String *str)
{
  MYSQL_TIME ltime;
  if (date_op_with_null_check(current_thd, &ltime) ||
      (null_value= str->alloc(MAX_DATE_STRING_REP_LENGTH)))
    return (String *) 0;
  str->length(my_TIME_to_str(&ltime, const_cast<char*>(str->ptr()), decimals));
  str->set_charset(&my_charset_bin);
  DBUG_ASSERT(!null_value);
  return str;
}

double Item_func_hybrid_field_type::val_real_from_date_op()
{
  MYSQL_TIME ltime;
  if (date_op_with_null_check(current_thd, &ltime))
    return 0;
  return TIME_to_double(&ltime);
}

longlong Item_func_hybrid_field_type::val_int_from_date_op()
{
  MYSQL_TIME ltime;
  if (date_op_with_null_check(current_thd, &ltime))
    return 0;
  return TIME_to_ulonglong(&ltime);
}

my_decimal *
Item_func_hybrid_field_type::val_decimal_from_date_op(my_decimal *dec)
{
  MYSQL_TIME ltime;
  if (date_op_with_null_check(current_thd, &ltime))
  {
    my_decimal_set_zero(dec);
    return 0;
  }
  return date2my_decimal(&ltime, dec);
}


String *Item_func_hybrid_field_type::val_str_from_time_op(String *str)
{
  MYSQL_TIME ltime;
  if (time_op_with_null_check(current_thd, &ltime) ||
      (null_value= my_TIME_to_str(&ltime, str, decimals)))
    return NULL;
  return str;
}

double Item_func_hybrid_field_type::val_real_from_time_op()
{
  MYSQL_TIME ltime;
  return time_op_with_null_check(current_thd, &ltime) ? 0 :
         TIME_to_double(&ltime);
}

longlong Item_func_hybrid_field_type::val_int_from_time_op()
{
  MYSQL_TIME ltime;
  return time_op_with_null_check(current_thd, &ltime) ? 0 :
         TIME_to_ulonglong(&ltime);
}

my_decimal *
Item_func_hybrid_field_type::val_decimal_from_time_op(my_decimal *dec)
{
  MYSQL_TIME ltime;
  if (time_op_with_null_check(current_thd, &ltime))
  {
    my_decimal_set_zero(dec);
    return 0;
  }
  return date2my_decimal(&ltime, dec);
}


double Item_func_hybrid_field_type::val_real_from_str_op()
{
  String *res= str_op_with_null_check(&str_value);
  return res ? double_from_string_with_check(res) : 0.0;
}

longlong Item_func_hybrid_field_type::val_int_from_str_op()
{
  String *res= str_op_with_null_check(&str_value);
  return res ? longlong_from_string_with_check(res) : 0;
}

my_decimal *
Item_func_hybrid_field_type::val_decimal_from_str_op(my_decimal *decimal_value)
{
  String *res= str_op_with_null_check(&str_value);
  return res ? decimal_from_string_with_check(decimal_value, res) : 0;
}


void Item_func_signed::print(String *str, enum_query_type query_type)
{
  str->append(STRING_WITH_LEN("cast("));
  args[0]->print(str, query_type);
  str->append(STRING_WITH_LEN(" as signed)"));

}


void Item_func_unsigned::print(String *str, enum_query_type query_type)
{
  str->append(STRING_WITH_LEN("cast("));
  args[0]->print(str, query_type);
  str->append(STRING_WITH_LEN(" as unsigned)"));

}


my_decimal *Item_decimal_typecast::val_decimal(my_decimal *dec)
{
  VDec tmp(args[0]);
  bool sign;
  uint precision;

  if ((null_value= tmp.is_null()))
    return NULL;
  tmp.round_to(dec, decimals, HALF_UP);
  sign= dec->sign();
  if (unsigned_flag)
  {
    if (sign)
    {
      my_decimal_set_zero(dec);
      goto err;
    }
  }
  precision= my_decimal_length_to_precision(max_length,
                                            decimals, unsigned_flag);
  if (precision - decimals < (uint) my_decimal_intg(dec))
  {
    max_my_decimal(dec, precision, decimals);
    dec->sign(sign);
    goto err;
  }
  return dec;

err:
  THD *thd= current_thd;
  push_warning_printf(thd, Sql_condition::WARN_LEVEL_WARN,
                      ER_WARN_DATA_OUT_OF_RANGE,
                      ER_THD(thd, ER_WARN_DATA_OUT_OF_RANGE),
                      name.str,
                      thd->get_stmt_da()->current_row_for_warning());
  return dec;
}


void Item_decimal_typecast::print(String *str, enum_query_type query_type)
{
  char len_buf[20*3 + 1];
  char *end;

  uint precision= my_decimal_length_to_precision(max_length, decimals,
                                                 unsigned_flag);
  str->append(STRING_WITH_LEN("cast("));
  args[0]->print(str, query_type);
  str->append(STRING_WITH_LEN(" as decimal("));

  end=int10_to_str(precision, len_buf,10);
  str->append(len_buf, (uint32) (end - len_buf));

  str->append(',');

  end=int10_to_str(decimals, len_buf,10);
  str->append(len_buf, (uint32) (end - len_buf));

  str->append(')');
  str->append(')');
}


double Item_real_typecast::val_real_with_truncate(double max_value)
{
  int error;
  double tmp= args[0]->val_real();
  if ((null_value= args[0]->null_value))
    return 0.0;

  if (unlikely((error= truncate_double(&tmp, max_length, decimals,
                                       false/*unsigned_flag*/, max_value))))
  {
    /*
      We don't want automatic escalation from a warning to an error
      in this scenario:
        INSERT INTO t1 (float_field) VALUES (CAST(1e100 AS FLOAT));
      The above statement should work even in the strict mode.
      So let's use a note rather than a warning.
    */
    THD *thd= current_thd;
    push_warning_printf(thd,
                        Sql_condition::WARN_LEVEL_NOTE,
                        ER_WARN_DATA_OUT_OF_RANGE,
                        ER_THD(thd, ER_WARN_DATA_OUT_OF_RANGE),
                        name.str, (ulong) 1);
    if (error < 0)
    {
      null_value= 1;                            // Illegal value
      tmp= 0.0;
    }
  }
  return tmp;
}


void Item_real_typecast::print(String *str, enum_query_type query_type)
{
  char len_buf[20*3 + 1];
  char *end;
  Name name= type_handler()->name();

  str->append(STRING_WITH_LEN("cast("));
  args[0]->print(str, query_type);
  str->append(STRING_WITH_LEN(" as "));
  str->append(name.ptr(), name.length());
  if (decimals != NOT_FIXED_DEC)
  {
    str->append('(');
    end= int10_to_str(max_length, len_buf,10);
    str->append(len_buf, (uint32) (end - len_buf));
    str->append(',');
    end= int10_to_str(decimals, len_buf,10);
    str->append(len_buf, (uint32) (end - len_buf));
    str->append(')');
  }
  str->append(')');
}

double Item_func_plus::real_op()
{
  double value= args[0]->val_real() + args[1]->val_real();
  if ((null_value=args[0]->null_value || args[1]->null_value))
    return 0.0;
  return check_float_overflow(value);
}

#if defined(__powerpc64__) && GCC_VERSION >= 6003 && GCC_VERSION <= 10002
#pragma GCC push_options
#pragma GCC optimize ("no-expensive-optimizations")
#endif

longlong Item_func_plus::int_op()
{
  longlong val0= args[0]->val_int();
  longlong val1= args[1]->val_int();
  bool     res_unsigned= FALSE;
  longlong res;

  if ((null_value= args[0]->null_value || args[1]->null_value))
    return 0;
  /*
    First check whether the result can be represented as a
    (bool unsigned_flag, longlong value) pair, then check if it is compatible
    with this Item's unsigned_flag by calling check_integer_overflow().
  */
  if (args[0]->unsigned_flag)
  {
    if (args[1]->unsigned_flag || val1 >= 0)
    {
      if (test_if_sum_overflows_ull((ulonglong) val0, (ulonglong) val1))
        goto err;
      res_unsigned= TRUE;
    }
    else
    {
      /* val1 is negative */
      if ((ulonglong) val0 > (ulonglong) LONGLONG_MAX)
        res_unsigned= TRUE;
    }
  }
  else
  {
    if (args[1]->unsigned_flag)
    {
      if (val0 >= 0)
      {
        if (test_if_sum_overflows_ull((ulonglong) val0, (ulonglong) val1))
          goto err;
        res_unsigned= TRUE;
      }
      else
      {
        if ((ulonglong) val1 > (ulonglong) LONGLONG_MAX)
          res_unsigned= TRUE;
      }
    }
    else
    {
      if (val0 >=0 && val1 >= 0)
        res_unsigned= TRUE;
      else if (val0 < 0 && val1 < 0 && val0 < (LONGLONG_MIN - val1))
        goto err;
    }
  }

  if (res_unsigned)
    res= (longlong) ((ulonglong) val0 + (ulonglong) val1);
  else
    res= val0 + val1;

  return check_integer_overflow(res, res_unsigned);

err:
  return raise_integer_overflow();
}

#if defined(__powerpc64__) && GCC_VERSION >= 6003 && GCC_VERSION <= 10002
#pragma GCC pop_options
#endif

/**
  Calculate plus of two decimals.

  @param decimal_value	Buffer that can be used to store result

  @retval
    0  Value was NULL;  In this case null_value is set
  @retval
    \# Value of operation as a decimal
*/

my_decimal *Item_func_plus::decimal_op(my_decimal *decimal_value)
{
  VDec2_lazy val(args[0], args[1]);
  if (!(null_value= (val.has_null() ||
                     check_decimal_overflow(my_decimal_add(E_DEC_FATAL_ERROR &
                                                           ~E_DEC_OVERFLOW,
                                                           decimal_value,
                                                           val.m_a.ptr(),
                                                           val.m_b.ptr())) > 3)))
    return decimal_value;
  return 0;
}

/**
  Set precision of results for additive operations (+ and -)
*/
void Item_func_additive_op::result_precision()
{
  decimals= MY_MAX(args[0]->decimal_scale(), args[1]->decimal_scale());
  int arg1_int= args[0]->decimal_precision() - args[0]->decimal_scale();
  int arg2_int= args[1]->decimal_precision() - args[1]->decimal_scale();
  int precision= MY_MAX(arg1_int, arg2_int) + 1 + decimals;

  DBUG_ASSERT(arg1_int >= 0);
  DBUG_ASSERT(arg2_int >= 0);

  max_length= my_decimal_precision_to_length_no_truncation(precision, decimals,
                                                           unsigned_flag);
}


/**
  The following function is here to allow the user to force
  subtraction of UNSIGNED BIGINT to return negative values.
*/
void Item_func_minus::fix_unsigned_flag()
{
  if (unsigned_flag &&
      (current_thd->variables.sql_mode & MODE_NO_UNSIGNED_SUBTRACTION))
  {
    unsigned_flag=0;
    set_handler(Item_func_minus::type_handler()->type_handler_signed());
  }
}


bool Item_func_minus::fix_length_and_dec(THD *thd)
{
  DBUG_ENTER("Item_func_minus::fix_length_and_dec");
  DBUG_PRINT("info", ("name %s", func_name()));
  const Type_aggregator *aggregator= &type_handler_data->m_type_aggregator_for_minus;
  DBUG_EXECUTE_IF("num_op", aggregator= &type_handler_data->m_type_aggregator_non_commutative_test;);
  DBUG_ASSERT(!aggregator->is_commutative());
  if (fix_type_handler(aggregator))
    DBUG_RETURN(TRUE);
  if (Item_func_minus::type_handler()->Item_func_minus_fix_length_and_dec(this))
    DBUG_RETURN(TRUE);
  DBUG_PRINT("info", ("Type: %s", type_handler()->name().ptr()));
  m_depends_on_sql_mode_no_unsigned_subtraction= unsigned_flag;
  fix_unsigned_flag();
  DBUG_RETURN(FALSE);
}


Sql_mode_dependency Item_func_minus::value_depends_on_sql_mode() const
{
  Sql_mode_dependency dep= Item_func_additive_op::value_depends_on_sql_mode();
  if (m_depends_on_sql_mode_no_unsigned_subtraction)
    dep|= Sql_mode_dependency(0, MODE_NO_UNSIGNED_SUBTRACTION);
  return dep;
}


double Item_func_minus::real_op()
{
  double value= args[0]->val_real() - args[1]->val_real();
  if ((null_value=args[0]->null_value || args[1]->null_value))
    return 0.0;
  return check_float_overflow(value);
}


#if defined(__powerpc64__) && GCC_VERSION >= 6003 && GCC_VERSION <= 10002
#pragma GCC push_options
#pragma GCC optimize ("no-expensive-optimizations")
#endif

longlong Item_func_minus::int_op()
{
  longlong val0= args[0]->val_int();
  longlong val1= args[1]->val_int();
  bool     res_unsigned= FALSE;
  longlong res;

  if ((null_value= args[0]->null_value || args[1]->null_value))
    return 0;

  /*
    First check whether the result can be represented as a
    (bool unsigned_flag, longlong value) pair, then check if it is compatible
    with this Item's unsigned_flag by calling check_integer_overflow().
  */
  if (args[0]->unsigned_flag)
  {
    if (args[1]->unsigned_flag)
    {
      if ((ulonglong) val0 < (ulonglong) val1)
        goto err;
      res_unsigned= TRUE;
    }
    else
    {
      if (val1 >= 0)
      {
        if ((ulonglong) val0 > (ulonglong) val1)
          res_unsigned= TRUE;
      }
      else
      {
        if (test_if_sum_overflows_ull((ulonglong) val0, (ulonglong) -val1))
          goto err;
        res_unsigned= TRUE;
      }
    }
  }
  else
  {
    if (args[1]->unsigned_flag)
    {
      if (((ulonglong) val0 - (ulonglong) LONGLONG_MIN) < (ulonglong) val1)
        goto err;
    }
    else
    {
      if (val0 > 0 && val1 < 0)
        res_unsigned= TRUE;
      else if (val0 < 0 && val1 > 0 && val0 < (LONGLONG_MIN + val1))
        goto err;
    }
  }
  if (res_unsigned)
    res= (longlong) ((ulonglong) val0 - (ulonglong) val1);
  else
    res= val0 - val1;

  return check_integer_overflow(res, res_unsigned);

err:
  return raise_integer_overflow();
}

#if defined(__powerpc64__) && GCC_VERSION >= 6003 && GCC_VERSION <= 10002
#pragma GCC pop_options
#endif

/**
  See Item_func_plus::decimal_op for comments.
*/

my_decimal *Item_func_minus::decimal_op(my_decimal *decimal_value)
{
  VDec2_lazy val(args[0], args[1]);
  if (!(null_value= (val.has_null() ||
                     check_decimal_overflow(my_decimal_sub(E_DEC_FATAL_ERROR &
                                                           ~E_DEC_OVERFLOW,
                                                           decimal_value,
                                                           val.m_a.ptr(),
                                                           val.m_b.ptr())) > 3)))
    return decimal_value;
  return 0;
}


double Item_func_mul::real_op()
{
  DBUG_ASSERT(fixed());
  double value= args[0]->val_real() * args[1]->val_real();
  if ((null_value=args[0]->null_value || args[1]->null_value))
    return 0.0;
  return check_float_overflow(value);
}


longlong Item_func_mul::int_op()
{
  DBUG_ASSERT(fixed());
  /*
    Since we also have to take the unsigned_flag for a and b into account,
    it is easier to first work with absolute values and set the
    correct sign later.
  */
  Longlong_hybrid_null ha= args[0]->to_longlong_hybrid_null();
  Longlong_hybrid_null hb= args[1]->to_longlong_hybrid_null();

  if ((null_value= ha.is_null() || hb.is_null()))
    return 0;

  ULonglong_null ures= ULonglong_null::ullmul(ha.abs(), hb.abs());
  if (ures.is_null())
    return raise_integer_overflow();

  return check_integer_overflow(ULonglong_hybrid(ures.value(),
                                                 ha.neg() != hb.neg()));
}


/** See Item_func_plus::decimal_op for comments. */

my_decimal *Item_func_mul::decimal_op(my_decimal *decimal_value)
{
  VDec2_lazy val(args[0], args[1]);
  if (!(null_value= (val.has_null() ||
                     check_decimal_overflow(my_decimal_mul(E_DEC_FATAL_ERROR &
                                                           ~E_DEC_OVERFLOW,
                                                           decimal_value,
                                                           val.m_a.ptr(),
                                                           val.m_b.ptr())) > 3)))
    return decimal_value;
  return 0;
}


void Item_func_mul::result_precision()
{
  decimals= MY_MIN(args[0]->decimal_scale() + args[1]->decimal_scale(),
                   DECIMAL_MAX_SCALE);
  uint est_prec = args[0]->decimal_precision() + args[1]->decimal_precision();
  uint precision= MY_MIN(est_prec, DECIMAL_MAX_PRECISION);
  max_length= my_decimal_precision_to_length_no_truncation(precision, decimals,
                                                           unsigned_flag);
}


bool Item_func_mul::fix_length_and_dec(THD *thd)
{
  DBUG_ENTER("Item_func_mul::fix_length_and_dec");
  DBUG_PRINT("info", ("name %s", func_name()));
  const Type_aggregator *aggregator= &type_handler_data->m_type_aggregator_for_mul;
  DBUG_EXECUTE_IF("num_op", aggregator= &type_handler_data->m_type_aggregator_for_result;);
  DBUG_ASSERT(aggregator->is_commutative());
  if (fix_type_handler(aggregator))
    DBUG_RETURN(TRUE);
  if (Item_func_mul::type_handler()->Item_func_mul_fix_length_and_dec(this))
    DBUG_RETURN(TRUE);
  DBUG_PRINT("info", ("Type: %s", type_handler()->name().ptr()));
  DBUG_RETURN(FALSE);
}


double Item_func_div::real_op()
{
  DBUG_ASSERT(fixed());
  double value= args[0]->val_real();
  double val2= args[1]->val_real();
  if ((null_value= args[0]->null_value || args[1]->null_value))
    return 0.0;
  if (val2 == 0.0)
  {
    signal_divide_by_null();
    return 0.0;
  }
  return check_float_overflow(value/val2);
}


my_decimal *Item_func_div::decimal_op(my_decimal *decimal_value)
{
  int err;
  VDec2_lazy val(args[0], args[1]);
  if ((null_value= val.has_null()))
    return 0;
  if ((err= check_decimal_overflow(my_decimal_div(E_DEC_FATAL_ERROR &
                                                  ~E_DEC_OVERFLOW &
                                                  ~E_DEC_DIV_ZERO,
                                                  decimal_value,
                                                  val.m_a.ptr(), val.m_b.ptr(),
                                                  prec_increment))) > 3)
  {
    if (err == E_DEC_DIV_ZERO)
      signal_divide_by_null();
    null_value= 1;
    return 0;
  }
  return decimal_value;
}


void Item_func_div::result_precision()
{
  /*
    We need to add args[1]->divisor_precision_increment(),
    to properly handle the cases like this:
      SELECT 5.05 / 0.014; -> 360.714286
    i.e. when the divisor has a zero integer part
    and non-zero digits appear only after the decimal point.
    Precision in this example is calculated as
      args[0]->decimal_precision()           +  // 3
      args[1]->divisor_precision_increment() +  // 3
      prec_increment                            // 4
    which gives 10 decimals digits.
  */
  uint precision=MY_MIN(args[0]->decimal_precision() + 
                     args[1]->divisor_precision_increment() + prec_increment,
                     DECIMAL_MAX_PRECISION);
  decimals= MY_MIN(args[0]->decimal_scale() + prec_increment, DECIMAL_MAX_SCALE);
  max_length= my_decimal_precision_to_length_no_truncation(precision, decimals,
                                                           unsigned_flag);
}


void Item_func_div::fix_length_and_dec_double(void)
{
  Item_num_op::fix_length_and_dec_double();
  decimals= MY_MAX(args[0]->decimals, args[1]->decimals) + prec_increment;
  set_if_smaller(decimals, NOT_FIXED_DEC);
  uint tmp= float_length(decimals);
  if (decimals == NOT_FIXED_DEC)
    max_length= tmp;
  else
  {
    max_length=args[0]->max_length - args[0]->decimals + decimals;
    set_if_smaller(max_length, tmp);
  }
}


void Item_func_div::fix_length_and_dec_int(void)
{
  set_handler(&type_handler_newdecimal);
  DBUG_PRINT("info", ("Type changed: %s", type_handler()->name().ptr()));
  Item_num_op::fix_length_and_dec_decimal();
}


bool Item_func_div::fix_length_and_dec(THD *thd)
{
  DBUG_ENTER("Item_func_div::fix_length_and_dec");
  DBUG_PRINT("info", ("name %s", func_name()));
  prec_increment= thd->variables.div_precincrement;
  set_maybe_null(); // division by zero

  const Type_aggregator *aggregator= &type_handler_data->m_type_aggregator_for_div;
  DBUG_EXECUTE_IF("num_op", aggregator= &type_handler_data->m_type_aggregator_non_commutative_test;);
  DBUG_ASSERT(!aggregator->is_commutative());
  if (fix_type_handler(aggregator))
    DBUG_RETURN(TRUE);
  if (Item_func_div::type_handler()->Item_func_div_fix_length_and_dec(this))
    DBUG_RETURN(TRUE);
  DBUG_PRINT("info", ("Type: %s", type_handler()->name().ptr()));
  DBUG_RETURN(FALSE);
}


/* Integer division */
longlong Item_func_int_div::val_int()
{
  DBUG_ASSERT(fixed());

  /*
    Perform division using DECIMAL math if either of the operands has a
    non-integer type
  */
  if (args[0]->result_type() != INT_RESULT ||
      args[1]->result_type() != INT_RESULT)
  {
    VDec2_lazy val(args[0], args[1]);
    if ((null_value= val.has_null()))
      return 0;

    int err;
    my_decimal tmp;
    if ((err= my_decimal_div(E_DEC_FATAL_ERROR & ~E_DEC_DIV_ZERO, &tmp,
                             val.m_a.ptr(), val.m_b.ptr(), 0)) > 3)
    {
      if (err == E_DEC_DIV_ZERO)
        signal_divide_by_null();
      return 0;
    }

    my_decimal truncated;
    if (tmp.round_to(&truncated, 0, TRUNCATE))
      DBUG_ASSERT(false);

    longlong res;
    if (my_decimal2int(E_DEC_FATAL_ERROR, &truncated, unsigned_flag, &res) &
        E_DEC_OVERFLOW)
      raise_integer_overflow();
    return res;
  }

  Longlong_hybrid val0= args[0]->to_longlong_hybrid();
  Longlong_hybrid val1= args[1]->to_longlong_hybrid();
  if ((null_value= (args[0]->null_value || args[1]->null_value)))
    return 0;
  if (val1 == 0)
  {
    signal_divide_by_null();
    return 0;
  }

  return check_integer_overflow(ULonglong_hybrid(val0.abs() / val1.abs(),
                                                 val0.neg() != val1.neg()));
}


bool Item_func_int_div::fix_length_and_dec(THD *thd)
{
  uint32 prec= args[0]->decimal_int_part();
  set_if_smaller(prec, MY_INT64_NUM_DECIMAL_DIGITS);
  fix_char_length(prec);
  set_maybe_null();
  unsigned_flag=args[0]->unsigned_flag | args[1]->unsigned_flag;
  return false;
}


longlong Item_func_mod::int_op()
{
  DBUG_ASSERT(fixed());
  Longlong_hybrid val0= args[0]->to_longlong_hybrid();
  Longlong_hybrid val1= args[1]->to_longlong_hybrid();

  if ((null_value= args[0]->null_value || args[1]->null_value))
    return 0; /* purecov: inspected */
  if (val1 == 0)
  {
    signal_divide_by_null();
    return 0;
  }

  /*
    '%' is calculated by integer division internally. Since dividing
    LONGLONG_MIN by -1 generates SIGFPE, we calculate using unsigned values and
    then adjust the sign appropriately.
  */
  return check_integer_overflow(ULonglong_hybrid(val0.abs() % val1.abs(),
                                                 val0.neg()));
}

double Item_func_mod::real_op()
{
  DBUG_ASSERT(fixed());
  double value= args[0]->val_real();
  double val2=  args[1]->val_real();
  if ((null_value= args[0]->null_value || args[1]->null_value))
    return 0.0; /* purecov: inspected */
  if (val2 == 0.0)
  {
    signal_divide_by_null();
    return 0.0;
  }
  return fmod(value,val2);
}


my_decimal *Item_func_mod::decimal_op(my_decimal *decimal_value)
{
  VDec2_lazy val(args[0], args[1]);
  if ((null_value= val.has_null()))
    return 0;
  switch (my_decimal_mod(E_DEC_FATAL_ERROR & ~E_DEC_DIV_ZERO, decimal_value,
                         val.m_a.ptr(), val.m_b.ptr())) {
  case E_DEC_TRUNCATED:
  case E_DEC_OK:
    return decimal_value;
  case E_DEC_DIV_ZERO:
    signal_divide_by_null();
    /* fall through */
  default:
    null_value= 1;
    return 0;
  }
}


void Item_func_mod::result_precision()
{
  unsigned_flag= args[0]->unsigned_flag;
  decimals= MY_MAX(args[0]->decimal_scale(), args[1]->decimal_scale());
  uint prec= MY_MAX(args[0]->decimal_precision(), args[1]->decimal_precision());
  fix_char_length(my_decimal_precision_to_length_no_truncation(prec, decimals,
                                                               unsigned_flag));
}


bool Item_func_mod::fix_length_and_dec(THD *thd)
{
  DBUG_ENTER("Item_func_mod::fix_length_and_dec");
  DBUG_PRINT("info", ("name %s", func_name()));
  set_maybe_null(); // division by zero
  const Type_aggregator *aggregator= &type_handler_data->m_type_aggregator_for_mod;
  DBUG_EXECUTE_IF("num_op", aggregator= &type_handler_data->m_type_aggregator_non_commutative_test;);
  DBUG_ASSERT(!aggregator->is_commutative());
  if (fix_type_handler(aggregator))
    DBUG_RETURN(TRUE);
  if (Item_func_mod::type_handler()->Item_func_mod_fix_length_and_dec(this))
    DBUG_RETURN(TRUE);
  DBUG_PRINT("info", ("Type: %s", type_handler()->name().ptr()));
  DBUG_RETURN(FALSE);
}

static void calc_hash_for_unique(ulong &nr1, ulong &nr2, String *str)
{
  CHARSET_INFO *cs;
  uchar l[4];
  int4store(l, str->length());
  cs= str->charset();
  cs->hash_sort(l, sizeof(l), &nr1, &nr2);
  cs= str->charset();
  cs->hash_sort((uchar *)str->ptr(), str->length(), &nr1, &nr2);
}

longlong  Item_func_hash_mariadb_100403::val_int()
{
  DBUG_EXECUTE_IF("same_long_unique_hash", return 9;);
  unsigned_flag= true;
  ulong nr1= 1,nr2= 4;
  String * str;
  for(uint i= 0;i<arg_count;i++)
  {
    str = args[i]->val_str();
    if(args[i]->null_value)
    {
      null_value= 1;
      return 0;
    }
   calc_hash_for_unique(nr1, nr2, str);
  }
  null_value= 0;
  return   (longlong)nr1;
}


longlong  Item_func_hash::val_int()
{
  DBUG_EXECUTE_IF("same_long_unique_hash", return 9;);
  unsigned_flag= true;
  Hasher hasher;
  for(uint i= 0;i<arg_count;i++)
  {
    if (args[i]->hash_not_null(&hasher))
    {
      null_value= 1;
      return 0;
    }
  }
  null_value= 0;
  return (longlong) hasher.finalize();
}


bool Item_func_hash::fix_length_and_dec(THD *thd)
{
  decimals= 0;
  max_length= 8;
  return false;
}



double Item_func_neg::real_op()
{
  double value= args[0]->val_real();
  null_value= args[0]->null_value;
  return -value;
}


longlong Item_func_neg::int_op()
{
  longlong value= args[0]->val_int();
  if ((null_value= args[0]->null_value))
    return 0;
  if (args[0]->unsigned_flag &&
      (ulonglong) value > (ulonglong) LONGLONG_MAX + 1)
    return raise_integer_overflow();

  if (value == LONGLONG_MIN)
  {
    if (args[0]->unsigned_flag != unsigned_flag)
      /* negation of LONGLONG_MIN is LONGLONG_MIN. */
      return LONGLONG_MIN; 
    else
      return raise_integer_overflow();
  }

  return check_integer_overflow(-value, !args[0]->unsigned_flag && value < 0);
}


my_decimal *Item_func_neg::decimal_op(my_decimal *decimal_value)
{
  VDec value(args[0]);
  if (!(null_value= value.is_null()))
  {
    my_decimal2decimal(value.ptr(), decimal_value);
    my_decimal_neg(decimal_value);
    return decimal_value;
  }
  return 0;
}


void Item_func_neg::fix_length_and_dec_int()
{
  max_length= args[0]->max_length + 1;
  set_handler(type_handler_long_or_longlong());

  /*
    If this is in integer context keep the context as integer if possible
    (This is how multiplication and other integer functions works)
    Use val() to get value as arg_type doesn't mean that item is
    Item_int or Item_float due to existence of Item_param.
  */
  if (args[0]->const_item())
  {
    longlong val= args[0]->val_int();
    if ((ulonglong) val >= (ulonglong) LONGLONG_MIN &&
        ((ulonglong) val != (ulonglong) LONGLONG_MIN ||
         !args[0]->is_of_type(CONST_ITEM, INT_RESULT)))
    {
      /*
        Ensure that result is converted to DECIMAL, as longlong can't hold
        the negated number
      */
      set_handler(&type_handler_newdecimal);
      DBUG_PRINT("info", ("Type changed: DECIMAL_RESULT"));
    }
  }
  unsigned_flag= false;
}


void Item_func_neg::fix_length_and_dec_double()
{
  set_handler(&type_handler_double);
  decimals= args[0]->decimals; // Preserve NOT_FIXED_DEC
  max_length= args[0]->max_length + 1;
  // Limit length with something reasonable
  uint32 mlen= type_handler()->max_display_length(this);
  set_if_smaller(max_length, mlen);
  unsigned_flag= false;
}


void Item_func_neg::fix_length_and_dec_decimal()
{
  set_handler(&type_handler_newdecimal);
  decimals= args[0]->decimal_scale(); // Do not preserve NOT_FIXED_DEC
  max_length= args[0]->max_length + 1;
  unsigned_flag= false;
}


bool Item_func_neg::fix_length_and_dec(THD *thd)
{
  DBUG_ENTER("Item_func_neg::fix_length_and_dec");
  DBUG_PRINT("info", ("name %s", func_name()));
  if (args[0]->cast_to_int_type_handler()->
      Item_func_neg_fix_length_and_dec(this))
    DBUG_RETURN(TRUE);
  DBUG_PRINT("info", ("Type: %s", type_handler()->name().ptr()));
  DBUG_RETURN(FALSE);
}


double Item_func_abs::real_op()
{
  double value= args[0]->val_real();
  null_value= args[0]->null_value;
  return fabs(value);
}


longlong Item_func_abs::int_op()
{
  longlong value= args[0]->val_int();
  if ((null_value= args[0]->null_value))
    return 0;
  if (unsigned_flag)
    return value;
  /* -LONGLONG_MIN = LONGLONG_MAX + 1 => outside of signed longlong range */
  if (value == LONGLONG_MIN)
    return raise_integer_overflow();
  return (value >= 0) ? value : -value;
}


my_decimal *Item_func_abs::decimal_op(my_decimal *decimal_value)
{
  VDec value(args[0]);
  if (!(null_value= value.is_null()))
  {
    my_decimal2decimal(value.ptr(), decimal_value);
    if (decimal_value->sign())
      my_decimal_neg(decimal_value);
    return decimal_value;
  }
  return 0;
}

void Item_func_abs::fix_length_and_dec_int()
{
  max_length= args[0]->max_length;
  unsigned_flag= args[0]->unsigned_flag;
  set_handler(type_handler_long_or_longlong());
}


void Item_func_abs::fix_length_and_dec_double()
{
  set_handler(&type_handler_double);
  decimals= args[0]->decimals; // Preserve NOT_FIXED_DEC
  max_length= float_length(decimals);
  unsigned_flag= args[0]->unsigned_flag;
}


void Item_func_abs::fix_length_and_dec_decimal()
{
  set_handler(&type_handler_newdecimal);
  decimals= args[0]->decimal_scale(); // Do not preserve NOT_FIXED_DEC
  max_length= args[0]->max_length;
  unsigned_flag= args[0]->unsigned_flag;
}


bool Item_func_abs::fix_length_and_dec(THD *thd)
{
  DBUG_ENTER("Item_func_abs::fix_length_and_dec");
  DBUG_PRINT("info", ("name %s", func_name()));
  if (args[0]->cast_to_int_type_handler()->
      Item_func_abs_fix_length_and_dec(this))
    DBUG_RETURN(TRUE);
  DBUG_PRINT("info", ("Type: %s", type_handler()->name().ptr()));
  DBUG_RETURN(FALSE);
}


/** Gateway to natural LOG function. */
double Item_func_ln::val_real()
{
  DBUG_ASSERT(fixed());
  double value= args[0]->val_real();
  if ((null_value= args[0]->null_value))
    return 0.0;
  if (value <= 0.0)
  {
    signal_divide_by_null();
    return 0.0;
  }
  return log(value);
}

/** 
  Extended but so slower LOG function.

  We have to check if all values are > zero and first one is not one
  as these are the cases then result is not a number.
*/ 
double Item_func_log::val_real()
{
  DBUG_ASSERT(fixed());
  double value= args[0]->val_real();
  if ((null_value= args[0]->null_value))
    return 0.0;
  if (value <= 0.0)
  {
    signal_divide_by_null();
    return 0.0;
  }
  if (arg_count == 2)
  {
    double value2= args[1]->val_real();
    if ((null_value= args[1]->null_value))
      return 0.0;
    if (value2 <= 0.0 || value == 1.0)
    {
      signal_divide_by_null();
      return 0.0;
    }
    return log(value2) / log(value);
  }
  return log(value);
}

double Item_func_log2::val_real()
{
  DBUG_ASSERT(fixed());
  double value= args[0]->val_real();

  if ((null_value=args[0]->null_value))
    return 0.0;
  if (value <= 0.0)
  {
    signal_divide_by_null();
    return 0.0;
  }
  return log(value) / M_LN2;
}

double Item_func_log10::val_real()
{
  DBUG_ASSERT(fixed());
  double value= args[0]->val_real();
  if ((null_value= args[0]->null_value))
    return 0.0;
  if (value <= 0.0)
  {
    signal_divide_by_null();
    return 0.0;
  }
  return log10(value);
}

double Item_func_exp::val_real()
{
  DBUG_ASSERT(fixed());
  double value= args[0]->val_real();
  if ((null_value=args[0]->null_value))
    return 0.0; /* purecov: inspected */
  return check_float_overflow(exp(value));
}

double Item_func_sqrt::val_real()
{
  DBUG_ASSERT(fixed());
  double value= args[0]->val_real();
  if ((null_value=(args[0]->null_value || value < 0)))
    return 0.0; /* purecov: inspected */
  return sqrt(value);
}

double Item_func_pow::val_real()
{
  DBUG_ASSERT(fixed());
  double value= args[0]->val_real();
  double val2= args[1]->val_real();
  if ((null_value=(args[0]->null_value || args[1]->null_value)))
    return 0.0; /* purecov: inspected */
  return check_float_overflow(pow(value,val2));
}

// Trigonometric functions

double Item_func_acos::val_real()
{
  DBUG_ASSERT(fixed());
  /* One can use this to defer SELECT processing. */
  DEBUG_SYNC(current_thd, "before_acos_function");
  // the volatile's for BUG #2338 to calm optimizer down (because of gcc's bug)
  volatile double value= args[0]->val_real();
  if ((null_value=(args[0]->null_value || (value < -1.0 || value > 1.0))))
    return 0.0;
  return acos(value);
}

double Item_func_asin::val_real()
{
  DBUG_ASSERT(fixed());
  // the volatile's for BUG #2338 to calm optimizer down (because of gcc's bug)
  volatile double value= args[0]->val_real();
  if ((null_value=(args[0]->null_value || (value < -1.0 || value > 1.0))))
    return 0.0;
  return asin(value);
}

double Item_func_atan::val_real()
{
  DBUG_ASSERT(fixed());
  double value= args[0]->val_real();
  if ((null_value=args[0]->null_value))
    return 0.0;
  if (arg_count == 2)
  {
    double val2= args[1]->val_real();
    if ((null_value=args[1]->null_value))
      return 0.0;
    return check_float_overflow(atan2(value,val2));
  }
  return atan(value);
}

double Item_func_cos::val_real()
{
  DBUG_ASSERT(fixed());
  double value= args[0]->val_real();
  if ((null_value=args[0]->null_value))
    return 0.0;
  return cos(value);
}

double Item_func_sin::val_real()
{
  DBUG_ASSERT(fixed());
  double value= args[0]->val_real();
  if ((null_value=args[0]->null_value))
    return 0.0;
  return sin(value);
}

double Item_func_tan::val_real()
{
  DBUG_ASSERT(fixed());
  double value= args[0]->val_real();
  if ((null_value=args[0]->null_value))
    return 0.0;
  return check_float_overflow(tan(value));
}


double Item_func_cot::val_real()
{
  DBUG_ASSERT(fixed());
  double value= args[0]->val_real();
  if ((null_value=args[0]->null_value))
    return 0.0;
  return check_float_overflow(1.0 / tan(value));
}


// Shift-functions, same as << and >> in C/C++


class Func_handler_shift_left_int_to_ulonglong:
        public Item_handled_func::Handler_ulonglong
{
public:
  Longlong_null to_longlong_null(Item_handled_func *item) const
  {
    DBUG_ASSERT(item->fixed());
    return item->arguments()[0]->to_longlong_null() <<
           item->arguments()[1]->to_longlong_null();
  }
};


class Func_handler_shift_left_decimal_to_ulonglong:
        public Item_handled_func::Handler_ulonglong
{
public:
  Longlong_null to_longlong_null(Item_handled_func *item) const
  {
    DBUG_ASSERT(item->fixed());
    return VDec(item->arguments()[0]).to_xlonglong_null() <<
           item->arguments()[1]->to_longlong_null();
  }
};


bool Item_func_shift_left::fix_length_and_dec(THD *thd)
{
  static Func_handler_shift_left_int_to_ulonglong ha_int_to_ull;
  static Func_handler_shift_left_decimal_to_ulonglong ha_dec_to_ull;
  return fix_length_and_dec_op1_std(&ha_int_to_ull, &ha_dec_to_ull);
}


class Func_handler_shift_right_int_to_ulonglong:
        public Item_handled_func::Handler_ulonglong
{
public:
  Longlong_null to_longlong_null(Item_handled_func *item) const
  {
    DBUG_ASSERT(item->fixed());
    return item->arguments()[0]->to_longlong_null() >>
           item->arguments()[1]->to_longlong_null();
  }
};


class Func_handler_shift_right_decimal_to_ulonglong:
        public Item_handled_func::Handler_ulonglong
{
public:
  Longlong_null to_longlong_null(Item_handled_func *item) const
  {
    DBUG_ASSERT(item->fixed());
    return VDec(item->arguments()[0]).to_xlonglong_null() >>
           item->arguments()[1]->to_longlong_null();
  }
};


bool Item_func_shift_right::fix_length_and_dec(THD *thd)
{
  static Func_handler_shift_right_int_to_ulonglong ha_int_to_ull;
  static Func_handler_shift_right_decimal_to_ulonglong ha_dec_to_ull;
  return fix_length_and_dec_op1_std(&ha_int_to_ull, &ha_dec_to_ull);
}


class Func_handler_bit_neg_int_to_ulonglong:
        public Item_handled_func::Handler_ulonglong
{
public:
  Longlong_null to_longlong_null(Item_handled_func *item) const
  {
    DBUG_ASSERT(item->fixed());
    return ~ item->arguments()[0]->to_longlong_null();
  }
};


class Func_handler_bit_neg_decimal_to_ulonglong:
        public Item_handled_func::Handler_ulonglong
{
public:
  Longlong_null to_longlong_null(Item_handled_func *item) const
  {
    DBUG_ASSERT(item->fixed());
    return ~ VDec(item->arguments()[0]).to_xlonglong_null();
  }
};


bool Item_func_bit_neg::fix_length_and_dec(THD *thd)
{
  static Func_handler_bit_neg_int_to_ulonglong ha_int_to_ull;
  static Func_handler_bit_neg_decimal_to_ulonglong ha_dec_to_ull;
  return fix_length_and_dec_op1_std(&ha_int_to_ull, &ha_dec_to_ull);
}


// Conversion functions

void Item_func_int_val::fix_length_and_dec_int_or_decimal()
{
  DBUG_ASSERT(args[0]->cmp_type() == DECIMAL_RESULT);
  DBUG_ASSERT(args[0]->max_length <= DECIMAL_MAX_STR_LENGTH);
  /*
    FLOOR() for negative numbers can increase length:   floor(-9.9) -> -10
    CEILING() for positive numbers can increase length:  ceil(9.9)  -> 10
  */
  decimal_round_mode mode= round_mode();
  uint length_increase= args[0]->decimals > 0 &&
                        (mode == CEILING ||
                         (mode == FLOOR && !args[0]->unsigned_flag)) ? 1 : 0;
  uint precision= args[0]->decimal_int_part() + length_increase;
  set_if_bigger(precision, 1);

  /*
    The BIGINT data type can store:
    UNSIGNED BIGINT: 0..18446744073709551615                     - up to 19 digits
      SIGNED BIGINT:   -9223372036854775808..9223372036854775807 - up to 18 digits

    The INT data type can store:
        UNSIGNED INT:  0..4294967295          - up to 9 digits
          SIGNED INT: -2147483648..2147483647 - up to 9 digits
  */
  if (precision > 18)
  {
    unsigned_flag= args[0]->unsigned_flag;
    fix_char_length(
      my_decimal_precision_to_length_no_truncation(precision, 0,
                                                   unsigned_flag));
    set_handler(&type_handler_newdecimal);
  }
  else
  {
    uint sign_length= (unsigned_flag= args[0]->unsigned_flag) ? 0 : 1;
    fix_char_length(precision + sign_length);
    if (precision > 9)
    {
      if (unsigned_flag)
        set_handler(&type_handler_ulonglong);
      else
        set_handler(&type_handler_slonglong);
    }
    else
    {
      if (unsigned_flag)
        set_handler(&type_handler_ulong);
      else
        set_handler(&type_handler_slong);
    }
  }
}


void Item_func_int_val::fix_length_and_dec_double()
{
  set_handler(&type_handler_double);
  max_length= float_length(0);
  decimals= 0;
}


bool Item_func_int_val::fix_length_and_dec(THD *thd)
{
  DBUG_ENTER("Item_func_int_val::fix_length_and_dec");
  DBUG_PRINT("info", ("name %s", func_name()));
  /*
    We don't want to translate ENUM/SET to CHAR here.
    So let's call real_type_handler(), not type_handler().
  */
  if (args[0]->real_type_handler()->Item_func_int_val_fix_length_and_dec(this))
    DBUG_RETURN(TRUE);
  DBUG_PRINT("info", ("Type: %s", real_type_handler()->name().ptr()));
  DBUG_RETURN(FALSE);
}


bool Item_func_int_val::native_op(THD *thd, Native *to)
{
  // TODO: turn Item_func_int_val into Item_handled_func eventually.
  if (type_handler()->mysql_timestamp_type() == MYSQL_TIMESTAMP_TIME)
    return Time(thd, this).to_native(to, decimals);
  DBUG_ASSERT(0);
  return true;
}


longlong Item_func_ceiling::int_op()
{
  switch (args[0]->result_type()) {
  case STRING_RESULT: // hex hybrid
  case INT_RESULT:
    return val_int_from_item(args[0]);
  case DECIMAL_RESULT:
    return VDec_op(this).to_longlong(unsigned_flag);
  default:
    break;
  }
  return (longlong) Item_func_ceiling::real_op();
}


double Item_func_ceiling::real_op()
{
  /*
    the volatile's for BUG #3051 to calm optimizer down (because of gcc's
    bug)
  */
  volatile double value= args[0]->val_real();
  null_value= args[0]->null_value;
  return ceil(value);
}


my_decimal *Item_func_ceiling::decimal_op(my_decimal *decimal_value)
{
  VDec value(args[0]);
  if (!(null_value= (value.is_null() ||
                     value.round_to(decimal_value, 0, CEILING) > 1)))
    return decimal_value;
  return 0;
}


bool Item_func_ceiling::date_op(THD *thd, MYSQL_TIME *to,
                                date_mode_t fuzzydate)
{
  Datetime::Options opt(thd, TIME_FRAC_TRUNCATE);
  Datetime *tm= new (to) Datetime(thd, args[0], opt);
  tm->ceiling(thd);
  null_value= !tm->is_valid_datetime();
  DBUG_ASSERT(maybe_null() || !null_value);
  return null_value;
}


bool Item_func_ceiling::time_op(THD *thd, MYSQL_TIME *to)
{
  static const Time::Options_for_round opt;
  Time *tm= new (to) Time(thd, args[0], opt);
  tm->ceiling();
  null_value= !tm->is_valid_time();
  DBUG_ASSERT(maybe_null() || !null_value);
  return null_value;
}


longlong Item_func_floor::int_op()
{
  switch (args[0]->result_type()) {
  case STRING_RESULT: // hex hybrid
  case INT_RESULT:
    return val_int_from_item(args[0]);
  case DECIMAL_RESULT:
  {
    my_decimal dec_buf, *dec;
    return (!(dec= Item_func_floor::decimal_op(&dec_buf))) ? 0 :
           dec->to_longlong(unsigned_flag);
  }
  default:
    break;
  }
  return (longlong) Item_func_floor::real_op();
}


double Item_func_floor::real_op()
{
  /*
    the volatile's for BUG #3051 to calm optimizer down (because of gcc's
    bug)
  */
  volatile double value= args[0]->val_real();
  null_value= args[0]->null_value;
  return floor(value);
}


my_decimal *Item_func_floor::decimal_op(my_decimal *decimal_value)
{
  VDec value(args[0]);
  if (!(null_value= (value.is_null() ||
                     value.round_to(decimal_value, 0, FLOOR) > 1)))
    return decimal_value;
  return 0;
}


bool Item_func_floor::date_op(THD *thd, MYSQL_TIME *to, date_mode_t fuzzydate)
{
  // DATETIME is not negative, so FLOOR means just truncation
  Datetime::Options opt(thd, TIME_FRAC_TRUNCATE);
  Datetime *tm= new (to) Datetime(thd, args[0], opt, 0);
  null_value= !tm->is_valid_datetime();
  DBUG_ASSERT(maybe_null() || !null_value);
  return null_value;
}


bool Item_func_floor::time_op(THD *thd, MYSQL_TIME *to)
{
  static const Time::Options_for_round opt;
  Time *tm= new (to) Time(thd, args[0], opt);
  tm->floor();
  null_value= !tm->is_valid_time();
  DBUG_ASSERT(maybe_null() || !null_value);
  return null_value;
}


void Item_func_round::fix_length_and_dec_decimal(uint decimals_to_set)
{
  int decimals_delta= args[0]->decimals - decimals_to_set;
  int length_increase= (decimals_delta <= 0 || truncate) ? 0 : 1;
  int precision= args[0]->decimal_precision() + length_increase -
                                                decimals_delta;
  DBUG_ASSERT(decimals_to_set <= DECIMAL_MAX_SCALE);
  set_handler(&type_handler_newdecimal);
  unsigned_flag= args[0]->unsigned_flag;
  decimals= decimals_to_set;
  if (!precision)
    precision= 1; // DECIMAL(0,0) -> DECIMAL(1,0)
  max_length= my_decimal_precision_to_length_no_truncation(precision,
                                                           decimals,
                                                           unsigned_flag);
}

void Item_func_round::fix_length_and_dec_double(uint decimals_to_set)
{
  set_handler(&type_handler_double);
  unsigned_flag= args[0]->unsigned_flag;
  decimals= decimals_to_set;
  max_length= float_length(decimals_to_set);
}


void Item_func_round::fix_arg_decimal()
{
  if (args[1]->const_item())
  {
    Longlong_hybrid dec= args[1]->to_longlong_hybrid();
    if (args[1]->null_value)
      fix_length_and_dec_double(NOT_FIXED_DEC);
    else
      fix_length_and_dec_decimal(dec.to_uint(DECIMAL_MAX_SCALE));
  }
  else
  {
    set_handler(&type_handler_newdecimal);
    unsigned_flag= args[0]->unsigned_flag;
    decimals= args[0]->decimals;
    max_length= args[0]->max_length;
  }
}


void Item_func_round::fix_arg_double()
{
  if (args[1]->const_item())
  {
    Longlong_hybrid dec= args[1]->to_longlong_hybrid();
    fix_length_and_dec_double(args[1]->null_value ? NOT_FIXED_DEC :
                              dec.to_uint(NOT_FIXED_DEC));
  }
  else
    fix_length_and_dec_double(args[0]->decimals);
}


void Item_func_round::fix_arg_temporal(const Type_handler *h,
                                       uint int_part_length)
{
  set_handler(h);
  if (args[1]->can_eval_in_optimize())
  {
    Longlong_hybrid_null dec= args[1]->to_longlong_hybrid_null();
    fix_attributes_temporal(int_part_length,
                            dec.is_null() ? args[0]->decimals :
                            dec.to_uint(TIME_SECOND_PART_DIGITS));
  }
  else
    fix_attributes_temporal(int_part_length, args[0]->decimals);
}


void Item_func_round::fix_arg_time()
{
  fix_arg_temporal(&type_handler_time2, MIN_TIME_WIDTH);
}


void Item_func_round::fix_arg_datetime()
{
  /*
    Day increment operations are not supported for '0000-00-00',
    see get_date_from_daynr() for details. Therefore, expressions like
      ROUND('0000-00-00 23:59:59.999999')
    return NULL.
  */
  if (!truncate)
    set_maybe_null();
  fix_arg_temporal(&type_handler_datetime2, MAX_DATETIME_WIDTH);
}


bool Item_func_round::test_if_length_can_increase()
{
  if (truncate)
    return false;
  if (args[1]->can_eval_in_optimize())
  {
    // Length can increase in some cases: e.g. ROUND(9,-1) -> 10.
    Longlong_hybrid val1= args[1]->to_longlong_hybrid();
    return !args[1]->null_value && val1.neg();
  }
  return true; // ROUND(x,n), where n is not a constant.
}


/**
  Calculate data type and attributes for INT-alike input.

  @param [IN] preferred - The preferred data type handler for simple cases
                          such as ROUND(x) and TRUNCATE(x,0), when the input
                          is short enough to fit into an integer type
                          (without extending to DECIMAL).
                          - If `preferred` is not NULL, then the code tries
                            to preserve the given data type handler and
                            the data type attributes `preferred_attrs`.
                          - If `preferred` is NULL, then the code fully
                            calculates attributes using
                            args[0]->decimal_precision() and chooses between
                            INT and BIGINT, depending on attributes.
  @param [IN] preferred_attrs - The preferred data type attributes for
                                simple cases.
*/
void Item_func_round::fix_arg_int(const Type_handler *preferred,
                                  const Type_std_attributes *preferred_attrs,
                                  bool use_decimal_on_length_increase)
{
  DBUG_ASSERT(args[0]->decimals == 0);

  Type_std_attributes::set(preferred_attrs);
  if (!test_if_length_can_increase())
  {
    // Preserve the exact data type and attributes
    set_handler(preferred);
  }
  else
  {
    max_length++;
    if (use_decimal_on_length_increase)
      set_handler(&type_handler_newdecimal);
    else
      set_handler(type_handler_long_or_longlong());
  }
}


void Item_func_round::fix_arg_hex_hybrid()
{
  DBUG_ASSERT(args[0]->decimals == 0);
  DBUG_ASSERT(args[0]->decimal_precision() < DECIMAL_LONGLONG_DIGITS);
  DBUG_ASSERT(args[0]->unsigned_flag); // no needs to add sign length
  bool length_can_increase= test_if_length_can_increase();
  max_length= args[0]->decimal_precision() + MY_TEST(length_can_increase);
  unsigned_flag= true;
  decimals= 0;
  if (length_can_increase && args[0]->max_length >= 8)
    set_handler(&type_handler_newdecimal);
  else
    set_handler(type_handler_long_or_longlong());
}


double my_double_round(double value, longlong dec, bool dec_unsigned,
                       bool truncate)
{
  double tmp;
  bool dec_negative= (dec < 0) && !dec_unsigned;
  ulonglong abs_dec= dec_negative ? -dec : dec;
  /*
    tmp2 is here to avoid return the value with 80 bit precision
    This will fix that the test round(0.1,1) = round(0.1,1) is true
    Tagging with volatile is no guarantee, it may still be optimized away...
  */
  volatile double tmp2;

  tmp=(abs_dec < array_elements(log_10) ?
       log_10[abs_dec] : pow(10.0,(double) abs_dec));

  // Pre-compute these, to avoid optimizing away e.g. 'floor(v/tmp) * tmp'.
  volatile double value_div_tmp= value / tmp;
  volatile double value_mul_tmp= value * tmp;

  if (!dec_negative && std::isinf(tmp)) // "dec" is too large positive number
    return value;

  if (dec_negative && std::isinf(tmp))
    tmp2= 0.0;
  else if (!dec_negative && std::isinf(value_mul_tmp))
    tmp2= value;
  else if (truncate)
  {
    if (value >= 0.0)
      tmp2= dec < 0 ? floor(value_div_tmp) * tmp : floor(value_mul_tmp) / tmp;
    else
      tmp2= dec < 0 ? ceil(value_div_tmp) * tmp : ceil(value_mul_tmp) / tmp;
  }
  else
    tmp2=dec < 0 ? rint(value_div_tmp) * tmp : rint(value_mul_tmp) / tmp;

  return tmp2;
}


double Item_func_round::real_op()
{
  double value= args[0]->val_real();

  if (!(null_value= args[0]->null_value))
  {
    longlong dec= args[1]->val_int();
    if (!(null_value= args[1]->null_value))
      return my_double_round(value, dec, args[1]->unsigned_flag, truncate);
  }
  return 0.0;
}

/*
  Rounds a given value to a power of 10 specified as the 'to' argument,
  avoiding overflows when the value is close to the ulonglong range boundary.
*/

static inline ulonglong my_unsigned_round(ulonglong value, ulonglong to)
{
  ulonglong tmp= value / to * to;
  return (value - tmp < (to >> 1)) ? tmp : tmp + to;
}


longlong Item_func_round::int_op()
{
  longlong value= args[0]->val_int();
  longlong dec= args[1]->val_int();
  decimals= 0;
  ulonglong abs_dec;
  if ((null_value= args[0]->null_value || args[1]->null_value))
    return 0;
  if ((dec >= 0) || args[1]->unsigned_flag)
    return value; // integer have not digits after point

  abs_dec= Longlong(dec).abs(); // Avoid undefined behavior
  longlong tmp;
  
  if(abs_dec >= array_elements(log_10_int))
    return 0;
  
  tmp= log_10_int[abs_dec];
  
  if (truncate)
    value= (unsigned_flag) ?
      ((ulonglong) value / tmp) * tmp : (value / tmp) * tmp;
  else
    value= (unsigned_flag || value >= 0) ?
      my_unsigned_round((ulonglong) value, tmp) :
      -(longlong) my_unsigned_round((ulonglong) -value, tmp);
  return value;
}


my_decimal *Item_func_round::decimal_op(my_decimal *decimal_value)
{
  VDec value(args[0]);
  longlong dec= args[1]->val_int();
  if (dec >= 0 || args[1]->unsigned_flag)
    dec= MY_MIN((ulonglong) dec, decimals);
  else if (dec < INT_MIN)
    dec= INT_MIN;
    
  if (!(null_value= (value.is_null() || args[1]->null_value ||
                     value.round_to(decimal_value, (int) dec,
                                    truncate ? TRUNCATE : HALF_UP) > 1)))
    return decimal_value;
  return 0;
}


bool Item_func_round::time_op(THD *thd, MYSQL_TIME *to)
{
  DBUG_ASSERT(args[0]->type_handler()->mysql_timestamp_type() ==
              MYSQL_TIMESTAMP_TIME);
  Time::Options_for_round opt(truncate ? TIME_FRAC_TRUNCATE : TIME_FRAC_ROUND);
  Longlong_hybrid_null dec= args[1]->to_longlong_hybrid_null();
  Time *tm= new (to) Time(thd, args[0], opt,
                          dec.to_uint(TIME_SECOND_PART_DIGITS));
  null_value= !tm->is_valid_time() || dec.is_null();
  DBUG_ASSERT(maybe_null() || !null_value);
  return null_value;
}


bool Item_func_round::date_op(THD *thd, MYSQL_TIME *to, date_mode_t fuzzydate)
{
  DBUG_ASSERT(args[0]->type_handler()->mysql_timestamp_type() ==
              MYSQL_TIMESTAMP_DATETIME);
  Datetime::Options opt(thd, truncate ? TIME_FRAC_TRUNCATE : TIME_FRAC_ROUND);
  Longlong_hybrid_null dec= args[1]->to_longlong_hybrid_null();
  Datetime *tm= new (to) Datetime(thd, args[0], opt,
                                  dec.to_uint(TIME_SECOND_PART_DIGITS));
  null_value= !tm->is_valid_datetime() || dec.is_null();
  DBUG_ASSERT(maybe_null() || !null_value);
  return null_value;
}


bool Item_func_round::native_op(THD *thd, Native *to)
{
  // TODO: turn Item_func_round into Item_handled_func eventually.
  if (type_handler()->mysql_timestamp_type() == MYSQL_TIMESTAMP_TIME)
    return Time(thd, this).to_native(to, decimals);
  DBUG_ASSERT(0);
  return true;
}


void Item_func_rand::seed_random(Item *arg)
{
  /*
    TODO: do not do reinit 'rand' for every execute of PS/SP if
    args[0] is a constant.
  */
  uint32 tmp= (uint32) arg->val_int();
#ifdef WITH_WSREP
  if (WSREP_ON)
  {
    THD *thd= current_thd;
    if (WSREP(thd))
    {
      if (wsrep_thd_is_applying(thd))
        tmp= thd->wsrep_rand;
      else
        thd->wsrep_rand= tmp;
    }
  }
#endif /* WITH_WSREP */

  my_rnd_init(rand, (uint32) (tmp*0x10001L+55555555L),
             (uint32) (tmp*0x10000001L));
}


bool Item_func_rand::fix_fields(THD *thd,Item **ref)
{
  if (Item_real_func::fix_fields(thd, ref))
    return TRUE;
  used_tables_cache|= RAND_TABLE_BIT;
  if (arg_count)
  {					// Only use argument once in query
    /*
      Allocate rand structure once: we must use thd->stmt_arena
      to create rand in proper mem_root if it's a prepared statement or
      stored procedure.

      No need to send a Rand log event if seed was given eg: RAND(seed),
      as it will be replicated in the query as such.
    */
    if (!rand && !(rand= (struct my_rnd_struct*)
                   thd->stmt_arena->alloc(sizeof(*rand))))
      return TRUE;
  }
  else
  {
    /*
      Save the seed only the first time RAND() is used in the query
      Once events are forwarded rather than recreated,
      the following can be skipped if inside the slave thread
    */
    if (!thd->rand_used)
    {
      thd->rand_used= 1;
      thd->rand_saved_seed1= thd->rand.seed1;
      thd->rand_saved_seed2= thd->rand.seed2;
    }
    rand= &thd->rand;
  }
  return FALSE;
}

void Item_func_rand::update_used_tables()
{
  Item_real_func::update_used_tables();
  used_tables_cache|= RAND_TABLE_BIT;
}


double Item_func_rand::val_real()
{
  DBUG_ASSERT(fixed());
  if (arg_count)
  {
    if (!args[0]->const_item())
      seed_random(args[0]);
    else if (first_eval)
    {
      /*
        Constantness of args[0] may be set during JOIN::optimize(), if arg[0]
        is a field item of "constant" table. Thus, we have to evaluate
        seed_random() for constant arg there but not at the fix_fields method.
      */
      first_eval= FALSE;
      seed_random(args[0]);
    }
  }
  return my_rnd(rand);
}

longlong Item_func_sign::val_int()
{
  DBUG_ASSERT(fixed());
  double value= args[0]->val_real();
  null_value=args[0]->null_value;
  return value < 0.0 ? -1 : (value > 0 ? 1 : 0);
}


double Item_func_units::val_real()
{
  DBUG_ASSERT(fixed());
  double value= args[0]->val_real();
  if ((null_value=args[0]->null_value))
    return 0;
  return check_float_overflow(value * mul + add);
}


bool Item_func_min_max::fix_attributes(Item **items, uint nitems)
{
  bool rc= Item_func_min_max::type_handler()->
             Item_func_min_max_fix_attributes(current_thd, this, items, nitems);
  DBUG_ASSERT(!rc || current_thd->is_error());
  return rc;
}


/*
  Compare item arguments using DATETIME/DATE/TIME representation.

  DESCRIPTION
    Compare item arguments as DATETIME values and return the index of the
    least/greatest argument in the arguments array.
    The correct DATE/DATETIME value of the found argument is
    stored to the value pointer, if latter is provided.

  RETURN
   1	If one of arguments is NULL or there was a execution error
   0    Otherwise
*/

bool Item_func_min_max::get_date_native(THD *thd, MYSQL_TIME *ltime,
                                        date_mode_t fuzzydate)
{
  longlong UNINIT_VAR(min_max);
  DBUG_ASSERT(fixed());

  for (uint i=0; i < arg_count ; i++)
  {
    longlong res= args[i]->val_datetime_packed(thd);

    /* Check if we need to stop (because of error or KILL) and stop the loop */
    if (unlikely(args[i]->null_value))
      return (null_value= 1);

    if (i == 0 || (res < min_max ? cmp_sign : -cmp_sign) > 0)
      min_max= res;
  }
  unpack_time(min_max, ltime, mysql_timestamp_type());

  if (!(fuzzydate & TIME_TIME_ONLY) &&
      unlikely((null_value= check_date_with_warn(thd, ltime, fuzzydate,
                                         MYSQL_TIMESTAMP_ERROR))))
    return true;

  return (null_value= 0);
}


bool Item_func_min_max::get_time_native(THD *thd, MYSQL_TIME *ltime)
{
  DBUG_ASSERT(fixed());

  Time value(thd, args[0], Time::Options(thd), decimals);
  if (!value.is_valid_time())
    return (null_value= true);

  for (uint i= 1; i < arg_count ; i++)
  {
    Time tmp(thd, args[i], Time::Options(thd), decimals);
    if (!tmp.is_valid_time())
      return (null_value= true);

    int cmp= value.cmp(&tmp);
    if ((cmp_sign < 0 ? cmp : -cmp) < 0)
      value= tmp;
  }
  value.copy_to_mysql_time(ltime);
  return (null_value= 0);
}


String *Item_func_min_max::val_str_native(String *str)
{
  String *UNINIT_VAR(res);
  for (uint i=0; i < arg_count ; i++)
  {
    if (i == 0)
      res=args[i]->val_str(str);
    else
    {
      String *res2;
      res2= args[i]->val_str(res == str ? &tmp_value : str);
      if (res2)
      {
        int cmp= sortcmp(res,res2,collation.collation);
        if ((cmp_sign < 0 ? cmp : -cmp) < 0)
          res=res2;
      }
    }
    if ((null_value= args[i]->null_value))
      return 0;
  }
  res->set_charset(collation.collation);
  return res;
}


double Item_func_min_max::val_real_native()
{
  double value=0.0;
  for (uint i=0; i < arg_count ; i++)
  {
    if (i == 0)
      value= args[i]->val_real();
    else
    {
      double tmp= args[i]->val_real();
      if (!args[i]->null_value && (tmp < value ? cmp_sign : -cmp_sign) > 0)
	value=tmp;
    }
    if ((null_value= args[i]->null_value))
      break;
  }
  return value;
}


longlong Item_func_min_max::val_int_native()
{
  DBUG_ASSERT(fixed());
  longlong value=0;
  for (uint i=0; i < arg_count ; i++)
  {
    if (i == 0)
      value=args[i]->val_int();
    else
    {
      longlong tmp=args[i]->val_int();
      if (!args[i]->null_value && (tmp < value ? cmp_sign : -cmp_sign) > 0)
	value=tmp;
    }
    if ((null_value= args[i]->null_value))
      break;
  }
  return value;
}


my_decimal *Item_func_min_max::val_decimal_native(my_decimal *dec)
{
  DBUG_ASSERT(fixed());
  my_decimal tmp_buf, *tmp, *UNINIT_VAR(res);

  for (uint i=0; i < arg_count ; i++)
  {
    if (i == 0)
      res= args[i]->val_decimal(dec);
    else
    {
      tmp= args[i]->val_decimal(&tmp_buf);      // Zero if NULL
      if (tmp && (my_decimal_cmp(tmp, res) * cmp_sign) < 0)
      {
        if (tmp == &tmp_buf)
        {
          /* Move value out of tmp_buf as this will be reused on next loop */
          my_decimal2decimal(tmp, dec);
          res= dec;
        }
        else
          res= tmp;
      }
    }
    if ((null_value= args[i]->null_value))
    {
      res= 0;
      break;
    }
  }
  return res;
}


bool Item_func_min_max::val_native(THD *thd, Native *native)
{
  DBUG_ASSERT(fixed());
  const Type_handler *handler= Item_hybrid_func::type_handler();
  NativeBuffer<STRING_BUFFER_USUAL_SIZE> cur;
  for (uint i= 0; i < arg_count; i++)
  {
    if (val_native_with_conversion_from_item(thd, args[i],
                                             i == 0 ? native : &cur,
                                             handler))
      return true;
    if (i > 0)
    {
      int cmp= handler->cmp_native(*native, cur);
      if ((cmp_sign < 0 ? cmp : -cmp) < 0 && native->copy(cur))
        return null_value= true;
    }
  }
  return null_value= false;
}


longlong Item_func_bit_length::val_int()
{
  DBUG_ASSERT(fixed());
  String *res= args[0]->val_str(&value);
  return (null_value= !res) ? 0 : (longlong) res->length() * 8;
}


longlong Item_func_octet_length::val_int()
{
  DBUG_ASSERT(fixed());
  String *res=args[0]->val_str(&value);
  if (!res)
  {
    null_value=1;
    return 0; /* purecov: inspected */
  }
  null_value=0;
  return (longlong) res->length();
}


longlong Item_func_char_length::val_int()
{
  DBUG_ASSERT(fixed());
  String *res=args[0]->val_str(&value);
  if (!res)
  {
    null_value=1;
    return 0; /* purecov: inspected */
  }
  null_value=0;
  return (longlong) res->numchars();
}


longlong Item_func_coercibility::val_int()
{
  DBUG_ASSERT(fixed());
  null_value= 0;
  return (longlong) args[0]->collation.derivation;
}


longlong Item_func_locate::val_int()
{
  DBUG_ASSERT(fixed());
  String *a=args[0]->val_str(&value1);
  String *b=args[1]->val_str(&value2);
  if (!a || !b)
  {
    null_value=1;
    return 0; /* purecov: inspected */
  }
  null_value=0;
  /* must be longlong to avoid truncation */
  longlong start=  0; 
  longlong start0= 0;
  my_match_t match;

  if (arg_count == 3)
  {
    start0= start= args[2]->val_int();

    if ((start <= 0) || (start > a->length()))
      return 0;
    start0--; start--;

    /* start is now sufficiently valid to pass to charpos function */
    start= a->charpos((int) start);

    if (start + b->length() > a->length())
      return 0;
  }

  if (!b->length())				// Found empty string at start
    return start + 1;
  
  if (!cmp_collation.collation->instr(a->ptr() + start,
                                      (uint) (a->length() - start),
                                      b->ptr(), b->length(),
                                      &match, 1))
    return 0;
  return (longlong) match.mb_len + start0 + 1;
}


void Item_func_locate::print(String *str, enum_query_type query_type)
{
  str->append(STRING_WITH_LEN("locate("));
  args[1]->print(str, query_type);
  str->append(',');
  args[0]->print(str, query_type);
  if (arg_count == 3)
  {
    str->append(',');
    args[2]->print(str, query_type);
  }
  str->append(')');
}


longlong Item_func_field::val_int()
{
  DBUG_ASSERT(fixed());

  if (cmp_type == STRING_RESULT)
  {
    String *field;
    if (!(field= args[0]->val_str(&value)))
      return 0;
    for (uint i=1 ; i < arg_count ; i++)
    {
      String *tmp_value=args[i]->val_str(&tmp);
      if (tmp_value && !sortcmp(field,tmp_value,cmp_collation.collation))
        return (longlong) (i);
    }
  }
  else if (cmp_type == INT_RESULT)
  {
    longlong val= args[0]->val_int();
    if (args[0]->null_value)
      return 0;
    for (uint i=1; i < arg_count ; i++)
    {
      if (val == args[i]->val_int() && !args[i]->null_value)
        return (longlong) (i);
    }
  }
  else if (cmp_type == DECIMAL_RESULT)
  {
    VDec dec(args[0]);
    if (dec.is_null())
      return 0;
    my_decimal dec_arg_buf;
    for (uint i=1; i < arg_count; i++)
    {
      my_decimal *dec_arg= args[i]->val_decimal(&dec_arg_buf);
      if (!args[i]->null_value && !dec.cmp(dec_arg))
        return (longlong) (i);
    }
  }
  else
  {
    double val= args[0]->val_real();
    if (args[0]->null_value)
      return 0;
    for (uint i=1; i < arg_count ; i++)
    {
      if (val == args[i]->val_real() && !args[i]->null_value)
        return (longlong) (i);
    }
  }
  return 0;
}


bool Item_func_field::fix_length_and_dec(THD *thd)
{
  base_flags&= ~item_base_t::MAYBE_NULL;
  max_length=3;
  cmp_type= args[0]->result_type();
  for (uint i=1; i < arg_count ; i++)
    cmp_type= item_cmp_type(cmp_type, args[i]->result_type());
  if (cmp_type == STRING_RESULT)
    return agg_arg_charsets_for_comparison(cmp_collation, args, arg_count);
  return FALSE;
}


longlong Item_func_ascii::val_int()
{
  DBUG_ASSERT(fixed());
  String *res=args[0]->val_str(&value);
  if (!res)
  {
    null_value=1;
    return 0;
  }
  null_value=0;
  return (longlong) (res->length() ? (uchar) (*res)[0] : (uchar) 0);
}

longlong Item_func_ord::val_int()
{
  DBUG_ASSERT(fixed());
  String *res=args[0]->val_str(&value);
  if (!res)
  {
    null_value=1;
    return 0;
  }
  null_value=0;
  if (!res->length()) return 0;
#ifdef USE_MB
  if (res->use_mb())
  {
    const char *str=res->ptr();
    uint32 n=0, l=my_ismbchar(res->charset(),str,str+res->length());
    if (!l)
      return (longlong)((uchar) *str);
    while (l--)
      n=(n<<8)|(uint32)((uchar) *str++);
    return (longlong) n;
  }
#endif
  return (longlong) ((uchar) (*res)[0]);
}

	/* Search after a string in a string of strings separated by ',' */
	/* Returns number of found type >= 1 or 0 if not found */
	/* This optimizes searching in enums to bit testing! */

bool Item_func_find_in_set::fix_length_and_dec(THD *thd)
{
  decimals=0;
  max_length=3;					// 1-999
  if (args[0]->const_item() && args[1]->type() == FIELD_ITEM)
  {
    Field *field= ((Item_field*) args[1])->field;
    if (field->real_type() == MYSQL_TYPE_SET)
    {
      String *find=args[0]->val_str(&value);
      if (find)
      {
        // find is not NULL pointer so args[0] is not a null-value
        DBUG_ASSERT(!args[0]->null_value);
	enum_value= find_type(((Field_enum*) field)->typelib,find->ptr(),
			      find->length(), 0);
	enum_bit=0;
	if (enum_value)
	  enum_bit= 1ULL << (enum_value-1);
      }
    }
  }
  return agg_arg_charsets_for_comparison(cmp_collation, args, 2);
}

static const char separator=',';

longlong Item_func_find_in_set::val_int()
{
  DBUG_ASSERT(fixed());
  if (enum_value)
  {
    // enum_value is set iff args[0]->const_item() in fix_length_and_dec().
    DBUG_ASSERT(args[0]->const_item());

    ulonglong tmp= (ulonglong) args[1]->val_int();
    null_value= args[1]->null_value;
    /* 
      No need to check args[0]->null_value since enum_value is set iff
      args[0] is a non-null const item. Note: no DBUG_ASSERT on
      args[0]->null_value here because args[0] may have been replaced
      by an Item_cache on which val_int() has not been called. See
      BUG#11766317
    */
    if (!null_value)
    {
      if (tmp & enum_bit)
        return enum_value;
    }
    return 0L;
  }

  String *find=args[0]->val_str(&value);
  String *buffer=args[1]->val_str(&value2);
  if (!find || !buffer)
  {
    null_value=1;
    return 0; /* purecov: inspected */
  }
  null_value=0;

  if ((int) (buffer->length() - find->length()) >= 0)
  {
    my_wc_t wc= 0;
    CHARSET_INFO *cs= cmp_collation.collation;
    const char *str_begin= buffer->ptr();
    const char *str_end= buffer->ptr();
    const char *real_end= str_end+buffer->length();
    const char *find_str= find->ptr();
    uint find_str_len= find->length();
    int position= 0;
    while (1)
    {
      int symbol_len;
      if ((symbol_len= cs->mb_wc(&wc, (uchar*) str_end,
                                 (uchar*) real_end)) > 0)
      {
        const char *substr_end= str_end + symbol_len;
        bool is_last_item= (substr_end == real_end);
        bool is_separator= (wc == (my_wc_t) separator);
        if (is_separator || is_last_item)
        {
          position++;
          if (is_last_item && !is_separator)
            str_end= substr_end;
          if (!cs->strnncoll(str_begin, (uint) (str_end - str_begin),
                             find_str, find_str_len))
            return (longlong) position;
          else
            str_begin= substr_end;
        }
        str_end= substr_end;
      }
      else if (str_end - str_begin == 0 &&
               find_str_len == 0 &&
               wc == (my_wc_t) separator)
        return (longlong) ++position;
      else
        return 0;
    }
  }
  return 0;
}


class Func_handler_bit_count_int_to_slong:
        public Item_handled_func::Handler_slong2
{
public:
  Longlong_null to_longlong_null(Item_handled_func *item) const
  {
    DBUG_ASSERT(item->fixed());
    return item->arguments()[0]->to_longlong_null().bit_count();
  }
};


class Func_handler_bit_count_decimal_to_slong:
        public Item_handled_func::Handler_slong2
{
public:
  Longlong_null to_longlong_null(Item_handled_func *item) const
  {
    DBUG_ASSERT(item->fixed());
    return VDec(item->arguments()[0]).to_xlonglong_null().bit_count();
  }
};


bool Item_func_bit_count::fix_length_and_dec(THD *thd)
{
  static Func_handler_bit_count_int_to_slong ha_int_to_slong;
  static Func_handler_bit_count_decimal_to_slong ha_dec_to_slong;
  set_func_handler(args[0]->cmp_type() == INT_RESULT ?
                   (const Handler *) &ha_int_to_slong :
                   (const Handler *) &ha_dec_to_slong);
  return m_func_handler->fix_length_and_dec(this);
}


/****************************************************************************
** Functions to handle dynamic loadable functions
** Original source by: Alexis Mikhailov <root@medinf.chuvashia.su>
** Rewritten by monty.
****************************************************************************/

#ifdef HAVE_DLOPEN

void udf_handler::cleanup()
{
  if (!not_original)
  {
    if (initialized)
    {
      if (u_d->func_deinit != NULL)
      {
        Udf_func_deinit deinit= u_d->func_deinit;
        (*deinit)(&initid);
      }
      free_udf(u_d);
      initialized= FALSE;
    }
    if (buffers)				// Because of bug in ecc
      delete [] buffers;
    buffers= 0;
  }
}


bool
udf_handler::fix_fields(THD *thd, Item_func_or_sum *func,
			uint arg_count, Item **arguments)
{
  uchar buff[STACK_BUFF_ALLOC];			// Max argument in function
  DBUG_ENTER("Item_udf_func::fix_fields");

  if (check_stack_overrun(thd, STACK_MIN_SIZE, buff))
    DBUG_RETURN(TRUE);				// Fatal error flag is set!

  udf_func *tmp_udf=find_udf(u_d->name.str,u_d->name.length,1);

  if (!tmp_udf)
  {
    my_error(ER_CANT_FIND_UDF, MYF(0), u_d->name.str);
    DBUG_RETURN(TRUE);
  }
  u_d=tmp_udf;
  args=arguments;

  /* Fix all arguments */
  func->base_flags&= ~item_base_t::MAYBE_NULL;
  func->used_tables_and_const_cache_init();

  if ((f_args.arg_count=arg_count))
  {
    if (!(f_args.arg_type= (Item_result*)
	  thd->alloc(f_args.arg_count*sizeof(Item_result))))

    {
    err_exit:
      free_udf(u_d);
      DBUG_RETURN(TRUE);
    }
    uint i;
    Item **arg,**arg_end;
    for (i=0, arg=arguments, arg_end=arguments+arg_count;
	 arg != arg_end ;
	 arg++,i++)
    {
      if ((*arg)->fix_fields_if_needed_for_scalar(thd, arg))
	DBUG_RETURN(true);
      // we can't assign 'item' before, because fix_fields() can change arg
      Item *item= *arg;
      /*
	TODO: We should think about this. It is not always
	right way just to set an UDF result to return my_charset_bin
	if one argument has binary sorting order.
	The result collation should be calculated according to arguments
	derivations in some cases and should not in other cases.
	Moreover, some arguments can represent a numeric input
	which doesn't effect the result character set and collation.
	There is no a general rule for UDF. Everything depends on
        the particular user defined function.
      */
      if (item->collation.collation->state & MY_CS_BINSORT)
	func->collation.set(&my_charset_bin);
      func->base_flags|= item->base_flags & item_base_t::MAYBE_NULL;
      func->with_flags|= item->with_flags;
      func->used_tables_and_const_cache_join(item);
      f_args.arg_type[i]=item->result_type();
    }
    buffers=new (thd->mem_root) String[arg_count];
    if (!buffers ||
        !multi_alloc_root(thd->mem_root,
                          &f_args.args,              arg_count * sizeof(char *),
                          &f_args.lengths,           arg_count * sizeof(long),
                          &f_args.maybe_null,        arg_count * sizeof(char),
                          &num_buffer,               arg_count * sizeof(double),
                          &f_args.attributes,        arg_count * sizeof(char *),
                          &f_args.attribute_lengths, arg_count * sizeof(long),
                          NullS))
      goto err_exit;
  }
  if (func->fix_length_and_dec(thd))
    DBUG_RETURN(TRUE);
  initid.max_length=func->max_length;
  initid.maybe_null=func->maybe_null();
  initid.const_item=func->const_item_cache;
  initid.decimals=func->decimals;
  initid.ptr=0;
  for (uint i1= 0 ; i1 < arg_count ; i1++)
    buffers[i1].set_thread_specific();

  if (u_d->func_init)
  {
    char init_msg_buff[MYSQL_ERRMSG_SIZE];
    char *to=num_buffer;
    for (uint i=0; i < arg_count; i++)
    {
      /*
       For a constant argument i, args->args[i] points to the argument value. 
       For non-constant, args->args[i] is NULL.
      */
      f_args.args[i]= NULL;         /* Non-const unless updated below. */

      f_args.lengths[i]= arguments[i]->max_length;
      f_args.maybe_null[i]= (char) arguments[i]->maybe_null();
      f_args.attributes[i]= arguments[i]->name.str;
      f_args.attribute_lengths[i]= (ulong)arguments[i]->name.length;

      if (arguments[i]->const_item())
      {
        switch (arguments[i]->result_type()) {
        case STRING_RESULT:
        case DECIMAL_RESULT:
        {
          String *res= arguments[i]->val_str(&buffers[i]);
          if (arguments[i]->null_value)
            continue;
          f_args.args[i]= (char*) res->c_ptr_safe();
          f_args.lengths[i]= res->length();
          break;
        }
        case INT_RESULT:
          *((longlong*) to)= arguments[i]->val_int();
          if (arguments[i]->null_value)
            continue;
          f_args.args[i]= to;
          to+= ALIGN_SIZE(sizeof(longlong));
          break;
        case REAL_RESULT:
          *((double*) to)= arguments[i]->val_real();
          if (arguments[i]->null_value)
            continue;
          f_args.args[i]= to;
          to+= ALIGN_SIZE(sizeof(double));
          break;
        case ROW_RESULT:
        case TIME_RESULT:
          DBUG_ASSERT(0);          // This case should never be chosen
          break;
        }
      }
    }
    Udf_func_init init= u_d->func_init;
    if (unlikely((error=(uchar) init(&initid, &f_args, init_msg_buff))))
    {
      my_error(ER_CANT_INITIALIZE_UDF, MYF(0),
               u_d->name.str, init_msg_buff);
      goto err_exit;
    }
    func->max_length=MY_MIN(initid.max_length,MAX_BLOB_WIDTH);
    func->set_maybe_null(initid.maybe_null);
    /*
      The above call for init() can reset initid.const_item to "false",
      e.g. when the UDF function wants to be non-deterministic.
      See sequence_init() in udf_example.cc.
    */
    func->const_item_cache= initid.const_item;
    func->decimals=MY_MIN(initid.decimals,NOT_FIXED_DEC);
  }
  initialized=1;
  if (unlikely(error))
  {
    my_error(ER_CANT_INITIALIZE_UDF, MYF(0),
             u_d->name.str, ER_THD(thd, ER_UNKNOWN_ERROR));
    DBUG_RETURN(TRUE);
  }
  DBUG_RETURN(FALSE);
}


bool udf_handler::get_arguments()
{
  if (unlikely(error))
    return 1;					// Got an error earlier
  char *to= num_buffer;
  uint str_count=0;
  for (uint i=0; i < f_args.arg_count; i++)
  {
    f_args.args[i]=0;
    switch (f_args.arg_type[i]) {
    case STRING_RESULT:
    case DECIMAL_RESULT:
      {
	String *res=args[i]->val_str(&buffers[str_count++]);
	if (!(args[i]->null_value))
	{
	  f_args.args[i]=    (char*) res->ptr();
	  f_args.lengths[i]= res->length();
	}
	else
	{
	  f_args.lengths[i]= 0;
	}
	break;
      }
    case INT_RESULT:
      *((longlong*) to) = args[i]->val_int();
      if (!args[i]->null_value)
      {
	f_args.args[i]=to;
	to+= ALIGN_SIZE(sizeof(longlong));
      }
      break;
    case REAL_RESULT:
      *((double*) to)= args[i]->val_real();
      if (!args[i]->null_value)
      {
	f_args.args[i]=to;
	to+= ALIGN_SIZE(sizeof(double));
      }
      break;
    case ROW_RESULT:
    case TIME_RESULT:
      DBUG_ASSERT(0);              // This case should never be chosen
      break;
    }
  }
  return 0;
}

/**
  @return
    (String*)NULL in case of NULL values
*/
String *udf_handler::val_str(String *str,String *save_str)
{
  uchar is_null_tmp=0;
  ulong res_length;
  DBUG_ENTER("udf_handler::val_str");

  if (get_arguments())
    DBUG_RETURN(0);
  char * (*func)(UDF_INIT *, UDF_ARGS *, char *, ulong *, uchar *, uchar *)=
    (char* (*)(UDF_INIT *, UDF_ARGS *, char *, ulong *, uchar *, uchar *))
    u_d->func;

  if ((res_length=str->alloced_length()) < MAX_FIELD_WIDTH)
  {						// This happens VERY seldom
    if (str->alloc(MAX_FIELD_WIDTH))
    {
      error=1;
      DBUG_RETURN(0);
    }
  }
  char *res=func(&initid, &f_args, (char*) str->ptr(), &res_length,
		 &is_null_tmp, &error);
  DBUG_PRINT("info", ("udf func returned, res_length: %lu", res_length));
  if (is_null_tmp || !res || unlikely(error))	// The !res is for safety
  {
    DBUG_PRINT("info", ("Null or error"));
    DBUG_RETURN(0);
  }
  if (res == str->ptr())
  {
    str->length(res_length);
    DBUG_PRINT("exit", ("str: %*.s", (int) str->length(), str->ptr()));
    DBUG_RETURN(str);
  }
  save_str->set(res, res_length, str->charset());
  DBUG_PRINT("exit", ("save_str: %s", save_str->ptr()));
  DBUG_RETURN(save_str);
}


/*
  For the moment, UDF functions are returning DECIMAL values as strings
*/

my_decimal *udf_handler::val_decimal(my_bool *null_value, my_decimal *dec_buf)
{
  char buf[DECIMAL_MAX_STR_LENGTH+1], *end;
  ulong res_length= DECIMAL_MAX_STR_LENGTH;

  if (get_arguments())
  {
    *null_value=1;
    return 0;
  }
  char *(*func)(UDF_INIT *, UDF_ARGS *, char *, ulong *, uchar *, uchar *)=
    (char* (*)(UDF_INIT *, UDF_ARGS *, char *, ulong *, uchar *, uchar *))
    u_d->func;

  char *res= func(&initid, &f_args, buf, &res_length, &is_null, &error);
  if (is_null || unlikely(error))
  {
    *null_value= 1;
    return 0;
  }
  end= res+ res_length;
  str2my_decimal(E_DEC_FATAL_ERROR, res, dec_buf, &end);
  return dec_buf;
}


void Item_udf_func::cleanup()
{
  udf.cleanup();
  Item_func::cleanup();
}


void Item_udf_func::print(String *str, enum_query_type query_type)
{
  str->append(func_name_cstring());
  str->append('(');
  for (uint i=0 ; i < arg_count ; i++)
  {
    if (i != 0)
      str->append(',');
    args[i]->print_item_w_name(str, query_type);
  }
  str->append(')');
}


double Item_func_udf_float::val_real()
{
  double res;
  my_bool tmp_null_value;
  DBUG_ASSERT(fixed());
  DBUG_ENTER("Item_func_udf_float::val");
  DBUG_PRINT("info",("result_type: %d  arg_count: %d",
		     args[0]->result_type(), arg_count));
  res= udf.val(&tmp_null_value);
  null_value= tmp_null_value;
  DBUG_RETURN(res);
}


String *Item_func_udf_float::val_str(String *str)
{
  DBUG_ASSERT(fixed());
  double nr= val_real();
  if (null_value)
    return 0;					/* purecov: inspected */
  str->set_real(nr,decimals,&my_charset_bin);
  return str;
}


longlong Item_func_udf_int::val_int()
{
  longlong res;
  my_bool tmp_null_value;
  DBUG_ASSERT(fixed());
  DBUG_ENTER("Item_func_udf_int::val_int");
  res= udf.val_int(&tmp_null_value);
  null_value= tmp_null_value;
  DBUG_RETURN(res);
}


String *Item_func_udf_int::val_str(String *str)
{
  DBUG_ASSERT(fixed());
  longlong nr=val_int();
  if (null_value)
    return 0;
  str->set_int(nr, unsigned_flag, &my_charset_bin);
  return str;
}


my_decimal *Item_func_udf_decimal::val_decimal(my_decimal *dec_buf)
{
  my_decimal *res;
  my_bool tmp_null_value;
  DBUG_ASSERT(fixed());
  DBUG_ENTER("Item_func_udf_decimal::val_decimal");
  DBUG_PRINT("info",("result_type: %d  arg_count: %d",
                     args[0]->result_type(), arg_count));

  res= udf.val_decimal(&tmp_null_value, dec_buf);
  null_value= tmp_null_value;
  DBUG_RETURN(res);
}


/* Default max_length is max argument length */

bool Item_func_udf_str::fix_length_and_dec(THD *thd)
{
  DBUG_ENTER("Item_func_udf_str::fix_length_and_dec");
  max_length=0;
  for (uint i = 0; i < arg_count; i++)
    set_if_bigger(max_length,args[i]->max_length);
  DBUG_RETURN(FALSE);
}

String *Item_func_udf_str::val_str(String *str)
{
  DBUG_ASSERT(fixed());
  String *res=udf.val_str(str,&str_value);
  null_value = !res;
  return res;
}


/**
  @note
  This has to come last in the udf_handler methods, or C for AIX
  version 6.0.0.0 fails to compile with debugging enabled. (Yes, really.)
*/

udf_handler::~udf_handler()
{
  /* Everything should be properly cleaned up by this moment. */
  DBUG_ASSERT(not_original || !(initialized || buffers));
}

#else
bool udf_handler::get_arguments() { return 0; }
#endif /* HAVE_DLOPEN */


longlong Item_master_pos_wait::val_int()
{
  DBUG_ASSERT(fixed());
  THD* thd = current_thd;
  String *log_name = args[0]->val_str(&value);
  int event_count= 0;
  DBUG_ENTER("Item_master_pos_wait::val_int");

  null_value=0;
  if (thd->slave_thread || !log_name || !log_name->length())
  {
    null_value = 1;
    DBUG_RETURN(0);
  }
#ifdef HAVE_REPLICATION
  longlong pos = (ulong)args[1]->val_int();
  longlong timeout = (arg_count>=3) ? args[2]->val_int() : 0 ;
  String connection_name_buff;
  LEX_CSTRING connection_name;
  Master_info *mi= NULL;
  if (arg_count >= 4)
  {
    String *con;
    if (!(con= args[3]->val_str(&connection_name_buff)))
      goto err;

    connection_name.str= con->ptr();
    connection_name.length= con->length();
    if (check_master_connection_name(&connection_name))
    {
      my_error(ER_WRONG_ARGUMENTS, MYF(ME_WARNING),
               "MASTER_CONNECTION_NAME");
      goto err;
    }
  }
  else
    connection_name= thd->variables.default_master_connection;

  if (!(mi= get_master_info(&connection_name, Sql_condition::WARN_LEVEL_WARN)))
    goto err;

  if ((event_count = mi->rli.wait_for_pos(thd, log_name, pos, timeout)) == -2)
  {
    null_value = 1;
    event_count=0;
  }
  mi->release();
#endif
  DBUG_PRINT("exit", ("event_count: %d  null_value: %d", event_count,
                      (int) null_value));
  DBUG_RETURN(event_count);

#ifdef HAVE_REPLICATION
err:
  {
    null_value = 1;
    DBUG_RETURN(0);
  }
#endif
}


longlong Item_master_gtid_wait::val_int()
{
  DBUG_ASSERT(fixed());
  longlong result= 0;
  String *gtid_pos __attribute__((unused)) = args[0]->val_str(&value);
  DBUG_ENTER("Item_master_gtid_wait::val_int");

  if (args[0]->null_value)
  {
    null_value= 1;
    DBUG_RETURN(0);
  }

  null_value=0;
#ifdef HAVE_REPLICATION
  THD* thd= current_thd;
  longlong timeout_us;

  if (arg_count==2 && !args[1]->null_value)
    timeout_us= (longlong)(1e6*args[1]->val_real());
  else
    timeout_us= (longlong)-1;

  result= rpl_global_gtid_waiting.wait_for_pos(thd, gtid_pos, timeout_us);
#else
  null_value= 0;
#endif /* REPLICATION */
  DBUG_RETURN(result);
}


/**
  Enables a session to wait on a condition until a timeout or a network
  disconnect occurs.

  @remark The connection is polled every m_interrupt_interval nanoseconds.
*/

class Interruptible_wait
{
  THD *m_thd;
  struct timespec m_abs_timeout;
  static const ulonglong m_interrupt_interval;

  public:
    Interruptible_wait(THD *thd)
    : m_thd(thd) {}

    ~Interruptible_wait() = default;

  public:
    /**
      Set the absolute timeout.

      @param timeout The amount of time in nanoseconds to wait
    */
    void set_timeout(ulonglong timeout)
    {
      /*
        Calculate the absolute system time at the start so it can
        be controlled in slices. It relies on the fact that once
        the absolute time passes, the timed wait call will fail
        automatically with a timeout error.
      */
      set_timespec_nsec(m_abs_timeout, timeout);
    }

    /** The timed wait. */
    int wait(mysql_cond_t *, mysql_mutex_t *);
};


/** Time to wait before polling the connection status. */
const ulonglong Interruptible_wait::m_interrupt_interval= 5 * 1000000000ULL;


/**
  Wait for a given condition to be signaled.

  @param cond   The condition variable to wait on.
  @param mutex  The associated mutex.

  @remark The absolute timeout is preserved across calls.

  @retval return value from mysql_cond_timedwait
*/

int Interruptible_wait::wait(mysql_cond_t *cond, mysql_mutex_t *mutex)
{
  int error;
  struct timespec timeout;

  while (1)
  {
    /* Wait for a fixed interval. */
    set_timespec_nsec(timeout, m_interrupt_interval);

    /* But only if not past the absolute timeout. */
    if (cmp_timespec(timeout, m_abs_timeout) > 0)
      timeout= m_abs_timeout;

    error= mysql_cond_timedwait(cond, mutex, &timeout);
    if (m_thd->check_killed())
      break;
    if (error == ETIMEDOUT || error == ETIME)
    {
      /* Return error if timed out or connection is broken. */
      if (!cmp_timespec(timeout, m_abs_timeout) || !m_thd->is_connected())
        break;
    }
    /* Otherwise, propagate status to the caller. */
    else
      break;
  }

  return error;
}


/**
  For locks with EXPLICIT duration, MDL returns a new ticket
  every time a lock is granted. This allows to implement recursive
  locks without extra allocation or additional data structures, such
  as below. However, if there are too many tickets in the same
  MDL_context, MDL_context::find_ticket() is getting too slow,
  since it's using a linear search.
  This is why a separate structure is allocated for a user
  level lock, and before requesting a new lock from MDL,
  GET_LOCK() checks thd->ull_hash if such lock is already granted,
  and if so, simply increments a reference counter.
*/

class User_level_lock
{
public:
  MDL_ticket *lock;
  int refs;
};


/** Extract a hash key from User_level_lock. */

uchar *ull_get_key(const uchar *ptr, size_t *length,
                   my_bool not_used __attribute__((unused)))
{
  User_level_lock *ull = (User_level_lock*) ptr;
  MDL_key *key = ull->lock->get_key();
  *length= key->length();
  return (uchar*) key->ptr();
}


/**
  Release all user level locks for this THD.
*/

void mysql_ull_cleanup(THD *thd)
{
  User_level_lock *ull;
  DBUG_ENTER("mysql_ull_cleanup");

  for (uint i= 0; i < thd->ull_hash.records; i++)
  {
    ull = (User_level_lock*) my_hash_element(&thd->ull_hash, i);
    thd->mdl_context.release_lock(ull->lock);
    my_free(ull);
  }

  my_hash_free(&thd->ull_hash);

  DBUG_VOID_RETURN;
}


/**
  Set explicit duration for metadata locks corresponding to
  user level locks to protect them from being released at the end
  of transaction.
*/

void mysql_ull_set_explicit_lock_duration(THD *thd)
{
  User_level_lock *ull;
  DBUG_ENTER("mysql_ull_set_explicit_lock_duration");

  for (uint i= 0; i < thd->ull_hash.records; i++)
  {
    ull= (User_level_lock*) my_hash_element(&thd->ull_hash, i);
    thd->mdl_context.set_lock_duration(ull->lock, MDL_EXPLICIT);
  }
  DBUG_VOID_RETURN;
}


/**
  When MDL detects a lock wait timeout, it pushes
  an error into the statement diagnostics area.
  For GET_LOCK(), lock wait timeout is not an error,
  but a special return value (0).
  Similarly, killing get_lock wait is not an error either,
  but a return value NULL.
  Capture and suppress lock wait timeouts and kills.
*/

class Lock_wait_timeout_handler: public Internal_error_handler
{
public:
  Lock_wait_timeout_handler() :m_lock_wait_timeout(false) {}

  bool m_lock_wait_timeout;

  bool handle_condition(THD * /* thd */, uint sql_errno,
                        const char * /* sqlstate */,
                        Sql_condition::enum_warning_level* /* level */,
                        const char *message,
                        Sql_condition ** /* cond_hdl */);
};

bool
Lock_wait_timeout_handler::
handle_condition(THD *thd, uint sql_errno,
                 const char * /* sqlstate */,
                 Sql_condition::enum_warning_level* /* level */,
                 const char *message,
                 Sql_condition ** /* cond_hdl */)
{
  if (sql_errno == ER_LOCK_WAIT_TIMEOUT)
  {
    m_lock_wait_timeout= true;
    return true;                                /* condition handled */
  }
  if (thd->is_killed())
    return true;

  return false;
}


static int ull_name_ok(String *name)
{
  if (!name || !name->length())
    return 0;

  if (name->length() > NAME_LEN)
  {
    my_error(ER_TOO_LONG_IDENT, MYF(0), name->c_ptr_safe());
    return 0;
  }
  return 1;
}


/**
  Get a user level lock.

  @retval
    1    : Got lock
  @retval
    0    : Timeout
  @retval
    NULL : Error
*/

longlong Item_func_get_lock::val_int()
{
  DBUG_ASSERT(fixed());
  String *res= args[0]->val_str(&value);
  double timeout= args[1]->val_real();
  THD *thd= current_thd;
  User_level_lock *ull;
  DBUG_ENTER("Item_func_get_lock::val_int");

  null_value= 1;
  /*
    In slave thread no need to get locks, everything is serialized. Anyway
    there is no way to make GET_LOCK() work on slave like it did on master
    (i.e. make it return exactly the same value) because we don't have the
    same other concurrent threads environment. No matter what we return here,
    it's not guaranteed to be same as on master.
  */
  if (thd->slave_thread)
  {
    null_value= 0;
    DBUG_RETURN(1);
  }

  if (args[1]->null_value ||
      (!args[1]->unsigned_flag && ((longlong) timeout < 0)))
  {
    char buf[22];
    if (args[1]->null_value)
      strmov(buf, "NULL");
    else
      llstr(((longlong) timeout), buf);
    push_warning_printf(thd, Sql_condition::WARN_LEVEL_WARN,
                        ER_WRONG_VALUE_FOR_TYPE, ER(ER_WRONG_VALUE_FOR_TYPE),
                        "timeout", buf, "get_lock");
    null_value= 1;
    DBUG_RETURN(0);
  }

  if (!ull_name_ok(res))
    DBUG_RETURN(0);
  DBUG_PRINT("enter", ("lock: %.*s", res->length(), res->ptr()));
  /* HASH entries are of type User_level_lock. */
  if (! my_hash_inited(&thd->ull_hash) &&
        my_hash_init(key_memory_User_level_lock, &thd->ull_hash,
                     &my_charset_bin, 16 /* small hash */, 0, 0, ull_get_key,
                     NULL, 0))
  {
    DBUG_RETURN(0);
  }

  MDL_request ull_request;
  MDL_REQUEST_INIT(&ull_request, MDL_key::USER_LOCK, res->c_ptr_safe(), "",
                   MDL_SHARED_NO_WRITE, MDL_EXPLICIT);
  MDL_key *ull_key= &ull_request.key;


  if ((ull= (User_level_lock*)
       my_hash_search(&thd->ull_hash, ull_key->ptr(), ull_key->length())))
  {
    /* Recursive lock */
    ull->refs++;
    null_value= 0;
    DBUG_PRINT("info", ("recursive lock, ref-count: %d", (int) ull->refs));
    DBUG_RETURN(1);
  }

  Lock_wait_timeout_handler lock_wait_timeout_handler;
  thd->push_internal_handler(&lock_wait_timeout_handler);
  bool error= thd->mdl_context.acquire_lock(&ull_request, timeout);
  (void) thd->pop_internal_handler();
  if (unlikely(error))
  {
    if (lock_wait_timeout_handler.m_lock_wait_timeout)
      null_value= 0;
    DBUG_RETURN(0);
  }

  ull= (User_level_lock*) my_malloc(key_memory_User_level_lock,
                                    sizeof(User_level_lock),
                                    MYF(MY_WME|MY_THREAD_SPECIFIC));
  if (ull == NULL)
  {
    thd->mdl_context.release_lock(ull_request.ticket);
    DBUG_RETURN(0);
  }

  ull->lock= ull_request.ticket;
  ull->refs= 1;

  if (my_hash_insert(&thd->ull_hash, (uchar*) ull))
  {
    thd->mdl_context.release_lock(ull->lock);
    my_free(ull);
    DBUG_RETURN(0);
  }
  null_value= 0;

  DBUG_RETURN(1);
}


/**
  Release all user level locks.
  @return
    - N if N-lock released
    - 0 if lock wasn't held
*/
longlong Item_func_release_all_locks::val_int()
{
  DBUG_ASSERT(fixed());
  THD *thd= current_thd;
  ulong num_unlocked= 0;
  DBUG_ENTER("Item_func_release_all_locks::val_int");
  for (size_t i= 0; i < thd->ull_hash.records; i++)
  {
    auto ull= (User_level_lock *) my_hash_element(&thd->ull_hash, i);
    thd->mdl_context.release_lock(ull->lock);
    num_unlocked+= ull->refs;
    my_free(ull);
  }
  my_hash_free(&thd->ull_hash);
  DBUG_RETURN(num_unlocked);
}


/**
  Release a user level lock.
  @return
    - 1 if lock released
    - 0 if lock wasn't held
    - (SQL) NULL if no such lock
*/

longlong Item_func_release_lock::val_int()
{
  DBUG_ASSERT(fixed());
  String *res= args[0]->val_str(&value);
  THD *thd= current_thd;
  DBUG_ENTER("Item_func_release_lock::val_int");
  null_value= 1;

  if (!ull_name_ok(res))
    DBUG_RETURN(0);

  DBUG_PRINT("enter", ("lock: %.*s", res->length(), res->ptr()));

  MDL_key ull_key;
  ull_key.mdl_key_init(MDL_key::USER_LOCK, res->c_ptr_safe(), "");

  User_level_lock *ull;

  if (!my_hash_inited(&thd->ull_hash) ||
      !(ull=
        (User_level_lock*) my_hash_search(&thd->ull_hash,
                                          ull_key.ptr(), ull_key.length())))
  {
    null_value= thd->mdl_context.get_lock_owner(&ull_key) == 0;
    DBUG_RETURN(0);
  }
  DBUG_PRINT("info", ("ref count: %d", (int) ull->refs));
  null_value= 0;
  if (--ull->refs == 0)
  {
    my_hash_delete(&thd->ull_hash, (uchar*) ull);
    thd->mdl_context.release_lock(ull->lock);
    my_free(ull);
  }
  DBUG_RETURN(1);
}


/**
  Check a user level lock.

  Sets null_value=TRUE on error.

  @retval
    1		Available
  @retval
    0		Already taken, or error
*/

longlong Item_func_is_free_lock::val_int()
{
  DBUG_ASSERT(fixed());
  String *res= args[0]->val_str(&value);
  THD *thd= current_thd;
  null_value= 1;

  if (!ull_name_ok(res))
    return 0;

  MDL_key ull_key;
  ull_key.mdl_key_init(MDL_key::USER_LOCK, res->c_ptr_safe(), "");

  null_value= 0;
  return thd->mdl_context.get_lock_owner(&ull_key) == 0;
}


longlong Item_func_is_used_lock::val_int()
{
  DBUG_ASSERT(fixed());
  String *res= args[0]->val_str(&value);
  THD *thd= current_thd;
  null_value= 1;

  if (!ull_name_ok(res))
    return 0;

  MDL_key ull_key;
  ull_key.mdl_key_init(MDL_key::USER_LOCK, res->c_ptr_safe(), "");
  ulong thread_id = thd->mdl_context.get_lock_owner(&ull_key);
  if (thread_id == 0)
    return 0;

  null_value= 0;
  return thread_id;
}


longlong Item_func_last_insert_id::val_int()
{
  THD *thd= current_thd;
  DBUG_ASSERT(fixed());
  if (arg_count)
  {
    longlong value= args[0]->val_int();
    null_value= args[0]->null_value;
    /*
      LAST_INSERT_ID(X) must affect the client's mysql_insert_id() as
      documented in the manual. We don't want to touch
      first_successful_insert_id_in_cur_stmt because it would make
      LAST_INSERT_ID(X) take precedence over an generated auto_increment
      value for this row.
    */
    thd->arg_of_last_insert_id_function= TRUE;
    thd->first_successful_insert_id_in_prev_stmt= value;
    return value;
  }
  return
    static_cast<longlong>(thd->read_first_successful_insert_id_in_prev_stmt());
}


bool Item_func_last_insert_id::fix_fields(THD *thd, Item **ref)
{
  thd->lex->uncacheable(UNCACHEABLE_SIDEEFFECT);
  return Item_int_func::fix_fields(thd, ref);
}


/* This function is just used to test speed of different functions */

longlong Item_func_benchmark::val_int()
{
  DBUG_ASSERT(fixed());
  char buff[MAX_FIELD_WIDTH];
  String tmp(buff,sizeof(buff), &my_charset_bin);
  my_decimal tmp_decimal;
  THD *thd= current_thd;
  ulonglong loop_count;

  loop_count= (ulonglong) args[0]->val_int();

  if (args[0]->null_value ||
      (!args[0]->unsigned_flag && (((longlong) loop_count) < 0)))
  {
    if (!args[0]->null_value)
    {
      char buff[22];
      llstr(((longlong) loop_count), buff);
      push_warning_printf(thd, Sql_condition::WARN_LEVEL_WARN,
                          ER_WRONG_VALUE_FOR_TYPE,
                          ER_THD(thd, ER_WRONG_VALUE_FOR_TYPE),
                          "count", buff, "benchmark");
    }

    null_value= 1;
    return 0;
  }

  null_value=0;
  for (ulonglong loop=0 ; loop < loop_count && !thd->killed; loop++)
  {
    switch (args[1]->result_type()) {
    case REAL_RESULT:
      (void) args[1]->val_real();
      break;
    case INT_RESULT:
      (void) args[1]->val_int();
      break;
    case STRING_RESULT:
      (void) args[1]->val_str(&tmp);
      break;
    case DECIMAL_RESULT:
      (void) args[1]->val_decimal(&tmp_decimal);
      break;
    case ROW_RESULT:
    case TIME_RESULT:
      DBUG_ASSERT(0);              // This case should never be chosen
      return 0;
    }
  }
  return 0;
}


void Item_func_benchmark::print(String *str, enum_query_type query_type)
{
  str->append(STRING_WITH_LEN("benchmark("));
  args[0]->print(str, query_type);
  str->append(',');
  args[1]->print(str, query_type);
  str->append(')');
}


mysql_mutex_t LOCK_item_func_sleep;

#ifdef HAVE_PSI_INTERFACE
static PSI_mutex_key key_LOCK_item_func_sleep;

static PSI_mutex_info item_func_sleep_mutexes[]=
{
  { &key_LOCK_item_func_sleep, "LOCK_item_func_sleep", PSI_FLAG_GLOBAL}
};


static void init_item_func_sleep_psi_keys(void)
{
  const char* category= "sql";
  int count;

  if (PSI_server == NULL)
    return;

  count= array_elements(item_func_sleep_mutexes);
  PSI_server->register_mutex(category, item_func_sleep_mutexes, count);
}
#endif

static bool item_func_sleep_inited= 0;


void item_func_sleep_init(void)
{
#ifdef HAVE_PSI_INTERFACE
  init_item_func_sleep_psi_keys();
#endif

  mysql_mutex_init(key_LOCK_item_func_sleep, &LOCK_item_func_sleep, MY_MUTEX_INIT_SLOW);
  item_func_sleep_inited= 1;
}


void item_func_sleep_free(void)
{
  if (item_func_sleep_inited)
  {
    item_func_sleep_inited= 0;
    mysql_mutex_destroy(&LOCK_item_func_sleep);
  }
}


/** This function is just used to create tests with time gaps. */

longlong Item_func_sleep::val_int()
{
  THD *thd= current_thd;
  Interruptible_wait timed_cond(thd);
  mysql_cond_t cond;
  double timeout;
  int error;

  DBUG_ASSERT(fixed());

  timeout= args[0]->val_real();
  /*
    On 64-bit OSX mysql_cond_timedwait() waits forever
    if passed abstime time has already been exceeded by 
    the system time.
    When given a very short timeout (< 10 mcs) just return 
    immediately.
    We assume that the lines between this test and the call 
    to mysql_cond_timedwait() will be executed in less than 0.00001 sec.
  */
  if (timeout < 0.00001)
    return 0;

  timed_cond.set_timeout((ulonglong) (timeout * 1000000000.0));

  mysql_cond_init(key_item_func_sleep_cond, &cond, NULL);
  mysql_mutex_lock(&LOCK_item_func_sleep);

  THD_STAGE_INFO(thd, stage_user_sleep);
  thd->mysys_var->current_mutex= &LOCK_item_func_sleep;
  thd->mysys_var->current_cond=  &cond;

  error= 0;
  thd_wait_begin(thd, THD_WAIT_SLEEP);
  while (!thd->killed)
  {
    error= timed_cond.wait(&cond, &LOCK_item_func_sleep);
    if (error == ETIMEDOUT || error == ETIME)
      break;
    error= 0;
  }
  thd_wait_end(thd);
  mysql_mutex_unlock(&LOCK_item_func_sleep);
  mysql_mutex_lock(&thd->mysys_var->mutex);
  thd->mysys_var->current_mutex= 0;
  thd->mysys_var->current_cond=  0;
  mysql_mutex_unlock(&thd->mysys_var->mutex);

  mysql_cond_destroy(&cond);

#ifdef ENABLED_DEBUG_SYNC
  DBUG_EXECUTE_IF("sleep_inject_query_done_debug_sync", {
      debug_sync_set_action
        (thd, STRING_WITH_LEN("dispatch_command_end SIGNAL query_done"));
    };);
#endif

  return MY_TEST(!error);                  // Return 1 killed
}


bool Item_func_user_var::check_vcol_func_processor(void *arg)
{
  return mark_unsupported_function("@", name.str, arg, VCOL_NON_DETERMINISTIC);
}

#define extra_size sizeof(double)

user_var_entry *get_variable(HASH *hash, LEX_CSTRING *name,
                             bool create_if_not_exists)
{
  user_var_entry *entry;

  if (!(entry = (user_var_entry*) my_hash_search(hash, (uchar*) name->str,
                                                 name->length)) &&
      create_if_not_exists)
  {
    size_t size=ALIGN_SIZE(sizeof(user_var_entry))+name->length+1+extra_size;
    if (!my_hash_inited(hash))
      return 0;
    if (!(entry = (user_var_entry*) my_malloc(key_memory_user_var_entry, size,
                                              MYF(MY_WME | ME_FATAL |
                                                  MY_THREAD_SPECIFIC))))
      return 0;
    entry->name.str=(char*) entry+ ALIGN_SIZE(sizeof(user_var_entry))+
      extra_size;
    entry->name.length=name->length;
    entry->value=0;
    entry->length=0;
    entry->update_query_id=0;
    entry->set_charset(NULL);
    entry->unsigned_flag= 0;
    /*
      If we are here, we were called from a SET or a query which sets a
      variable. Imagine it is this:
      INSERT INTO t SELECT @a:=10, @a:=@a+1.
      Then when we have a Item_func_get_user_var (because of the @a+1) so we
      think we have to write the value of @a to the binlog. But before that,
      we have a Item_func_set_user_var to create @a (@a:=10), in this we mark
      the variable as "already logged" (line below) so that it won't be logged
      by Item_func_get_user_var (because that's not necessary).
    */
    entry->used_query_id=current_thd->query_id;
    entry->type=STRING_RESULT;
    memcpy((char*) entry->name.str, name->str, name->length+1);
    if (my_hash_insert(hash,(uchar*) entry))
    {
      my_free(entry);
      return 0;
    }
  }
  return entry;
}


void Item_func_set_user_var::cleanup()
{
  Item_func::cleanup();
  m_var_entry= NULL;
}


bool Item_func_set_user_var::set_entry(THD *thd, bool create_if_not_exists)
{
  if (m_var_entry && thd->thread_id == entry_thread_id)
    goto end; // update entry->update_query_id for PS
  if (!(m_var_entry= get_variable(&thd->user_vars, &name, create_if_not_exists)))
  {
    entry_thread_id= 0;
    return TRUE;
  }
  entry_thread_id= thd->thread_id;
  /* 
     Remember the last query which updated it, this way a query can later know
     if this variable is a constant item in the query (it is if update_query_id
     is different from query_id).
  */
end:
  m_var_entry->update_query_id= thd->query_id;
  return FALSE;
}


/*
  When a user variable is updated (in a SET command or a query like
  SELECT @a:= ).
*/

bool Item_func_set_user_var::fix_fields(THD *thd, Item **ref)
{
  DBUG_ASSERT(fixed() == 0);
  /* fix_fields will call Item_func_set_user_var::fix_length_and_dec */
  if (Item_func::fix_fields(thd, ref) || set_entry(thd, TRUE))
    return TRUE;
  /*
    As it is wrong and confusing to associate any 
    character set with NULL, @a should be latin2
    after this query sequence:

      SET @a=_latin2'string';
      SET @a=NULL;

    I.e. the second query should not change the charset
    to the current default value, but should keep the 
    original value assigned during the first query.
    In order to do it, we don't copy charset
    from the argument if the argument is NULL
    and the variable has previously been initialized.
  */
  null_item= (args[0]->type() == NULL_ITEM);
  if (!m_var_entry->charset() || !null_item)
    m_var_entry->set_charset(args[0]->collation.derivation == DERIVATION_NUMERIC ?
                             &my_charset_numeric : args[0]->collation.collation);
  collation.set(m_var_entry->charset(),
                args[0]->collation.derivation == DERIVATION_NUMERIC ?
                DERIVATION_NUMERIC : DERIVATION_IMPLICIT);
  switch (args[0]->result_type()) {
  case STRING_RESULT:
  case TIME_RESULT:
    set_handler(type_handler_long_blob.
                type_handler_adjusted_to_max_octet_length(max_length,
                                                          collation.collation));
    break;
  case REAL_RESULT:
    set_handler(&type_handler_double);
    break;
  case INT_RESULT:
    set_handler(Type_handler::type_handler_long_or_longlong(max_char_length(),
                                                            unsigned_flag));
    break;
  case DECIMAL_RESULT:
    set_handler(&type_handler_newdecimal);
    break;
  case ROW_RESULT:
    DBUG_ASSERT(0);
    set_handler(&type_handler_row);
    break;
  }
  if (thd->lex->current_select)
  {
    /*
      When this function is used in a derived table/view force the derived
      table to be materialized to preserve possible side-effect of setting a
      user variable.
    */
    SELECT_LEX_UNIT *unit= thd->lex->current_select->master_unit();
    TABLE_LIST *derived;
    for (derived= unit->derived;
         derived;
         derived= unit->derived)
    {
      derived->set_materialized_derived();
      derived->prohibit_cond_pushdown= true;
      if (unit->with_element && unit->with_element->is_recursive)
        break;
      unit= derived->select_lex->master_unit();
    }
  }

  return FALSE;
}


bool
Item_func_set_user_var::fix_length_and_dec(THD *thd)
{
  base_flags|= (args[0]->base_flags & item_base_t::MAYBE_NULL);
  decimals=args[0]->decimals;
  if (args[0]->collation.derivation == DERIVATION_NUMERIC)
  {
    collation.set(DERIVATION_NUMERIC);
    fix_length_and_charset(args[0]->max_char_length(), &my_charset_numeric);
  }
  else
  {
    collation.set(DERIVATION_IMPLICIT);
    fix_length_and_charset(args[0]->max_char_length(),
                           args[0]->collation.collation);
  }
  unsigned_flag= args[0]->unsigned_flag;
  return FALSE;
}


/*
  Mark field in read_map

  NOTES
    This is used by filesort to register used fields in a a temporary
    column read set or to register used fields in a view
*/

bool Item_func_set_user_var::register_field_in_read_map(void *arg)
{
  if (result_field)
  {
    TABLE *table= (TABLE *) arg;
    if (result_field->table == table || !table)
      bitmap_set_bit(result_field->table->read_set, result_field->field_index);
    if (result_field->vcol_info)
      return result_field->vcol_info->
               expr->walk(&Item::register_field_in_read_map, 1, arg);
  }
  return 0;
}

/*
  Mark field in bitmap supplied as *arg

*/

bool Item_func_set_user_var::register_field_in_bitmap(void *arg)
{
  MY_BITMAP *bitmap = (MY_BITMAP *) arg;
  DBUG_ASSERT(bitmap);
  if (result_field)
  {
    if (!bitmap)
      return 1;
    bitmap_set_bit(bitmap, result_field->field_index);
  }
  return 0;
}

/**
  Set value to user variable.

  @param entry          pointer to structure representing variable
  @param set_null       should we set NULL value ?
  @param ptr            pointer to buffer with new value
  @param length         length of new value
  @param type           type of new value
  @param cs             charset info for new value
  @param dv             derivation for new value
  @param unsigned_arg   indicates if a value of type INT_RESULT is unsigned

  @note Sets error and fatal error if allocation fails.

  @retval
    false   success
  @retval
    true    failure
*/

bool
update_hash(user_var_entry *entry, bool set_null, void *ptr, size_t length,
            Item_result type, CHARSET_INFO *cs,
            bool unsigned_arg)
{
  if (set_null)
  {
    char *pos= (char*) entry+ ALIGN_SIZE(sizeof(user_var_entry));
    if (entry->value && entry->value != pos)
      my_free(entry->value);
    entry->value= 0;
    entry->length= 0;
  }
  else
  {
    if (type == STRING_RESULT)
      length++;					// Store strings with end \0
    if (length <= extra_size)
    {
      /* Save value in value struct */
      char *pos= (char*) entry+ ALIGN_SIZE(sizeof(user_var_entry));
      if (entry->value != pos)
      {
	if (entry->value)
	  my_free(entry->value);
	entry->value=pos;
      }
    }
    else
    {
      /* Allocate variable */
      if (entry->length != length)
      {
	char *pos= (char*) entry+ ALIGN_SIZE(sizeof(user_var_entry));
	if (entry->value == pos)
	  entry->value=0;
        entry->value= (char*) my_realloc(key_memory_user_var_entry_value,
                                         entry->value, length,
                                         MYF(MY_ALLOW_ZERO_PTR | MY_WME |
                                             ME_FATAL | MY_THREAD_SPECIFIC));
        if (!entry->value)
	  return 1;
      }
    }
    if (type == STRING_RESULT)
    {
      length--;					// Fix length change above
      entry->value[length]= 0;			// Store end \0
    }
    if (length)
      memmove(entry->value, ptr, length);
    if (type == DECIMAL_RESULT)
      ((my_decimal*)entry->value)->fix_buffer_pointer();
    entry->length= length;
    entry->set_charset(cs);
    entry->unsigned_flag= unsigned_arg;
  }
  entry->type=type;
#ifdef USER_VAR_TRACKING
#ifndef EMBEDDED_LIBRARY
  THD *thd= current_thd;
  thd->session_tracker.user_variables.mark_as_changed(thd, entry);
#endif
#endif // USER_VAR_TRACKING
  return 0;
}


bool
Item_func_set_user_var::update_hash(void *ptr, size_t length,
                                    Item_result res_type,
                                    CHARSET_INFO *cs,
                                    bool unsigned_arg)
{
  /*
    If we set a variable explicitly to NULL then keep the old
    result type of the variable
  */
  if (args[0]->type() == Item::FIELD_ITEM)
  {
    /* args[0]->null_value may be outdated */
    null_value= ((Item_field*)args[0])->field->is_null();
  }
  else
    null_value= args[0]->null_value;
  if (null_value && null_item)
    res_type= m_var_entry->type;                 // Don't change type of item
  if (::update_hash(m_var_entry, null_value,
                    ptr, length, res_type, cs, unsigned_arg))
  {
    null_value= 1;
    return 1;
  }
  return 0;
}


/** Get the value of a variable as a double. */

double user_var_entry::val_real(bool *null_value)
{
  if ((*null_value= (value == 0)))
    return 0.0;

  switch (type) {
  case REAL_RESULT:
    return *(double*) value;
  case INT_RESULT:
    return (double) *(longlong*) value;
  case DECIMAL_RESULT:
    return ((my_decimal *)value)->to_double();
  case STRING_RESULT:
    return my_atof(value);                      // This is null terminated
  case ROW_RESULT:
  case TIME_RESULT:
    DBUG_ASSERT(0);				// Impossible
    break;
  }
  return 0.0;					// Impossible
}


/** Get the value of a variable as an integer. */

longlong user_var_entry::val_int(bool *null_value) const
{
  if ((*null_value= (value == 0)))
    return 0;

  switch (type) {
  case REAL_RESULT:
    return (longlong) *(double*) value;
  case INT_RESULT:
    return *(longlong*) value;
  case DECIMAL_RESULT:
    return ((my_decimal *)value)->to_longlong(false);
  case STRING_RESULT:
  {
    int error;
    return my_strtoll10(value, (char**) 0, &error);// String is null terminated
  }
  case ROW_RESULT:
  case TIME_RESULT:
    DBUG_ASSERT(0);				// Impossible
    break;
  }
  return 0;					// Impossible
}


/** Get the value of a variable as a string. */

String *user_var_entry::val_str(bool *null_value, String *str,
                                uint decimals) const
{
  if ((*null_value= (value == 0)))
    return (String*) 0;

  switch (type) {
  case REAL_RESULT:
    str->set_real(*(double*) value, decimals, charset());
    break;
  case INT_RESULT:
    if (!unsigned_flag)
      str->set(*(longlong*) value, charset());
    else
      str->set(*(ulonglong*) value, charset());
    break;
  case DECIMAL_RESULT:
    str_set_decimal((my_decimal *) value, str, charset());
    break;
  case STRING_RESULT:
    if (str->copy(value, length, charset()))
      str= 0;					// EOM error
    break;
  case ROW_RESULT:
  case TIME_RESULT:
    DBUG_ASSERT(0);				// Impossible
    break;
  }
  return(str);
}

/** Get the value of a variable as a decimal. */

my_decimal *user_var_entry::val_decimal(bool *null_value, my_decimal *val)
{
  if ((*null_value= (value == 0)))
    return 0;

  switch (type) {
  case REAL_RESULT:
    double2my_decimal(E_DEC_FATAL_ERROR, *(double*) value, val);
    break;
  case INT_RESULT:
    int2my_decimal(E_DEC_FATAL_ERROR, *(longlong*) value, 0, val);
    break;
  case DECIMAL_RESULT:
    my_decimal2decimal((my_decimal *) value, val);
    break;
  case STRING_RESULT:
    str2my_decimal(E_DEC_FATAL_ERROR, value, length, charset(), val);
    break;
  case ROW_RESULT:
  case TIME_RESULT:
    DBUG_ASSERT(0);				// Impossible
    break;
  }
  return(val);
}

/**
  This functions is invoked on SET \@variable or
  \@variable:= expression.

  Evaluate (and check expression), store results.

  @note
    For now it always return OK. All problem with value evaluating
    will be caught by thd->is_error() check in sql_set_variables().

  @retval
    FALSE OK.
*/

bool
Item_func_set_user_var::check(bool use_result_field)
{
  DBUG_ENTER("Item_func_set_user_var::check");
  if (use_result_field && !result_field)
    use_result_field= FALSE;

  switch (result_type()) {
  case REAL_RESULT:
  {
    save_result.vreal= use_result_field ? result_field->val_real() :
                        args[0]->val_real();
    break;
  }
  case INT_RESULT:
  {
    save_result.vint= use_result_field ? result_field->val_int() :
                       args[0]->val_int();
    unsigned_flag= (use_result_field ?
                    ((Field_num*)result_field)->unsigned_flag:
                    args[0]->unsigned_flag);
    break;
  }
  case STRING_RESULT:
  {
    save_result.vstr= use_result_field ? result_field->val_str(&value) :
                       args[0]->val_str(&value);
    break;
  }
  case DECIMAL_RESULT:
  {
    save_result.vdec= use_result_field ?
                       result_field->val_decimal(&decimal_buff) :
                       args[0]->val_decimal(&decimal_buff);
    break;
  }
  case ROW_RESULT:
  case TIME_RESULT:
    DBUG_ASSERT(0);                // This case should never be chosen
    break;
  }
  DBUG_RETURN(FALSE);
}


/**
  @brief Evaluate and store item's result.
  This function is invoked on "SELECT ... INTO @var ...".
  
  @param    item    An item to get value from.
*/

void Item_func_set_user_var::save_item_result(Item *item)
{
  DBUG_ENTER("Item_func_set_user_var::save_item_result");

  switch (args[0]->result_type()) {
  case REAL_RESULT:
    save_result.vreal= item->val_result();
    break;
  case INT_RESULT:
    save_result.vint= item->val_int_result();
    unsigned_flag= item->unsigned_flag;
    break;
  case STRING_RESULT:
    save_result.vstr= item->str_result(&value);
    break;
  case DECIMAL_RESULT:
    save_result.vdec= item->val_decimal_result(&decimal_buff);
    break;
  case ROW_RESULT:
  case TIME_RESULT:
    DBUG_ASSERT(0);                // This case should never be chosen
    break;
  }
  DBUG_VOID_RETURN;
}


/**
  This functions is invoked on
  SET \@variable or \@variable:= expression.

  @note
    We have to store the expression as such in the variable, independent of
    the value method used by the user

  @retval
    0	OK
  @retval
    1	EOM Error

*/

bool
Item_func_set_user_var::update()
{
  bool res= 0;
  DBUG_ENTER("Item_func_set_user_var::update");

  switch (result_type()) {
  case REAL_RESULT:
  {
    res= update_hash((void*) &save_result.vreal,sizeof(save_result.vreal),
		     REAL_RESULT, &my_charset_numeric, 0);
    break;
  }
  case INT_RESULT:
  {
    res= update_hash((void*) &save_result.vint, sizeof(save_result.vint),
                     INT_RESULT, &my_charset_numeric, unsigned_flag);
    break;
  }
  case STRING_RESULT:
  {
    if (!save_result.vstr)					// Null value
      res= update_hash((void*) 0, 0, STRING_RESULT, &my_charset_bin, 0);
    else
      res= update_hash((void*) save_result.vstr->ptr(),
		       save_result.vstr->length(), STRING_RESULT,
		       save_result.vstr->charset(), 0);
    break;
  }
  case DECIMAL_RESULT:
  {
    if (!save_result.vdec)					// Null value
      res= update_hash((void*) 0, 0, DECIMAL_RESULT, &my_charset_bin, 0);
    else
      res= update_hash((void*) save_result.vdec,
                       sizeof(my_decimal), DECIMAL_RESULT,
                       &my_charset_numeric, 0);
    break;
  }
  case ROW_RESULT:
  case TIME_RESULT:
    DBUG_ASSERT(0);                // This case should never be chosen
    break;
  }
  DBUG_RETURN(res);
}


double Item_func_set_user_var::val_real()
{
  DBUG_ASSERT(fixed());
  check(0);
  update();					// Store expression
  return m_var_entry->val_real(&null_value);
}

longlong Item_func_set_user_var::val_int()
{
  DBUG_ASSERT(fixed());
  check(0);
  update();					// Store expression
  return m_var_entry->val_int(&null_value);
}

String *Item_func_set_user_var::val_str(String *str)
{
  DBUG_ASSERT(fixed());
  check(0);
  update();					// Store expression
  return m_var_entry->val_str(&null_value, str, decimals);
}


my_decimal *Item_func_set_user_var::val_decimal(my_decimal *val)
{
  DBUG_ASSERT(fixed());
  check(0);
  update();					// Store expression
  return m_var_entry->val_decimal(&null_value, val);
}


double Item_func_set_user_var::val_result()
{
  DBUG_ASSERT(fixed());
  check(TRUE);
  update();					// Store expression
  return m_var_entry->val_real(&null_value);
}

longlong Item_func_set_user_var::val_int_result()
{
  DBUG_ASSERT(fixed());
  check(TRUE);
  update();					// Store expression
  return m_var_entry->val_int(&null_value);
}

bool Item_func_set_user_var::val_bool_result()
{
  DBUG_ASSERT(fixed());
  check(TRUE);
  update();					// Store expression
  return m_var_entry->val_int(&null_value) != 0;
}

String *Item_func_set_user_var::str_result(String *str)
{
  DBUG_ASSERT(fixed());
  check(TRUE);
  update();					// Store expression
  return m_var_entry->val_str(&null_value, str, decimals);
}


my_decimal *Item_func_set_user_var::val_decimal_result(my_decimal *val)
{
  DBUG_ASSERT(fixed());
  check(TRUE);
  update();					// Store expression
  return m_var_entry->val_decimal(&null_value, val);
}


bool Item_func_set_user_var::is_null_result()
{
  DBUG_ASSERT(fixed());
  check(TRUE);
  update();					// Store expression
  return is_null();
}


void Item_func_set_user_var::print(String *str, enum_query_type query_type)
{
  str->append(STRING_WITH_LEN("@"));
  str->append(&name);
  str->append(STRING_WITH_LEN(":="));
  args[0]->print_parenthesised(str, query_type, precedence());
}


void Item_func_set_user_var::print_as_stmt(String *str,
                                           enum_query_type query_type)
{
  str->append(STRING_WITH_LEN("set @"));
  str->append(&name);
  str->append(STRING_WITH_LEN(":="));
  args[0]->print_parenthesised(str, query_type, precedence());
}

bool Item_func_set_user_var::send(Protocol *protocol, st_value *buffer)
{
  if (result_field)
  {
    check(1);
    update();
    return protocol->store(result_field);
  }
  return Item::send(protocol, buffer);
}

void Item_func_set_user_var::make_send_field(THD *thd, Send_field *tmp_field)
{
  if (result_field)
  {
    result_field->make_send_field(tmp_field);
    DBUG_ASSERT(tmp_field->table_name.str != 0);
    if (Item::name.str)
      tmp_field->col_name= Item::name;          // Use user supplied name
  }
  else
    Item::make_send_field(thd, tmp_field);
}


/*
  Save the value of a user variable into a field

  SYNOPSIS
    save_in_field()
      field           target field to save the value to
      no_conversion   flag indicating whether conversions are allowed

  DESCRIPTION
    Save the function value into a field and update the user variable
    accordingly. If a result field is defined and the target field doesn't
    coincide with it then the value from the result field will be used as
    the new value of the user variable.

    The reason to have this method rather than simply using the result
    field in the val_xxx() methods is that the value from the result field
    not always can be used when the result field is defined.
    Let's consider the following cases:
    1) when filling a tmp table the result field is defined but the value of it
    is undefined because it has to be produced yet. Thus we can't use it.
    2) on execution of an INSERT ... SELECT statement the save_in_field()
    function will be called to fill the data in the new record. If the SELECT
    part uses a tmp table then the result field is defined and should be
    used in order to get the correct result.

    The difference between the SET_USER_VAR function and regular functions
    like CONCAT is that the Item_func objects for the regular functions are
    replaced by Item_field objects after the values of these functions have
    been stored in a tmp table. Yet an object of the Item_field class cannot
    be used to update a user variable.
    Due to this we have to handle the result field in a special way here and
    in the Item_func_set_user_var::send() function.

  RETURN VALUES
    FALSE       Ok
    TRUE        Error
*/

int Item_func_set_user_var::save_in_field(Field *field, bool no_conversions,
                                          bool can_use_result_field)
{
  bool use_result_field= (!can_use_result_field ? 0 :
                          (result_field && result_field != field));
  int error;

  /* Update the value of the user variable */
  check(use_result_field);
  update();

  if (result_type() == STRING_RESULT ||
      (result_type() == REAL_RESULT &&
       field->result_type() == STRING_RESULT))
  {
    String *result;
    CHARSET_INFO *cs= collation.collation;
    char buff[MAX_FIELD_WIDTH];		// Alloc buffer for small columns
    str_value.set_buffer_if_not_allocated(buff, sizeof(buff), cs);
    result= m_var_entry->val_str(&null_value, &str_value, decimals);

    if (null_value)
    {
      str_value.set_buffer_if_not_allocated(0, 0, cs);
      return set_field_to_null_with_conversions(field, no_conversions);
    }

    /* NOTE: If null_value == FALSE, "result" must be not NULL.  */

    field->set_notnull();
    error=field->store(result->ptr(),result->length(),cs);
    str_value.set_buffer_if_not_allocated(0, 0, cs);
  }
  else if (result_type() == REAL_RESULT)
  {
    double nr= m_var_entry->val_real(&null_value);
    if (null_value)
      return set_field_to_null(field);
    field->set_notnull();
    error=field->store(nr);
  }
  else if (result_type() == DECIMAL_RESULT)
  {
    my_decimal decimal_value;
    my_decimal *val= m_var_entry->val_decimal(&null_value, &decimal_value);
    if (null_value)
      return set_field_to_null(field);
    field->set_notnull();
    error=field->store_decimal(val);
  }
  else
  {
    longlong nr= m_var_entry->val_int(&null_value);
    if (null_value)
      return set_field_to_null_with_conversions(field, no_conversions);
    field->set_notnull();
    error=field->store(nr, unsigned_flag);
  }
  return error;
}


String *
Item_func_get_user_var::val_str(String *str)
{
  DBUG_ASSERT(fixed());
  DBUG_ENTER("Item_func_get_user_var::val_str");
  if (!m_var_entry)
    DBUG_RETURN((String*) 0);			// No such variable
  DBUG_RETURN(m_var_entry->val_str(&null_value, str, decimals));
}


double Item_func_get_user_var::val_real()
{
  DBUG_ASSERT(fixed());
  if (!m_var_entry)
    return 0.0;					// No such variable
  return (m_var_entry->val_real(&null_value));
}


my_decimal *Item_func_get_user_var::val_decimal(my_decimal *dec)
{
  DBUG_ASSERT(fixed());
  if (!m_var_entry)
    return 0;
  return m_var_entry->val_decimal(&null_value, dec);
}


longlong Item_func_get_user_var::val_int()
{
  DBUG_ASSERT(fixed());
  if (!m_var_entry)
    return 0;				// No such variable
  return (m_var_entry->val_int(&null_value));
}


/**
  Get variable by name and, if necessary, put the record of variable 
  use into the binary log.

  When a user variable is invoked from an update query (INSERT, UPDATE etc),
  stores this variable and its value in thd->user_var_events, so that it can be
  written to the binlog (will be written just before the query is written, see
  log.cc).

  @param      thd        Current thread
  @param      name       Variable name
  @param[out] out_entry  variable structure or NULL. The pointer is set
                         regardless of whether function succeeded or not.

  @retval
    0  OK
  @retval
    1  Failed to put appropriate record into binary log

*/

static int
get_var_with_binlog(THD *thd, enum_sql_command sql_command,
                    LEX_CSTRING *name, user_var_entry **out_entry)
{
  BINLOG_USER_VAR_EVENT *user_var_event;
  user_var_entry *var_entry;
  var_entry= get_variable(&thd->user_vars, name, 0);

  /*
    Any reference to user-defined variable which is done from stored
    function or trigger affects their execution and the execution of the
    calling statement. We must log all such variables even if they are 
    not involved in table-updating statements.
  */
  if (!(opt_bin_log && 
       (is_update_query(sql_command) || thd->in_sub_stmt)))
  {
    *out_entry= var_entry;
    return 0;
  }

  if (!var_entry)
  {
    /*
      If the variable does not exist, it's NULL, but we want to create it so
      that it gets into the binlog (if it didn't, the slave could be
      influenced by a variable of the same name previously set by another
      thread).
      We create it like if it had been explicitly set with SET before.
      The 'new' mimics what sql_yacc.yy does when 'SET @a=10;'.
      sql_set_variables() is what is called from 'case SQLCOM_SET_OPTION'
      in dispatch_command()). Instead of building a one-element list to pass to
      sql_set_variables(), we could instead manually call check() and update();
      this would save memory and time; but calling sql_set_variables() makes
      one unique place to maintain (sql_set_variables()). 

      Manipulation with lex is necessary since free_underlaid_joins
      is going to release memory belonging to the main query.
    */

    List<set_var_base> tmp_var_list;
    LEX *sav_lex= thd->lex, lex_tmp;
    thd->lex= &lex_tmp;
    lex_start(thd);
    tmp_var_list.push_back(new (thd->mem_root)
                           set_var_user(new (thd->mem_root)
                                        Item_func_set_user_var(thd, name,
                                                               new (thd->mem_root) Item_null(thd))),
                           thd->mem_root);
    /* Create the variable if the above allocations succeeded */
    if (unlikely(thd->is_fatal_error) ||
        unlikely(sql_set_variables(thd, &tmp_var_list, false)))
    {
      thd->lex= sav_lex;
      goto err;
    }
    thd->lex= sav_lex;
    if (unlikely(!(var_entry= get_variable(&thd->user_vars, name, 0))))
      goto err;
  }
  else if (var_entry->used_query_id == thd->query_id ||
           mysql_bin_log.is_query_in_union(thd, var_entry->used_query_id))
  {
    /* 
       If this variable was already stored in user_var_events by this query
       (because it's used in more than one place in the query), don't store
       it.
    */
    *out_entry= var_entry;
    return 0;
  }

  size_t size;
  /*
    First we need to store value of var_entry, when the next situation
    appears:
    > set @a:=1;
    > insert into t1 values (@a), (@a:=@a+1), (@a:=@a+1);
    We have to write to binlog value @a= 1.

    We allocate the user_var_event on user_var_events_alloc pool, not on
    the this-statement-execution pool because in SPs user_var_event objects 
    may need to be valid after current [SP] statement execution pool is
    destroyed.
  */
  size= ALIGN_SIZE(sizeof(BINLOG_USER_VAR_EVENT)) + var_entry->length;
  if (unlikely(!(user_var_event= (BINLOG_USER_VAR_EVENT *)
                 alloc_root(thd->user_var_events_alloc, size))))
    goto err;

  user_var_event->value= (char*) user_var_event +
    ALIGN_SIZE(sizeof(BINLOG_USER_VAR_EVENT));
  user_var_event->user_var_event= var_entry;
  user_var_event->type= var_entry->type;
  user_var_event->charset_number= var_entry->charset()->number;
  user_var_event->unsigned_flag= var_entry->unsigned_flag;
  if (!var_entry->value)
  {
    /* NULL value*/
    user_var_event->length= 0;
    user_var_event->value= 0;
  }
  else
  {
    user_var_event->length= var_entry->length;
    memcpy(user_var_event->value, var_entry->value,
           var_entry->length);
  }
  /* Mark that this variable has been used by this query */
  var_entry->used_query_id= thd->query_id;
  if (insert_dynamic(&thd->user_var_events, (uchar*) &user_var_event))
    goto err;

  *out_entry= var_entry;
  return 0;

err:
  *out_entry= var_entry;
  return 1;
}

bool Item_func_get_user_var::fix_length_and_dec(THD *thd)
{
  int error;
  set_maybe_null();
  decimals=NOT_FIXED_DEC;
  max_length=MAX_BLOB_WIDTH;

  error= get_var_with_binlog(thd, thd->lex->sql_command, &name, &m_var_entry);

  /*
    If the variable didn't exist it has been created as a STRING-type.
    'm_var_entry' is NULL only if there occurred an error during the call to
    get_var_with_binlog.
  */
  if (likely(!error && m_var_entry))
  {
    unsigned_flag= m_var_entry->unsigned_flag;
    max_length= (uint32)m_var_entry->length;
    switch (m_var_entry->type) {
    case REAL_RESULT:
      collation.set(&my_charset_numeric, DERIVATION_NUMERIC);
      fix_char_length(DBL_DIG + 8);
      set_handler(&type_handler_double);
      break;
    case INT_RESULT:
      collation.set(&my_charset_numeric, DERIVATION_NUMERIC);
      fix_char_length(MAX_BIGINT_WIDTH);
      decimals=0;
      if (unsigned_flag)
        set_handler(&type_handler_ulonglong);
      else
        set_handler(&type_handler_slonglong);
      break;
    case STRING_RESULT:
      collation.set(m_var_entry->charset(), DERIVATION_IMPLICIT);
      max_length= MAX_BLOB_WIDTH - 1;
      set_handler(&type_handler_long_blob);
      break;
    case DECIMAL_RESULT:
      collation.set(&my_charset_numeric, DERIVATION_NUMERIC);
      fix_char_length(DECIMAL_MAX_STR_LENGTH);
      decimals= DECIMAL_MAX_SCALE;
      set_handler(&type_handler_newdecimal);
      break;
    case ROW_RESULT:                            // Keep compiler happy
    case TIME_RESULT:
      DBUG_ASSERT(0);                // This case should never be chosen
      break;
    }
  }
  else
  {
    collation.set(&my_charset_bin, DERIVATION_IMPLICIT);
    null_value= 1;
    set_handler(&type_handler_long_blob);
    max_length= MAX_BLOB_WIDTH;
  }
  return false;
}


bool Item_func_get_user_var::const_item() const
{
  return (!m_var_entry ||
          current_thd->query_id != m_var_entry->update_query_id);
}


void Item_func_get_user_var::print(String *str, enum_query_type query_type)
{
  str->append(STRING_WITH_LEN("@"));
  append_identifier(current_thd, str, &name);
}


bool Item_func_get_user_var::eq(const Item *item, bool binary_cmp) const
{
  /* Assume we don't have rtti */
  if (this == item)
    return 1;					// Same item is same.
  /* Check if other type is also a get_user_var() object */
  if (item->type() != FUNC_ITEM ||
      ((Item_func*) item)->functype() != functype())
    return 0;
  Item_func_get_user_var *other=(Item_func_get_user_var*) item;
  return (name.length == other->name.length &&
	  !memcmp(name.str, other->name.str, name.length));
}


bool Item_func_get_user_var::set_value(THD *thd,
                                       sp_rcontext * /*ctx*/, Item **it)
{
  LEX_CSTRING tmp_name= get_name();
  Item_func_set_user_var *suv= new (thd->mem_root) Item_func_set_user_var(thd, &tmp_name, *it);
  /*
    Item_func_set_user_var is not fixed after construction, call
    fix_fields().
  */
  return (!suv || suv->fix_fields(thd, it) || suv->check(0) || suv->update());
}


bool Item_user_var_as_out_param::fix_fields(THD *thd, Item **ref)
{
  DBUG_ASSERT(!fixed());
  DBUG_ASSERT(thd->lex->exchange);
  if (!(entry= get_variable(&thd->user_vars, &org_name, 1)))
    return TRUE;
  entry->type= STRING_RESULT;
  /*
    Let us set the same collation which is used for loading
    of fields in LOAD DATA INFILE.
    (Since Item_user_var_as_out_param is used only there).
  */
  entry->set_charset(thd->lex->exchange->cs ?
                     thd->lex->exchange->cs :
                     thd->variables.collation_database);
  entry->update_query_id= thd->query_id;
  return FALSE;
}


void Item_user_var_as_out_param::set_null_value(CHARSET_INFO* cs)
{
  ::update_hash(entry, TRUE, 0, 0, STRING_RESULT, cs, 0 /* unsigned_arg */);
}


void Item_user_var_as_out_param::set_value(const char *str, uint length,
                                           CHARSET_INFO* cs)
{
  ::update_hash(entry, FALSE, (void*)str, length, STRING_RESULT, cs,
                0 /* unsigned_arg */);
}


double Item_user_var_as_out_param::val_real()
{
  DBUG_ASSERT(0);
  return 0.0;
}


longlong Item_user_var_as_out_param::val_int()
{
  DBUG_ASSERT(0);
  return 0;
}


String* Item_user_var_as_out_param::val_str(String *str)
{
  DBUG_ASSERT(0);
  return 0;
}


my_decimal* Item_user_var_as_out_param::val_decimal(my_decimal *decimal_buffer)
{
  DBUG_ASSERT(0);
  return 0;
}


bool Item_user_var_as_out_param::get_date(THD *thd, MYSQL_TIME *ltime,
                                          date_mode_t fuzzydate)
{
  DBUG_ASSERT(0);
  return true;
}


void Item_user_var_as_out_param::load_data_print_for_log_event(THD *thd,
                                                               String *str)
                                                               const
{
  str->append('@');
  append_identifier(thd, str, &org_name);
}


Item_func_get_system_var::
Item_func_get_system_var(THD *thd, sys_var *var_arg, enum_var_type var_type_arg,
                       LEX_CSTRING *component_arg, const char *name_arg,
                       size_t name_len_arg):
  Item_func(thd), var(var_arg), var_type(var_type_arg),
  orig_var_type(var_type_arg), component(*component_arg), cache_present(0)
{
  /* set_name() will allocate the name */
  set_name(thd, name_arg, (uint) name_len_arg, system_charset_info);
}


bool Item_func_get_system_var::is_written_to_binlog()
{
  return var->is_written_to_binlog(var_type);
}


void Item_func_get_system_var::update_null_value()
{
  THD *thd= current_thd;
  int save_no_errors= thd->no_errors;
  thd->no_errors= TRUE;
  type_handler()->Item_update_null_value(this);
  thd->no_errors= save_no_errors;
}


bool Item_func_get_system_var::fix_length_and_dec(THD *thd)
{
  const char *cptr;
  set_maybe_null();
  max_length= 0;

  if (var->check_type(var_type))
  {
    if (var_type != OPT_DEFAULT)
    {
      my_error(ER_INCORRECT_GLOBAL_LOCAL_VAR, MYF(0),
               var->name.str, var_type == OPT_GLOBAL ? "SESSION" : "GLOBAL");
      return TRUE;
    }
    /* As there was no local variable, return the global value */
    var_type= OPT_GLOBAL;
  }

  switch (var->show_type())
  {
    case SHOW_HA_ROWS:
    case SHOW_UINT:
    case SHOW_ULONG:
    case SHOW_ULONGLONG:
      unsigned_flag= TRUE;
      /* fall through */
    case SHOW_SINT:
    case SHOW_SLONG:
    case SHOW_SLONGLONG:
      collation= DTCollation_numeric();
      fix_char_length(MY_INT64_NUM_DECIMAL_DIGITS);
      decimals=0;
      break;
    case SHOW_CHAR:
    case SHOW_CHAR_PTR:
      mysql_mutex_lock(&LOCK_global_system_variables);
      cptr= var->show_type() == SHOW_CHAR ?
          reinterpret_cast<const char*>(var->value_ptr(thd, var_type,
                                                       &component)) :
          *reinterpret_cast<const char* const*>(var->value_ptr(thd,
                                                               var_type,
                                                               &component));
      if (cptr)
        max_length= (uint32) system_charset_info->numchars(cptr,
                                                           cptr + strlen(cptr));
      mysql_mutex_unlock(&LOCK_global_system_variables);
      collation.set(system_charset_info, DERIVATION_SYSCONST);
      max_length*= system_charset_info->mbmaxlen;
      decimals=NOT_FIXED_DEC;
      break;
    case SHOW_LEX_STRING:
      {
        mysql_mutex_lock(&LOCK_global_system_variables);
        const LEX_STRING *ls=
                reinterpret_cast<const LEX_STRING*>(var->value_ptr(current_thd,
                                                                   var_type,
                                                                   &component));
        max_length= (uint32) system_charset_info->numchars(ls->str,
                                                           ls->str + ls->length);
        mysql_mutex_unlock(&LOCK_global_system_variables);
        collation.set(system_charset_info, DERIVATION_SYSCONST);
        max_length*= system_charset_info->mbmaxlen;
        decimals=NOT_FIXED_DEC;
      }
      break;
    case SHOW_BOOL:
    case SHOW_MY_BOOL:
      collation= DTCollation_numeric();
      fix_char_length(1);
      decimals=0;
      break;
    case SHOW_DOUBLE:
      decimals= 6;
      collation= DTCollation_numeric();
      fix_char_length(DBL_DIG + 6);
      break;
    default:
      my_error(ER_VAR_CANT_BE_READ, MYF(0), var->name.str);
      break;
  }
  return FALSE;
}


void Item_func_get_system_var::print(String *str, enum_query_type query_type)
{
  if (name.length)
    str->append(&name);
  else
  {
    str->append(STRING_WITH_LEN("@@"));
    if (component.length)
    {
      str->append(&component);
      str->append('.');
    }
    else if (var_type == SHOW_OPT_GLOBAL && var->scope() != sys_var::GLOBAL)
    {
      str->append(STRING_WITH_LEN("global."));
    }
    str->append(&var->name);
  }
}

bool Item_func_get_system_var::check_vcol_func_processor(void *arg)
{
  return mark_unsupported_function("@@", var->name.str, arg, VCOL_SESSION_FUNC);
}


const Type_handler *Item_func_get_system_var::type_handler() const
{
  switch (var->show_type())
  {
    case SHOW_BOOL:
    case SHOW_MY_BOOL:
    case SHOW_SINT:
    case SHOW_SLONG:
    case SHOW_SLONGLONG:
      return &type_handler_slonglong;
    case SHOW_UINT:
    case SHOW_ULONG:
    case SHOW_ULONGLONG:
    case SHOW_HA_ROWS:
      return &type_handler_ulonglong;
    case SHOW_CHAR: 
    case SHOW_CHAR_PTR: 
    case SHOW_LEX_STRING:
      return &type_handler_varchar;
    case SHOW_DOUBLE:
      return &type_handler_double;
    default:
      my_error(ER_VAR_CANT_BE_READ, MYF(0), var->name.str);
      return &type_handler_varchar;              // keep the compiler happy
  }
}


longlong Item_func_get_system_var::val_int()
{
  THD *thd= current_thd;

  DBUG_EXECUTE_IF("simulate_non_gtid_aware_master",
                  {
                    if (0 == strcmp("gtid_domain_id", var->name.str))
                    {
                      my_error(ER_VAR_CANT_BE_READ, MYF(0), var->name.str);
                      return 0;
                    }
                  });
  if (cache_present && thd->query_id == used_query_id)
  {
    if (cache_present & GET_SYS_VAR_CACHE_LONG)
    {
      null_value= cached_null_value;
      return cached_llval;
    } 
    else if (cache_present & GET_SYS_VAR_CACHE_DOUBLE)
    {
      null_value= cached_null_value;
      cached_llval= (longlong) cached_dval;
      cache_present|= GET_SYS_VAR_CACHE_LONG;
      return cached_llval;
    }
    else if (cache_present & GET_SYS_VAR_CACHE_STRING)
    {
      null_value= cached_null_value;
      if (!null_value)
        cached_llval= longlong_from_string_with_check(&cached_strval);
      else
        cached_llval= 0;
      cache_present|= GET_SYS_VAR_CACHE_LONG;
      return cached_llval;
    }
  }

  cached_llval= var->val_int(&null_value, thd, var_type, &component);
  cache_present |= GET_SYS_VAR_CACHE_LONG;
  used_query_id= thd->query_id;
  cached_null_value= null_value;
  return cached_llval;
}


String* Item_func_get_system_var::val_str(String* str)
{
  THD *thd= current_thd;

  if (cache_present && thd->query_id == used_query_id)
  {
    if (cache_present & GET_SYS_VAR_CACHE_STRING)
    {
      null_value= cached_null_value;
      return null_value ? NULL : &cached_strval;
    }
    else if (cache_present & GET_SYS_VAR_CACHE_LONG)
    {
      null_value= cached_null_value;
      if (!null_value)
        cached_strval.set (cached_llval, collation.collation);
      cache_present|= GET_SYS_VAR_CACHE_STRING;
      return null_value ? NULL : &cached_strval;
    }
    else if (cache_present & GET_SYS_VAR_CACHE_DOUBLE)
    {
      null_value= cached_null_value;
      if (!null_value)
        cached_strval.set_real (cached_dval, decimals, collation.collation);
      cache_present|= GET_SYS_VAR_CACHE_STRING;
      return null_value ? NULL : &cached_strval;
    }
  }

  str= var->val_str(&cached_strval, thd, var_type, &component);
  cache_present|= GET_SYS_VAR_CACHE_STRING;
  used_query_id= thd->query_id;
  cached_null_value= null_value= !str;
  return str;
}


double Item_func_get_system_var::val_real()
{
  THD *thd= current_thd;

  if (cache_present && thd->query_id == used_query_id)
  {
    if (cache_present & GET_SYS_VAR_CACHE_DOUBLE)
    {
      null_value= cached_null_value;
      return cached_dval;
    }
    else if (cache_present & GET_SYS_VAR_CACHE_LONG)
    {
      null_value= cached_null_value;
      cached_dval= (double)cached_llval;
      cache_present|= GET_SYS_VAR_CACHE_DOUBLE;
      return cached_dval;
    }
    else if (cache_present & GET_SYS_VAR_CACHE_STRING)
    {
      null_value= cached_null_value;
      if (!null_value)
        cached_dval= double_from_string_with_check(&cached_strval);
      else
        cached_dval= 0;
      cache_present|= GET_SYS_VAR_CACHE_DOUBLE;
      return cached_dval;
    }
  }

  cached_dval= var->val_real(&null_value, thd, var_type, &component);
  cache_present |= GET_SYS_VAR_CACHE_DOUBLE;
  used_query_id= thd->query_id;
  cached_null_value= null_value;
  return cached_dval;
}


bool Item_func_get_system_var::eq(const Item *item, bool binary_cmp) const
{
  /* Assume we don't have rtti */
  if (this == item)
    return 1;					// Same item is same.
  /* Check if other type is also a get_user_var() object */
  if (item->type() != FUNC_ITEM ||
      ((Item_func*) item)->functype() != functype())
    return 0;
  Item_func_get_system_var *other=(Item_func_get_system_var*) item;
  return (var == other->var && var_type == other->var_type);
}


void Item_func_get_system_var::cleanup()
{
  Item_func::cleanup();
  cache_present= 0;
  var_type= orig_var_type;
  cached_strval.free();
}

/**
   @retval
   0 ok
   1 OOM error
*/

bool Item_func_match::init_search(THD *thd, bool no_order)
{
  DBUG_ENTER("Item_func_match::init_search");

  if (!table->file->is_open())
    DBUG_RETURN(0);

  /* Check if init_search() has been called before */
  if (ft_handler)
  {
    if (join_key)
      table->file->ft_handler= ft_handler;
    DBUG_RETURN(0);
  }

  if (key == NO_SUCH_KEY)
  {
    List<Item> fields;
    fields.push_back(new (thd->mem_root)
                     Item_string(thd, " ", 1, cmp_collation.collation),
                     thd->mem_root);
    for (uint i= 1; i < arg_count; i++)
      fields.push_back(args[i]);
    concat_ws= new (thd->mem_root) Item_func_concat_ws(thd, fields);
    if (unlikely(thd->is_fatal_error))
      DBUG_RETURN(1);                           // OOM in new or push_back
    /*
      Above function used only to get value and do not need fix_fields for it:
      Item_string - basic constant
      fields - fix_fields() was already called for this arguments
      Item_func_concat_ws - do not need fix_fields() to produce value
    */
    concat_ws->quick_fix_field();
  }

  if (master)
  {
    join_key= master->join_key= join_key | master->join_key;
    if (master->init_search(thd, no_order))
      DBUG_RETURN(1);
    ft_handler= master->ft_handler;
    join_key= master->join_key;
    DBUG_RETURN(0);
  }

  String *ft_tmp= 0;

  // MATCH ... AGAINST (NULL) is meaningless, but possible
  if (!(ft_tmp=key_item()->val_str(&value)))
  {
    ft_tmp= &value;
    value.set("", 0, cmp_collation.collation);
  }

  if (ft_tmp->charset() != cmp_collation.collation)
  {
    uint dummy_errors;
    if (search_value.copy(ft_tmp->ptr(), ft_tmp->length(), ft_tmp->charset(),
                          cmp_collation.collation, &dummy_errors))
      DBUG_RETURN(1);
    ft_tmp= &search_value;
  }

  if (join_key && !no_order)
    match_flags|=FT_SORTED;

  if (key != NO_SUCH_KEY)
    THD_STAGE_INFO(table->in_use, stage_fulltext_initialization);

  ft_handler= table->file->ft_init_ext(match_flags, key, ft_tmp);

  if (!ft_handler)
    DBUG_RETURN(1);
  if (join_key)
    table->file->ft_handler=ft_handler;

  DBUG_RETURN(0);
}


bool Item_func_match::fix_fields(THD *thd, Item **ref)
{
  DBUG_ASSERT(fixed() == 0);
  Item *UNINIT_VAR(item);                        // Safe as arg_count is > 1

  status_var_increment(thd->status_var.feature_fulltext);

  set_maybe_null();
  join_key=0;

  /*
    const_item is assumed in quite a bit of places, so it would be difficult
    to remove;  If it would ever to be removed, this should include
    modifications to find_best and auto_close as complement to auto_init code
    above.
   */
  if (Item_func::fix_fields(thd, ref) ||
      !args[0]->const_during_execution())
  {
    my_error(ER_WRONG_ARGUMENTS,MYF(0),"AGAINST");
    return TRUE;
  }

  bool allows_multi_table_search= true;
  const_item_cache=0;
  table= 0;
  for (uint i=1 ; i < arg_count ; i++)
  {
    item= args[i]= args[i]->real_item();
    /*
      When running in PS mode, some Item_field's can already be replaced
      to Item_func_conv_charset during PREPARE time. This is possible
      in case of "MATCH (f1,..,fN) AGAINST (... IN BOOLEAN MODE)"
      when running without any fulltext indexes and when fields f1..fN
      have different character sets.
      So we check for FIELD_ITEM only during prepare time and in non-PS mode,
      and do not check in PS execute time.
    */
    if (!thd->stmt_arena->is_stmt_execute() &&
        item->type() != Item::FIELD_ITEM)
    {
      my_error(ER_WRONG_ARGUMENTS, MYF(0), "MATCH");
      return TRUE;
    }
    /*
      During the prepare-time execution of fix_fields() of a PS query some
      Item_fields's could have been already replaced to Item_func_conv_charset
      (by the call for agg_arg_charsets_for_comparison below()).
      But agg_arg_charsets_for_comparison() is written in a way that
      at least *one* of the Item_field's is not replaced.
      This makes sure that "table" gets initialized during PS execution time.
    */
    if (item->type() == Item::FIELD_ITEM)
      table= ((Item_field *)item)->field->table;

    allows_multi_table_search &= allows_search_on_non_indexed_columns(table);
  }

  /*
    Check that all columns come from the same table.
    We've already checked that columns in MATCH are fields so
    PARAM_TABLE_BIT can only appear from AGAINST argument.
  */
  if ((used_tables_cache & ~PARAM_TABLE_BIT) != item->used_tables())
    key=NO_SUCH_KEY;

  if (key == NO_SUCH_KEY && !allows_multi_table_search)
  {
    my_error(ER_WRONG_ARGUMENTS,MYF(0),"MATCH");
    return TRUE;
  }
  if (!(table->file->ha_table_flags() & HA_CAN_FULLTEXT))
  {
    my_error(ER_TABLE_CANT_HANDLE_FT, MYF(0), table->file->table_type());
    return 1;
  }
  table->fulltext_searched=1;
  return agg_arg_charsets_for_comparison(cmp_collation, args+1, arg_count-1);
}

bool Item_func_match::fix_index()
{
  Item_field *item;
  uint ft_to_key[MAX_KEY], ft_cnt[MAX_KEY], fts=0, keynr;
  uint max_cnt=0, mkeys=0, i;

  /*
    We will skip execution if the item is not fixed
    with fix_field
  */
  if (!fixed())
    return false;

  if (key == NO_SUCH_KEY)
    return 0;
  
  if (!table) 
    goto err;

  for (keynr=0 ; keynr < table->s->keys ; keynr++)
  {
    if ((table->key_info[keynr].flags & HA_FULLTEXT) &&
        (match_flags & FT_BOOL ?
         table->keys_in_use_for_query.is_set(keynr) :
         table->s->usable_indexes(table->in_use).is_set(keynr)))
    {
      ft_to_key[fts]=keynr;
      ft_cnt[fts]=0;
      fts++;
    }
  }

  if (!fts)
    goto err;

  for (i=1; i < arg_count; i++)
  {
    if (args[i]->type() != FIELD_ITEM)
      goto err;
    item=(Item_field*)args[i];
    for (keynr=0 ; keynr < fts ; keynr++)
    {
      KEY *ft_key=&table->key_info[ft_to_key[keynr]];
      uint key_parts=ft_key->user_defined_key_parts;

      for (uint part=0 ; part < key_parts ; part++)
      {
	if (item->field->eq(ft_key->key_part[part].field))
	  ft_cnt[keynr]++;
      }
    }
  }

  for (keynr=0 ; keynr < fts ; keynr++)
  {
    if (ft_cnt[keynr] > max_cnt)
    {
      mkeys=0;
      max_cnt=ft_cnt[mkeys]=ft_cnt[keynr];
      ft_to_key[mkeys]=ft_to_key[keynr];
      continue;
    }
    if (max_cnt && ft_cnt[keynr] == max_cnt)
    {
      mkeys++;
      ft_cnt[mkeys]=ft_cnt[keynr];
      ft_to_key[mkeys]=ft_to_key[keynr];
      continue;
    }
  }

  for (keynr=0 ; keynr <= mkeys ; keynr++)
  {
    // partial keys doesn't work
    if (max_cnt < arg_count-1 ||
        max_cnt < table->key_info[ft_to_key[keynr]].user_defined_key_parts)
      continue;

    key=ft_to_key[keynr];

    return 0;
  }

err:
  if (allows_search_on_non_indexed_columns(table))
  {
    key=NO_SUCH_KEY;
    return 0;
  }
  my_message(ER_FT_MATCHING_KEY_NOT_FOUND,
             ER(ER_FT_MATCHING_KEY_NOT_FOUND), MYF(0));
  return 1;
}


bool Item_func_match::eq(const Item *item, bool binary_cmp) const
{
  if (item->type() != FUNC_ITEM ||
      ((Item_func*)item)->functype() != FT_FUNC ||
      match_flags != ((Item_func_match*)item)->match_flags)
    return 0;

  Item_func_match *ifm=(Item_func_match*) item;

  if (key == ifm->key && table == ifm->table &&
      key_item()->eq(ifm->key_item(), binary_cmp))
    return 1;

  return 0;
}


double Item_func_match::val_real()
{
  DBUG_ASSERT(fixed());
  DBUG_ENTER("Item_func_match::val");
  if (ft_handler == NULL)
    DBUG_RETURN(-1.0);

  if (key != NO_SUCH_KEY && table->null_row) /* NULL row from an outer join */
    DBUG_RETURN(0.0);

  if (join_key)
  {
    if (table->file->ft_handler)
      DBUG_RETURN(ft_handler->please->get_relevance(ft_handler));
    join_key=0;
  }

  if (key == NO_SUCH_KEY)
  {
    String *a= concat_ws->val_str(&value);
    if ((null_value= (a == 0)) || !a->length())
      DBUG_RETURN(0);
    DBUG_RETURN(ft_handler->please->find_relevance(ft_handler,
				      (uchar *)a->ptr(), a->length()));
  }
  DBUG_RETURN(ft_handler->please->find_relevance(ft_handler,
                                                 table->record[0], 0));
}

void Item_func_match::print(String *str, enum_query_type query_type)
{
  str->append(STRING_WITH_LEN("(match "));
  print_args(str, 1, query_type);
  str->append(STRING_WITH_LEN(" against ("));
  args[0]->print(str, query_type);
  if (match_flags & FT_BOOL)
    str->append(STRING_WITH_LEN(" in boolean mode"));
  else if (match_flags & FT_EXPAND)
    str->append(STRING_WITH_LEN(" with query expansion"));
  str->append(STRING_WITH_LEN("))"));
}


class Func_handler_bit_xor_int_to_ulonglong:
        public Item_handled_func::Handler_ulonglong
{
public:
  Longlong_null to_longlong_null(Item_handled_func *item) const
  {
    DBUG_ASSERT(item->fixed());
    return item->arguments()[0]->to_longlong_null() ^
           item->arguments()[1]->to_longlong_null();
  }
};


class Func_handler_bit_xor_dec_to_ulonglong:
        public Item_handled_func::Handler_ulonglong
{
public:
  Longlong_null to_longlong_null(Item_handled_func *item) const
  {
    DBUG_ASSERT(item->fixed());
    return VDec(item->arguments()[0]).to_xlonglong_null() ^
           VDec(item->arguments()[1]).to_xlonglong_null();
  }
};


bool Item_func_bit_xor::fix_length_and_dec(THD *thd)
{
  static const Func_handler_bit_xor_int_to_ulonglong ha_int_to_ull;
  static const Func_handler_bit_xor_dec_to_ulonglong ha_dec_to_ull;
  return fix_length_and_dec_op2_std(&ha_int_to_ull, &ha_dec_to_ull);
}


/***************************************************************************
  System variables
****************************************************************************/

/**
  Return value of an system variable base[.name] as a constant item.

  @param thd			Thread handler
  @param var_type		global / session
  @param name		        Name of base or system variable
  @param component		Component.

  @note
    If component.str = 0 then the variable name is in 'name'

  @return
    - 0  : error
    - #  : constant item
*/


Item *get_system_var(THD *thd, enum_var_type var_type,
                     const LEX_CSTRING *name,
		     const LEX_CSTRING *component)
{
  sys_var *var;
  LEX_CSTRING base_name, component_name;

  if (component->str)
  {
    base_name= *component;
    component_name= *name;
  }
  else
  {
    base_name= *name;
    component_name= *component;			// Empty string
  }

  if (!(var= find_sys_var(thd, base_name.str, base_name.length)))
    return 0;
  if (component->str)
  {
    if (!var->is_struct())
    {
      my_error(ER_VARIABLE_IS_NOT_STRUCT, MYF(0), base_name.str);
      return 0;
    }
  }
  thd->lex->uncacheable(UNCACHEABLE_SIDEEFFECT);

  set_if_smaller(component_name.length, MAX_SYS_VAR_LENGTH);

  return new (thd->mem_root) Item_func_get_system_var(thd, var, var_type,
                                                      &component_name,
                                                      NULL, 0);
}


longlong Item_func_row_count::val_int()
{
  DBUG_ASSERT(fixed());
  THD *thd= current_thd;

  return thd->get_row_count_func();
}




Item_func_sp::Item_func_sp(THD *thd, Name_resolution_context *context_arg,
                           sp_name *name, const Sp_handler *sph):
  Item_func(thd), Item_sp(thd, context_arg, name), m_handler(sph)
{
  set_maybe_null();
}


Item_func_sp::Item_func_sp(THD *thd, Name_resolution_context *context_arg,
                           sp_name *name_arg, const Sp_handler *sph,
                           List<Item> &list):
  Item_func(thd, list), Item_sp(thd, context_arg, name_arg), m_handler(sph)
{
  set_maybe_null();
}


void
Item_func_sp::cleanup()
{
  Item_sp::cleanup();
  Item_func::cleanup();
}

LEX_CSTRING
Item_func_sp::func_name_cstring() const
{
  return Item_sp::func_name_cstring(current_thd,
                                    m_handler == &sp_handler_package_function);
}


void my_missing_function_error(const LEX_CSTRING &token, const char *func_name)
{
  if (token.length && is_lex_native_function (&token))
    my_error(ER_FUNC_INEXISTENT_NAME_COLLISION, MYF(0), func_name);
  else
    my_error(ER_SP_DOES_NOT_EXIST, MYF(0), "FUNCTION", func_name);
}


/**
  @note
  Deterministic stored procedures are considered inexpensive.
  Consequently such procedures may be evaluated during optimization,
  if they are constant (checked by the optimizer).
*/

bool Item_func_sp::is_expensive()
{
  return !m_sp->detistic() ||
          current_thd->locked_tables_mode < LTM_LOCK_TABLES;
}


/**
  @brief Initialize local members with values from the Field interface.

  @note called from Item::fix_fields.
*/

bool Item_func_sp::fix_length_and_dec(THD *thd)
{
  DBUG_ENTER("Item_func_sp::fix_length_and_dec");

  DBUG_ASSERT(sp_result_field);
  Type_std_attributes::set(sp_result_field->type_std_attributes());
  // There is a bug in the line below. See MDEV-11292 for details.
  collation.derivation= DERIVATION_COERCIBLE;
  set_maybe_null();

  DBUG_RETURN(FALSE);
}


bool
Item_func_sp::execute()
{
  /* Execute function and store the return value in the field. */
  return Item_sp::execute(current_thd, &null_value, args, arg_count);
}


void
Item_func_sp::make_send_field(THD *thd, Send_field *tmp_field)
{
  DBUG_ENTER("Item_func_sp::make_send_field");
  DBUG_ASSERT(sp_result_field);
  sp_result_field->make_send_field(tmp_field);
  if (name.str)
  {
    DBUG_ASSERT(name.length == strlen(name.str));
    tmp_field->col_name= name;
  }
  DBUG_VOID_RETURN;
}


const Type_handler *Item_func_sp::type_handler() const
{
  DBUG_ENTER("Item_func_sp::type_handler");
  DBUG_PRINT("info", ("m_sp = %p", (void *) m_sp));
  DBUG_ASSERT(sp_result_field);
  // This converts ENUM/SET to STRING
  const Type_handler *handler= sp_result_field->type_handler();
  DBUG_RETURN(handler->type_handler_for_item_field());
}


longlong Item_func_found_rows::val_int()
{
  DBUG_ASSERT(fixed());
  return current_thd->found_rows();
}


longlong Item_func_oracle_sql_rowcount::val_int()
{
  DBUG_ASSERT(fixed());
  THD *thd= current_thd;
  /*
    In case when a query like this:
      INSERT a INTO @va FROM t1;
    returns multiple rows, SQL%ROWCOUNT should report 1 rather than -1.
  */
  longlong rows= thd->get_row_count_func();
  return rows != -1 ? rows :                   // ROW_COUNT()
                      thd->found_rows();       // FOUND_ROWS()
}


longlong Item_func_sqlcode::val_int()
{
  DBUG_ASSERT(fixed());
  DBUG_ASSERT(!null_value);
  Diagnostics_area::Sql_condition_iterator it=
    current_thd->get_stmt_da()->sql_conditions();
  const Sql_condition *err;
  if ((err= it++))
    return err->get_sql_errno();
  return 0;
}


bool
Item_func_sp::fix_fields(THD *thd, Item **ref)
{
  bool res;
  DBUG_ENTER("Item_func_sp::fix_fields");
  DBUG_ASSERT(fixed() == 0);
  sp_head *sp= m_handler->sp_find_routine(thd, m_name, true);

  /* 
    Checking privileges to execute the function while creating view and
    executing the function of select.
   */
  if (!(thd->lex->context_analysis_only & CONTEXT_ANALYSIS_ONLY_VIEW) ||
      (thd->lex->sql_command == SQLCOM_CREATE_VIEW))
  {
    Security_context *save_security_ctx= thd->security_ctx;
    if (context && context->security_ctx)
      thd->security_ctx= context->security_ctx;

    /*
      If the routine is not found, let's still check EXECUTE_ACL to decide
      whether to return "Access denied" or "Routine does not exist".
    */
    res= sp ? sp->check_execute_access(thd) :
              check_routine_access(thd, EXECUTE_ACL, &m_name->m_db,
                                   &m_name->m_name,
                                   &sp_handler_function, false);
    thd->security_ctx= save_security_ctx;

    if (res)
    {
      process_error(thd);
      DBUG_RETURN(res);
    }
  }


  /* Custom aggregates are transformed into an Item_sum_sp. We can not do this
     earlier as we have no way of knowing what kind of Item we should create
     when parsing the query.

     TODO(cvicentiu): See if this limitation can be lifted.
  */

  DBUG_ASSERT(m_sp == NULL);
  if (!(m_sp= sp))
  {
    my_missing_function_error(m_name->m_name, ErrConvDQName(m_name).ptr());
    process_error(thd);
    DBUG_RETURN(TRUE);
  }

  /*
    We must call init_result_field before Item_func::fix_fields()
    to make m_sp and result_field members available to fix_length_and_dec(),
    which is called from Item_func::fix_fields().
  */
  res= init_result_field(thd, max_length, maybe_null(), &null_value, &name);

  if (res)
    DBUG_RETURN(TRUE);

  if (m_sp->agg_type() == GROUP_AGGREGATE)
  {
    Item_sum_sp *item_sp;
    Query_arena *arena, backup;
    arena= thd->activate_stmt_arena_if_needed(&backup);

    if (arg_count)
    {
      List<Item> list;
      for (uint i= 0; i < arg_count; i++)
        list.push_back(args[i]);
      item_sp= new (thd->mem_root) Item_sum_sp(thd, context, m_name, sp, list);
    }
    else
      item_sp= new (thd->mem_root) Item_sum_sp(thd, context, m_name, sp);

    if (arena)
      thd->restore_active_arena(arena, &backup);
    if (!item_sp)
      DBUG_RETURN(TRUE);
    *ref= item_sp;
    item_sp->name= name;
    bool err= item_sp->fix_fields(thd, ref);
    if (err)
      DBUG_RETURN(TRUE);

    DBUG_RETURN(FALSE);
  }

  res= Item_func::fix_fields(thd, ref);

  if (res)
    DBUG_RETURN(TRUE);

  if (thd->lex->is_view_context_analysis())
  {
    /*
      Here we check privileges of the stored routine only during view
      creation, in order to validate the view.  A runtime check is
      performed in Item_func_sp::execute(), and this method is not
      called during context analysis.  Notice, that during view
      creation we do not infer into stored routine bodies and do not
      check privileges of its statements, which would probably be a
      good idea especially if the view has SQL SECURITY DEFINER and
      the used stored procedure has SQL SECURITY DEFINER.
    */
    res= sp_check_access(thd);
#ifndef NO_EMBEDDED_ACCESS_CHECKS
    /*
      Try to set and restore the security context to see whether it's valid
    */
    Security_context *save_secutiry_ctx;
    res= set_routine_security_ctx(thd, m_sp, &save_secutiry_ctx);
    if (!res)
      m_sp->m_security_ctx.restore_security_context(thd, save_secutiry_ctx);
    
#endif /* ! NO_EMBEDDED_ACCESS_CHECKS */
  }

  if (!m_sp->detistic())
  {
    used_tables_cache |= RAND_TABLE_BIT;
    const_item_cache= FALSE;
  }

  DBUG_RETURN(res);
}


void Item_func_sp::update_used_tables()
{
  Item_func::update_used_tables();

  if (!m_sp->detistic())
  {
    used_tables_cache |= RAND_TABLE_BIT;
    const_item_cache= FALSE;
  }
}

bool Item_func_sp::check_vcol_func_processor(void *arg)
{
  return mark_unsupported_function(func_name(), "()", arg, VCOL_IMPOSSIBLE);
}

/*
  uuid_short handling.

  The short uuid is defined as a longlong that contains the following bytes:

  Bytes  Comment
  1      Server_id & 255
  4      Startup time of server in seconds
  3      Incrementor

  This means that an uuid is guaranteed to be unique
  even in a replication environment if the following holds:

  - The last byte of the server id is unique
  - If you between two shutdown of the server don't get more than
    an average of 2^24 = 16M calls to uuid_short() per second.
*/

ulonglong uuid_value;

void uuid_short_init()
{
  uuid_value= ((((ulonglong) global_system_variables.server_id) << 56) +
               (((ulonglong) server_start_time) << 24));
}

ulonglong server_uuid_value()
{
  ulonglong val;
  mysql_mutex_lock(&LOCK_short_uuid_generator);
  val= uuid_value++;
  mysql_mutex_unlock(&LOCK_short_uuid_generator);
  return val;
}

longlong Item_func_uuid_short::val_int()
{
  return (longlong) server_uuid_value();
}


/**
  Last_value - return last argument.
*/

void Item_func_last_value::evaluate_sideeffects()
{
  DBUG_ASSERT(fixed() && arg_count > 0);
  for (uint i= 0; i < arg_count-1 ; i++)
    args[i]->val_int();
}

String *Item_func_last_value::val_str(String *str)
{
  String *tmp;
  evaluate_sideeffects();
  tmp= last_value->val_str(str);
  null_value= last_value->null_value;
  return tmp;
}


bool Item_func_last_value::val_native(THD *thd, Native *to)
{
  evaluate_sideeffects();
  return val_native_from_item(thd, last_value, to);
}


longlong Item_func_last_value::val_int()
{
  longlong tmp;
  evaluate_sideeffects();
  tmp= last_value->val_int();
  null_value= last_value->null_value;
  return tmp;
}

double Item_func_last_value::val_real()
{
  double tmp;
  evaluate_sideeffects();
  tmp= last_value->val_real();
  null_value= last_value->null_value;
  return tmp;
}

my_decimal *Item_func_last_value::val_decimal(my_decimal *decimal_value)
{
  my_decimal *tmp;
  evaluate_sideeffects();
  tmp= last_value->val_decimal(decimal_value);
  null_value= last_value->null_value;
  return tmp;
}


bool Item_func_last_value::get_date(THD *thd, MYSQL_TIME *ltime, date_mode_t fuzzydate)
{
  evaluate_sideeffects();
  bool tmp= last_value->get_date(thd, ltime, fuzzydate);
  null_value= last_value->null_value;
  return tmp;
}


bool Item_func_last_value::fix_length_and_dec(THD *thd)
{
  last_value=          args[arg_count -1];
  Type_std_attributes::set(last_value);
  set_maybe_null(last_value->maybe_null());
  return FALSE;
}


void Cursor_ref::print_func(String *str, const LEX_CSTRING &func_name)
{
  append_identifier(current_thd, str, &m_cursor_name);
  str->append(func_name);
}


sp_cursor *Cursor_ref::get_open_cursor_or_error()
{
  THD *thd= current_thd;
  sp_cursor *c= thd->spcont->get_cursor(m_cursor_offset);
  DBUG_ASSERT(c);
  if (!c/*safety*/ || !c->is_open())
  {
    my_message(ER_SP_CURSOR_NOT_OPEN, ER_THD(thd, ER_SP_CURSOR_NOT_OPEN),
               MYF(0));
    return NULL;
  }
  return c;
}


longlong Item_func_cursor_isopen::val_int()
{
  sp_cursor *c= current_thd->spcont->get_cursor(m_cursor_offset);
  DBUG_ASSERT(c != NULL);
  return c ? c->is_open() : 0;
}


longlong Item_func_cursor_found::val_int()
{
  sp_cursor *c= get_open_cursor_or_error();
  return !(null_value= (!c || c->fetch_count() == 0)) && c->found();
}


longlong Item_func_cursor_notfound::val_int()
{
  sp_cursor *c= get_open_cursor_or_error();
  return !(null_value= (!c || c->fetch_count() == 0)) && !c->found();
}


longlong Item_func_cursor_rowcount::val_int()
{
  sp_cursor *c= get_open_cursor_or_error();
  return !(null_value= !c) ? c->row_count() : 0;
}

/*****************************************************************************
  SEQUENCE functions
*****************************************************************************/

longlong Item_func_nextval::val_int()
{
  longlong value;
  int error;
  const char *key;
  uint length= get_table_def_key(table_list, &key);
  THD *thd;
  SEQUENCE_LAST_VALUE *entry;
  char buff[80];
  String key_buff(buff,sizeof(buff), &my_charset_bin);
  DBUG_ENTER("Item_func_nextval::val_int");
  update_table();
  DBUG_ASSERT(table && table->s->sequence);
  thd= table->in_use;

  if (thd->count_cuted_fields == CHECK_FIELD_EXPRESSION)
  {
    /* Alter table checking if function works */
    null_value= 0;
    DBUG_RETURN(0);
  }

  if (table->s->tmp_table != NO_TMP_TABLE)
  {
    /*
      Temporary tables has an extra \0 at end to distinguish it from
      normal tables
    */
    key_buff.copy(key, length, &my_charset_bin);
    key_buff.append((char) 0);
    key= key_buff.ptr();
    length++;
  }

  if (!(entry= ((SEQUENCE_LAST_VALUE*)
                my_hash_search(&thd->sequences, (uchar*) key, length))))
  {
    if (!(key= (char*) my_memdup(PSI_INSTRUMENT_ME, key, length, MYF(MY_WME))) ||
        !(entry= new SEQUENCE_LAST_VALUE((uchar*) key, length)))
    {
      /* EOM, error given */
      my_free((char*) key);
      delete entry;
      null_value= 1;
      DBUG_RETURN(0);
    }
    if (my_hash_insert(&thd->sequences, (uchar*) entry))
    {
      /* EOM, error given */
      delete entry;
      null_value= 1;
      DBUG_RETURN(0);
    }
  }
  entry->null_value= null_value= 0;
  value= table->s->sequence->next_value(table, 0, &error);
  entry->value= value;
  entry->set_version(table);

  if (unlikely(error))                          // Warning already printed
    entry->null_value= null_value= 1;           // For not strict mode
  DBUG_RETURN(value);
}


/* Print for nextval and lastval */

void Item_func_nextval::print(String *str, enum_query_type query_type)
{
  char d_name_buff[MAX_ALIAS_NAME], t_name_buff[MAX_ALIAS_NAME];
  LEX_CSTRING d_name= table_list->db;
  LEX_CSTRING t_name= table_list->table_name;
  bool use_db_name= d_name.str && d_name.str[0];
  THD *thd= current_thd;                        // Don't trust 'table'

  str->append(func_name_cstring());
  str->append('(');

  /*
    for next_val we assume that table_list has been updated to contain
    the current db.
  */

  if (lower_case_table_names > 0)
  {
    strmake(t_name_buff, t_name.str, MAX_ALIAS_NAME-1);
    t_name.length= my_casedn_str(files_charset_info, t_name_buff);
    t_name.str= t_name_buff;
    if (use_db_name)
    {
      strmake(d_name_buff, d_name.str, MAX_ALIAS_NAME-1);
      d_name.length= my_casedn_str(files_charset_info, d_name_buff);
      d_name.str= d_name_buff;
    }
  }

  if (use_db_name)
  {
    append_identifier(thd, str, &d_name);
    str->append('.');
  }
  append_identifier(thd, str, &t_name);
  str->append(')');
}


/* Return last used value for sequence or NULL if sequence hasn't been used */

longlong Item_func_lastval::val_int()
{
  const char *key;
  SEQUENCE_LAST_VALUE *entry;
  uint length= get_table_def_key(table_list, &key);
  THD *thd;
  char buff[80];
  String key_buff(buff,sizeof(buff), &my_charset_bin);
  DBUG_ENTER("Item_func_lastval::val_int");
  update_table();
  thd= table->in_use;

  if (table->s->tmp_table != NO_TMP_TABLE)
  {
    /*
      Temporary tables has an extra \0 at end to distinguish it from
      normal tables
    */
    key_buff.copy(key, length, &my_charset_bin);
    key_buff.append((char) 0);
    key= key_buff.ptr();
    length++;
  }

  if (!(entry= ((SEQUENCE_LAST_VALUE*)
                my_hash_search(&thd->sequences, (uchar*) key, length))))
  {
    /* Sequence not used */
    null_value= 1;
    DBUG_RETURN(0);
  }
  if (entry->check_version(table))
  {
    /* Table droped and re-created, remove current version */
    my_hash_delete(&thd->sequences, (uchar*) entry);
    null_value= 1;
    DBUG_RETURN(0);
  }    

  null_value= entry->null_value;
  DBUG_RETURN(entry->value);
}


/*
  Sets next value to be returned from sequences

  SELECT setval(foo, 42, 0);           Next nextval will return 43
  SELECT setval(foo, 42, 0, true);     Same as above
  SELECT setval(foo, 42, 0, false);    Next nextval will return 42
*/

longlong Item_func_setval::val_int()
{
  longlong value;
  int error;
  THD *thd;
  DBUG_ENTER("Item_func_setval::val_int");

  update_table();
  DBUG_ASSERT(table && table->s->sequence);
  thd= table->in_use;

  if (unlikely(thd->count_cuted_fields == CHECK_FIELD_EXPRESSION))
  {
    /* Alter table checking if function works */
    null_value= 0;
    DBUG_RETURN(0);
  }

  value= nextval;
  error= table->s->sequence->set_value(table, nextval, round, is_used);
  if (unlikely(error))
  {
    null_value= 1;
    value= 0;
  }
  DBUG_RETURN(value);
}


/* Print for setval */

void Item_func_setval::print(String *str, enum_query_type query_type)
{
  char d_name_buff[MAX_ALIAS_NAME], t_name_buff[MAX_ALIAS_NAME];
  LEX_CSTRING d_name= table_list->db;
  LEX_CSTRING t_name= table_list->table_name;
  bool use_db_name= d_name.str && d_name.str[0];
  THD *thd= current_thd;                        // Don't trust 'table'

  str->append(func_name_cstring());
  str->append('(');

  /*
    for next_val we assume that table_list has been updated to contain
    the current db.
  */

  if (lower_case_table_names > 0)
  {
    strmake(t_name_buff, t_name.str, MAX_ALIAS_NAME-1);
    t_name.length= my_casedn_str(files_charset_info, t_name_buff);
    t_name.str= t_name_buff;
    if (use_db_name)
    {
      strmake(d_name_buff, d_name.str, MAX_ALIAS_NAME-1);
      d_name.length= my_casedn_str(files_charset_info, d_name_buff);
      d_name.str= d_name_buff;
    }
  }

  if (use_db_name)
  {
    append_identifier(thd, str, &d_name);
    str->append('.');
  }
  append_identifier(thd, str, &t_name);
  str->append(',');
  str->append_longlong(nextval);
  str->append(',');
  str->append_longlong(is_used);
  str->append(',');
  str->append_ulonglong(round);
  str->append(')');
}


/*
  Return how many row combinations has accepted so far + 1

  The + 1 is to ensure that, for example, 'WHERE ROWNUM <=1' returns one row
*/

longlong Item_func_rownum::val_int()
{
  if (!accepted_rows)
  {
    /*
      Rownum is not properly set up. Probably used in wrong context when
      it should not be used. In this case returning 0 is probably the best
      solution.
    */
    return 0;
  }
  return (longlong) *accepted_rows+1;
}


Item_func_rownum::Item_func_rownum(THD *thd):
  Item_longlong_func(thd),accepted_rows(0)
{
  /*
    Remember the select context.
    Add the function to the list fix_after_optimize in the select context
    so that we can easily initializef all rownum functions with the pointers
    to the row counters.
  */
  select= thd->lex->current_select;
  select->fix_after_optimize.push_back(this, thd->mem_root);

  /*
    Mark that query is using rownum() and ensure that this select is
    not merged with other selects
  */
  select->with_rownum= 1;
  thd->lex->with_rownum= 1;
  thd->lex->uncacheable(UNCACHEABLE_RAND);
  with_flags= with_flags | item_with_t::ROWNUM_FUNC;

  /* If this command changes data, mark it as unsafe for statement logging */
  if (sql_command_flags[thd->lex->sql_command] &
      (CF_UPDATES_DATA | CF_DELETES_DATA))
    thd->lex->set_stmt_unsafe(LEX::BINLOG_STMT_UNSAFE_SYSTEM_FUNCTION);
}


/*
  Store a reference to the variable that contains number of accepted rows
*/

void Item_func_rownum::fix_after_optimize(THD *thd)
{
  accepted_rows= &select->join->accepted_rows;
}

/*
  Inform all ROWNUM() function where the number of rows are stored
*/

void fix_rownum_pointers(THD *thd, SELECT_LEX *select_lex, ha_rows *ptr)
{
  List_iterator<Item> li(select_lex->fix_after_optimize);
  while (Item *item= li++)
  {
    if (item->type() == Item::FUNC_ITEM &&
        ((Item_func*) item)->functype() == Item_func::ROWNUM_FUNC)
      ((Item_func_rownum*) item)->store_pointer_to_row_counter(ptr);
  }
}<|MERGE_RESOLUTION|>--- conflicted
+++ resolved
@@ -364,14 +364,10 @@
   {
     cleanup();
     return true;
-<<<<<<< HEAD
+  }
   if (fix_length_and_dec(thd))
-=======
-  }
-  if (fix_length_and_dec())
   {
     cleanup();
->>>>>>> 5ea5291d
     return TRUE;
   }
   base_flags|= item_base_t::FIXED;
