--- conflicted
+++ resolved
@@ -55,13 +55,10 @@
 class Table_triggers_list;
 class TMP_TABLE_PARAM;
 class SEQUENCE;
-<<<<<<< HEAD
 class Range_rowid_filter_cost_info;
 class derived_handler;
 class Pushdown_derived;
-=======
 struct Name_resolution_context;
->>>>>>> 4b5a14d0
 
 /*
   Used to identify NESTED_JOIN structures within a join (applicable only to
