/* Copyright (C) 2000-2003 MySQL AB, 2008-2009 Sun Microsystems, Inc

   This program is free software; you can redistribute it and/or modify
   it under the terms of the GNU General Public License as published by
   the Free Software Foundation; version 2 of the License.

   This program is distributed in the hope that it will be useful,
   but WITHOUT ANY WARRANTY; without even the implied warranty of
   MERCHANTABILITY or FITNESS FOR A PARTICULAR PURPOSE.  See the
   GNU General Public License for more details.

   You should have received a copy of the GNU General Public License
   along with this program; if not, write to the Free Software
   Foundation, Inc., 59 Temple Place, Suite 330, Boston, MA  02111-1307  USA */


/**
  @addtogroup Replication
  @{

  @file

  @brief Code to run the io thread and the sql thread on the
  replication slave.
*/

#include "sql_priv.h"
#include "my_global.h"
#include "slave.h"
#include "sql_parse.h"                         // execute_init_command
#include "sql_table.h"                         // mysql_rm_table
#include "rpl_mi.h"
#include "rpl_rli.h"
#include "sql_repl.h"
#include "rpl_filter.h"
#include "repl_failsafe.h"
#include "transaction.h"
#include <thr_alarm.h>
#include <my_dir.h>
#include <sql_common.h>
#include <errmsg.h>
#include <mysqld_error.h>
#include <mysys_err.h>
#include "rpl_handler.h"
#include <signal.h>
#include <mysql.h>
#include <myisam.h>

#include "sql_base.h"                           // close_thread_tables
#include "tztime.h"                             // struct Time_zone
#include "log_event.h"                          // Rotate_log_event,
                                                // Create_file_log_event,
                                                // Format_description_log_event

#ifdef HAVE_REPLICATION

#include "rpl_tblmap.h"
#include "debug_sync.h"

#define FLAGSTR(V,F) ((V)&(F)?#F" ":"")

#define MAX_SLAVE_RETRY_PAUSE 5
/*
  a parameter of sql_slave_killed() to defer the killed status
*/
#define SLAVE_WAIT_GROUP_DONE 60
bool use_slave_mask = 0;
MY_BITMAP slave_error_mask;
char slave_skip_error_names[SHOW_VAR_FUNC_BUFF_SIZE];

typedef bool (*CHECK_KILLED_FUNC)(THD*,void*);

char* slave_load_tmpdir = 0;
Master_info *active_mi= 0;
my_bool replicate_same_server_id;
ulonglong relay_log_space_limit = 0;

/*
  When slave thread exits, we need to remember the temporary tables so we
  can re-use them on slave start.

  TODO: move the vars below under Master_info
*/

int disconnect_slave_event_count = 0, abort_slave_event_count = 0;
int events_till_abort = -1;

static pthread_key(Master_info*, RPL_MASTER_INFO);

enum enum_slave_reconnect_actions
{
  SLAVE_RECON_ACT_REG= 0,
  SLAVE_RECON_ACT_DUMP= 1,
  SLAVE_RECON_ACT_EVENT= 2,
  SLAVE_RECON_ACT_MAX
};

enum enum_slave_reconnect_messages
{
  SLAVE_RECON_MSG_WAIT= 0,
  SLAVE_RECON_MSG_KILLED_WAITING= 1,
  SLAVE_RECON_MSG_AFTER= 2,
  SLAVE_RECON_MSG_FAILED= 3,
  SLAVE_RECON_MSG_COMMAND= 4,
  SLAVE_RECON_MSG_KILLED_AFTER= 5,
  SLAVE_RECON_MSG_MAX
};

static const char *reconnect_messages[SLAVE_RECON_ACT_MAX][SLAVE_RECON_MSG_MAX]=
{
  {
    "Waiting to reconnect after a failed registration on master",
    "Slave I/O thread killed while waitnig to reconnect after a failed \
registration on master",
    "Reconnecting after a failed registration on master",
    "failed registering on master, reconnecting to try again, \
log '%s' at postion %s",
    "COM_REGISTER_SLAVE",
    "Slave I/O thread killed during or after reconnect"
  },
  {
    "Waiting to reconnect after a failed binlog dump request",
    "Slave I/O thread killed while retrying master dump",
    "Reconnecting after a failed binlog dump request",
    "failed dump request, reconnecting to try again, log '%s' at postion %s",
    "COM_BINLOG_DUMP",
    "Slave I/O thread killed during or after reconnect"
  },
  {
    "Waiting to reconnect after a failed master event read",
    "Slave I/O thread killed while waiting to reconnect after a failed read",
    "Reconnecting after a failed master event read",
    "Slave I/O thread: Failed reading log event, reconnecting to retry, \
log '%s' at postion %s",
    "",
    "Slave I/O thread killed during or after a reconnect done to recover from \
failed read"
  }
};
 

typedef enum { SLAVE_THD_IO, SLAVE_THD_SQL} SLAVE_THD_TYPE;

static int process_io_rotate(Master_info* mi, Rotate_log_event* rev);
static int process_io_create_file(Master_info* mi, Create_file_log_event* cev);
static bool wait_for_relay_log_space(Relay_log_info* rli);
static inline bool io_slave_killed(THD* thd,Master_info* mi);
static inline bool sql_slave_killed(THD* thd,Relay_log_info* rli);
static int init_slave_thread(THD* thd, SLAVE_THD_TYPE thd_type);
static void print_slave_skip_errors(void);
static int safe_connect(THD* thd, MYSQL* mysql, Master_info* mi);
static int safe_reconnect(THD* thd, MYSQL* mysql, Master_info* mi,
                          bool suppress_warnings);
static int connect_to_master(THD* thd, MYSQL* mysql, Master_info* mi,
                             bool reconnect, bool suppress_warnings);
static int safe_sleep(THD* thd, int sec, CHECK_KILLED_FUNC thread_killed,
                      void* thread_killed_arg);
static int get_master_version_and_clock(MYSQL* mysql, Master_info* mi);
static Log_event* next_event(Relay_log_info* rli);
static int queue_event(Master_info* mi,const char* buf,ulong event_len);
static int terminate_slave_thread(THD *thd,
                                  mysql_mutex_t *term_lock,
                                  mysql_cond_t *term_cond,
                                  volatile uint *slave_running,
                                  bool skip_lock);
static bool check_io_slave_killed(THD *thd, Master_info *mi, const char *info);

/*
  Find out which replications threads are running

  SYNOPSIS
    init_thread_mask()
    mask                Return value here
    mi                  master_info for slave
    inverse             If set, returns which threads are not running

  IMPLEMENTATION
    Get a bit mask for which threads are running so that we can later restart
    these threads.

  RETURN
    mask        If inverse == 0, running threads
                If inverse == 1, stopped threads
*/

void init_thread_mask(int* mask,Master_info* mi,bool inverse)
{
  bool set_io = mi->slave_running, set_sql = mi->rli.slave_running;
  register int tmp_mask=0;
  DBUG_ENTER("init_thread_mask");

  if (set_io)
    tmp_mask |= SLAVE_IO;
  if (set_sql)
    tmp_mask |= SLAVE_SQL;
  if (inverse)
    tmp_mask^= (SLAVE_IO | SLAVE_SQL);
  *mask = tmp_mask;
  DBUG_VOID_RETURN;
}


/*
  lock_slave_threads()
*/

void lock_slave_threads(Master_info* mi)
{
  DBUG_ENTER("lock_slave_threads");

  //TODO: see if we can do this without dual mutex
  mysql_mutex_lock(&mi->run_lock);
  mysql_mutex_lock(&mi->rli.run_lock);
  DBUG_VOID_RETURN;
}


/*
  unlock_slave_threads()
*/

void unlock_slave_threads(Master_info* mi)
{
  DBUG_ENTER("unlock_slave_threads");

  //TODO: see if we can do this without dual mutex
  mysql_mutex_unlock(&mi->rli.run_lock);
  mysql_mutex_unlock(&mi->run_lock);
  DBUG_VOID_RETURN;
}

#ifdef HAVE_PSI_INTERFACE
static PSI_thread_key key_thread_slave_io, key_thread_slave_sql;

static PSI_thread_info all_slave_threads[]=
{
  { &key_thread_slave_io, "slave_io", PSI_FLAG_GLOBAL},
  { &key_thread_slave_sql, "slave_sql", PSI_FLAG_GLOBAL}
};

static void init_slave_psi_keys(void)
{
  const char* category= "sql";
  int count;

  if (PSI_server == NULL)
    return;

  count= array_elements(all_slave_threads);
  PSI_server->register_thread(category, all_slave_threads, count);
}
#endif /* HAVE_PSI_INTERFACE */

/* Initialize slave structures */

int init_slave()
{
  DBUG_ENTER("init_slave");
  int error= 0;

#ifdef HAVE_PSI_INTERFACE
  init_slave_psi_keys();
#endif

  /*
    This is called when mysqld starts. Before client connections are
    accepted. However bootstrap may conflict with us if it does START SLAVE.
    So it's safer to take the lock.
  */
  mysql_mutex_lock(&LOCK_active_mi);
  /*
    TODO: re-write this to interate through the list of files
    for multi-master
  */
  active_mi= new Master_info(relay_log_recovery);

  if (pthread_key_create(&RPL_MASTER_INFO, NULL))
    goto err;

  /*
    If --slave-skip-errors=... was not used, the string value for the
    system variable has not been set up yet. Do it now.
  */
  if (!use_slave_mask)
  {
    print_slave_skip_errors();
  }

  /*
    If master_host is not specified, try to read it from the master_info file.
    If master_host is specified, create the master_info file if it doesn't
    exists.
  */
  if (!active_mi)
  {
    sql_print_error("Failed to allocate memory for the master info structure");
    error= 1;
    goto err;
  }

  if (init_master_info(active_mi,master_info_file,relay_log_info_file,
                       1, (SLAVE_IO | SLAVE_SQL)))
  {
    sql_print_error("Failed to initialize the master info structure");
    error= 1;
    goto err;
  }

  /* If server id is not set, start_slave_thread() will say it */

  if (active_mi->host[0] && !opt_skip_slave_start)
  {
    if (start_slave_threads(1 /* need mutex */,
                            0 /* no wait for start*/,
                            active_mi,
                            master_info_file,
                            relay_log_info_file,
                            SLAVE_IO | SLAVE_SQL))
    {
      sql_print_error("Failed to create slave threads");
      error= 1;
      goto err;
    }
  }

err:
  mysql_mutex_unlock(&LOCK_active_mi);
  DBUG_RETURN(error);
}

/*
  Updates the master info based on the information stored in the
  relay info and ignores relay logs previously retrieved by the IO 
  thread, which thus starts fetching again based on to the  
  group_master_log_pos and group_master_log_name. Eventually, the old
  relay logs will be purged by the normal purge mechanism.

  In the feature, we should improve this routine in order to avoid throwing
  away logs that are safely stored in the disk. Note also that this recovery 
  routine relies on the correctness of the relay-log.info and only tolerates 
  coordinate problems in master.info.
  
  In this function, there is no need for a mutex as the caller 
  (i.e. init_slave) already has one acquired.
  
  Specifically, the following structures are updated:
 
  1 - mi->master_log_pos  <-- rli->group_master_log_pos
  2 - mi->master_log_name <-- rli->group_master_log_name
  3 - It moves the relay log to the new relay log file, by
      rli->group_relay_log_pos  <-- BIN_LOG_HEADER_SIZE;
      rli->event_relay_log_pos  <-- BIN_LOG_HEADER_SIZE;
      rli->group_relay_log_name <-- rli->relay_log.get_log_fname();
      rli->event_relay_log_name <-- rli->relay_log.get_log_fname();
  
   If there is an error, it returns (1), otherwise returns (0).
 */
int init_recovery(Master_info* mi, const char** errmsg)
{
  DBUG_ENTER("init_recovery");
 
  Relay_log_info *rli= &mi->rli;
  if (rli->group_master_log_name[0])
  {
    mi->master_log_pos= max(BIN_LOG_HEADER_SIZE,
                             rli->group_master_log_pos);
    strmake(mi->master_log_name, rli->group_master_log_name,
            sizeof(mi->master_log_name)-1);
 
    sql_print_warning("Recovery from master pos %ld and file %s.",
                      (ulong) mi->master_log_pos, mi->master_log_name);
 
    strmake(rli->group_relay_log_name, rli->relay_log.get_log_fname(),
            sizeof(rli->group_relay_log_name)-1);
    strmake(rli->event_relay_log_name, rli->relay_log.get_log_fname(),
            sizeof(mi->rli.event_relay_log_name)-1);
 
    rli->group_relay_log_pos= rli->event_relay_log_pos= BIN_LOG_HEADER_SIZE;
  }

  DBUG_RETURN(0);
}
 
/**
  Convert slave skip errors bitmap into a printable string.
*/

static void print_slave_skip_errors(void)
{
  /*
    To be safe, we want 10 characters of room in the buffer for a number
    plus terminators. Also, we need some space for constant strings.
    10 characters must be sufficient for a number plus {',' | '...'}
    plus a NUL terminator. That is a max 6 digit number.
  */
  const size_t MIN_ROOM= 10;
  DBUG_ENTER("print_slave_skip_errors");
  DBUG_ASSERT(sizeof(slave_skip_error_names) > MIN_ROOM);
  DBUG_ASSERT(MAX_SLAVE_ERROR <= 999999); // 6 digits

  /* Make @@slave_skip_errors show the nice human-readable value.  */
  opt_slave_skip_errors= slave_skip_error_names;

  if (!use_slave_mask || bitmap_is_clear_all(&slave_error_mask))
  {
    /* purecov: begin tested */
    memcpy(slave_skip_error_names, STRING_WITH_LEN("OFF"));
    /* purecov: end */
  }
  else if (bitmap_is_set_all(&slave_error_mask))
  {
    /* purecov: begin tested */
    memcpy(slave_skip_error_names, STRING_WITH_LEN("ALL"));
    /* purecov: end */
  }
  else
  {
    char *buff= slave_skip_error_names;
    char *bend= buff + sizeof(slave_skip_error_names);
    int  errnum;

    for (errnum= 0; errnum < MAX_SLAVE_ERROR; errnum++)
    {
      if (bitmap_is_set(&slave_error_mask, errnum))
      {
        if (buff + MIN_ROOM >= bend)
          break; /* purecov: tested */
        buff= int10_to_str(errnum, buff, 10);
        *buff++= ',';
      }
    }
    if (buff != slave_skip_error_names)
      buff--; // Remove last ','
    if (errnum < MAX_SLAVE_ERROR)
    {
      /* Couldn't show all errors */
      buff= strmov(buff, "..."); /* purecov: tested */
    }
    *buff=0;
  }
  DBUG_PRINT("init", ("error_names: '%s'", slave_skip_error_names));
  DBUG_VOID_RETURN;
}

/*
  Init function to set up array for errors that should be skipped for slave

  SYNOPSIS
    init_slave_skip_errors()
    arg         List of errors numbers to skip, separated with ','

  NOTES
    Called from get_options() in mysqld.cc on start-up
*/

void init_slave_skip_errors(const char* arg)
{
  const char *p;
  DBUG_ENTER("init_slave_skip_errors");

  if (bitmap_init(&slave_error_mask,0,MAX_SLAVE_ERROR,0))
  {
    fprintf(stderr, "Badly out of memory, please check your system status\n");
    exit(1);
  }
  use_slave_mask = 1;
  for (;my_isspace(system_charset_info,*arg);++arg)
    /* empty */;
  if (!my_strnncoll(system_charset_info,(uchar*)arg,4,(const uchar*)"all",4))
  {
    bitmap_set_all(&slave_error_mask);
    print_slave_skip_errors();
    DBUG_VOID_RETURN;
  }
  for (p= arg ; *p; )
  {
    long err_code;
    if (!(p= str2int(p, 10, 0, LONG_MAX, &err_code)))
      break;
    if (err_code < MAX_SLAVE_ERROR)
       bitmap_set_bit(&slave_error_mask,(uint)err_code);
    while (!my_isdigit(system_charset_info,*p) && *p)
      p++;
  }
  /* Convert slave skip errors bitmap into a printable string. */
  print_slave_skip_errors();
  DBUG_VOID_RETURN;
}

static void set_thd_in_use_temporary_tables(Relay_log_info *rli)
{
  TABLE *table;

  for (table= rli->save_temporary_tables ; table ; table= table->next)
    table->in_use= rli->sql_thd;
}

int terminate_slave_threads(Master_info* mi,int thread_mask,bool skip_lock)
{
  DBUG_ENTER("terminate_slave_threads");

  if (!mi->inited)
    DBUG_RETURN(0); /* successfully do nothing */
  int error,force_all = (thread_mask & SLAVE_FORCE_ALL);
  mysql_mutex_t *sql_lock = &mi->rli.run_lock, *io_lock = &mi->run_lock;
  mysql_mutex_t *log_lock= mi->rli.relay_log.get_log_lock();

  if (thread_mask & (SLAVE_IO|SLAVE_FORCE_ALL))
  {
    DBUG_PRINT("info",("Terminating IO thread"));
    mi->abort_slave=1;
    if ((error=terminate_slave_thread(mi->io_thd, io_lock,
                                      &mi->stop_cond,
                                      &mi->slave_running,
                                      skip_lock)) &&
        !force_all)
      DBUG_RETURN(error);

    mysql_mutex_lock(log_lock);

    DBUG_PRINT("info",("Flushing relay log and master info file."));
    if (current_thd)
      thd_proc_info(current_thd, "Flushing relay log and master info files.");
    if (flush_master_info(mi, TRUE, FALSE))
      DBUG_RETURN(ER_ERROR_DURING_FLUSH_LOGS);

    if (my_sync(mi->rli.relay_log.get_log_file()->file, MYF(MY_WME)))
      DBUG_RETURN(ER_ERROR_DURING_FLUSH_LOGS);

    if (my_sync(mi->fd, MYF(MY_WME)))
      DBUG_RETURN(ER_ERROR_DURING_FLUSH_LOGS);

    mysql_mutex_unlock(log_lock);
  }
  if (thread_mask & (SLAVE_SQL|SLAVE_FORCE_ALL))
  {
    DBUG_PRINT("info",("Terminating SQL thread"));
    mi->rli.abort_slave=1;
    if ((error=terminate_slave_thread(mi->rli.sql_thd, sql_lock,
                                      &mi->rli.stop_cond,
                                      &mi->rli.slave_running,
                                      skip_lock)) &&
        !force_all)
      DBUG_RETURN(error);

    mysql_mutex_lock(log_lock);

    DBUG_PRINT("info",("Flushing relay-log info file."));
    if (current_thd)
      thd_proc_info(current_thd, "Flushing relay-log info file.");
    if (flush_relay_log_info(&mi->rli))
      DBUG_RETURN(ER_ERROR_DURING_FLUSH_LOGS);
    
    if (my_sync(mi->rli.info_fd, MYF(MY_WME)))
      DBUG_RETURN(ER_ERROR_DURING_FLUSH_LOGS);

    mysql_mutex_unlock(log_lock);
  }
  DBUG_RETURN(0); 
}


/**
   Wait for a slave thread to terminate.

   This function is called after requesting the thread to terminate
   (by setting @c abort_slave member of @c Relay_log_info or @c
   Master_info structure to 1). Termination of the thread is
   controlled with the the predicate <code>*slave_running</code>.

   Function will acquire @c term_lock before waiting on the condition
   unless @c skip_lock is true in which case the mutex should be owned
   by the caller of this function and will remain acquired after
   return from the function.

   @param term_lock
          Associated lock to use when waiting for @c term_cond

   @param term_cond
          Condition that is signalled when the thread has terminated

   @param slave_running
          Pointer to predicate to check for slave thread termination

   @param skip_lock
          If @c true the lock will not be acquired before waiting on
          the condition. In this case, it is assumed that the calling
          function acquires the lock before calling this function.

   @retval 0 All OK ER_SLAVE_NOT_RUNNING otherwise.

   @note  If the executing thread has to acquire term_lock (skip_lock
          is false), the negative running status does not represent
          any issue therefore no error is reported.

 */
static int
terminate_slave_thread(THD *thd,
                       mysql_mutex_t *term_lock,
                       mysql_cond_t *term_cond,
                       volatile uint *slave_running,
                       bool skip_lock)
{
  DBUG_ENTER("terminate_slave_thread");
  if (!skip_lock)
  {
    mysql_mutex_lock(term_lock);
  }
  else
  {
    mysql_mutex_assert_owner(term_lock);
  }
  if (!*slave_running)
  {
    if (!skip_lock)
    {
      /*
        if run_lock (term_lock) is acquired locally then either
        slave_running status is fine
      */
      mysql_mutex_unlock(term_lock);
      DBUG_RETURN(0);
    }
    else
    {
      DBUG_RETURN(ER_SLAVE_NOT_RUNNING);
    }
  }
  DBUG_ASSERT(thd != 0);
  THD_CHECK_SENTRY(thd);

  /*
    Is is critical to test if the slave is running. Otherwise, we might
    be referening freed memory trying to kick it
  */

  while (*slave_running)                        // Should always be true
  {
    int error;
    DBUG_PRINT("loop", ("killing slave thread"));

    mysql_mutex_lock(&thd->LOCK_thd_data);
#ifndef DONT_USE_THR_ALARM
    /*
      Error codes from pthread_kill are:
      EINVAL: invalid signal number (can't happen)
      ESRCH: thread already killed (can happen, should be ignored)
    */
    int err __attribute__((unused))= pthread_kill(thd->real_id, thr_client_alarm);
    DBUG_ASSERT(err != EINVAL);
#endif
    thd->awake(THD::NOT_KILLED);
    mysql_mutex_unlock(&thd->LOCK_thd_data);

    /*
      There is a small chance that slave thread might miss the first
      alarm. To protect againts it, resend the signal until it reacts
    */
    struct timespec abstime;
    set_timespec(abstime,2);
    error= mysql_cond_timedwait(term_cond, term_lock, &abstime);
    DBUG_ASSERT(error == ETIMEDOUT || error == 0);
  }

  DBUG_ASSERT(*slave_running == 0);

  if (!skip_lock)
    mysql_mutex_unlock(term_lock);
  DBUG_RETURN(0);
}


int start_slave_thread(
#ifdef HAVE_PSI_INTERFACE
                       PSI_thread_key thread_key,
#endif
                       pthread_handler h_func, mysql_mutex_t *start_lock,
                       mysql_mutex_t *cond_lock,
                       mysql_cond_t *start_cond,
                       volatile uint *slave_running,
                       volatile ulong *slave_run_id,
                       Master_info* mi)
{
  pthread_t th;
  ulong start_id;
  DBUG_ENTER("start_slave_thread");

  DBUG_ASSERT(mi->inited);

  if (start_lock)
    mysql_mutex_lock(start_lock);
  if (!server_id)
  {
    if (start_cond)
      mysql_cond_broadcast(start_cond);
    if (start_lock)
      mysql_mutex_unlock(start_lock);
    sql_print_error("Server id not set, will not start slave");
    DBUG_RETURN(ER_BAD_SLAVE);
  }

  if (*slave_running)
  {
    if (start_cond)
      mysql_cond_broadcast(start_cond);
    if (start_lock)
      mysql_mutex_unlock(start_lock);
    DBUG_RETURN(ER_SLAVE_MUST_STOP);
  }
  start_id= *slave_run_id;
  DBUG_PRINT("info",("Creating new slave thread"));
  if (mysql_thread_create(thread_key,
                          &th, &connection_attrib, h_func, (void*)mi))
  {
    if (start_lock)
      mysql_mutex_unlock(start_lock);
    DBUG_RETURN(ER_SLAVE_THREAD);
  }
  if (start_cond && cond_lock) // caller has cond_lock
  {
    THD* thd = current_thd;
    while (start_id == *slave_run_id)
    {
      DBUG_PRINT("sleep",("Waiting for slave thread to start"));
      const char* old_msg = thd->enter_cond(start_cond,cond_lock,
                                            "Waiting for slave thread to start");
      mysql_cond_wait(start_cond, cond_lock);
      thd->exit_cond(old_msg);
      mysql_mutex_lock(cond_lock); // re-acquire it as exit_cond() released
      if (thd->killed)
      {
        if (start_lock)
          mysql_mutex_unlock(start_lock);
        DBUG_RETURN(thd->killed_errno());
      }
    }
  }
  if (start_lock)
    mysql_mutex_unlock(start_lock);
  DBUG_RETURN(0);
}


/*
  start_slave_threads()

  NOTES
    SLAVE_FORCE_ALL is not implemented here on purpose since it does not make
    sense to do that for starting a slave--we always care if it actually
    started the threads that were not previously running
*/

int start_slave_threads(bool need_slave_mutex, bool wait_for_start,
                        Master_info* mi, const char* master_info_fname,
                        const char* slave_info_fname, int thread_mask)
{
  mysql_mutex_t *lock_io=0, *lock_sql=0, *lock_cond_io=0, *lock_cond_sql=0;
  mysql_cond_t* cond_io=0, *cond_sql=0;
  int error=0;
  DBUG_ENTER("start_slave_threads");

  if (need_slave_mutex)
  {
    lock_io = &mi->run_lock;
    lock_sql = &mi->rli.run_lock;
  }
  if (wait_for_start)
  {
    cond_io = &mi->start_cond;
    cond_sql = &mi->rli.start_cond;
    lock_cond_io = &mi->run_lock;
    lock_cond_sql = &mi->rli.run_lock;
  }

  if (thread_mask & SLAVE_IO)
    error= start_slave_thread(
#ifdef HAVE_PSI_INTERFACE
                              key_thread_slave_io,
#endif
                              handle_slave_io, lock_io, lock_cond_io,
                              cond_io,
                              &mi->slave_running, &mi->slave_run_id,
                              mi);
  if (!error && (thread_mask & SLAVE_SQL))
  {
    error= start_slave_thread(
#ifdef HAVE_PSI_INTERFACE
                              key_thread_slave_sql,
#endif
                              handle_slave_sql, lock_sql, lock_cond_sql,
                              cond_sql,
                              &mi->rli.slave_running, &mi->rli.slave_run_id,
                              mi);
    if (error)
      terminate_slave_threads(mi, thread_mask & SLAVE_IO, !need_slave_mutex);
  }
  DBUG_RETURN(error);
}


#ifdef NOT_USED_YET
static int end_slave_on_walk(Master_info* mi, uchar* /*unused*/)
{
  DBUG_ENTER("end_slave_on_walk");

  end_master_info(mi);
  DBUG_RETURN(0);
}
#endif


/*
  Release slave threads at time of executing shutdown.

  SYNOPSIS
    end_slave()
*/

void end_slave()
{
  DBUG_ENTER("end_slave");

  /*
    This is called when the server terminates, in close_connections().
    It terminates slave threads. However, some CHANGE MASTER etc may still be
    running presently. If a START SLAVE was in progress, the mutex lock below
    will make us wait until slave threads have started, and START SLAVE
    returns, then we terminate them here.
  */
  mysql_mutex_lock(&LOCK_active_mi);
  if (active_mi)
  {
    /*
      TODO: replace the line below with
      list_walk(&master_list, (list_walk_action)end_slave_on_walk,0);
      once multi-master code is ready.
    */
    terminate_slave_threads(active_mi,SLAVE_FORCE_ALL);
  }
  mysql_mutex_unlock(&LOCK_active_mi);
  DBUG_VOID_RETURN;
}

/**
   Free all resources used by slave threads at time of executing shutdown.
   The routine must be called after all possible users of @c active_mi
   have left.

   SYNOPSIS
     close_active_mi()

*/
void close_active_mi()
{
  mysql_mutex_lock(&LOCK_active_mi);
  if (active_mi)
  {
    end_master_info(active_mi);
    delete active_mi;
    active_mi= 0;
  }
  mysql_mutex_unlock(&LOCK_active_mi);
}

static bool io_slave_killed(THD* thd, Master_info* mi)
{
  DBUG_ENTER("io_slave_killed");

  DBUG_ASSERT(mi->io_thd == thd);
  DBUG_ASSERT(mi->slave_running); // tracking buffer overrun
  DBUG_RETURN(mi->abort_slave || abort_loop || thd->killed);
}

/**
   The function analyzes a possible killed status and makes
   a decision whether to accept it or not.
   Normally upon accepting the sql thread goes to shutdown.
   In the event of deffering decision @rli->last_event_start_time waiting
   timer is set to force the killed status be accepted upon its expiration.

   @param thd   pointer to a THD instance
   @param rli   pointer to Relay_log_info instance

   @return TRUE the killed status is recognized, FALSE a possible killed
           status is deferred.
*/
static bool sql_slave_killed(THD* thd, Relay_log_info* rli)
{
  bool ret= FALSE;
  DBUG_ENTER("sql_slave_killed");

  DBUG_ASSERT(rli->sql_thd == thd);
  DBUG_ASSERT(rli->slave_running == 1);// tracking buffer overrun
  if (abort_loop || thd->killed || rli->abort_slave)
  {
    if (thd->transaction.all.modified_non_trans_table && rli->is_in_group())
    {
      char msg_stopped[]=
        "... The slave SQL is stopped, leaving the current group "
        "of events unfinished with a non-transaction table changed. "
        "If the group consists solely of Row-based events, you can try "
        "restarting the slave with --slave-exec-mode=IDEMPOTENT, which "
        "ignores duplicate key, key not found, and similar errors (see "
        "documentation for details).";

      if (rli->abort_slave)
      {
        DBUG_PRINT("info", ("Slave SQL thread is being stopped in the middle of"
                            " a group having updated a non-trans table, giving"
                            " it some grace period"));

        /*
          Slave sql thread shutdown in face of unfinished group modified 
          Non-trans table is handled via a timer. The slave may eventually
          give out to complete the current group and in that case there
          might be issues at consequent slave restart, see the error message.
          WL#2975 offers a robust solution requiring to store the last exectuted
          event's coordinates along with the group's coordianates
          instead of waiting with @c last_event_start_time the timer.
        */

        if (rli->last_event_start_time == 0)
          rli->last_event_start_time= my_time(0);
        ret= difftime(my_time(0), rli->last_event_start_time) <=
          SLAVE_WAIT_GROUP_DONE ? FALSE : TRUE;

        DBUG_EXECUTE_IF("stop_slave_middle_group", 
                        DBUG_EXECUTE_IF("incomplete_group_in_relay_log",
                                        ret= TRUE;);); // time is over

        if (ret == 0)
        {
          rli->report(WARNING_LEVEL, 0,
                      "slave SQL thread is being stopped in the middle "
                      "of applying of a group having updated a non-transaction "
                      "table; waiting for the group completion ... ");
        }
        else
        {
          rli->report(ERROR_LEVEL, ER_SLAVE_FATAL_ERROR,
                      ER(ER_SLAVE_FATAL_ERROR), msg_stopped);
        }
      }
      else
      {
        ret= TRUE;
        rli->report(ERROR_LEVEL, ER_SLAVE_FATAL_ERROR, ER(ER_SLAVE_FATAL_ERROR),
                    msg_stopped);
      }
    }
    else
    {
      ret= TRUE;
    }
  }
  if (ret)
    rli->last_event_start_time= 0;
  
  DBUG_RETURN(ret);
}


/*
  skip_load_data_infile()

  NOTES
    This is used to tell a 3.23 master to break send_file()
*/

void skip_load_data_infile(NET *net)
{
  DBUG_ENTER("skip_load_data_infile");

  (void)net_request_file(net, "/dev/null");
  (void)my_net_read(net);                               // discard response
  (void)net_write_command(net, 0, (uchar*) "", 0, (uchar*) "", 0); // ok
  DBUG_VOID_RETURN;
}


bool net_request_file(NET* net, const char* fname)
{
  DBUG_ENTER("net_request_file");
  DBUG_RETURN(net_write_command(net, 251, (uchar*) fname, strlen(fname),
                                (uchar*) "", 0));
}

/*
  From other comments and tests in code, it looks like
  sometimes Query_log_event and Load_log_event can have db == 0
  (see rewrite_db() above for example)
  (cases where this happens are unclear; it may be when the master is 3.23).
*/

const char *print_slave_db_safe(const char* db)
{
  DBUG_ENTER("*print_slave_db_safe");

  DBUG_RETURN((db ? db : ""));
}

int init_strvar_from_file(char *var, int max_size, IO_CACHE *f,
                                 const char *default_val)
{
  uint length;
  DBUG_ENTER("init_strvar_from_file");

  if ((length=my_b_gets(f,var, max_size)))
  {
    char* last_p = var + length -1;
    if (*last_p == '\n')
      *last_p = 0; // if we stopped on newline, kill it
    else
    {
      /*
        If we truncated a line or stopped on last char, remove all chars
        up to and including newline.
      */
      int c;
      while (((c=my_b_get(f)) != '\n' && c != my_b_EOF)) ;
    }
    DBUG_RETURN(0);
  }
  else if (default_val)
  {
    strmake(var,  default_val, max_size-1);
    DBUG_RETURN(0);
  }
  DBUG_RETURN(1);
}


int init_intvar_from_file(int* var, IO_CACHE* f, int default_val)
{
  char buf[32];
  DBUG_ENTER("init_intvar_from_file");


  if (my_b_gets(f, buf, sizeof(buf)))
  {
    *var = atoi(buf);
    DBUG_RETURN(0);
  }
  else if (default_val)
  {
    *var = default_val;
    DBUG_RETURN(0);
  }
  DBUG_RETURN(1);
}

int init_floatvar_from_file(float* var, IO_CACHE* f, float default_val)
{
  char buf[16];
  DBUG_ENTER("init_floatvar_from_file");


  if (my_b_gets(f, buf, sizeof(buf)))
  {
    if (sscanf(buf, "%f", var) != 1)
      DBUG_RETURN(1);
    else
      DBUG_RETURN(0);
  }
  else if (default_val != 0.0)
  {
    *var = default_val;
    DBUG_RETURN(0);
  }
  DBUG_RETURN(1);
}


/**
   A master info read method

   This function is called from @c init_master_info() along with
   relatives to restore some of @c active_mi members.
   Particularly, this function is responsible for restoring
   IGNORE_SERVER_IDS list of servers whose events the slave is
   going to ignore (to not log them in the relay log).
   Items being read are supposed to be decimal output of values of a
   type shorter or equal of @c long and separated by the single space.

   @param arr         @c DYNAMIC_ARRAY pointer to storage for servers id
   @param f           @c IO_CACHE pointer to the source file

   @retval 0         All OK
   @retval non-zero  An error
*/

int init_dynarray_intvar_from_file(DYNAMIC_ARRAY* arr, IO_CACHE* f)
{
  int ret= 0;
  char buf[16 * (sizeof(long)*4 + 1)]; // static buffer to use most of times
  char *buf_act= buf; // actual buffer can be dynamic if static is short
  char *token, *last;
  uint num_items;     // number of items of `arr'
  size_t read_size;
  DBUG_ENTER("init_dynarray_intvar_from_file");

  if ((read_size= my_b_gets(f, buf_act, sizeof(buf))) == 0)
  {
    return 0; // no line in master.info
  }
  if (read_size + 1 == sizeof(buf) && buf[sizeof(buf) - 2] != '\n')
  {
    /*
      short read happend; allocate sufficient memory and make the 2nd read
    */
    char buf_work[(sizeof(long)*3 + 1)*16];
    memcpy(buf_work, buf, sizeof(buf_work));
    num_items= atoi(strtok_r(buf_work, " ", &last));
    size_t snd_size;
    /*
      max size lower bound approximate estimation bases on the formula:
      (the items number + items themselves) * 
          (decimal size + space) - 1 + `\n' + '\0'
    */
    size_t max_size= (1 + num_items) * (sizeof(long)*3 + 1) + 1;
    buf_act= (char*) my_malloc(max_size, MYF(MY_WME));
    memcpy(buf_act, buf, read_size);
    snd_size= my_b_gets(f, buf_act + read_size, max_size - read_size);
    if (snd_size == 0 ||
        ((snd_size + 1 == max_size - read_size) &&  buf[max_size - 2] != '\n'))
    {
      /*
        failure to make the 2nd read or short read again
      */
      ret= 1;
      goto err;
    }
  }
  token= strtok_r(buf_act, " ", &last);
  if (token == NULL)
  {
    ret= 1;
    goto err;
  }
  num_items= atoi(token);
  for (uint i=0; i < num_items; i++)
  {
    token= strtok_r(NULL, " ", &last);
    if (token == NULL)
    {
      ret= 1;
      goto err;
    }
    else
    {
      ulong val= atol(token);
      insert_dynamic(arr, (uchar *) &val);
    }
  }
err:
  if (buf_act != buf)
    my_free(buf_act, MYF(0));
  DBUG_RETURN(ret);
}


/*
  Check if the error is caused by network.
  @param[in]   errorno   Number of the error.
  RETURNS:
  TRUE         network error
  FALSE        not network error
*/

bool is_network_error(uint errorno)
{ 
  if (errorno == CR_CONNECTION_ERROR || 
      errorno == CR_CONN_HOST_ERROR ||
      errorno == CR_SERVER_GONE_ERROR ||
      errorno == CR_SERVER_LOST ||
      errorno == ER_CON_COUNT_ERROR ||
      errorno == ER_SERVER_SHUTDOWN)
    return TRUE;

  return FALSE;   
}


/*
  Note that we rely on the master's version (3.23, 4.0.14 etc) instead of
  relying on the binlog's version. This is not perfect: imagine an upgrade
  of the master without waiting that all slaves are in sync with the master;
  then a slave could be fooled about the binlog's format. This is what happens
  when people upgrade a 3.23 master to 4.0 without doing RESET MASTER: 4.0
  slaves are fooled. So we do this only to distinguish between 3.23 and more
  recent masters (it's too late to change things for 3.23).

  RETURNS
  0       ok
  1       error
  2       transient network problem, the caller should try to reconnect
*/

static int get_master_version_and_clock(MYSQL* mysql, Master_info* mi)
{
  char err_buff[MAX_SLAVE_ERRMSG];
  const char* errmsg= 0;
  int err_code= 0;
  MYSQL_RES *master_res= 0;
  MYSQL_ROW master_row;
  DBUG_ENTER("get_master_version_and_clock");

  /*
    Free old description_event_for_queue (that is needed if we are in
    a reconnection).
  */
  delete mi->rli.relay_log.description_event_for_queue;
  mi->rli.relay_log.description_event_for_queue= 0;

  if (!my_isdigit(&my_charset_bin,*mysql->server_version))
  {
    errmsg = "Master reported unrecognized MySQL version";
    err_code= ER_SLAVE_FATAL_ERROR;
    sprintf(err_buff, ER(err_code), errmsg);
  }
  else
  {
    /*
      Note the following switch will bug when we have MySQL branch 30 ;)
    */
    switch (*mysql->server_version)
    {
    case '0':
    case '1':
    case '2':
      errmsg = "Master reported unrecognized MySQL version";
      err_code= ER_SLAVE_FATAL_ERROR;
      sprintf(err_buff, ER(err_code), errmsg);
      break;
    case '3':
      mi->rli.relay_log.description_event_for_queue= new
        Format_description_log_event(1, mysql->server_version);
      break;
    case '4':
      mi->rli.relay_log.description_event_for_queue= new
        Format_description_log_event(3, mysql->server_version);
      break;
    default:
      /*
        Master is MySQL >=5.0. Give a default Format_desc event, so that we can
        take the early steps (like tests for "is this a 3.23 master") which we
        have to take before we receive the real master's Format_desc which will
        override this one. Note that the Format_desc we create below is garbage
        (it has the format of the *slave*); it's only good to help know if the
        master is 3.23, 4.0, etc.
      */
      mi->rli.relay_log.description_event_for_queue= new
        Format_description_log_event(4, mysql->server_version);
      break;
    }
  }

  /*
     This does not mean that a 5.0 slave will be able to read a 6.0 master; but
     as we don't know yet, we don't want to forbid this for now. If a 5.0 slave
     can't read a 6.0 master, this will show up when the slave can't read some
     events sent by the master, and there will be error messages.
  */

  if (errmsg)
    goto err;

  /* as we are here, we tried to allocate the event */
  if (!mi->rli.relay_log.description_event_for_queue)
  {
    errmsg= "default Format_description_log_event";
    err_code= ER_SLAVE_CREATE_EVENT_FAILURE;
    sprintf(err_buff, ER(err_code), errmsg);
    goto err;
  }

  /*
    Compare the master and slave's clock. Do not die if master's clock is
    unavailable (very old master not supporting UNIX_TIMESTAMP()?).
  */

  DBUG_EXECUTE_IF("dbug.before_get_UNIX_TIMESTAMP",
                  {
                    const char act[]=
                      "now "
                      "wait_for signal.get_unix_timestamp";
                    DBUG_ASSERT(opt_debug_sync_timeout > 0);
                    DBUG_ASSERT(!debug_sync_set_action(current_thd,
                                                       STRING_WITH_LEN(act)));
                  };);

  master_res= NULL;
  if (!mysql_real_query(mysql, STRING_WITH_LEN("SELECT UNIX_TIMESTAMP()")) &&
      (master_res= mysql_store_result(mysql)) &&
      (master_row= mysql_fetch_row(master_res)))
  {
    mi->clock_diff_with_master=
      (long) (time((time_t*) 0) - strtoul(master_row[0], 0, 10));
  }
  else if (check_io_slave_killed(mi->io_thd, mi, NULL))
    goto slave_killed_err;
  else if (is_network_error(mysql_errno(mysql)))
  {
    mi->report(WARNING_LEVEL, mysql_errno(mysql),
               "Get master clock failed with error: %s", mysql_error(mysql));
    goto network_err;
  }
  else 
  {
    mi->clock_diff_with_master= 0; /* The "most sensible" value */
    sql_print_warning("\"SELECT UNIX_TIMESTAMP()\" failed on master, "
                      "do not trust column Seconds_Behind_Master of SHOW "
                      "SLAVE STATUS. Error: %s (%d)",
                      mysql_error(mysql), mysql_errno(mysql));
  }
  if (master_res)
  {
    mysql_free_result(master_res);
    master_res= NULL;
  }

  /*
    Check that the master's server id and ours are different. Because if they
    are equal (which can result from a simple copy of master's datadir to slave,
    thus copying some my.cnf), replication will work but all events will be
    skipped.
    Do not die if SHOW VARIABLES LIKE 'SERVER_ID' fails on master (very old
    master?).
    Note: we could have put a @@SERVER_ID in the previous SELECT
    UNIX_TIMESTAMP() instead, but this would not have worked on 3.23 masters.
  */
  DBUG_EXECUTE_IF("dbug.before_get_SERVER_ID",
                  {
                    const char act[]=
                      "now "
                      "wait_for signal.get_server_id";
                    DBUG_ASSERT(opt_debug_sync_timeout > 0);
                    DBUG_ASSERT(!debug_sync_set_action(current_thd, 
                                                       STRING_WITH_LEN(act)));
                  };);
  master_res= NULL;
  master_row= NULL;
  if (!mysql_real_query(mysql,
                        STRING_WITH_LEN("SHOW VARIABLES LIKE 'SERVER_ID'")) &&
      (master_res= mysql_store_result(mysql)) &&
      (master_row= mysql_fetch_row(master_res)))
  {
    if ((::server_id == (mi->master_id= strtoul(master_row[1], 0, 10))) &&
        !mi->rli.replicate_same_server_id)
    {
      errmsg= "The slave I/O thread stops because master and slave have equal \
MySQL server ids; these ids must be different for replication to work (or \
the --replicate-same-server-id option must be used on slave but this does \
not always make sense; please check the manual before using it).";
      err_code= ER_SLAVE_FATAL_ERROR;
      sprintf(err_buff, ER(err_code), errmsg);
      goto err;
    }
  }
  else if (mysql_errno(mysql))
  {
    if (check_io_slave_killed(mi->io_thd, mi, NULL))
      goto slave_killed_err;
    else if (is_network_error(mysql_errno(mysql)))
    {
      mi->report(WARNING_LEVEL, mysql_errno(mysql),
                 "Get master SERVER_ID failed with error: %s", mysql_error(mysql));
      goto network_err;
    }
    /* Fatal error */
    errmsg= "The slave I/O thread stops because a fatal error is encountered \
when it try to get the value of SERVER_ID variable from master.";
    err_code= mysql_errno(mysql);
    sprintf(err_buff, "%s Error: %s", errmsg, mysql_error(mysql));
    goto err;
  }
  else if (!master_row && master_res)
  {
    mi->report(WARNING_LEVEL, ER_UNKNOWN_SYSTEM_VARIABLE,
               "Unknown system variable 'SERVER_ID' on master, \
maybe it is a *VERY OLD MASTER*.");
  }
  if (master_res)
  {
    mysql_free_result(master_res);
    master_res= NULL;
  }
  if (mi->master_id == 0 && mi->ignore_server_ids.elements > 0)
  {
    errmsg= "Slave configured with server id filtering could not detect the master server id.";
    err_code= ER_SLAVE_FATAL_ERROR;
    sprintf(err_buff, ER(err_code), errmsg);
    goto err;
  }

  /*
    Check that the master's global character_set_server and ours are the same.
    Not fatal if query fails (old master?).
    Note that we don't check for equality of global character_set_client and
    collation_connection (neither do we prevent their setting in
    set_var.cc). That's because from what I (Guilhem) have tested, the global
    values of these 2 are never used (new connections don't use them).
    We don't test equality of global collation_database either as it's is
    going to be deprecated (made read-only) in 4.1 very soon.
    The test is only relevant if master < 5.0.3 (we'll test only if it's older
    than the 5 branch; < 5.0.3 was alpha...), as >= 5.0.3 master stores
    charset info in each binlog event.
    We don't do it for 3.23 because masters <3.23.50 hang on
    SELECT @@unknown_var (BUG#7965 - see changelog of 3.23.50). So finally we
    test only if master is 4.x.
  */

  /* redundant with rest of code but safer against later additions */
  if (*mysql->server_version == '3')
    goto err;

  if (*mysql->server_version == '4')
  {
    master_res= NULL;
    if (!mysql_real_query(mysql,
                          STRING_WITH_LEN("SELECT @@GLOBAL.COLLATION_SERVER")) &&
        (master_res= mysql_store_result(mysql)) &&
        (master_row= mysql_fetch_row(master_res)))
    {
      if (strcmp(master_row[0], global_system_variables.collation_server->name))
      {
        errmsg= "The slave I/O thread stops because master and slave have \
different values for the COLLATION_SERVER global variable. The values must \
be equal for the Statement-format replication to work";
        err_code= ER_SLAVE_FATAL_ERROR;
        sprintf(err_buff, ER(err_code), errmsg);
        goto err;
      }
    }
    else if (check_io_slave_killed(mi->io_thd, mi, NULL))
      goto slave_killed_err;
    else if (is_network_error(mysql_errno(mysql)))
    {
      mi->report(WARNING_LEVEL, mysql_errno(mysql),
                 "Get master COLLATION_SERVER failed with error: %s", mysql_error(mysql));
      goto network_err;
    }
    else if (mysql_errno(mysql) != ER_UNKNOWN_SYSTEM_VARIABLE)
    {
      /* Fatal error */
      errmsg= "The slave I/O thread stops because a fatal error is encountered \
when it try to get the value of COLLATION_SERVER global variable from master.";
      err_code= mysql_errno(mysql);
      sprintf(err_buff, "%s Error: %s", errmsg, mysql_error(mysql));
      goto err;
    }
    else
      mi->report(WARNING_LEVEL, ER_UNKNOWN_SYSTEM_VARIABLE,
                 "Unknown system variable 'COLLATION_SERVER' on master, \
maybe it is a *VERY OLD MASTER*. *NOTE*: slave may experience \
inconsistency if replicated data deals with collation.");

    if (master_res)
    {
      mysql_free_result(master_res);
      master_res= NULL;
    }
  }

  /*
    Perform analogous check for time zone. Theoretically we also should
    perform check here to verify that SYSTEM time zones are the same on
    slave and master, but we can't rely on value of @@system_time_zone
    variable (it is time zone abbreviation) since it determined at start
    time and so could differ for slave and master even if they are really
    in the same system time zone. So we are omiting this check and just
    relying on documentation. Also according to Monty there are many users
    who are using replication between servers in various time zones. Hence
    such check will broke everything for them. (And now everything will
    work for them because by default both their master and slave will have
    'SYSTEM' time zone).
    This check is only necessary for 4.x masters (and < 5.0.4 masters but
    those were alpha).
  */
  if (*mysql->server_version == '4')
  {
    master_res= NULL;
    if (!mysql_real_query(mysql, STRING_WITH_LEN("SELECT @@GLOBAL.TIME_ZONE")) &&
        (master_res= mysql_store_result(mysql)) &&
        (master_row= mysql_fetch_row(master_res)))
    {
      if (strcmp(master_row[0],
                 global_system_variables.time_zone->get_name()->ptr()))
      {
        errmsg= "The slave I/O thread stops because master and slave have \
different values for the TIME_ZONE global variable. The values must \
be equal for the Statement-format replication to work";
        err_code= ER_SLAVE_FATAL_ERROR;
        sprintf(err_buff, ER(err_code), errmsg);
        goto err;
      }
    }
    else if (check_io_slave_killed(mi->io_thd, mi, NULL))
      goto slave_killed_err;
    else if (is_network_error(mysql_errno(mysql)))
    {
      mi->report(WARNING_LEVEL, mysql_errno(mysql),
                 "Get master TIME_ZONE failed with error: %s", mysql_error(mysql));
      goto network_err;
    } 
    else
    {
      /* Fatal error */
      errmsg= "The slave I/O thread stops because a fatal error is encountered \
when it try to get the value of TIME_ZONE global variable from master.";
      err_code= mysql_errno(mysql);
      sprintf(err_buff, "%s Error: %s", errmsg, mysql_error(mysql));
      goto err;
    }
    if (master_res)
    {
      mysql_free_result(master_res);
      master_res= NULL;
    }
  }

  if (mi->heartbeat_period != 0.0)
  {
    char llbuf[22];
    const char query_format[]= "SET @master_heartbeat_period= %s";
    char query[sizeof(query_format) - 2 + sizeof(llbuf)];
    /* 
       the period is an ulonglong of nano-secs. 
    */
    llstr((ulonglong) (mi->heartbeat_period*1000000000UL), llbuf);
    my_sprintf(query, (query, query_format, llbuf));

    if (mysql_real_query(mysql, query, strlen(query))
        && !check_io_slave_killed(mi->io_thd, mi, NULL))
    {
      errmsg= "The slave I/O thread stops because SET @master_heartbeat_period "
        "on master failed.";
      err_code= ER_SLAVE_FATAL_ERROR;
      sprintf(err_buff, "%s Error: %s", errmsg, mysql_error(mysql));
      mysql_free_result(mysql_store_result(mysql));
      goto err;
    }
    mysql_free_result(mysql_store_result(mysql));
  }
 

err:
  if (errmsg)
  {
    if (master_res)
      mysql_free_result(master_res);
    DBUG_ASSERT(err_code != 0);
    mi->report(ERROR_LEVEL, err_code, "%s", err_buff);
    DBUG_RETURN(1);
  }

  DBUG_RETURN(0);

network_err:
  if (master_res)
    mysql_free_result(master_res);
  DBUG_RETURN(2);

slave_killed_err:
  if (master_res)
    mysql_free_result(master_res);
  DBUG_RETURN(2);
}

static bool wait_for_relay_log_space(Relay_log_info* rli)
{
  bool slave_killed=0;
  Master_info* mi = rli->mi;
  const char *save_proc_info;
  THD* thd = mi->io_thd;
  DBUG_ENTER("wait_for_relay_log_space");

  mysql_mutex_lock(&rli->log_space_lock);
  save_proc_info= thd->enter_cond(&rli->log_space_cond,
                                  &rli->log_space_lock,
                                  "\
Waiting for the slave SQL thread to free enough relay log space");
  while (rli->log_space_limit < rli->log_space_total &&
         !(slave_killed=io_slave_killed(thd,mi)) &&
         !rli->ignore_log_space_limit)
    mysql_cond_wait(&rli->log_space_cond, &rli->log_space_lock);
  thd->exit_cond(save_proc_info);
  DBUG_RETURN(slave_killed);
}


/*
  Builds a Rotate from the ignored events' info and writes it to relay log.

  SYNOPSIS
  write_ignored_events_info_to_relay_log()
    thd             pointer to I/O thread's thd
    mi

  DESCRIPTION
    Slave I/O thread, going to die, must leave a durable trace of the
    ignored events' end position for the use of the slave SQL thread, by
    calling this function. Only that thread can call it (see assertion).
 */
static void write_ignored_events_info_to_relay_log(THD *thd, Master_info *mi)
{
  Relay_log_info *rli= &mi->rli;
  mysql_mutex_t *log_lock= rli->relay_log.get_log_lock();
  DBUG_ENTER("write_ignored_events_info_to_relay_log");

  DBUG_ASSERT(thd == mi->io_thd);
  mysql_mutex_lock(log_lock);
  if (rli->ign_master_log_name_end[0])
  {
    DBUG_PRINT("info",("writing a Rotate event to track down ignored events"));
    Rotate_log_event *ev= new Rotate_log_event(rli->ign_master_log_name_end,
                                               0, rli->ign_master_log_pos_end,
                                               Rotate_log_event::DUP_NAME);
    rli->ign_master_log_name_end[0]= 0;
    /* can unlock before writing as slave SQL thd will soon see our Rotate */
    mysql_mutex_unlock(log_lock);
    if (likely((bool)ev))
    {
      ev->server_id= 0; // don't be ignored by slave SQL thread
      if (unlikely(rli->relay_log.append(ev)))
        mi->report(ERROR_LEVEL, ER_SLAVE_RELAY_LOG_WRITE_FAILURE,
                   ER(ER_SLAVE_RELAY_LOG_WRITE_FAILURE),
                   "failed to write a Rotate event"
                   " to the relay log, SHOW SLAVE STATUS may be"
                   " inaccurate");
      rli->relay_log.harvest_bytes_written(&rli->log_space_total);
      if (flush_master_info(mi, TRUE, TRUE))
        sql_print_error("Failed to flush master info file");
      delete ev;
    }
    else
      mi->report(ERROR_LEVEL, ER_SLAVE_CREATE_EVENT_FAILURE,
                 ER(ER_SLAVE_CREATE_EVENT_FAILURE),
                 "Rotate_event (out of memory?),"
                 " SHOW SLAVE STATUS may be inaccurate");
  }
  else
    mysql_mutex_unlock(log_lock);
  DBUG_VOID_RETURN;
}


int register_slave_on_master(MYSQL* mysql, Master_info *mi,
                             bool *suppress_warnings)
{
  uchar buf[1024], *pos= buf;
  uint report_host_len=0, report_user_len=0, report_password_len=0;
  DBUG_ENTER("register_slave_on_master");

  *suppress_warnings= FALSE;
  if (report_host)
    report_host_len= strlen(report_host);
  if (report_host_len > HOSTNAME_LENGTH)
  {
    sql_print_warning("The length of report_host is %d. "
                      "It is larger than the max length(%d), so this "
                      "slave cannot be registered to the master.",
                      report_host_len, HOSTNAME_LENGTH);
    DBUG_RETURN(0);
  }

  if (report_user)
    report_user_len= strlen(report_user);
  if (report_user_len > USERNAME_LENGTH)
  {
    sql_print_warning("The length of report_user is %d. "
                      "It is larger than the max length(%d), so this "
                      "slave cannot be registered to the master.",
                      report_user_len, USERNAME_LENGTH);
    DBUG_RETURN(0);
  }

  if (report_password)
    report_password_len= strlen(report_password);
  if (report_password_len > MAX_PASSWORD_LENGTH)
  {
    sql_print_warning("The length of report_password is %d. "
                      "It is larger than the max length(%d), so this "
                      "slave cannot be registered to the master.",
                      report_password_len, MAX_PASSWORD_LENGTH);
    DBUG_RETURN(0);
  }

  int4store(pos, server_id); pos+= 4;
  pos= net_store_data(pos, (uchar*) report_host, report_host_len);
  pos= net_store_data(pos, (uchar*) report_user, report_user_len);
  pos= net_store_data(pos, (uchar*) report_password, report_password_len);
  int2store(pos, (uint16) report_port); pos+= 2;
  /* 
    Fake rpl_recovery_rank, which was removed in BUG#13963,
    so that this server can register itself on old servers,
    see BUG#49259.
   */
  int4store(pos, /* rpl_recovery_rank */ 0);    pos+= 4;
  /* The master will fill in master_id */
  int4store(pos, 0);                    pos+= 4;

  if (simple_command(mysql, COM_REGISTER_SLAVE, buf, (size_t) (pos- buf), 0))
  {
    if (mysql_errno(mysql) == ER_NET_READ_INTERRUPTED)
    {
      *suppress_warnings= TRUE;                 // Suppress reconnect warning
    }
    else if (!check_io_slave_killed(mi->io_thd, mi, NULL))
    {
      char buf[256];
      my_snprintf(buf, sizeof(buf), "%s (Errno: %d)", mysql_error(mysql), 
                  mysql_errno(mysql));
      mi->report(ERROR_LEVEL, ER_SLAVE_MASTER_COM_FAILURE,
                 ER(ER_SLAVE_MASTER_COM_FAILURE), "COM_REGISTER_SLAVE", buf);
    }
    DBUG_RETURN(1);
  }
  DBUG_RETURN(0);
}


/**
  Execute a SHOW SLAVE STATUS statement.

  @param thd Pointer to THD object for the client thread executing the
  statement.

  @param mi Pointer to Master_info object for the IO thread.

  @retval FALSE success
  @retval TRUE failure
*/
bool show_master_info(THD* thd, Master_info* mi)
{
  // TODO: fix this for multi-master
  List<Item> field_list;
  Protocol *protocol= thd->protocol;
  DBUG_ENTER("show_master_info");

  field_list.push_back(new Item_empty_string("Slave_IO_State",
                                                     14));
  field_list.push_back(new Item_empty_string("Master_Host",
                                                     sizeof(mi->host)));
  field_list.push_back(new Item_empty_string("Master_User",
                                                     sizeof(mi->user)));
  field_list.push_back(new Item_return_int("Master_Port", 7,
                                           MYSQL_TYPE_LONG));
  field_list.push_back(new Item_return_int("Connect_Retry", 10,
                                           MYSQL_TYPE_LONG));
  field_list.push_back(new Item_empty_string("Master_Log_File",
                                             FN_REFLEN));
  field_list.push_back(new Item_return_int("Read_Master_Log_Pos", 10,
                                           MYSQL_TYPE_LONGLONG));
  field_list.push_back(new Item_empty_string("Relay_Log_File",
                                             FN_REFLEN));
  field_list.push_back(new Item_return_int("Relay_Log_Pos", 10,
                                           MYSQL_TYPE_LONGLONG));
  field_list.push_back(new Item_empty_string("Relay_Master_Log_File",
                                             FN_REFLEN));
  field_list.push_back(new Item_empty_string("Slave_IO_Running", 3));
  field_list.push_back(new Item_empty_string("Slave_SQL_Running", 3));
  field_list.push_back(new Item_empty_string("Replicate_Do_DB", 20));
  field_list.push_back(new Item_empty_string("Replicate_Ignore_DB", 20));
  field_list.push_back(new Item_empty_string("Replicate_Do_Table", 20));
  field_list.push_back(new Item_empty_string("Replicate_Ignore_Table", 23));
  field_list.push_back(new Item_empty_string("Replicate_Wild_Do_Table", 24));
  field_list.push_back(new Item_empty_string("Replicate_Wild_Ignore_Table",
                                             28));
  field_list.push_back(new Item_return_int("Last_Errno", 4, MYSQL_TYPE_LONG));
  field_list.push_back(new Item_empty_string("Last_Error", 20));
  field_list.push_back(new Item_return_int("Skip_Counter", 10,
                                           MYSQL_TYPE_LONG));
  field_list.push_back(new Item_return_int("Exec_Master_Log_Pos", 10,
                                           MYSQL_TYPE_LONGLONG));
  field_list.push_back(new Item_return_int("Relay_Log_Space", 10,
                                           MYSQL_TYPE_LONGLONG));
  field_list.push_back(new Item_empty_string("Until_Condition", 6));
  field_list.push_back(new Item_empty_string("Until_Log_File", FN_REFLEN));
  field_list.push_back(new Item_return_int("Until_Log_Pos", 10,
                                           MYSQL_TYPE_LONGLONG));
  field_list.push_back(new Item_empty_string("Master_SSL_Allowed", 7));
  field_list.push_back(new Item_empty_string("Master_SSL_CA_File",
                                             sizeof(mi->ssl_ca)));
  field_list.push_back(new Item_empty_string("Master_SSL_CA_Path",
                                             sizeof(mi->ssl_capath)));
  field_list.push_back(new Item_empty_string("Master_SSL_Cert",
                                             sizeof(mi->ssl_cert)));
  field_list.push_back(new Item_empty_string("Master_SSL_Cipher",
                                             sizeof(mi->ssl_cipher)));
  field_list.push_back(new Item_empty_string("Master_SSL_Key",
                                             sizeof(mi->ssl_key)));
  field_list.push_back(new Item_return_int("Seconds_Behind_Master", 10,
                                           MYSQL_TYPE_LONGLONG));
  field_list.push_back(new Item_empty_string("Master_SSL_Verify_Server_Cert",
                                             3));
  field_list.push_back(new Item_return_int("Last_IO_Errno", 4, MYSQL_TYPE_LONG));
  field_list.push_back(new Item_empty_string("Last_IO_Error", 20));
  field_list.push_back(new Item_return_int("Last_SQL_Errno", 4, MYSQL_TYPE_LONG));
  field_list.push_back(new Item_empty_string("Last_SQL_Error", 20));
  field_list.push_back(new Item_empty_string("Replicate_Ignore_Server_Ids",
                                             FN_REFLEN));
  field_list.push_back(new Item_return_int("Master_Server_Id", sizeof(ulong),
                                           MYSQL_TYPE_LONG));

  if (protocol->send_result_set_metadata(&field_list,
                            Protocol::SEND_NUM_ROWS | Protocol::SEND_EOF))
    DBUG_RETURN(TRUE);

  if (mi->host[0])
  {
    DBUG_PRINT("info",("host is set: '%s'", mi->host));
    String *packet= &thd->packet;
    protocol->prepare_for_resend();

    /*
      slave_running can be accessed without run_lock but not other
      non-volotile members like mi->io_thd, which is guarded by the mutex.
    */
    mysql_mutex_lock(&mi->run_lock);
    protocol->store(mi->io_thd ? mi->io_thd->proc_info : "", &my_charset_bin);
    mysql_mutex_unlock(&mi->run_lock);

    mysql_mutex_lock(&mi->data_lock);
    mysql_mutex_lock(&mi->rli.data_lock);
    mysql_mutex_lock(&mi->err_lock);
    mysql_mutex_lock(&mi->rli.err_lock);
    protocol->store(mi->host, &my_charset_bin);
    protocol->store(mi->user, &my_charset_bin);
    protocol->store((uint32) mi->port);
    protocol->store((uint32) mi->connect_retry);
    protocol->store(mi->master_log_name, &my_charset_bin);
    protocol->store((ulonglong) mi->master_log_pos);
    protocol->store(mi->rli.group_relay_log_name +
                    dirname_length(mi->rli.group_relay_log_name),
                    &my_charset_bin);
    protocol->store((ulonglong) mi->rli.group_relay_log_pos);
    protocol->store(mi->rli.group_master_log_name, &my_charset_bin);
    protocol->store(mi->slave_running == MYSQL_SLAVE_RUN_CONNECT ?
                    "Yes" : (mi->slave_running == MYSQL_SLAVE_RUN_NOT_CONNECT ?
                             "Connecting" : "No"), &my_charset_bin);
    protocol->store(mi->rli.slave_running ? "Yes":"No", &my_charset_bin);
    protocol->store(rpl_filter->get_do_db());
    protocol->store(rpl_filter->get_ignore_db());

    char buf[256];
    String tmp(buf, sizeof(buf), &my_charset_bin);
    rpl_filter->get_do_table(&tmp);
    protocol->store(&tmp);
    rpl_filter->get_ignore_table(&tmp);
    protocol->store(&tmp);
    rpl_filter->get_wild_do_table(&tmp);
    protocol->store(&tmp);
    rpl_filter->get_wild_ignore_table(&tmp);
    protocol->store(&tmp);

    protocol->store(mi->rli.last_error().number);
    protocol->store(mi->rli.last_error().message, &my_charset_bin);
    protocol->store((uint32) mi->rli.slave_skip_counter);
    protocol->store((ulonglong) mi->rli.group_master_log_pos);
    protocol->store((ulonglong) mi->rli.log_space_total);

    protocol->store(
      mi->rli.until_condition==Relay_log_info::UNTIL_NONE ? "None":
        ( mi->rli.until_condition==Relay_log_info::UNTIL_MASTER_POS? "Master":
          "Relay"), &my_charset_bin);
    protocol->store(mi->rli.until_log_name, &my_charset_bin);
    protocol->store((ulonglong) mi->rli.until_log_pos);

#ifdef HAVE_OPENSSL
    protocol->store(mi->ssl? "Yes":"No", &my_charset_bin);
#else
    protocol->store(mi->ssl? "Ignored":"No", &my_charset_bin);
#endif
    protocol->store(mi->ssl_ca, &my_charset_bin);
    protocol->store(mi->ssl_capath, &my_charset_bin);
    protocol->store(mi->ssl_cert, &my_charset_bin);
    protocol->store(mi->ssl_cipher, &my_charset_bin);
    protocol->store(mi->ssl_key, &my_charset_bin);

    /*
      Seconds_Behind_Master: if SQL thread is running and I/O thread is
      connected, we can compute it otherwise show NULL (i.e. unknown).
    */
    if ((mi->slave_running == MYSQL_SLAVE_RUN_CONNECT) &&
        mi->rli.slave_running)
    {
      long time_diff= ((long)(time(0) - mi->rli.last_master_timestamp)
                       - mi->clock_diff_with_master);
      /*
        Apparently on some systems time_diff can be <0. Here are possible
        reasons related to MySQL:
        - the master is itself a slave of another master whose time is ahead.
        - somebody used an explicit SET TIMESTAMP on the master.
        Possible reason related to granularity-to-second of time functions
        (nothing to do with MySQL), which can explain a value of -1:
        assume the master's and slave's time are perfectly synchronized, and
        that at slave's connection time, when the master's timestamp is read,
        it is at the very end of second 1, and (a very short time later) when
        the slave's timestamp is read it is at the very beginning of second
        2. Then the recorded value for master is 1 and the recorded value for
        slave is 2. At SHOW SLAVE STATUS time, assume that the difference
        between timestamp of slave and rli->last_master_timestamp is 0
        (i.e. they are in the same second), then we get 0-(2-1)=-1 as a result.
        This confuses users, so we don't go below 0: hence the max().

        last_master_timestamp == 0 (an "impossible" timestamp 1970) is a
        special marker to say "consider we have caught up".
      */
      protocol->store((longlong)(mi->rli.last_master_timestamp ?
                                 max(0, time_diff) : 0));
    }
    else
    {
      protocol->store_null();
    }
    protocol->store(mi->ssl_verify_server_cert? "Yes":"No", &my_charset_bin);

    // Last_IO_Errno
    protocol->store(mi->last_error().number);
    // Last_IO_Error
    protocol->store(mi->last_error().message, &my_charset_bin);
    // Last_SQL_Errno
    protocol->store(mi->rli.last_error().number);
    // Last_SQL_Error
    protocol->store(mi->rli.last_error().message, &my_charset_bin);
    // Replicate_Ignore_Server_Ids
    {
      char buff[FN_REFLEN];
      ulong i, cur_len;
      for (i= 0, buff[0]= 0, cur_len= 0;
           i < mi->ignore_server_ids.elements; i++)
      {
        ulong s_id, slen;
        char sbuff[FN_REFLEN];
        get_dynamic(&mi->ignore_server_ids, (uchar*) &s_id, i);
        slen= my_sprintf(sbuff, (sbuff, (i==0? "%lu" : ", %lu"), s_id));
        if (cur_len + slen + 4 > FN_REFLEN)
        {
          /*
            break the loop whenever remained space could not fit
            ellipses on the next cycle
          */
          my_sprintf(buff + cur_len, (buff + cur_len, "..."));
          break;
        }
        cur_len += my_sprintf(buff + cur_len, (buff + cur_len, "%s", sbuff));
      }
      protocol->store(buff, &my_charset_bin);
    }
    // Master_Server_id
    protocol->store((uint32) mi->master_id);

    mysql_mutex_unlock(&mi->rli.err_lock);
    mysql_mutex_unlock(&mi->err_lock);
    mysql_mutex_unlock(&mi->rli.data_lock);
    mysql_mutex_unlock(&mi->data_lock);

    if (my_net_write(&thd->net, (uchar*) thd->packet.ptr(), packet->length()))
      DBUG_RETURN(TRUE);
  }
  my_eof(thd);
  DBUG_RETURN(FALSE);
}


void set_slave_thread_options(THD* thd)
{
  DBUG_ENTER("set_slave_thread_options");
  /*
     It's nonsense to constrain the slave threads with max_join_size; if a
     query succeeded on master, we HAVE to execute it. So set
     OPTION_BIG_SELECTS. Setting max_join_size to HA_POS_ERROR is not enough
     (and it's not needed if we have OPTION_BIG_SELECTS) because an INSERT
     SELECT examining more than 4 billion rows would still fail (yes, because
     when max_join_size is 4G, OPTION_BIG_SELECTS is automatically set, but
     only for client threads.
  */
  ulonglong options= thd->variables.option_bits | OPTION_BIG_SELECTS;
  if (opt_log_slave_updates)
    options|= OPTION_BIN_LOG;
  else
    options&= ~OPTION_BIN_LOG;
  thd->variables.option_bits= options;
  thd->variables.completion_type= 0;
  DBUG_VOID_RETURN;
}

void set_slave_thread_default_charset(THD* thd, Relay_log_info const *rli)
{
  DBUG_ENTER("set_slave_thread_default_charset");

  thd->variables.character_set_client=
    global_system_variables.character_set_client;
  thd->variables.collation_connection=
    global_system_variables.collation_connection;
  thd->variables.collation_server=
    global_system_variables.collation_server;
  thd->update_charset();

  /*
    We use a const cast here since the conceptual (and externally
    visible) behavior of the function is to set the default charset of
    the thread.  That the cache has to be invalidated is a secondary
    effect.
   */
  const_cast<Relay_log_info*>(rli)->cached_charset_invalidate();
  DBUG_VOID_RETURN;
}

/*
  init_slave_thread()
*/

static int init_slave_thread(THD* thd, SLAVE_THD_TYPE thd_type)
{
  DBUG_ENTER("init_slave_thread");
#if !defined(DBUG_OFF)
  int simulate_error= 0;
#endif
  thd->system_thread = (thd_type == SLAVE_THD_SQL) ?
    SYSTEM_THREAD_SLAVE_SQL : SYSTEM_THREAD_SLAVE_IO;
  thd->security_ctx->skip_grants();
  my_net_init(&thd->net, 0);
/*
  Adding MAX_LOG_EVENT_HEADER_LEN to the max_allowed_packet on all
  slave threads, since a replication event can become this much larger
  than the corresponding packet (query) sent from client to master.
*/
  thd->variables.max_allowed_packet= global_system_variables.max_allowed_packet
    + MAX_LOG_EVENT_HEADER;  /* note, incr over the global not session var */
  thd->slave_thread = 1;
  thd->enable_slow_log= opt_log_slow_slave_statements;
  set_slave_thread_options(thd);
  thd->client_capabilities = CLIENT_LOCAL_FILES;
  mysql_mutex_lock(&LOCK_thread_count);
  thd->thread_id= thd->variables.pseudo_thread_id= thread_id++;
  mysql_mutex_unlock(&LOCK_thread_count);

  DBUG_EXECUTE_IF("simulate_io_slave_error_on_init",
                  simulate_error|= (1 << SLAVE_THD_IO););
  DBUG_EXECUTE_IF("simulate_sql_slave_error_on_init",
                  simulate_error|= (1 << SLAVE_THD_SQL););
#if !defined(DBUG_OFF)
  if (init_thr_lock() || thd->store_globals() || simulate_error & (1<< thd_type))
#else
  if (init_thr_lock() || thd->store_globals())
#endif
  {
    thd->cleanup();
    DBUG_RETURN(-1);
  }

  if (thd_type == SLAVE_THD_SQL)
    thd_proc_info(thd, "Waiting for the next event in relay log");
  else
    thd_proc_info(thd, "Waiting for master update");
  thd->set_time();
  /* Do not use user-supplied timeout value for system threads. */
  thd->variables.lock_wait_timeout= LONG_TIMEOUT;
  DBUG_RETURN(0);
}


static int safe_sleep(THD* thd, int sec, CHECK_KILLED_FUNC thread_killed,
                      void* thread_killed_arg)
{
  int nap_time;
  thr_alarm_t alarmed;
  DBUG_ENTER("safe_sleep");

  thr_alarm_init(&alarmed);
  time_t start_time= my_time(0);
  time_t end_time= start_time+sec;

  while ((nap_time= (int) (end_time - start_time)) > 0)
  {
    ALARM alarm_buff;
    /*
      The only reason we are asking for alarm is so that
      we will be woken up in case of murder, so if we do not get killed,
      set the alarm so it goes off after we wake up naturally
    */
    thr_alarm(&alarmed, 2 * nap_time, &alarm_buff);
    sleep(nap_time);
    thr_end_alarm(&alarmed);

    if ((*thread_killed)(thd,thread_killed_arg))
      DBUG_RETURN(1);
    start_time= my_time(0);
  }
  DBUG_RETURN(0);
}


static int request_dump(THD *thd, MYSQL* mysql, Master_info* mi,
			bool *suppress_warnings)
{
  uchar buf[FN_REFLEN + 10];
  int len;
  ushort binlog_flags = 0; // for now
  char* logname = mi->master_log_name;
  DBUG_ENTER("request_dump");
  
  *suppress_warnings= FALSE;

  if (RUN_HOOK(binlog_relay_io,
               before_request_transmit,
               (thd, mi, binlog_flags)))
    DBUG_RETURN(1);
  
  // TODO if big log files: Change next to int8store()
  int4store(buf, (ulong) mi->master_log_pos);
  int2store(buf + 4, binlog_flags);
  int4store(buf + 6, server_id);
  len = (uint) strlen(logname);
  memcpy(buf + 10, logname,len);
  if (simple_command(mysql, COM_BINLOG_DUMP, buf, len + 10, 1))
  {
    /*
      Something went wrong, so we will just reconnect and retry later
      in the future, we should do a better error analysis, but for
      now we just fill up the error log :-)
    */
    if (mysql_errno(mysql) == ER_NET_READ_INTERRUPTED)
      *suppress_warnings= TRUE;                 // Suppress reconnect warning
    else
      sql_print_error("Error on COM_BINLOG_DUMP: %d  %s, will retry in %d secs",
                      mysql_errno(mysql), mysql_error(mysql),
                      mi->connect_retry);
    DBUG_RETURN(1);
  }

  DBUG_RETURN(0);
}


/*
  Read one event from the master

  SYNOPSIS
    read_event()
    mysql               MySQL connection
    mi                  Master connection information
    suppress_warnings   TRUE when a normal net read timeout has caused us to
                        try a reconnect.  We do not want to print anything to
                        the error log in this case because this a anormal
                        event in an idle server.

    RETURN VALUES
    'packet_error'      Error
    number              Length of packet
*/

static ulong read_event(MYSQL* mysql, Master_info *mi, bool* suppress_warnings)
{
  ulong len;
  DBUG_ENTER("read_event");

  *suppress_warnings= FALSE;
  /*
    my_real_read() will time us out
    We check if we were told to die, and if not, try reading again
  */
#ifndef DBUG_OFF
  if (disconnect_slave_event_count && !(mi->events_till_disconnect--))
    DBUG_RETURN(packet_error);
#endif

  len = cli_safe_read(mysql);
  if (len == packet_error || (long) len < 1)
  {
    if (mysql_errno(mysql) == ER_NET_READ_INTERRUPTED)
    {
      /*
        We are trying a normal reconnect after a read timeout;
        we suppress prints to .err file as long as the reconnect
        happens without problems
      */
      *suppress_warnings= TRUE;
    }
    else
      sql_print_error("Error reading packet from server: %s ( server_errno=%d)",
                      mysql_error(mysql), mysql_errno(mysql));
    DBUG_RETURN(packet_error);
  }

  /* Check if eof packet */
  if (len < 8 && mysql->net.read_pos[0] == 254)
  {
    sql_print_information("Slave: received end packet from server, apparent "
                          "master shutdown: %s",
                     mysql_error(mysql));
     DBUG_RETURN(packet_error);
  }

  DBUG_PRINT("exit", ("len: %lu  net->read_pos[4]: %d",
                      len, mysql->net.read_pos[4]));
  DBUG_RETURN(len - 1);
}

/*
  Check if the current error is of temporary nature of not.
  Some errors are temporary in nature, such as
  ER_LOCK_DEADLOCK and ER_LOCK_WAIT_TIMEOUT.  Ndb also signals
  that the error is temporary by pushing a warning with the error code
  ER_GET_TEMPORARY_ERRMSG, if the originating error is temporary.
*/
static int has_temporary_error(THD *thd)
{
  DBUG_ENTER("has_temporary_error");

  DBUG_EXECUTE_IF("all_errors_are_temporary_errors",
                  if (thd->stmt_da->is_error())
                  {
                    thd->clear_error();
                    my_error(ER_LOCK_DEADLOCK, MYF(0));
                  });

  /*
    If there is no message in THD, we can't say if it's a temporary
    error or not. This is currently the case for Incident_log_event,
    which sets no message. Return FALSE.
  */
  if (!thd->is_error())
    DBUG_RETURN(0);

  /*
    Temporary error codes:
    currently, InnoDB deadlock detected by InnoDB or lock
    wait timeout (innodb_lock_wait_timeout exceeded
  */
  if (thd->stmt_da->sql_errno() == ER_LOCK_DEADLOCK ||
      thd->stmt_da->sql_errno() == ER_LOCK_WAIT_TIMEOUT)
    DBUG_RETURN(1);

#ifdef HAVE_NDB_BINLOG
  /*
    currently temporary error set in ndbcluster
  */
  List_iterator_fast<MYSQL_ERROR> it(thd->warning_info->warn_list());
  MYSQL_ERROR *err;
  while ((err= it++))
  {
    DBUG_PRINT("info", ("has condition %d %s", err->get_sql_errno(),
                        err->get_message_text()));
    switch (err->get_sql_errno())
    {
    case ER_GET_TEMPORARY_ERRMSG:
      DBUG_RETURN(1);
    default:
      break;
    }
  }
#endif
  DBUG_RETURN(0);
}


/**
  Applies the given event and advances the relay log position.

  In essence, this function does:

  @code
    ev->apply_event(rli);
    ev->update_pos(rli);
  @endcode

  But it also does some maintainance, such as skipping events if
  needed and reporting errors.

  If the @c skip flag is set, then it is tested whether the event
  should be skipped, by looking at the slave_skip_counter and the
  server id.  The skip flag should be set when calling this from a
  replication thread but not set when executing an explicit BINLOG
  statement.

  @retval 0 OK.

  @retval 1 Error calling ev->apply_event().

  @retval 2 No error calling ev->apply_event(), but error calling
  ev->update_pos().
*/
int apply_event_and_update_pos(Log_event* ev, THD* thd, Relay_log_info* rli)
{
  int exec_res= 0;

  DBUG_ENTER("apply_event_and_update_pos");

  DBUG_PRINT("exec_event",("%s(type_code: %d; server_id: %d)",
                           ev->get_type_str(), ev->get_type_code(),
                           ev->server_id));
  DBUG_PRINT("info", ("thd->options: %s%s; rli->last_event_start_time: %lu",
<<<<<<< HEAD
                      FLAGSTR(thd->variables.option_bits, OPTION_NOT_AUTOCOMMIT),
                      FLAGSTR(thd->variables.option_bits, OPTION_BEGIN),
                      rli->last_event_start_time));
=======
                      FLAGSTR(thd->options, OPTION_NOT_AUTOCOMMIT),
                      FLAGSTR(thd->options, OPTION_BEGIN),
                      (ulong) rli->last_event_start_time));
>>>>>>> 0eb26fdf

  /*
    Execute the event to change the database and update the binary
    log coordinates, but first we set some data that is needed for
    the thread.

    The event will be executed unless it is supposed to be skipped.

    Queries originating from this server must be skipped.  Low-level
    events (Format_description_log_event, Rotate_log_event,
    Stop_log_event) from this server must also be skipped. But for
    those we don't want to modify 'group_master_log_pos', because
    these events did not exist on the master.
    Format_description_log_event is not completely skipped.

    Skip queries specified by the user in 'slave_skip_counter'.  We
    can't however skip events that has something to do with the log
    files themselves.

    Filtering on own server id is extremely important, to ignore
    execution of events created by the creation/rotation of the relay
    log (remember that now the relay log starts with its Format_desc,
    has a Rotate etc).
  */

  thd->server_id = ev->server_id; // use the original server id for logging
  thd->set_time();                            // time the query
  thd->lex->current_select= 0;
  if (!ev->when)
    ev->when= my_time(0);
  ev->thd = thd; // because up to this point, ev->thd == 0

  int reason= ev->shall_skip(rli);
  if (reason == Log_event::EVENT_SKIP_COUNT)
    sql_slave_skip_counter= --rli->slave_skip_counter;
  mysql_mutex_unlock(&rli->data_lock);
  if (reason == Log_event::EVENT_SKIP_NOT)
    exec_res= ev->apply_event(rli);

#ifndef DBUG_OFF
  /*
    This only prints information to the debug trace.

    TODO: Print an informational message to the error log?
  */
  static const char *const explain[] = {
    // EVENT_SKIP_NOT,
    "not skipped",
    // EVENT_SKIP_IGNORE,
    "skipped because event should be ignored",
    // EVENT_SKIP_COUNT
    "skipped because event skip counter was non-zero"
  };
  DBUG_PRINT("info", ("OPTION_BEGIN: %d; IN_STMT: %d",
                      test(thd->variables.option_bits & OPTION_BEGIN),
                      rli->get_flag(Relay_log_info::IN_STMT)));
  DBUG_PRINT("skip_event", ("%s event was %s",
                            ev->get_type_str(), explain[reason]));
#endif

  DBUG_PRINT("info", ("apply_event error = %d", exec_res));
  if (exec_res == 0)
  {
    int error= ev->update_pos(rli);
#ifdef HAVE_purify
    if (!rli->is_fake)
#endif
    {
#ifndef DBUG_OFF
      char buf[22];
#endif
      DBUG_PRINT("info", ("update_pos error = %d", error));
      DBUG_PRINT("info", ("group %s %s",
                          llstr(rli->group_relay_log_pos, buf),
                          rli->group_relay_log_name));
      DBUG_PRINT("info", ("event %s %s",
                          llstr(rli->event_relay_log_pos, buf),
                          rli->event_relay_log_name));
    }
    /*
      The update should not fail, so print an error message and
      return an error code.

      TODO: Replace this with a decent error message when merged
      with BUG#24954 (which adds several new error message).
    */
    if (error)
    {
      char buf[22];
      rli->report(ERROR_LEVEL, ER_UNKNOWN_ERROR,
                  "It was not possible to update the positions"
                  " of the relay log information: the slave may"
                  " be in an inconsistent state."
                  " Stopped in %s position %s",
                  rli->group_relay_log_name,
                  llstr(rli->group_relay_log_pos, buf));
      DBUG_RETURN(2);
    }
  }

  DBUG_RETURN(exec_res ? 1 : 0);
}


/**
  Top-level function for executing the next event from the relay log.

  This function reads the event from the relay log, executes it, and
  advances the relay log position.  It also handles errors, etc.

  This function may fail to apply the event for the following reasons:

   - The position specfied by the UNTIL condition of the START SLAVE
     command is reached.

   - It was not possible to read the event from the log.

   - The slave is killed.

   - An error occurred when applying the event, and the event has been
     tried slave_trans_retries times.  If the event has been retried
     fewer times, 0 is returned.

   - init_master_info or init_relay_log_pos failed. (These are called
     if a failure occurs when applying the event.)

   - An error occurred when updating the binlog position.

  @retval 0 The event was applied.

  @retval 1 The event was not applied.
*/
static int exec_relay_log_event(THD* thd, Relay_log_info* rli)
{
  DBUG_ENTER("exec_relay_log_event");

  /*
     We acquire this mutex since we need it for all operations except
     event execution. But we will release it in places where we will
     wait for something for example inside of next_event().
   */
  mysql_mutex_lock(&rli->data_lock);

  Log_event * ev = next_event(rli);

  DBUG_ASSERT(rli->sql_thd==thd);

  if (sql_slave_killed(thd,rli))
  {
    mysql_mutex_unlock(&rli->data_lock);
    delete ev;
    DBUG_RETURN(1);
  }
  if (ev)
  {
    int exec_res;

    /*
      This tests if the position of the beginning of the current event
      hits the UNTIL barrier.
    */
    if (rli->until_condition != Relay_log_info::UNTIL_NONE &&
        rli->is_until_satisfied(thd, ev))
    {
      char buf[22];
      sql_print_information("Slave SQL thread stopped because it reached its"
                            " UNTIL position %s", llstr(rli->until_pos(), buf));
      /*
        Setting abort_slave flag because we do not want additional message about
        error in query execution to be printed.
      */
      rli->abort_slave= 1;
      mysql_mutex_unlock(&rli->data_lock);
      delete ev;
      DBUG_RETURN(1);
    }

    { /**
         The following failure injecion works in cooperation with tests 
         setting @@global.debug= 'd,incomplete_group_in_relay_log'.
         Xid or Commit events are not executed to force the slave sql
         read hanging if the realy log does not have any more events.
      */
      DBUG_EXECUTE_IF("incomplete_group_in_relay_log",
                      if ((ev->get_type_code() == XID_EVENT) ||
                          ((ev->get_type_code() == QUERY_EVENT) &&
                           strcmp("COMMIT", ((Query_log_event *) ev)->query) == 0))
                      {
                        DBUG_ASSERT(thd->transaction.all.modified_non_trans_table);
                        rli->abort_slave= 1;
                        mysql_mutex_unlock(&rli->data_lock);
                        delete ev;
                        rli->inc_event_relay_log_pos();
                        DBUG_RETURN(0);
                      };);
    }

    exec_res= apply_event_and_update_pos(ev, thd, rli);

    /*
      Format_description_log_event should not be deleted because it will be
      used to read info about the relay log's format; it will be deleted when
      the SQL thread does not need it, i.e. when this thread terminates.
    */
    if (ev->get_type_code() != FORMAT_DESCRIPTION_EVENT)
    {
      DBUG_PRINT("info", ("Deleting the event after it has been executed"));
      delete ev;
    }

    /*
      update_log_pos failed: this should not happen, so we don't
      retry.
    */
    if (exec_res == 2)
      DBUG_RETURN(1);

    if (slave_trans_retries)
    {
      int temp_err;
      if (exec_res && (temp_err= has_temporary_error(thd)))
      {
        const char *errmsg;
        /*
          We were in a transaction which has been rolled back because of a
          temporary error;
          let's seek back to BEGIN log event and retry it all again.
	  Note, if lock wait timeout (innodb_lock_wait_timeout exceeded)
	  there is no rollback since 5.0.13 (ref: manual).
          We have to not only seek but also
          a) init_master_info(), to seek back to hot relay log's start for later
          (for when we will come back to this hot log after re-processing the
          possibly existing old logs where BEGIN is: check_binlog_magic() will
          then need the cache to be at position 0 (see comments at beginning of
          init_master_info()).
          b) init_relay_log_pos(), because the BEGIN may be an older relay log.
        */
        if (rli->trans_retries < slave_trans_retries)
        {
          if (init_master_info(rli->mi, 0, 0, 0, SLAVE_SQL))
            sql_print_error("Failed to initialize the master info structure");
          else if (init_relay_log_pos(rli,
                                      rli->group_relay_log_name,
                                      rli->group_relay_log_pos,
                                      1, &errmsg, 1))
            sql_print_error("Error initializing relay log position: %s",
                            errmsg);
          else
          {
            exec_res= 0;
            trans_rollback(thd);
            close_thread_tables(thd);
            thd->mdl_context.release_transactional_locks();
            /* chance for concurrent connection to get more locks */
            safe_sleep(thd, min(rli->trans_retries, MAX_SLAVE_RETRY_PAUSE),
                       (CHECK_KILLED_FUNC)sql_slave_killed, (void*)rli);
            mysql_mutex_lock(&rli->data_lock); // because of SHOW STATUS
            rli->trans_retries++;
            rli->retried_trans++;
            mysql_mutex_unlock(&rli->data_lock);
            DBUG_PRINT("info", ("Slave retries transaction "
                                "rli->trans_retries: %lu", rli->trans_retries));
          }
        }
        else
          sql_print_error("Slave SQL thread retried transaction %lu time(s) "
                          "in vain, giving up. Consider raising the value of "
                          "the slave_transaction_retries variable.",
                          slave_trans_retries);
      }
      else if ((exec_res && !temp_err) ||
               (opt_using_transactions &&
                rli->group_relay_log_pos == rli->event_relay_log_pos))
      {
        /*
          Only reset the retry counter if the entire group succeeded
          or failed with a non-transient error.  On a successful
          event, the execution will proceed as usual; in the case of a
          non-transient error, the slave will stop with an error.
         */
        rli->trans_retries= 0; // restart from fresh
        DBUG_PRINT("info", ("Resetting retry counter, rli->trans_retries: %lu",
                            rli->trans_retries));
      }
    }
    DBUG_RETURN(exec_res);
  }
  mysql_mutex_unlock(&rli->data_lock);
  rli->report(ERROR_LEVEL, ER_SLAVE_RELAY_LOG_READ_FAILURE,
              ER(ER_SLAVE_RELAY_LOG_READ_FAILURE), "\
Could not parse relay log event entry. The possible reasons are: the master's \
binary log is corrupted (you can check this by running 'mysqlbinlog' on the \
binary log), the slave's relay log is corrupted (you can check this by running \
'mysqlbinlog' on the relay log), a network problem, or a bug in the master's \
or slave's MySQL code. If you want to check the master's binary log or slave's \
relay log, you will be able to know their names by issuing 'SHOW SLAVE STATUS' \
on this slave.\
");
  DBUG_RETURN(1);
}


static bool check_io_slave_killed(THD *thd, Master_info *mi, const char *info)
{
  if (io_slave_killed(thd, mi))
  {
    if (info && global_system_variables.log_warnings)
      sql_print_information("%s", info);
    return TRUE;
  }
  return FALSE;
}

/**
  @brief Try to reconnect slave IO thread.

  @details Terminates current connection to master, sleeps for
  @c mi->connect_retry msecs and initiates new connection with
  @c safe_reconnect(). Variable pointed by @c retry_count is increased -
  if it exceeds @c master_retry_count then connection is not re-established
  and function signals error.
  Unless @c suppres_warnings is TRUE, a warning is put in the server error log
  when reconnecting. The warning message and messages used to report errors
  are taken from @c messages array. In case @c master_retry_count is exceeded,
  no messages are added to the log.

  @param[in]     thd                 Thread context.
  @param[in]     mysql               MySQL connection.
  @param[in]     mi                  Master connection information.
  @param[in,out] retry_count         Number of attempts to reconnect.
  @param[in]     suppress_warnings   TRUE when a normal net read timeout 
                                     has caused to reconnecting.
  @param[in]     messages            Messages to print/log, see 
                                     reconnect_messages[] array.

  @retval        0                   OK.
  @retval        1                   There was an error.
*/

static int try_to_reconnect(THD *thd, MYSQL *mysql, Master_info *mi,
                            uint *retry_count, bool suppress_warnings,
                            const char *messages[SLAVE_RECON_MSG_MAX])
{
  mi->slave_running= MYSQL_SLAVE_RUN_NOT_CONNECT;
  thd->proc_info= messages[SLAVE_RECON_MSG_WAIT];
#ifdef SIGNAL_WITH_VIO_CLOSE  
  thd->clear_active_vio();
#endif
  end_server(mysql);
  if ((*retry_count)++)
  {
    if (*retry_count > master_retry_count)
      return 1;                             // Don't retry forever
    safe_sleep(thd, mi->connect_retry, (CHECK_KILLED_FUNC) io_slave_killed,
               (void *) mi);
  }
  if (check_io_slave_killed(thd, mi, messages[SLAVE_RECON_MSG_KILLED_WAITING]))
    return 1;
  thd->proc_info = messages[SLAVE_RECON_MSG_AFTER];
  if (!suppress_warnings) 
  {
    char buf[256], llbuff[22];
    my_snprintf(buf, sizeof(buf), messages[SLAVE_RECON_MSG_FAILED], 
                IO_RPL_LOG_NAME, llstr(mi->master_log_pos, llbuff));
    /* 
      Raise a warining during registering on master/requesting dump.
      Log a message reading event.
    */
    if (messages[SLAVE_RECON_MSG_COMMAND][0])
    {
      mi->report(WARNING_LEVEL, ER_SLAVE_MASTER_COM_FAILURE,
                 ER(ER_SLAVE_MASTER_COM_FAILURE), 
                 messages[SLAVE_RECON_MSG_COMMAND], buf);
    }
    else
    {
      sql_print_information("%s", buf);
    }
  }
  if (safe_reconnect(thd, mysql, mi, 1) || io_slave_killed(thd, mi))
  {
    if (global_system_variables.log_warnings)
      sql_print_information("%s", messages[SLAVE_RECON_MSG_KILLED_AFTER]);
    return 1;
  }
  return 0;
}


/**
  Slave IO thread entry point.

  @param arg Pointer to Master_info struct that holds information for
  the IO thread.

  @return Always 0.
*/
pthread_handler_t handle_slave_io(void *arg)
{
  THD *thd; // needs to be first for thread_stack
  MYSQL *mysql;
  Master_info *mi = (Master_info*)arg;
  Relay_log_info *rli= &mi->rli;
  char llbuff[22];
  uint retry_count;
  bool suppress_warnings;
  int ret;
#ifndef DBUG_OFF
  uint retry_count_reg= 0, retry_count_dump= 0, retry_count_event= 0;
#endif
  // needs to call my_thread_init(), otherwise we get a coredump in DBUG_ stuff
  my_thread_init();
  DBUG_ENTER("handle_slave_io");

  DBUG_ASSERT(mi->inited);
  mysql= NULL ;
  retry_count= 0;

  mysql_mutex_lock(&mi->run_lock);
  /* Inform waiting threads that slave has started */
  mi->slave_run_id++;

#ifndef DBUG_OFF
  mi->events_till_disconnect = disconnect_slave_event_count;
#endif

  thd= new THD; // note that contructor of THD uses DBUG_ !
  THD_CHECK_SENTRY(thd);
  mi->io_thd = thd;

  pthread_detach_this_thread();
  thd->thread_stack= (char*) &thd; // remember where our stack is
  mi->clear_error();
  if (init_slave_thread(thd, SLAVE_THD_IO))
  {
    mysql_cond_broadcast(&mi->start_cond);
    mysql_mutex_unlock(&mi->run_lock);
    sql_print_error("Failed during slave I/O thread initialization");
    goto err;
  }
  mysql_mutex_lock(&LOCK_thread_count);
  threads.append(thd);
  mysql_mutex_unlock(&LOCK_thread_count);
  mi->slave_running = 1;
  mi->abort_slave = 0;
  mysql_mutex_unlock(&mi->run_lock);
  mysql_cond_broadcast(&mi->start_cond);

  DBUG_PRINT("master_info",("log_file_name: '%s'  position: %s",
                            mi->master_log_name,
                            llstr(mi->master_log_pos,llbuff)));

  /* This must be called before run any binlog_relay_io hooks */
  my_pthread_setspecific_ptr(RPL_MASTER_INFO, mi);

  if (RUN_HOOK(binlog_relay_io, thread_start, (thd, mi)))
  {
    mi->report(ERROR_LEVEL, ER_SLAVE_FATAL_ERROR,
               ER(ER_SLAVE_FATAL_ERROR), "Failed to run 'thread_start' hook");
    goto err;
  }

  if (!(mi->mysql = mysql = mysql_init(NULL)))
  {
    mi->report(ERROR_LEVEL, ER_SLAVE_FATAL_ERROR,
               ER(ER_SLAVE_FATAL_ERROR), "error in mysql_init()");
    goto err;
  }

  thd_proc_info(thd, "Connecting to master");
  // we can get killed during safe_connect
  if (!safe_connect(thd, mysql, mi))
  {
    sql_print_information("Slave I/O thread: connected to master '%s@%s:%d',"
                          "replication started in log '%s' at position %s",
                          mi->user, mi->host, mi->port,
			  IO_RPL_LOG_NAME,
			  llstr(mi->master_log_pos,llbuff));
  /*
    Adding MAX_LOG_EVENT_HEADER_LEN to the max_packet_size on the I/O
    thread, since a replication event can become this much larger than
    the corresponding packet (query) sent from client to master.
  */
    mysql->net.max_packet_size= thd->net.max_packet_size+= MAX_LOG_EVENT_HEADER;
  }
  else
  {
    sql_print_information("Slave I/O thread killed while connecting to master");
    goto err;
  }

connected:

    DBUG_EXECUTE_IF("dbug.before_get_running_status_yes",
                    {
                      const char act[]=
                        "now "
                        "wait_for signal.io_thread_let_running";
                      DBUG_ASSERT(opt_debug_sync_timeout > 0);
                      DBUG_ASSERT(!debug_sync_set_action(thd, 
                                                         STRING_WITH_LEN(act)));
                    };);

  // TODO: the assignment below should be under mutex (5.0)
  mi->slave_running= MYSQL_SLAVE_RUN_CONNECT;
  thd->slave_net = &mysql->net;
  thd_proc_info(thd, "Checking master version");
  ret= get_master_version_and_clock(mysql, mi);
  if (ret == 1)
    /* Fatal error */
    goto err;

  if (ret == 2) 
  { 
    if (check_io_slave_killed(mi->io_thd, mi, "Slave I/O thread killed"
                              "while calling get_master_version_and_clock(...)"))
      goto err;
    suppress_warnings= FALSE;
    /* Try to reconnect because the error was caused by a transient network problem */
    if (try_to_reconnect(thd, mysql, mi, &retry_count, suppress_warnings,
                             reconnect_messages[SLAVE_RECON_ACT_REG]))
      goto err;
    goto connected;
  } 

  if (mi->rli.relay_log.description_event_for_queue->binlog_version > 1)
  {
    /*
      Register ourselves with the master.
    */
    thd_proc_info(thd, "Registering slave on master");
    if (register_slave_on_master(mysql, mi, &suppress_warnings))
    {
      if (!check_io_slave_killed(thd, mi, "Slave I/O thread killed "
                                "while registering slave on master"))
      {
        sql_print_error("Slave I/O thread couldn't register on master");
        if (try_to_reconnect(thd, mysql, mi, &retry_count, suppress_warnings,
                             reconnect_messages[SLAVE_RECON_ACT_REG]))
          goto err;
      }
      else
        goto err;
      goto connected;
    }
    DBUG_EXECUTE_IF("FORCE_SLAVE_TO_RECONNECT_REG", 
      if (!retry_count_reg)
      {
        retry_count_reg++;
        sql_print_information("Forcing to reconnect slave I/O thread");
        if (try_to_reconnect(thd, mysql, mi, &retry_count, suppress_warnings,
                             reconnect_messages[SLAVE_RECON_ACT_REG]))
          goto err;
        goto connected;
      });
  }

  DBUG_PRINT("info",("Starting reading binary log from master"));
  while (!io_slave_killed(thd,mi))
  {
    thd_proc_info(thd, "Requesting binlog dump");
    if (request_dump(thd, mysql, mi, &suppress_warnings))
    {
      sql_print_error("Failed on request_dump()");
      if (check_io_slave_killed(thd, mi, "Slave I/O thread killed while \
requesting master dump") ||
          try_to_reconnect(thd, mysql, mi, &retry_count, suppress_warnings,
                           reconnect_messages[SLAVE_RECON_ACT_DUMP]))
        goto err;
      goto connected;
    }
    DBUG_EXECUTE_IF("FORCE_SLAVE_TO_RECONNECT_DUMP", 
      if (!retry_count_dump)
      {
        retry_count_dump++;
        sql_print_information("Forcing to reconnect slave I/O thread");
        if (try_to_reconnect(thd, mysql, mi, &retry_count, suppress_warnings,
                             reconnect_messages[SLAVE_RECON_ACT_DUMP]))
          goto err;
        goto connected;
      });
    const char *event_buf;

    DBUG_ASSERT(mi->last_error().number == 0);
    while (!io_slave_killed(thd,mi))
    {
      ulong event_len;
      /*
         We say "waiting" because read_event() will wait if there's nothing to
         read. But if there's something to read, it will not wait. The
         important thing is to not confuse users by saying "reading" whereas
         we're in fact receiving nothing.
      */
      thd_proc_info(thd, "Waiting for master to send event");
      event_len= read_event(mysql, mi, &suppress_warnings);
      if (check_io_slave_killed(thd, mi, "Slave I/O thread killed while \
reading event"))
        goto err;
      DBUG_EXECUTE_IF("FORCE_SLAVE_TO_RECONNECT_EVENT",
        if (!retry_count_event)
        {
          retry_count_event++;
          sql_print_information("Forcing to reconnect slave I/O thread");
          if (try_to_reconnect(thd, mysql, mi, &retry_count, suppress_warnings,
                               reconnect_messages[SLAVE_RECON_ACT_EVENT]))
            goto err;
          goto connected;
        });

      if (event_len == packet_error)
      {
        uint mysql_error_number= mysql_errno(mysql);
        switch (mysql_error_number) {
        case CR_NET_PACKET_TOO_LARGE:
          sql_print_error("\
Log entry on master is longer than max_allowed_packet (%ld) on \
slave. If the entry is correct, restart the server with a higher value of \
max_allowed_packet",
                          thd->variables.max_allowed_packet);
          mi->report(ERROR_LEVEL, ER_NET_PACKET_TOO_LARGE,
                     "%s", ER(ER_NET_PACKET_TOO_LARGE));
          goto err;
        case ER_MASTER_FATAL_ERROR_READING_BINLOG:
          mi->report(ERROR_LEVEL, ER_MASTER_FATAL_ERROR_READING_BINLOG,
                     ER(ER_MASTER_FATAL_ERROR_READING_BINLOG),
                     mysql_error_number, mysql_error(mysql));
          goto err;
        case ER_OUT_OF_RESOURCES:
          sql_print_error("\
Stopping slave I/O thread due to out-of-memory error from master");
          mi->report(ERROR_LEVEL, ER_OUT_OF_RESOURCES,
                     "%s", ER(ER_OUT_OF_RESOURCES));
          goto err;
        }
        if (try_to_reconnect(thd, mysql, mi, &retry_count, suppress_warnings,
                             reconnect_messages[SLAVE_RECON_ACT_EVENT]))
          goto err;
        goto connected;
      } // if (event_len == packet_error)

      retry_count=0;                    // ok event, reset retry counter
      thd_proc_info(thd, "Queueing master event to the relay log");
      event_buf= (const char*)mysql->net.read_pos + 1;
      if (RUN_HOOK(binlog_relay_io, after_read_event,
                   (thd, mi,(const char*)mysql->net.read_pos + 1,
                    event_len, &event_buf, &event_len)))
      {
        mi->report(ERROR_LEVEL, ER_SLAVE_FATAL_ERROR,
                   ER(ER_SLAVE_FATAL_ERROR),
                   "Failed to run 'after_read_event' hook");
        goto err;
      }

      /* XXX: 'synced' should be updated by queue_event to indicate
         whether event has been synced to disk */
      bool synced= 0;
      if (queue_event(mi, event_buf, event_len))
      {
        mi->report(ERROR_LEVEL, ER_SLAVE_RELAY_LOG_WRITE_FAILURE,
                   ER(ER_SLAVE_RELAY_LOG_WRITE_FAILURE),
                   "could not queue event from master");
        goto err;
      }

      if (RUN_HOOK(binlog_relay_io, after_queue_event,
                   (thd, mi, event_buf, event_len, synced)))
      {
        mi->report(ERROR_LEVEL, ER_SLAVE_FATAL_ERROR,
                   ER(ER_SLAVE_FATAL_ERROR),
                   "Failed to run 'after_queue_event' hook");
        goto err;
      }

      if (flush_master_info(mi, TRUE, TRUE))
      {
        sql_print_error("Failed to flush master info file");
        goto err;
      }
      /*
        See if the relay logs take too much space.
        We don't lock mi->rli.log_space_lock here; this dirty read saves time
        and does not introduce any problem:
        - if mi->rli.ignore_log_space_limit is 1 but becomes 0 just after (so
        the clean value is 0), then we are reading only one more event as we
        should, and we'll block only at the next event. No big deal.
        - if mi->rli.ignore_log_space_limit is 0 but becomes 1 just after (so
        the clean value is 1), then we are going into wait_for_relay_log_space()
        for no reason, but this function will do a clean read, notice the clean
        value and exit immediately.
      */
#ifndef DBUG_OFF
      {
        char llbuf1[22], llbuf2[22];
        DBUG_PRINT("info", ("log_space_limit=%s log_space_total=%s \
ignore_log_space_limit=%d",
                            llstr(rli->log_space_limit,llbuf1),
                            llstr(rli->log_space_total,llbuf2),
                            (int) rli->ignore_log_space_limit));
      }
#endif

      if (rli->log_space_limit && rli->log_space_limit <
          rli->log_space_total &&
          !rli->ignore_log_space_limit)
        if (wait_for_relay_log_space(rli))
        {
          sql_print_error("Slave I/O thread aborted while waiting for relay \
log space");
          goto err;
        }
    }
  }

  // error = 0;
err:
  // print the current replication position
  sql_print_information("Slave I/O thread exiting, read up to log '%s', position %s",
                  IO_RPL_LOG_NAME, llstr(mi->master_log_pos,llbuff));
  RUN_HOOK(binlog_relay_io, thread_stop, (thd, mi));
  thd->set_query(NULL, 0);
  thd->reset_db(NULL, 0);
  if (mysql)
  {
    /*
      Here we need to clear the active VIO before closing the
      connection with the master.  The reason is that THD::awake()
      might be called from terminate_slave_thread() because somebody
      issued a STOP SLAVE.  If that happends, the close_active_vio()
      can be called in the middle of closing the VIO associated with
      the 'mysql' object, causing a crash.
    */
#ifdef SIGNAL_WITH_VIO_CLOSE
    thd->clear_active_vio();
#endif
    mysql_close(mysql);
    mi->mysql=0;
  }
  write_ignored_events_info_to_relay_log(thd, mi);
  thd_proc_info(thd, "Waiting for slave mutex on exit");
  mysql_mutex_lock(&mi->run_lock);

  /* Forget the relay log's format */
  delete mi->rli.relay_log.description_event_for_queue;
  mi->rli.relay_log.description_event_for_queue= 0;
  // TODO: make rpl_status part of Master_info
  change_rpl_status(RPL_ACTIVE_SLAVE,RPL_IDLE_SLAVE);
  DBUG_ASSERT(thd->net.buff != 0);
  net_end(&thd->net); // destructor will not free it, because net.vio is 0
  close_thread_tables(thd);
  mysql_mutex_lock(&LOCK_thread_count);
  THD_CHECK_SENTRY(thd);
  delete thd;
  mysql_mutex_unlock(&LOCK_thread_count);
  mi->abort_slave= 0;
  mi->slave_running= 0;
  mi->io_thd= 0;
  /*
    Note: the order of the two following calls (first broadcast, then unlock)
    is important. Otherwise a killer_thread can execute between the calls and
    delete the mi structure leading to a crash! (see BUG#25306 for details)
   */ 
  mysql_cond_broadcast(&mi->stop_cond);       // tell the world we are done
  DBUG_EXECUTE_IF("simulate_slave_delay_at_terminate_bug38694", sleep(5););
  mysql_mutex_unlock(&mi->run_lock);

  DBUG_LEAVE;                                   // Must match DBUG_ENTER()
  my_thread_end();
  pthread_exit(0);
  return 0;                                     // Avoid compiler warnings
}

/*
  Check the temporary directory used by commands like
  LOAD DATA INFILE.
 */
static 
int check_temp_dir(char* tmp_file)
{
  int fd;
  MY_DIR *dirp;
  char tmp_dir[FN_REFLEN];
  size_t tmp_dir_size;

  DBUG_ENTER("check_temp_dir");

  /*
    Get the directory from the temporary file.
  */
  dirname_part(tmp_dir, tmp_file, &tmp_dir_size);

  /*
    Check if the directory exists.
   */
  if (!(dirp=my_dir(tmp_dir,MYF(MY_WME))))
    DBUG_RETURN(1);
  my_dirend(dirp);

  /*
    Check permissions to create a file.
   */
  if ((fd= mysql_file_create(key_file_misc,
                             tmp_file, CREATE_MODE,
                             O_WRONLY | O_BINARY | O_EXCL | O_NOFOLLOW,
                             MYF(MY_WME))) < 0)
  DBUG_RETURN(1);

  /*
    Clean up.
   */
  mysql_file_close(fd, MYF(0));
  mysql_file_delete(key_file_misc, tmp_file, MYF(0));

  DBUG_RETURN(0);
}

/**
  Slave SQL thread entry point.

  @param arg Pointer to Relay_log_info object that holds information
  for the SQL thread.

  @return Always 0.
*/
pthread_handler_t handle_slave_sql(void *arg)
{
  THD *thd;                     /* needs to be first for thread_stack */
  char llbuff[22],llbuff1[22];
  char saved_log_name[FN_REFLEN];
  char saved_master_log_name[FN_REFLEN];
  my_off_t UNINIT_VAR(saved_log_pos);
  my_off_t UNINIT_VAR(saved_master_log_pos);
  my_off_t saved_skip= 0;

  Relay_log_info* rli = &((Master_info*)arg)->rli;
  const char *errmsg;

  // needs to call my_thread_init(), otherwise we get a coredump in DBUG_ stuff
  my_thread_init();
  DBUG_ENTER("handle_slave_sql");

  DBUG_ASSERT(rli->inited);
  mysql_mutex_lock(&rli->run_lock);
  DBUG_ASSERT(!rli->slave_running);
  errmsg= 0;
#ifndef DBUG_OFF
  rli->events_till_abort = abort_slave_event_count;
#endif

  thd = new THD; // note that contructor of THD uses DBUG_ !
  thd->thread_stack = (char*)&thd; // remember where our stack is
  rli->sql_thd= thd;
  
  /* Inform waiting threads that slave has started */
  rli->slave_run_id++;
  rli->slave_running = 1;

  pthread_detach_this_thread();
  if (init_slave_thread(thd, SLAVE_THD_SQL))
  {
    /*
      TODO: this is currently broken - slave start and change master
      will be stuck if we fail here
    */
    mysql_cond_broadcast(&rli->start_cond);
    mysql_mutex_unlock(&rli->run_lock);
    rli->report(ERROR_LEVEL, ER_SLAVE_FATAL_ERROR, 
                "Failed during slave thread initialization");
    goto err;
  }
  thd->init_for_queries();
  thd->temporary_tables = rli->save_temporary_tables; // restore temp tables
  set_thd_in_use_temporary_tables(rli);   // (re)set sql_thd in use for saved temp tables
  mysql_mutex_lock(&LOCK_thread_count);
  threads.append(thd);
  mysql_mutex_unlock(&LOCK_thread_count);
  /*
    We are going to set slave_running to 1. Assuming slave I/O thread is
    alive and connected, this is going to make Seconds_Behind_Master be 0
    i.e. "caught up". Even if we're just at start of thread. Well it's ok, at
    the moment we start we can think we are caught up, and the next second we
    start receiving data so we realize we are not caught up and
    Seconds_Behind_Master grows. No big deal.
  */
  rli->abort_slave = 0;
  mysql_mutex_unlock(&rli->run_lock);
  mysql_cond_broadcast(&rli->start_cond);

  /*
    Reset errors for a clean start (otherwise, if the master is idle, the SQL
    thread may execute no Query_log_event, so the error will remain even
    though there's no problem anymore). Do not reset the master timestamp
    (imagine the slave has caught everything, the STOP SLAVE and START SLAVE:
    as we are not sure that we are going to receive a query, we want to
    remember the last master timestamp (to say how many seconds behind we are
    now.
    But the master timestamp is reset by RESET SLAVE & CHANGE MASTER.
  */
  rli->clear_error();

  //tell the I/O thread to take relay_log_space_limit into account from now on
  mysql_mutex_lock(&rli->log_space_lock);
  rli->ignore_log_space_limit= 0;
  mysql_mutex_unlock(&rli->log_space_lock);
  rli->trans_retries= 0; // start from "no error"
  DBUG_PRINT("info", ("rli->trans_retries: %lu", rli->trans_retries));

  if (init_relay_log_pos(rli,
                         rli->group_relay_log_name,
                         rli->group_relay_log_pos,
                         1 /*need data lock*/, &errmsg,
                         1 /*look for a description_event*/))
  { 
    rli->report(ERROR_LEVEL, ER_SLAVE_FATAL_ERROR, 
                "Error initializing relay log position: %s", errmsg);
    goto err;
  }
  THD_CHECK_SENTRY(thd);
#ifndef DBUG_OFF
  {
    char llbuf1[22], llbuf2[22];
    DBUG_PRINT("info", ("my_b_tell(rli->cur_log)=%s rli->event_relay_log_pos=%s",
                        llstr(my_b_tell(rli->cur_log),llbuf1),
                        llstr(rli->event_relay_log_pos,llbuf2)));
    DBUG_ASSERT(rli->event_relay_log_pos >= BIN_LOG_HEADER_SIZE);
    /*
      Wonder if this is correct. I (Guilhem) wonder if my_b_tell() returns the
      correct position when it's called just after my_b_seek() (the questionable
      stuff is those "seek is done on next read" comments in the my_b_seek()
      source code).
      The crude reality is that this assertion randomly fails whereas
      replication seems to work fine. And there is no easy explanation why it
      fails (as we my_b_seek(rli->event_relay_log_pos) at the very end of
      init_relay_log_pos() called above). Maybe the assertion would be
      meaningful if we held rli->data_lock between the my_b_seek() and the
      DBUG_ASSERT().
    */
#ifdef SHOULD_BE_CHECKED
    DBUG_ASSERT(my_b_tell(rli->cur_log) == rli->event_relay_log_pos);
#endif
  }
#endif
  DBUG_ASSERT(rli->sql_thd == thd);

  DBUG_PRINT("master_info",("log_file_name: %s  position: %s",
                            rli->group_master_log_name,
                            llstr(rli->group_master_log_pos,llbuff)));
  if (global_system_variables.log_warnings)
    sql_print_information("Slave SQL thread initialized, starting replication in \
log '%s' at position %s, relay log '%s' position: %s", RPL_LOG_NAME,
                    llstr(rli->group_master_log_pos,llbuff),rli->group_relay_log_name,
                    llstr(rli->group_relay_log_pos,llbuff1));

  if (check_temp_dir(rli->slave_patternload_file))
  {
    rli->report(ERROR_LEVEL, thd->stmt_da->sql_errno(), 
                "Unable to use slave's temporary directory %s - %s", 
                slave_load_tmpdir, thd->stmt_da->message());
    goto err;
  }

  /* execute init_slave variable */
  if (opt_init_slave.length)
  {
    execute_init_command(thd, &opt_init_slave, &LOCK_sys_init_slave);
    if (thd->is_slave_error)
    {
      rli->report(ERROR_LEVEL, thd->stmt_da->sql_errno(),
                  "Slave SQL thread aborted. Can't execute init_slave query");
      goto err;
    }
  }

  /*
    First check until condition - probably there is nothing to execute. We
    do not want to wait for next event in this case.
  */
  mysql_mutex_lock(&rli->data_lock);
  if (rli->slave_skip_counter)
  {
    char *pos;
    pos= strmake(saved_log_name, rli->group_relay_log_name, FN_REFLEN - 1);
    pos= '\0';
    pos= strmake(saved_master_log_name, rli->group_master_log_name, FN_REFLEN - 1);
    pos= '\0';
    saved_log_pos= rli->group_relay_log_pos;
    saved_master_log_pos= rli->group_master_log_pos;
    saved_skip= rli->slave_skip_counter;
  }
  if (rli->until_condition != Relay_log_info::UNTIL_NONE &&
      rli->is_until_satisfied(thd, NULL))
  {
    char buf[22];
    sql_print_information("Slave SQL thread stopped because it reached its"
                          " UNTIL position %s", llstr(rli->until_pos(), buf));
    mysql_mutex_unlock(&rli->data_lock);
    goto err;
  }
  mysql_mutex_unlock(&rli->data_lock);

  /* Read queries from the IO/THREAD until this thread is killed */

  while (!sql_slave_killed(thd,rli))
  {
    thd_proc_info(thd, "Reading event from the relay log");
    DBUG_ASSERT(rli->sql_thd == thd);
    THD_CHECK_SENTRY(thd);

    if (saved_skip && rli->slave_skip_counter == 0)
    {
      sql_print_information("'SQL_SLAVE_SKIP_COUNTER=%ld' executed at "
        "relay_log_file='%s', relay_log_pos='%ld', master_log_name='%s', "
        "master_log_pos='%ld' and new position at "
        "relay_log_file='%s', relay_log_pos='%ld', master_log_name='%s', "
        "master_log_pos='%ld' ",
        (ulong) saved_skip, saved_log_name, (ulong) saved_log_pos,
        saved_master_log_name, (ulong) saved_master_log_pos,
        rli->group_relay_log_name, (ulong) rli->group_relay_log_pos,
        rli->group_master_log_name, (ulong) rli->group_master_log_pos);
      saved_skip= 0;
    }
    
    if (exec_relay_log_event(thd,rli))
    {
      DBUG_PRINT("info", ("exec_relay_log_event() failed"));
      // do not scare the user if SQL thread was simply killed or stopped
      if (!sql_slave_killed(thd,rli))
      {
        /*
          retrieve as much info as possible from the thd and, error
          codes and warnings and print this to the error log as to
          allow the user to locate the error
        */
        uint32 const last_errno= rli->last_error().number;

        if (thd->is_error())
        {
          char const *const errmsg= thd->stmt_da->message();

          DBUG_PRINT("info",
                     ("thd->stmt_da->sql_errno()=%d; rli->last_error.number=%d",
                      thd->stmt_da->sql_errno(), last_errno));
          if (last_errno == 0)
          {
            /*
 	      This function is reporting an error which was not reported
 	      while executing exec_relay_log_event().
 	    */ 
            rli->report(ERROR_LEVEL, thd->stmt_da->sql_errno(), "%s", errmsg);
          }
          else if (last_errno != thd->stmt_da->sql_errno())
          {
            /*
             * An error was reported while executing exec_relay_log_event()
             * however the error code differs from what is in the thread.
             * This function prints out more information to help finding
             * what caused the problem.
             */  
            sql_print_error("Slave (additional info): %s Error_code: %d",
                            errmsg, thd->stmt_da->sql_errno());
          }
        }

        /* Print any warnings issued */
        List_iterator_fast<MYSQL_ERROR> it(thd->warning_info->warn_list());
        MYSQL_ERROR *err;
        /*
          Added controlled slave thread cancel for replication
          of user-defined variables.
        */
        bool udf_error = false;
        while ((err= it++))
        {
          if (err->get_sql_errno() == ER_CANT_OPEN_LIBRARY)
            udf_error = true;
          sql_print_warning("Slave: %s Error_code: %d", err->get_message_text(), err->get_sql_errno());
        }
        if (udf_error)
          sql_print_error("Error loading user-defined library, slave SQL "
            "thread aborted. Install the missing library, and restart the "
            "slave SQL thread with \"SLAVE START\". We stopped at log '%s' "
            "position %s", RPL_LOG_NAME, llstr(rli->group_master_log_pos, 
            llbuff));
        else
          sql_print_error("\
Error running query, slave SQL thread aborted. Fix the problem, and restart \
the slave SQL thread with \"SLAVE START\". We stopped at log \
'%s' position %s", RPL_LOG_NAME, llstr(rli->group_master_log_pos, llbuff));
      }
      goto err;
    }
  }

  /* Thread stopped. Print the current replication position to the log */
  sql_print_information("Slave SQL thread exiting, replication stopped in log "
                        "'%s' at position %s",
                        RPL_LOG_NAME, llstr(rli->group_master_log_pos,llbuff));

 err:

  /*
    Some events set some playgrounds, which won't be cleared because thread
    stops. Stopping of this thread may not be known to these events ("stop"
    request is detected only by the present function, not by events), so we
    must "proactively" clear playgrounds:
  */
  rli->cleanup_context(thd, 1);
  /*
    Some extra safety, which should not been needed (normally, event deletion
    should already have done these assignments (each event which sets these
    variables is supposed to set them to 0 before terminating)).
  */
  thd->catalog= 0;
  thd->set_query(NULL, 0);
  thd->reset_db(NULL, 0);
  thd_proc_info(thd, "Waiting for slave mutex on exit");
  mysql_mutex_lock(&rli->run_lock);
  /* We need data_lock, at least to wake up any waiting master_pos_wait() */
  mysql_mutex_lock(&rli->data_lock);
  DBUG_ASSERT(rli->slave_running == 1); // tracking buffer overrun
  /* When master_pos_wait() wakes up it will check this and terminate */
  rli->slave_running= 0;
  /* Forget the relay log's format */
  delete rli->relay_log.description_event_for_exec;
  rli->relay_log.description_event_for_exec= 0;
  /* Wake up master_pos_wait() */
  mysql_mutex_unlock(&rli->data_lock);
  DBUG_PRINT("info",("Signaling possibly waiting master_pos_wait() functions"));
  mysql_cond_broadcast(&rli->data_cond);
  rli->ignore_log_space_limit= 0; /* don't need any lock */
  /* we die so won't remember charset - re-update them on next thread start */
  rli->cached_charset_invalidate();
  rli->save_temporary_tables = thd->temporary_tables;

  /*
    TODO: see if we can do this conditionally in next_event() instead
    to avoid unneeded position re-init
  */
  thd->temporary_tables = 0; // remove tempation from destructor to close them
  DBUG_ASSERT(thd->net.buff != 0);
  net_end(&thd->net); // destructor will not free it, because we are weird
  DBUG_ASSERT(rli->sql_thd == thd);
  THD_CHECK_SENTRY(thd);
  rli->sql_thd= 0;
  set_thd_in_use_temporary_tables(rli);  // (re)set sql_thd in use for saved temp tables
  mysql_mutex_lock(&LOCK_thread_count);
  THD_CHECK_SENTRY(thd);
  delete thd;
  mysql_mutex_unlock(&LOCK_thread_count);
 /*
  Note: the order of the broadcast and unlock calls below (first broadcast, then unlock)
  is important. Otherwise a killer_thread can execute between the calls and
  delete the mi structure leading to a crash! (see BUG#25306 for details)
 */ 
  mysql_cond_broadcast(&rli->stop_cond);
  DBUG_EXECUTE_IF("simulate_slave_delay_at_terminate_bug38694", sleep(5););
  mysql_mutex_unlock(&rli->run_lock);  // tell the world we are done

  DBUG_LEAVE;                                   // Must match DBUG_ENTER()
  my_thread_end();
  pthread_exit(0);
  return 0;                                     // Avoid compiler warnings
}


/*
  process_io_create_file()
*/

static int process_io_create_file(Master_info* mi, Create_file_log_event* cev)
{
  int error = 1;
  ulong num_bytes;
  bool cev_not_written;
  THD *thd = mi->io_thd;
  NET *net = &mi->mysql->net;
  DBUG_ENTER("process_io_create_file");

  if (unlikely(!cev->is_valid()))
    DBUG_RETURN(1);

  if (!rpl_filter->db_ok(cev->db))
  {
    skip_load_data_infile(net);
    DBUG_RETURN(0);
  }
  DBUG_ASSERT(cev->inited_from_old);
  thd->file_id = cev->file_id = mi->file_id++;
  thd->server_id = cev->server_id;
  cev_not_written = 1;

  if (unlikely(net_request_file(net,cev->fname)))
  {
    sql_print_error("Slave I/O: failed requesting download of '%s'",
                    cev->fname);
    goto err;
  }

  /*
    This dummy block is so we could instantiate Append_block_log_event
    once and then modify it slightly instead of doing it multiple times
    in the loop
  */
  {
    Append_block_log_event aev(thd,0,0,0,0);

    for (;;)
    {
      if (unlikely((num_bytes=my_net_read(net)) == packet_error))
      {
        sql_print_error("Network read error downloading '%s' from master",
                        cev->fname);
        goto err;
      }
      if (unlikely(!num_bytes)) /* eof */
      {
	/* 3.23 master wants it */
        net_write_command(net, 0, (uchar*) "", 0, (uchar*) "", 0);
        /*
          If we wrote Create_file_log_event, then we need to write
          Execute_load_log_event. If we did not write Create_file_log_event,
          then this is an empty file and we can just do as if the LOAD DATA
          INFILE had not existed, i.e. write nothing.
        */
        if (unlikely(cev_not_written))
          break;
        Execute_load_log_event xev(thd,0,0);
        xev.log_pos = cev->log_pos;
        if (unlikely(mi->rli.relay_log.append(&xev)))
        {
          mi->report(ERROR_LEVEL, ER_SLAVE_RELAY_LOG_WRITE_FAILURE,
                     ER(ER_SLAVE_RELAY_LOG_WRITE_FAILURE),
                     "error writing Exec_load event to relay log");
          goto err;
        }
        mi->rli.relay_log.harvest_bytes_written(&mi->rli.log_space_total);
        break;
      }
      if (unlikely(cev_not_written))
      {
        cev->block = net->read_pos;
        cev->block_len = num_bytes;
        if (unlikely(mi->rli.relay_log.append(cev)))
        {
          mi->report(ERROR_LEVEL, ER_SLAVE_RELAY_LOG_WRITE_FAILURE,
                     ER(ER_SLAVE_RELAY_LOG_WRITE_FAILURE),
                     "error writing Create_file event to relay log");
          goto err;
        }
        cev_not_written=0;
        mi->rli.relay_log.harvest_bytes_written(&mi->rli.log_space_total);
      }
      else
      {
        aev.block = net->read_pos;
        aev.block_len = num_bytes;
        aev.log_pos = cev->log_pos;
        if (unlikely(mi->rli.relay_log.append(&aev)))
        {
          mi->report(ERROR_LEVEL, ER_SLAVE_RELAY_LOG_WRITE_FAILURE,
                     ER(ER_SLAVE_RELAY_LOG_WRITE_FAILURE),
                     "error writing Append_block event to relay log");
          goto err;
        }
        mi->rli.relay_log.harvest_bytes_written(&mi->rli.log_space_total) ;
      }
    }
  }
  error=0;
err:
  DBUG_RETURN(error);
}


/*
  Start using a new binary log on the master

  SYNOPSIS
    process_io_rotate()
    mi                  master_info for the slave
    rev                 The rotate log event read from the binary log

  DESCRIPTION
    Updates the master info with the place in the next binary
    log where we should start reading.
    Rotate the relay log to avoid mixed-format relay logs.

  NOTES
    We assume we already locked mi->data_lock

  RETURN VALUES
    0           ok
    1           Log event is illegal

*/

static int process_io_rotate(Master_info *mi, Rotate_log_event *rev)
{
  DBUG_ENTER("process_io_rotate");
  mysql_mutex_assert_owner(&mi->data_lock);

  if (unlikely(!rev->is_valid()))
    DBUG_RETURN(1);

  /* Safe copy as 'rev' has been "sanitized" in Rotate_log_event's ctor */
  memcpy(mi->master_log_name, rev->new_log_ident, rev->ident_len+1);
  mi->master_log_pos= rev->pos;
  DBUG_PRINT("info", ("master_log_pos: '%s' %lu",
                      mi->master_log_name, (ulong) mi->master_log_pos));
#ifndef DBUG_OFF
  /*
    If we do not do this, we will be getting the first
    rotate event forever, so we need to not disconnect after one.
  */
  if (disconnect_slave_event_count)
    mi->events_till_disconnect++;
#endif

  /*
    If description_event_for_queue is format <4, there is conversion in the
    relay log to the slave's format (4). And Rotate can mean upgrade or
    nothing. If upgrade, it's to 5.0 or newer, so we will get a Format_desc, so
    no need to reset description_event_for_queue now. And if it's nothing (same
    master version as before), no need (still using the slave's format).
  */
  if (mi->rli.relay_log.description_event_for_queue->binlog_version >= 4)
  {
    delete mi->rli.relay_log.description_event_for_queue;
    /* start from format 3 (MySQL 4.0) again */
    mi->rli.relay_log.description_event_for_queue= new
      Format_description_log_event(3);
  }
  /*
    Rotate the relay log makes binlog format detection easier (at next slave
    start or mysqlbinlog)
  */
  rotate_relay_log(mi); /* will take the right mutexes */
  DBUG_RETURN(0);
}

/*
  Reads a 3.23 event and converts it to the slave's format. This code was
  copied from MySQL 4.0.
*/
static int queue_binlog_ver_1_event(Master_info *mi, const char *buf,
                           ulong event_len)
{
  const char *errmsg = 0;
  ulong inc_pos;
  bool ignore_event= 0;
  char *tmp_buf = 0;
  Relay_log_info *rli= &mi->rli;
  DBUG_ENTER("queue_binlog_ver_1_event");

  /*
    If we get Load event, we need to pass a non-reusable buffer
    to read_log_event, so we do a trick
  */
  if (buf[EVENT_TYPE_OFFSET] == LOAD_EVENT)
  {
    if (unlikely(!(tmp_buf=(char*)my_malloc(event_len+1,MYF(MY_WME)))))
    {
      mi->report(ERROR_LEVEL, ER_SLAVE_FATAL_ERROR,
                 ER(ER_SLAVE_FATAL_ERROR), "Memory allocation failed");
      DBUG_RETURN(1);
    }
    memcpy(tmp_buf,buf,event_len);
    /*
      Create_file constructor wants a 0 as last char of buffer, this 0 will
      serve as the string-termination char for the file's name (which is at the
      end of the buffer)
      We must increment event_len, otherwise the event constructor will not see
      this end 0, which leads to segfault.
    */
    tmp_buf[event_len++]=0;
    int4store(tmp_buf+EVENT_LEN_OFFSET, event_len);
    buf = (const char*)tmp_buf;
  }
  /*
    This will transform LOAD_EVENT into CREATE_FILE_EVENT, ask the master to
    send the loaded file, and write it to the relay log in the form of
    Append_block/Exec_load (the SQL thread needs the data, as that thread is not
    connected to the master).
  */
  Log_event *ev = Log_event::read_log_event(buf,event_len, &errmsg,
                                            mi->rli.relay_log.description_event_for_queue);
  if (unlikely(!ev))
  {
    sql_print_error("Read invalid event from master: '%s',\
 master could be corrupt but a more likely cause of this is a bug",
                    errmsg);
    my_free((char*) tmp_buf, MYF(MY_ALLOW_ZERO_PTR));
    DBUG_RETURN(1);
  }

  mysql_mutex_lock(&mi->data_lock);
  ev->log_pos= mi->master_log_pos; /* 3.23 events don't contain log_pos */
  switch (ev->get_type_code()) {
  case STOP_EVENT:
    ignore_event= 1;
    inc_pos= event_len;
    break;
  case ROTATE_EVENT:
    if (unlikely(process_io_rotate(mi,(Rotate_log_event*)ev)))
    {
      delete ev;
      mysql_mutex_unlock(&mi->data_lock);
      DBUG_RETURN(1);
    }
    inc_pos= 0;
    break;
  case CREATE_FILE_EVENT:
    /*
      Yes it's possible to have CREATE_FILE_EVENT here, even if we're in
      queue_old_event() which is for 3.23 events which don't comprise
      CREATE_FILE_EVENT. This is because read_log_event() above has just
      transformed LOAD_EVENT into CREATE_FILE_EVENT.
    */
  {
    /* We come here when and only when tmp_buf != 0 */
    DBUG_ASSERT(tmp_buf != 0);
    inc_pos=event_len;
    ev->log_pos+= inc_pos;
    int error = process_io_create_file(mi,(Create_file_log_event*)ev);
    delete ev;
    mi->master_log_pos += inc_pos;
    DBUG_PRINT("info", ("master_log_pos: %lu", (ulong) mi->master_log_pos));
    mysql_mutex_unlock(&mi->data_lock);
    my_free((char*)tmp_buf, MYF(0));
    DBUG_RETURN(error);
  }
  default:
    inc_pos= event_len;
    break;
  }
  if (likely(!ignore_event))
  {
    if (ev->log_pos)
      /*
         Don't do it for fake Rotate events (see comment in
      Log_event::Log_event(const char* buf...) in log_event.cc).
      */
      ev->log_pos+= event_len; /* make log_pos be the pos of the end of the event */
    if (unlikely(rli->relay_log.append(ev)))
    {
      delete ev;
      mysql_mutex_unlock(&mi->data_lock);
      DBUG_RETURN(1);
    }
    rli->relay_log.harvest_bytes_written(&rli->log_space_total);
  }
  delete ev;
  mi->master_log_pos+= inc_pos;
  DBUG_PRINT("info", ("master_log_pos: %lu", (ulong) mi->master_log_pos));
  mysql_mutex_unlock(&mi->data_lock);
  DBUG_RETURN(0);
}

/*
  Reads a 4.0 event and converts it to the slave's format. This code was copied
  from queue_binlog_ver_1_event(), with some affordable simplifications.
*/
static int queue_binlog_ver_3_event(Master_info *mi, const char *buf,
                           ulong event_len)
{
  const char *errmsg = 0;
  ulong inc_pos;
  char *tmp_buf = 0;
  Relay_log_info *rli= &mi->rli;
  DBUG_ENTER("queue_binlog_ver_3_event");

  /* read_log_event() will adjust log_pos to be end_log_pos */
  Log_event *ev = Log_event::read_log_event(buf,event_len, &errmsg,
                                            mi->rli.relay_log.description_event_for_queue);
  if (unlikely(!ev))
  {
    sql_print_error("Read invalid event from master: '%s',\
 master could be corrupt but a more likely cause of this is a bug",
                    errmsg);
    my_free((char*) tmp_buf, MYF(MY_ALLOW_ZERO_PTR));
    DBUG_RETURN(1);
  }
  mysql_mutex_lock(&mi->data_lock);
  switch (ev->get_type_code()) {
  case STOP_EVENT:
    goto err;
  case ROTATE_EVENT:
    if (unlikely(process_io_rotate(mi,(Rotate_log_event*)ev)))
    {
      delete ev;
      mysql_mutex_unlock(&mi->data_lock);
      DBUG_RETURN(1);
    }
    inc_pos= 0;
    break;
  default:
    inc_pos= event_len;
    break;
  }
  if (unlikely(rli->relay_log.append(ev)))
  {
    delete ev;
    mysql_mutex_unlock(&mi->data_lock);
    DBUG_RETURN(1);
  }
  rli->relay_log.harvest_bytes_written(&rli->log_space_total);
  delete ev;
  mi->master_log_pos+= inc_pos;
err:
  DBUG_PRINT("info", ("master_log_pos: %lu", (ulong) mi->master_log_pos));
  mysql_mutex_unlock(&mi->data_lock);
  DBUG_RETURN(0);
}

/*
  queue_old_event()

  Writes a 3.23 or 4.0 event to the relay log, after converting it to the 5.0
  (exactly, slave's) format. To do the conversion, we create a 5.0 event from
  the 3.23/4.0 bytes, then write this event to the relay log.

  TODO:
    Test this code before release - it has to be tested on a separate
    setup with 3.23 master or 4.0 master
*/

static int queue_old_event(Master_info *mi, const char *buf,
                           ulong event_len)
{
  DBUG_ENTER("queue_old_event");

  switch (mi->rli.relay_log.description_event_for_queue->binlog_version)
  {
  case 1:
      DBUG_RETURN(queue_binlog_ver_1_event(mi,buf,event_len));
  case 3:
      DBUG_RETURN(queue_binlog_ver_3_event(mi,buf,event_len));
  default: /* unsupported format; eg version 2 */
    DBUG_PRINT("info",("unsupported binlog format %d in queue_old_event()",
                       mi->rli.relay_log.description_event_for_queue->binlog_version));
    DBUG_RETURN(1);
  }
}

/*
  queue_event()

  If the event is 3.23/4.0, passes it to queue_old_event() which will convert
  it. Otherwise, writes a 5.0 (or newer) event to the relay log. Then there is
  no format conversion, it's pure read/write of bytes.
  So a 5.0.0 slave's relay log can contain events in the slave's format or in
  any >=5.0.0 format.
*/

static int queue_event(Master_info* mi,const char* buf, ulong event_len)
{
  int error= 0;
  String error_msg;
  ulong inc_pos;
  Relay_log_info *rli= &mi->rli;
  mysql_mutex_t *log_lock= rli->relay_log.get_log_lock();
  ulong s_id;
  DBUG_ENTER("queue_event");

  LINT_INIT(inc_pos);

  if (mi->rli.relay_log.description_event_for_queue->binlog_version<4 &&
      buf[EVENT_TYPE_OFFSET] != FORMAT_DESCRIPTION_EVENT /* a way to escape */)
    DBUG_RETURN(queue_old_event(mi,buf,event_len));

  LINT_INIT(inc_pos);
  mysql_mutex_lock(&mi->data_lock);

  switch (buf[EVENT_TYPE_OFFSET]) {
  case STOP_EVENT:
    /*
      We needn't write this event to the relay log. Indeed, it just indicates a
      master server shutdown. The only thing this does is cleaning. But
      cleaning is already done on a per-master-thread basis (as the master
      server is shutting down cleanly, it has written all DROP TEMPORARY TABLE
      prepared statements' deletion are TODO only when we binlog prep stmts).

      We don't even increment mi->master_log_pos, because we may be just after
      a Rotate event. Btw, in a few milliseconds we are going to have a Start
      event from the next binlog (unless the master is presently running
      without --log-bin).
    */
    goto err;
  case ROTATE_EVENT:
  {
    Rotate_log_event rev(buf,event_len,mi->rli.relay_log.description_event_for_queue);
    if (unlikely(process_io_rotate(mi,&rev)))
    {
      error= ER_SLAVE_RELAY_LOG_WRITE_FAILURE;
      goto err;
    }
    /*
      Now the I/O thread has just changed its mi->master_log_name, so
      incrementing mi->master_log_pos is nonsense.
    */
    inc_pos= 0;
    break;
  }
  case FORMAT_DESCRIPTION_EVENT:
  {
    /*
      Create an event, and save it (when we rotate the relay log, we will have
      to write this event again).
    */
    /*
      We are the only thread which reads/writes description_event_for_queue.
      The relay_log struct does not move (though some members of it can
      change), so we needn't any lock (no rli->data_lock, no log lock).
    */
    Format_description_log_event* tmp;
    const char* errmsg;
    if (!(tmp= (Format_description_log_event*)
          Log_event::read_log_event(buf, event_len, &errmsg,
                                    mi->rli.relay_log.description_event_for_queue)))
    {
      error= ER_SLAVE_RELAY_LOG_WRITE_FAILURE;
      goto err;
    }
    delete mi->rli.relay_log.description_event_for_queue;
    mi->rli.relay_log.description_event_for_queue= tmp;
    /*
       Though this does some conversion to the slave's format, this will
       preserve the master's binlog format version, and number of event types.
    */
    /*
       If the event was not requested by the slave (the slave did not ask for
       it), i.e. has end_log_pos=0, we do not increment mi->master_log_pos
    */
    inc_pos= uint4korr(buf+LOG_POS_OFFSET) ? event_len : 0;
    DBUG_PRINT("info",("binlog format is now %d",
                       mi->rli.relay_log.description_event_for_queue->binlog_version));

  }
  break;

  case HEARTBEAT_LOG_EVENT:
  {
    /*
      HB (heartbeat) cannot come before RL (Relay)
    */
    char  llbuf[22];
    Heartbeat_log_event hb(buf, event_len, mi->rli.relay_log.description_event_for_queue);
    if (!hb.is_valid())
    {
      error= ER_SLAVE_HEARTBEAT_FAILURE;
      error_msg.append(STRING_WITH_LEN("inconsistent heartbeat event content;"));
      error_msg.append(STRING_WITH_LEN("the event's data: log_file_name "));
      error_msg.append(hb.get_log_ident(), (uint) strlen(hb.get_log_ident()));
      error_msg.append(STRING_WITH_LEN(" log_pos "));
      llstr(hb.log_pos, llbuf);
      error_msg.append(llbuf, strlen(llbuf));
      goto err;
    }
    mi->received_heartbeats++;
    /* 
       compare local and event's versions of log_file, log_pos.
       
       Heartbeat is sent only after an event corresponding to the corrdinates
       the heartbeat carries.
       Slave can not have a difference in coordinates except in the only
       special case when mi->master_log_name, master_log_pos have never
       been updated by Rotate event i.e when slave does not have any history
       with the master (and thereafter mi->master_log_pos is NULL).

       TODO: handling `when' for SHOW SLAVE STATUS' snds behind
    */
    if ((memcmp(mi->master_log_name, hb.get_log_ident(), hb.get_ident_len())
         && mi->master_log_name != NULL)
        || mi->master_log_pos != hb.log_pos)
    {
      /* missed events of heartbeat from the past */
      error= ER_SLAVE_HEARTBEAT_FAILURE;
      error_msg.append(STRING_WITH_LEN("heartbeat is not compatible with local info;"));
      error_msg.append(STRING_WITH_LEN("the event's data: log_file_name "));
      error_msg.append(hb.get_log_ident(), (uint) strlen(hb.get_log_ident()));
      error_msg.append(STRING_WITH_LEN(" log_pos "));
      llstr(hb.log_pos, llbuf);
      error_msg.append(llbuf, strlen(llbuf));
      goto err;
    }
    goto skip_relay_logging;
  }
  break;

  default:
    inc_pos= event_len;
    break;
  }

  /*
     If this event is originating from this server, don't queue it.
     We don't check this for 3.23 events because it's simpler like this; 3.23
     will be filtered anyway by the SQL slave thread which also tests the
     server id (we must also keep this test in the SQL thread, in case somebody
     upgrades a 4.0 slave which has a not-filtered relay log).

     ANY event coming from ourselves can be ignored: it is obvious for queries;
     for STOP_EVENT/ROTATE_EVENT/START_EVENT: these cannot come from ourselves
     (--log-slave-updates would not log that) unless this slave is also its
     direct master (an unsupported, useless setup!).
  */

  mysql_mutex_lock(log_lock);
  s_id= uint4korr(buf + SERVER_ID_OFFSET);
  if ((s_id == ::server_id && !mi->rli.replicate_same_server_id) ||
      /*
        the following conjunction deals with IGNORE_SERVER_IDS, if set
        If the master is on the ignore list, execution of
        format description log events and rotate events is necessary.
      */
      (mi->ignore_server_ids.elements > 0 &&
       mi->shall_ignore_server_id(s_id) &&
       /* everything is filtered out from non-master */
       (s_id != mi->master_id ||
        /* for the master meta information is necessary */
        (buf[EVENT_TYPE_OFFSET] != FORMAT_DESCRIPTION_EVENT &&
         buf[EVENT_TYPE_OFFSET] != ROTATE_EVENT))))
  {
    /*
      Do not write it to the relay log.
      a) We still want to increment mi->master_log_pos, so that we won't
      re-read this event from the master if the slave IO thread is now
      stopped/restarted (more efficient if the events we are ignoring are big
      LOAD DATA INFILE).
      b) We want to record that we are skipping events, for the information of
      the slave SQL thread, otherwise that thread may let
      rli->group_relay_log_pos stay too small if the last binlog's event is
      ignored.
      But events which were generated by this slave and which do not exist in
      the master's binlog (i.e. Format_desc, Rotate & Stop) should not increment
      mi->master_log_pos.
      If the event is originated remotely and is being filtered out by
      IGNORE_SERVER_IDS it increments mi->master_log_pos
      as well as rli->group_relay_log_pos.
    */
    if (!(s_id == ::server_id && !mi->rli.replicate_same_server_id) ||
        (buf[EVENT_TYPE_OFFSET] != FORMAT_DESCRIPTION_EVENT &&
         buf[EVENT_TYPE_OFFSET] != ROTATE_EVENT &&
         buf[EVENT_TYPE_OFFSET] != STOP_EVENT))
    {
      mi->master_log_pos+= inc_pos;
      memcpy(rli->ign_master_log_name_end, mi->master_log_name, FN_REFLEN);
      DBUG_ASSERT(rli->ign_master_log_name_end[0]);
      rli->ign_master_log_pos_end= mi->master_log_pos;
    }
    rli->relay_log.signal_update(); // the slave SQL thread needs to re-check
    DBUG_PRINT("info", ("master_log_pos: %lu, event originating from %u server, ignored",
                        (ulong) mi->master_log_pos, uint4korr(buf + SERVER_ID_OFFSET)));
  }
  else
  {
    /* write the event to the relay log */
    if (likely(!(rli->relay_log.appendv(buf,event_len,0))))
    {
      mi->master_log_pos+= inc_pos;
      DBUG_PRINT("info", ("master_log_pos: %lu", (ulong) mi->master_log_pos));
      rli->relay_log.harvest_bytes_written(&rli->log_space_total);
    }
    else
    {
      error= ER_SLAVE_RELAY_LOG_WRITE_FAILURE;
    }
    rli->ign_master_log_name_end[0]= 0; // last event is not ignored
  }
  mysql_mutex_unlock(log_lock);

skip_relay_logging:
  
err:
  mysql_mutex_unlock(&mi->data_lock);
  DBUG_PRINT("info", ("error: %d", error));
  if (error)
    mi->report(ERROR_LEVEL, error, ER(error), 
               (error == ER_SLAVE_RELAY_LOG_WRITE_FAILURE)?
               "could not queue event from master" :
               error_msg.ptr());
  DBUG_RETURN(error);
}


void end_relay_log_info(Relay_log_info* rli)
{
  DBUG_ENTER("end_relay_log_info");

  if (!rli->inited)
    DBUG_VOID_RETURN;
  if (rli->info_fd >= 0)
  {
    end_io_cache(&rli->info_file);
    mysql_file_close(rli->info_fd, MYF(MY_WME));
    rli->info_fd = -1;
  }
  if (rli->cur_log_fd >= 0)
  {
    end_io_cache(&rli->cache_buf);
    mysql_file_close(rli->cur_log_fd, MYF(MY_WME));
    rli->cur_log_fd = -1;
  }
  rli->inited = 0;
  rli->relay_log.close(LOG_CLOSE_INDEX | LOG_CLOSE_STOP_EVENT);
  rli->relay_log.harvest_bytes_written(&rli->log_space_total);
  /*
    Delete the slave's temporary tables from memory.
    In the future there will be other actions than this, to ensure persistance
    of slave's temp tables after shutdown.
  */
  rli->close_temporary_tables();
  DBUG_VOID_RETURN;
}


/**
  Hook to detach the active VIO before closing a connection handle.

  The client API might close the connection (and associated data)
  in case it encounters a unrecoverable (network) error. This hook
  is called from the client code before the VIO handle is deleted
  allows the thread to detach the active vio so it does not point
  to freed memory.

  Other calls to THD::clear_active_vio throughout this module are
  redundant due to the hook but are left in place for illustrative
  purposes.
*/

extern "C" void slave_io_thread_detach_vio()
{
#ifdef SIGNAL_WITH_VIO_CLOSE
  THD *thd= current_thd;
  if (thd && thd->slave_thread)
    thd->clear_active_vio();
#endif
}


/*
  Try to connect until successful or slave killed

  SYNPOSIS
    safe_connect()
    thd                 Thread handler for slave
    mysql               MySQL connection handle
    mi                  Replication handle

  RETURN
    0   ok
    #   Error
*/

static int safe_connect(THD* thd, MYSQL* mysql, Master_info* mi)
{
  DBUG_ENTER("safe_connect");

  DBUG_RETURN(connect_to_master(thd, mysql, mi, 0, 0));
}


/*
  SYNPOSIS
    connect_to_master()

  IMPLEMENTATION
    Try to connect until successful or slave killed or we have retried
    master_retry_count times
*/

static int connect_to_master(THD* thd, MYSQL* mysql, Master_info* mi,
                             bool reconnect, bool suppress_warnings)
{
  int slave_was_killed;
  int last_errno= -2;                           // impossible error
  ulong err_count=0;
  char llbuff[22];
  DBUG_ENTER("connect_to_master");

#ifndef DBUG_OFF
  mi->events_till_disconnect = disconnect_slave_event_count;
#endif
  ulong client_flag= CLIENT_REMEMBER_OPTIONS;
  if (opt_slave_compressed_protocol)
    client_flag=CLIENT_COMPRESS;                /* We will use compression */

  mysql_options(mysql, MYSQL_OPT_CONNECT_TIMEOUT, (char *) &slave_net_timeout);
  mysql_options(mysql, MYSQL_OPT_READ_TIMEOUT, (char *) &slave_net_timeout);

#ifdef HAVE_OPENSSL
  if (mi->ssl)
  {
    mysql_ssl_set(mysql,
                  mi->ssl_key[0]?mi->ssl_key:0,
                  mi->ssl_cert[0]?mi->ssl_cert:0,
                  mi->ssl_ca[0]?mi->ssl_ca:0,
                  mi->ssl_capath[0]?mi->ssl_capath:0,
                  mi->ssl_cipher[0]?mi->ssl_cipher:0);
    mysql_options(mysql, MYSQL_OPT_SSL_VERIFY_SERVER_CERT,
                  &mi->ssl_verify_server_cert);
  }
#endif

  mysql_options(mysql, MYSQL_SET_CHARSET_NAME, default_charset_info->csname);
  /* This one is not strictly needed but we have it here for completeness */
  mysql_options(mysql, MYSQL_SET_CHARSET_DIR, (char *) charsets_dir);

  while (!(slave_was_killed = io_slave_killed(thd,mi)) &&
         (reconnect ? mysql_reconnect(mysql) != 0 :
          mysql_real_connect(mysql, mi->host, mi->user, mi->password, 0,
                             mi->port, 0, client_flag) == 0))
  {
    /* Don't repeat last error */
    if ((int)mysql_errno(mysql) != last_errno)
    {
      last_errno=mysql_errno(mysql);
      suppress_warnings= 0;
      mi->report(ERROR_LEVEL, last_errno,
                 "error %s to master '%s@%s:%d'"
                 " - retry-time: %d  retries: %lu",
                 (reconnect ? "reconnecting" : "connecting"),
                 mi->user, mi->host, mi->port,
                 mi->connect_retry, master_retry_count);
    }
    /*
      By default we try forever. The reason is that failure will trigger
      master election, so if the user did not set master_retry_count we
      do not want to have election triggered on the first failure to
      connect
    */
    if (++err_count == master_retry_count)
    {
      slave_was_killed=1;
      if (reconnect)
        change_rpl_status(RPL_ACTIVE_SLAVE,RPL_LOST_SOLDIER);
      break;
    }
    safe_sleep(thd,mi->connect_retry,(CHECK_KILLED_FUNC)io_slave_killed,
               (void*)mi);
  }

  if (!slave_was_killed)
  {
    mi->clear_error(); // clear possible left over reconnect error
    if (reconnect)
    {
      if (!suppress_warnings && global_system_variables.log_warnings)
        sql_print_information("Slave: connected to master '%s@%s:%d',\
replication resumed in log '%s' at position %s", mi->user,
                        mi->host, mi->port,
                        IO_RPL_LOG_NAME,
                        llstr(mi->master_log_pos,llbuff));
    }
    else
    {
      change_rpl_status(RPL_IDLE_SLAVE,RPL_ACTIVE_SLAVE);
      general_log_print(thd, COM_CONNECT_OUT, "%s@%s:%d",
                        mi->user, mi->host, mi->port);
    }
#ifdef SIGNAL_WITH_VIO_CLOSE
    thd->set_active_vio(mysql->net.vio);
#endif
  }
  mysql->reconnect= 1;
  DBUG_PRINT("exit",("slave_was_killed: %d", slave_was_killed));
  DBUG_RETURN(slave_was_killed);
}


/*
  safe_reconnect()

  IMPLEMENTATION
    Try to connect until successful or slave killed or we have retried
    master_retry_count times
*/

static int safe_reconnect(THD* thd, MYSQL* mysql, Master_info* mi,
                          bool suppress_warnings)
{
  DBUG_ENTER("safe_reconnect");
  DBUG_RETURN(connect_to_master(thd, mysql, mi, 1, suppress_warnings));
}


MYSQL *rpl_connect_master(MYSQL *mysql)
{
  THD *thd= current_thd;
  Master_info *mi= my_pthread_getspecific_ptr(Master_info*, RPL_MASTER_INFO);
  if (!mi)
  {
    sql_print_error("'rpl_connect_master' must be called in slave I/O thread context.");
    return NULL;
  }

  bool allocated= false;
  
  if (!mysql)
  {
    if(!(mysql= mysql_init(NULL)))
    {
      sql_print_error("rpl_connect_master: failed in mysql_init()");
      return NULL;
    }
    allocated= true;
  }

  /*
    XXX: copied from connect_to_master, this function should not
    change the slave status, so we cannot use connect_to_master
    directly
    
    TODO: make this part a seperate function to eliminate duplication
  */
  mysql_options(mysql, MYSQL_OPT_CONNECT_TIMEOUT, (char *) &slave_net_timeout);
  mysql_options(mysql, MYSQL_OPT_READ_TIMEOUT, (char *) &slave_net_timeout);

#ifdef HAVE_OPENSSL
  if (mi->ssl)
  {
    mysql_ssl_set(mysql,
                  mi->ssl_key[0]?mi->ssl_key:0,
                  mi->ssl_cert[0]?mi->ssl_cert:0,
                  mi->ssl_ca[0]?mi->ssl_ca:0,
                  mi->ssl_capath[0]?mi->ssl_capath:0,
                  mi->ssl_cipher[0]?mi->ssl_cipher:0);
    mysql_options(mysql, MYSQL_OPT_SSL_VERIFY_SERVER_CERT,
                  &mi->ssl_verify_server_cert);
  }
#endif

  mysql_options(mysql, MYSQL_SET_CHARSET_NAME, default_charset_info->csname);
  /* This one is not strictly needed but we have it here for completeness */
  mysql_options(mysql, MYSQL_SET_CHARSET_DIR, (char *) charsets_dir);

  if (io_slave_killed(thd, mi)
      || !mysql_real_connect(mysql, mi->host, mi->user, mi->password, 0,
                             mi->port, 0, 0))
  {
    if (!io_slave_killed(thd, mi))
      sql_print_error("rpl_connect_master: error connecting to master: %s (server_error: %d)",
                      mysql_error(mysql), mysql_errno(mysql));
    
    if (allocated)
      mysql_close(mysql);                       // this will free the object
    return NULL;
  }
  return mysql;
}

/*
  Store the file and position where the execute-slave thread are in the
  relay log.

  SYNOPSIS
    flush_relay_log_info()
    rli                 Relay log information

  NOTES
    - As this is only called by the slave thread or on STOP SLAVE, with the
      log_lock grabbed and the slave thread stopped, we don't need to have 
      a lock here.
    - If there is an active transaction, then we don't update the position
      in the relay log.  This is to ensure that we re-execute statements
      if we die in the middle of an transaction that was rolled back.
    - As a transaction never spans binary logs, we don't have to handle the
      case where we do a relay-log-rotation in the middle of the transaction.
      If this would not be the case, we would have to ensure that we
      don't delete the relay log file where the transaction started when
      we switch to a new relay log file.

  TODO
    - Change the log file information to a binary format to avoid calling
      longlong2str.

  RETURN VALUES
    0   ok
    1   write error
*/

bool flush_relay_log_info(Relay_log_info* rli)
{
  bool error=0;
  DBUG_ENTER("flush_relay_log_info");

  if (unlikely(rli->no_storage))
    DBUG_RETURN(0);

  IO_CACHE *file = &rli->info_file;
  char buff[FN_REFLEN*2+22*2+4], *pos;

  my_b_seek(file, 0L);
  pos=strmov(buff, rli->group_relay_log_name);
  *pos++='\n';
  pos=longlong2str(rli->group_relay_log_pos, pos, 10);
  *pos++='\n';
  pos=strmov(pos, rli->group_master_log_name);
  *pos++='\n';
  pos=longlong2str(rli->group_master_log_pos, pos, 10);
  *pos='\n';
  if (my_b_write(file, (uchar*) buff, (size_t) (pos-buff)+1))
    error=1;
  if (flush_io_cache(file))
    error=1;
  if (sync_relayloginfo_period &&
      !error &&
      ++(rli->sync_counter) >= sync_relayloginfo_period)
  {
    if (my_sync(rli->info_fd, MYF(MY_WME)))
      error=1;
    rli->sync_counter= 0;
  }
  /* 
    Flushing the relay log is done by the slave I/O thread 
    or by the user on STOP SLAVE. 
   */
  DBUG_RETURN(error);
}


/*
  Called when we notice that the current "hot" log got rotated under our feet.
*/

static IO_CACHE *reopen_relay_log(Relay_log_info *rli, const char **errmsg)
{
  DBUG_ENTER("reopen_relay_log");
  DBUG_ASSERT(rli->cur_log != &rli->cache_buf);
  DBUG_ASSERT(rli->cur_log_fd == -1);

  IO_CACHE *cur_log = rli->cur_log=&rli->cache_buf;
  if ((rli->cur_log_fd=open_binlog(cur_log,rli->event_relay_log_name,
                                   errmsg)) <0)
    DBUG_RETURN(0);
  /*
    We want to start exactly where we was before:
    relay_log_pos       Current log pos
    pending             Number of bytes already processed from the event
  */
  rli->event_relay_log_pos= max(rli->event_relay_log_pos, BIN_LOG_HEADER_SIZE);
  my_b_seek(cur_log,rli->event_relay_log_pos);
  DBUG_RETURN(cur_log);
}


/**
  Reads next event from the relay log.  Should be called from the
  slave IO thread.

  @param rli Relay_log_info structure for the slave IO thread.

  @return The event read, or NULL on error.  If an error occurs, the
  error is reported through the sql_print_information() or
  sql_print_error() functions.
*/
static Log_event* next_event(Relay_log_info* rli)
{
  Log_event* ev;
  IO_CACHE* cur_log = rli->cur_log;
  mysql_mutex_t *log_lock = rli->relay_log.get_log_lock();
  const char* errmsg=0;
  THD* thd = rli->sql_thd;
  DBUG_ENTER("next_event");

  DBUG_ASSERT(thd != 0);

#ifndef DBUG_OFF
  if (abort_slave_event_count && !rli->events_till_abort--)
    DBUG_RETURN(0);
#endif

  /*
    For most operations we need to protect rli members with data_lock,
    so we assume calling function acquired this mutex for us and we will
    hold it for the most of the loop below However, we will release it
    whenever it is worth the hassle,  and in the cases when we go into a
    mysql_cond_wait() with the non-data_lock mutex
  */
  mysql_mutex_assert_owner(&rli->data_lock);

  while (!sql_slave_killed(thd,rli))
  {
    /*
      We can have two kinds of log reading:
      hot_log:
        rli->cur_log points at the IO_CACHE of relay_log, which
        is actively being updated by the I/O thread. We need to be careful
        in this case and make sure that we are not looking at a stale log that
        has already been rotated. If it has been, we reopen the log.

      The other case is much simpler:
        We just have a read only log that nobody else will be updating.
    */
    bool hot_log;
    if ((hot_log = (cur_log != &rli->cache_buf)))
    {
      DBUG_ASSERT(rli->cur_log_fd == -1); // foreign descriptor
      mysql_mutex_lock(log_lock);

      /*
        Reading xxx_file_id is safe because the log will only
        be rotated when we hold relay_log.LOCK_log
      */
      if (rli->relay_log.get_open_count() != rli->cur_log_old_open_count)
      {
        // The master has switched to a new log file; Reopen the old log file
        cur_log=reopen_relay_log(rli, &errmsg);
        mysql_mutex_unlock(log_lock);
        if (!cur_log)                           // No more log files
          goto err;
        hot_log=0;                              // Using old binary log
      }
    }
    /* 
      As there is no guarantee that the relay is open (for example, an I/O
      error during a write by the slave I/O thread may have closed it), we
      have to test it.
    */
    if (!my_b_inited(cur_log))
      goto err;
#ifndef DBUG_OFF
    {
      /* This is an assertion which sometimes fails, let's try to track it */
      char llbuf1[22], llbuf2[22];
      DBUG_PRINT("info", ("my_b_tell(cur_log)=%s rli->event_relay_log_pos=%s",
                          llstr(my_b_tell(cur_log),llbuf1),
                          llstr(rli->event_relay_log_pos,llbuf2)));
      DBUG_ASSERT(my_b_tell(cur_log) >= BIN_LOG_HEADER_SIZE);
      DBUG_ASSERT(my_b_tell(cur_log) == rli->event_relay_log_pos);
    }
#endif
    /*
      Relay log is always in new format - if the master is 3.23, the
      I/O thread will convert the format for us.
      A problem: the description event may be in a previous relay log. So if
      the slave has been shutdown meanwhile, we would have to look in old relay
      logs, which may even have been deleted. So we need to write this
      description event at the beginning of the relay log.
      When the relay log is created when the I/O thread starts, easy: the
      master will send the description event and we will queue it.
      But if the relay log is created by new_file(): then the solution is:
      MYSQL_BIN_LOG::open() will write the buffered description event.
    */
    if ((ev=Log_event::read_log_event(cur_log,0,
                                      rli->relay_log.description_event_for_exec)))

    {
      DBUG_ASSERT(thd==rli->sql_thd);
      /*
        read it while we have a lock, to avoid a mutex lock in
        inc_event_relay_log_pos()
      */
      rli->future_event_relay_log_pos= my_b_tell(cur_log);
      if (hot_log)
        mysql_mutex_unlock(log_lock);
      DBUG_RETURN(ev);
    }
    DBUG_ASSERT(thd==rli->sql_thd);
    if (opt_reckless_slave)                     // For mysql-test
      cur_log->error = 0;
    if (cur_log->error < 0)
    {
      errmsg = "slave SQL thread aborted because of I/O error";
      if (hot_log)
        mysql_mutex_unlock(log_lock);
      goto err;
    }
    if (!cur_log->error) /* EOF */
    {
      /*
        On a hot log, EOF means that there are no more updates to
        process and we must block until I/O thread adds some and
        signals us to continue
      */
      if (hot_log)
      {
        /*
          We say in Seconds_Behind_Master that we have "caught up". Note that
          for example if network link is broken but I/O slave thread hasn't
          noticed it (slave_net_timeout not elapsed), then we'll say "caught
          up" whereas we're not really caught up. Fixing that would require
          internally cutting timeout in smaller pieces in network read, no
          thanks. Another example: SQL has caught up on I/O, now I/O has read
          a new event and is queuing it; the false "0" will exist until SQL
          finishes executing the new event; it will be look abnormal only if
          the events have old timestamps (then you get "many", 0, "many").

          Transient phases like this can be fixed with implemeting
          Heartbeat event which provides the slave the status of the
          master at time the master does not have any new update to send.
          Seconds_Behind_Master would be zero only when master has no
          more updates in binlog for slave. The heartbeat can be sent
          in a (small) fraction of slave_net_timeout. Until it's done
          rli->last_master_timestamp is temporarely (for time of
          waiting for the following event) reset whenever EOF is
          reached.
        */
        time_t save_timestamp= rli->last_master_timestamp;
        rli->last_master_timestamp= 0;

        DBUG_ASSERT(rli->relay_log.get_open_count() ==
                    rli->cur_log_old_open_count);

        if (rli->ign_master_log_name_end[0])
        {
          /* We generate and return a Rotate, to make our positions advance */
          DBUG_PRINT("info",("seeing an ignored end segment"));
          ev= new Rotate_log_event(rli->ign_master_log_name_end,
                                   0, rli->ign_master_log_pos_end,
                                   Rotate_log_event::DUP_NAME);
          rli->ign_master_log_name_end[0]= 0;
          mysql_mutex_unlock(log_lock);
          if (unlikely(!ev))
          {
            errmsg= "Slave SQL thread failed to create a Rotate event "
              "(out of memory?), SHOW SLAVE STATUS may be inaccurate";
            goto err;
          }
          ev->server_id= 0; // don't be ignored by slave SQL thread
          DBUG_RETURN(ev);
        }

        /*
          We can, and should release data_lock while we are waiting for
          update. If we do not, show slave status will block
        */
        mysql_mutex_unlock(&rli->data_lock);

        /*
          Possible deadlock :
          - the I/O thread has reached log_space_limit
          - the SQL thread has read all relay logs, but cannot purge for some
          reason:
            * it has already purged all logs except the current one
            * there are other logs than the current one but they're involved in
            a transaction that finishes in the current one (or is not finished)
          Solution :
          Wake up the possibly waiting I/O thread, and set a boolean asking
          the I/O thread to temporarily ignore the log_space_limit
          constraint, because we do not want the I/O thread to block because of
          space (it's ok if it blocks for any other reason (e.g. because the
          master does not send anything). Then the I/O thread stops waiting
          and reads more events.
          The SQL thread decides when the I/O thread should take log_space_limit
          into account again : ignore_log_space_limit is reset to 0
          in purge_first_log (when the SQL thread purges the just-read relay
          log), and also when the SQL thread starts. We should also reset
          ignore_log_space_limit to 0 when the user does RESET SLAVE, but in
          fact, no need as RESET SLAVE requires that the slave
          be stopped, and the SQL thread sets ignore_log_space_limit to 0 when
          it stops.
        */
        mysql_mutex_lock(&rli->log_space_lock);
        // prevent the I/O thread from blocking next times
        rli->ignore_log_space_limit= 1;
        /*
          If the I/O thread is blocked, unblock it.  Ok to broadcast
          after unlock, because the mutex is only destroyed in
          ~Relay_log_info(), i.e. when rli is destroyed, and rli will
          not be destroyed before we exit the present function.
        */
        mysql_mutex_unlock(&rli->log_space_lock);
        mysql_cond_broadcast(&rli->log_space_cond);
        // Note that wait_for_update_relay_log unlocks lock_log !
        rli->relay_log.wait_for_update_relay_log(rli->sql_thd);
        // re-acquire data lock since we released it earlier
        mysql_mutex_lock(&rli->data_lock);
        rli->last_master_timestamp= save_timestamp;
        continue;
      }
      /*
        If the log was not hot, we need to move to the next log in
        sequence. The next log could be hot or cold, we deal with both
        cases separately after doing some common initialization
      */
      end_io_cache(cur_log);
      DBUG_ASSERT(rli->cur_log_fd >= 0);
      mysql_file_close(rli->cur_log_fd, MYF(MY_WME));
      rli->cur_log_fd = -1;

      if (relay_log_purge)
      {
        /*
          purge_first_log will properly set up relay log coordinates in rli.
          If the group's coordinates are equal to the event's coordinates
          (i.e. the relay log was not rotated in the middle of a group),
          we can purge this relay log too.
          We do ulonglong and string comparisons, this may be slow but
          - purging the last relay log is nice (it can save 1GB of disk), so we
          like to detect the case where we can do it, and given this,
          - I see no better detection method
          - purge_first_log is not called that often
        */
        if (rli->relay_log.purge_first_log
            (rli,
             rli->group_relay_log_pos == rli->event_relay_log_pos
             && !strcmp(rli->group_relay_log_name,rli->event_relay_log_name)))
        {
          errmsg = "Error purging processed logs";
          goto err;
        }
      }
      else
      {
        /*
          If hot_log is set, then we already have a lock on
          LOCK_log.  If not, we have to get the lock.

          According to Sasha, the only time this code will ever be executed
          is if we are recovering from a bug.
        */
        if (rli->relay_log.find_next_log(&rli->linfo, !hot_log))
        {
          errmsg = "error switching to the next log";
          goto err;
        }
        rli->event_relay_log_pos = BIN_LOG_HEADER_SIZE;
        strmake(rli->event_relay_log_name,rli->linfo.log_file_name,
                sizeof(rli->event_relay_log_name)-1);
        flush_relay_log_info(rli);
      }

      /*
        Now we want to open this next log. To know if it's a hot log (the one
        being written by the I/O thread now) or a cold log, we can use
        is_active(); if it is hot, we use the I/O cache; if it's cold we open
        the file normally. But if is_active() reports that the log is hot, this
        may change between the test and the consequence of the test. So we may
        open the I/O cache whereas the log is now cold, which is nonsense.
        To guard against this, we need to have LOCK_log.
      */

      DBUG_PRINT("info",("hot_log: %d",hot_log));
      if (!hot_log) /* if hot_log, we already have this mutex */
        mysql_mutex_lock(log_lock);
      if (rli->relay_log.is_active(rli->linfo.log_file_name))
      {
#ifdef EXTRA_DEBUG
        if (global_system_variables.log_warnings)
          sql_print_information("next log '%s' is currently active",
                                rli->linfo.log_file_name);
#endif
        rli->cur_log= cur_log= rli->relay_log.get_log_file();
        rli->cur_log_old_open_count= rli->relay_log.get_open_count();
        DBUG_ASSERT(rli->cur_log_fd == -1);

        /*
          Read pointer has to be at the start since we are the only
          reader.
          We must keep the LOCK_log to read the 4 first bytes, as this is a hot
          log (same as when we call read_log_event() above: for a hot log we
          take the mutex).
        */
        if (check_binlog_magic(cur_log,&errmsg))
        {
          if (!hot_log)
            mysql_mutex_unlock(log_lock);
          goto err;
        }
        if (!hot_log)
          mysql_mutex_unlock(log_lock);
        continue;
      }
      if (!hot_log)
        mysql_mutex_unlock(log_lock);
      /*
        if we get here, the log was not hot, so we will have to open it
        ourselves. We are sure that the log is still not hot now (a log can get
        from hot to cold, but not from cold to hot). No need for LOCK_log.
      */
#ifdef EXTRA_DEBUG
      if (global_system_variables.log_warnings)
        sql_print_information("next log '%s' is not active",
                              rli->linfo.log_file_name);
#endif
      // open_binlog() will check the magic header
      if ((rli->cur_log_fd=open_binlog(cur_log,rli->linfo.log_file_name,
                                       &errmsg)) <0)
        goto err;
    }
    else
    {
      /*
        Read failed with a non-EOF error.
        TODO: come up with something better to handle this error
      */
      if (hot_log)
        mysql_mutex_unlock(log_lock);
      sql_print_error("Slave SQL thread: I/O error reading \
event(errno: %d  cur_log->error: %d)",
                      my_errno,cur_log->error);
      // set read position to the beginning of the event
      my_b_seek(cur_log,rli->event_relay_log_pos);
      /* otherwise, we have had a partial read */
      errmsg = "Aborting slave SQL thread because of partial event read";
      break;                                    // To end of function
    }
  }
  if (!errmsg && global_system_variables.log_warnings)
  {
    sql_print_information("Error reading relay log event: %s",
                          "slave SQL thread was killed");
    DBUG_RETURN(0);
  }

err:
  if (errmsg)
    sql_print_error("Error reading relay log event: %s", errmsg);
  DBUG_RETURN(0);
}

/*
  Rotate a relay log (this is used only by FLUSH LOGS; the automatic rotation
  because of size is simpler because when we do it we already have all relevant
  locks; here we don't, so this function is mainly taking locks).
  Returns nothing as we cannot catch any error (MYSQL_BIN_LOG::new_file()
  is void).
*/

void rotate_relay_log(Master_info* mi)
{
  DBUG_ENTER("rotate_relay_log");
  Relay_log_info* rli= &mi->rli;

  DBUG_EXECUTE_IF("crash_before_rotate_relaylog", abort(););

  /*
     We need to test inited because otherwise, new_file() will attempt to lock
     LOCK_log, which may not be inited (if we're not a slave).
  */
  if (!rli->inited)
  {
    DBUG_PRINT("info", ("rli->inited == 0"));
    goto end;
  }

  /* If the relay log is closed, new_file() will do nothing. */
  rli->relay_log.new_file();

  /*
    We harvest now, because otherwise BIN_LOG_HEADER_SIZE will not immediately
    be counted, so imagine a succession of FLUSH LOGS  and assume the slave
    threads are started:
    relay_log_space decreases by the size of the deleted relay log, but does
    not increase, so flush-after-flush we may become negative, which is wrong.
    Even if this will be corrected as soon as a query is replicated on the
    slave (because the I/O thread will then call harvest_bytes_written() which
    will harvest all these BIN_LOG_HEADER_SIZE we forgot), it may give strange
    output in SHOW SLAVE STATUS meanwhile. So we harvest now.
    If the log is closed, then this will just harvest the last writes, probably
    0 as they probably have been harvested.
  */
  rli->relay_log.harvest_bytes_written(&rli->log_space_total);
end:
  DBUG_VOID_RETURN;
}


/**
   Detects, based on master's version (as found in the relay log), if master
   has a certain bug.
   @param rli Relay_log_info which tells the master's version
   @param bug_id Number of the bug as found in bugs.mysql.com
   @param report bool report error message, default TRUE

   @param pred Predicate function that will be called with @c param to
   check for the bug. If the function return @c true, the bug is present,
   otherwise, it is not.

   @param param  State passed to @c pred function.

   @return TRUE if master has the bug, FALSE if it does not.
*/
bool rpl_master_has_bug(const Relay_log_info *rli, uint bug_id, bool report,
                        bool (*pred)(const void *), const void *param)
{
  struct st_version_range_for_one_bug {
    uint        bug_id;
    const uchar introduced_in[3]; // first version with bug
    const uchar fixed_in[3];      // first version with fix
  };
  static struct st_version_range_for_one_bug versions_for_all_bugs[]=
  {
    {24432, { 5, 0, 24 }, { 5, 0, 38 } },
    {24432, { 5, 1, 12 }, { 5, 1, 17 } },
    {33029, { 5, 0,  0 }, { 5, 0, 58 } },
    {33029, { 5, 1,  0 }, { 5, 1, 12 } },
    {37426, { 5, 1,  0 }, { 5, 1, 26 } },
  };
  const uchar *master_ver=
    rli->relay_log.description_event_for_exec->server_version_split;

  DBUG_ASSERT(sizeof(rli->relay_log.description_event_for_exec->server_version_split) == 3);

  for (uint i= 0;
       i < sizeof(versions_for_all_bugs)/sizeof(*versions_for_all_bugs);i++)
  {
    const uchar *introduced_in= versions_for_all_bugs[i].introduced_in,
      *fixed_in= versions_for_all_bugs[i].fixed_in;
    if ((versions_for_all_bugs[i].bug_id == bug_id) &&
        (memcmp(introduced_in, master_ver, 3) <= 0) &&
        (memcmp(fixed_in,      master_ver, 3) >  0) &&
        (pred == NULL || (*pred)(param)))
    {
      if (!report)
	return TRUE;
      // a short message for SHOW SLAVE STATUS (message length constraints)
      my_printf_error(ER_UNKNOWN_ERROR, "master may suffer from"
                      " http://bugs.mysql.com/bug.php?id=%u"
                      " so slave stops; check error log on slave"
                      " for more info", MYF(0), bug_id);
      // a verbose message for the error log
      rli->report(ERROR_LEVEL, ER_UNKNOWN_ERROR,
                  "According to the master's version ('%s'),"
                  " it is probable that master suffers from this bug:"
                      " http://bugs.mysql.com/bug.php?id=%u"
                      " and thus replicating the current binary log event"
                      " may make the slave's data become different from the"
                      " master's data."
                      " To take no risk, slave refuses to replicate"
                      " this event and stops."
                      " We recommend that all updates be stopped on the"
                      " master and slave, that the data of both be"
                      " manually synchronized,"
                      " that master's binary logs be deleted,"
                      " that master be upgraded to a version at least"
                      " equal to '%d.%d.%d'. Then replication can be"
                      " restarted.",
                      rli->relay_log.description_event_for_exec->server_version,
                      bug_id,
                      fixed_in[0], fixed_in[1], fixed_in[2]);
      return TRUE;
    }
  }
  return FALSE;
}

/**
   BUG#33029, For all 5.0 up to 5.0.58 exclusive, and 5.1 up to 5.1.12
   exclusive, if one statement in a SP generated AUTO_INCREMENT value
   by the top statement, all statements after it would be considered
   generated AUTO_INCREMENT value by the top statement, and a
   erroneous INSERT_ID value might be associated with these statement,
   which could cause duplicate entry error and stop the slave.

   Detect buggy master to work around.
 */
bool rpl_master_erroneous_autoinc(THD *thd)
{
  if (active_mi && active_mi->rli.sql_thd == thd)
  {
    Relay_log_info *rli= &active_mi->rli;
    DBUG_EXECUTE_IF("simulate_bug33029", return TRUE;);
    return rpl_master_has_bug(rli, 33029, FALSE, NULL, NULL);
  }
  return FALSE;
}

#ifdef HAVE_EXPLICIT_TEMPLATE_INSTANTIATION
template class I_List_iterator<i_string>;
template class I_List_iterator<i_string_pair>;
#endif

/**
  @} (end of group Replication)
*/

#endif /* HAVE_REPLICATION */<|MERGE_RESOLUTION|>--- conflicted
+++ resolved
@@ -2293,15 +2293,9 @@
                            ev->get_type_str(), ev->get_type_code(),
                            ev->server_id));
   DBUG_PRINT("info", ("thd->options: %s%s; rli->last_event_start_time: %lu",
-<<<<<<< HEAD
                       FLAGSTR(thd->variables.option_bits, OPTION_NOT_AUTOCOMMIT),
                       FLAGSTR(thd->variables.option_bits, OPTION_BEGIN),
-                      rli->last_event_start_time));
-=======
-                      FLAGSTR(thd->options, OPTION_NOT_AUTOCOMMIT),
-                      FLAGSTR(thd->options, OPTION_BEGIN),
                       (ulong) rli->last_event_start_time));
->>>>>>> 0eb26fdf
 
   /*
     Execute the event to change the database and update the binary
