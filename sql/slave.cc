/* Copyright (c) 2000, 2016, Oracle and/or its affiliates.
   Copyright (c) 2009, 2016, MariaDB

   This program is free software; you can redistribute it and/or modify
   it under the terms of the GNU General Public License as published by
   the Free Software Foundation; version 2 of the License.

   This program is distributed in the hope that it will be useful,
   but WITHOUT ANY WARRANTY; without even the implied warranty of
   MERCHANTABILITY or FITNESS FOR A PARTICULAR PURPOSE.  See the
   GNU General Public License for more details.

   You should have received a copy of the GNU General Public License
   along with this program; if not, write to the Free Software
   Foundation, Inc., 51 Franklin St, Fifth Floor, Boston, MA 02110-1301  USA */


/**
  @addtogroup Replication
  @{

  @file

  @brief Code to run the io thread and the sql thread on the
  replication slave.
*/

#include <my_global.h>
#include "sql_priv.h"
#include "slave.h"
#include "sql_parse.h"                         // execute_init_command
#include "sql_table.h"                         // mysql_rm_table
#include "rpl_mi.h"
#include "rpl_rli.h"
#include "sql_repl.h"
#include "rpl_filter.h"
#include "repl_failsafe.h"
#include "transaction.h"
#include <thr_alarm.h>
#include <my_dir.h>
#include <sql_common.h>
#include <errmsg.h>
#include <mysqld_error.h>
#include <mysys_err.h>
#include "rpl_handler.h"
#include <signal.h>
#include <mysql.h>
#include <myisam.h>

#include "sql_base.h"                           // close_thread_tables
#include "tztime.h"                             // struct Time_zone
#include "log_event.h"                          // Rotate_log_event,
                                                // Create_file_log_event,
                                                // Format_description_log_event
#include "wsrep_mysqld.h"

#ifdef HAVE_REPLICATION

#include "rpl_tblmap.h"
#include "debug_sync.h"
#include "rpl_parallel.h"


#define FLAGSTR(V,F) ((V)&(F)?#F" ":"")

#define MAX_SLAVE_RETRY_PAUSE 5
/*
  a parameter of sql_slave_killed() to defer the killed status
*/
#define SLAVE_WAIT_GROUP_DONE 60
bool use_slave_mask = 0;
MY_BITMAP slave_error_mask;
char slave_skip_error_names[SHOW_VAR_FUNC_BUFF_SIZE];

char* slave_load_tmpdir = 0;
Master_info *active_mi= 0;
Master_info_index *master_info_index;
my_bool replicate_same_server_id;
ulonglong relay_log_space_limit = 0;

const char *relay_log_index= 0;
const char *relay_log_basename= 0;

LEX_STRING default_master_connection_name= { (char*) "", 0 };

/*
  When slave thread exits, we need to remember the temporary tables so we
  can re-use them on slave start.

  TODO: move the vars below under Master_info
*/

int disconnect_slave_event_count = 0, abort_slave_event_count = 0;

static pthread_key(Master_info*, RPL_MASTER_INFO);

enum enum_slave_reconnect_actions
{
  SLAVE_RECON_ACT_REG= 0,
  SLAVE_RECON_ACT_DUMP= 1,
  SLAVE_RECON_ACT_EVENT= 2,
  SLAVE_RECON_ACT_MAX
};

enum enum_slave_reconnect_messages
{
  SLAVE_RECON_MSG_WAIT= 0,
  SLAVE_RECON_MSG_KILLED_WAITING= 1,
  SLAVE_RECON_MSG_AFTER= 2,
  SLAVE_RECON_MSG_FAILED= 3,
  SLAVE_RECON_MSG_COMMAND= 4,
  SLAVE_RECON_MSG_KILLED_AFTER= 5,
  SLAVE_RECON_MSG_MAX
};

static const char *reconnect_messages[SLAVE_RECON_ACT_MAX][SLAVE_RECON_MSG_MAX]=
{
  {
    "Waiting to reconnect after a failed registration on master",
    "Slave I/O thread killed while waiting to reconnect after a failed \
registration on master",
    "Reconnecting after a failed registration on master",
    "failed registering on master, reconnecting to try again, \
log '%s' at position %llu%s",
    "COM_REGISTER_SLAVE",
    "Slave I/O thread killed during or after reconnect"
  },
  {
    "Waiting to reconnect after a failed binlog dump request",
    "Slave I/O thread killed while retrying master dump",
    "Reconnecting after a failed binlog dump request",
    "failed dump request, reconnecting to try again, log '%s' at position %llu%s",
    "COM_BINLOG_DUMP",
    "Slave I/O thread killed during or after reconnect"
  },
  {
    "Waiting to reconnect after a failed master event read",
    "Slave I/O thread killed while waiting to reconnect after a failed read",
    "Reconnecting after a failed master event read",
    "Slave I/O thread: Failed reading log event, reconnecting to retry, \
log '%s' at position %llu%s",
    "",
    "Slave I/O thread killed during or after a reconnect done to recover from \
failed read"
  }
};
 

typedef enum { SLAVE_THD_IO, SLAVE_THD_SQL} SLAVE_THD_TYPE;

static int process_io_rotate(Master_info* mi, Rotate_log_event* rev);
static int process_io_create_file(Master_info* mi, Create_file_log_event* cev);
static bool wait_for_relay_log_space(Relay_log_info* rli);
static bool io_slave_killed(Master_info* mi);
static bool sql_slave_killed(rpl_group_info *rgi);
static int init_slave_thread(THD*, Master_info *, SLAVE_THD_TYPE);
static void print_slave_skip_errors(void);
static int safe_connect(THD* thd, MYSQL* mysql, Master_info* mi);
static int safe_reconnect(THD*, MYSQL*, Master_info*, bool);
static int connect_to_master(THD*, MYSQL*, Master_info*, bool, bool);
static Log_event* next_event(rpl_group_info* rgi, ulonglong *event_size);
static int queue_event(Master_info* mi,const char* buf,ulong event_len);
static int terminate_slave_thread(THD *, mysql_mutex_t *, mysql_cond_t *,
                                  volatile uint *, bool);
static bool check_io_slave_killed(Master_info *mi, const char *info);
static bool send_show_master_info_data(THD *, Master_info *, bool, String *);
/*
  Function to set the slave's max_allowed_packet based on the value
  of slave_max_allowed_packet.

    @in_param    thd    Thread handler for slave
    @in_param    mysql  MySQL connection handle
*/

static void set_slave_max_allowed_packet(THD *thd, MYSQL *mysql)
{
  DBUG_ENTER("set_slave_max_allowed_packet");
  // thd and mysql must be valid
  DBUG_ASSERT(thd && mysql);

  thd->variables.max_allowed_packet= slave_max_allowed_packet;
  thd->net.max_packet_size= slave_max_allowed_packet;
  /*
    Adding MAX_LOG_EVENT_HEADER_LEN to the max_packet_size on the I/O
    thread and the mysql->option max_allowed_packet, since a
    replication event can become this much  larger than
    the corresponding packet (query) sent from client to master.
  */
  thd->net.max_packet_size+= MAX_LOG_EVENT_HEADER;
  /*
    Skipping the setting of mysql->net.max_packet size to slave
    max_allowed_packet since this is done during mysql_real_connect.
  */
  mysql->options.max_allowed_packet=
    slave_max_allowed_packet+MAX_LOG_EVENT_HEADER;
  DBUG_VOID_RETURN;
}

/*
  Find out which replications threads are running

  SYNOPSIS
    init_thread_mask()
    mask                Return value here
    mi                  master_info for slave
    inverse             If set, returns which threads are not running

  IMPLEMENTATION
    Get a bit mask for which threads are running so that we can later restart
    these threads.

  RETURN
    mask        If inverse == 0, running threads
                If inverse == 1, stopped threads
*/

void init_thread_mask(int* mask,Master_info* mi,bool inverse)
{
  bool set_io = mi->slave_running, set_sql = mi->rli.slave_running;
  register int tmp_mask=0;
  DBUG_ENTER("init_thread_mask");

  if (set_io)
    tmp_mask |= SLAVE_IO;
  if (set_sql)
    tmp_mask |= SLAVE_SQL;
  if (inverse)
    tmp_mask^= (SLAVE_IO | SLAVE_SQL);
  *mask = tmp_mask;
  DBUG_VOID_RETURN;
}


/*
  lock_slave_threads()
*/

void lock_slave_threads(Master_info* mi)
{
  DBUG_ENTER("lock_slave_threads");

  //TODO: see if we can do this without dual mutex
  mysql_mutex_lock(&mi->run_lock);
  mysql_mutex_lock(&mi->rli.run_lock);
  DBUG_VOID_RETURN;
}


/*
  unlock_slave_threads()
*/

void unlock_slave_threads(Master_info* mi)
{
  DBUG_ENTER("unlock_slave_threads");

  //TODO: see if we can do this without dual mutex
  mysql_mutex_unlock(&mi->rli.run_lock);
  mysql_mutex_unlock(&mi->run_lock);
  DBUG_VOID_RETURN;
}

#ifdef HAVE_PSI_INTERFACE
static PSI_thread_key key_thread_slave_io, key_thread_slave_sql;

static PSI_thread_info all_slave_threads[]=
{
  { &key_thread_slave_io, "slave_io", PSI_FLAG_GLOBAL},
  { &key_thread_slave_sql, "slave_sql", PSI_FLAG_GLOBAL}
};

static void init_slave_psi_keys(void)
{
  const char* category= "sql";
  int count;

  if (PSI_server == NULL)
    return;

  count= array_elements(all_slave_threads);
  PSI_server->register_thread(category, all_slave_threads, count);
}
#endif /* HAVE_PSI_INTERFACE */


static bool slave_background_thread_running;
static bool slave_background_thread_stop;
static bool slave_background_thread_gtid_loaded;

struct slave_background_kill_t {
  slave_background_kill_t *next;
  THD *to_kill;
} *slave_background_kill_list;


pthread_handler_t
handle_slave_background(void *arg __attribute__((unused)))
{
  THD *thd;
  PSI_stage_info old_stage;
  bool stop;

  my_thread_init();
  thd= new THD(next_thread_id());
  thd->thread_stack= (char*) &thd;           /* Set approximate stack start */
<<<<<<< HEAD
  thd->system_thread = SYSTEM_THREAD_SLAVE_INIT;
=======
  mysql_mutex_lock(&LOCK_thread_count);
  thd->thread_id= thread_id++;
  mysql_mutex_unlock(&LOCK_thread_count);
  thd->system_thread = SYSTEM_THREAD_SLAVE_BACKGROUND;
>>>>>>> 7e0c9de8
  thread_safe_increment32(&service_thread_count);
  thd->store_globals();
  thd->security_ctx->skip_grants();
  thd->set_command(COM_DAEMON);

  thd_proc_info(thd, "Loading slave GTID position from table");
  if (rpl_load_gtid_slave_state(thd))
    sql_print_warning("Failed to load slave replication state from table "
                      "%s.%s: %u: %s", "mysql",
                      rpl_gtid_slave_state_table_name.str,
                      thd->get_stmt_da()->sql_errno(),
                      thd->get_stmt_da()->message());
<<<<<<< HEAD
=======

  mysql_mutex_lock(&LOCK_slave_background);
  slave_background_thread_gtid_loaded= true;
  mysql_cond_broadcast(&COND_slave_background);

  THD_STAGE_INFO(thd, stage_slave_background_process_request);
  do
  {
    slave_background_kill_t *kill_list;

    thd->ENTER_COND(&COND_slave_background, &LOCK_slave_background,
                    &stage_slave_background_wait_request,
                    &old_stage);
    for (;;)
    {
      stop= abort_loop || thd->killed || slave_background_thread_stop;
      kill_list= slave_background_kill_list;
      if (stop || kill_list)
        break;
      mysql_cond_wait(&COND_slave_background, &LOCK_slave_background);
    }

    slave_background_kill_list= NULL;
    thd->EXIT_COND(&old_stage);

    while (kill_list)
    {
      slave_background_kill_t *p = kill_list;
      THD *to_kill= p->to_kill;
      kill_list= p->next;

      mysql_mutex_lock(&to_kill->LOCK_thd_data);
      to_kill->awake(KILL_CONNECTION);
      mysql_mutex_unlock(&to_kill->LOCK_thd_data);
      mysql_mutex_lock(&to_kill->LOCK_wakeup_ready);
      to_kill->rgi_slave->killed_for_retry=
        rpl_group_info::RETRY_KILL_KILLED;
      mysql_cond_broadcast(&to_kill->COND_wakeup_ready);
      mysql_mutex_unlock(&to_kill->LOCK_wakeup_ready);
      my_free(p);
    }
    mysql_mutex_lock(&LOCK_slave_background);
  } while (!stop);

  slave_background_thread_running= false;
  mysql_cond_broadcast(&COND_slave_background);
  mysql_mutex_unlock(&LOCK_slave_background);

>>>>>>> 7e0c9de8
  delete thd;
  thread_safe_decrement32(&service_thread_count);

<<<<<<< HEAD
  /* Signal run_slave_init_thread() that we are done */

  mysql_mutex_lock(&LOCK_start_thread);
  slave_init_thread_running= false;
  mysql_cond_broadcast(&COND_start_thread);
  mysql_mutex_unlock(&LOCK_start_thread);

  my_thread_end();
=======
>>>>>>> 7e0c9de8
  return 0;
}



void
slave_background_kill_request(THD *to_kill)
{
  if (to_kill->rgi_slave->killed_for_retry)
    return;                                     // Already deadlock killed.
  slave_background_kill_t *p=
    (slave_background_kill_t *)my_malloc(sizeof(*p), MYF(MY_WME));
  if (p)
  {
    p->to_kill= to_kill;
    to_kill->rgi_slave->killed_for_retry=
      rpl_group_info::RETRY_KILL_PENDING;
    mysql_mutex_lock(&LOCK_slave_background);
    p->next= slave_background_kill_list;
    slave_background_kill_list= p;
    mysql_cond_signal(&COND_slave_background);
    mysql_mutex_unlock(&LOCK_slave_background);
  }
}


/*
  Start the slave background thread.

  This thread is currently used for two purposes:

  1. To load the GTID state from mysql.gtid_slave_pos at server start; reading
     from table requires valid THD, which is otherwise not available during
     server init.

  2. To kill worker thread transactions during parallel replication, when a
     storage engine attempts to take an errorneous conflicting lock that would
     cause a deadlock. Killing is done asynchroneously, as the kill may not
     be safe within the context of a callback from inside storage engine
     locking code.
*/
static int
start_slave_background_thread()
{
  pthread_t th;

  slave_background_thread_running= true;
  slave_background_thread_stop= false;
  slave_background_thread_gtid_loaded= false;
  if (mysql_thread_create(key_thread_slave_background,
                          &th, &connection_attrib, handle_slave_background,
                          NULL))
  {
    sql_print_error("Failed to create thread while initialising slave");
    return 1;
  }

<<<<<<< HEAD
  mysql_mutex_lock(&LOCK_start_thread);
  while (slave_init_thread_running)
    mysql_cond_wait(&COND_start_thread, &LOCK_start_thread);
  mysql_mutex_unlock(&LOCK_start_thread);
=======
  mysql_mutex_lock(&LOCK_slave_background);
  while (!slave_background_thread_gtid_loaded)
    mysql_cond_wait(&COND_slave_background, &LOCK_slave_background);
  mysql_mutex_unlock(&LOCK_slave_background);

>>>>>>> 7e0c9de8
  return 0;
}


static void
stop_slave_background_thread()
{
  mysql_mutex_lock(&LOCK_slave_background);
  slave_background_thread_stop= true;
  mysql_cond_broadcast(&COND_slave_background);
  while (slave_background_thread_running)
    mysql_cond_wait(&COND_slave_background, &LOCK_slave_background);
  mysql_mutex_unlock(&LOCK_slave_background);
}


/* Initialize slave structures */

int init_slave()
{
  DBUG_ENTER("init_slave");
  int error= 0;

#ifdef HAVE_PSI_INTERFACE
  init_slave_psi_keys();
#endif

  if (start_slave_background_thread())
    return 1;

  if (global_rpl_thread_pool.init(opt_slave_parallel_threads))
    return 1;

  /*
    This is called when mysqld starts. Before client connections are
    accepted. However bootstrap may conflict with us if it does START SLAVE.
    So it's safer to take the lock.
  */
  mysql_mutex_lock(&LOCK_active_mi);

  if (pthread_key_create(&RPL_MASTER_INFO, NULL))
    goto err;

  master_info_index= new Master_info_index;
  if (!master_info_index || master_info_index->init_all_master_info())
  {
    sql_print_error("Failed to initialize multi master structures");
    mysql_mutex_unlock(&LOCK_active_mi);
    DBUG_RETURN(1);
  }
  if (!(active_mi= new Master_info(&default_master_connection_name,
                                   relay_log_recovery)) ||
      active_mi->error())
  {
    delete active_mi;
    active_mi= 0;
    goto err;
  }

  if (master_info_index->add_master_info(active_mi, FALSE))
  {
    delete active_mi;
    active_mi= 0;
    goto err;
  }

  /*
    If --slave-skip-errors=... was not used, the string value for the
    system variable has not been set up yet. Do it now.
  */
  if (!use_slave_mask)
  {
    print_slave_skip_errors();
  }

  /*
    If master_host is not specified, try to read it from the master_info file.
    If master_host is specified, create the master_info file if it doesn't
    exists.
  */

  if (init_master_info(active_mi,master_info_file,relay_log_info_file,
                       1, (SLAVE_IO | SLAVE_SQL)))
  {
    sql_print_error("Failed to initialize the master info structure");
    goto err;
  }

  /* If server id is not set, start_slave_thread() will say it */

  if (active_mi->host[0] && !opt_skip_slave_start)
  {
    if (start_slave_threads(0, /* No active thd */
                            1 /* need mutex */,
                            0 /* no wait for start*/,
                            active_mi,
                            master_info_file,
                            relay_log_info_file,
                            SLAVE_IO | SLAVE_SQL))
    {
      sql_print_error("Failed to create slave threads");
      goto err;
    }
  }

end:
  mysql_mutex_unlock(&LOCK_active_mi);
  DBUG_RETURN(error);

err:
  sql_print_error("Failed to allocate memory for the Master Info structure");
  error= 1;
  goto end;
}

/*
  Updates the master info based on the information stored in the
  relay info and ignores relay logs previously retrieved by the IO 
  thread, which thus starts fetching again based on to the  
  group_master_log_pos and group_master_log_name. Eventually, the old
  relay logs will be purged by the normal purge mechanism.

  In the feature, we should improve this routine in order to avoid throwing
  away logs that are safely stored in the disk. Note also that this recovery 
  routine relies on the correctness of the relay-log.info and only tolerates 
  coordinate problems in master.info.
  
  In this function, there is no need for a mutex as the caller 
  (i.e. init_slave) already has one acquired.
  
  Specifically, the following structures are updated:
 
  1 - mi->master_log_pos  <-- rli->group_master_log_pos
  2 - mi->master_log_name <-- rli->group_master_log_name
  3 - It moves the relay log to the new relay log file, by
      rli->group_relay_log_pos  <-- BIN_LOG_HEADER_SIZE;
      rli->event_relay_log_pos  <-- BIN_LOG_HEADER_SIZE;
      rli->group_relay_log_name <-- rli->relay_log.get_log_fname();
      rli->event_relay_log_name <-- rli->relay_log.get_log_fname();
  
   If there is an error, it returns (1), otherwise returns (0).
 */
int init_recovery(Master_info* mi, const char** errmsg)
{
  DBUG_ENTER("init_recovery");
 
  Relay_log_info *rli= &mi->rli;
  if (rli->group_master_log_name[0])
  {
    mi->master_log_pos= MY_MAX(BIN_LOG_HEADER_SIZE,
                             rli->group_master_log_pos);
    strmake_buf(mi->master_log_name, rli->group_master_log_name);
 
    sql_print_warning("Recovery from master pos %ld and file %s.",
                      (ulong) mi->master_log_pos, mi->master_log_name);
 
    strmake_buf(rli->group_relay_log_name, rli->relay_log.get_log_fname());
    strmake_buf(rli->event_relay_log_name, rli->relay_log.get_log_fname());
 
    rli->group_relay_log_pos= rli->event_relay_log_pos= BIN_LOG_HEADER_SIZE;
  }

  DBUG_RETURN(0);
}

 
/**
  Convert slave skip errors bitmap into a printable string.
*/

static void print_slave_skip_errors(void)
{
  /*
    To be safe, we want 10 characters of room in the buffer for a number
    plus terminators. Also, we need some space for constant strings.
    10 characters must be sufficient for a number plus {',' | '...'}
    plus a NUL terminator. That is a max 6 digit number.
  */
  const size_t MIN_ROOM= 10;
  DBUG_ENTER("print_slave_skip_errors");
  DBUG_ASSERT(sizeof(slave_skip_error_names) > MIN_ROOM);
  DBUG_ASSERT(MAX_SLAVE_ERROR <= 999999); // 6 digits

  /* Make @@slave_skip_errors show the nice human-readable value.  */
  opt_slave_skip_errors= slave_skip_error_names;

  if (!use_slave_mask || bitmap_is_clear_all(&slave_error_mask))
  {
    /* purecov: begin tested */
    memcpy(slave_skip_error_names, STRING_WITH_LEN("OFF"));
    /* purecov: end */
  }
  else if (bitmap_is_set_all(&slave_error_mask))
  {
    /* purecov: begin tested */
    memcpy(slave_skip_error_names, STRING_WITH_LEN("ALL"));
    /* purecov: end */
  }
  else
  {
    char *buff= slave_skip_error_names;
    char *bend= buff + sizeof(slave_skip_error_names);
    int  errnum;

    for (errnum= 0; errnum < MAX_SLAVE_ERROR; errnum++)
    {
      if (bitmap_is_set(&slave_error_mask, errnum))
      {
        if (buff + MIN_ROOM >= bend)
          break; /* purecov: tested */
        buff= int10_to_str(errnum, buff, 10);
        *buff++= ',';
      }
    }
    if (buff != slave_skip_error_names)
      buff--; // Remove last ','
    if (errnum < MAX_SLAVE_ERROR)
    {
      /* Couldn't show all errors */
      buff= strmov(buff, "..."); /* purecov: tested */
    }
    *buff=0;
  }
  DBUG_PRINT("init", ("error_names: '%s'", slave_skip_error_names));
  DBUG_VOID_RETURN;
}

/*
  Init function to set up array for errors that should be skipped for slave

  SYNOPSIS
    init_slave_skip_errors()
    arg         List of errors numbers to skip, separated with ','

  NOTES
    Called from get_options() in mysqld.cc on start-up
*/

void init_slave_skip_errors(const char* arg)
{
  const char *p;
  DBUG_ENTER("init_slave_skip_errors");

  if (my_bitmap_init(&slave_error_mask,0,MAX_SLAVE_ERROR,0))
  {
    fprintf(stderr, "Badly out of memory, please check your system status\n");
    exit(1);
  }
  use_slave_mask = 1;
  for (;my_isspace(system_charset_info,*arg);++arg)
    /* empty */;
  if (!my_strnncoll(system_charset_info,(uchar*)arg,4,(const uchar*)"all",4))
  {
    bitmap_set_all(&slave_error_mask);
    print_slave_skip_errors();
    DBUG_VOID_RETURN;
  }
  for (p= arg ; *p; )
  {
    long err_code;
    if (!(p= str2int(p, 10, 0, LONG_MAX, &err_code)))
      break;
    if (err_code < MAX_SLAVE_ERROR)
       bitmap_set_bit(&slave_error_mask,(uint)err_code);
    while (!my_isdigit(system_charset_info,*p) && *p)
      p++;
  }
  /* Convert slave skip errors bitmap into a printable string. */
  print_slave_skip_errors();
  DBUG_VOID_RETURN;
}

int terminate_slave_threads(Master_info* mi,int thread_mask,bool skip_lock)
{
  DBUG_ENTER("terminate_slave_threads");

  if (!mi->inited)
    DBUG_RETURN(0); /* successfully do nothing */
  int error,force_all = (thread_mask & SLAVE_FORCE_ALL);
  mysql_mutex_t *sql_lock = &mi->rli.run_lock, *io_lock = &mi->run_lock;
  mysql_mutex_t *log_lock= mi->rli.relay_log.get_log_lock();

  if (thread_mask & (SLAVE_SQL|SLAVE_FORCE_ALL))
  {
    DBUG_PRINT("info",("Terminating SQL thread"));
    if (mi->using_parallel() && mi->rli.abort_slave && mi->rli.stop_for_until)
    {
      mi->rli.stop_for_until= false;
      mi->rli.parallel.stop_during_until();
    }
    else
      mi->rli.abort_slave=1;
    if ((error=terminate_slave_thread(mi->rli.sql_driver_thd, sql_lock,
                                      &mi->rli.stop_cond,
                                      &mi->rli.slave_running,
                                      skip_lock)) &&
        !force_all)
      DBUG_RETURN(error);

    mysql_mutex_lock(log_lock);

    DBUG_PRINT("info",("Flushing relay-log info file."));
    if (current_thd)
      THD_STAGE_INFO(current_thd, stage_flushing_relay_log_info_file);
    if (flush_relay_log_info(&mi->rli))
      DBUG_RETURN(ER_ERROR_DURING_FLUSH_LOGS);
    
    if (my_sync(mi->rli.info_fd, MYF(MY_WME)))
      DBUG_RETURN(ER_ERROR_DURING_FLUSH_LOGS);

    mysql_mutex_unlock(log_lock);
  }
  if (opt_slave_parallel_threads > 0 &&
      master_info_index &&// master_info_index is set to NULL on server shutdown
      !master_info_index->any_slave_sql_running())
    rpl_parallel_inactivate_pool(&global_rpl_thread_pool);
  if (thread_mask & (SLAVE_IO|SLAVE_FORCE_ALL))
  {
    DBUG_PRINT("info",("Terminating IO thread"));
    mi->abort_slave=1;
    if ((error=terminate_slave_thread(mi->io_thd, io_lock,
                                      &mi->stop_cond,
                                      &mi->slave_running,
                                      skip_lock)) &&
        !force_all)
      DBUG_RETURN(error);

    mysql_mutex_lock(log_lock);

    DBUG_PRINT("info",("Flushing relay log and master info file."));
    if (current_thd)
      THD_STAGE_INFO(current_thd, stage_flushing_relay_log_and_master_info_repository);
    if (flush_master_info(mi, TRUE, FALSE))
      DBUG_RETURN(ER_ERROR_DURING_FLUSH_LOGS);

    if (mi->rli.relay_log.is_open() &&
        my_sync(mi->rli.relay_log.get_log_file()->file, MYF(MY_WME)))
      DBUG_RETURN(ER_ERROR_DURING_FLUSH_LOGS);

    if (my_sync(mi->fd, MYF(MY_WME)))
      DBUG_RETURN(ER_ERROR_DURING_FLUSH_LOGS);

    mysql_mutex_unlock(log_lock);
  }
  DBUG_RETURN(0); 
}


/**
   Wait for a slave thread to terminate.

   This function is called after requesting the thread to terminate
   (by setting @c abort_slave member of @c Relay_log_info or @c
   Master_info structure to 1). Termination of the thread is
   controlled with the the predicate <code>*slave_running</code>.

   Function will acquire @c term_lock before waiting on the condition
   unless @c skip_lock is true in which case the mutex should be owned
   by the caller of this function and will remain acquired after
   return from the function.

   @param term_lock
          Associated lock to use when waiting for @c term_cond

   @param term_cond
          Condition that is signalled when the thread has terminated

   @param slave_running
          Pointer to predicate to check for slave thread termination

   @param skip_lock
          If @c true the lock will not be acquired before waiting on
          the condition. In this case, it is assumed that the calling
          function acquires the lock before calling this function.

   @retval 0 All OK ER_SLAVE_NOT_RUNNING otherwise.

   @note  If the executing thread has to acquire term_lock (skip_lock
          is false), the negative running status does not represent
          any issue therefore no error is reported.

 */
static int
terminate_slave_thread(THD *thd,
                       mysql_mutex_t *term_lock,
                       mysql_cond_t *term_cond,
                       volatile uint *slave_running,
                       bool skip_lock)
{
  DBUG_ENTER("terminate_slave_thread");
  if (!skip_lock)
  {
    mysql_mutex_lock(term_lock);
  }
  else
  {
    mysql_mutex_assert_owner(term_lock);
  }
  if (!*slave_running)
  {
    if (!skip_lock)
    {
      /*
        if run_lock (term_lock) is acquired locally then either
        slave_running status is fine
      */
      mysql_mutex_unlock(term_lock);
      DBUG_RETURN(0);
    }
    else
    {
      DBUG_RETURN(ER_SLAVE_NOT_RUNNING);
    }
  }
  DBUG_ASSERT(thd != 0);
  THD_CHECK_SENTRY(thd);

  /*
    Is is critical to test if the slave is running. Otherwise, we might
    be referening freed memory trying to kick it
  */

  while (*slave_running)                        // Should always be true
  {
    int error __attribute__((unused));
    DBUG_PRINT("loop", ("killing slave thread"));

    mysql_mutex_lock(&thd->LOCK_thd_data);
#ifndef DONT_USE_THR_ALARM
    /*
      Error codes from pthread_kill are:
      EINVAL: invalid signal number (can't happen)
      ESRCH: thread already killed (can happen, should be ignored)
    */
    int err __attribute__((unused))= pthread_kill(thd->real_id, thr_client_alarm);
    DBUG_ASSERT(err != EINVAL);
#endif
    thd->awake(NOT_KILLED);

    mysql_mutex_unlock(&thd->LOCK_thd_data);

    /*
      There is a small chance that slave thread might miss the first
      alarm. To protect againts it, resend the signal until it reacts
    */
    struct timespec abstime;
    set_timespec(abstime,2);
    error= mysql_cond_timedwait(term_cond, term_lock, &abstime);
    DBUG_ASSERT(error == ETIMEDOUT || error == 0);
  }

  DBUG_ASSERT(*slave_running == 0);

  if (!skip_lock)
    mysql_mutex_unlock(term_lock);
  DBUG_RETURN(0);
}


int start_slave_thread(
#ifdef HAVE_PSI_INTERFACE
                       PSI_thread_key thread_key,
#endif
                       pthread_handler h_func, mysql_mutex_t *start_lock,
                       mysql_mutex_t *cond_lock,
                       mysql_cond_t *start_cond,
                       volatile uint *slave_running,
                       volatile ulong *slave_run_id,
                       Master_info* mi)
{
  pthread_t th;
  ulong start_id;
  int error;
  DBUG_ENTER("start_slave_thread");

  DBUG_ASSERT(mi->inited);

  if (start_lock)
    mysql_mutex_lock(start_lock);
  if (!global_system_variables.server_id)
  {
    if (start_cond)
      mysql_cond_broadcast(start_cond);
    if (start_lock)
      mysql_mutex_unlock(start_lock);
    sql_print_error("Server id not set, will not start slave");
    DBUG_RETURN(ER_BAD_SLAVE);
  }

  if (*slave_running)
  {
    if (start_cond)
      mysql_cond_broadcast(start_cond);
    if (start_lock)
      mysql_mutex_unlock(start_lock);
    DBUG_RETURN(ER_SLAVE_MUST_STOP);
  }
  start_id= *slave_run_id;
  DBUG_PRINT("info",("Creating new slave thread"));
  if ((error = mysql_thread_create(thread_key,
                           &th, &connection_attrib, h_func, (void*)mi)))
  {
    sql_print_error("Can't create slave thread (errno= %d).", error);
    if (start_lock)
      mysql_mutex_unlock(start_lock);
    DBUG_RETURN(ER_SLAVE_THREAD);
  }
  if (start_cond && cond_lock) // caller has cond_lock
  {
    THD* thd = current_thd;
    while (start_id == *slave_run_id)
    {
      DBUG_PRINT("sleep",("Waiting for slave thread to start"));
      PSI_stage_info saved_stage= {0, "", 0};
      thd->ENTER_COND(start_cond, cond_lock,
                      & stage_waiting_for_slave_thread_to_start,
                      & saved_stage);
      /*
        It is not sufficient to test this at loop bottom. We must test
        it after registering the mutex in enter_cond(). If the kill
        happens after testing of thd->killed and before the mutex is
        registered, we could otherwise go waiting though thd->killed is
        set.
      */
      if (!thd->killed)
        mysql_cond_wait(start_cond, cond_lock);
      thd->EXIT_COND(& saved_stage);
      mysql_mutex_lock(cond_lock); // re-acquire it as exit_cond() released
      if (thd->killed)
      {
        if (start_lock)
          mysql_mutex_unlock(start_lock);
        DBUG_RETURN(thd->killed_errno());
      }
    }
  }
  if (start_lock)
    mysql_mutex_unlock(start_lock);
  DBUG_RETURN(0);
}


/*
  start_slave_threads()

  NOTES
    SLAVE_FORCE_ALL is not implemented here on purpose since it does not make
    sense to do that for starting a slave--we always care if it actually
    started the threads that were not previously running
*/

int start_slave_threads(THD *thd,
                        bool need_slave_mutex, bool wait_for_start,
                        Master_info* mi, const char* master_info_fname,
                        const char* slave_info_fname, int thread_mask)
{
  mysql_mutex_t *lock_io=0, *lock_sql=0, *lock_cond_io=0, *lock_cond_sql=0;
  mysql_cond_t* cond_io=0, *cond_sql=0;
  int error=0;
  const char *errmsg;
  DBUG_ENTER("start_slave_threads");

  if (need_slave_mutex)
  {
    lock_io = &mi->run_lock;
    lock_sql = &mi->rli.run_lock;
  }
  if (wait_for_start)
  {
    cond_io = &mi->start_cond;
    cond_sql = &mi->rli.start_cond;
    lock_cond_io = &mi->run_lock;
    lock_cond_sql = &mi->rli.run_lock;
  }

  /*
    If we are using GTID and both SQL and IO threads are stopped, then get
    rid of all relay logs.

    Relay logs are not very useful when using GTID, except as a buffer
    between the fetch in the IO thread and the apply in SQL thread. However
    while one of the threads is running, they are in use and cannot be
    removed.
  */
  if (mi->using_gtid != Master_info::USE_GTID_NO &&
      !mi->slave_running && !mi->rli.slave_running)
  {
    /*
      purge_relay_logs() clears the mi->rli.group_master_log_pos.
      So save and restore them, like we do in CHANGE MASTER.
      (We are not going to use them for GTID, but it might be worth to
      keep them in case connection with GTID fails and user wants to go
      back and continue with previous old-style replication coordinates).
    */
    mi->master_log_pos = MY_MAX(BIN_LOG_HEADER_SIZE,
                                mi->rli.group_master_log_pos);
    strmake(mi->master_log_name, mi->rli.group_master_log_name,
            sizeof(mi->master_log_name)-1);
    purge_relay_logs(&mi->rli, thd, 0, &errmsg);
    mi->rli.group_master_log_pos= mi->master_log_pos;
    strmake(mi->rli.group_master_log_name, mi->master_log_name,
            sizeof(mi->rli.group_master_log_name)-1);

    error= rpl_load_gtid_state(&mi->gtid_current_pos, mi->using_gtid ==
                                             Master_info::USE_GTID_CURRENT_POS);
    mi->events_queued_since_last_gtid= 0;
    mi->gtid_reconnect_event_skip_count= 0;

    mi->rli.restart_gtid_pos.reset();
  }

  if (!error && (thread_mask & SLAVE_IO))
    error= start_slave_thread(
#ifdef HAVE_PSI_INTERFACE
                              key_thread_slave_io,
#endif
                              handle_slave_io, lock_io, lock_cond_io,
                              cond_io,
                              &mi->slave_running, &mi->slave_run_id,
                              mi);
  if (!error && (thread_mask & SLAVE_SQL))
  {
    if (opt_slave_parallel_threads > 0)
      error= rpl_parallel_activate_pool(&global_rpl_thread_pool);
    if (!error)
      error= start_slave_thread(
#ifdef HAVE_PSI_INTERFACE
                              key_thread_slave_sql,
#endif
                              handle_slave_sql, lock_sql, lock_cond_sql,
                              cond_sql,
                              &mi->rli.slave_running, &mi->rli.slave_run_id,
                              mi);
    if (error)
      terminate_slave_threads(mi, thread_mask & SLAVE_IO, !need_slave_mutex);
  }
  DBUG_RETURN(error);
}


/*
  Release slave threads at time of executing shutdown.

  SYNOPSIS
    end_slave()
*/

void end_slave()
{
  DBUG_ENTER("end_slave");

  /*
    This is called when the server terminates, in close_connections().
    It terminates slave threads. However, some CHANGE MASTER etc may still be
    running presently. If a START SLAVE was in progress, the mutex lock below
    will make us wait until slave threads have started, and START SLAVE
    returns, then we terminate them here.

    We can also be called by cleanup(), which only happens if some
    startup parameter to the server was wrong.
  */
  mysql_mutex_lock(&LOCK_active_mi);
  /* This will call terminate_slave_threads() on all connections */
  delete master_info_index;
  master_info_index= 0;
  active_mi= 0;
  mysql_mutex_unlock(&LOCK_active_mi);

  stop_slave_background_thread();

  global_rpl_thread_pool.destroy();
  free_all_rpl_filters();
  DBUG_VOID_RETURN;
}

static bool io_slave_killed(Master_info* mi)
{
  DBUG_ENTER("io_slave_killed");

  DBUG_ASSERT(mi->slave_running); // tracking buffer overrun
  DBUG_RETURN(mi->abort_slave || abort_loop || mi->io_thd->killed);
}

/**
   The function analyzes a possible killed status and makes
   a decision whether to accept it or not.
   Normally upon accepting the sql thread goes to shutdown.
   In the event of deffering decision @rli->last_event_start_time waiting
   timer is set to force the killed status be accepted upon its expiration.

   @param thd   pointer to a THD instance
   @param rli   pointer to Relay_log_info instance

   @return TRUE the killed status is recognized, FALSE a possible killed
           status is deferred.
*/
static bool sql_slave_killed(rpl_group_info *rgi)
{
  bool ret= FALSE;
  Relay_log_info *rli= rgi->rli;
  THD *thd= rgi->thd;
  DBUG_ENTER("sql_slave_killed");

  DBUG_ASSERT(rli->sql_driver_thd == thd);
  DBUG_ASSERT(rli->slave_running == 1);// tracking buffer overrun
  if (abort_loop || rli->sql_driver_thd->killed || rli->abort_slave)
  {
    /*
      The transaction should always be binlogged if OPTION_KEEP_LOG is
      set (it implies that something can not be rolled back). And such
      case should be regarded similarly as modifing a
      non-transactional table because retrying of the transaction will
      lead to an error or inconsistency as well.

      Example: OPTION_KEEP_LOG is set if a temporary table is created
      or dropped.

      Note that transaction.all.modified_non_trans_table may be 1
      if last statement was a single row transaction without begin/end.
      Testing this flag must always be done in connection with
      rli->is_in_group().
    */

    if ((thd->transaction.all.modified_non_trans_table ||
         (thd->variables.option_bits & OPTION_KEEP_LOG)) &&
        rli->is_in_group())
    {
      char msg_stopped[]=
        "... Slave SQL Thread stopped with incomplete event group "
        "having non-transactional changes. "
        "If the group consists solely of row-based events, you can try "
        "to restart the slave with --slave-exec-mode=IDEMPOTENT, which "
        "ignores duplicate key, key not found, and similar errors (see "
        "documentation for details).";

      DBUG_PRINT("info", ("modified_non_trans_table: %d  OPTION_BEGIN: %d  "
                          "OPTION_KEEP_LOG: %d  is_in_group: %d",
                          thd->transaction.all.modified_non_trans_table,
                          MY_TEST(thd->variables.option_bits & OPTION_BEGIN),
                          MY_TEST(thd->variables.option_bits & OPTION_KEEP_LOG),
                          rli->is_in_group()));

      if (rli->abort_slave)
      {
        DBUG_PRINT("info",
                   ("Request to stop slave SQL Thread received while "
                    "applying a group that has non-transactional "
                    "changes; waiting for completion of the group ... "));

        /*
          Slave sql thread shutdown in face of unfinished group
          modified Non-trans table is handled via a timer. The slave
          may eventually give out to complete the current group and in
          that case there might be issues at consequent slave restart,
          see the error message.  WL#2975 offers a robust solution
          requiring to store the last exectuted event's coordinates
          along with the group's coordianates instead of waiting with
          @c last_event_start_time the timer.
        */

        if (rgi->last_event_start_time == 0)
          rgi->last_event_start_time= my_time(0);
        ret= difftime(my_time(0), rgi->last_event_start_time) <=
          SLAVE_WAIT_GROUP_DONE ? FALSE : TRUE;

        DBUG_EXECUTE_IF("stop_slave_middle_group", 
                        DBUG_EXECUTE_IF("incomplete_group_in_relay_log",
                                        ret= TRUE;);); // time is over

        if (ret == 0)
        {
          rli->report(WARNING_LEVEL, 0, rgi->gtid_info(),
                      "Request to stop slave SQL Thread received while "
                      "applying a group that has non-transactional "
                      "changes; waiting for completion of the group ... ");
        }
        else
        {
          rli->report(ERROR_LEVEL, ER_SLAVE_FATAL_ERROR, rgi->gtid_info(),
                      ER_THD(thd, ER_SLAVE_FATAL_ERROR), msg_stopped);
        }
      }
      else
      {
        ret= TRUE;
        rli->report(ERROR_LEVEL, ER_SLAVE_FATAL_ERROR, rgi->gtid_info(),
                    ER_THD(thd, ER_SLAVE_FATAL_ERROR),
                    msg_stopped);
      }
    }
    else
    {
      ret= TRUE;
    }
  }
  if (ret)
    rgi->last_event_start_time= 0;
  
  DBUG_RETURN(ret);
}


/*
  skip_load_data_infile()

  NOTES
    This is used to tell a 3.23 master to break send_file()
*/

void skip_load_data_infile(NET *net)
{
  DBUG_ENTER("skip_load_data_infile");

  (void)net_request_file(net, "/dev/null");
  (void)my_net_read(net);                               // discard response
  (void)net_write_command(net, 0, (uchar*) "", 0, (uchar*) "", 0); // ok
  DBUG_VOID_RETURN;
}


bool net_request_file(NET* net, const char* fname)
{
  DBUG_ENTER("net_request_file");
  DBUG_RETURN(net_write_command(net, 251, (uchar*) fname, strlen(fname),
                                (uchar*) "", 0));
}

/*
  From other comments and tests in code, it looks like
  sometimes Query_log_event and Load_log_event can have db == 0
  (see rewrite_db() above for example)
  (cases where this happens are unclear; it may be when the master is 3.23).
*/

const char *print_slave_db_safe(const char* db)
{
  DBUG_ENTER("*print_slave_db_safe");

  DBUG_RETURN((db ? db : ""));
}

#endif /* HAVE_REPLICATION */

int init_strvar_from_file(char *var, int max_size, IO_CACHE *f,
                                 const char *default_val)
{
  uint length;
  DBUG_ENTER("init_strvar_from_file");

  if ((length=my_b_gets(f,var, max_size)))
  {
    char* last_p = var + length -1;
    if (*last_p == '\n')
      *last_p = 0; // if we stopped on newline, kill it
    else
    {
      /*
        If we truncated a line or stopped on last char, remove all chars
        up to and including newline.
      */
      int c;
      while (((c=my_b_get(f)) != '\n' && c != my_b_EOF)) ;
    }
    DBUG_RETURN(0);
  }
  else if (default_val)
  {
    strmake(var,  default_val, max_size-1);
    DBUG_RETURN(0);
  }
  DBUG_RETURN(1);
}

/*
  when moving these functions to mysys, don't forget to
  remove slave.cc from libmysqld/CMakeLists.txt
*/
int init_intvar_from_file(int* var, IO_CACHE* f, int default_val)
{
  char buf[32];
  DBUG_ENTER("init_intvar_from_file");


  if (my_b_gets(f, buf, sizeof(buf)))
  {
    *var = atoi(buf);
    DBUG_RETURN(0);
  }
  else if (default_val)
  {
    *var = default_val;
    DBUG_RETURN(0);
  }
  DBUG_RETURN(1);
}

int init_floatvar_from_file(float* var, IO_CACHE* f, float default_val)
{
  char buf[16];
  DBUG_ENTER("init_floatvar_from_file");


  if (my_b_gets(f, buf, sizeof(buf)))
  {
    if (sscanf(buf, "%f", var) != 1)
      DBUG_RETURN(1);
    else
      DBUG_RETURN(0);
  }
  else if (default_val != 0.0)
  {
    *var = default_val;
    DBUG_RETURN(0);
  }
  DBUG_RETURN(1);
}


/**
   A master info read method

   This function is called from @c init_master_info() along with
   relatives to restore some of @c active_mi members.
   Particularly, this function is responsible for restoring
   IGNORE_SERVER_IDS list of servers whose events the slave is
   going to ignore (to not log them in the relay log).
   Items being read are supposed to be decimal output of values of a
   type shorter or equal of @c long and separated by the single space.
   It also used to restore DO_DOMAIN_IDS & IGNORE_DOMAIN_IDS lists.

   @param arr         @c DYNAMIC_ARRAY pointer to storage for servers id
   @param f           @c IO_CACHE pointer to the source file

   @retval 0         All OK
   @retval non-zero  An error
*/

int init_dynarray_intvar_from_file(DYNAMIC_ARRAY* arr, IO_CACHE* f)
{
  int ret= 0;
  char buf[16 * (sizeof(long)*4 + 1)]; // static buffer to use most of times
  char *buf_act= buf; // actual buffer can be dynamic if static is short
  char *token, *last;
  uint num_items;     // number of items of `arr'
  size_t read_size;
  DBUG_ENTER("init_dynarray_intvar_from_file");

  if ((read_size= my_b_gets(f, buf_act, sizeof(buf))) == 0)
  {
    DBUG_RETURN(0);                             // no line in master.info
  }
  if (read_size + 1 == sizeof(buf) && buf[sizeof(buf) - 2] != '\n')
  {
    /*
      short read happend; allocate sufficient memory and make the 2nd read
    */
    char buf_work[(sizeof(long)*3 + 1)*16];
    memcpy(buf_work, buf, sizeof(buf_work));
    num_items= atoi(strtok_r(buf_work, " ", &last));
    size_t snd_size;
    /*
      max size lower bound approximate estimation bases on the formula:
      (the items number + items themselves) * 
          (decimal size + space) - 1 + `\n' + '\0'
    */
    size_t max_size= (1 + num_items) * (sizeof(long)*3 + 1) + 1;
    buf_act= (char*) my_malloc(max_size, MYF(MY_WME));
    memcpy(buf_act, buf, read_size);
    snd_size= my_b_gets(f, buf_act + read_size, max_size - read_size);
    if (snd_size == 0 ||
        ((snd_size + 1 == max_size - read_size) &&  buf_act[max_size - 2] != '\n'))
    {
      /*
        failure to make the 2nd read or short read again
      */
      ret= 1;
      goto err;
    }
  }
  token= strtok_r(buf_act, " ", &last);
  if (token == NULL)
  {
    ret= 1;
    goto err;
  }
  num_items= atoi(token);
  for (uint i=0; i < num_items; i++)
  {
    token= strtok_r(NULL, " ", &last);
    if (token == NULL)
    {
      ret= 1;
      goto err;
    }
    else
    {
      ulong val= atol(token);
      insert_dynamic(arr, (uchar *) &val);
    }
  }
err:
  if (buf_act != buf)
    my_free(buf_act);
  DBUG_RETURN(ret);
}

#ifdef HAVE_REPLICATION

/*
  Check if the error is caused by network.
  @param[in]   errorno   Number of the error.
  RETURNS:
  TRUE         network error
  FALSE        not network error
*/

bool is_network_error(uint errorno)
{ 
  if (errorno == CR_CONNECTION_ERROR || 
      errorno == CR_CONN_HOST_ERROR ||
      errorno == CR_SERVER_GONE_ERROR ||
      errorno == CR_SERVER_LOST ||
      errorno == ER_CON_COUNT_ERROR ||
      errorno == ER_CONNECTION_KILLED ||
      errorno == ER_NEW_ABORTING_CONNECTION ||
      errorno == ER_NET_READ_INTERRUPTED ||
      errorno == ER_SERVER_SHUTDOWN)
    return TRUE;
#ifdef WITH_WSREP
  if (errorno == ER_UNKNOWN_COM_ERROR)
    return TRUE;
#endif

  return FALSE;   
}


/*
  Note that we rely on the master's version (3.23, 4.0.14 etc) instead of
  relying on the binlog's version. This is not perfect: imagine an upgrade
  of the master without waiting that all slaves are in sync with the master;
  then a slave could be fooled about the binlog's format. This is what happens
  when people upgrade a 3.23 master to 4.0 without doing RESET MASTER: 4.0
  slaves are fooled. So we do this only to distinguish between 3.23 and more
  recent masters (it's too late to change things for 3.23).

  RETURNS
  0       ok
  1       error
  2       transient network problem, the caller should try to reconnect
*/

static int get_master_version_and_clock(MYSQL* mysql, Master_info* mi)
{
  char err_buff[MAX_SLAVE_ERRMSG], err_buff2[MAX_SLAVE_ERRMSG];
  const char* errmsg= 0;
  int err_code= 0;
  MYSQL_RES *master_res= 0;
  MYSQL_ROW master_row;
  uint version= mysql_get_server_version(mysql) / 10000;
  DBUG_ENTER("get_master_version_and_clock");

  /*
    Free old description_event_for_queue (that is needed if we are in
    a reconnection).
  */
  delete mi->rli.relay_log.description_event_for_queue;
  mi->rli.relay_log.description_event_for_queue= 0;

  if (!my_isdigit(&my_charset_bin,*mysql->server_version))
  {
    errmsg= err_buff2;
    snprintf(err_buff2, sizeof(err_buff2),
             "Master reported unrecognized MySQL version: %s",
             mysql->server_version);
    err_code= ER_SLAVE_FATAL_ERROR;
    sprintf(err_buff, ER_DEFAULT(err_code), err_buff2);
  }
  else
  {
    /*
      Note the following switch will bug when we have MySQL branch 30 ;)
    */
    switch (version) {
    case 0:
    case 1:
    case 2:
      errmsg= err_buff2;
      snprintf(err_buff2, sizeof(err_buff2),
               "Master reported unrecognized MySQL version: %s",
               mysql->server_version);
      err_code= ER_SLAVE_FATAL_ERROR;
      sprintf(err_buff, ER_DEFAULT(err_code), err_buff2);
      break;
    case 3:
      mi->rli.relay_log.description_event_for_queue= new
        Format_description_log_event(1, mysql->server_version);
      break;
    case 4:
      mi->rli.relay_log.description_event_for_queue= new
        Format_description_log_event(3, mysql->server_version);
      break;
    default:
      /*
        Master is MySQL >=5.0. Give a default Format_desc event, so that we can
        take the early steps (like tests for "is this a 3.23 master") which we
        have to take before we receive the real master's Format_desc which will
        override this one. Note that the Format_desc we create below is garbage
        (it has the format of the *slave*); it's only good to help know if the
        master is 3.23, 4.0, etc.
      */
      mi->rli.relay_log.description_event_for_queue= new
        Format_description_log_event(4, mysql->server_version);
      break;
    }
  }

  /*
     This does not mean that a 5.0 slave will be able to read a 6.0 master; but
     as we don't know yet, we don't want to forbid this for now. If a 5.0 slave
     can't read a 6.0 master, this will show up when the slave can't read some
     events sent by the master, and there will be error messages.
  */

  if (errmsg)
    goto err;

  /* as we are here, we tried to allocate the event */
  if (!mi->rli.relay_log.description_event_for_queue)
  {
    errmsg= "default Format_description_log_event";
    err_code= ER_SLAVE_CREATE_EVENT_FAILURE;
    sprintf(err_buff, ER_DEFAULT(err_code), errmsg);
    goto err;
  }

  /*
    FD_q's (A) is set initially from RL's (A): FD_q.(A) := RL.(A).
    It's necessary to adjust FD_q.(A) at this point because in the following
    course FD_q is going to be dumped to RL.
    Generally FD_q is derived from a received FD_m (roughly FD_q := FD_m) 
    in queue_event and the master's (A) is installed.
    At one step with the assignment the Relay-Log's checksum alg is set to 
    a new value: RL.(A) := FD_q.(A). If the slave service is stopped
    the last time assigned RL.(A) will be passed over to the restarting
    service (to the current execution point).
    RL.A is a "codec" to verify checksum in queue_event() almost all the time
    the first fake Rotate event.
    Starting from this point IO thread will executes the following checksum
    warmup sequence  of actions:

    FD_q.A := RL.A,
    A_m^0 := master.@@global.binlog_checksum,
    {queue_event(R_f): verifies(R_f, A_m^0)},
    {queue_event(FD_m): verifies(FD_m, FD_m.A), dump(FD_q), rotate(RL),
                        FD_q := FD_m, RL.A := FD_q.A)}

    See legends definition on MYSQL_BIN_LOG::relay_log_checksum_alg
    docs lines (binlog.h).
    In above A_m^0 - the value of master's
    @@binlog_checksum determined in the upcoming handshake (stored in
    mi->checksum_alg_before_fd).


    After the warm-up sequence IO gets to "normal" checksum verification mode
    to use RL.A in 
    
    {queue_event(E_m): verifies(E_m, RL.A)}

    until it has received a new FD_m.
  */
  mi->rli.relay_log.description_event_for_queue->checksum_alg=
    mi->rli.relay_log.relay_log_checksum_alg;

  DBUG_ASSERT(mi->rli.relay_log.description_event_for_queue->checksum_alg !=
              BINLOG_CHECKSUM_ALG_UNDEF);
  DBUG_ASSERT(mi->rli.relay_log.relay_log_checksum_alg !=
              BINLOG_CHECKSUM_ALG_UNDEF); 
  /*
    Compare the master and slave's clock. Do not die if master's clock is
    unavailable (very old master not supporting UNIX_TIMESTAMP()?).
  */

#ifdef ENABLED_DEBUG_SYNC
  DBUG_EXECUTE_IF("dbug.before_get_UNIX_TIMESTAMP",
                  {
                    const char act[]=
                      "now "
                      "wait_for signal.get_unix_timestamp";
                    DBUG_ASSERT(debug_sync_service);
                    DBUG_ASSERT(!debug_sync_set_action(current_thd,
                                                       STRING_WITH_LEN(act)));
                  };);
#endif

  master_res= NULL;
  if (!mysql_real_query(mysql, STRING_WITH_LEN("SELECT UNIX_TIMESTAMP()")) &&
      (master_res= mysql_store_result(mysql)) &&
      (master_row= mysql_fetch_row(master_res)))
  {
    mi->clock_diff_with_master=
      (long) (time((time_t*) 0) - strtoul(master_row[0], 0, 10));
  }
  else if (check_io_slave_killed(mi, NULL))
    goto slave_killed_err;
  else if (is_network_error(mysql_errno(mysql)))
  {
    mi->report(WARNING_LEVEL, mysql_errno(mysql), NULL,
               "Get master clock failed with error: %s", mysql_error(mysql));
    goto network_err;
  }
  else 
  {
    mi->clock_diff_with_master= 0; /* The "most sensible" value */
    sql_print_warning("\"SELECT UNIX_TIMESTAMP()\" failed on master, "
                      "do not trust column Seconds_Behind_Master of SHOW "
                      "SLAVE STATUS. Error: %s (%d)",
                      mysql_error(mysql), mysql_errno(mysql));
  }
  if (master_res)
  {
    mysql_free_result(master_res);
    master_res= NULL;
  }

  /*
    Check that the master's server id and ours are different. Because if they
    are equal (which can result from a simple copy of master's datadir to slave,
    thus copying some my.cnf), replication will work but all events will be
    skipped.
    Do not die if SHOW VARIABLES LIKE 'SERVER_ID' fails on master (very old
    master?).
    Note: we could have put a @@SERVER_ID in the previous SELECT
    UNIX_TIMESTAMP() instead, but this would not have worked on 3.23 masters.
  */
#ifdef ENABLED_DEBUG_SYNC
  DBUG_EXECUTE_IF("dbug.before_get_SERVER_ID",
                  {
                    const char act[]=
                      "now "
                      "wait_for signal.get_server_id";
                    DBUG_ASSERT(debug_sync_service);
                    DBUG_ASSERT(!debug_sync_set_action(current_thd, 
                                                       STRING_WITH_LEN(act)));
                  };);
#endif
  master_res= NULL;
  master_row= NULL;
  if (!mysql_real_query(mysql,
                        STRING_WITH_LEN("SHOW VARIABLES LIKE 'SERVER_ID'")) &&
      (master_res= mysql_store_result(mysql)) &&
      (master_row= mysql_fetch_row(master_res)))
  {
    if ((global_system_variables.server_id ==
             (mi->master_id= strtoul(master_row[1], 0, 10))) &&
        !mi->rli.replicate_same_server_id)
    {
      errmsg= "The slave I/O thread stops because master and slave have equal \
MySQL server ids; these ids must be different for replication to work (or \
the --replicate-same-server-id option must be used on slave but this does \
not always make sense; please check the manual before using it).";
      err_code= ER_SLAVE_FATAL_ERROR;
      sprintf(err_buff, ER_DEFAULT(err_code), errmsg);
      goto err;
    }
  }
  else if (mysql_errno(mysql))
  {
    if (check_io_slave_killed(mi, NULL))
      goto slave_killed_err;
    else if (is_network_error(mysql_errno(mysql)))
    {
      mi->report(WARNING_LEVEL, mysql_errno(mysql), NULL,
                 "Get master SERVER_ID failed with error: %s", mysql_error(mysql));
      goto network_err;
    }
    /* Fatal error */
    errmsg= "The slave I/O thread stops because a fatal error is encountered \
when it try to get the value of SERVER_ID variable from master.";
    err_code= mysql_errno(mysql);
    sprintf(err_buff, "%s Error: %s", errmsg, mysql_error(mysql));
    goto err;
  }
  else if (!master_row && master_res)
  {
    mi->report(WARNING_LEVEL, ER_UNKNOWN_SYSTEM_VARIABLE, NULL,
               "Unknown system variable 'SERVER_ID' on master, \
maybe it is a *VERY OLD MASTER*.");
  }
  if (master_res)
  {
    mysql_free_result(master_res);
    master_res= NULL;
  }
  if (mi->master_id == 0 && mi->ignore_server_ids.elements > 0)
  {
    errmsg= "Slave configured with server id filtering could not detect the master server id.";
    err_code= ER_SLAVE_FATAL_ERROR;
    sprintf(err_buff, ER_DEFAULT(err_code), errmsg);
    goto err;
  }

  /*
    Check that the master's global character_set_server and ours are the same.
    Not fatal if query fails (old master?).
    Note that we don't check for equality of global character_set_client and
    collation_connection (neither do we prevent their setting in
    set_var.cc). That's because from what I (Guilhem) have tested, the global
    values of these 2 are never used (new connections don't use them).
    We don't test equality of global collation_database either as it's is
    going to be deprecated (made read-only) in 4.1 very soon.
    The test is only relevant if master < 5.0.3 (we'll test only if it's older
    than the 5 branch; < 5.0.3 was alpha...), as >= 5.0.3 master stores
    charset info in each binlog event.
    We don't do it for 3.23 because masters <3.23.50 hang on
    SELECT @@unknown_var (BUG#7965 - see changelog of 3.23.50). So finally we
    test only if master is 4.x.
  */

  /* redundant with rest of code but safer against later additions */
  if (version == 3)
    goto err;

  if (version == 4)
  {
    master_res= NULL;
    if (!mysql_real_query(mysql,
                          STRING_WITH_LEN("SELECT @@GLOBAL.COLLATION_SERVER")) &&
        (master_res= mysql_store_result(mysql)) &&
        (master_row= mysql_fetch_row(master_res)))
    {
      if (strcmp(master_row[0], global_system_variables.collation_server->name))
      {
        errmsg= "The slave I/O thread stops because master and slave have \
different values for the COLLATION_SERVER global variable. The values must \
be equal for the Statement-format replication to work";
        err_code= ER_SLAVE_FATAL_ERROR;
        sprintf(err_buff, ER_DEFAULT(err_code), errmsg);
        goto err;
      }
    }
    else if (check_io_slave_killed(mi, NULL))
      goto slave_killed_err;
    else if (is_network_error(mysql_errno(mysql)))
    {
      mi->report(WARNING_LEVEL, mysql_errno(mysql), NULL,
                 "Get master COLLATION_SERVER failed with error: %s", mysql_error(mysql));
      goto network_err;
    }
    else if (mysql_errno(mysql) != ER_UNKNOWN_SYSTEM_VARIABLE)
    {
      /* Fatal error */
      errmsg= "The slave I/O thread stops because a fatal error is encountered \
when it try to get the value of COLLATION_SERVER global variable from master.";
      err_code= mysql_errno(mysql);
      sprintf(err_buff, "%s Error: %s", errmsg, mysql_error(mysql));
      goto err;
    }
    else
      mi->report(WARNING_LEVEL, ER_UNKNOWN_SYSTEM_VARIABLE, NULL,
                 "Unknown system variable 'COLLATION_SERVER' on master, \
maybe it is a *VERY OLD MASTER*. *NOTE*: slave may experience \
inconsistency if replicated data deals with collation.");

    if (master_res)
    {
      mysql_free_result(master_res);
      master_res= NULL;
    }
  }

  /*
    Perform analogous check for time zone. Theoretically we also should
    perform check here to verify that SYSTEM time zones are the same on
    slave and master, but we can't rely on value of @@system_time_zone
    variable (it is time zone abbreviation) since it determined at start
    time and so could differ for slave and master even if they are really
    in the same system time zone. So we are omiting this check and just
    relying on documentation. Also according to Monty there are many users
    who are using replication between servers in various time zones. Hence
    such check will broke everything for them. (And now everything will
    work for them because by default both their master and slave will have
    'SYSTEM' time zone).
    This check is only necessary for 4.x masters (and < 5.0.4 masters but
    those were alpha).
  */
  if (version == 4)
  {
    master_res= NULL;
    if (!mysql_real_query(mysql, STRING_WITH_LEN("SELECT @@GLOBAL.TIME_ZONE")) &&
        (master_res= mysql_store_result(mysql)) &&
        (master_row= mysql_fetch_row(master_res)))
    {
      if (strcmp(master_row[0],
                 global_system_variables.time_zone->get_name()->ptr()))
      {
        errmsg= "The slave I/O thread stops because master and slave have \
different values for the TIME_ZONE global variable. The values must \
be equal for the Statement-format replication to work";
        err_code= ER_SLAVE_FATAL_ERROR;
        sprintf(err_buff, ER_DEFAULT(err_code), errmsg);
        goto err;
      }
    }
    else if (check_io_slave_killed(mi, NULL))
      goto slave_killed_err;
    else if (is_network_error(err_code= mysql_errno(mysql)))
    {
      mi->report(ERROR_LEVEL, err_code, NULL,
                 "Get master TIME_ZONE failed with error: %s",
                 mysql_error(mysql));
      goto network_err;
    }
    else if (err_code == ER_UNKNOWN_SYSTEM_VARIABLE)
    {
      /* We use ERROR_LEVEL to get the error logged to file */
      mi->report(ERROR_LEVEL, err_code, NULL,

                 "MySQL master doesn't have a TIME_ZONE variable. Note that"
                 "if your timezone is not same between master and slave, your "
                 "slave may get wrong data into timestamp columns");
    }
    else
    {
      /* Fatal error */
      errmsg= "The slave I/O thread stops because a fatal error is encountered \
when it try to get the value of TIME_ZONE global variable from master.";
      sprintf(err_buff, "%s Error: %s", errmsg, mysql_error(mysql));
      goto err;
    }
    if (master_res)
    {
      mysql_free_result(master_res);
      master_res= NULL;
    }
  }

  if (mi->heartbeat_period != 0.0)
  {
    const char query_format[]= "SET @master_heartbeat_period= %llu";
    char query[sizeof(query_format) + 32];
    /* 
       the period is an ulonglong of nano-secs. 
    */
    my_snprintf(query, sizeof(query), query_format,
                (ulonglong) (mi->heartbeat_period*1000000000UL));

    DBUG_EXECUTE_IF("simulate_slave_heartbeat_network_error",
                    { static ulong dbug_count= 0;
                      if (++dbug_count < 3)
                        goto heartbeat_network_error;
                    });
    if (mysql_real_query(mysql, query, strlen(query)))
    {
      if (check_io_slave_killed(mi, NULL))
        goto slave_killed_err;

      if (is_network_error(mysql_errno(mysql)))
      {
      IF_DBUG(heartbeat_network_error: , )
        mi->report(WARNING_LEVEL, mysql_errno(mysql), NULL,
                   "SET @master_heartbeat_period to master failed with error: %s",
                   mysql_error(mysql));
        mysql_free_result(mysql_store_result(mysql));
        goto network_err;
      }
      else
      {
        /* Fatal error */
        errmsg= "The slave I/O thread stops because a fatal error is encountered "
          "when it tries to SET @master_heartbeat_period on master.";
        err_code= ER_SLAVE_FATAL_ERROR;
        sprintf(err_buff, "%s Error: %s", errmsg, mysql_error(mysql));
        mysql_free_result(mysql_store_result(mysql));
        goto err;
      }
    }
    mysql_free_result(mysql_store_result(mysql));
  }
 
  /*
    Querying if master is capable to checksum and notifying it about own
    CRC-awareness. The master's side instant value of @@global.binlog_checksum 
    is stored in the dump thread's uservar area as well as cached locally
    to become known in consensus by master and slave.
  */
  DBUG_EXECUTE_IF("simulate_slave_unaware_checksum",
                  mi->checksum_alg_before_fd= BINLOG_CHECKSUM_ALG_OFF;
                  goto past_checksum;);
  {
    int rc;
    const char query[]= "SET @master_binlog_checksum= @@global.binlog_checksum";
    master_res= NULL;
    mi->checksum_alg_before_fd= BINLOG_CHECKSUM_ALG_UNDEF; //initially undefined
    /*
      @c checksum_alg_before_fd is queried from master in this block.
      If master is old checksum-unaware the value stays undefined.
      Once the first FD will be received its alg descriptor will replace
      the being queried one.
    */
    rc= mysql_real_query(mysql, query, strlen(query));
    if (rc != 0)
    {
      if (check_io_slave_killed(mi, NULL))
        goto slave_killed_err;

      if (mysql_errno(mysql) == ER_UNKNOWN_SYSTEM_VARIABLE)
      {
        /* Ignore this expected error if not a high error level */
        if (global_system_variables.log_warnings > 1)
        {
          // this is tolerable as OM -> NS is supported
          mi->report(WARNING_LEVEL, mysql_errno(mysql), NULL,
                     "Notifying master by %s failed with "
                     "error: %s", query, mysql_error(mysql));
        }
      }
      else
      {
        if (is_network_error(mysql_errno(mysql)))
        {
          mi->report(WARNING_LEVEL, mysql_errno(mysql), NULL,
                     "Notifying master by %s failed with "
                     "error: %s", query, mysql_error(mysql));
          mysql_free_result(mysql_store_result(mysql));
          goto network_err;
        }
        else
        {
          errmsg= "The slave I/O thread stops because a fatal error is encountered "
            "when it tried to SET @master_binlog_checksum on master.";
          err_code= ER_SLAVE_FATAL_ERROR;
          sprintf(err_buff, "%s Error: %s", errmsg, mysql_error(mysql));
          mysql_free_result(mysql_store_result(mysql));
          goto err;
        }
      }
    }
    else
    {
      mysql_free_result(mysql_store_result(mysql));
      if (!mysql_real_query(mysql,
                            STRING_WITH_LEN("SELECT @master_binlog_checksum")) &&
          (master_res= mysql_store_result(mysql)) &&
          (master_row= mysql_fetch_row(master_res)) &&
          (master_row[0] != NULL))
      {
        mi->checksum_alg_before_fd= (enum_binlog_checksum_alg)
          (find_type(master_row[0], &binlog_checksum_typelib, 1) - 1);
        // valid outcome is either of
        DBUG_ASSERT(mi->checksum_alg_before_fd == BINLOG_CHECKSUM_ALG_OFF ||
                    mi->checksum_alg_before_fd == BINLOG_CHECKSUM_ALG_CRC32);
      }
      else if (check_io_slave_killed(mi, NULL))
        goto slave_killed_err;
      else if (is_network_error(mysql_errno(mysql)))
      {
        mi->report(WARNING_LEVEL, mysql_errno(mysql), NULL,
                   "Get master BINLOG_CHECKSUM failed with error: %s", mysql_error(mysql));
        goto network_err;
      }
      else
      {
        errmsg= "The slave I/O thread stops because a fatal error is encountered "
          "when it tried to SELECT @master_binlog_checksum.";
        err_code= ER_SLAVE_FATAL_ERROR;
        sprintf(err_buff, "%s Error: %s", errmsg, mysql_error(mysql));
        mysql_free_result(mysql_store_result(mysql));
        goto err;
      }
    }
    if (master_res)
    {
      mysql_free_result(master_res);
      master_res= NULL;
    }
  }

#ifndef DBUG_OFF
past_checksum:
#endif

  /*
    Request the master to filter away events with the @@skip_replication flag
    set, if we are running with
    --replicate-events-marked-for-skip=FILTER_ON_MASTER.
  */
  if (opt_replicate_events_marked_for_skip == RPL_SKIP_FILTER_ON_MASTER)
  {
    if (mysql_real_query(mysql, STRING_WITH_LEN("SET skip_replication=1")))
    {
      err_code= mysql_errno(mysql);
      if (is_network_error(err_code))
      {
        mi->report(ERROR_LEVEL, err_code, NULL,
                   "Setting master-side filtering of @@skip_replication failed "
                   "with error: %s", mysql_error(mysql));
        goto network_err;
      }
      else if (err_code == ER_UNKNOWN_SYSTEM_VARIABLE)
      {
        /*
          The master is older than the slave and does not support the
          @@skip_replication feature.
          This is not a problem, as such master will not generate events with
          the @@skip_replication flag set in the first place. We will still
          do slave-side filtering of such events though, to handle the (rare)
          case of downgrading a master and receiving old events generated from
          before the downgrade with the @@skip_replication flag set.
        */
        DBUG_PRINT("info", ("Old master does not support master-side filtering "
                            "of @@skip_replication events."));
      }
      else
      {
        /* Fatal error */
        errmsg= "The slave I/O thread stops because a fatal error is "
          "encountered when it tries to request filtering of events marked "
          "with the @@skip_replication flag.";
        sprintf(err_buff, "%s Error: %s", errmsg, mysql_error(mysql));
        goto err;
      }
    }
  }

  /* Announce MariaDB slave capabilities. */
  DBUG_EXECUTE_IF("simulate_slave_capability_none", goto after_set_capability;);
  {
    int rc= DBUG_EVALUATE_IF("simulate_slave_capability_old_53",
        mysql_real_query(mysql, STRING_WITH_LEN("SET @mariadb_slave_capability="
                         STRINGIFY_ARG(MARIA_SLAVE_CAPABILITY_ANNOTATE))),
        mysql_real_query(mysql, STRING_WITH_LEN("SET @mariadb_slave_capability="
                         STRINGIFY_ARG(MARIA_SLAVE_CAPABILITY_MINE))));
    if (rc)
    {
      err_code= mysql_errno(mysql);
      if (is_network_error(err_code))
      {
        mi->report(ERROR_LEVEL, err_code, NULL,
                   "Setting @mariadb_slave_capability failed with error: %s",
                   mysql_error(mysql));
        goto network_err;
      }
      else
      {
        /* Fatal error */
        errmsg= "The slave I/O thread stops because a fatal error is "
          "encountered when it tries to set @mariadb_slave_capability.";
        sprintf(err_buff, "%s Error: %s", errmsg, mysql_error(mysql));
        goto err;
      }
    }
  }
#ifndef DBUG_OFF
after_set_capability:
#endif

  if (mi->using_gtid != Master_info::USE_GTID_NO)
  {
    /* Request dump to start from slave replication GTID state. */
    int rc;
    char str_buf[256];
    String query_str(str_buf, sizeof(str_buf), system_charset_info);
    query_str.length(0);

    /*
      Read the master @@GLOBAL.gtid_domain_id variable.
      This is mostly to check that master is GTID aware, but we could later
      perhaps use it to check that different multi-source masters are correctly
      configured with distinct domain_id.
    */
    if (mysql_real_query(mysql,
                         STRING_WITH_LEN("SELECT @@GLOBAL.gtid_domain_id")) ||
        !(master_res= mysql_store_result(mysql)) ||
        !(master_row= mysql_fetch_row(master_res)))
    {
      err_code= mysql_errno(mysql);
      if (is_network_error(err_code))
      {
        mi->report(ERROR_LEVEL, err_code, NULL,
                   "Get master @@GLOBAL.gtid_domain_id failed with error: %s",
                   mysql_error(mysql));
        goto network_err;
      }
      else
      {
        errmsg= "The slave I/O thread stops because master does not support "
          "MariaDB global transaction id. A fatal error is encountered when "
          "it tries to SELECT @@GLOBAL.gtid_domain_id.";
        sprintf(err_buff, "%s Error: %s", errmsg, mysql_error(mysql));
        goto err;
      }
    }
    mysql_free_result(master_res);
    master_res= NULL;

    query_str.append(STRING_WITH_LEN("SET @slave_connect_state='"),
                     system_charset_info);
    if (mi->gtid_current_pos.append_to_string(&query_str))
    {
      err_code= ER_OUTOFMEMORY;
      errmsg= "The slave I/O thread stops because a fatal out-of-memory "
        "error is encountered when it tries to compute @slave_connect_state.";
      sprintf(err_buff, "%s Error: Out of memory", errmsg);
      goto err;
    }
    query_str.append(STRING_WITH_LEN("'"), system_charset_info);

    rc= mysql_real_query(mysql, query_str.ptr(), query_str.length());
    if (rc)
    {
      err_code= mysql_errno(mysql);
      if (is_network_error(err_code))
      {
        mi->report(ERROR_LEVEL, err_code, NULL,
                   "Setting @slave_connect_state failed with error: %s",
                   mysql_error(mysql));
        goto network_err;
      }
      else
      {
        /* Fatal error */
        errmsg= "The slave I/O thread stops because a fatal error is "
          "encountered when it tries to set @slave_connect_state.";
        sprintf(err_buff, "%s Error: %s", errmsg, mysql_error(mysql));
        goto err;
      }
    }

    query_str.length(0);
    if (query_str.append(STRING_WITH_LEN("SET @slave_gtid_strict_mode="),
                         system_charset_info) ||
        query_str.append_ulonglong(opt_gtid_strict_mode != false))
    {
      err_code= ER_OUTOFMEMORY;
      errmsg= "The slave I/O thread stops because a fatal out-of-memory "
        "error is encountered when it tries to set @slave_gtid_strict_mode.";
      sprintf(err_buff, "%s Error: Out of memory", errmsg);
      goto err;
    }

    rc= mysql_real_query(mysql, query_str.ptr(), query_str.length());
    if (rc)
    {
      err_code= mysql_errno(mysql);
      if (is_network_error(err_code))
      {
        mi->report(ERROR_LEVEL, err_code, NULL,
                   "Setting @slave_gtid_strict_mode failed with error: %s",
                   mysql_error(mysql));
        goto network_err;
      }
      else
      {
        /* Fatal error */
        errmsg= "The slave I/O thread stops because a fatal error is "
          "encountered when it tries to set @slave_gtid_strict_mode.";
        sprintf(err_buff, "%s Error: %s", errmsg, mysql_error(mysql));
        goto err;
      }
    }

    query_str.length(0);
    if (query_str.append(STRING_WITH_LEN("SET @slave_gtid_ignore_duplicates="),
                         system_charset_info) ||
        query_str.append_ulonglong(opt_gtid_ignore_duplicates != false))
    {
      err_code= ER_OUTOFMEMORY;
      errmsg= "The slave I/O thread stops because a fatal out-of-memory error "
        "is encountered when it tries to set @slave_gtid_ignore_duplicates.";
      sprintf(err_buff, "%s Error: Out of memory", errmsg);
      goto err;
    }

    rc= mysql_real_query(mysql, query_str.ptr(), query_str.length());
    if (rc)
    {
      err_code= mysql_errno(mysql);
      if (is_network_error(err_code))
      {
        mi->report(ERROR_LEVEL, err_code, NULL,
                   "Setting @slave_gtid_ignore_duplicates failed with "
                   "error: %s", mysql_error(mysql));
        goto network_err;
      }
      else
      {
        /* Fatal error */
        errmsg= "The slave I/O thread stops because a fatal error is "
          "encountered when it tries to set @slave_gtid_ignore_duplicates.";
        sprintf(err_buff, "%s Error: %s", errmsg, mysql_error(mysql));
        goto err;
      }
    }

    if (mi->rli.until_condition == Relay_log_info::UNTIL_GTID)
    {
      query_str.length(0);
      query_str.append(STRING_WITH_LEN("SET @slave_until_gtid='"),
                       system_charset_info);
      if (mi->rli.until_gtid_pos.append_to_string(&query_str))
      {
        err_code= ER_OUTOFMEMORY;
        errmsg= "The slave I/O thread stops because a fatal out-of-memory "
          "error is encountered when it tries to compute @slave_until_gtid.";
        sprintf(err_buff, "%s Error: Out of memory", errmsg);
        goto err;
      }
      query_str.append(STRING_WITH_LEN("'"), system_charset_info);

      rc= mysql_real_query(mysql, query_str.ptr(), query_str.length());
      if (rc)
      {
        err_code= mysql_errno(mysql);
        if (is_network_error(err_code))
        {
          mi->report(ERROR_LEVEL, err_code, NULL,
                     "Setting @slave_until_gtid failed with error: %s",
                     mysql_error(mysql));
          goto network_err;
        }
        else
        {
          /* Fatal error */
          errmsg= "The slave I/O thread stops because a fatal error is "
            "encountered when it tries to set @slave_until_gtid.";
          sprintf(err_buff, "%s Error: %s", errmsg, mysql_error(mysql));
          goto err;
        }
      }
    }
  }
  else
  {
    /*
      If we are not using GTID to connect this time, then instead request
      the corresponding GTID position from the master, so that the user
      can reconnect the next time using MASTER_GTID_POS=AUTO.
    */
    char quote_buf[2*sizeof(mi->master_log_name)+1];
    char str_buf[28+2*sizeof(mi->master_log_name)+10];
    String query(str_buf, sizeof(str_buf), system_charset_info);
    query.length(0);

    query.append("SELECT binlog_gtid_pos('");
    escape_quotes_for_mysql(&my_charset_bin, quote_buf, sizeof(quote_buf),
                            mi->master_log_name, strlen(mi->master_log_name));
    query.append(quote_buf);
    query.append("',");
    query.append_ulonglong(mi->master_log_pos);
    query.append(")");

    if (!mysql_real_query(mysql, query.c_ptr_safe(), query.length()) &&
        (master_res= mysql_store_result(mysql)) &&
        (master_row= mysql_fetch_row(master_res)) &&
        (master_row[0] != NULL))
    {
      rpl_global_gtid_slave_state->load(mi->io_thd, master_row[0],
                                        strlen(master_row[0]), false, false);
    }
    else if (check_io_slave_killed(mi, NULL))
      goto slave_killed_err;
    else if (is_network_error(mysql_errno(mysql)))
    {
      mi->report(WARNING_LEVEL, mysql_errno(mysql), NULL,
                 "Get master GTID position failed with error: %s", mysql_error(mysql));
      goto network_err;
    }
    else
    {
      /*
        ToDo: If the master does not have the binlog_gtid_pos() function, it
        just means that it is an old master with no GTID support, so we should
        do nothing.

        However, if binlog_gtid_pos() exists, but fails or returns NULL, then
        it means that the requested position is not valid. We could use this
        to catch attempts to replicate from within the middle of an event,
        avoiding strange failures or possible corruption.
      */
    }
    if (master_res)
    {
      mysql_free_result(master_res);
      master_res= NULL;
    }
  }

err:
  if (errmsg)
  {
    if (master_res)
      mysql_free_result(master_res);
    DBUG_ASSERT(err_code != 0);
    mi->report(ERROR_LEVEL, err_code, NULL, "%s", err_buff);
    DBUG_RETURN(1);
  }

  DBUG_RETURN(0);

network_err:
  if (master_res)
    mysql_free_result(master_res);
  DBUG_RETURN(2);

slave_killed_err:
  if (master_res)
    mysql_free_result(master_res);
  DBUG_RETURN(2);
}


static bool wait_for_relay_log_space(Relay_log_info* rli)
{
  bool slave_killed=0;
  bool ignore_log_space_limit;
  Master_info* mi = rli->mi;
  PSI_stage_info old_stage;
  THD* thd = mi->io_thd;
  DBUG_ENTER("wait_for_relay_log_space");

  mysql_mutex_lock(&rli->log_space_lock);
  thd->ENTER_COND(&rli->log_space_cond,
                  &rli->log_space_lock,
                  &stage_waiting_for_relay_log_space,
                  &old_stage);
  while (rli->log_space_limit < rli->log_space_total &&
         !(slave_killed=io_slave_killed(mi)) &&
         !rli->ignore_log_space_limit)
    mysql_cond_wait(&rli->log_space_cond, &rli->log_space_lock);

  ignore_log_space_limit= rli->ignore_log_space_limit;
  rli->ignore_log_space_limit= 0;

  thd->EXIT_COND(&old_stage);

  /* 
    Makes the IO thread read only one event at a time
    until the SQL thread is able to purge the relay 
    logs, freeing some space.

    Therefore, once the SQL thread processes this next 
    event, it goes to sleep (no more events in the queue),
    sets ignore_log_space_limit=true and wakes the IO thread. 
    However, this event may have been enough already for 
    the SQL thread to purge some log files, freeing 
    rli->log_space_total .

    This guarantees that the SQL and IO thread move
    forward only one event at a time (to avoid deadlocks), 
    when the relay space limit is reached. It also 
    guarantees that when the SQL thread is prepared to
    rotate (to be able to purge some logs), the IO thread
    will know about it and will rotate.

    NOTE: The ignore_log_space_limit is only set when the SQL
          thread sleeps waiting for events.

   */

  if (ignore_log_space_limit)
  {
#ifndef DBUG_OFF
    {
      DBUG_PRINT("info", ("log_space_limit=%llu log_space_total=%llu "
                          "ignore_log_space_limit=%d "
                          "sql_force_rotate_relay=%d", 
                        rli->log_space_limit, rli->log_space_total,
                        (int) rli->ignore_log_space_limit,
                        (int) rli->sql_force_rotate_relay));
    }
#endif
    if (rli->sql_force_rotate_relay)
    {
      mysql_mutex_lock(&mi->data_lock);
      rotate_relay_log(rli->mi);
      mysql_mutex_unlock(&mi->data_lock);
      rli->sql_force_rotate_relay= false;
    }
  }

  DBUG_RETURN(slave_killed);
}


/*
  Builds a Rotate from the ignored events' info and writes it to relay log.

  SYNOPSIS
  write_ignored_events_info_to_relay_log()
    thd             pointer to I/O thread's thd
    mi

  DESCRIPTION
    Slave I/O thread, going to die, must leave a durable trace of the
    ignored events' end position for the use of the slave SQL thread, by
    calling this function. Only that thread can call it (see assertion).
 */
static void write_ignored_events_info_to_relay_log(THD *thd, Master_info *mi)
{
  Relay_log_info *rli= &mi->rli;
  mysql_mutex_t *log_lock= rli->relay_log.get_log_lock();
  DBUG_ENTER("write_ignored_events_info_to_relay_log");

  DBUG_ASSERT(thd == mi->io_thd);
  mysql_mutex_lock(log_lock);
  if (rli->ign_master_log_name_end[0] || rli->ign_gtids.count())
  {
    Rotate_log_event *rev= NULL;
    Gtid_list_log_event *glev= NULL;
    if (rli->ign_master_log_name_end[0])
    {
      rev= new Rotate_log_event(rli->ign_master_log_name_end,
                                0, rli->ign_master_log_pos_end,
                                Rotate_log_event::DUP_NAME);
      rli->ign_master_log_name_end[0]= 0;
      if (unlikely(!(bool)rev))
        mi->report(ERROR_LEVEL, ER_SLAVE_CREATE_EVENT_FAILURE, NULL,
                   ER_THD(thd, ER_SLAVE_CREATE_EVENT_FAILURE),
                   "Rotate_event (out of memory?),"
                   " SHOW SLAVE STATUS may be inaccurate");
    }
    if (rli->ign_gtids.count())
    {
      glev= new Gtid_list_log_event(&rli->ign_gtids,
                                    Gtid_list_log_event::FLAG_IGN_GTIDS);
      rli->ign_gtids.reset();
      if (unlikely(!(bool)glev))
        mi->report(ERROR_LEVEL, ER_SLAVE_CREATE_EVENT_FAILURE, NULL,
                   ER_THD(thd, ER_SLAVE_CREATE_EVENT_FAILURE),
                   "Gtid_list_event (out of memory?),"
                   " gtid_slave_pos may be inaccurate");
    }

    /* Can unlock before writing as slave SQL thd will soon see our event. */
    mysql_mutex_unlock(log_lock);
    if (rev)
    {
      DBUG_PRINT("info",("writing a Rotate event to track down ignored events"));
      rev->server_id= 0; // don't be ignored by slave SQL thread
      if (unlikely(rli->relay_log.append(rev)))
        mi->report(ERROR_LEVEL, ER_SLAVE_RELAY_LOG_WRITE_FAILURE, NULL,
                   ER_THD(thd, ER_SLAVE_RELAY_LOG_WRITE_FAILURE),
                   "failed to write a Rotate event"
                   " to the relay log, SHOW SLAVE STATUS may be"
                   " inaccurate");
      delete rev;
    }
    if (glev)
    {
      DBUG_PRINT("info",("writing a Gtid_list event to track down ignored events"));
      glev->server_id= 0; // don't be ignored by slave SQL thread
      glev->set_artificial_event(); // Don't mess up Exec_Master_Log_Pos
      if (unlikely(rli->relay_log.append(glev)))
        mi->report(ERROR_LEVEL, ER_SLAVE_RELAY_LOG_WRITE_FAILURE, NULL,
                   ER_THD(thd, ER_SLAVE_RELAY_LOG_WRITE_FAILURE),
                   "failed to write a Gtid_list event to the relay log, "
                   "gtid_slave_pos may be inaccurate");
      delete glev;
    }
    if (likely (rev || glev))
    {
      rli->relay_log.harvest_bytes_written(&rli->log_space_total);
      if (flush_master_info(mi, TRUE, TRUE))
        sql_print_error("Failed to flush master info file");
    }
  }
  else
    mysql_mutex_unlock(log_lock);
  DBUG_VOID_RETURN;
}


int register_slave_on_master(MYSQL* mysql, Master_info *mi,
                             bool *suppress_warnings)
{
  uchar buf[1024], *pos= buf;
  uint report_host_len=0, report_user_len=0, report_password_len=0;
  DBUG_ENTER("register_slave_on_master");

  *suppress_warnings= FALSE;
  if (report_host)
    report_host_len= strlen(report_host);
  if (report_host_len > HOSTNAME_LENGTH)
  {
    sql_print_warning("The length of report_host is %d. "
                      "It is larger than the max length(%d), so this "
                      "slave cannot be registered to the master.",
                      report_host_len, HOSTNAME_LENGTH);
    DBUG_RETURN(0);
  }

  if (report_user)
    report_user_len= strlen(report_user);
  if (report_user_len > USERNAME_LENGTH)
  {
    sql_print_warning("The length of report_user is %d. "
                      "It is larger than the max length(%d), so this "
                      "slave cannot be registered to the master.",
                      report_user_len, USERNAME_LENGTH);
    DBUG_RETURN(0);
  }

  if (report_password)
    report_password_len= strlen(report_password);
  if (report_password_len > MAX_PASSWORD_LENGTH)
  {
    sql_print_warning("The length of report_password is %d. "
                      "It is larger than the max length(%d), so this "
                      "slave cannot be registered to the master.",
                      report_password_len, MAX_PASSWORD_LENGTH);
    DBUG_RETURN(0);
  }

  int4store(pos, global_system_variables.server_id); pos+= 4;
  pos= net_store_data(pos, (uchar*) report_host, report_host_len);
  pos= net_store_data(pos, (uchar*) report_user, report_user_len);
  pos= net_store_data(pos, (uchar*) report_password, report_password_len);
  int2store(pos, (uint16) report_port); pos+= 2;
  /* 
    Fake rpl_recovery_rank, which was removed in BUG#13963,
    so that this server can register itself on old servers,
    see BUG#49259.
   */
  int4store(pos, /* rpl_recovery_rank */ 0);    pos+= 4;
  /* The master will fill in master_id */
  int4store(pos, 0);                    pos+= 4;

  if (simple_command(mysql, COM_REGISTER_SLAVE, buf, (size_t) (pos- buf), 0))
  {
    if (mysql_errno(mysql) == ER_NET_READ_INTERRUPTED)
    {
      *suppress_warnings= TRUE;                 // Suppress reconnect warning
    }
    else if (!check_io_slave_killed(mi, NULL))
    {
      char buf[256];
      my_snprintf(buf, sizeof(buf), "%s (Errno: %d)", mysql_error(mysql), 
                  mysql_errno(mysql));
      mi->report(ERROR_LEVEL, ER_SLAVE_MASTER_COM_FAILURE, NULL,
                 ER(ER_SLAVE_MASTER_COM_FAILURE), "COM_REGISTER_SLAVE", buf);
    }
    DBUG_RETURN(1);
  }
  DBUG_RETURN(0);
}


/**
  Execute a SHOW SLAVE STATUS statement.

  @param thd Pointer to THD object for the client thread executing the
  statement.

  @param mi Pointer to Master_info object for the IO thread.

  @retval FALSE success
  @retval TRUE failure
*/

bool show_master_info(THD *thd, Master_info *mi, bool full)
{
  DBUG_ENTER("show_master_info");
  String gtid_pos;
  List<Item> field_list;

  if (full && rpl_global_gtid_slave_state->tostring(&gtid_pos, NULL, 0))
    DBUG_RETURN(TRUE);
  show_master_info_get_fields(thd, &field_list, full, gtid_pos.length());
  if (thd->protocol->send_result_set_metadata(&field_list,
                       Protocol::SEND_NUM_ROWS | Protocol::SEND_EOF))
    DBUG_RETURN(TRUE);
  if (send_show_master_info_data(thd, mi, full, &gtid_pos))
    DBUG_RETURN(TRUE);
  my_eof(thd);
  DBUG_RETURN(FALSE);
}

void show_master_info_get_fields(THD *thd, List<Item> *field_list,
                                 bool full, size_t gtid_pos_length)
{
  Master_info *mi;
  MEM_ROOT *mem_root= thd->mem_root;
  DBUG_ENTER("show_master_info_get_fields");

  if (full)
  {
    field_list->push_back(new (mem_root)
                          Item_empty_string(thd, "Connection_name",
                                            MAX_CONNECTION_NAME),
                          mem_root);
    field_list->push_back(new (mem_root)
                          Item_empty_string(thd, "Slave_SQL_State", 30),
                          mem_root);
  }

  field_list->push_back(new (mem_root)
                        Item_empty_string(thd, "Slave_IO_State", 30),
                        mem_root);
  field_list->push_back(new (mem_root)
                        Item_empty_string(thd, "Master_Host", sizeof(mi->host)),
                        mem_root);
  field_list->push_back(new (mem_root)
                        Item_empty_string(thd, "Master_User", sizeof(mi->user)),
                        mem_root);
  field_list->push_back(new (mem_root)
                        Item_return_int(thd, "Master_Port", 7, MYSQL_TYPE_LONG),
                        mem_root);
  field_list->push_back(new (mem_root)
                        Item_return_int(thd, "Connect_Retry", 10,
                                        MYSQL_TYPE_LONG),
                        mem_root);
  field_list->push_back(new (mem_root)
                        Item_empty_string(thd, "Master_Log_File", FN_REFLEN),
                        mem_root);
  field_list->push_back(new (mem_root)
                        Item_return_int(thd, "Read_Master_Log_Pos", 10,
                                        MYSQL_TYPE_LONGLONG),
                        mem_root);
  field_list->push_back(new (mem_root)
                        Item_empty_string(thd, "Relay_Log_File", FN_REFLEN),
                        mem_root);
  field_list->push_back(new (mem_root)
                        Item_return_int(thd, "Relay_Log_Pos", 10,
                                        MYSQL_TYPE_LONGLONG),
                        mem_root);
  field_list->push_back(new (mem_root)
                        Item_empty_string(thd, "Relay_Master_Log_File",
                                          FN_REFLEN),
                        mem_root);
  field_list->push_back(new (mem_root)
                        Item_empty_string(thd, "Slave_IO_Running", 3),
                        mem_root);
  field_list->push_back(new (mem_root)
                        Item_empty_string(thd, "Slave_SQL_Running", 3),
                        mem_root);
  field_list->push_back(new (mem_root)
                        Item_empty_string(thd, "Replicate_Do_DB", 20),
                        mem_root);
  field_list->push_back(new (mem_root)
                        Item_empty_string(thd, "Replicate_Ignore_DB", 20),
                        mem_root);
  field_list->push_back(new (mem_root)
                        Item_empty_string(thd, "Replicate_Do_Table", 20),
                        mem_root);
  field_list->push_back(new (mem_root)
                        Item_empty_string(thd, "Replicate_Ignore_Table", 23),
                        mem_root);
  field_list->push_back(new (mem_root)
                        Item_empty_string(thd, "Replicate_Wild_Do_Table", 24),
                        mem_root);
  field_list->push_back(new (mem_root)
                        Item_empty_string(thd, "Replicate_Wild_Ignore_Table",
                                          28),
                        mem_root);
  field_list->push_back(new (mem_root)
                        Item_return_int(thd, "Last_Errno", 4, MYSQL_TYPE_LONG),
                        mem_root);
  field_list->push_back(new (mem_root)
                        Item_empty_string(thd, "Last_Error", 20),
                        mem_root);
  field_list->push_back(new (mem_root)
                        Item_return_int(thd, "Skip_Counter", 10,
                                        MYSQL_TYPE_LONG),
                        mem_root);
  field_list->push_back(new (mem_root)
                        Item_return_int(thd, "Exec_Master_Log_Pos", 10,
                                        MYSQL_TYPE_LONGLONG),
                        mem_root);
  field_list->push_back(new (mem_root)
                        Item_return_int(thd, "Relay_Log_Space", 10,
                                        MYSQL_TYPE_LONGLONG),
                        mem_root);
  field_list->push_back(new (mem_root)
                        Item_empty_string(thd, "Until_Condition", 6),
                        mem_root);
  field_list->push_back(new (mem_root)
                        Item_empty_string(thd, "Until_Log_File", FN_REFLEN),
                        mem_root);
  field_list->push_back(new (mem_root)
                        Item_return_int(thd, "Until_Log_Pos", 10,
                                        MYSQL_TYPE_LONGLONG),
                        mem_root);
  field_list->push_back(new (mem_root)
                        Item_empty_string(thd, "Master_SSL_Allowed", 7),
                        mem_root);
  field_list->push_back(new (mem_root)
                        Item_empty_string(thd, "Master_SSL_CA_File",
                                          sizeof(mi->ssl_ca)),
                        mem_root);
  field_list->push_back(new (mem_root)
                        Item_empty_string(thd, "Master_SSL_CA_Path",
                                          sizeof(mi->ssl_capath)),
                        mem_root);
  field_list->push_back(new (mem_root)
                        Item_empty_string(thd, "Master_SSL_Cert",
                                          sizeof(mi->ssl_cert)),
                        mem_root);
  field_list->push_back(new (mem_root)
                        Item_empty_string(thd, "Master_SSL_Cipher",
                                          sizeof(mi->ssl_cipher)),
                        mem_root);
  field_list->push_back(new (mem_root)
                        Item_empty_string(thd, "Master_SSL_Key",
                                          sizeof(mi->ssl_key)),
                        mem_root);
  field_list->push_back(new (mem_root)
                        Item_return_int(thd, "Seconds_Behind_Master", 10,
                                        MYSQL_TYPE_LONGLONG),
                        mem_root);
  field_list->push_back(new (mem_root)
                        Item_empty_string(thd, "Master_SSL_Verify_Server_Cert",
                                          3),
                        mem_root);
  field_list->push_back(new (mem_root)
                        Item_return_int(thd, "Last_IO_Errno", 4,
                                        MYSQL_TYPE_LONG),
                        mem_root);
  field_list->push_back(new (mem_root)
                        Item_empty_string(thd, "Last_IO_Error", 20),
                        mem_root);
  field_list->push_back(new (mem_root)
                        Item_return_int(thd, "Last_SQL_Errno", 4,
                                        MYSQL_TYPE_LONG),
                        mem_root);
  field_list->push_back(new (mem_root)
                        Item_empty_string(thd, "Last_SQL_Error", 20),
                        mem_root);
  field_list->push_back(new (mem_root)
                        Item_empty_string(thd, "Replicate_Ignore_Server_Ids",
                                          FN_REFLEN),
                        mem_root);
  field_list->push_back(new (mem_root)
                        Item_return_int(thd, "Master_Server_Id", sizeof(ulong),
                                            MYSQL_TYPE_LONG),
                        mem_root);
  field_list->push_back(new (mem_root)
                        Item_empty_string(thd, "Master_SSL_Crl",
                                          sizeof(mi->ssl_crl)),
                        mem_root);
  field_list->push_back(new (mem_root)
                        Item_empty_string(thd, "Master_SSL_Crlpath",
                                          sizeof(mi->ssl_crlpath)),
                        mem_root);
  field_list->push_back(new (mem_root)
                        Item_empty_string(thd, "Using_Gtid",
                                          sizeof("Current_Pos")-1),
                        mem_root);
  field_list->push_back(new (mem_root)
                        Item_empty_string(thd, "Gtid_IO_Pos", 30),
                        mem_root);
  field_list->push_back(new (mem_root)
                        Item_empty_string(thd, "Replicate_Do_Domain_Ids",
                                          FN_REFLEN),
                        mem_root);
  field_list->push_back(new (mem_root)
                        Item_empty_string(thd, "Replicate_Ignore_Domain_Ids",
                                          FN_REFLEN),
                        mem_root);
  field_list->push_back(new (mem_root)
                        Item_empty_string(thd, "Parallel_Mode",
                                          sizeof("conservative")-1),
                        mem_root);
  if (full)
  {
    field_list->push_back(new (mem_root)
                          Item_return_int(thd, "Retried_transactions", 10,
                                          MYSQL_TYPE_LONG),
                          mem_root);
    field_list->push_back(new (mem_root)
                          Item_return_int(thd, "Max_relay_log_size", 10,
                                          MYSQL_TYPE_LONGLONG),
                          mem_root);
    field_list->push_back(new (mem_root)
                          Item_return_int(thd, "Executed_log_entries", 10,
                                          MYSQL_TYPE_LONG),
                          mem_root);
    field_list->push_back(new (mem_root)
                          Item_return_int(thd, "Slave_received_heartbeats", 10,
                                          MYSQL_TYPE_LONG),
                          mem_root);
    field_list->push_back(new (mem_root)
                          Item_float(thd, "Slave_heartbeat_period", 0.0, 3, 10),
                          mem_root);
    field_list->push_back(new (mem_root)
                          Item_empty_string(thd, "Gtid_Slave_Pos",
                                            gtid_pos_length),
                          mem_root);
  }
  DBUG_VOID_RETURN;
}

/* Text for Slave_IO_Running */
static const char *slave_running[]= { "No", "Connecting", "Preparing", "Yes" };

static bool send_show_master_info_data(THD *thd, Master_info *mi, bool full,
                                       String *gtid_pos)
{
  DBUG_ENTER("send_show_master_info_data");

  if (mi->host[0])
  {
    DBUG_PRINT("info",("host is set: '%s'", mi->host));
    String *packet= &thd->packet;
    Protocol *protocol= thd->protocol;
    Rpl_filter *rpl_filter= mi->rpl_filter;
    StringBuffer<256> tmp;

    protocol->prepare_for_resend();

    /*
      slave_running can be accessed without run_lock but not other
      non-volotile members like mi->io_thd, which is guarded by the mutex.
    */
    if (full)
      protocol->store(mi->connection_name.str, mi->connection_name.length,
                      &my_charset_bin);
    mysql_mutex_lock(&mi->run_lock);
    if (full)
    {
      /*
        Show what the sql driver replication thread is doing
        This is only meaningful if there is only one slave thread.
      */
      protocol->store(mi->rli.sql_driver_thd ?
                      mi->rli.sql_driver_thd->get_proc_info() : "",
                      &my_charset_bin);
    }
    protocol->store(mi->io_thd ? mi->io_thd->get_proc_info() : "", &my_charset_bin);
    mysql_mutex_unlock(&mi->run_lock);

    mysql_mutex_lock(&mi->data_lock);
    mysql_mutex_lock(&mi->rli.data_lock);
    mysql_mutex_lock(&mi->err_lock);
    mysql_mutex_lock(&mi->rli.err_lock);
    protocol->store(mi->host, &my_charset_bin);
    protocol->store(mi->user, &my_charset_bin);
    protocol->store((uint32) mi->port);
    protocol->store((uint32) mi->connect_retry);
    protocol->store(mi->master_log_name, &my_charset_bin);
    protocol->store((ulonglong) mi->master_log_pos);
    protocol->store(mi->rli.group_relay_log_name +
                    dirname_length(mi->rli.group_relay_log_name),
                    &my_charset_bin);
    protocol->store((ulonglong) mi->rli.group_relay_log_pos);
    protocol->store(mi->rli.group_master_log_name, &my_charset_bin);
    protocol->store(slave_running[mi->slave_running], &my_charset_bin);
    protocol->store(mi->rli.slave_running ? "Yes":"No", &my_charset_bin);
    protocol->store(rpl_filter->get_do_db());
    protocol->store(rpl_filter->get_ignore_db());

    rpl_filter->get_do_table(&tmp);
    protocol->store(&tmp);
    rpl_filter->get_ignore_table(&tmp);
    protocol->store(&tmp);
    rpl_filter->get_wild_do_table(&tmp);
    protocol->store(&tmp);
    rpl_filter->get_wild_ignore_table(&tmp);
    protocol->store(&tmp);

    protocol->store(mi->rli.last_error().number);
    protocol->store(mi->rli.last_error().message, &my_charset_bin);
    protocol->store((uint32) mi->rli.slave_skip_counter);
    protocol->store((ulonglong) mi->rli.group_master_log_pos);
    protocol->store((ulonglong) mi->rli.log_space_total);

    protocol->store(
      mi->rli.until_condition==Relay_log_info::UNTIL_NONE ? "None":
        ( mi->rli.until_condition==Relay_log_info::UNTIL_MASTER_POS? "Master":
          ( mi->rli.until_condition==Relay_log_info::UNTIL_RELAY_POS? "Relay":
            "Gtid")), &my_charset_bin);
    protocol->store(mi->rli.until_log_name, &my_charset_bin);
    protocol->store((ulonglong) mi->rli.until_log_pos);

#ifdef HAVE_OPENSSL
    protocol->store(mi->ssl? "Yes":"No", &my_charset_bin);
#else
    protocol->store(mi->ssl? "Ignored":"No", &my_charset_bin);
#endif
    protocol->store(mi->ssl_ca, &my_charset_bin);
    protocol->store(mi->ssl_capath, &my_charset_bin);
    protocol->store(mi->ssl_cert, &my_charset_bin);
    protocol->store(mi->ssl_cipher, &my_charset_bin);
    protocol->store(mi->ssl_key, &my_charset_bin);

    /*
      Seconds_Behind_Master: if SQL thread is running and I/O thread is
      connected, we can compute it otherwise show NULL (i.e. unknown).
    */
    if ((mi->slave_running == MYSQL_SLAVE_RUN_READING) &&
        mi->rli.slave_running)
    {
      long time_diff;
      bool idle;
      time_t stamp= mi->rli.last_master_timestamp;

      if (!stamp)
        idle= true;
      else
      {
        idle= mi->rli.sql_thread_caught_up;
        if (mi->using_parallel() && idle && !mi->rli.parallel.workers_idle())
          idle= false;
      }
      if (idle)
        time_diff= 0;
      else
      {
        time_diff= ((long)(time(0) - stamp) - mi->clock_diff_with_master);
      /*
        Apparently on some systems time_diff can be <0. Here are possible
        reasons related to MySQL:
        - the master is itself a slave of another master whose time is ahead.
        - somebody used an explicit SET TIMESTAMP on the master.
        Possible reason related to granularity-to-second of time functions
        (nothing to do with MySQL), which can explain a value of -1:
        assume the master's and slave's time are perfectly synchronized, and
        that at slave's connection time, when the master's timestamp is read,
        it is at the very end of second 1, and (a very short time later) when
        the slave's timestamp is read it is at the very beginning of second
        2. Then the recorded value for master is 1 and the recorded value for
        slave is 2. At SHOW SLAVE STATUS time, assume that the difference
        between timestamp of slave and rli->last_master_timestamp is 0
        (i.e. they are in the same second), then we get 0-(2-1)=-1 as a result.
        This confuses users, so we don't go below 0.

        last_master_timestamp == 0 (an "impossible" timestamp 1970) is a
        special marker to say "consider we have caught up".
      */
        if (time_diff < 0)
          time_diff= 0;
      }
      protocol->store((longlong)time_diff);
    }
    else
    {
      protocol->store_null();
    }
    protocol->store(mi->ssl_verify_server_cert? "Yes":"No", &my_charset_bin);

    // Last_IO_Errno
    protocol->store(mi->last_error().number);
    // Last_IO_Error
    protocol->store(mi->last_error().message, &my_charset_bin);
    // Last_SQL_Errno
    protocol->store(mi->rli.last_error().number);
    // Last_SQL_Error
    protocol->store(mi->rli.last_error().message, &my_charset_bin);
    // Replicate_Ignore_Server_Ids
    prot_store_ids(thd, &mi->ignore_server_ids);
    // Master_Server_id
    protocol->store((uint32) mi->master_id);
    // Master_Ssl_Crl
    protocol->store(mi->ssl_ca, &my_charset_bin);
    // Master_Ssl_Crlpath
    protocol->store(mi->ssl_capath, &my_charset_bin);
    // Using_Gtid
    protocol->store(mi->using_gtid_astext(mi->using_gtid), &my_charset_bin);
    // Gtid_IO_Pos
    {
      mi->gtid_current_pos.to_string(&tmp);
      protocol->store(tmp.ptr(), tmp.length(), &my_charset_bin);
    }

    // Replicate_Do_Domain_Ids & Replicate_Ignore_Domain_Ids
    mi->domain_id_filter.store_ids(thd);

    // Parallel_Mode
    {
      const char *mode_name= get_type(&slave_parallel_mode_typelib,
                                      mi->parallel_mode);
      protocol->store(mode_name, strlen(mode_name), &my_charset_bin);
    }

    if (full)
    {
      protocol->store((uint32)    mi->rli.retried_trans);
      protocol->store((ulonglong) mi->rli.max_relay_log_size);
      protocol->store((uint32)    mi->rli.executed_entries);
      protocol->store((uint32)    mi->received_heartbeats);
      protocol->store((double)    mi->heartbeat_period, 3, &tmp);
      protocol->store(gtid_pos->ptr(), gtid_pos->length(), &my_charset_bin);
    }

    mysql_mutex_unlock(&mi->rli.err_lock);
    mysql_mutex_unlock(&mi->err_lock);
    mysql_mutex_unlock(&mi->rli.data_lock);
    mysql_mutex_unlock(&mi->data_lock);

    if (my_net_write(&thd->net, (uchar*) thd->packet.ptr(), packet->length()))
      DBUG_RETURN(TRUE);
  }
  DBUG_RETURN(FALSE);
}


/* Used to sort connections by name */

static int cmp_mi_by_name(const Master_info **arg1,
                          const Master_info **arg2)
{
  return my_strcasecmp(system_charset_info, (*arg1)->connection_name.str,
                       (*arg2)->connection_name.str);
}


/**
  Execute a SHOW FULL SLAVE STATUS statement.

  @param thd Pointer to THD object for the client thread executing the
  statement.

  Elements are sorted according to the original connection_name.

  @retval FALSE success
  @retval TRUE failure

  @note
  master_info_index is protected by LOCK_active_mi.
*/

bool show_all_master_info(THD* thd)
{
  uint i, elements;
  String gtid_pos;
  Master_info **tmp;
  List<Item> field_list;
  DBUG_ENTER("show_master_info");
  mysql_mutex_assert_owner(&LOCK_active_mi);

  gtid_pos.length(0);
  if (rpl_append_gtid_state(&gtid_pos, true))
  {
    my_error(ER_OUT_OF_RESOURCES, MYF(0));
    DBUG_RETURN(TRUE);
  }

  show_master_info_get_fields(thd, &field_list, 1, gtid_pos.length());
  if (thd->protocol->send_result_set_metadata(&field_list,
                       Protocol::SEND_NUM_ROWS | Protocol::SEND_EOF))
    DBUG_RETURN(TRUE);

  if (!master_info_index ||
      !(elements= master_info_index->master_info_hash.records))
    goto end;

  /*
    Sort lines to get them into a predicted order
    (needed for test cases and to not confuse users)
  */
  if (!(tmp= (Master_info**) thd->alloc(sizeof(Master_info*) * elements)))
    DBUG_RETURN(TRUE);

  for (i= 0; i < elements; i++)
  {
    tmp[i]= (Master_info *) my_hash_element(&master_info_index->
                                            master_info_hash, i);
  }
  my_qsort(tmp, elements, sizeof(Master_info*), (qsort_cmp) cmp_mi_by_name);

  for (i= 0; i < elements; i++)
  {
    if (send_show_master_info_data(thd, tmp[i], 1, &gtid_pos))
      DBUG_RETURN(TRUE);
  }

end:
  my_eof(thd);
  DBUG_RETURN(FALSE);
}


void set_slave_thread_options(THD* thd)
{
  DBUG_ENTER("set_slave_thread_options");
  /*
     It's nonsense to constrain the slave threads with max_join_size; if a
     query succeeded on master, we HAVE to execute it. So set
     OPTION_BIG_SELECTS. Setting max_join_size to HA_POS_ERROR is not enough
     (and it's not needed if we have OPTION_BIG_SELECTS) because an INSERT
     SELECT examining more than 4 billion rows would still fail (yes, because
     when max_join_size is 4G, OPTION_BIG_SELECTS is automatically set, but
     only for client threads.
  */
  ulonglong options= thd->variables.option_bits | OPTION_BIG_SELECTS;
  if (opt_log_slave_updates)
    options|= OPTION_BIN_LOG;
  else
    options&= ~OPTION_BIN_LOG;
  thd->variables.option_bits= options;
  thd->variables.completion_type= 0;
  DBUG_VOID_RETURN;
}

void set_slave_thread_default_charset(THD* thd, rpl_group_info *rgi)
{
  DBUG_ENTER("set_slave_thread_default_charset");

  thd->variables.collation_server=
    global_system_variables.collation_server;
  thd->update_charset(global_system_variables.character_set_client,
                      global_system_variables.collation_connection);

  thd->system_thread_info.rpl_sql_info->cached_charset_invalidate();
  DBUG_VOID_RETURN;
}

/*
  init_slave_thread()
*/

static int init_slave_thread(THD* thd, Master_info *mi,
                             SLAVE_THD_TYPE thd_type)
{
  DBUG_ENTER("init_slave_thread");
  int simulate_error __attribute__((unused))= 0;
  DBUG_EXECUTE_IF("simulate_io_slave_error_on_init",
                  simulate_error|= (1 << SLAVE_THD_IO););
  DBUG_EXECUTE_IF("simulate_sql_slave_error_on_init",
                  simulate_error|= (1 << SLAVE_THD_SQL););

  thd->system_thread = (thd_type == SLAVE_THD_SQL) ?
    SYSTEM_THREAD_SLAVE_SQL : SYSTEM_THREAD_SLAVE_IO;
  thread_safe_increment32(&service_thread_count);

  /* We must call store_globals() before doing my_net_init() */
  if (init_thr_lock() || thd->store_globals() ||
      my_net_init(&thd->net, 0, thd, MYF(MY_THREAD_SPECIFIC)) ||
      IF_DBUG(simulate_error & (1<< thd_type), 0))
  {
    thd->cleanup();
    DBUG_RETURN(-1);
  }

  thd->security_ctx->skip_grants();
  thd->slave_thread= 1;
  thd->connection_name= mi->connection_name;
  thd->variables.sql_log_slow= opt_log_slow_slave_statements;
  thd->variables.log_slow_filter= global_system_variables.log_slow_filter;
  set_slave_thread_options(thd);
  thd->client_capabilities = CLIENT_LOCAL_FILES;

  if (thd_type == SLAVE_THD_SQL)
    THD_STAGE_INFO(thd, stage_waiting_for_the_next_event_in_relay_log);
  else
    THD_STAGE_INFO(thd, stage_waiting_for_master_update);
  thd->set_time();
  /* Do not use user-supplied timeout value for system threads. */
  thd->variables.lock_wait_timeout= LONG_TIMEOUT;
  DBUG_RETURN(0);
}

/*
  Sleep for a given amount of time or until killed.

  @param thd        Thread context of the current thread.
  @param seconds    The number of seconds to sleep.
  @param func       Function object to check if the thread has been killed.
  @param info       The Rpl_info object associated with this sleep.

  @retval True if the thread has been killed, false otherwise.
*/
template <typename killed_func, typename rpl_info>
static bool slave_sleep(THD *thd, time_t seconds,
                        killed_func func, rpl_info info)
{

  bool ret;
  struct timespec abstime;

  mysql_mutex_t *lock= &info->sleep_lock;
  mysql_cond_t *cond= &info->sleep_cond;

  /* Absolute system time at which the sleep time expires. */
  set_timespec(abstime, seconds);
  mysql_mutex_lock(lock);
  thd->ENTER_COND(cond, lock, NULL, NULL);

  while (! (ret= func(info)))
  {
    int error= mysql_cond_timedwait(cond, lock, &abstime);
    if (error == ETIMEDOUT || error == ETIME)
      break;
  }
  /* Implicitly unlocks the mutex. */
  thd->EXIT_COND(NULL);
  return ret;
}


static int request_dump(THD *thd, MYSQL* mysql, Master_info* mi,
			bool *suppress_warnings)
{
  uchar buf[FN_REFLEN + 10];
  int len;
  ushort binlog_flags = 0; // for now
  char* logname = mi->master_log_name;
  DBUG_ENTER("request_dump");
  
  *suppress_warnings= FALSE;

  if (opt_log_slave_updates && opt_replicate_annotate_row_events)
    binlog_flags|= BINLOG_SEND_ANNOTATE_ROWS_EVENT;

  if (RUN_HOOK(binlog_relay_io,
               before_request_transmit,
               (thd, mi, binlog_flags)))
    DBUG_RETURN(1);
  
  // TODO if big log files: Change next to int8store()
  int4store(buf, (ulong) mi->master_log_pos);
  int2store(buf + 4, binlog_flags);
  int4store(buf + 6, global_system_variables.server_id);
  len = (uint) strlen(logname);
  memcpy(buf + 10, logname,len);
  if (simple_command(mysql, COM_BINLOG_DUMP, buf, len + 10, 1))
  {
    /*
      Something went wrong, so we will just reconnect and retry later
      in the future, we should do a better error analysis, but for
      now we just fill up the error log :-)
    */
    if (mysql_errno(mysql) == ER_NET_READ_INTERRUPTED)
      *suppress_warnings= TRUE;                 // Suppress reconnect warning
    else
      sql_print_error("Error on COM_BINLOG_DUMP: %d  %s, will retry in %d secs",
                      mysql_errno(mysql), mysql_error(mysql),
                      mi->connect_retry);
    DBUG_RETURN(1);
  }

  DBUG_RETURN(0);
}


/*
  Read one event from the master

  SYNOPSIS
    read_event()
    mysql               MySQL connection
    mi                  Master connection information
    suppress_warnings   TRUE when a normal net read timeout has caused us to
                        try a reconnect.  We do not want to print anything to
                        the error log in this case because this a anormal
                        event in an idle server.

    RETURN VALUES
    'packet_error'      Error
    number              Length of packet
*/

static ulong read_event(MYSQL* mysql, Master_info *mi, bool* suppress_warnings)
{
  ulong len;
  DBUG_ENTER("read_event");

  *suppress_warnings= FALSE;
  /*
    my_real_read() will time us out
    We check if we were told to die, and if not, try reading again
  */
#ifndef DBUG_OFF
  if (disconnect_slave_event_count && !(mi->events_till_disconnect--))
    DBUG_RETURN(packet_error);
#endif

  len = cli_safe_read(mysql);
  if (len == packet_error || (long) len < 1)
  {
    if (mysql_errno(mysql) == ER_NET_READ_INTERRUPTED)
    {
      /*
        We are trying a normal reconnect after a read timeout;
        we suppress prints to .err file as long as the reconnect
        happens without problems
      */
      *suppress_warnings= TRUE;
    }
    else
      sql_print_error("Error reading packet from server: %s ( server_errno=%d)",
                      mysql_error(mysql), mysql_errno(mysql));
    DBUG_RETURN(packet_error);
  }

  /* Check if eof packet */
  if (len < 8 && mysql->net.read_pos[0] == 254)
  {
    sql_print_information("Slave: received end packet from server, apparent "
                          "master shutdown: %s",
                     mysql_error(mysql));
     DBUG_RETURN(packet_error);
  }

  DBUG_PRINT("exit", ("len: %lu  net->read_pos[4]: %d",
                      len, mysql->net.read_pos[4]));
  DBUG_RETURN(len - 1);
}

/*
  Check if the current error is of temporary nature of not.
  Some errors are temporary in nature, such as
  ER_LOCK_DEADLOCK and ER_LOCK_WAIT_TIMEOUT.
*/
int
has_temporary_error(THD *thd)
{
  DBUG_ENTER("has_temporary_error");

  DBUG_EXECUTE_IF("all_errors_are_temporary_errors",
                  if (thd->get_stmt_da()->is_error())
                  {
                    thd->clear_error();
                    my_error(ER_LOCK_DEADLOCK, MYF(0));
                  });

  /*
    If there is no message in THD, we can't say if it's a temporary
    error or not. This is currently the case for Incident_log_event,
    which sets no message. Return FALSE.
  */
  if (!thd->is_error())
    DBUG_RETURN(0);

  /*
    Temporary error codes:
    currently, InnoDB deadlock detected by InnoDB or lock
    wait timeout (innodb_lock_wait_timeout exceeded
  */
  if (thd->get_stmt_da()->sql_errno() == ER_LOCK_DEADLOCK ||
      thd->get_stmt_da()->sql_errno() == ER_LOCK_WAIT_TIMEOUT)
    DBUG_RETURN(1);

  DBUG_RETURN(0);
}


/**
  Applies the given event and advances the relay log position.

  In essence, this function does:

  @code
    ev->apply_event(rli);
    ev->update_pos(rli);
  @endcode

  But it also does some maintainance, such as skipping events if
  needed and reporting errors.

  If the @c skip flag is set, then it is tested whether the event
  should be skipped, by looking at the slave_skip_counter and the
  server id.  The skip flag should be set when calling this from a
  replication thread but not set when executing an explicit BINLOG
  statement.

  @retval 0 OK.

  @retval 1 Error calling ev->apply_event().

  @retval 2 No error calling ev->apply_event(), but error calling
  ev->update_pos().
*/
int apply_event_and_update_pos(Log_event* ev, THD* thd,
                               rpl_group_info *rgi,
                               rpl_parallel_thread *rpt)
{
  int exec_res= 0;
  Relay_log_info* rli= rgi->rli;
  DBUG_ENTER("apply_event_and_update_pos");

  DBUG_PRINT("exec_event",("%s(type_code: %d; server_id: %d)",
                           ev->get_type_str(), ev->get_type_code(),
                           ev->server_id));
  DBUG_PRINT("info", ("thd->options: '%s%s%s'  rgi->last_event_start_time: %lu",
                      FLAGSTR(thd->variables.option_bits, OPTION_NOT_AUTOCOMMIT),
                      FLAGSTR(thd->variables.option_bits, OPTION_BEGIN),
                      FLAGSTR(thd->variables.option_bits, OPTION_GTID_BEGIN),
                      (ulong) rgi->last_event_start_time));

  /*
    Execute the event to change the database and update the binary
    log coordinates, but first we set some data that is needed for
    the thread.

    The event will be executed unless it is supposed to be skipped.

    Queries originating from this server must be skipped.  Low-level
    events (Format_description_log_event, Rotate_log_event,
    Stop_log_event) from this server must also be skipped. But for
    those we don't want to modify 'group_master_log_pos', because
    these events did not exist on the master.
    Format_description_log_event is not completely skipped.

    Skip queries specified by the user in 'slave_skip_counter'.  We
    can't however skip events that has something to do with the log
    files themselves.

    Filtering on own server id is extremely important, to ignore
    execution of events created by the creation/rotation of the relay
    log (remember that now the relay log starts with its Format_desc,
    has a Rotate etc).
  */

  /* Use the original server id for logging. */
  thd->variables.server_id = ev->server_id;
  thd->set_time();                            // time the query
  thd->lex->current_select= 0;
  if (!ev->when)
  {
    my_hrtime_t hrtime= my_hrtime();
    ev->when= hrtime_to_my_time(hrtime);
    ev->when_sec_part= hrtime_sec_part(hrtime);
  }
  thd->variables.option_bits=
    (thd->variables.option_bits & ~OPTION_SKIP_REPLICATION) |
    (ev->flags & LOG_EVENT_SKIP_REPLICATION_F ? OPTION_SKIP_REPLICATION : 0);
  ev->thd = thd; // because up to this point, ev->thd == 0

  int reason= ev->shall_skip(rgi);
  if (reason == Log_event::EVENT_SKIP_COUNT)
  {
    DBUG_ASSERT(rli->slave_skip_counter > 0);
    rli->slave_skip_counter--;
  }
  mysql_mutex_unlock(&rli->data_lock);
  DBUG_EXECUTE_IF("inject_slave_sql_before_apply_event",
    {
      DBUG_ASSERT(!debug_sync_set_action
                  (thd, STRING_WITH_LEN("now WAIT_FOR continue")));
      DBUG_SET_INITIAL("-d,inject_slave_sql_before_apply_event");
    };);
  if (reason == Log_event::EVENT_SKIP_NOT)
    exec_res= ev->apply_event(rgi);

#ifdef WITH_WSREP
    if (exec_res && thd->wsrep_conflict_state != NO_CONFLICT)
    {
      WSREP_DEBUG("SQL apply failed, res %d conflict state: %d",
                  exec_res, thd->wsrep_conflict_state);
      rli->abort_slave= 1;
      rli->report(ERROR_LEVEL, ER_UNKNOWN_COM_ERROR, rgi->gtid_info(),
                  "Node has dropped from cluster");
    }
#endif

#ifndef DBUG_OFF
  /*
    This only prints information to the debug trace.

    TODO: Print an informational message to the error log?
  */
  static const char *const explain[] = {
    // EVENT_SKIP_NOT,
    "not skipped",
    // EVENT_SKIP_IGNORE,
    "skipped because event should be ignored",
    // EVENT_SKIP_COUNT
    "skipped because event skip counter was non-zero"
  };
  DBUG_PRINT("info", ("OPTION_BEGIN: %d  IN_STMT: %d  IN_TRANSACTION: %d",
                      MY_TEST(thd->variables.option_bits & OPTION_BEGIN),
                      rli->get_flag(Relay_log_info::IN_STMT),
                      rli->get_flag(Relay_log_info::IN_TRANSACTION)));
  DBUG_PRINT("skip_event", ("%s event was %s",
                            ev->get_type_str(), explain[reason]));
#endif

  DBUG_PRINT("info", ("apply_event error = %d", exec_res));
  if (exec_res == 0)
  {
    int error= ev->update_pos(rgi);
#ifdef HAVE_valgrind
    if (!rli->is_fake)
#endif
    {
      DBUG_PRINT("info", ("update_pos error = %d", error));
      DBUG_PRINT("info", ("group %llu %s", rli->group_relay_log_pos,
                          rli->group_relay_log_name));
      DBUG_PRINT("info", ("event %llu %s", rli->event_relay_log_pos,
                          rli->event_relay_log_name));
    }
    /*
      The update should not fail, so print an error message and
      return an error code.

      TODO: Replace this with a decent error message when merged
      with BUG#24954 (which adds several new error message).
    */
    if (error)
    {
      rli->report(ERROR_LEVEL, ER_UNKNOWN_ERROR, rgi->gtid_info(),
                  "It was not possible to update the positions"
                  " of the relay log information: the slave may"
                  " be in an inconsistent state."
                  " Stopped in %s position %llu",
                  rli->group_relay_log_name, rli->group_relay_log_pos);
      DBUG_RETURN(2);
    }
  }
  else
  {
    /*
      Make sure we do not erroneously update gtid_slave_pos with a lingering
      GTID from this failed event group (MDEV-4906).
    */
    rgi->gtid_pending= false;
  }

  DBUG_RETURN(exec_res ? 1 : 0);
}


/**
   Keep the relay log transaction state up to date.

   The state reflects how things are after the given event, that has just been
   read from the relay log, is executed.

   This is only needed to ensure we:
   - Don't abort the sql driver thread in the middle of an event group.
   - Don't rotate the io thread in the middle of a statement or transaction.
     The mechanism is that the io thread, when it needs to rotate the relay
     log, will wait until the sql driver has read all the cached events
     and then continue reading events one by one from the master until
     the sql threads signals that log doesn't have an active group anymore.

     There are two possible cases. We keep them as 2 separate flags mainly
     to make debugging easier.

     - IN_STMT is set when we have read an event that should be used
       together with the next event.  This is for example setting a
       variable that is used when executing the next statement.
     - IN_TRANSACTION is set when we are inside a BEGIN...COMMIT group

     To test the state one should use the is_in_group() function.
*/

inline void update_state_of_relay_log(Relay_log_info *rli, Log_event *ev)
{
  Log_event_type typ= ev->get_type_code();

  /* check if we are in a multi part event */
  if (ev->is_part_of_group())
    rli->set_flag(Relay_log_info::IN_STMT);
  else if (Log_event::is_group_event(typ))
  {
    /*
      If it was not a is_part_of_group() and not a group event (like
      rotate) then we can reset the IN_STMT flag.  We have the above
      if only to allow us to have a rotate element anywhere.
    */
    rli->clear_flag(Relay_log_info::IN_STMT);
  }

  /* Check for an event that starts or stops a transaction */
  if (typ == QUERY_EVENT)
  {
    Query_log_event *qev= (Query_log_event*) ev;
    /*
      Trivial optimization to avoid the following somewhat expensive
      checks.
    */
    if (qev->q_len <= sizeof("ROLLBACK"))
    {
      if (qev->is_begin())
        rli->set_flag(Relay_log_info::IN_TRANSACTION);
      if (qev->is_commit() || qev->is_rollback())
        rli->clear_flag(Relay_log_info::IN_TRANSACTION);
    }
  }
  if (typ == XID_EVENT)
    rli->clear_flag(Relay_log_info::IN_TRANSACTION);
  if (typ == GTID_EVENT &&
      !(((Gtid_log_event*) ev)->flags2 & Gtid_log_event::FL_STANDALONE))
  {
    /* This GTID_EVENT will generate a BEGIN event */
    rli->set_flag(Relay_log_info::IN_TRANSACTION);
  }

  DBUG_PRINT("info", ("event: %u  IN_STMT: %d  IN_TRANSACTION: %d",
                      (uint) typ,
                      rli->get_flag(Relay_log_info::IN_STMT),
                      rli->get_flag(Relay_log_info::IN_TRANSACTION)));
}


/**
  Top-level function for executing the next event from the relay log.

  This function reads the event from the relay log, executes it, and
  advances the relay log position.  It also handles errors, etc.

  This function may fail to apply the event for the following reasons:

   - The position specfied by the UNTIL condition of the START SLAVE
     command is reached.

   - It was not possible to read the event from the log.

   - The slave is killed.

   - An error occurred when applying the event, and the event has been
     tried slave_trans_retries times.  If the event has been retried
     fewer times, 0 is returned.

   - init_master_info or init_relay_log_pos failed. (These are called
     if a failure occurs when applying the event.)

   - An error occurred when updating the binlog position.

  @retval 0 The event was applied.

  @retval 1 The event was not applied.
*/

static int exec_relay_log_event(THD* thd, Relay_log_info* rli,
                                rpl_group_info *serial_rgi)
{
  ulonglong event_size;
  DBUG_ENTER("exec_relay_log_event");

  /*
    We acquire this mutex since we need it for all operations except
    event execution. But we will release it in places where we will
    wait for something for example inside of next_event().
  */
  mysql_mutex_lock(&rli->data_lock);

  Log_event *ev= next_event(serial_rgi, &event_size);

  if (sql_slave_killed(serial_rgi))
  {
    mysql_mutex_unlock(&rli->data_lock);
    delete ev;
    DBUG_RETURN(1);
  }
  if (ev)
  {
    int exec_res;
    Log_event_type typ= ev->get_type_code();

    /*
      Even if we don't execute this event, we keep the master timestamp,
      so that seconds behind master shows correct delta (there are events
      that are not replayed, so we keep falling behind).

      If it is an artificial event, or a relay log event (IO thread generated
      event) or ev->when is set to 0, we don't update the
      last_master_timestamp.

      In parallel replication, we might queue a large number of events, and
      the user might be surprised to see a claim that the slave is up to date
      long before those queued events are actually executed.
     */
    if (!rli->mi->using_parallel() &&
        !(ev->is_artificial_event() || ev->is_relay_log_event() || (ev->when == 0)))
    {
      rli->last_master_timestamp= ev->when + (time_t) ev->exec_time;
      DBUG_ASSERT(rli->last_master_timestamp >= 0);
    }

    /*
      This tests if the position of the beginning of the current event
      hits the UNTIL barrier.
    */
    if ((rli->until_condition == Relay_log_info::UNTIL_MASTER_POS ||
         rli->until_condition == Relay_log_info::UNTIL_RELAY_POS) &&
        (ev->server_id != global_system_variables.server_id ||
         rli->replicate_same_server_id) &&
         rli->is_until_satisfied((rli->get_flag(Relay_log_info::IN_TRANSACTION) || !ev->log_pos)
                                  ? rli->group_master_log_pos
                                  : ev->log_pos - ev->data_written))
    {
      sql_print_information("Slave SQL thread stopped because it reached its"
                            " UNTIL position %llu", rli->until_pos());
      /*
        Setting abort_slave flag because we do not want additional
        message about error in query execution to be printed.
      */
      rli->abort_slave= 1;
      rli->stop_for_until= true;
      mysql_mutex_unlock(&rli->data_lock);
      delete ev;
      DBUG_RETURN(1);
    }

    { /**
         The following failure injecion works in cooperation with tests 
         setting @@global.debug= 'd,incomplete_group_in_relay_log'.
         Xid or Commit events are not executed to force the slave sql
         read hanging if the realy log does not have any more events.
      */
      DBUG_EXECUTE_IF("incomplete_group_in_relay_log",
                      if ((typ == XID_EVENT) ||
                          ((typ == QUERY_EVENT) &&
                           strcmp("COMMIT", ((Query_log_event *) ev)->query) == 0))
                      {
                        DBUG_ASSERT(thd->transaction.all.modified_non_trans_table);
                        rli->abort_slave= 1;
                        mysql_mutex_unlock(&rli->data_lock);
                        delete ev;
                        serial_rgi->inc_event_relay_log_pos();
                        DBUG_RETURN(0);
                      };);
    }

    update_state_of_relay_log(rli, ev);

    if (rli->mi->using_parallel())
    {
      int res= rli->parallel.do_event(serial_rgi, ev, event_size);
      if (res >= 0)
        DBUG_RETURN(res);
      /*
        Else we proceed to execute the event non-parallel.
        This is the case for pre-10.0 events without GTID, and for handling
        slave_skip_counter.
      */
    }

    if (typ == GTID_EVENT)
    {
      Gtid_log_event *gev= static_cast<Gtid_log_event *>(ev);

      /*
        For GTID, allocate a new sub_id for the given domain_id.
        The sub_id must be allocated in increasing order of binlog order.
      */
      if (event_group_new_gtid(serial_rgi, gev))
      {
        sql_print_error("Error reading relay log event: %s", "slave SQL thread "
                        "aborted because of out-of-memory error");
        mysql_mutex_unlock(&rli->data_lock);
        delete ev;
        DBUG_RETURN(1);
      }

      if (opt_gtid_ignore_duplicates)
      {
        int res= rpl_global_gtid_slave_state->check_duplicate_gtid
          (&serial_rgi->current_gtid, serial_rgi);
        if (res < 0)
        {
          sql_print_error("Error processing GTID event: %s", "slave SQL "
                          "thread aborted because of out-of-memory error");
          mysql_mutex_unlock(&rli->data_lock);
          delete ev;
          DBUG_RETURN(1);
        }
        /*
          If we need to skip this event group (because the GTID was already
          applied), then do it using the code for slave_skip_counter, which
          is able to handle skipping until the end of the event group.
        */
        if (!res)
          rli->slave_skip_counter= 1;
      }
    }

    serial_rgi->future_event_relay_log_pos= rli->future_event_relay_log_pos;
    serial_rgi->event_relay_log_name= rli->event_relay_log_name;
    serial_rgi->event_relay_log_pos= rli->event_relay_log_pos;
    exec_res= apply_event_and_update_pos(ev, thd, serial_rgi, NULL);

#ifdef WITH_WSREP
    WSREP_DEBUG("apply_event_and_update_pos() result: %d", exec_res);
#endif /* WITH_WSREP */

    delete_or_keep_event_post_apply(serial_rgi, typ, ev);

    /*
      update_log_pos failed: this should not happen, so we don't
      retry.
    */
    if (exec_res == 2)
      DBUG_RETURN(1);

#ifdef WITH_WSREP
    mysql_mutex_lock(&thd->LOCK_wsrep_thd);
    if (thd->wsrep_conflict_state == NO_CONFLICT)
    {
      mysql_mutex_unlock(&thd->LOCK_wsrep_thd);
#endif /* WITH_WSREP */
    if (slave_trans_retries)
    {
      int UNINIT_VAR(temp_err);
      if (exec_res && (temp_err= has_temporary_error(thd)))
      {
        const char *errmsg;
        rli->clear_error();
        /*
          We were in a transaction which has been rolled back because of a
          temporary error;
          let's seek back to BEGIN log event and retry it all again.
	  Note, if lock wait timeout (innodb_lock_wait_timeout exceeded)
	  there is no rollback since 5.0.13 (ref: manual).
          We have to not only seek but also

          a) init_master_info(), to seek back to hot relay log's start
          for later (for when we will come back to this hot log after
          re-processing the possibly existing old logs where BEGIN is:
          check_binlog_magic() will then need the cache to be at
          position 0 (see comments at beginning of
          init_master_info()).
          b) init_relay_log_pos(), because the BEGIN may be an older relay log.
        */
        if (serial_rgi->trans_retries < slave_trans_retries)
        {
          if (init_master_info(rli->mi, 0, 0, 0, SLAVE_SQL))
            sql_print_error("Failed to initialize the master info structure");
          else if (init_relay_log_pos(rli,
                                      rli->group_relay_log_name,
                                      rli->group_relay_log_pos,
                                      1, &errmsg, 1))
            sql_print_error("Error initializing relay log position: %s",
                            errmsg);
          else
          {
            exec_res= 0;
            serial_rgi->cleanup_context(thd, 1);
            /* chance for concurrent connection to get more locks */
            slave_sleep(thd, MY_MIN(serial_rgi->trans_retries,
                                    MAX_SLAVE_RETRY_PAUSE),
                       sql_slave_killed, serial_rgi);
            serial_rgi->trans_retries++;
            mysql_mutex_lock(&rli->data_lock); // because of SHOW STATUS
            rli->retried_trans++;
            statistic_increment(slave_retried_transactions, LOCK_status);
            mysql_mutex_unlock(&rli->data_lock);
            DBUG_PRINT("info", ("Slave retries transaction "
                                "rgi->trans_retries: %lu",
                                serial_rgi->trans_retries));
          }
        }
        else
          sql_print_error("Slave SQL thread retried transaction %lu time(s) "
                          "in vain, giving up. Consider raising the value of "
                          "the slave_transaction_retries variable.",
                          slave_trans_retries);
      }
      else if ((exec_res && !temp_err) ||
               (opt_using_transactions &&
                rli->group_relay_log_pos == rli->event_relay_log_pos))
      {
        /*
          Only reset the retry counter if the entire group succeeded
          or failed with a non-transient error.  On a successful
          event, the execution will proceed as usual; in the case of a
          non-transient error, the slave will stop with an error.
         */
        serial_rgi->trans_retries= 0; // restart from fresh
        DBUG_PRINT("info", ("Resetting retry counter, rgi->trans_retries: %lu",
                            serial_rgi->trans_retries));
      }
    }
#ifdef WITH_WSREP
    }
    else
      mysql_mutex_unlock(&thd->LOCK_wsrep_thd);
#endif /* WITH_WSREP */

    thread_safe_increment64(&rli->executed_entries);
    DBUG_RETURN(exec_res);
  }
  mysql_mutex_unlock(&rli->data_lock);
  rli->report(ERROR_LEVEL, ER_SLAVE_RELAY_LOG_READ_FAILURE, NULL,
              ER_THD(thd, ER_SLAVE_RELAY_LOG_READ_FAILURE), "\
Could not parse relay log event entry. The possible reasons are: the master's \
binary log is corrupted (you can check this by running 'mysqlbinlog' on the \
binary log), the slave's relay log is corrupted (you can check this by running \
'mysqlbinlog' on the relay log), a network problem, or a bug in the master's \
or slave's MySQL code. If you want to check the master's binary log or slave's \
relay log, you will be able to know their names by issuing 'SHOW SLAVE STATUS' \
on this slave.\
");
  DBUG_RETURN(1);
}


static bool check_io_slave_killed(Master_info *mi, const char *info)
{
  if (io_slave_killed(mi))
  {
    if (info && global_system_variables.log_warnings)
      sql_print_information("%s", info);
    return TRUE;
  }
  return FALSE;
}

/**
  @brief Try to reconnect slave IO thread.

  @details Terminates current connection to master, sleeps for
  @c mi->connect_retry msecs and initiates new connection with
  @c safe_reconnect(). Variable pointed by @c retry_count is increased -
  if it exceeds @c master_retry_count then connection is not re-established
  and function signals error.
  Unless @c suppres_warnings is TRUE, a warning is put in the server error log
  when reconnecting. The warning message and messages used to report errors
  are taken from @c messages array. In case @c master_retry_count is exceeded,
  no messages are added to the log.

  @param[in]     thd                 Thread context.
  @param[in]     mysql               MySQL connection.
  @param[in]     mi                  Master connection information.
  @param[in,out] retry_count         Number of attempts to reconnect.
  @param[in]     suppress_warnings   TRUE when a normal net read timeout 
                                     has caused to reconnecting.
  @param[in]     messages            Messages to print/log, see 
                                     reconnect_messages[] array.

  @retval        0                   OK.
  @retval        1                   There was an error.
*/

static int try_to_reconnect(THD *thd, MYSQL *mysql, Master_info *mi,
                            uint *retry_count, bool suppress_warnings,
                            const char *messages[SLAVE_RECON_MSG_MAX])
{
  mi->slave_running= MYSQL_SLAVE_RUN_NOT_CONNECT;
  thd->proc_info= messages[SLAVE_RECON_MSG_WAIT];
#ifdef SIGNAL_WITH_VIO_CLOSE  
  thd->clear_active_vio();
#endif
  end_server(mysql);
  if ((*retry_count)++)
  {
    if (*retry_count > master_retry_count)
      return 1;                             // Don't retry forever
    slave_sleep(thd, mi->connect_retry, io_slave_killed, mi);
  }
  if (check_io_slave_killed(mi, messages[SLAVE_RECON_MSG_KILLED_WAITING]))
    return 1;
  thd->proc_info = messages[SLAVE_RECON_MSG_AFTER];
  if (!suppress_warnings) 
  {
    char buf[256];
    StringBuffer<100> tmp;
    if (mi->using_gtid != Master_info::USE_GTID_NO)
    {
      tmp.append(STRING_WITH_LEN("; GTID position '"));
      mi->gtid_current_pos.append_to_string(&tmp);
      if (mi->events_queued_since_last_gtid == 0)
        tmp.append(STRING_WITH_LEN("'"));
      else
      {
        tmp.append(STRING_WITH_LEN("', GTID event skip "));
        tmp.append_ulonglong((ulonglong)mi->events_queued_since_last_gtid);
      }
    }
    my_snprintf(buf, sizeof(buf), messages[SLAVE_RECON_MSG_FAILED], 
                IO_RPL_LOG_NAME, mi->master_log_pos,
                tmp.c_ptr_safe());
    /* 
      Raise a warining during registering on master/requesting dump.
      Log a message reading event.
    */
    if (messages[SLAVE_RECON_MSG_COMMAND][0])
    {
      mi->report(WARNING_LEVEL, ER_SLAVE_MASTER_COM_FAILURE, NULL,
                 ER_THD(thd, ER_SLAVE_MASTER_COM_FAILURE), 
                 messages[SLAVE_RECON_MSG_COMMAND], buf);
    }
    else
    {
      sql_print_information("%s", buf);
    }
  }
  if (safe_reconnect(thd, mysql, mi, 1) || io_slave_killed(mi))
  {
    if (global_system_variables.log_warnings)
      sql_print_information("%s", messages[SLAVE_RECON_MSG_KILLED_AFTER]);
    return 1;
  }
  return 0;
}


/**
  Slave IO thread entry point.

  @param arg Pointer to Master_info struct that holds information for
  the IO thread.

  @return Always 0.
*/
pthread_handler_t handle_slave_io(void *arg)
{
  THD *thd; // needs to be first for thread_stack
  MYSQL *mysql;
  Master_info *mi = (Master_info*)arg;
  Relay_log_info *rli= &mi->rli;
  uint retry_count;
  bool suppress_warnings;
  int ret;
  rpl_io_thread_info io_info;
#ifndef DBUG_OFF
  mi->dbug_do_disconnect= false;
#endif
  // needs to call my_thread_init(), otherwise we get a coredump in DBUG_ stuff
  my_thread_init();
  DBUG_ENTER("handle_slave_io");

  DBUG_ASSERT(mi->inited);
  mysql= NULL ;
  retry_count= 0;

  thd= new THD(next_thread_id()); // note that contructor of THD uses DBUG_ !

  mysql_mutex_lock(&mi->run_lock);
  /* Inform waiting threads that slave has started */
  mi->slave_run_id++;

#ifndef DBUG_OFF
  mi->events_till_disconnect = disconnect_slave_event_count;
#endif

  THD_CHECK_SENTRY(thd);
  mi->io_thd = thd;

  pthread_detach_this_thread();
  thd->thread_stack= (char*) &thd; // remember where our stack is
  mi->clear_error();
  if (init_slave_thread(thd, mi, SLAVE_THD_IO))
  {
    mysql_cond_broadcast(&mi->start_cond);
    sql_print_error("Failed during slave I/O thread initialization");
    goto err_during_init;
  }
  thd->system_thread_info.rpl_io_info= &io_info;
  add_to_active_threads(thd);
  mi->slave_running = MYSQL_SLAVE_RUN_NOT_CONNECT;
  mi->abort_slave = 0;
  mysql_mutex_unlock(&mi->run_lock);
  mysql_cond_broadcast(&mi->start_cond);

  DBUG_PRINT("master_info",("log_file_name: '%s'  position: %llu",
                            mi->master_log_name, mi->master_log_pos));

  /* This must be called before run any binlog_relay_io hooks */
  my_pthread_setspecific_ptr(RPL_MASTER_INFO, mi);

  /* Load the set of seen GTIDs, if we did not already. */
  if (rpl_load_gtid_slave_state(thd))
  {
    mi->report(ERROR_LEVEL, thd->get_stmt_da()->sql_errno(), NULL,
                "Unable to load replication GTID slave state from mysql.%s: %s",
                rpl_gtid_slave_state_table_name.str,
                thd->get_stmt_da()->message());
    /*
      If we are using old-style replication, we can continue, even though we
      then will not be able to record the GTIDs we receive. But if using GTID,
      we must give up.
    */
    if (mi->using_gtid != Master_info::USE_GTID_NO || opt_gtid_strict_mode)
      goto err;
  }


  if (RUN_HOOK(binlog_relay_io, thread_start, (thd, mi)))
  {
    mi->report(ERROR_LEVEL, ER_SLAVE_FATAL_ERROR, NULL,
               ER_THD(thd, ER_SLAVE_FATAL_ERROR),
               "Failed to run 'thread_start' hook");
    goto err;
  }

  if (!(mi->mysql = mysql = mysql_init(NULL)))
  {
    mi->report(ERROR_LEVEL, ER_SLAVE_FATAL_ERROR, NULL,
               ER_THD(thd, ER_SLAVE_FATAL_ERROR), "error in mysql_init()");
    goto err;
  }

  THD_STAGE_INFO(thd, stage_connecting_to_master);
  // we can get killed during safe_connect
  if (!safe_connect(thd, mysql, mi))
  {
    if (mi->using_gtid == Master_info::USE_GTID_NO)
      sql_print_information("Slave I/O thread: connected to master '%s@%s:%d',"
                            "replication started in log '%s' at position %llu",
                            mi->user, mi->host, mi->port,
                            IO_RPL_LOG_NAME, mi->master_log_pos);
    else
    {
      StringBuffer<100> tmp;
      mi->gtid_current_pos.to_string(&tmp);
      sql_print_information("Slave I/O thread: connected to master '%s@%s:%d',"
                            "replication starts at GTID position '%s'",
                            mi->user, mi->host, mi->port, tmp.c_ptr_safe());
    }
  }
  else
  {
    sql_print_information("Slave I/O thread killed while connecting to master");
    goto err;
  }

connected:

  if (mi->using_gtid != Master_info::USE_GTID_NO)
  {
    /*
      When the IO thread (re)connects to the master using GTID, it will
      connect at the start of an event group. But the IO thread may have
      previously logged part of the following event group to the relay
      log.

      When the IO and SQL thread are started together, we erase any previous
      relay logs, but this is not possible/desirable while the SQL thread is
      running. To avoid duplicating partial event groups in the relay logs in
      this case, we remember the count of events in any partially logged event
      group before the reconnect, and then here at connect we set up a counter
      to skip the already-logged part of the group.
    */
    mi->gtid_reconnect_event_skip_count= mi->events_queued_since_last_gtid;
    mi->gtid_event_seen= false;
  }

#ifdef ENABLED_DEBUG_SYNC
    DBUG_EXECUTE_IF("dbug.before_get_running_status_yes",
                    {
                      const char act[]=
                        "now "
                        "wait_for signal.io_thread_let_running";
                      DBUG_ASSERT(debug_sync_service);
                      DBUG_ASSERT(!debug_sync_set_action(thd, 
                                                         STRING_WITH_LEN(act)));
                    };);
#endif

  // TODO: the assignment below should be under mutex (5.0)
  mi->slave_running= MYSQL_SLAVE_RUN_CONNECT;
  thd->slave_net = &mysql->net;
  THD_STAGE_INFO(thd, stage_checking_master_version);
  ret= get_master_version_and_clock(mysql, mi);
  if (ret == 1)
    /* Fatal error */
    goto err;

  if (ret == 2) 
  { 
    if (check_io_slave_killed(mi, "Slave I/O thread killed "
                              "while calling get_master_version_and_clock(...)"))
      goto err;
    suppress_warnings= FALSE;
    /*
      Try to reconnect because the error was caused by a transient network
      problem
    */
    if (try_to_reconnect(thd, mysql, mi, &retry_count, suppress_warnings,
                             reconnect_messages[SLAVE_RECON_ACT_REG]))
      goto err;
    goto connected;
  } 

  if (mi->rli.relay_log.description_event_for_queue->binlog_version > 1)
  {
    /*
      Register ourselves with the master.
    */
    THD_STAGE_INFO(thd, stage_registering_slave_on_master);
    if (register_slave_on_master(mysql, mi, &suppress_warnings))
    {
      if (!check_io_slave_killed(mi, "Slave I/O thread killed "
                                "while registering slave on master"))
      {
        sql_print_error("Slave I/O thread couldn't register on master");
        if (try_to_reconnect(thd, mysql, mi, &retry_count, suppress_warnings,
                             reconnect_messages[SLAVE_RECON_ACT_REG]))
          goto err;
      }
      else
        goto err;
      goto connected;
    }
  }

  DBUG_PRINT("info",("Starting reading binary log from master"));
  thd->set_command(COM_SLAVE_IO);
  while (!io_slave_killed(mi))
  {
    THD_STAGE_INFO(thd, stage_requesting_binlog_dump);
    if (request_dump(thd, mysql, mi, &suppress_warnings))
    {
      sql_print_error("Failed on request_dump()");
      if (check_io_slave_killed(mi, NullS) ||
        try_to_reconnect(thd, mysql, mi, &retry_count, suppress_warnings,
                         reconnect_messages[SLAVE_RECON_ACT_DUMP]))
        goto err;
      goto connected;
    }

    const char *event_buf;

    mi->slave_running= MYSQL_SLAVE_RUN_READING;
    DBUG_ASSERT(mi->last_error().number == 0);
    while (!io_slave_killed(mi))
    {
      ulong event_len;
      /*
         We say "waiting" because read_event() will wait if there's nothing to
         read. But if there's something to read, it will not wait. The
         important thing is to not confuse users by saying "reading" whereas
         we're in fact receiving nothing.
      */
      THD_STAGE_INFO(thd, stage_waiting_for_master_to_send_event);
      event_len= read_event(mysql, mi, &suppress_warnings);
      if (check_io_slave_killed(mi, NullS))
        goto err;

      if (event_len == packet_error)
      {
        uint mysql_error_number= mysql_errno(mysql);
        switch (mysql_error_number) {
        case CR_NET_PACKET_TOO_LARGE:
          sql_print_error("\
Log entry on master is longer than slave_max_allowed_packet (%lu) on \
slave. If the entry is correct, restart the server with a higher value of \
slave_max_allowed_packet",
                         slave_max_allowed_packet);
          mi->report(ERROR_LEVEL, ER_NET_PACKET_TOO_LARGE, NULL,
                     "%s", "Got a packet bigger than 'slave_max_allowed_packet' bytes");
          goto err;
        case ER_MASTER_FATAL_ERROR_READING_BINLOG:
          mi->report(ERROR_LEVEL, ER_MASTER_FATAL_ERROR_READING_BINLOG, NULL,
                     ER_THD(thd, ER_MASTER_FATAL_ERROR_READING_BINLOG),
                     mysql_error_number, mysql_error(mysql));
          goto err;
        case ER_OUT_OF_RESOURCES:
          sql_print_error("\
Stopping slave I/O thread due to out-of-memory error from master");
          mi->report(ERROR_LEVEL, ER_OUT_OF_RESOURCES, NULL,
                     "%s", ER_THD(thd, ER_OUT_OF_RESOURCES));
          goto err;
        }
        if (try_to_reconnect(thd, mysql, mi, &retry_count, suppress_warnings,
                             reconnect_messages[SLAVE_RECON_ACT_EVENT]))
          goto err;
        goto connected;
      } // if (event_len == packet_error)

      retry_count=0;                    // ok event, reset retry counter
      THD_STAGE_INFO(thd, stage_queueing_master_event_to_the_relay_log);
      event_buf= (const char*)mysql->net.read_pos + 1;
      if (RUN_HOOK(binlog_relay_io, after_read_event,
                   (thd, mi,(const char*)mysql->net.read_pos + 1,
                    event_len, &event_buf, &event_len)))
      {
        mi->report(ERROR_LEVEL, ER_SLAVE_FATAL_ERROR, NULL,
                   ER_THD(thd, ER_SLAVE_FATAL_ERROR),
                   "Failed to run 'after_read_event' hook");
        goto err;
      }

      /* XXX: 'synced' should be updated by queue_event to indicate
         whether event has been synced to disk */
      bool synced= 0;
      if (queue_event(mi, event_buf, event_len))
      {
        mi->report(ERROR_LEVEL, ER_SLAVE_RELAY_LOG_WRITE_FAILURE, NULL,
                   ER_THD(thd, ER_SLAVE_RELAY_LOG_WRITE_FAILURE),
                   "could not queue event from master");
        goto err;
      }

      if (RUN_HOOK(binlog_relay_io, after_queue_event,
                   (thd, mi, event_buf, event_len, synced)))
      {
        mi->report(ERROR_LEVEL, ER_SLAVE_FATAL_ERROR, NULL,
                   ER_THD(thd, ER_SLAVE_FATAL_ERROR),
                   "Failed to run 'after_queue_event' hook");
        goto err;
      }

      if (mi->using_gtid == Master_info::USE_GTID_NO &&
          flush_master_info(mi, TRUE, TRUE))
      {
        sql_print_error("Failed to flush master info file");
        goto err;
      }
      /*
        See if the relay logs take too much space.
        We don't lock mi->rli.log_space_lock here; this dirty read saves time
        and does not introduce any problem:
        - if mi->rli.ignore_log_space_limit is 1 but becomes 0 just after (so
        the clean value is 0), then we are reading only one more event as we
        should, and we'll block only at the next event. No big deal.
        - if mi->rli.ignore_log_space_limit is 0 but becomes 1 just
        after (so the clean value is 1), then we are going into
        wait_for_relay_log_space() for no reason, but this function
        will do a clean read, notice the clean value and exit
        immediately.
      */
#ifndef DBUG_OFF
      {
        DBUG_PRINT("info", ("log_space_limit=%llu log_space_total=%llu "
                            "ignore_log_space_limit=%d",
                            rli->log_space_limit, rli->log_space_total,
                            (int) rli->ignore_log_space_limit));
      }
#endif

      if (rli->log_space_limit && rli->log_space_limit <
          rli->log_space_total &&
          !rli->ignore_log_space_limit)
        if (wait_for_relay_log_space(rli))
        {
          sql_print_error("Slave I/O thread aborted while waiting for relay \
log space");
          goto err;
        }
    }
  }

  // error = 0;
err:
  // print the current replication position
  if (mi->using_gtid == Master_info::USE_GTID_NO)
    sql_print_information("Slave I/O thread exiting, read up to log '%s', "
                          "position %llu", IO_RPL_LOG_NAME, mi->master_log_pos);
  else
  {
    StringBuffer<100> tmp;
    mi->gtid_current_pos.to_string(&tmp);
    sql_print_information("Slave I/O thread exiting, read up to log '%s', "
                          "position %llu; GTID position %s",
                          IO_RPL_LOG_NAME, mi->master_log_pos,
                          tmp.c_ptr_safe());
  }
  RUN_HOOK(binlog_relay_io, thread_stop, (thd, mi));
  thd->reset_query();
  thd->reset_db(NULL, 0);
  if (mysql)
  {
    /*
      Here we need to clear the active VIO before closing the
      connection with the master.  The reason is that THD::awake()
      might be called from terminate_slave_thread() because somebody
      issued a STOP SLAVE.  If that happends, the close_active_vio()
      can be called in the middle of closing the VIO associated with
      the 'mysql' object, causing a crash.
    */
#ifdef SIGNAL_WITH_VIO_CLOSE
    thd->clear_active_vio();
#endif
    mysql_close(mysql);
    mi->mysql=0;
  }
  write_ignored_events_info_to_relay_log(thd, mi);
  if (mi->using_gtid != Master_info::USE_GTID_NO)
    flush_master_info(mi, TRUE, TRUE);
  THD_STAGE_INFO(thd, stage_waiting_for_slave_mutex_on_exit);
  thd->add_status_to_global();
  unlink_not_visible_thd(thd);
  mysql_mutex_lock(&mi->run_lock);

err_during_init:
  /* Forget the relay log's format */
  delete mi->rli.relay_log.description_event_for_queue;
  mi->rli.relay_log.description_event_for_queue= 0;
  // TODO: make rpl_status part of Master_info
  change_rpl_status(RPL_ACTIVE_SLAVE,RPL_IDLE_SLAVE);

  mysql_mutex_lock(&LOCK_thread_count);
  thd->unlink();
  mysql_mutex_unlock(&LOCK_thread_count);
  delete thd;
  thread_safe_decrement32(&service_thread_count);
  signal_thd_deleted();

  mi->abort_slave= 0;
  mi->slave_running= MYSQL_SLAVE_NOT_RUN;
  mi->io_thd= 0;
  /*
    Note: the order of the two following calls (first broadcast, then unlock)
    is important. Otherwise a killer_thread can execute between the calls and
    delete the mi structure leading to a crash! (see BUG#25306 for details)
   */ 
  mysql_cond_broadcast(&mi->stop_cond);       // tell the world we are done
  DBUG_EXECUTE_IF("simulate_slave_delay_at_terminate_bug38694", sleep(5););
  mysql_mutex_unlock(&mi->run_lock);

  DBUG_LEAVE;                                   // Must match DBUG_ENTER()
  my_thread_end();
#ifdef HAVE_OPENSSL
  ERR_remove_state(0);
#endif
  pthread_exit(0);
  return 0;                                     // Avoid compiler warnings
}

/*
  Check the temporary directory used by commands like
  LOAD DATA INFILE.

  As the directory never changes during a mysqld run, we only
  test this once and cache the result. This also resolve a race condition
  when this can be run by multiple threads at the same time.
 */

static bool check_temp_dir_run= 0;
static int check_temp_dir_result= 0;

static 
int check_temp_dir(char* tmp_file)
{
  File fd;
  int result= 1;                                // Assume failure
  MY_DIR *dirp;
  char tmp_dir[FN_REFLEN];
  size_t tmp_dir_size;
  DBUG_ENTER("check_temp_dir");

  /* This look is safe to use as this function is only called once */
  mysql_mutex_lock(&LOCK_start_thread);
  if (check_temp_dir_run)
  {
    if ((result= check_temp_dir_result))
      my_message(result, tmp_file, MYF(0));
    goto end;
  }
  check_temp_dir_run= 1;

  /*
    Get the directory from the temporary file.
  */
  dirname_part(tmp_dir, tmp_file, &tmp_dir_size);

  /*
    Check if the directory exists.
   */
  if (!(dirp=my_dir(tmp_dir,MYF(MY_WME))))
    goto end;
  my_dirend(dirp);

  /*
    Check permissions to create a file. We use O_TRUNC to ensure that
    things works even if we happen to have and old file laying around.
   */
  if ((fd= mysql_file_create(key_file_misc,
                             tmp_file, CREATE_MODE,
                             O_WRONLY | O_BINARY | O_TRUNC | O_NOFOLLOW,
                             MYF(MY_WME))) < 0)
    goto end;

  result= 0;                                    // Directory name ok
  /*
    Clean up.
   */
  mysql_file_close(fd, MYF(0));
  mysql_file_delete(key_file_misc, tmp_file, MYF(0));

end:
  mysql_mutex_unlock(&LOCK_start_thread);
  DBUG_RETURN(result);
}


void
slave_output_error_info(rpl_group_info *rgi, THD *thd)
{
  /*
    retrieve as much info as possible from the thd and, error
    codes and warnings and print this to the error log as to
    allow the user to locate the error
  */
  Relay_log_info *rli= rgi->rli;
  uint32 const last_errno= rli->last_error().number;

  if (thd->is_error())
  {
    char const *const errmsg= thd->get_stmt_da()->message();

    DBUG_PRINT("info",
               ("thd->get_stmt_da()->sql_errno()=%d; rli->last_error.number=%d",
                thd->get_stmt_da()->sql_errno(), last_errno));
    if (last_errno == 0)
    {
      /*
        This function is reporting an error which was not reported
        while executing exec_relay_log_event().
      */ 
      rli->report(ERROR_LEVEL, thd->get_stmt_da()->sql_errno(),
                  rgi->gtid_info(), "%s", errmsg);
    }
    else if (last_errno != thd->get_stmt_da()->sql_errno())
    {
      /*
       * An error was reported while executing exec_relay_log_event()
       * however the error code differs from what is in the thread.
       * This function prints out more information to help finding
       * what caused the problem.
       */  
      sql_print_error("Slave (additional info): %s Error_code: %d",
                      errmsg, thd->get_stmt_da()->sql_errno());
    }
  }

  /* Print any warnings issued */
  Diagnostics_area::Sql_condition_iterator it=
    thd->get_stmt_da()->sql_conditions();
  const Sql_condition *err;
  /*
    Added controlled slave thread cancel for replication
    of user-defined variables.
  */
  bool udf_error = false;
  while ((err= it++))
  {
    if (err->get_sql_errno() == ER_CANT_OPEN_LIBRARY)
      udf_error = true;
    sql_print_warning("Slave: %s Error_code: %d", err->get_message_text(), err->get_sql_errno());
  }
  if (udf_error)
  {
    StringBuffer<100> tmp;
    if (rli->mi->using_gtid != Master_info::USE_GTID_NO)
    {
      tmp.append(STRING_WITH_LEN("; GTID position '"));
      rpl_append_gtid_state(&tmp, false);
      tmp.append(STRING_WITH_LEN("'"));
    }
    sql_print_error("Error loading user-defined library, slave SQL "
      "thread aborted. Install the missing library, and restart the "
      "slave SQL thread with \"SLAVE START\". We stopped at log '%s' "
      "position %llu%s", RPL_LOG_NAME, rli->group_master_log_pos,
      tmp.c_ptr_safe());
  }
  else
  {
    StringBuffer<100> tmp;
    if (rli->mi->using_gtid != Master_info::USE_GTID_NO)
    {
      tmp.append(STRING_WITH_LEN("; GTID position '"));
      rpl_append_gtid_state(&tmp, false);
      tmp.append(STRING_WITH_LEN("'"));
    }
    sql_print_error("Error running query, slave SQL thread aborted. "
                    "Fix the problem, and restart the slave SQL thread "
                    "with \"SLAVE START\". We stopped at log '%s' position "
                    "%llu%s", RPL_LOG_NAME, rli->group_master_log_pos,
                    tmp.c_ptr_safe());
  }
}


/**
  Slave SQL thread entry point.

  @param arg Pointer to Relay_log_info object that holds information
  for the SQL thread.

  @return Always 0.
*/
pthread_handler_t handle_slave_sql(void *arg)
{
  THD *thd;                     /* needs to be first for thread_stack */
  char saved_log_name[FN_REFLEN];
  char saved_master_log_name[FN_REFLEN];
  my_off_t UNINIT_VAR(saved_log_pos);
  my_off_t UNINIT_VAR(saved_master_log_pos);
  String saved_skip_gtid_pos;
  my_off_t saved_skip= 0;
  Master_info *mi= ((Master_info*)arg);
  Relay_log_info* rli = &mi->rli;
  my_bool wsrep_node_dropped __attribute__((unused)) = FALSE;
  const char *errmsg;
  rpl_group_info *serial_rgi;
  rpl_sql_thread_info sql_info(mi->rpl_filter);

  // needs to call my_thread_init(), otherwise we get a coredump in DBUG_ stuff
  my_thread_init();
  DBUG_ENTER("handle_slave_sql");

#ifdef WITH_WSREP
 wsrep_restart_point:
#endif

  serial_rgi= new rpl_group_info(rli);
  thd = new THD(next_thread_id()); // note that contructor of THD uses DBUG_ !
  thd->thread_stack = (char*)&thd; // remember where our stack is
  thd->system_thread_info.rpl_sql_info= &sql_info;

  DBUG_ASSERT(rli->inited);
  DBUG_ASSERT(rli->mi == mi);
  mysql_mutex_lock(&rli->run_lock);
  DBUG_ASSERT(!rli->slave_running);
  errmsg= 0;
#ifndef DBUG_OFF
  rli->events_till_abort = abort_slave_event_count;
#endif

  /*
    THD for the sql driver thd. In parallel replication this is the thread
    that reads things from the relay log and calls rpl_parallel::do_event()
    to execute queries.

    In single thread replication this is the THD for the thread that is
    executing SQL queries too.
  */
  serial_rgi->thd= rli->sql_driver_thd= thd;
  
  /* Inform waiting threads that slave has started */
  rli->slave_run_id++;
  rli->slave_running= MYSQL_SLAVE_RUN_NOT_CONNECT;

  pthread_detach_this_thread();
  if (init_slave_thread(thd, mi, SLAVE_THD_SQL))
  {
    /*
      TODO: this is currently broken - slave start and change master
      will be stuck if we fail here
    */
    mysql_cond_broadcast(&rli->start_cond);
    rli->report(ERROR_LEVEL, ER_SLAVE_FATAL_ERROR, NULL,
                "Failed during slave thread initialization");
    goto err_during_init;
  }
  thd->init_for_queries();
  thd->rgi_slave= serial_rgi;
  if ((serial_rgi->deferred_events_collecting= mi->rpl_filter->is_on()))
  {
    serial_rgi->deferred_events= new Deferred_log_events(rli);
  }

  /*
    binlog_annotate_row_events must be TRUE only after an Annotate_rows event
    has been received and only till the last corresponding rbr event has been
    applied. In all other cases it must be FALSE.
  */
  thd->variables.binlog_annotate_row_events= 0;
  add_to_active_threads(thd);
  /*
    We are going to set slave_running to 1. Assuming slave I/O thread is
    alive and connected, this is going to make Seconds_Behind_Master be 0
    i.e. "caught up". Even if we're just at start of thread. Well it's ok, at
    the moment we start we can think we are caught up, and the next second we
    start receiving data so we realize we are not caught up and
    Seconds_Behind_Master grows. No big deal.
  */
  rli->abort_slave = 0;
  rli->stop_for_until= false;
  mysql_mutex_unlock(&rli->run_lock);
  mysql_cond_broadcast(&rli->start_cond);

  /*
    Reset errors for a clean start (otherwise, if the master is idle, the SQL
    thread may execute no Query_log_event, so the error will remain even
    though there's no problem anymore). Do not reset the master timestamp
    (imagine the slave has caught everything, the STOP SLAVE and START SLAVE:
    as we are not sure that we are going to receive a query, we want to
    remember the last master timestamp (to say how many seconds behind we are
    now.
    But the master timestamp is reset by RESET SLAVE & CHANGE MASTER.
  */
  rli->clear_error();
  rli->parallel.reset();

  //tell the I/O thread to take relay_log_space_limit into account from now on
  rli->ignore_log_space_limit= 0;

  serial_rgi->gtid_sub_id= 0;
  serial_rgi->gtid_pending= false;
  rli->gtid_skip_flag = GTID_SKIP_NOT;
  if (init_relay_log_pos(rli,
                         rli->group_relay_log_name,
                         rli->group_relay_log_pos,
                         1 /*need data lock*/, &errmsg,
                         1 /*look for a description_event*/))
  { 
    rli->report(ERROR_LEVEL, ER_SLAVE_FATAL_ERROR, NULL,
                "Error initializing relay log position: %s", errmsg);
    goto err_before_start;
  }
  rli->reset_inuse_relaylog();
  if (rli->alloc_inuse_relaylog(rli->group_relay_log_name))
    goto err_before_start;

  strcpy(rli->future_event_master_log_name, rli->group_master_log_name);
  THD_CHECK_SENTRY(thd);
#ifndef DBUG_OFF
  {
    DBUG_PRINT("info", ("my_b_tell(rli->cur_log)=%llu "
                        "rli->event_relay_log_pos=%llu",
                        my_b_tell(rli->cur_log), rli->event_relay_log_pos));
    DBUG_ASSERT(rli->event_relay_log_pos >= BIN_LOG_HEADER_SIZE);
    /*
      Wonder if this is correct. I (Guilhem) wonder if my_b_tell() returns the
      correct position when it's called just after my_b_seek() (the questionable
      stuff is those "seek is done on next read" comments in the my_b_seek()
      source code).
      The crude reality is that this assertion randomly fails whereas
      replication seems to work fine. And there is no easy explanation why it
      fails (as we my_b_seek(rli->event_relay_log_pos) at the very end of
      init_relay_log_pos() called above). Maybe the assertion would be
      meaningful if we held rli->data_lock between the my_b_seek() and the
      DBUG_ASSERT().
    */
#ifdef SHOULD_BE_CHECKED
    DBUG_ASSERT(my_b_tell(rli->cur_log) == rli->event_relay_log_pos);
#endif
  }
#endif

#ifdef WITH_WSREP
  thd->wsrep_exec_mode= LOCAL_STATE;
  /* synchronize with wsrep replication */
  if (WSREP_ON)
    wsrep_ready_wait();
#endif
  DBUG_PRINT("master_info",("log_file_name: %s  position: %llu",
                            rli->group_master_log_name,
                            rli->group_master_log_pos));
  if (global_system_variables.log_warnings)
  {
    StringBuffer<100> tmp;
    if (mi->using_gtid != Master_info::USE_GTID_NO)
    {
      tmp.append(STRING_WITH_LEN("; GTID position '"));
      rpl_append_gtid_state(&tmp,
                            mi->using_gtid==Master_info::USE_GTID_CURRENT_POS);
      tmp.append(STRING_WITH_LEN("'"));
    }
    sql_print_information("Slave SQL thread initialized, starting replication "
                          "in log '%s' at position %llu, relay log '%s' "
                          "position: %llu%s", RPL_LOG_NAME,
                    rli->group_master_log_pos, rli->group_relay_log_name,
                    rli->group_relay_log_pos, tmp.c_ptr_safe());
  }

  if (check_temp_dir(rli->slave_patternload_file))
  {
    check_temp_dir_result= thd->get_stmt_da()->sql_errno();
    rli->report(ERROR_LEVEL, thd->get_stmt_da()->sql_errno(), NULL,
                "Unable to use slave's temporary directory %s - %s", 
                slave_load_tmpdir, thd->get_stmt_da()->message());
    goto err;
  }
  else
    check_temp_dir_result= 0;

  /* Load the set of seen GTIDs, if we did not already. */
  if (rpl_load_gtid_slave_state(thd))
  {
    rli->report(ERROR_LEVEL, thd->get_stmt_da()->sql_errno(), NULL,
                "Unable to load replication GTID slave state from mysql.%s: %s",
                rpl_gtid_slave_state_table_name.str,
                thd->get_stmt_da()->message());
    /*
      If we are using old-style replication, we can continue, even though we
      then will not be able to record the GTIDs we receive. But if using GTID,
      we must give up.
    */
    if (mi->using_gtid != Master_info::USE_GTID_NO || opt_gtid_strict_mode)
      goto err;
  }

  /* execute init_slave variable */
  if (opt_init_slave.length)
  {
    execute_init_command(thd, &opt_init_slave, &LOCK_sys_init_slave);
    if (thd->is_slave_error)
    {
      rli->report(ERROR_LEVEL, thd->get_stmt_da()->sql_errno(), NULL,
                  "Slave SQL thread aborted. Can't execute init_slave query");
      goto err;
    }
  }

  /*
    First check until condition - probably there is nothing to execute. We
    do not want to wait for next event in this case.
  */
  mysql_mutex_lock(&rli->data_lock);
  if (rli->slave_skip_counter)
  {
    strmake_buf(saved_log_name, rli->group_relay_log_name);
    strmake_buf(saved_master_log_name, rli->group_master_log_name);
    saved_log_pos= rli->group_relay_log_pos;
    saved_master_log_pos= rli->group_master_log_pos;
    if (mi->using_gtid != Master_info::USE_GTID_NO)
    {
      saved_skip_gtid_pos.append(STRING_WITH_LEN(", GTID '"));
      rpl_append_gtid_state(&saved_skip_gtid_pos, false);
      saved_skip_gtid_pos.append(STRING_WITH_LEN("'; "));
    }
    saved_skip= rli->slave_skip_counter;
  }
  if ((rli->until_condition == Relay_log_info::UNTIL_MASTER_POS ||
       rli->until_condition == Relay_log_info::UNTIL_RELAY_POS) &&
      rli->is_until_satisfied(rli->group_master_log_pos))
  {
    sql_print_information("Slave SQL thread stopped because it reached its"
                          " UNTIL position %llu", rli->until_pos());
    mysql_mutex_unlock(&rli->data_lock);
    goto err;
  }
  mysql_mutex_unlock(&rli->data_lock);

  /* Read queries from the IO/THREAD until this thread is killed */

  thd->set_command(COM_SLAVE_SQL);
  while (!sql_slave_killed(serial_rgi))
  {
    THD_STAGE_INFO(thd, stage_reading_event_from_the_relay_log);
    THD_CHECK_SENTRY(thd);

    if (saved_skip && rli->slave_skip_counter == 0)
    {
      StringBuffer<100> tmp;
      if (mi->using_gtid != Master_info::USE_GTID_NO)
      {
        tmp.append(STRING_WITH_LEN(", GTID '"));
        rpl_append_gtid_state(&tmp, false);
        tmp.append(STRING_WITH_LEN("'; "));
      }

      sql_print_information("'SQL_SLAVE_SKIP_COUNTER=%ld' executed at "
        "relay_log_file='%s', relay_log_pos='%ld', master_log_name='%s', "
        "master_log_pos='%ld'%s and new position at "
        "relay_log_file='%s', relay_log_pos='%ld', master_log_name='%s', "
        "master_log_pos='%ld'%s ",
        (ulong) saved_skip, saved_log_name, (ulong) saved_log_pos,
        saved_master_log_name, (ulong) saved_master_log_pos,
        saved_skip_gtid_pos.c_ptr_safe(),
        rli->group_relay_log_name, (ulong) rli->group_relay_log_pos,
        rli->group_master_log_name, (ulong) rli->group_master_log_pos,
        tmp.c_ptr_safe());
      saved_skip= 0;
      saved_skip_gtid_pos.free();
    }

    if (exec_relay_log_event(thd, rli, serial_rgi))
    {
#ifdef WITH_WSREP
      if (thd->wsrep_conflict_state != NO_CONFLICT)
      {
        wsrep_node_dropped= TRUE;
        rli->abort_slave= TRUE;
      }
#endif /* WITH_WSREP */

      DBUG_PRINT("info", ("exec_relay_log_event() failed"));
      // do not scare the user if SQL thread was simply killed or stopped
      if (!sql_slave_killed(serial_rgi))
      {
        slave_output_error_info(serial_rgi, thd);
        if (WSREP_ON && rli->last_error().number == ER_UNKNOWN_COM_ERROR)
          wsrep_node_dropped= TRUE;
      }
      goto err;
    }
  }

 err:
  if (mi->using_parallel())
    rli->parallel.wait_for_done(thd, rli);

  /* Thread stopped. Print the current replication position to the log */
  {
    StringBuffer<100> tmp;
    if (mi->using_gtid != Master_info::USE_GTID_NO)
    {
      tmp.append(STRING_WITH_LEN("; GTID position '"));
      rpl_append_gtid_state(&tmp, false);
      tmp.append(STRING_WITH_LEN("'"));
    }
    sql_print_information("Slave SQL thread exiting, replication stopped in "
                          "log '%s' at position %llu%s", RPL_LOG_NAME,
                          rli->group_master_log_pos, tmp.c_ptr_safe());
  }

 err_before_start:

  /*
    Some events set some playgrounds, which won't be cleared because thread
    stops. Stopping of this thread may not be known to these events ("stop"
    request is detected only by the present function, not by events), so we
    must "proactively" clear playgrounds:
  */
  thd->clear_error();
  serial_rgi->cleanup_context(thd, 1);
  /*
    Some extra safety, which should not been needed (normally, event deletion
    should already have done these assignments (each event which sets these
    variables is supposed to set them to 0 before terminating)).
  */
  thd->catalog= 0;
  thd->reset_query();
  thd->reset_db(NULL, 0);
  if (rli->mi->using_gtid != Master_info::USE_GTID_NO)
  {
    ulong domain_count;

    flush_relay_log_info(rli);
    if (mi->using_parallel())
    {
      /*
        In parallel replication GTID mode, we may stop with different domains
        at different positions in the relay log.

        To handle this when we restart the SQL thread, mark the current
        per-domain position in the Relay_log_info.
      */
      mysql_mutex_lock(&rpl_global_gtid_slave_state->LOCK_slave_state);
      domain_count= rpl_global_gtid_slave_state->count();
      mysql_mutex_unlock(&rpl_global_gtid_slave_state->LOCK_slave_state);
      if (domain_count > 1)
      {
        inuse_relaylog *ir;

        /*
          Load the starting GTID position, so that we can skip already applied
          GTIDs when we restart the SQL thread. And set the start position in
          the relay log back to a known safe place to start (prior to any not
          yet applied transaction in any domain).
        */
        rli->restart_gtid_pos.load(rpl_global_gtid_slave_state, NULL, 0);
        if ((ir= rli->inuse_relaylog_list))
        {
          rpl_gtid *gtid= ir->relay_log_state;
          uint32 count= ir->relay_log_state_count;
          while (count > 0)
          {
            process_gtid_for_restart_pos(rli, gtid);
            ++gtid;
            --count;
          }
          strmake_buf(rli->group_relay_log_name, ir->name);
          rli->group_relay_log_pos= BIN_LOG_HEADER_SIZE;
          rli->relay_log_state.load(ir->relay_log_state, ir->relay_log_state_count);
        }
      }
    }
  }
  THD_STAGE_INFO(thd, stage_waiting_for_slave_mutex_on_exit);
  thd->add_status_to_global();
  unlink_not_visible_thd(thd);
  mysql_mutex_lock(&rli->run_lock);

err_during_init:
  /* We need data_lock, at least to wake up any waiting master_pos_wait() */
  mysql_mutex_lock(&rli->data_lock);
  DBUG_ASSERT(rli->slave_running == MYSQL_SLAVE_RUN_NOT_CONNECT); // tracking buffer overrun
  /* When master_pos_wait() wakes up it will check this and terminate */
  rli->slave_running= MYSQL_SLAVE_NOT_RUN;
  /* Forget the relay log's format */
  delete rli->relay_log.description_event_for_exec;
  rli->relay_log.description_event_for_exec= 0;
  rli->reset_inuse_relaylog();
  /* Wake up master_pos_wait() */
  mysql_mutex_unlock(&rli->data_lock);
  DBUG_PRINT("info",("Signaling possibly waiting master_pos_wait() functions"));
  mysql_cond_broadcast(&rli->data_cond);
  rli->ignore_log_space_limit= 0; /* don't need any lock */
  /* we die so won't remember charset - re-update them on next thread start */
  thd->system_thread_info.rpl_sql_info->cached_charset_invalidate();

  /*
    TODO: see if we can do this conditionally in next_event() instead
    to avoid unneeded position re-init

    We only reset THD::temporary_tables to 0 here and not free it, as this
    could be used by slave through Relay_log_info::save_temporary_tables.
  */
  thd->temporary_tables= 0;
  rli->sql_driver_thd= 0;
  thd->rgi_fake= thd->rgi_slave= NULL;

#ifdef WITH_WSREP
  /*
    If slave stopped due to node going non primary, we set global flag to
    trigger automatic restart of slave when node joins back to cluster.
  */
  if (WSREP_ON && wsrep_node_dropped && wsrep_restart_slave)
  {
    if (wsrep_ready)
    {
      WSREP_INFO("Slave error due to node temporarily non-primary"
                 "SQL slave will continue");
      wsrep_node_dropped= FALSE;
      mysql_mutex_unlock(&rli->run_lock);
      WSREP_DEBUG("wsrep_conflict_state now: %d", thd->wsrep_conflict_state);
      WSREP_INFO("slave restart: %d", thd->wsrep_conflict_state);
      thd->wsrep_conflict_state= NO_CONFLICT;
      goto wsrep_restart_point;
    } else {
      WSREP_INFO("Slave error due to node going non-primary");
      WSREP_INFO("wsrep_restart_slave was set and therefore slave will be "
                 "automatically restarted when node joins back to cluster.");
      wsrep_restart_slave_activated= TRUE;
    }
  }
#endif /* WITH_WSREP */

 /*
   Note: the order of the broadcast and unlock calls below (first
   broadcast, then unlock) is important. Otherwise a killer_thread can
   execute between the calls and delete the mi structure leading to a
   crash! (see BUG#25306 for details)
 */
  mysql_cond_broadcast(&rli->stop_cond);
  DBUG_EXECUTE_IF("simulate_slave_delay_at_terminate_bug38694", sleep(5););
  mysql_mutex_unlock(&rli->run_lock);  // tell the world we are done

  /*
    Deactivate the parallel replication thread pool, if there are now no more
    SQL threads running. Do this here, when we have released all locks, but
    while our THD (and current_thd) is still valid.
  */
  mysql_mutex_lock(&LOCK_active_mi);
  if (opt_slave_parallel_threads > 0 &&
      master_info_index &&// master_info_index is set to NULL on server shutdown
      !master_info_index->any_slave_sql_running())
    rpl_parallel_inactivate_pool(&global_rpl_thread_pool);
  mysql_mutex_unlock(&LOCK_active_mi);

  /* TODO: Check if this lock is needed */
  mysql_mutex_lock(&LOCK_thread_count);
  delete serial_rgi;
  mysql_mutex_unlock(&LOCK_thread_count);

  delete thd;
  thread_safe_decrement32(&service_thread_count);
  signal_thd_deleted();

  DBUG_LEAVE;                                   // Must match DBUG_ENTER()
  my_thread_end();
#ifdef HAVE_OPENSSL
  ERR_remove_state(0);
#endif
  pthread_exit(0);
  return 0;                                     // Avoid compiler warnings
}


/*
  process_io_create_file()
*/

static int process_io_create_file(Master_info* mi, Create_file_log_event* cev)
{
  int error = 1;
  ulong num_bytes;
  bool cev_not_written;
  THD *thd = mi->io_thd;
  NET *net = &mi->mysql->net;
  DBUG_ENTER("process_io_create_file");

  if (unlikely(!cev->is_valid()))
    DBUG_RETURN(1);

  if (!mi->rpl_filter->db_ok(cev->db))
  {
    skip_load_data_infile(net);
    DBUG_RETURN(0);
  }
  DBUG_ASSERT(cev->inited_from_old);
  thd->file_id = cev->file_id = mi->file_id++;
  thd->variables.server_id = cev->server_id;
  cev_not_written = 1;

  if (unlikely(net_request_file(net,cev->fname)))
  {
    sql_print_error("Slave I/O: failed requesting download of '%s'",
                    cev->fname);
    goto err;
  }

  /*
    This dummy block is so we could instantiate Append_block_log_event
    once and then modify it slightly instead of doing it multiple times
    in the loop
  */
  {
    Append_block_log_event aev(thd,0,0,0,0);

    for (;;)
    {
      if (unlikely((num_bytes=my_net_read(net)) == packet_error))
      {
        sql_print_error("Network read error downloading '%s' from master",
                        cev->fname);
        goto err;
      }
      if (unlikely(!num_bytes)) /* eof */
      {
	/* 3.23 master wants it */
        net_write_command(net, 0, (uchar*) "", 0, (uchar*) "", 0);
        /*
          If we wrote Create_file_log_event, then we need to write
          Execute_load_log_event. If we did not write Create_file_log_event,
          then this is an empty file and we can just do as if the LOAD DATA
          INFILE had not existed, i.e. write nothing.
        */
        if (unlikely(cev_not_written))
          break;
        Execute_load_log_event xev(thd,0,0);
        xev.log_pos = cev->log_pos;
        if (unlikely(mi->rli.relay_log.append(&xev)))
        {
          mi->report(ERROR_LEVEL, ER_SLAVE_RELAY_LOG_WRITE_FAILURE, NULL,
                     ER_THD(thd, ER_SLAVE_RELAY_LOG_WRITE_FAILURE),
                     "error writing Exec_load event to relay log");
          goto err;
        }
        mi->rli.relay_log.harvest_bytes_written(&mi->rli.log_space_total);
        break;
      }
      if (unlikely(cev_not_written))
      {
        cev->block = net->read_pos;
        cev->block_len = num_bytes;
        if (unlikely(mi->rli.relay_log.append(cev)))
        {
          mi->report(ERROR_LEVEL, ER_SLAVE_RELAY_LOG_WRITE_FAILURE, NULL,
                     ER_THD(thd, ER_SLAVE_RELAY_LOG_WRITE_FAILURE),
                     "error writing Create_file event to relay log");
          goto err;
        }
        cev_not_written=0;
        mi->rli.relay_log.harvest_bytes_written(&mi->rli.log_space_total);
      }
      else
      {
        aev.block = net->read_pos;
        aev.block_len = num_bytes;
        aev.log_pos = cev->log_pos;
        if (unlikely(mi->rli.relay_log.append(&aev)))
        {
          mi->report(ERROR_LEVEL, ER_SLAVE_RELAY_LOG_WRITE_FAILURE, NULL,
                     ER_THD(thd, ER_SLAVE_RELAY_LOG_WRITE_FAILURE),
                     "error writing Append_block event to relay log");
          goto err;
        }
        mi->rli.relay_log.harvest_bytes_written(&mi->rli.log_space_total) ;
      }
    }
  }
  error=0;
err:
  DBUG_RETURN(error);
}


/*
  Start using a new binary log on the master

  SYNOPSIS
    process_io_rotate()
    mi                  master_info for the slave
    rev                 The rotate log event read from the binary log

  DESCRIPTION
    Updates the master info with the place in the next binary
    log where we should start reading.
    Rotate the relay log to avoid mixed-format relay logs.

  NOTES
    We assume we already locked mi->data_lock

  RETURN VALUES
    0           ok
    1           Log event is illegal

*/

static int process_io_rotate(Master_info *mi, Rotate_log_event *rev)
{
  DBUG_ENTER("process_io_rotate");
  mysql_mutex_assert_owner(&mi->data_lock);

  if (unlikely(!rev->is_valid()))
    DBUG_RETURN(1);

  /* Safe copy as 'rev' has been "sanitized" in Rotate_log_event's ctor */
  memcpy(mi->master_log_name, rev->new_log_ident, rev->ident_len+1);
  mi->master_log_pos= rev->pos;
  DBUG_PRINT("info", ("master_log_pos: '%s' %lu",
                      mi->master_log_name, (ulong) mi->master_log_pos));
#ifndef DBUG_OFF
  /*
    If we do not do this, we will be getting the first
    rotate event forever, so we need to not disconnect after one.
  */
  if (disconnect_slave_event_count)
    mi->events_till_disconnect++;
#endif

  /*
    If description_event_for_queue is format <4, there is conversion in the
    relay log to the slave's format (4). And Rotate can mean upgrade or
    nothing. If upgrade, it's to 5.0 or newer, so we will get a Format_desc, so
    no need to reset description_event_for_queue now. And if it's nothing (same
    master version as before), no need (still using the slave's format).
  */
  if (mi->rli.relay_log.description_event_for_queue->binlog_version >= 4)
  {
    DBUG_ASSERT(mi->rli.relay_log.description_event_for_queue->checksum_alg ==
                mi->rli.relay_log.relay_log_checksum_alg);
    
    delete mi->rli.relay_log.description_event_for_queue;
    /* start from format 3 (MySQL 4.0) again */
    mi->rli.relay_log.description_event_for_queue= new
      Format_description_log_event(3);
    mi->rli.relay_log.description_event_for_queue->checksum_alg=
      mi->rli.relay_log.relay_log_checksum_alg;    
  }
  /*
    Rotate the relay log makes binlog format detection easier (at next slave
    start or mysqlbinlog)
  */
  DBUG_RETURN(rotate_relay_log(mi) /* will take the right mutexes */);
}

/*
  Reads a 3.23 event and converts it to the slave's format. This code was
  copied from MySQL 4.0.
*/
static int queue_binlog_ver_1_event(Master_info *mi, const char *buf,
                           ulong event_len)
{
  const char *errmsg = 0;
  ulong inc_pos;
  bool ignore_event= 0;
  char *tmp_buf = 0;
  Relay_log_info *rli= &mi->rli;
  DBUG_ENTER("queue_binlog_ver_1_event");

  /*
    If we get Load event, we need to pass a non-reusable buffer
    to read_log_event, so we do a trick
  */
  if ((uchar)buf[EVENT_TYPE_OFFSET] == LOAD_EVENT)
  {
    if (unlikely(!(tmp_buf=(char*)my_malloc(event_len+1,MYF(MY_WME)))))
    {
      mi->report(ERROR_LEVEL, ER_SLAVE_FATAL_ERROR, NULL,
                 ER(ER_SLAVE_FATAL_ERROR), "Memory allocation failed");
      DBUG_RETURN(1);
    }
    memcpy(tmp_buf,buf,event_len);
    /*
      Create_file constructor wants a 0 as last char of buffer, this 0 will
      serve as the string-termination char for the file's name (which is at the
      end of the buffer)
      We must increment event_len, otherwise the event constructor will not see
      this end 0, which leads to segfault.
    */
    tmp_buf[event_len++]=0;
    int4store(tmp_buf+EVENT_LEN_OFFSET, event_len);
    buf = (const char*)tmp_buf;
  }
  /*
    This will transform LOAD_EVENT into CREATE_FILE_EVENT, ask the master to
    send the loaded file, and write it to the relay log in the form of
    Append_block/Exec_load (the SQL thread needs the data, as that thread is not
    connected to the master).
  */
  Log_event *ev=
    Log_event::read_log_event(buf, event_len, &errmsg,
                              mi->rli.relay_log.description_event_for_queue, 0);
  if (unlikely(!ev))
  {
    sql_print_error("Read invalid event from master: '%s',\
 master could be corrupt but a more likely cause of this is a bug",
                    errmsg);
    my_free(tmp_buf);
    DBUG_RETURN(1);
  }

  mysql_mutex_lock(&mi->data_lock);
  ev->log_pos= mi->master_log_pos; /* 3.23 events don't contain log_pos */
  switch (ev->get_type_code()) {
  case STOP_EVENT:
    ignore_event= 1;
    inc_pos= event_len;
    break;
  case ROTATE_EVENT:
    if (unlikely(process_io_rotate(mi,(Rotate_log_event*)ev)))
    {
      delete ev;
      mysql_mutex_unlock(&mi->data_lock);
      DBUG_RETURN(1);
    }
    inc_pos= 0;
    break;
  case CREATE_FILE_EVENT:
    /*
      Yes it's possible to have CREATE_FILE_EVENT here, even if we're in
      queue_old_event() which is for 3.23 events which don't comprise
      CREATE_FILE_EVENT. This is because read_log_event() above has just
      transformed LOAD_EVENT into CREATE_FILE_EVENT.
    */
  {
    /* We come here when and only when tmp_buf != 0 */
    DBUG_ASSERT(tmp_buf != 0);
    inc_pos=event_len;
    ev->log_pos+= inc_pos;
    int error = process_io_create_file(mi,(Create_file_log_event*)ev);
    delete ev;
    mi->master_log_pos += inc_pos;
    DBUG_PRINT("info", ("master_log_pos: %lu", (ulong) mi->master_log_pos));
    mysql_mutex_unlock(&mi->data_lock);
    my_free(tmp_buf);
    DBUG_RETURN(error);
  }
  default:
    inc_pos= event_len;
    break;
  }
  if (likely(!ignore_event))
  {
    if (ev->log_pos)
      /*
         Don't do it for fake Rotate events (see comment in
      Log_event::Log_event(const char* buf...) in log_event.cc).
      */
      ev->log_pos+= event_len; /* make log_pos be the pos of the end of the event */
    if (unlikely(rli->relay_log.append(ev)))
    {
      delete ev;
      mysql_mutex_unlock(&mi->data_lock);
      DBUG_RETURN(1);
    }
    rli->relay_log.harvest_bytes_written(&rli->log_space_total);
  }
  delete ev;
  mi->master_log_pos+= inc_pos;
  DBUG_PRINT("info", ("master_log_pos: %lu", (ulong) mi->master_log_pos));
  mysql_mutex_unlock(&mi->data_lock);
  DBUG_RETURN(0);
}

/*
  Reads a 4.0 event and converts it to the slave's format. This code was copied
  from queue_binlog_ver_1_event(), with some affordable simplifications.
*/
static int queue_binlog_ver_3_event(Master_info *mi, const char *buf,
                           ulong event_len)
{
  const char *errmsg = 0;
  ulong inc_pos;
  char *tmp_buf = 0;
  Relay_log_info *rli= &mi->rli;
  DBUG_ENTER("queue_binlog_ver_3_event");

  /* read_log_event() will adjust log_pos to be end_log_pos */
  Log_event *ev=
    Log_event::read_log_event(buf,event_len, &errmsg,
                              mi->rli.relay_log.description_event_for_queue, 0);
  if (unlikely(!ev))
  {
    sql_print_error("Read invalid event from master: '%s',\
 master could be corrupt but a more likely cause of this is a bug",
                    errmsg);
    my_free(tmp_buf);
    DBUG_RETURN(1);
  }
  mysql_mutex_lock(&mi->data_lock);
  switch (ev->get_type_code()) {
  case STOP_EVENT:
    goto err;
  case ROTATE_EVENT:
    if (unlikely(process_io_rotate(mi,(Rotate_log_event*)ev)))
    {
      delete ev;
      mysql_mutex_unlock(&mi->data_lock);
      DBUG_RETURN(1);
    }
    inc_pos= 0;
    break;
  default:
    inc_pos= event_len;
    break;
  }

  if (unlikely(rli->relay_log.append(ev)))
  {
    delete ev;
    mysql_mutex_unlock(&mi->data_lock);
    DBUG_RETURN(1);
  }
  rli->relay_log.harvest_bytes_written(&rli->log_space_total);
  delete ev;
  mi->master_log_pos+= inc_pos;
err:
  DBUG_PRINT("info", ("master_log_pos: %lu", (ulong) mi->master_log_pos));
  mysql_mutex_unlock(&mi->data_lock);
  DBUG_RETURN(0);
}

/*
  queue_old_event()

  Writes a 3.23 or 4.0 event to the relay log, after converting it to the 5.0
  (exactly, slave's) format. To do the conversion, we create a 5.0 event from
  the 3.23/4.0 bytes, then write this event to the relay log.

  TODO:
    Test this code before release - it has to be tested on a separate
    setup with 3.23 master or 4.0 master
*/

static int queue_old_event(Master_info *mi, const char *buf,
                           ulong event_len)
{
  DBUG_ENTER("queue_old_event");

  switch (mi->rli.relay_log.description_event_for_queue->binlog_version)
  {
  case 1:
      DBUG_RETURN(queue_binlog_ver_1_event(mi,buf,event_len));
  case 3:
      DBUG_RETURN(queue_binlog_ver_3_event(mi,buf,event_len));
  default: /* unsupported format; eg version 2 */
    DBUG_PRINT("info",("unsupported binlog format %d in queue_old_event()",
                       mi->rli.relay_log.description_event_for_queue->binlog_version));
    DBUG_RETURN(1);
  }
}

/*
  queue_event()

  If the event is 3.23/4.0, passes it to queue_old_event() which will convert
  it. Otherwise, writes a 5.0 (or newer) event to the relay log. Then there is
  no format conversion, it's pure read/write of bytes.
  So a 5.0.0 slave's relay log can contain events in the slave's format or in
  any >=5.0.0 format.
*/

static int queue_event(Master_info* mi,const char* buf, ulong event_len)
{
  int error= 0;
  StringBuffer<1024> error_msg;
  ulonglong inc_pos;
  ulonglong event_pos;
  Relay_log_info *rli= &mi->rli;
  mysql_mutex_t *log_lock= rli->relay_log.get_log_lock();
  ulong s_id;
  bool unlock_data_lock= TRUE;
  bool gtid_skip_enqueue= false;
  bool got_gtid_event= false;
  rpl_gtid event_gtid;

  /*
    FD_q must have been prepared for the first R_a event
    inside get_master_version_and_clock()
    Show-up of FD:s affects checksum_alg at once because
    that changes FD_queue.
  */
  enum enum_binlog_checksum_alg checksum_alg=
    mi->checksum_alg_before_fd != BINLOG_CHECKSUM_ALG_UNDEF ?
    mi->checksum_alg_before_fd : mi->rli.relay_log.relay_log_checksum_alg;

  char *save_buf= NULL; // needed for checksumming the fake Rotate event
  char rot_buf[LOG_EVENT_HEADER_LEN + ROTATE_HEADER_LEN + FN_REFLEN];

  DBUG_ASSERT(checksum_alg == BINLOG_CHECKSUM_ALG_OFF || 
              checksum_alg == BINLOG_CHECKSUM_ALG_UNDEF || 
              checksum_alg == BINLOG_CHECKSUM_ALG_CRC32); 

  DBUG_ENTER("queue_event");
  /*
    FD_queue checksum alg description does not apply in a case of
    FD itself. The one carries both parts of the checksum data.
  */
  if (buf[EVENT_TYPE_OFFSET] == FORMAT_DESCRIPTION_EVENT)
  {
    checksum_alg= get_checksum_alg(buf, event_len);
  }
  else if (buf[EVENT_TYPE_OFFSET] == START_EVENT_V3)
  {
    // checksum behaviour is similar to the pre-checksum FD handling
    mi->checksum_alg_before_fd= BINLOG_CHECKSUM_ALG_UNDEF;
    mi->rli.relay_log.description_event_for_queue->checksum_alg=
      mi->rli.relay_log.relay_log_checksum_alg= checksum_alg=
      BINLOG_CHECKSUM_ALG_OFF;
  }

  // does not hold always because of old binlog can work with NM 
  // DBUG_ASSERT(checksum_alg != BINLOG_CHECKSUM_ALG_UNDEF);

  // should hold unless manipulations with RL. Tests that do that
  // will have to refine the clause.
  DBUG_ASSERT(mi->rli.relay_log.relay_log_checksum_alg !=
              BINLOG_CHECKSUM_ALG_UNDEF);
              
  // Emulate the network corruption
  DBUG_EXECUTE_IF("corrupt_queue_event",
    if (buf[EVENT_TYPE_OFFSET] != FORMAT_DESCRIPTION_EVENT)
    {
      char *debug_event_buf_c = (char*) buf;
      int debug_cor_pos = rand() % (event_len - BINLOG_CHECKSUM_LEN);
      debug_event_buf_c[debug_cor_pos] =~ debug_event_buf_c[debug_cor_pos];
      DBUG_PRINT("info", ("Corrupt the event at queue_event: byte on position %d", debug_cor_pos));
      DBUG_SET("-d,corrupt_queue_event");
    }
  );
                                              
  if (event_checksum_test((uchar *) buf, event_len, checksum_alg))
  {
    error= ER_NETWORK_READ_EVENT_CHECKSUM_FAILURE;
    unlock_data_lock= FALSE;
    goto err;
  }

  if (mi->rli.relay_log.description_event_for_queue->binlog_version<4 &&
      (uchar)buf[EVENT_TYPE_OFFSET] != FORMAT_DESCRIPTION_EVENT /* a way to escape */)
    DBUG_RETURN(queue_old_event(mi,buf,event_len));

  mysql_mutex_lock(&mi->data_lock);

  switch ((uchar)buf[EVENT_TYPE_OFFSET]) {
  case STOP_EVENT:
    /*
      We needn't write this event to the relay log. Indeed, it just indicates a
      master server shutdown. The only thing this does is cleaning. But
      cleaning is already done on a per-master-thread basis (as the master
      server is shutting down cleanly, it has written all DROP TEMPORARY TABLE
      prepared statements' deletion are TODO only when we binlog prep stmts).

      We don't even increment mi->master_log_pos, because we may be just after
      a Rotate event. Btw, in a few milliseconds we are going to have a Start
      event from the next binlog (unless the master is presently running
      without --log-bin).
    */
    goto err;
  case ROTATE_EVENT:
  {
    Rotate_log_event rev(buf, checksum_alg != BINLOG_CHECKSUM_ALG_OFF ?
                         event_len - BINLOG_CHECKSUM_LEN : event_len,
                         mi->rli.relay_log.description_event_for_queue);

    if (unlikely(mi->gtid_reconnect_event_skip_count) &&
        unlikely(!mi->gtid_event_seen) &&
        rev.is_artificial_event() &&
        (mi->prev_master_id != mi->master_id ||
         strcmp(rev.new_log_ident, mi->master_log_name) != 0))
    {
      /*
        Artificial Rotate_log_event is the first event we receive at the start
        of each master binlog file. It gives the name of the new binlog file.

        Normally, we already have this name from the real rotate event at the
        end of the previous binlog file (unless we are making a new connection
        using GTID). But if the master server restarted/crashed, there is no
        rotate event at the end of the prior binlog file, so the name is new.

        We use this fact to handle a special case of master crashing. If the
        master crashed while writing the binlog, it might end with a partial
        event group lacking the COMMIT/XID event, which must be rolled
        back. If the slave IO thread happens to get a disconnect in the middle
        of exactly this event group, it will try to reconnect at the same GTID
        and skip already fetched events. However, that GTID did not commit on
        the master before the crash, so it does not really exist, and the
        master will connect the slave at the next following GTID starting in
        the next binlog. This could confuse the slave and make it mix the
        start of one event group with the end of another.

        But we detect this case here, by noticing the change of binlog name
        which detects the missing rotate event at the end of the previous
        binlog file. In this case, we reset the counters to make us not skip
        the next event group, and queue an artificial Format Description
        event. The previously fetched incomplete event group will then be
        rolled back when the Format Description event is executed by the SQL
        thread.

        A similar case is if the reconnect somehow connects to a different
        master server (like due to a network proxy or IP address takeover).
        We detect this case by noticing a change of server_id and in this
        case likewise rollback the partially received event group.
      */
      Format_description_log_event fdle(4);

      if (mi->prev_master_id != mi->master_id)
        sql_print_warning("The server_id of master server changed in the "
                          "middle of GTID %u-%u-%llu. Assuming a change of "
                          "master server, so rolling back the previously "
                          "received partial transaction. Expected: %lu, "
                          "received: %lu", mi->last_queued_gtid.domain_id,
                          mi->last_queued_gtid.server_id,
                          mi->last_queued_gtid.seq_no,
                          mi->prev_master_id, mi->master_id);
      else if (strcmp(rev.new_log_ident, mi->master_log_name) != 0)
        sql_print_warning("Unexpected change of master binlog file name in the "
                          "middle of GTID %u-%u-%llu, assuming that master has "
                          "crashed and rolling back the transaction. Expected: "
                          "'%s', received: '%s'",
                          mi->last_queued_gtid.domain_id,
                          mi->last_queued_gtid.server_id,
                          mi->last_queued_gtid.seq_no,
                          mi->master_log_name, rev.new_log_ident);

      mysql_mutex_lock(log_lock);
      if (likely(!rli->relay_log.write_event(&fdle) &&
                 !rli->relay_log.flush_and_sync(NULL)))
      {
        rli->relay_log.harvest_bytes_written(&rli->log_space_total);
      }
      else
      {
        error= ER_SLAVE_RELAY_LOG_WRITE_FAILURE;
        mysql_mutex_unlock(log_lock);
        goto err;
      }
      rli->relay_log.signal_update();
      mysql_mutex_unlock(log_lock);

      mi->gtid_reconnect_event_skip_count= 0;
      mi->events_queued_since_last_gtid= 0;
    }
    mi->prev_master_id= mi->master_id;

    if (unlikely(process_io_rotate(mi, &rev)))
    {
      error= ER_SLAVE_RELAY_LOG_WRITE_FAILURE;
      goto err;
    }
    /* 
       Checksum special cases for the fake Rotate (R_f) event caused by the protocol
       of events generation and serialization in RL where Rotate of master is 
       queued right next to FD of slave.
       Since it's only FD that carries the alg desc of FD_s has to apply to R_m.
       Two special rules apply only to the first R_f which comes in before any FD_m.
       The 2nd R_f should be compatible with the FD_s that must have taken over
       the last seen FD_m's (A).
       
       RSC_1: If OM \and fake Rotate \and slave is configured to
              to compute checksum for its first FD event for RL
              the fake Rotate gets checksummed here.
    */
    if (uint4korr(&buf[0]) == 0 && checksum_alg == BINLOG_CHECKSUM_ALG_OFF &&
        mi->rli.relay_log.relay_log_checksum_alg != BINLOG_CHECKSUM_ALG_OFF)
    {
      ha_checksum rot_crc= 0;
      event_len += BINLOG_CHECKSUM_LEN;
      memcpy(rot_buf, buf, event_len - BINLOG_CHECKSUM_LEN);
      int4store(&rot_buf[EVENT_LEN_OFFSET],
                uint4korr(&rot_buf[EVENT_LEN_OFFSET]) + BINLOG_CHECKSUM_LEN);
      rot_crc= my_checksum(rot_crc, (const uchar *) rot_buf,
                           event_len - BINLOG_CHECKSUM_LEN);
      int4store(&rot_buf[event_len - BINLOG_CHECKSUM_LEN], rot_crc);
      DBUG_ASSERT(event_len == uint4korr(&rot_buf[EVENT_LEN_OFFSET]));
      DBUG_ASSERT(mi->rli.relay_log.description_event_for_queue->checksum_alg ==
                  mi->rli.relay_log.relay_log_checksum_alg);
      /* the first one */
      DBUG_ASSERT(mi->checksum_alg_before_fd != BINLOG_CHECKSUM_ALG_UNDEF);
      save_buf= (char *) buf;
      buf= rot_buf;
    }
    else
      /*
        RSC_2: If NM \and fake Rotate \and slave does not compute checksum
        the fake Rotate's checksum is stripped off before relay-logging.
      */
      if (uint4korr(&buf[0]) == 0 && checksum_alg != BINLOG_CHECKSUM_ALG_OFF &&
          mi->rli.relay_log.relay_log_checksum_alg == BINLOG_CHECKSUM_ALG_OFF)
      {
        event_len -= BINLOG_CHECKSUM_LEN;
        memcpy(rot_buf, buf, event_len);
        int4store(&rot_buf[EVENT_LEN_OFFSET],
                  uint4korr(&rot_buf[EVENT_LEN_OFFSET]) - BINLOG_CHECKSUM_LEN);
        DBUG_ASSERT(event_len == uint4korr(&rot_buf[EVENT_LEN_OFFSET]));
        DBUG_ASSERT(mi->rli.relay_log.description_event_for_queue->checksum_alg ==
                    mi->rli.relay_log.relay_log_checksum_alg);
        /* the first one */
        DBUG_ASSERT(mi->checksum_alg_before_fd != BINLOG_CHECKSUM_ALG_UNDEF);
        save_buf= (char *) buf;
        buf= rot_buf;
      }
    /*
      Now the I/O thread has just changed its mi->master_log_name, so
      incrementing mi->master_log_pos is nonsense.
    */
    inc_pos= 0;
    break;
  }
  case FORMAT_DESCRIPTION_EVENT:
  {
    /*
      Create an event, and save it (when we rotate the relay log, we will have
      to write this event again).
    */
    /*
      We are the only thread which reads/writes description_event_for_queue.
      The relay_log struct does not move (though some members of it can
      change), so we needn't any lock (no rli->data_lock, no log lock).
    */
    Format_description_log_event* tmp;
    const char* errmsg;
    // mark it as undefined that is irrelevant anymore
    mi->checksum_alg_before_fd= BINLOG_CHECKSUM_ALG_UNDEF;
    if (!(tmp= (Format_description_log_event*)
          Log_event::read_log_event(buf, event_len, &errmsg,
                                    mi->rli.relay_log.description_event_for_queue,
                                    1)))
    {
      error= ER_SLAVE_RELAY_LOG_WRITE_FAILURE;
      goto err;
    }
    tmp->copy_crypto_data(mi->rli.relay_log.description_event_for_queue);
    delete mi->rli.relay_log.description_event_for_queue;
    mi->rli.relay_log.description_event_for_queue= tmp;
    if (tmp->checksum_alg == BINLOG_CHECKSUM_ALG_UNDEF)
      tmp->checksum_alg= BINLOG_CHECKSUM_ALG_OFF;

    /* installing new value of checksum Alg for relay log */
    mi->rli.relay_log.relay_log_checksum_alg= tmp->checksum_alg;

    /*
      Do not queue any format description event that we receive after a
      reconnect where we are skipping over a partial event group received
      before the reconnect.

      (If we queued such an event, and it was the first format_description
      event after master restart, the slave SQL thread would think that
      the partial event group before it in the relay log was from a
      previous master crash and should be rolled back).
    */
    if (unlikely(mi->gtid_reconnect_event_skip_count && !mi->gtid_event_seen))
        gtid_skip_enqueue= true;

    /*
       Though this does some conversion to the slave's format, this will
       preserve the master's binlog format version, and number of event types.
    */
    /*
       If the event was not requested by the slave (the slave did not ask for
       it), i.e. has end_log_pos=0, we do not increment mi->master_log_pos
    */
    inc_pos= uint4korr(buf+LOG_POS_OFFSET) ? event_len : 0;
    DBUG_PRINT("info",("binlog format is now %d",
                       mi->rli.relay_log.description_event_for_queue->binlog_version));

  }
  break;

  case HEARTBEAT_LOG_EVENT:
  {
    /*
      HB (heartbeat) cannot come before RL (Relay)
    */
    Heartbeat_log_event hb(buf,
                           mi->rli.relay_log.relay_log_checksum_alg
                           != BINLOG_CHECKSUM_ALG_OFF ?
                           event_len - BINLOG_CHECKSUM_LEN : event_len,
                           mi->rli.relay_log.description_event_for_queue);
    if (!hb.is_valid())
    {
      error= ER_SLAVE_HEARTBEAT_FAILURE;
      error_msg.append(STRING_WITH_LEN("inconsistent heartbeat event content;"));
      error_msg.append(STRING_WITH_LEN("the event's data: log_file_name "));
      error_msg.append(hb.get_log_ident(), (uint) strlen(hb.get_log_ident()));
      error_msg.append(STRING_WITH_LEN(" log_pos "));
      error_msg.append_ulonglong(hb.log_pos);
      goto err;
    }
    mi->received_heartbeats++;
    /* 
       compare local and event's versions of log_file, log_pos.
       
       Heartbeat is sent only after an event corresponding to the corrdinates
       the heartbeat carries.
       Slave can not have a higher coordinate except in the only
       special case when mi->master_log_name, master_log_pos have never
       been updated by Rotate event i.e when slave does not have any history
       with the master (and thereafter mi->master_log_pos is NULL).

       Slave can have lower coordinates, if some event from master was omitted.

       TODO: handling `when' for SHOW SLAVE STATUS' snds behind
    */
    if ((memcmp(mi->master_log_name, hb.get_log_ident(), hb.get_ident_len())
         && mi->master_log_name != NULL)
        || mi->master_log_pos > hb.log_pos)
    {
      /* missed events of heartbeat from the past */
      error= ER_SLAVE_HEARTBEAT_FAILURE;
      error_msg.append(STRING_WITH_LEN("heartbeat is not compatible with local info;"));
      error_msg.append(STRING_WITH_LEN("the event's data: log_file_name "));
      error_msg.append(hb.get_log_ident(), (uint) strlen(hb.get_log_ident()));
      error_msg.append(STRING_WITH_LEN(" log_pos "));
      error_msg.append_ulonglong(hb.log_pos);
      goto err;
    }

    /*
      Heartbeat events doesn't count in the binlog size, so we don't have to
      increment mi->master_log_pos
    */
    goto skip_relay_logging;
  }
  break;

  case GTID_LIST_EVENT:
  {
    const char *errmsg;
    Gtid_list_log_event *glev;
    Log_event *tmp;
    uint32 flags;

    if (!(tmp= Log_event::read_log_event(buf, event_len, &errmsg,
           mi->rli.relay_log.description_event_for_queue,
           opt_slave_sql_verify_checksum)))
    {
      error= ER_SLAVE_RELAY_LOG_WRITE_FAILURE;
      goto err;
    }
    glev= static_cast<Gtid_list_log_event *>(tmp);
    event_pos= glev->log_pos;
    flags= glev->gl_flags;
    delete glev;

    /*
      We use fake Gtid_list events to update the old-style position (among
      other things).

      Early code created fake Gtid_list events with zero log_pos, those should
      not modify old-style position.
    */
    if (event_pos == 0 || event_pos <= mi->master_log_pos)
      inc_pos= 0;
    else
      inc_pos= event_pos - mi->master_log_pos;

    if (mi->rli.until_condition == Relay_log_info::UNTIL_GTID &&
        flags & Gtid_list_log_event::FLAG_UNTIL_REACHED)
    {
      char str_buf[128];
      String str(str_buf, sizeof(str_buf), system_charset_info);
      mi->rli.until_gtid_pos.to_string(&str);
      sql_print_information("Slave I/O thread stops because it reached its"
                            " UNTIL master_gtid_pos %s", str.c_ptr_safe());
      mi->abort_slave= true;
    }
  }
  break;

  case GTID_EVENT:
  {
    DBUG_EXECUTE_IF("kill_slave_io_after_2_events",
                    {
                      mi->dbug_do_disconnect= true;
                      mi->dbug_event_counter= 2;
                    };);

    uchar gtid_flag;

    if (Gtid_log_event::peek(buf, event_len, checksum_alg,
                             &event_gtid.domain_id, &event_gtid.server_id,
                             &event_gtid.seq_no, &gtid_flag,
                             rli->relay_log.description_event_for_queue))
    {
      error= ER_SLAVE_RELAY_LOG_WRITE_FAILURE;
      goto err;
    }
    got_gtid_event= true;
    if (mi->using_gtid == Master_info::USE_GTID_NO)
      goto default_action;
    if (unlikely(!mi->gtid_event_seen))
    {
      mi->gtid_event_seen= true;
      if (mi->gtid_reconnect_event_skip_count)
      {
        /*
          If we are reconnecting, and we need to skip a partial event group
          already queued to the relay log before the reconnect, then we check
          that we actually get the same event group (same GTID) as before, so
          we do not end up with half of one group and half another.

          The only way we should be able to receive a different GTID than what
          we expect is if the binlog on the master (or more likely the whole
          master server) was replaced with a different one, on the same IP
          address, _and_ the new master happens to have domains in a different
          order so we get the GTID from a different domain first. Still, it is
          best to protect against this case.
        */
        if (event_gtid.domain_id != mi->last_queued_gtid.domain_id ||
            event_gtid.server_id != mi->last_queued_gtid.server_id ||
            event_gtid.seq_no != mi->last_queued_gtid.seq_no)
        {
          bool first;
          error= ER_SLAVE_UNEXPECTED_MASTER_SWITCH;
          error_msg.append(STRING_WITH_LEN("Expected: "));
          first= true;
          rpl_slave_state_tostring_helper(&error_msg, &mi->last_queued_gtid,
                                          &first);
          error_msg.append(STRING_WITH_LEN(", received: "));
          first= true;
          rpl_slave_state_tostring_helper(&error_msg, &event_gtid, &first);
          goto err;
        }
      }
    }

    if (unlikely(mi->gtid_reconnect_event_skip_count))
    {
      goto default_action;
    }

    /*
      We have successfully queued to relay log everything before this GTID, so
      in case of reconnect we can start from after any previous GTID.
      (Normally we would have updated gtid_current_pos earlier at the end of
      the previous event group, but better leave an extra check here for
      safety).
    */
    if (mi->events_queued_since_last_gtid)
    {
      mi->gtid_current_pos.update(&mi->last_queued_gtid);
      mi->events_queued_since_last_gtid= 0;
    }
    mi->last_queued_gtid= event_gtid;
    mi->last_queued_gtid_standalone=
      (gtid_flag & Gtid_log_event::FL_STANDALONE) != 0;

    /* Should filter all the subsequent events in the current GTID group? */
    mi->domain_id_filter.do_filter(event_gtid.domain_id);

    ++mi->events_queued_since_last_gtid;
    inc_pos= event_len;
  }
  break;

#ifndef DBUG_OFF
  case XID_EVENT:
    DBUG_EXECUTE_IF("slave_discard_xid_for_gtid_0_x_1000",
    {
      /* Inject an event group that is missing its XID commit event. */
      if (mi->last_queued_gtid.domain_id == 0 &&
          mi->last_queued_gtid.seq_no == 1000)
        goto skip_relay_logging;
    });
    /* Fall through to default case ... */
#endif

  default:
  default_action:
    DBUG_EXECUTE_IF("kill_slave_io_after_2_events",
                    {
                      if (mi->dbug_do_disconnect &&
                          (((uchar)buf[EVENT_TYPE_OFFSET] == QUERY_EVENT) ||
                           ((uchar)buf[EVENT_TYPE_OFFSET] == TABLE_MAP_EVENT))
                          && (--mi->dbug_event_counter == 0))
                      {
                        error= ER_SLAVE_RELAY_LOG_WRITE_FAILURE;
                        mi->dbug_do_disconnect= false;  /* Safety */
                        goto err;
                      }
                    };);

    DBUG_EXECUTE_IF("kill_slave_io_before_commit",
                    {
                      if ((uchar)buf[EVENT_TYPE_OFFSET] == XID_EVENT ||
                          ((uchar)buf[EVENT_TYPE_OFFSET] == QUERY_EVENT &&
                           Query_log_event::peek_is_commit_rollback(buf, event_len,
                                                                    checksum_alg)))
                      {
                        error= ER_SLAVE_RELAY_LOG_WRITE_FAILURE;
                        goto err;
                      }
                    };);

    if (mi->using_gtid != Master_info::USE_GTID_NO && mi->gtid_event_seen)
    {
      if (unlikely(mi->gtid_reconnect_event_skip_count))
      {
        --mi->gtid_reconnect_event_skip_count;
        gtid_skip_enqueue= true;
      }
      else if (mi->events_queued_since_last_gtid)
        ++mi->events_queued_since_last_gtid;
    }

    inc_pos= event_len;
    break;
  }

  /*
    If we filter events master-side (eg. @@skip_replication), we will see holes
    in the event positions from the master. If we see such a hole, adjust
    mi->master_log_pos accordingly so we maintain the correct position (for
    reconnect, MASTER_POS_WAIT(), etc.)
  */
  if (inc_pos > 0 &&
      event_len >= LOG_POS_OFFSET+4 &&
      (event_pos= uint4korr(buf+LOG_POS_OFFSET)) > mi->master_log_pos + inc_pos)
  {
    inc_pos= event_pos - mi->master_log_pos;
    DBUG_PRINT("info", ("Adjust master_log_pos %llu->%llu to account for "
                        "master-side filtering",
                        mi->master_log_pos + inc_pos, event_pos));
  }

  /*
     If this event is originating from this server, don't queue it.
     We don't check this for 3.23 events because it's simpler like this; 3.23
     will be filtered anyway by the SQL slave thread which also tests the
     server id (we must also keep this test in the SQL thread, in case somebody
     upgrades a 4.0 slave which has a not-filtered relay log).

     ANY event coming from ourselves can be ignored: it is obvious for queries;
     for STOP_EVENT/ROTATE_EVENT/START_EVENT: these cannot come from ourselves
     (--log-slave-updates would not log that) unless this slave is also its
     direct master (an unsupported, useless setup!).
  */

  mysql_mutex_lock(log_lock);
  s_id= uint4korr(buf + SERVER_ID_OFFSET);
  /*
    Write the event to the relay log, unless we reconnected in the middle
    of an event group and now need to skip the initial part of the group that
    we already wrote before reconnecting.
  */
  if (unlikely(gtid_skip_enqueue))
  {
    mi->master_log_pos+= inc_pos;
    if ((uchar)buf[EVENT_TYPE_OFFSET] == FORMAT_DESCRIPTION_EVENT &&
        s_id == mi->master_id)
    {
      /*
        If we write this master's description event in the middle of an event
        group due to GTID reconnect, SQL thread will think that master crashed
        in the middle of the group and roll back the first half, so we must not.

        But we still have to write an artificial copy of the masters description
        event, to override the initial slave-version description event so that
        SQL thread has the right information for parsing the events it reads.
      */
      rli->relay_log.description_event_for_queue->created= 0;
      rli->relay_log.description_event_for_queue->set_artificial_event();
      if (rli->relay_log.append_no_lock
          (rli->relay_log.description_event_for_queue))
        error= ER_SLAVE_RELAY_LOG_WRITE_FAILURE;
      else
        rli->relay_log.harvest_bytes_written(&rli->log_space_total);
    }
    else if (mi->gtid_reconnect_event_skip_count == 0)
    {
      /*
        Add a fake rotate event so that SQL thread can see the old-style
        position where we re-connected in the middle of a GTID event group.
      */
      Rotate_log_event fake_rev(mi->master_log_name, 0, mi->master_log_pos, 0);
      fake_rev.server_id= mi->master_id;
      if (rli->relay_log.append_no_lock(&fake_rev))
        error= ER_SLAVE_RELAY_LOG_WRITE_FAILURE;
      else
        rli->relay_log.harvest_bytes_written(&rli->log_space_total);
    }
  }
  else
  if ((s_id == global_system_variables.server_id &&
       !mi->rli.replicate_same_server_id) ||
      event_that_should_be_ignored(buf) ||
      /*
        the following conjunction deals with IGNORE_SERVER_IDS, if set
        If the master is on the ignore list, execution of
        format description log events and rotate events is necessary.
      */
      (mi->ignore_server_ids.elements > 0 &&
       mi->shall_ignore_server_id(s_id) &&
       /* everything is filtered out from non-master */
       (s_id != mi->master_id ||
        /* for the master meta information is necessary */
        (buf[EVENT_TYPE_OFFSET] != FORMAT_DESCRIPTION_EVENT &&
         buf[EVENT_TYPE_OFFSET] != ROTATE_EVENT))) ||

      /*
        Check whether it needs to be filtered based on domain_id
        (DO_DOMAIN_IDS/IGNORE_DOMAIN_IDS).
      */
      (mi->domain_id_filter.is_group_filtered() &&
       Log_event::is_group_event((Log_event_type)(uchar)
                                 buf[EVENT_TYPE_OFFSET])))
  {
    /*
      Do not write it to the relay log.
      a) We still want to increment mi->master_log_pos, so that we won't
      re-read this event from the master if the slave IO thread is now
      stopped/restarted (more efficient if the events we are ignoring are big
      LOAD DATA INFILE).
      b) We want to record that we are skipping events, for the information of
      the slave SQL thread, otherwise that thread may let
      rli->group_relay_log_pos stay too small if the last binlog's event is
      ignored.
      But events which were generated by this slave and which do not exist in
      the master's binlog (i.e. Format_desc, Rotate & Stop) should not increment
      mi->master_log_pos.
      If the event is originated remotely and is being filtered out by
      IGNORE_SERVER_IDS it increments mi->master_log_pos
      as well as rli->group_relay_log_pos.
    */
    if (!(s_id == global_system_variables.server_id &&
          !mi->rli.replicate_same_server_id) ||
        (buf[EVENT_TYPE_OFFSET] != FORMAT_DESCRIPTION_EVENT &&
         buf[EVENT_TYPE_OFFSET] != ROTATE_EVENT &&
         buf[EVENT_TYPE_OFFSET] != STOP_EVENT))
    {
      mi->master_log_pos+= inc_pos;
      memcpy(rli->ign_master_log_name_end, mi->master_log_name, FN_REFLEN);
      DBUG_ASSERT(rli->ign_master_log_name_end[0]);
      rli->ign_master_log_pos_end= mi->master_log_pos;
      if (got_gtid_event)
        rli->ign_gtids.update(&event_gtid);
    }
    rli->relay_log.signal_update(); // the slave SQL thread needs to re-check
    DBUG_PRINT("info", ("master_log_pos: %lu, event originating from %u server, ignored",
                        (ulong) mi->master_log_pos, uint4korr(buf + SERVER_ID_OFFSET)));
  }
  else
  {
    if (likely(!rli->relay_log.write_event_buffer((uchar*)buf, event_len)))
    {
      mi->master_log_pos+= inc_pos;
      DBUG_PRINT("info", ("master_log_pos: %lu", (ulong) mi->master_log_pos));
      rli->relay_log.harvest_bytes_written(&rli->log_space_total);
    }
    else
    {
      error= ER_SLAVE_RELAY_LOG_WRITE_FAILURE;
    }
    rli->ign_master_log_name_end[0]= 0; // last event is not ignored
    if (got_gtid_event)
      rli->ign_gtids.remove_if_present(&event_gtid);
    if (save_buf != NULL)
      buf= save_buf;
  }
  mysql_mutex_unlock(log_lock);

  if (!error &&
      mi->using_gtid != Master_info::USE_GTID_NO &&
      mi->events_queued_since_last_gtid > 0 &&
      ( (mi->last_queued_gtid_standalone &&
         !Log_event::is_part_of_group((Log_event_type)(uchar)
                                      buf[EVENT_TYPE_OFFSET])) ||
        (!mi->last_queued_gtid_standalone &&
         ((uchar)buf[EVENT_TYPE_OFFSET] == XID_EVENT ||
          ((uchar)buf[EVENT_TYPE_OFFSET] == QUERY_EVENT &&
           Query_log_event::peek_is_commit_rollback(buf, event_len,
                                                    checksum_alg))))))
    {
      /*
        The whole of the current event group is queued. So in case of
        reconnect we can start from after the current GTID.
      */
      mi->gtid_current_pos.update(&mi->last_queued_gtid);
      mi->events_queued_since_last_gtid= 0;

      /* Reset the domain_id_filter flag. */
      mi->domain_id_filter.reset_filter();
    }

skip_relay_logging:

err:
  if (unlock_data_lock)
    mysql_mutex_unlock(&mi->data_lock);
  DBUG_PRINT("info", ("error: %d", error));

  /*
    Do not print ER_SLAVE_RELAY_LOG_WRITE_FAILURE error here, as the caller
    handle_slave_io() prints it on return.
  */
  if (error && error != ER_SLAVE_RELAY_LOG_WRITE_FAILURE)
    mi->report(ERROR_LEVEL, error, NULL, ER_DEFAULT(error),
               error_msg.ptr());

  DBUG_RETURN(error);
}


void end_relay_log_info(Relay_log_info* rli)
{
  DBUG_ENTER("end_relay_log_info");

  if (!rli->inited)
    DBUG_VOID_RETURN;
  if (rli->info_fd >= 0)
  {
    end_io_cache(&rli->info_file);
    mysql_file_close(rli->info_fd, MYF(MY_WME));
    rli->info_fd = -1;
  }
  if (rli->cur_log_fd >= 0)
  {
    end_io_cache(&rli->cache_buf);
    mysql_file_close(rli->cur_log_fd, MYF(MY_WME));
    rli->cur_log_fd = -1;
  }
  rli->inited = 0;
  rli->relay_log.close(LOG_CLOSE_INDEX | LOG_CLOSE_STOP_EVENT);
  rli->relay_log.harvest_bytes_written(&rli->log_space_total);
  /*
    Delete the slave's temporary tables from memory.
    In the future there will be other actions than this, to ensure persistance
    of slave's temp tables after shutdown.
  */
  rli->close_temporary_tables();
  DBUG_VOID_RETURN;
}


/**
  Hook to detach the active VIO before closing a connection handle.

  The client API might close the connection (and associated data)
  in case it encounters a unrecoverable (network) error. This hook
  is called from the client code before the VIO handle is deleted
  allows the thread to detach the active vio so it does not point
  to freed memory.

  Other calls to THD::clear_active_vio throughout this module are
  redundant due to the hook but are left in place for illustrative
  purposes.
*/

extern "C" void slave_io_thread_detach_vio()
{
#ifdef SIGNAL_WITH_VIO_CLOSE
  THD *thd= current_thd;
  if (thd && thd->slave_thread)
    thd->clear_active_vio();
#endif
}


/*
  Try to connect until successful or slave killed

  SYNPOSIS
    safe_connect()
    thd                 Thread handler for slave
    mysql               MySQL connection handle
    mi                  Replication handle

  RETURN
    0   ok
    #   Error
*/

static int safe_connect(THD* thd, MYSQL* mysql, Master_info* mi)
{
  DBUG_ENTER("safe_connect");

  DBUG_RETURN(connect_to_master(thd, mysql, mi, 0, 0));
}


/*
  SYNPOSIS
    connect_to_master()

  IMPLEMENTATION
    Try to connect until successful or slave killed or we have retried
    master_retry_count times
*/

static int connect_to_master(THD* thd, MYSQL* mysql, Master_info* mi,
                             bool reconnect, bool suppress_warnings)
{
  int slave_was_killed;
  int last_errno= -2;                           // impossible error
  ulong err_count=0;
  my_bool my_true= 1;
  DBUG_ENTER("connect_to_master");
  set_slave_max_allowed_packet(thd, mysql);
#ifndef DBUG_OFF
  mi->events_till_disconnect = disconnect_slave_event_count;
#endif
  ulong client_flag= CLIENT_REMEMBER_OPTIONS;
  if (opt_slave_compressed_protocol)
    client_flag|= CLIENT_COMPRESS;                /* We will use compression */

  mysql_options(mysql, MYSQL_OPT_CONNECT_TIMEOUT, (char *) &slave_net_timeout);
  mysql_options(mysql, MYSQL_OPT_READ_TIMEOUT, (char *) &slave_net_timeout);
  mysql_options(mysql, MYSQL_OPT_USE_THREAD_SPECIFIC_MEMORY,
                (char*) &my_true);

#ifdef HAVE_OPENSSL
  if (mi->ssl)
  {
    mysql_ssl_set(mysql,
                  mi->ssl_key[0]?mi->ssl_key:0,
                  mi->ssl_cert[0]?mi->ssl_cert:0,
                  mi->ssl_ca[0]?mi->ssl_ca:0,
                  mi->ssl_capath[0]?mi->ssl_capath:0,
                  mi->ssl_cipher[0]?mi->ssl_cipher:0);
    mysql_options(mysql, MYSQL_OPT_SSL_VERIFY_SERVER_CERT,
                  &mi->ssl_verify_server_cert);
    mysql_options(mysql, MYSQL_OPT_SSL_CRLPATH, 
                  mi->ssl_crlpath[0] ? mi->ssl_crlpath : 0);
    mysql_options(mysql, MYSQL_OPT_SSL_VERIFY_SERVER_CERT,
                  &mi->ssl_verify_server_cert);
  }
#endif

  /*
    If server's default charset is not supported (like utf16, utf32) as client
    charset, then set client charset to 'latin1' (default client charset).
  */
  if (is_supported_parser_charset(default_charset_info))
    mysql_options(mysql, MYSQL_SET_CHARSET_NAME, default_charset_info->csname);
  else
  {
    sql_print_information("'%s' can not be used as client character set. "
                          "'%s' will be used as default client character set "
                          "while connecting to master.",
                          default_charset_info->csname,
                          default_client_charset_info->csname);
    mysql_options(mysql, MYSQL_SET_CHARSET_NAME,
                  default_client_charset_info->csname);
  }

  /* This one is not strictly needed but we have it here for completeness */
  mysql_options(mysql, MYSQL_SET_CHARSET_DIR, (char *) charsets_dir);

  /* Set MYSQL_PLUGIN_DIR in case master asks for an external authentication plugin */
  if (opt_plugin_dir_ptr && *opt_plugin_dir_ptr)
    mysql_options(mysql, MYSQL_PLUGIN_DIR, opt_plugin_dir_ptr);

  /* we disallow empty users */
  if (mi->user == NULL || mi->user[0] == 0)
  {
    mi->report(ERROR_LEVEL, ER_SLAVE_FATAL_ERROR, NULL,
               ER_THD(thd, ER_SLAVE_FATAL_ERROR),
               "Invalid (empty) username when attempting to "
               "connect to the master server. Connection attempt "
               "terminated.");
    DBUG_RETURN(1);
  }
  while (!(slave_was_killed = io_slave_killed(mi)) &&
         (reconnect ? mysql_reconnect(mysql) != 0 :
          mysql_real_connect(mysql, mi->host, mi->user, mi->password, 0,
                             mi->port, 0, client_flag) == 0))
  {
    /* Don't repeat last error */
    if ((int)mysql_errno(mysql) != last_errno)
    {
      last_errno=mysql_errno(mysql);
      suppress_warnings= 0;
      mi->report(ERROR_LEVEL, last_errno, NULL,
                 "error %s to master '%s@%s:%d'"
                 " - retry-time: %d  retries: %lu  message: %s",
                 (reconnect ? "reconnecting" : "connecting"),
                 mi->user, mi->host, mi->port,
                 mi->connect_retry, master_retry_count,
                 mysql_error(mysql));
    }
    /*
      By default we try forever. The reason is that failure will trigger
      master election, so if the user did not set master_retry_count we
      do not want to have election triggered on the first failure to
      connect
    */
    if (++err_count == master_retry_count)
    {
      slave_was_killed=1;
      if (reconnect)
        change_rpl_status(RPL_ACTIVE_SLAVE,RPL_LOST_SOLDIER);
      break;
    }
    slave_sleep(thd,mi->connect_retry,io_slave_killed, mi);
  }

  if (!slave_was_killed)
  {
    mi->clear_error(); // clear possible left over reconnect error
    if (reconnect)
    {
      if (!suppress_warnings && global_system_variables.log_warnings)
        sql_print_information("Slave: connected to master '%s@%s:%d',"
                              "replication resumed in log '%s' at "
                              "position %llu", mi->user, mi->host, mi->port,
                              IO_RPL_LOG_NAME, mi->master_log_pos);
    }
    else
    {
      change_rpl_status(RPL_IDLE_SLAVE,RPL_ACTIVE_SLAVE);
      general_log_print(thd, COM_CONNECT_OUT, "%s@%s:%d",
                        mi->user, mi->host, mi->port);
    }
#ifdef SIGNAL_WITH_VIO_CLOSE
    thd->set_active_vio(mysql->net.vio);
#endif
  }
  mysql->reconnect= 1;
  DBUG_PRINT("exit",("slave_was_killed: %d", slave_was_killed));
  DBUG_RETURN(slave_was_killed);
}


/*
  safe_reconnect()

  IMPLEMENTATION
    Try to connect until successful or slave killed or we have retried
    master_retry_count times
*/

static int safe_reconnect(THD* thd, MYSQL* mysql, Master_info* mi,
                          bool suppress_warnings)
{
  DBUG_ENTER("safe_reconnect");
  DBUG_RETURN(connect_to_master(thd, mysql, mi, 1, suppress_warnings));
}


#ifdef NOT_USED
MYSQL *rpl_connect_master(MYSQL *mysql)
{
  Master_info *mi= my_pthread_getspecific_ptr(Master_info*, RPL_MASTER_INFO);
  bool allocated= false;
  my_bool my_true= 1;
  THD *thd;

  if (!mi)
  {
    sql_print_error("'rpl_connect_master' must be called in slave I/O thread context.");
    return NULL;
  }
  thd= mi->io_thd;
  if (!mysql)
  {
    if(!(mysql= mysql_init(NULL)))
    {
      sql_print_error("rpl_connect_master: failed in mysql_init()");
      return NULL;
    }
    allocated= true;
  }

  /*
    XXX: copied from connect_to_master, this function should not
    change the slave status, so we cannot use connect_to_master
    directly
    
    TODO: make this part a seperate function to eliminate duplication
  */
  mysql_options(mysql, MYSQL_OPT_CONNECT_TIMEOUT, (char *) &slave_net_timeout);
  mysql_options(mysql, MYSQL_OPT_READ_TIMEOUT, (char *) &slave_net_timeout);
  mysql_options(mysql, MYSQL_OPT_USE_THREAD_SPECIFIC_MEMORY,
                (char*) &my_true);

#ifdef HAVE_OPENSSL
  if (mi->ssl)
  {
    mysql_ssl_set(mysql,
                  mi->ssl_key[0]?mi->ssl_key:0,
                  mi->ssl_cert[0]?mi->ssl_cert:0,
                  mi->ssl_ca[0]?mi->ssl_ca:0,
                  mi->ssl_capath[0]?mi->ssl_capath:0,
                  mi->ssl_cipher[0]?mi->ssl_cipher:0);
    mysql_options(mysql, MYSQL_OPT_SSL_VERIFY_SERVER_CERT,
                  &mi->ssl_verify_server_cert);
  }
#endif

  mysql_options(mysql, MYSQL_SET_CHARSET_NAME, default_charset_info->csname);
  /* This one is not strictly needed but we have it here for completeness */
  mysql_options(mysql, MYSQL_SET_CHARSET_DIR, (char *) charsets_dir);

  if (mi->user == NULL
      || mi->user[0] == 0
      || io_slave_killed( mi)
      || !mysql_real_connect(mysql, mi->host, mi->user, mi->password, 0,
                             mi->port, 0, 0))
  {
    if (!io_slave_killed( mi))
      sql_print_error("rpl_connect_master: error connecting to master: %s (server_error: %d)",
                      mysql_error(mysql), mysql_errno(mysql));
    
    if (allocated)
      mysql_close(mysql);                       // this will free the object
    return NULL;
  }
  return mysql;
}
#endif

/*
  Store the file and position where the execute-slave thread are in the
  relay log.

  SYNOPSIS
    flush_relay_log_info()
    rli                 Relay log information

  NOTES
    - As this is only called by the slave thread or on STOP SLAVE, with the
      log_lock grabbed and the slave thread stopped, we don't need to have 
      a lock here.
    - If there is an active transaction, then we don't update the position
      in the relay log.  This is to ensure that we re-execute statements
      if we die in the middle of an transaction that was rolled back.
    - As a transaction never spans binary logs, we don't have to handle the
      case where we do a relay-log-rotation in the middle of the transaction.
      If this would not be the case, we would have to ensure that we
      don't delete the relay log file where the transaction started when
      we switch to a new relay log file.

  TODO
    - Change the log file information to a binary format to avoid calling
      longlong2str.

  RETURN VALUES
    0   ok
    1   write error
*/

bool flush_relay_log_info(Relay_log_info* rli)
{
  bool error=0;
  DBUG_ENTER("flush_relay_log_info");

  if (unlikely(rli->no_storage))
    DBUG_RETURN(0);

  IO_CACHE *file = &rli->info_file;
  char buff[FN_REFLEN*2+22*2+4], *pos;

  my_b_seek(file, 0L);
  pos=strmov(buff, rli->group_relay_log_name);
  *pos++='\n';
  pos= longlong10_to_str(rli->group_relay_log_pos, pos, 10);
  *pos++='\n';
  pos=strmov(pos, rli->group_master_log_name);
  *pos++='\n';
  pos=longlong10_to_str(rli->group_master_log_pos, pos, 10);
  *pos='\n';
  if (my_b_write(file, (uchar*) buff, (size_t) (pos-buff)+1))
    error=1;
  if (flush_io_cache(file))
    error=1;
  if (sync_relayloginfo_period &&
      !error &&
      ++(rli->sync_counter) >= sync_relayloginfo_period)
  {
    if (my_sync(rli->info_fd, MYF(MY_WME)))
      error=1;
    rli->sync_counter= 0;
  }
  /* 
    Flushing the relay log is done by the slave I/O thread 
    or by the user on STOP SLAVE. 
   */
  DBUG_RETURN(error);
}


/*
  Called when we notice that the current "hot" log got rotated under our feet.
*/

static IO_CACHE *reopen_relay_log(Relay_log_info *rli, const char **errmsg)
{
  DBUG_ENTER("reopen_relay_log");
  DBUG_ASSERT(rli->cur_log != &rli->cache_buf);
  DBUG_ASSERT(rli->cur_log_fd == -1);

  IO_CACHE *cur_log = rli->cur_log=&rli->cache_buf;
  if ((rli->cur_log_fd=open_binlog(cur_log,rli->event_relay_log_name,
                                   errmsg)) <0)
    DBUG_RETURN(0);
  /*
    We want to start exactly where we was before:
    relay_log_pos       Current log pos
    pending             Number of bytes already processed from the event
  */
  rli->event_relay_log_pos= MY_MAX(rli->event_relay_log_pos, BIN_LOG_HEADER_SIZE);
  my_b_seek(cur_log,rli->event_relay_log_pos);
  DBUG_RETURN(cur_log);
}


/**
  Reads next event from the relay log.  Should be called from the
  slave IO thread.

  @param rli Relay_log_info structure for the slave IO thread.

  @return The event read, or NULL on error.  If an error occurs, the
  error is reported through the sql_print_information() or
  sql_print_error() functions.

  The size of the read event (in bytes) is returned in *event_size.
*/
static Log_event* next_event(rpl_group_info *rgi, ulonglong *event_size)
{
  Log_event* ev;
  Relay_log_info *rli= rgi->rli;
  IO_CACHE* cur_log = rli->cur_log;
  mysql_mutex_t *log_lock = rli->relay_log.get_log_lock();
  const char* errmsg=0;
  DBUG_ENTER("next_event");

  DBUG_ASSERT(rgi->thd != 0 && rgi->thd == rli->sql_driver_thd);
  *event_size= 0;

#ifndef DBUG_OFF
  if (abort_slave_event_count && !rli->events_till_abort--)
    DBUG_RETURN(0);
#endif

  /*
    For most operations we need to protect rli members with data_lock,
    so we assume calling function acquired this mutex for us and we will
    hold it for the most of the loop below However, we will release it
    whenever it is worth the hassle,  and in the cases when we go into a
    mysql_cond_wait() with the non-data_lock mutex
  */
  mysql_mutex_assert_owner(&rli->data_lock);

  while (!sql_slave_killed(rgi))
  {
    /*
      We can have two kinds of log reading:
      hot_log:
        rli->cur_log points at the IO_CACHE of relay_log, which
        is actively being updated by the I/O thread. We need to be careful
        in this case and make sure that we are not looking at a stale log that
        has already been rotated. If it has been, we reopen the log.

      The other case is much simpler:
        We just have a read only log that nobody else will be updating.
    */
    ulonglong old_pos;
    bool hot_log;
    if ((hot_log = (cur_log != &rli->cache_buf)))
    {
      DBUG_ASSERT(rli->cur_log_fd == -1); // foreign descriptor
      mysql_mutex_lock(log_lock);

      /*
        Reading xxx_file_id is safe because the log will only
        be rotated when we hold relay_log.LOCK_log
      */
      if (rli->relay_log.get_open_count() != rli->cur_log_old_open_count)
      {
        // The master has switched to a new log file; Reopen the old log file
        cur_log=reopen_relay_log(rli, &errmsg);
        mysql_mutex_unlock(log_lock);
        if (!cur_log)                           // No more log files
          goto err;
        hot_log=0;                              // Using old binary log
      }
    }
    /* 
      As there is no guarantee that the relay is open (for example, an I/O
      error during a write by the slave I/O thread may have closed it), we
      have to test it.
    */
    if (!my_b_inited(cur_log))
      goto err;
#ifndef DBUG_OFF
    {
      /* This is an assertion which sometimes fails, let's try to track it */
      DBUG_PRINT("info", ("my_b_tell(cur_log)=%llu rli->event_relay_log_pos=%llu",
                          my_b_tell(cur_log), rli->event_relay_log_pos));
      DBUG_ASSERT(my_b_tell(cur_log) >= BIN_LOG_HEADER_SIZE);
      DBUG_ASSERT(rli->mi->using_parallel() ||
                  my_b_tell(cur_log) == rli->event_relay_log_pos);
    }
#endif
    /*
      Relay log is always in new format - if the master is 3.23, the
      I/O thread will convert the format for us.
      A problem: the description event may be in a previous relay log. So if
      the slave has been shutdown meanwhile, we would have to look in old relay
      logs, which may even have been deleted. So we need to write this
      description event at the beginning of the relay log.
      When the relay log is created when the I/O thread starts, easy: the
      master will send the description event and we will queue it.
      But if the relay log is created by new_file(): then the solution is:
      MYSQL_BIN_LOG::open() will write the buffered description event.
    */
    old_pos= rli->event_relay_log_pos;
    if ((ev= Log_event::read_log_event(cur_log,0,
                                       rli->relay_log.description_event_for_exec,
                                       opt_slave_sql_verify_checksum)))

    {
      /*
        read it while we have a lock, to avoid a mutex lock in
        inc_event_relay_log_pos()
      */
      rli->future_event_relay_log_pos= my_b_tell(cur_log);
      *event_size= rli->future_event_relay_log_pos - old_pos;

      if (hot_log)
        mysql_mutex_unlock(log_lock);
      rli->sql_thread_caught_up= false;
      DBUG_RETURN(ev);
    }
    if (opt_reckless_slave)                     // For mysql-test
      cur_log->error = 0;
    if (cur_log->error < 0)
    {
      errmsg = "slave SQL thread aborted because of I/O error";
      if (hot_log)
        mysql_mutex_unlock(log_lock);
      goto err;
    }
    if (!cur_log->error) /* EOF */
    {
      /*
        On a hot log, EOF means that there are no more updates to
        process and we must block until I/O thread adds some and
        signals us to continue
      */
      if (hot_log)
      {
        /*
          We say in Seconds_Behind_Master that we have "caught up". Note that
          for example if network link is broken but I/O slave thread hasn't
          noticed it (slave_net_timeout not elapsed), then we'll say "caught
          up" whereas we're not really caught up. Fixing that would require
          internally cutting timeout in smaller pieces in network read, no
          thanks. Another example: SQL has caught up on I/O, now I/O has read
          a new event and is queuing it; the false "0" will exist until SQL
          finishes executing the new event; it will be look abnormal only if
          the events have old timestamps (then you get "many", 0, "many").

          Transient phases like this can be fixed with implemeting
          Heartbeat event which provides the slave the status of the
          master at time the master does not have any new update to send.
          Seconds_Behind_Master would be zero only when master has no
          more updates in binlog for slave. The heartbeat can be sent
          in a (small) fraction of slave_net_timeout. Until it's done
          rli->sql_thread_caught_up is temporarely (for time of waiting for
          the following event) set whenever EOF is reached.
        */
        rli->sql_thread_caught_up= true;

        DBUG_ASSERT(rli->relay_log.get_open_count() ==
                    rli->cur_log_old_open_count);

        if (rli->ign_master_log_name_end[0])
        {
          /* We generate and return a Rotate, to make our positions advance */
          DBUG_PRINT("info",("seeing an ignored end segment"));
          ev= new Rotate_log_event(rli->ign_master_log_name_end,
                                   0, rli->ign_master_log_pos_end,
                                   Rotate_log_event::DUP_NAME);
          rli->ign_master_log_name_end[0]= 0;
          mysql_mutex_unlock(log_lock);
          if (unlikely(!ev))
          {
            errmsg= "Slave SQL thread failed to create a Rotate event "
              "(out of memory?), SHOW SLAVE STATUS may be inaccurate";
            goto err;
          }
          ev->server_id= 0; // don't be ignored by slave SQL thread
          DBUG_RETURN(ev);
        }

        if (rli->ign_gtids.count())
        {
          /* We generate and return a Gtid_list, to update gtid_slave_pos. */
          DBUG_PRINT("info",("seeing ignored end gtids"));
          ev= new Gtid_list_log_event(&rli->ign_gtids,
                                      Gtid_list_log_event::FLAG_IGN_GTIDS);
          rli->ign_gtids.reset();
          mysql_mutex_unlock(log_lock);
          if (unlikely(!ev))
          {
            errmsg= "Slave SQL thread failed to create a Gtid_list event "
              "(out of memory?), gtid_slave_pos may be inaccurate";
            goto err;
          }
          ev->server_id= 0; // don't be ignored by slave SQL thread
          ev->set_artificial_event(); // Don't mess up Exec_Master_Log_Pos
          DBUG_RETURN(ev);
        }

        /*
          We have to check sql_slave_killed() here an extra time.
          Otherwise we may miss a wakeup, since last check was done
          without holding LOCK_log.
        */
        if (sql_slave_killed(rgi))
        {
          mysql_mutex_unlock(log_lock);
          break;
        }

        /*
          We can, and should release data_lock while we are waiting for
          update. If we do not, show slave status will block
        */
        mysql_mutex_unlock(&rli->data_lock);

        /*
          Possible deadlock :
          - the I/O thread has reached log_space_limit
          - the SQL thread has read all relay logs, but cannot purge for some
          reason:
            * it has already purged all logs except the current one
            * there are other logs than the current one but they're involved in
            a transaction that finishes in the current one (or is not finished)
          Solution :
          Wake up the possibly waiting I/O thread, and set a boolean asking
          the I/O thread to temporarily ignore the log_space_limit
          constraint, because we do not want the I/O thread to block because of
          space (it's ok if it blocks for any other reason (e.g. because the
          master does not send anything). Then the I/O thread stops waiting
          and reads one more event and starts honoring log_space_limit again.

          If the SQL thread needs more events to be able to rotate the log (it
          might need to finish the current group first), then it can ask for
          one more at a time. Thus we don't outgrow the relay log indefinitely,
          but rather in a controlled manner, until the next rotate.

          When the SQL thread starts it sets ignore_log_space_limit to false. 
          We should also reset ignore_log_space_limit to 0 when the user does 
          RESET SLAVE, but in fact, no need as RESET SLAVE requires that the
          slave be stopped, and the SQL thread sets ignore_log_space_limit
          to 0 when
          it stops.
        */
        mysql_mutex_lock(&rli->log_space_lock);

        /* 
          If we have reached the limit of the relay space and we
          are going to sleep, waiting for more events:

          1. If outside a group, SQL thread asks the IO thread 
             to force a rotation so that the SQL thread purges 
             logs next time it processes an event (thus space is
             freed).

          2. If in a group, SQL thread asks the IO thread to 
             ignore the limit and queues yet one more event 
             so that the SQL thread finishes the group and 
             is are able to rotate and purge sometime soon.
         */
        if (rli->log_space_limit && 
            rli->log_space_limit < rli->log_space_total)
        {
          /* force rotation if not in an unfinished group */
          rli->sql_force_rotate_relay= !rli->is_in_group();

          /* ask for one more event */
          rli->ignore_log_space_limit= true;
        }

        mysql_cond_broadcast(&rli->log_space_cond);
        mysql_mutex_unlock(&rli->log_space_lock);
        // Note that wait_for_update_relay_log unlocks lock_log !
        rli->relay_log.wait_for_update_relay_log(rli->sql_driver_thd);
        // re-acquire data lock since we released it earlier
        mysql_mutex_lock(&rli->data_lock);
        rli->sql_thread_caught_up= false;
        continue;
      }
      /*
        If the log was not hot, we need to move to the next log in
        sequence. The next log could be hot or cold, we deal with both
        cases separately after doing some common initialization
      */
      end_io_cache(cur_log);
      DBUG_ASSERT(rli->cur_log_fd >= 0);
      mysql_file_close(rli->cur_log_fd, MYF(MY_WME));
      rli->cur_log_fd = -1;
      rli->last_inuse_relaylog->completed= true;
      rli->relay_log.description_event_for_exec->reset_crypto();

      if (relay_log_purge)
      {
        /*
          purge_first_log will properly set up relay log coordinates in rli.
          If the group's coordinates are equal to the event's coordinates
          (i.e. the relay log was not rotated in the middle of a group),
          we can purge this relay log too.
          We do ulonglong and string comparisons, this may be slow but
          - purging the last relay log is nice (it can save 1GB of disk), so we
          like to detect the case where we can do it, and given this,
          - I see no better detection method
          - purge_first_log is not called that often
        */
        if (rli->relay_log.purge_first_log
            (rli,
             rli->group_relay_log_pos == rli->event_relay_log_pos
             && !strcmp(rli->group_relay_log_name,rli->event_relay_log_name)))
        {
          errmsg = "Error purging processed logs";
          goto err;
        }
      }
      else
      {
        /*
          If hot_log is set, then we already have a lock on
          LOCK_log.  If not, we have to get the lock.

          According to Sasha, the only time this code will ever be executed
          is if we are recovering from a bug.
        */
        if (rli->relay_log.find_next_log(&rli->linfo, !hot_log))
        {
          errmsg = "error switching to the next log";
          goto err;
        }
        rli->event_relay_log_pos = BIN_LOG_HEADER_SIZE;
        strmake_buf(rli->event_relay_log_name,rli->linfo.log_file_name);
        flush_relay_log_info(rli);
      }

      /*
        Now we want to open this next log. To know if it's a hot log (the one
        being written by the I/O thread now) or a cold log, we can use
        is_active(); if it is hot, we use the I/O cache; if it's cold we open
        the file normally. But if is_active() reports that the log is hot, this
        may change between the test and the consequence of the test. So we may
        open the I/O cache whereas the log is now cold, which is nonsense.
        To guard against this, we need to have LOCK_log.
      */

      DBUG_PRINT("info",("hot_log: %d",hot_log));
      if (!hot_log) /* if hot_log, we already have this mutex */
        mysql_mutex_lock(log_lock);
      if (rli->relay_log.is_active(rli->linfo.log_file_name))
      {
        rli->cur_log= cur_log= rli->relay_log.get_log_file();
        rli->cur_log_old_open_count= rli->relay_log.get_open_count();
        DBUG_ASSERT(rli->cur_log_fd == -1);

        /*
           When the SQL thread is [stopped and] (re)started the
           following may happen:

           1. Log was hot at stop time and remains hot at restart

              SQL thread reads again from hot_log (SQL thread was
              reading from the active log when it was stopped and the
              very same log is still active on SQL thread restart).

              In this case, my_b_seek is performed on cur_log, while
              cur_log points to relay_log.get_log_file();

           2. Log was hot at stop time but got cold before restart

              The log was hot when SQL thread stopped, but it is not
              anymore when the SQL thread restarts.

              In this case, the SQL thread reopens the log, using
              cache_buf, ie, cur_log points to &cache_buf, and thence
              its coordinates are reset.

           3. Log was already cold at stop time

              The log was not hot when the SQL thread stopped, and, of
              course, it will not be hot when it restarts.

              In this case, the SQL thread opens the cold log again,
              using cache_buf, ie, cur_log points to &cache_buf, and
              thence its coordinates are reset.

           4. Log was hot at stop time, DBA changes to previous cold
              log and restarts SQL thread

              The log was hot when the SQL thread was stopped, but the
              user changed the coordinates of the SQL thread to
              restart from a previous cold log.

              In this case, at start time, cur_log points to a cold
              log, opened using &cache_buf as cache, and coordinates
              are reset. However, as it moves on to the next logs, it
              will eventually reach the hot log. If the hot log is the
              same at the time the SQL thread was stopped, then
              coordinates were not reset - the cur_log will point to
              relay_log.get_log_file(), and not a freshly opened
              IO_CACHE through cache_buf. For this reason we need to
              deploy a my_b_seek before calling check_binlog_magic at
              this point of the code (see: BUG#55263 for more
              details).
          
          NOTES: 
            - We must keep the LOCK_log to read the 4 first bytes, as
              this is a hot log (same as when we call read_log_event()
              above: for a hot log we take the mutex).

            - Because of scenario #4 above, we need to have a
              my_b_seek here. Otherwise, we might hit the assertion
              inside check_binlog_magic.
        */

        my_b_seek(cur_log, (my_off_t) 0);
        if (check_binlog_magic(cur_log,&errmsg))
        {
          if (!hot_log)
            mysql_mutex_unlock(log_lock);
          goto err;
        }
        if (rli->alloc_inuse_relaylog(rli->linfo.log_file_name))
        {
          if (!hot_log)
            mysql_mutex_unlock(log_lock);
          goto err;
        }
        if (!hot_log)
          mysql_mutex_unlock(log_lock);
        continue;
      }
      if (!hot_log)
        mysql_mutex_unlock(log_lock);
      /*
        if we get here, the log was not hot, so we will have to open it
        ourselves. We are sure that the log is still not hot now (a log can get
        from hot to cold, but not from cold to hot). No need for LOCK_log.
      */
      // open_binlog() will check the magic header
      if ((rli->cur_log_fd=open_binlog(cur_log,rli->linfo.log_file_name,
                                       &errmsg)) <0)
        goto err;
      if (rli->alloc_inuse_relaylog(rli->linfo.log_file_name))
        goto err;
    }
    else
    {
      /*
        Read failed with a non-EOF error.
        TODO: come up with something better to handle this error
      */
      if (hot_log)
        mysql_mutex_unlock(log_lock);
      sql_print_error("Slave SQL thread: I/O error reading \
event(errno: %d  cur_log->error: %d)",
                      my_errno,cur_log->error);
      // set read position to the beginning of the event
      my_b_seek(cur_log,rli->event_relay_log_pos);
      /* otherwise, we have had a partial read */
      errmsg = "Aborting slave SQL thread because of partial event read";
      break;                                    // To end of function
    }
  }
  if (!errmsg && global_system_variables.log_warnings)
  {
    sql_print_information("Error reading relay log event: %s",
                          "slave SQL thread was killed");
    DBUG_RETURN(0);
  }

err:
  if (errmsg)
    sql_print_error("Error reading relay log event: %s", errmsg);
  DBUG_RETURN(0);
}

/*
  Rotate a relay log (this is used only by FLUSH LOGS; the automatic rotation
  because of size is simpler because when we do it we already have all relevant
  locks; here we don't, so this function is mainly taking locks).
  Returns nothing as we cannot catch any error (MYSQL_BIN_LOG::new_file()
  is void).
*/

int rotate_relay_log(Master_info* mi)
{
  DBUG_ENTER("rotate_relay_log");
  Relay_log_info* rli= &mi->rli;
  int error= 0;

  DBUG_EXECUTE_IF("crash_before_rotate_relaylog", DBUG_SUICIDE(););

  /*
     We need to test inited because otherwise, new_file() will attempt to lock
     LOCK_log, which may not be inited (if we're not a slave).
  */
  if (!rli->inited)
  {
    DBUG_PRINT("info", ("rli->inited == 0"));
    goto end;
  }

  /* If the relay log is closed, new_file() will do nothing. */
  if ((error= rli->relay_log.new_file()))
    goto end;

  /*
    We harvest now, because otherwise BIN_LOG_HEADER_SIZE will not immediately
    be counted, so imagine a succession of FLUSH LOGS  and assume the slave
    threads are started:
    relay_log_space decreases by the size of the deleted relay log, but does
    not increase, so flush-after-flush we may become negative, which is wrong.
    Even if this will be corrected as soon as a query is replicated on the
    slave (because the I/O thread will then call harvest_bytes_written() which
    will harvest all these BIN_LOG_HEADER_SIZE we forgot), it may give strange
    output in SHOW SLAVE STATUS meanwhile. So we harvest now.
    If the log is closed, then this will just harvest the last writes, probably
    0 as they probably have been harvested.

    Note that it needs to be protected by mi->data_lock.
  */
  mysql_mutex_assert_owner(&mi->data_lock);
  rli->relay_log.harvest_bytes_written(&rli->log_space_total);
end:
  DBUG_RETURN(error);
}


/**
   Detects, based on master's version (as found in the relay log), if master
   has a certain bug.
   @param rli Relay_log_info which tells the master's version
   @param bug_id Number of the bug as found in bugs.mysql.com
   @param report bool report error message, default TRUE

   @param pred Predicate function that will be called with @c param to
   check for the bug. If the function return @c true, the bug is present,
   otherwise, it is not.

   @param param  State passed to @c pred function.

   @return TRUE if master has the bug, FALSE if it does not.
*/
bool rpl_master_has_bug(const Relay_log_info *rli, uint bug_id, bool report,
                        bool (*pred)(const void *), const void *param)
{
  struct st_version_range_for_one_bug {
    uint        bug_id;
    const uchar introduced_in[3]; // first version with bug
    const uchar fixed_in[3];      // first version with fix
  };
  static struct st_version_range_for_one_bug versions_for_all_bugs[]=
  {
    {24432, { 5, 0, 24 }, { 5, 0, 38 } },
    {24432, { 5, 1, 12 }, { 5, 1, 17 } },
    {33029, { 5, 0,  0 }, { 5, 0, 58 } },
    {33029, { 5, 1,  0 }, { 5, 1, 12 } },
    {37426, { 5, 1,  0 }, { 5, 1, 26 } },
  };
  const uchar *master_ver=
    rli->relay_log.description_event_for_exec->server_version_split.ver;

  DBUG_ASSERT(sizeof(rli->relay_log.description_event_for_exec->server_version_split.ver) == 3);

  for (uint i= 0;
       i < sizeof(versions_for_all_bugs)/sizeof(*versions_for_all_bugs);i++)
  {
    const uchar *introduced_in= versions_for_all_bugs[i].introduced_in,
      *fixed_in= versions_for_all_bugs[i].fixed_in;
    if ((versions_for_all_bugs[i].bug_id == bug_id) &&
        (memcmp(introduced_in, master_ver, 3) <= 0) &&
        (memcmp(fixed_in,      master_ver, 3) >  0) &&
        (pred == NULL || (*pred)(param)))
    {
      if (!report)
	return TRUE;
      // a short message for SHOW SLAVE STATUS (message length constraints)
      my_printf_error(ER_UNKNOWN_ERROR, "master may suffer from"
                      " http://bugs.mysql.com/bug.php?id=%u"
                      " so slave stops; check error log on slave"
                      " for more info", MYF(0), bug_id);
      // a verbose message for the error log
      rli->report(ERROR_LEVEL, ER_UNKNOWN_ERROR, NULL,
                  "According to the master's version ('%s'),"
                  " it is probable that master suffers from this bug:"
                      " http://bugs.mysql.com/bug.php?id=%u"
                      " and thus replicating the current binary log event"
                      " may make the slave's data become different from the"
                      " master's data."
                      " To take no risk, slave refuses to replicate"
                      " this event and stops."
                      " We recommend that all updates be stopped on the"
                      " master and slave, that the data of both be"
                      " manually synchronized,"
                      " that master's binary logs be deleted,"
                      " that master be upgraded to a version at least"
                      " equal to '%d.%d.%d'. Then replication can be"
                      " restarted.",
                      rli->relay_log.description_event_for_exec->server_version,
                      bug_id,
                      fixed_in[0], fixed_in[1], fixed_in[2]);
      return TRUE;
    }
  }
  return FALSE;
}

/**
   BUG#33029, For all 5.0 up to 5.0.58 exclusive, and 5.1 up to 5.1.12
   exclusive, if one statement in a SP generated AUTO_INCREMENT value
   by the top statement, all statements after it would be considered
   generated AUTO_INCREMENT value by the top statement, and a
   erroneous INSERT_ID value might be associated with these statement,
   which could cause duplicate entry error and stop the slave.

   Detect buggy master to work around.
 */
bool rpl_master_erroneous_autoinc(THD *thd)
{
  if (thd->rgi_slave)
  {
    DBUG_EXECUTE_IF("simulate_bug33029", return TRUE;);
    return rpl_master_has_bug(thd->rgi_slave->rli, 33029, FALSE, NULL, NULL);
  }
  return FALSE;
}

/**
  @} (end of group Replication)
*/

#endif /* HAVE_REPLICATION */<|MERGE_RESOLUTION|>--- conflicted
+++ resolved
@@ -303,14 +303,7 @@
   my_thread_init();
   thd= new THD(next_thread_id());
   thd->thread_stack= (char*) &thd;           /* Set approximate stack start */
-<<<<<<< HEAD
-  thd->system_thread = SYSTEM_THREAD_SLAVE_INIT;
-=======
-  mysql_mutex_lock(&LOCK_thread_count);
-  thd->thread_id= thread_id++;
-  mysql_mutex_unlock(&LOCK_thread_count);
   thd->system_thread = SYSTEM_THREAD_SLAVE_BACKGROUND;
->>>>>>> 7e0c9de8
   thread_safe_increment32(&service_thread_count);
   thd->store_globals();
   thd->security_ctx->skip_grants();
@@ -323,8 +316,6 @@
                       rpl_gtid_slave_state_table_name.str,
                       thd->get_stmt_da()->sql_errno(),
                       thd->get_stmt_da()->message());
-<<<<<<< HEAD
-=======
 
   mysql_mutex_lock(&LOCK_slave_background);
   slave_background_thread_gtid_loaded= true;
@@ -373,21 +364,10 @@
   mysql_cond_broadcast(&COND_slave_background);
   mysql_mutex_unlock(&LOCK_slave_background);
 
->>>>>>> 7e0c9de8
   delete thd;
   thread_safe_decrement32(&service_thread_count);
 
-<<<<<<< HEAD
-  /* Signal run_slave_init_thread() that we are done */
-
-  mysql_mutex_lock(&LOCK_start_thread);
-  slave_init_thread_running= false;
-  mysql_cond_broadcast(&COND_start_thread);
-  mysql_mutex_unlock(&LOCK_start_thread);
-
   my_thread_end();
-=======
->>>>>>> 7e0c9de8
   return 0;
 }
 
@@ -445,18 +425,11 @@
     return 1;
   }
 
-<<<<<<< HEAD
-  mysql_mutex_lock(&LOCK_start_thread);
-  while (slave_init_thread_running)
-    mysql_cond_wait(&COND_start_thread, &LOCK_start_thread);
-  mysql_mutex_unlock(&LOCK_start_thread);
-=======
   mysql_mutex_lock(&LOCK_slave_background);
   while (!slave_background_thread_gtid_loaded)
     mysql_cond_wait(&COND_slave_background, &LOCK_slave_background);
   mysql_mutex_unlock(&LOCK_slave_background);
 
->>>>>>> 7e0c9de8
   return 0;
 }
 
