/* Copyright (C) 2000-2003 MySQL AB

   This program is free software; you can redistribute it and/or modify
   it under the terms of the GNU General Public License as published by
   the Free Software Foundation; version 2 of the License.

   This program is distributed in the hope that it will be useful,
   but WITHOUT ANY WARRANTY; without even the implied warranty of
   MERCHANTABILITY or FITNESS FOR A PARTICULAR PURPOSE.  See the
   GNU General Public License for more details.

   You should have received a copy of the GNU General Public License
   along with this program; if not, write to the Free Software
   Foundation, Inc., 59 Temple Place, Suite 330, Boston, MA  02111-1307  USA */


/**
  @addtogroup Replication
  @{

  @file

  @brief Code to run the io thread and the sql thread on the
  replication slave.
*/

#include "mysql_priv.h"

#include <mysql.h>
#include <myisam.h>
#include "slave.h"
#include "rpl_mi.h"
#include "rpl_rli.h"
#include "sql_repl.h"
#include "rpl_filter.h"
#include "repl_failsafe.h"
#include <thr_alarm.h>
#include <my_dir.h>
#include <sql_common.h>
#include <errmsg.h>
#include <mysqld_error.h>
#include <mysys_err.h>

#ifdef HAVE_REPLICATION

#include "rpl_tblmap.h"

#define FLAGSTR(V,F) ((V)&(F)?#F" ":"")

#define MAX_SLAVE_RETRY_PAUSE 5
bool use_slave_mask = 0;
MY_BITMAP slave_error_mask;
char slave_skip_error_names[SHOW_VAR_FUNC_BUFF_SIZE];

typedef bool (*CHECK_KILLED_FUNC)(THD*,void*);

char* slave_load_tmpdir = 0;
Master_info *active_mi= 0;
my_bool replicate_same_server_id;
ulonglong relay_log_space_limit = 0;

/*
  When slave thread exits, we need to remember the temporary tables so we
  can re-use them on slave start.

  TODO: move the vars below under Master_info
*/

int disconnect_slave_event_count = 0, abort_slave_event_count = 0;
int events_till_abort = -1;

enum enum_slave_reconnect_actions
{
  SLAVE_RECON_ACT_REG= 0,
  SLAVE_RECON_ACT_DUMP= 1,
  SLAVE_RECON_ACT_EVENT= 2,
  SLAVE_RECON_ACT_MAX
};

enum enum_slave_reconnect_messages
{
  SLAVE_RECON_MSG_WAIT= 0,
  SLAVE_RECON_MSG_KILLED_WAITING= 1,
  SLAVE_RECON_MSG_AFTER= 2,
  SLAVE_RECON_MSG_FAILED= 3,
  SLAVE_RECON_MSG_COMMAND= 4,
  SLAVE_RECON_MSG_KILLED_AFTER= 5,
  SLAVE_RECON_MSG_MAX
};

static const char *reconnect_messages[SLAVE_RECON_ACT_MAX][SLAVE_RECON_MSG_MAX]=
{
  {
    "Waiting to reconnect after a failed registration on master",
    "Slave I/O thread killed while waitnig to reconnect after a failed \
registration on master",
    "Reconnecting after a failed registration on master",
    "failed registering on master, reconnecting to try again, \
log '%s' at postion %s",
    "COM_REGISTER_SLAVE",
    "Slave I/O thread killed during or after reconnect"
  },
  {
    "Waiting to reconnect after a failed binlog dump request",
    "Slave I/O thread killed while retrying master dump",
    "Reconnecting after a failed binlog dump request",
    "failed dump request, reconnecting to try again, log '%s' at postion %s",
    "COM_BINLOG_DUMP",
    "Slave I/O thread killed during or after reconnect"
  },
  {
    "Waiting to reconnect after a failed master event read",
    "Slave I/O thread killed while waiting to reconnect after a failed read",
    "Reconnecting after a failed master event read",
    "Slave I/O thread: Failed reading log event, reconnecting to retry, \
log '%s' at postion %s",
    "",
    "Slave I/O thread killed during or after a reconnect done to recover from \
failed read"
  }
};
 

typedef enum { SLAVE_THD_IO, SLAVE_THD_SQL} SLAVE_THD_TYPE;

static int process_io_rotate(Master_info* mi, Rotate_log_event* rev);
static int process_io_create_file(Master_info* mi, Create_file_log_event* cev);
static bool wait_for_relay_log_space(Relay_log_info* rli);
static inline bool io_slave_killed(THD* thd,Master_info* mi);
static inline bool sql_slave_killed(THD* thd,Relay_log_info* rli);
static int init_slave_thread(THD* thd, SLAVE_THD_TYPE thd_type);
static void print_slave_skip_errors(void);
static int safe_connect(THD* thd, MYSQL* mysql, Master_info* mi);
static int safe_reconnect(THD* thd, MYSQL* mysql, Master_info* mi,
                          bool suppress_warnings);
static int connect_to_master(THD* thd, MYSQL* mysql, Master_info* mi,
                             bool reconnect, bool suppress_warnings);
static int safe_sleep(THD* thd, int sec, CHECK_KILLED_FUNC thread_killed,
                      void* thread_killed_arg);
static int request_table_dump(MYSQL* mysql, const char* db, const char* table);
static int create_table_from_dump(THD* thd, MYSQL *mysql, const char* db,
                                  const char* table_name, bool overwrite);
static int get_master_version_and_clock(MYSQL* mysql, Master_info* mi);
static Log_event* next_event(Relay_log_info* rli);
static int queue_event(Master_info* mi,const char* buf,ulong event_len);
static int terminate_slave_thread(THD *thd,
                                  pthread_mutex_t *term_lock,
                                  pthread_cond_t *term_cond,
                                  volatile uint *slave_running,
                                  bool skip_lock);
static bool check_io_slave_killed(THD *thd, Master_info *mi, const char *info);

/*
  Find out which replications threads are running

  SYNOPSIS
    init_thread_mask()
    mask                Return value here
    mi                  master_info for slave
    inverse             If set, returns which threads are not running

  IMPLEMENTATION
    Get a bit mask for which threads are running so that we can later restart
    these threads.

  RETURN
    mask        If inverse == 0, running threads
                If inverse == 1, stopped threads
*/

void init_thread_mask(int* mask,Master_info* mi,bool inverse)
{
  bool set_io = mi->slave_running, set_sql = mi->rli.slave_running;
  register int tmp_mask=0;
  DBUG_ENTER("init_thread_mask");

  if (set_io)
    tmp_mask |= SLAVE_IO;
  if (set_sql)
    tmp_mask |= SLAVE_SQL;
  if (inverse)
    tmp_mask^= (SLAVE_IO | SLAVE_SQL);
  *mask = tmp_mask;
  DBUG_VOID_RETURN;
}


/*
  lock_slave_threads()
*/

void lock_slave_threads(Master_info* mi)
{
  DBUG_ENTER("lock_slave_threads");

  //TODO: see if we can do this without dual mutex
  pthread_mutex_lock(&mi->run_lock);
  pthread_mutex_lock(&mi->rli.run_lock);
  DBUG_VOID_RETURN;
}


/*
  unlock_slave_threads()
*/

void unlock_slave_threads(Master_info* mi)
{
  DBUG_ENTER("unlock_slave_threads");

  //TODO: see if we can do this without dual mutex
  pthread_mutex_unlock(&mi->rli.run_lock);
  pthread_mutex_unlock(&mi->run_lock);
  DBUG_VOID_RETURN;
}


/* Initialize slave structures */

int init_slave()
{
  DBUG_ENTER("init_slave");

  /*
    This is called when mysqld starts. Before client connections are
    accepted. However bootstrap may conflict with us if it does START SLAVE.
    So it's safer to take the lock.
  */
  pthread_mutex_lock(&LOCK_active_mi);
  /*
    TODO: re-write this to interate through the list of files
    for multi-master
  */
  active_mi= new Master_info;

  /*
    If --slave-skip-errors=... was not used, the string value for the
    system variable has not been set up yet. Do it now.
  */
  if (!use_slave_mask)
  {
    print_slave_skip_errors();
  }

  /*
    If master_host is not specified, try to read it from the master_info file.
    If master_host is specified, create the master_info file if it doesn't
    exists.
  */
  if (!active_mi)
  {
    sql_print_error("Failed to allocate memory for the master info structure");
    goto err;
  }

  if (init_master_info(active_mi,master_info_file,relay_log_info_file,
                       !master_host, (SLAVE_IO | SLAVE_SQL)))
  {
    sql_print_error("Failed to initialize the master info structure");
    goto err;
  }

  if (server_id && !master_host && active_mi->host[0])
    master_host= active_mi->host;

  /* If server id is not set, start_slave_thread() will say it */

  if (master_host && !opt_skip_slave_start)
  {
    if (start_slave_threads(1 /* need mutex */,
                            0 /* no wait for start*/,
                            active_mi,
                            master_info_file,
                            relay_log_info_file,
                            SLAVE_IO | SLAVE_SQL))
    {
      sql_print_error("Failed to create slave threads");
      goto err;
    }
  }
  pthread_mutex_unlock(&LOCK_active_mi);
  DBUG_RETURN(0);

err:
  pthread_mutex_unlock(&LOCK_active_mi);
  DBUG_RETURN(1);
}


/**
  Convert slave skip errors bitmap into a printable string.
*/

static void print_slave_skip_errors(void)
{
  /*
    To be safe, we want 10 characters of room in the buffer for a number
    plus terminators. Also, we need some space for constant strings.
    10 characters must be sufficient for a number plus {',' | '...'}
    plus a NUL terminator. That is a max 6 digit number.
  */
  const size_t MIN_ROOM= 10;
  DBUG_ENTER("print_slave_skip_errors");
  DBUG_ASSERT(sizeof(slave_skip_error_names) > MIN_ROOM);
  DBUG_ASSERT(MAX_SLAVE_ERROR <= 999999); // 6 digits

  if (!use_slave_mask || bitmap_is_clear_all(&slave_error_mask))
  {
    /* purecov: begin tested */
    memcpy(slave_skip_error_names, STRING_WITH_LEN("OFF"));
    /* purecov: end */
  }
  else if (bitmap_is_set_all(&slave_error_mask))
  {
    /* purecov: begin tested */
    memcpy(slave_skip_error_names, STRING_WITH_LEN("ALL"));
    /* purecov: end */
  }
  else
  {
    char *buff= slave_skip_error_names;
    char *bend= buff + sizeof(slave_skip_error_names);
    int  errnum;

    for (errnum= 0; errnum < MAX_SLAVE_ERROR; errnum++)
    {
      if (bitmap_is_set(&slave_error_mask, errnum))
      {
        if (buff + MIN_ROOM >= bend)
          break; /* purecov: tested */
        buff= int10_to_str(errnum, buff, 10);
        *buff++= ',';
      }
    }
    if (buff != slave_skip_error_names)
      buff--; // Remove last ','
    if (errnum < MAX_SLAVE_ERROR)
    {
      /* Couldn't show all errors */
      buff= strmov(buff, "..."); /* purecov: tested */
    }
    *buff=0;
  }
  DBUG_PRINT("init", ("error_names: '%s'", slave_skip_error_names));
  DBUG_VOID_RETURN;
}

/*
  Init function to set up array for errors that should be skipped for slave

  SYNOPSIS
    init_slave_skip_errors()
    arg         List of errors numbers to skip, separated with ','

  NOTES
    Called from get_options() in mysqld.cc on start-up
*/

void init_slave_skip_errors(const char* arg)
{
  const char *p;
  DBUG_ENTER("init_slave_skip_errors");

  if (bitmap_init(&slave_error_mask,0,MAX_SLAVE_ERROR,0))
  {
    fprintf(stderr, "Badly out of memory, please check your system status\n");
    exit(1);
  }
  use_slave_mask = 1;
  for (;my_isspace(system_charset_info,*arg);++arg)
    /* empty */;
  if (!my_strnncoll(system_charset_info,(uchar*)arg,4,(const uchar*)"all",4))
  {
    bitmap_set_all(&slave_error_mask);
    print_slave_skip_errors();
    DBUG_VOID_RETURN;
  }
  for (p= arg ; *p; )
  {
    long err_code;
    if (!(p= str2int(p, 10, 0, LONG_MAX, &err_code)))
      break;
    if (err_code < MAX_SLAVE_ERROR)
       bitmap_set_bit(&slave_error_mask,(uint)err_code);
    while (!my_isdigit(system_charset_info,*p) && *p)
      p++;
  }
  /* Convert slave skip errors bitmap into a printable string. */
  print_slave_skip_errors();
  DBUG_VOID_RETURN;
}

static void set_thd_in_use_temporary_tables(Relay_log_info *rli)
{
  TABLE *table;

  for (table= rli->save_temporary_tables ; table ; table= table->next)
    table->in_use= rli->sql_thd;
}

int terminate_slave_threads(Master_info* mi,int thread_mask,bool skip_lock)
{
  DBUG_ENTER("terminate_slave_threads");

  if (!mi->inited)
    DBUG_RETURN(0); /* successfully do nothing */
  int error,force_all = (thread_mask & SLAVE_FORCE_ALL);
  pthread_mutex_t *sql_lock = &mi->rli.run_lock, *io_lock = &mi->run_lock;

  if (thread_mask & (SLAVE_IO|SLAVE_FORCE_ALL))
  {
    DBUG_PRINT("info",("Terminating IO thread"));
    mi->abort_slave=1;
    if ((error=terminate_slave_thread(mi->io_thd, io_lock,
                                      &mi->stop_cond,
                                      &mi->slave_running,
                                      skip_lock)) &&
        !force_all)
      DBUG_RETURN(error);
  }
  if (thread_mask & (SLAVE_SQL|SLAVE_FORCE_ALL))
  {
    DBUG_PRINT("info",("Terminating SQL thread"));
    mi->rli.abort_slave=1;
    if ((error=terminate_slave_thread(mi->rli.sql_thd, sql_lock,
                                      &mi->rli.stop_cond,
                                      &mi->rli.slave_running,
                                      skip_lock)) &&
        !force_all)
      DBUG_RETURN(error);
  }
  DBUG_RETURN(0);
}


/**
   Wait for a slave thread to terminate.

   This function is called after requesting the thread to terminate
   (by setting @c abort_slave member of @c Relay_log_info or @c
   Master_info structure to 1). Termination of the thread is
   controlled with the the predicate <code>*slave_running</code>.

   Function will acquire @c term_lock before waiting on the condition
   unless @c skip_lock is true in which case the mutex should be owned
   by the caller of this function and will remain acquired after
   return from the function.

   @param term_lock
          Associated lock to use when waiting for @c term_cond

   @param term_cond
          Condition that is signalled when the thread has terminated

   @param slave_running
          Pointer to predicate to check for slave thread termination

   @param skip_lock
          If @c true the lock will not be acquired before waiting on
          the condition. In this case, it is assumed that the calling
          function acquires the lock before calling this function.

   @retval 0 All OK ER_SLAVE_NOT_RUNNING otherwise.

   @note  If the executing thread has to acquire term_lock (skip_lock
          is false), the negative running status does not represent
          any issue therefore no error is reported.

 */
static int
terminate_slave_thread(THD *thd,
                       pthread_mutex_t *term_lock,
                       pthread_cond_t *term_cond,
                       volatile uint *slave_running,
                       bool skip_lock)
{
  DBUG_ENTER("terminate_slave_thread");
  if (!skip_lock)
  {
    pthread_mutex_lock(term_lock);
  }
  else
  {
    safe_mutex_assert_owner(term_lock);
  }
  if (!*slave_running)
  {
    if (!skip_lock)
    {
      /*
        if run_lock (term_lock) is acquired locally then either
        slave_running status is fine
      */
      pthread_mutex_unlock(term_lock);
      DBUG_RETURN(0);
    }
    else
    {
      DBUG_RETURN(ER_SLAVE_NOT_RUNNING);
    }
  }
  DBUG_ASSERT(thd != 0);
  THD_CHECK_SENTRY(thd);

  /*
    Is is critical to test if the slave is running. Otherwise, we might
    be referening freed memory trying to kick it
  */

  while (*slave_running)                        // Should always be true
  {
    int error;
    DBUG_PRINT("loop", ("killing slave thread"));

    pthread_mutex_lock(&thd->LOCK_thd_data);
#ifndef DONT_USE_THR_ALARM
    /*
      Error codes from pthread_kill are:
      EINVAL: invalid signal number (can't happen)
      ESRCH: thread already killed (can happen, should be ignored)
    */
    IF_DBUG(int err= ) pthread_kill(thd->real_id, thr_client_alarm);
    DBUG_ASSERT(err != EINVAL);
#endif
    thd->awake(THD::NOT_KILLED);
    pthread_mutex_unlock(&thd->LOCK_thd_data);

    /*
      There is a small chance that slave thread might miss the first
      alarm. To protect againts it, resend the signal until it reacts
    */
    struct timespec abstime;
    set_timespec(abstime,2);
    error= pthread_cond_timedwait(term_cond, term_lock, &abstime);
    DBUG_ASSERT(error == ETIMEDOUT || error == 0);
  }

  DBUG_ASSERT(*slave_running == 0);

  if (!skip_lock)
    pthread_mutex_unlock(term_lock);
  DBUG_RETURN(0);
}


int start_slave_thread(pthread_handler h_func, pthread_mutex_t *start_lock,
                       pthread_mutex_t *cond_lock,
                       pthread_cond_t *start_cond,
                       volatile uint *slave_running,
                       volatile ulong *slave_run_id,
                       Master_info* mi,
                       bool high_priority)
{
  pthread_t th;
  ulong start_id;
  DBUG_ENTER("start_slave_thread");

  DBUG_ASSERT(mi->inited);

  if (start_lock)
    pthread_mutex_lock(start_lock);
  if (!server_id)
  {
    if (start_cond)
      pthread_cond_broadcast(start_cond);
    if (start_lock)
      pthread_mutex_unlock(start_lock);
    sql_print_error("Server id not set, will not start slave");
    DBUG_RETURN(ER_BAD_SLAVE);
  }

  if (*slave_running)
  {
    if (start_cond)
      pthread_cond_broadcast(start_cond);
    if (start_lock)
      pthread_mutex_unlock(start_lock);
    DBUG_RETURN(ER_SLAVE_MUST_STOP);
  }
  start_id= *slave_run_id;
  DBUG_PRINT("info",("Creating new slave thread"));
  if (high_priority)
    my_pthread_attr_setprio(&connection_attrib,CONNECT_PRIOR);
  if (pthread_create(&th, &connection_attrib, h_func, (void*)mi))
  {
    if (start_lock)
      pthread_mutex_unlock(start_lock);
    DBUG_RETURN(ER_SLAVE_THREAD);
  }
  if (start_cond && cond_lock) // caller has cond_lock
  {
    THD* thd = current_thd;
    while (start_id == *slave_run_id)
    {
      DBUG_PRINT("sleep",("Waiting for slave thread to start"));
      const char* old_msg = thd->enter_cond(start_cond,cond_lock,
                                            "Waiting for slave thread to start");
      pthread_cond_wait(start_cond,cond_lock);
      thd->exit_cond(old_msg);
      pthread_mutex_lock(cond_lock); // re-acquire it as exit_cond() released
      if (thd->killed)
        DBUG_RETURN(thd->killed_errno());
    }
  }
  if (start_lock)
    pthread_mutex_unlock(start_lock);
  DBUG_RETURN(0);
}


/*
  start_slave_threads()

  NOTES
    SLAVE_FORCE_ALL is not implemented here on purpose since it does not make
    sense to do that for starting a slave--we always care if it actually
    started the threads that were not previously running
*/

int start_slave_threads(bool need_slave_mutex, bool wait_for_start,
                        Master_info* mi, const char* master_info_fname,
                        const char* slave_info_fname, int thread_mask)
{
  pthread_mutex_t *lock_io=0,*lock_sql=0,*lock_cond_io=0,*lock_cond_sql=0;
  pthread_cond_t* cond_io=0,*cond_sql=0;
  int error=0;
  DBUG_ENTER("start_slave_threads");

  if (need_slave_mutex)
  {
    lock_io = &mi->run_lock;
    lock_sql = &mi->rli.run_lock;
  }
  if (wait_for_start)
  {
    cond_io = &mi->start_cond;
    cond_sql = &mi->rli.start_cond;
    lock_cond_io = &mi->run_lock;
    lock_cond_sql = &mi->rli.run_lock;
  }

  if (thread_mask & SLAVE_IO)
    error=start_slave_thread(handle_slave_io,lock_io,lock_cond_io,
                             cond_io,
                             &mi->slave_running, &mi->slave_run_id,
                             mi, 1); //high priority, to read the most possible
  if (!error && (thread_mask & SLAVE_SQL))
  {
    error=start_slave_thread(handle_slave_sql,lock_sql,lock_cond_sql,
                             cond_sql,
                             &mi->rli.slave_running, &mi->rli.slave_run_id,
                             mi, 0);
    if (error)
      terminate_slave_threads(mi, thread_mask & SLAVE_IO, !need_slave_mutex);
  }
  DBUG_RETURN(error);
}


#ifdef NOT_USED_YET
static int end_slave_on_walk(Master_info* mi, uchar* /*unused*/)
{
  DBUG_ENTER("end_slave_on_walk");

  end_master_info(mi);
  DBUG_RETURN(0);
}
#endif


/*
  Release slave threads at time of executing shutdown.

  SYNOPSIS
    end_slave()
*/

void end_slave()
{
  DBUG_ENTER("end_slave");

  /*
    This is called when the server terminates, in close_connections().
    It terminates slave threads. However, some CHANGE MASTER etc may still be
    running presently. If a START SLAVE was in progress, the mutex lock below
    will make us wait until slave threads have started, and START SLAVE
    returns, then we terminate them here.
  */
  pthread_mutex_lock(&LOCK_active_mi);
  if (active_mi)
  {
    /*
      TODO: replace the line below with
      list_walk(&master_list, (list_walk_action)end_slave_on_walk,0);
      once multi-master code is ready.
    */
    terminate_slave_threads(active_mi,SLAVE_FORCE_ALL);
  }
  pthread_mutex_unlock(&LOCK_active_mi);
  DBUG_VOID_RETURN;
}

/**
   Free all resources used by slave threads at time of executing shutdown.
   The routine must be called after all possible users of @c active_mi
   have left.

   SYNOPSIS
     close_active_mi()

*/
void close_active_mi()
{
  pthread_mutex_lock(&LOCK_active_mi);
  if (active_mi)
  {
    end_master_info(active_mi);
    delete active_mi;
    active_mi= 0;
  }
  pthread_mutex_unlock(&LOCK_active_mi);
}

static bool io_slave_killed(THD* thd, Master_info* mi)
{
  DBUG_ENTER("io_slave_killed");

  DBUG_ASSERT(mi->io_thd == thd);
  DBUG_ASSERT(mi->slave_running); // tracking buffer overrun
  DBUG_RETURN(mi->abort_slave || abort_loop || thd->killed);
}


static bool sql_slave_killed(THD* thd, Relay_log_info* rli)
{
  DBUG_ENTER("sql_slave_killed");

  DBUG_ASSERT(rli->sql_thd == thd);
  DBUG_ASSERT(rli->slave_running == 1);// tracking buffer overrun
  if (abort_loop || thd->killed || rli->abort_slave)
  {
    if (rli->abort_slave && rli->is_in_group() &&
        thd->transaction.all.modified_non_trans_table)
      DBUG_RETURN(0);
    /*
      If we are in an unsafe situation (stopping could corrupt replication),
      we give one minute to the slave SQL thread of grace before really
      terminating, in the hope that it will be able to read more events and
      the unsafe situation will soon be left. Note that this one minute starts
      from the last time anything happened in the slave SQL thread. So it's
      really one minute of idleness, we don't timeout if the slave SQL thread
      is actively working.
    */
    if (rli->last_event_start_time == 0)
      DBUG_RETURN(1);
    DBUG_PRINT("info", ("Slave SQL thread is in an unsafe situation, giving "
                        "it some grace period"));
    if (difftime(time(0), rli->last_event_start_time) > 60)
    {
      rli->report(ERROR_LEVEL, 0,
                  "SQL thread had to stop in an unsafe situation, in "
                  "the middle of applying updates to a "
                  "non-transactional table without any primary key. "
                  "There is a risk of duplicate updates when the slave "
                  "SQL thread is restarted. Please check your tables' "
                  "contents after restart.");
      DBUG_RETURN(1);
    }
  }
  DBUG_RETURN(0);
}


/*
  skip_load_data_infile()

  NOTES
    This is used to tell a 3.23 master to break send_file()
*/

void skip_load_data_infile(NET *net)
{
  DBUG_ENTER("skip_load_data_infile");

  (void)net_request_file(net, "/dev/null");
  (void)my_net_read(net);                               // discard response
  (void)net_write_command(net, 0, (uchar*) "", 0, (uchar*) "", 0); // ok
  DBUG_VOID_RETURN;
}


bool net_request_file(NET* net, const char* fname)
{
  DBUG_ENTER("net_request_file");
  DBUG_RETURN(net_write_command(net, 251, (uchar*) fname, strlen(fname),
                                (uchar*) "", 0));
}

/*
  From other comments and tests in code, it looks like
  sometimes Query_log_event and Load_log_event can have db == 0
  (see rewrite_db() above for example)
  (cases where this happens are unclear; it may be when the master is 3.23).
*/

const char *print_slave_db_safe(const char* db)
{
  DBUG_ENTER("*print_slave_db_safe");

  DBUG_RETURN((db ? db : ""));
}

int init_strvar_from_file(char *var, int max_size, IO_CACHE *f,
                                 const char *default_val)
{
  uint length;
  DBUG_ENTER("init_strvar_from_file");

  if ((length=my_b_gets(f,var, max_size)))
  {
    char* last_p = var + length -1;
    if (*last_p == '\n')
      *last_p = 0; // if we stopped on newline, kill it
    else
    {
      /*
        If we truncated a line or stopped on last char, remove all chars
        up to and including newline.
      */
      int c;
      while (((c=my_b_get(f)) != '\n' && c != my_b_EOF)) ;
    }
    DBUG_RETURN(0);
  }
  else if (default_val)
  {
    strmake(var,  default_val, max_size-1);
    DBUG_RETURN(0);
  }
  DBUG_RETURN(1);
}


int init_intvar_from_file(int* var, IO_CACHE* f, int default_val)
{
  char buf[32];
  DBUG_ENTER("init_intvar_from_file");


  if (my_b_gets(f, buf, sizeof(buf)))
  {
    *var = atoi(buf);
    DBUG_RETURN(0);
  }
  else if (default_val)
  {
    *var = default_val;
    DBUG_RETURN(0);
  }
  DBUG_RETURN(1);
}


/*
  Check if the error is caused by network.
  @param[in]   errorno   Number of the error.
  RETURNS:
  TRUE         network error
  FALSE        not network error
*/

bool is_network_error(uint errorno)
{ 
  if (errorno == CR_CONNECTION_ERROR || 
      errorno == CR_CONN_HOST_ERROR ||
      errorno == CR_SERVER_GONE_ERROR ||
      errorno == CR_SERVER_LOST ||
      errorno == ER_CON_COUNT_ERROR ||
      errorno == ER_SERVER_SHUTDOWN)
    return TRUE;

  return FALSE;   
}


/*
  Note that we rely on the master's version (3.23, 4.0.14 etc) instead of
  relying on the binlog's version. This is not perfect: imagine an upgrade
  of the master without waiting that all slaves are in sync with the master;
  then a slave could be fooled about the binlog's format. This is what happens
  when people upgrade a 3.23 master to 4.0 without doing RESET MASTER: 4.0
  slaves are fooled. So we do this only to distinguish between 3.23 and more
  recent masters (it's too late to change things for 3.23).

  RETURNS
  0       ok
  1       error
  2       transient network problem, the caller should try to reconnect
*/

static int get_master_version_and_clock(MYSQL* mysql, Master_info* mi)
{
  char err_buff[MAX_SLAVE_ERRMSG];
  const char* errmsg= 0;
  int err_code= 0;
  MYSQL_RES *master_res= 0;
  MYSQL_ROW master_row;
  DBUG_ENTER("get_master_version_and_clock");

  /*
    Free old description_event_for_queue (that is needed if we are in
    a reconnection).
  */
  delete mi->rli.relay_log.description_event_for_queue;
  mi->rli.relay_log.description_event_for_queue= 0;

  if (!my_isdigit(&my_charset_bin,*mysql->server_version))
  {
    errmsg = "Master reported unrecognized MySQL version";
    err_code= ER_SLAVE_FATAL_ERROR;
    sprintf(err_buff, ER(err_code), errmsg);
  }
  else
  {
    /*
      Note the following switch will bug when we have MySQL branch 30 ;)
    */
    switch (*mysql->server_version)
    {
    case '0':
    case '1':
    case '2':
      errmsg = "Master reported unrecognized MySQL version";
      err_code= ER_SLAVE_FATAL_ERROR;
      sprintf(err_buff, ER(err_code), errmsg);
      break;
    case '3':
      mi->rli.relay_log.description_event_for_queue= new
        Format_description_log_event(1, mysql->server_version);
      break;
    case '4':
      mi->rli.relay_log.description_event_for_queue= new
        Format_description_log_event(3, mysql->server_version);
      break;
    default:
      /*
        Master is MySQL >=5.0. Give a default Format_desc event, so that we can
        take the early steps (like tests for "is this a 3.23 master") which we
        have to take before we receive the real master's Format_desc which will
        override this one. Note that the Format_desc we create below is garbage
        (it has the format of the *slave*); it's only good to help know if the
        master is 3.23, 4.0, etc.
      */
      mi->rli.relay_log.description_event_for_queue= new
        Format_description_log_event(4, mysql->server_version);
      break;
    }
  }

  /*
     This does not mean that a 5.0 slave will be able to read a 6.0 master; but
     as we don't know yet, we don't want to forbid this for now. If a 5.0 slave
     can't read a 6.0 master, this will show up when the slave can't read some
     events sent by the master, and there will be error messages.
  */

  if (errmsg)
    goto err;

  /* as we are here, we tried to allocate the event */
  if (!mi->rli.relay_log.description_event_for_queue)
  {
    errmsg= "default Format_description_log_event";
    err_code= ER_SLAVE_CREATE_EVENT_FAILURE;
    sprintf(err_buff, ER(err_code), errmsg);
    goto err;
  }

  /*
    Compare the master and slave's clock. Do not die if master's clock is
    unavailable (very old master not supporting UNIX_TIMESTAMP()?).
  */

  DBUG_SYNC_POINT("debug_lock.before_get_UNIX_TIMESTAMP", 10);
  master_res= NULL;
  if (!mysql_real_query(mysql, STRING_WITH_LEN("SELECT UNIX_TIMESTAMP()")) &&
      (master_res= mysql_store_result(mysql)) &&
      (master_row= mysql_fetch_row(master_res)))
  {
    mi->clock_diff_with_master=
      (long) (time((time_t*) 0) - strtoul(master_row[0], 0, 10));
  }
  else if (is_network_error(mysql_errno(mysql)))
  {
    mi->report(WARNING_LEVEL, mysql_errno(mysql),
               "Get master clock failed with error: %s", mysql_error(mysql));
    goto network_err;
  }
  else 
  {
    mi->clock_diff_with_master= 0; /* The "most sensible" value */
    sql_print_warning("\"SELECT UNIX_TIMESTAMP()\" failed on master, "
                      "do not trust column Seconds_Behind_Master of SHOW "
                      "SLAVE STATUS. Error: %s (%d)",
                      mysql_error(mysql), mysql_errno(mysql));
  }
  if (master_res)
  {
    mysql_free_result(master_res);
    master_res= NULL;
  }

  /*
    Check that the master's server id and ours are different. Because if they
    are equal (which can result from a simple copy of master's datadir to slave,
    thus copying some my.cnf), replication will work but all events will be
    skipped.
    Do not die if SHOW VARIABLES LIKE 'SERVER_ID' fails on master (very old
    master?).
    Note: we could have put a @@SERVER_ID in the previous SELECT
    UNIX_TIMESTAMP() instead, but this would not have worked on 3.23 masters.
  */
  DBUG_SYNC_POINT("debug_lock.before_get_SERVER_ID", 10);
  master_res= NULL;
  master_row= NULL;
  if (!mysql_real_query(mysql,
                        STRING_WITH_LEN("SHOW VARIABLES LIKE 'SERVER_ID'")) &&
      (master_res= mysql_store_result(mysql)) &&
      (master_row= mysql_fetch_row(master_res)))
  {
    if ((::server_id == strtoul(master_row[1], 0, 10)) &&
        !mi->rli.replicate_same_server_id)
    {
      errmsg= "The slave I/O thread stops because master and slave have equal \
MySQL server ids; these ids must be different for replication to work (or \
the --replicate-same-server-id option must be used on slave but this does \
not always make sense; please check the manual before using it).";
      err_code= ER_SLAVE_FATAL_ERROR;
      sprintf(err_buff, ER(err_code), errmsg);
      goto err;
    }
  }
  else if (mysql_errno(mysql))
  {
    if (is_network_error(mysql_errno(mysql)))
    {
      mi->report(WARNING_LEVEL, mysql_errno(mysql),
                 "Get master SERVER_ID failed with error: %s", mysql_error(mysql));
      goto network_err;
    }
    /* Fatal error */
    errmsg= "The slave I/O thread stops because a fatal error is encountered \
when it try to get the value of SERVER_ID variable from master.";
    err_code= mysql_errno(mysql);
    sprintf(err_buff, "%s Error: %s", errmsg, mysql_error(mysql));
    goto err;
  }
  else if (!master_row && master_res)
  {
    mi->report(WARNING_LEVEL, ER_UNKNOWN_SYSTEM_VARIABLE,
               "Unknown system variable 'SERVER_ID' on master, \
maybe it is a *VERY OLD MASTER*.");
  }
  if (master_res)
  {
    mysql_free_result(master_res);
    master_res= NULL;
  }

  /*
    Check that the master's global character_set_server and ours are the same.
    Not fatal if query fails (old master?).
    Note that we don't check for equality of global character_set_client and
    collation_connection (neither do we prevent their setting in
    set_var.cc). That's because from what I (Guilhem) have tested, the global
    values of these 2 are never used (new connections don't use them).
    We don't test equality of global collation_database either as it's is
    going to be deprecated (made read-only) in 4.1 very soon.
    The test is only relevant if master < 5.0.3 (we'll test only if it's older
    than the 5 branch; < 5.0.3 was alpha...), as >= 5.0.3 master stores
    charset info in each binlog event.
    We don't do it for 3.23 because masters <3.23.50 hang on
    SELECT @@unknown_var (BUG#7965 - see changelog of 3.23.50). So finally we
    test only if master is 4.x.
  */

  /* redundant with rest of code but safer against later additions */
  if (*mysql->server_version == '3')
    goto err;

  if (*mysql->server_version == '4')
  {
    master_res= NULL;
    if (!mysql_real_query(mysql,
                          STRING_WITH_LEN("SELECT @@GLOBAL.COLLATION_SERVER")) &&
        (master_res= mysql_store_result(mysql)) &&
        (master_row= mysql_fetch_row(master_res)))
    {
      if (strcmp(master_row[0], global_system_variables.collation_server->name))
      {
        errmsg= "The slave I/O thread stops because master and slave have \
different values for the COLLATION_SERVER global variable. The values must \
be equal for the Statement-format replication to work";
        err_code= ER_SLAVE_FATAL_ERROR;
        sprintf(err_buff, ER(err_code), errmsg);
        goto err;
      }
    }
    else if (is_network_error(mysql_errno(mysql)))
    {
      mi->report(WARNING_LEVEL, mysql_errno(mysql),
                 "Get master COLLATION_SERVER failed with error: %s", mysql_error(mysql));
      goto network_err;
    }
    else if (mysql_errno(mysql) != ER_UNKNOWN_SYSTEM_VARIABLE)
    {
      /* Fatal error */
      errmsg= "The slave I/O thread stops because a fatal error is encountered \
when it try to get the value of COLLATION_SERVER global variable from master.";
      err_code= mysql_errno(mysql);
      sprintf(err_buff, "%s Error: %s", errmsg, mysql_error(mysql));
      goto err;
    }
    else
      mi->report(WARNING_LEVEL, ER_UNKNOWN_SYSTEM_VARIABLE,
                 "Unknown system variable 'COLLATION_SERVER' on master, \
maybe it is a *VERY OLD MASTER*. *NOTE*: slave may experience \
inconsistency if replicated data deals with collation.");

    if (master_res)
    {
      mysql_free_result(master_res);
      master_res= NULL;
    }
  }

  /*
    Perform analogous check for time zone. Theoretically we also should
    perform check here to verify that SYSTEM time zones are the same on
    slave and master, but we can't rely on value of @@system_time_zone
    variable (it is time zone abbreviation) since it determined at start
    time and so could differ for slave and master even if they are really
    in the same system time zone. So we are omiting this check and just
    relying on documentation. Also according to Monty there are many users
    who are using replication between servers in various time zones. Hence
    such check will broke everything for them. (And now everything will
    work for them because by default both their master and slave will have
    'SYSTEM' time zone).
    This check is only necessary for 4.x masters (and < 5.0.4 masters but
    those were alpha).
  */
  if (*mysql->server_version == '4')
  {
    master_res= NULL;
    if (!mysql_real_query(mysql, STRING_WITH_LEN("SELECT @@GLOBAL.TIME_ZONE")) &&
        (master_res= mysql_store_result(mysql)) &&
        (master_row= mysql_fetch_row(master_res)))
    {
      if (strcmp(master_row[0],
                 global_system_variables.time_zone->get_name()->ptr()))
      {
        errmsg= "The slave I/O thread stops because master and slave have \
different values for the TIME_ZONE global variable. The values must \
be equal for the Statement-format replication to work";
        err_code= ER_SLAVE_FATAL_ERROR;
        sprintf(err_buff, ER(err_code), errmsg);
        goto err;
      }
    }
    else if (is_network_error(mysql_errno(mysql)))
    {
      mi->report(WARNING_LEVEL, mysql_errno(mysql),
                 "Get master TIME_ZONE failed with error: %s", mysql_error(mysql));
      goto network_err;
    } 
    else
    {
      /* Fatal error */
      errmsg= "The slave I/O thread stops because a fatal error is encountered \
when it try to get the value of TIME_ZONE global variable from master.";
      err_code= mysql_errno(mysql);
      sprintf(err_buff, "%s Error: %s", errmsg, mysql_error(mysql));
      goto err;
    }
    if (master_res)
    {
      mysql_free_result(master_res);
      master_res= NULL;
    }
  }

err:
  if (errmsg)
  {
    if (master_res)
      mysql_free_result(master_res);
    DBUG_ASSERT(err_code != 0);
    mi->report(ERROR_LEVEL, err_code, err_buff);
    DBUG_RETURN(1);
  }

  DBUG_RETURN(0);

network_err:
  if (master_res)
    mysql_free_result(master_res);
  DBUG_RETURN(2);
}

/*
  Used by fetch_master_table (used by LOAD TABLE tblname FROM MASTER and LOAD
  DATA FROM MASTER). Drops the table (if 'overwrite' is true) and recreates it
  from the dump. Honours replication inclusion/exclusion rules.
  db must be non-zero (guarded by assertion).

  RETURN VALUES
    0           success
    1           error
*/

static int create_table_from_dump(THD* thd, MYSQL *mysql, const char* db,
                                  const char* table_name, bool overwrite)
{
  ulong packet_len;
  char *query, *save_db;
  uint32 save_db_length;
  Vio* save_vio;
  HA_CHECK_OPT check_opt;
  TABLE_LIST tables;
  int error= 1;
  handler *file;
  ulonglong save_options;
  NET *net= &mysql->net;
  const char *found_semicolon= NULL;
  DBUG_ENTER("create_table_from_dump");

  packet_len= my_net_read(net); // read create table statement
  if (packet_len == packet_error)
  {
    my_message(ER_MASTER_NET_READ, ER(ER_MASTER_NET_READ), MYF(0));
    DBUG_RETURN(1);
  }
  if (net->read_pos[0] == 255) // error from master
  {
    char *err_msg;
    err_msg= (char*) net->read_pos + ((mysql->server_capabilities &
                                       CLIENT_PROTOCOL_41) ?
                                      3+SQLSTATE_LENGTH+1 : 3);
    my_error(ER_MASTER, MYF(0), err_msg);
    DBUG_RETURN(1);
  }
  thd->command = COM_TABLE_DUMP;
  if (!(query = thd->strmake((char*) net->read_pos, packet_len)))
  {
    sql_print_error("create_table_from_dump: out of memory");
    my_message(ER_GET_ERRNO, "Out of memory", MYF(0));
    DBUG_RETURN(1);
  }
<<<<<<< HEAD
  thd->query= query;
  thd->is_slave_error = 0;
=======
  thd->set_query(query, packet_len);
  thd->query_error = 0;
  thd->net.no_send_ok = 1;
>>>>>>> 065732ee

  bzero((char*) &tables,sizeof(tables));
  tables.db = (char*)db;
  tables.alias= tables.table_name= (char*)table_name;

  /* Drop the table if 'overwrite' is true */
  if (overwrite)
  {
    if (mysql_rm_table(thd,&tables,1,0)) /* drop if exists */
    {
      sql_print_error("create_table_from_dump: failed to drop the table");
      goto err;
    }
    else
    {
      /* Clear the OK result of mysql_rm_table(). */
      thd->main_da.reset_diagnostics_area();
    }
  }

  /* Create the table. We do not want to log the "create table" statement */
  save_options = thd->options;
  thd->options &= ~ (OPTION_BIN_LOG);
  thd_proc_info(thd, "Creating table from master dump");
  // save old db in case we are creating in a different database
  save_db = thd->db;
  save_db_length= thd->db_length;
  thd->db = (char*)db;
  DBUG_ASSERT(thd->db != 0);
  thd->db_length= strlen(thd->db);
  mysql_parse(thd, thd->query, packet_len, &found_semicolon); // run create table
  thd->db = save_db;            // leave things the way the were before
  thd->db_length= save_db_length;
  thd->options = save_options;

  if (thd->is_slave_error)
    goto err;                   // mysql_parse took care of the error send

  thd_proc_info(thd, "Opening master dump table");
  thd->main_da.reset_diagnostics_area(); /* cleanup from CREATE_TABLE */
  /*
    Note: If this function starts to fail for MERGE tables,
    change the next two lines to these:
    tables.table= NULL; // was set by mysql_rm_table()
    if (!open_n_lock_single_table(thd, &tables, TL_WRITE))
  */
  tables.lock_type = TL_WRITE;
  if (!open_ltable(thd, &tables, TL_WRITE, 0))
  {
    sql_print_error("create_table_from_dump: could not open created table");
    goto err;
  }

  file = tables.table->file;
  thd_proc_info(thd, "Reading master dump table data");
  /* Copy the data file */
  if (file->net_read_dump(net))
  {
    my_message(ER_MASTER_NET_READ, ER(ER_MASTER_NET_READ), MYF(0));
    sql_print_error("create_table_from_dump: failed in\
 handler::net_read_dump()");
    goto err;
  }

  check_opt.init();
  check_opt.flags|= T_VERY_SILENT | T_CALC_CHECKSUM | T_QUICK;
  thd_proc_info(thd, "Rebuilding the index on master dump table");
  /*
    We do not want repair() to spam us with messages
    just send them to the error log, and report the failure in case of
    problems.
  */
  save_vio = thd->net.vio;
  thd->net.vio = 0;
  /* Rebuild the index file from the copied data file (with REPAIR) */
  error=file->ha_repair(thd,&check_opt) != 0;
  thd->net.vio = save_vio;
  if (error)
    my_error(ER_INDEX_REBUILD, MYF(0), tables.table->s->table_name.str);

err:
  close_thread_tables(thd);
  DBUG_RETURN(error);
}


int fetch_master_table(THD *thd, const char *db_name, const char *table_name,
                       Master_info *mi, MYSQL *mysql, bool overwrite)
{
  int error= 1;
  const char *errmsg=0;
  bool called_connected= (mysql != NULL);
  DBUG_ENTER("fetch_master_table");
  DBUG_PRINT("enter", ("db_name: '%s'  table_name: '%s'",
                       db_name,table_name));

  if (!called_connected)
  {
    if (!(mysql = mysql_init(NULL)))
    {
      DBUG_RETURN(1);
    }
    if (connect_to_master(thd, mysql, mi))
    {
      my_error(ER_CONNECT_TO_MASTER, MYF(0), mysql_error(mysql));
      /*
        We need to clear the active VIO since, theoretically, somebody
        might issue an awake() on this thread.  If we are then in the
        middle of closing and destroying the VIO inside the
        mysql_close(), we will have a problem.
       */
#ifdef SIGNAL_WITH_VIO_CLOSE
      thd->clear_active_vio();
#endif
      mysql_close(mysql);
      DBUG_RETURN(1);
    }
    if (thd->killed)
      goto err;
  }

  if (request_table_dump(mysql, db_name, table_name))
  {
    error= ER_UNKNOWN_ERROR;
    errmsg= "Failed on table dump request";
    goto err;
  }
  if (create_table_from_dump(thd, mysql, db_name,
                             table_name, overwrite))
    goto err;    // create_table_from_dump have sent the error already
  error = 0;

 err:
  if (!called_connected)
    mysql_close(mysql);
  if (errmsg && thd->vio_ok())
    my_message(error, errmsg, MYF(0));
  DBUG_RETURN(test(error));                     // Return 1 on error
}


static bool wait_for_relay_log_space(Relay_log_info* rli)
{
  bool slave_killed=0;
  Master_info* mi = rli->mi;
  const char *save_proc_info;
  THD* thd = mi->io_thd;
  DBUG_ENTER("wait_for_relay_log_space");

  pthread_mutex_lock(&rli->log_space_lock);
  save_proc_info= thd->enter_cond(&rli->log_space_cond,
                                  &rli->log_space_lock,
                                  "\
Waiting for the slave SQL thread to free enough relay log space");
  while (rli->log_space_limit < rli->log_space_total &&
         !(slave_killed=io_slave_killed(thd,mi)) &&
         !rli->ignore_log_space_limit)
    pthread_cond_wait(&rli->log_space_cond, &rli->log_space_lock);
  thd->exit_cond(save_proc_info);
  DBUG_RETURN(slave_killed);
}


/*
  Builds a Rotate from the ignored events' info and writes it to relay log.

  SYNOPSIS
  write_ignored_events_info_to_relay_log()
    thd             pointer to I/O thread's thd
    mi

  DESCRIPTION
    Slave I/O thread, going to die, must leave a durable trace of the
    ignored events' end position for the use of the slave SQL thread, by
    calling this function. Only that thread can call it (see assertion).
 */
static void write_ignored_events_info_to_relay_log(THD *thd, Master_info *mi)
{
  Relay_log_info *rli= &mi->rli;
  pthread_mutex_t *log_lock= rli->relay_log.get_log_lock();
  DBUG_ENTER("write_ignored_events_info_to_relay_log");

  DBUG_ASSERT(thd == mi->io_thd);
  pthread_mutex_lock(log_lock);
  if (rli->ign_master_log_name_end[0])
  {
    DBUG_PRINT("info",("writing a Rotate event to track down ignored events"));
    Rotate_log_event *ev= new Rotate_log_event(rli->ign_master_log_name_end,
                                               0, rli->ign_master_log_pos_end,
                                               Rotate_log_event::DUP_NAME);
    rli->ign_master_log_name_end[0]= 0;
    /* can unlock before writing as slave SQL thd will soon see our Rotate */
    pthread_mutex_unlock(log_lock);
    if (likely((bool)ev))
    {
      ev->server_id= 0; // don't be ignored by slave SQL thread
      if (unlikely(rli->relay_log.append(ev)))
        mi->report(ERROR_LEVEL, ER_SLAVE_RELAY_LOG_WRITE_FAILURE,
                   ER(ER_SLAVE_RELAY_LOG_WRITE_FAILURE),
                   "failed to write a Rotate event"
                   " to the relay log, SHOW SLAVE STATUS may be"
                   " inaccurate");
      rli->relay_log.harvest_bytes_written(&rli->log_space_total);
      if (flush_master_info(mi, 1))
        sql_print_error("Failed to flush master info file");
      delete ev;
    }
    else
      mi->report(ERROR_LEVEL, ER_SLAVE_CREATE_EVENT_FAILURE,
                 ER(ER_SLAVE_CREATE_EVENT_FAILURE),
                 "Rotate_event (out of memory?),"
                 " SHOW SLAVE STATUS may be inaccurate");
  }
  else
    pthread_mutex_unlock(log_lock);
  DBUG_VOID_RETURN;
}


int register_slave_on_master(MYSQL* mysql, Master_info *mi,
                             bool *suppress_warnings)
{
  uchar buf[1024], *pos= buf;
  uint report_host_len, report_user_len=0, report_password_len=0;
  DBUG_ENTER("register_slave_on_master");

  *suppress_warnings= FALSE;
  if (!report_host)
    DBUG_RETURN(0);
  report_host_len= strlen(report_host);
  if (report_user)
    report_user_len= strlen(report_user);
  if (report_password)
    report_password_len= strlen(report_password);
  /* 30 is a good safety margin */
  if (report_host_len + report_user_len + report_password_len + 30 >
      sizeof(buf))
    DBUG_RETURN(0);                                     // safety

  int4store(pos, server_id); pos+= 4;
  pos= net_store_data(pos, (uchar*) report_host, report_host_len);
  pos= net_store_data(pos, (uchar*) report_user, report_user_len);
  pos= net_store_data(pos, (uchar*) report_password, report_password_len);
  int2store(pos, (uint16) report_port); pos+= 2;
  int4store(pos, rpl_recovery_rank);    pos+= 4;
  /* The master will fill in master_id */
  int4store(pos, 0);                    pos+= 4;

  if (simple_command(mysql, COM_REGISTER_SLAVE, buf, (size_t) (pos- buf), 0))
  {
    if (mysql_errno(mysql) == ER_NET_READ_INTERRUPTED)
    {
      *suppress_warnings= TRUE;                 // Suppress reconnect warning
    }
    else if (!check_io_slave_killed(mi->io_thd, mi, NULL))
    {
      char buf[256];
      my_snprintf(buf, sizeof(buf), "%s (Errno: %d)", mysql_error(mysql), 
                  mysql_errno(mysql));
      mi->report(ERROR_LEVEL, ER_SLAVE_MASTER_COM_FAILURE,
                 ER(ER_SLAVE_MASTER_COM_FAILURE), "COM_REGISTER_SLAVE", buf);
    }
    DBUG_RETURN(1);
  }
  DBUG_RETURN(0);
}


/**
  Execute a SHOW SLAVE STATUS statement.

  @param thd Pointer to THD object for the client thread executing the
  statement.

  @param mi Pointer to Master_info object for the IO thread.

  @retval FALSE success
  @retval TRUE failure
*/
bool show_master_info(THD* thd, Master_info* mi)
{
  // TODO: fix this for multi-master
  List<Item> field_list;
  Protocol *protocol= thd->protocol;
  DBUG_ENTER("show_master_info");

  field_list.push_back(new Item_empty_string("Slave_IO_State",
                                                     14));
  field_list.push_back(new Item_empty_string("Master_Host",
                                                     sizeof(mi->host)));
  field_list.push_back(new Item_empty_string("Master_User",
                                                     sizeof(mi->user)));
  field_list.push_back(new Item_return_int("Master_Port", 7,
                                           MYSQL_TYPE_LONG));
  field_list.push_back(new Item_return_int("Connect_Retry", 10,
                                           MYSQL_TYPE_LONG));
  field_list.push_back(new Item_empty_string("Master_Log_File",
                                             FN_REFLEN));
  field_list.push_back(new Item_return_int("Read_Master_Log_Pos", 10,
                                           MYSQL_TYPE_LONGLONG));
  field_list.push_back(new Item_empty_string("Relay_Log_File",
                                             FN_REFLEN));
  field_list.push_back(new Item_return_int("Relay_Log_Pos", 10,
                                           MYSQL_TYPE_LONGLONG));
  field_list.push_back(new Item_empty_string("Relay_Master_Log_File",
                                             FN_REFLEN));
  field_list.push_back(new Item_empty_string("Slave_IO_Running", 3));
  field_list.push_back(new Item_empty_string("Slave_SQL_Running", 3));
  field_list.push_back(new Item_empty_string("Replicate_Do_DB", 20));
  field_list.push_back(new Item_empty_string("Replicate_Ignore_DB", 20));
  field_list.push_back(new Item_empty_string("Replicate_Do_Table", 20));
  field_list.push_back(new Item_empty_string("Replicate_Ignore_Table", 23));
  field_list.push_back(new Item_empty_string("Replicate_Wild_Do_Table", 24));
  field_list.push_back(new Item_empty_string("Replicate_Wild_Ignore_Table",
                                             28));
  field_list.push_back(new Item_return_int("Last_Errno", 4, MYSQL_TYPE_LONG));
  field_list.push_back(new Item_empty_string("Last_Error", 20));
  field_list.push_back(new Item_return_int("Skip_Counter", 10,
                                           MYSQL_TYPE_LONG));
  field_list.push_back(new Item_return_int("Exec_Master_Log_Pos", 10,
                                           MYSQL_TYPE_LONGLONG));
  field_list.push_back(new Item_return_int("Relay_Log_Space", 10,
                                           MYSQL_TYPE_LONGLONG));
  field_list.push_back(new Item_empty_string("Until_Condition", 6));
  field_list.push_back(new Item_empty_string("Until_Log_File", FN_REFLEN));
  field_list.push_back(new Item_return_int("Until_Log_Pos", 10,
                                           MYSQL_TYPE_LONGLONG));
  field_list.push_back(new Item_empty_string("Master_SSL_Allowed", 7));
  field_list.push_back(new Item_empty_string("Master_SSL_CA_File",
                                             sizeof(mi->ssl_ca)));
  field_list.push_back(new Item_empty_string("Master_SSL_CA_Path",
                                             sizeof(mi->ssl_capath)));
  field_list.push_back(new Item_empty_string("Master_SSL_Cert",
                                             sizeof(mi->ssl_cert)));
  field_list.push_back(new Item_empty_string("Master_SSL_Cipher",
                                             sizeof(mi->ssl_cipher)));
  field_list.push_back(new Item_empty_string("Master_SSL_Key",
                                             sizeof(mi->ssl_key)));
  field_list.push_back(new Item_return_int("Seconds_Behind_Master", 10,
                                           MYSQL_TYPE_LONGLONG));
  field_list.push_back(new Item_empty_string("Master_SSL_Verify_Server_Cert",
                                             3));
  field_list.push_back(new Item_return_int("Last_IO_Errno", 4, MYSQL_TYPE_LONG));
  field_list.push_back(new Item_empty_string("Last_IO_Error", 20));
  field_list.push_back(new Item_return_int("Last_SQL_Errno", 4, MYSQL_TYPE_LONG));
  field_list.push_back(new Item_empty_string("Last_SQL_Error", 20));

  if (protocol->send_fields(&field_list,
                            Protocol::SEND_NUM_ROWS | Protocol::SEND_EOF))
    DBUG_RETURN(TRUE);

  if (mi->host[0])
  {
    DBUG_PRINT("info",("host is set: '%s'", mi->host));
    String *packet= &thd->packet;
    protocol->prepare_for_resend();

    /*
      slave_running can be accessed without run_lock but not other
      non-volotile members like mi->io_thd, which is guarded by the mutex.
    */
    pthread_mutex_lock(&mi->run_lock);
    protocol->store(mi->io_thd ? mi->io_thd->proc_info : "", &my_charset_bin);
    pthread_mutex_unlock(&mi->run_lock);

    pthread_mutex_lock(&mi->data_lock);
    pthread_mutex_lock(&mi->rli.data_lock);
    pthread_mutex_lock(&mi->err_lock);
    pthread_mutex_lock(&mi->rli.err_lock);
    protocol->store(mi->host, &my_charset_bin);
    protocol->store(mi->user, &my_charset_bin);
    protocol->store((uint32) mi->port);
    protocol->store((uint32) mi->connect_retry);
    protocol->store(mi->master_log_name, &my_charset_bin);
    protocol->store((ulonglong) mi->master_log_pos);
    protocol->store(mi->rli.group_relay_log_name +
                    dirname_length(mi->rli.group_relay_log_name),
                    &my_charset_bin);
    protocol->store((ulonglong) mi->rli.group_relay_log_pos);
    protocol->store(mi->rli.group_master_log_name, &my_charset_bin);
    protocol->store(mi->slave_running == MYSQL_SLAVE_RUN_CONNECT ?
                    "Yes" : "No", &my_charset_bin);
    protocol->store(mi->rli.slave_running ? "Yes":"No", &my_charset_bin);
    protocol->store(rpl_filter->get_do_db());
    protocol->store(rpl_filter->get_ignore_db());

    char buf[256];
    String tmp(buf, sizeof(buf), &my_charset_bin);
    rpl_filter->get_do_table(&tmp);
    protocol->store(&tmp);
    rpl_filter->get_ignore_table(&tmp);
    protocol->store(&tmp);
    rpl_filter->get_wild_do_table(&tmp);
    protocol->store(&tmp);
    rpl_filter->get_wild_ignore_table(&tmp);
    protocol->store(&tmp);

    protocol->store(mi->rli.last_error().number);
    protocol->store(mi->rli.last_error().message, &my_charset_bin);
    protocol->store((uint32) mi->rli.slave_skip_counter);
    protocol->store((ulonglong) mi->rli.group_master_log_pos);
    protocol->store((ulonglong) mi->rli.log_space_total);

    protocol->store(
      mi->rli.until_condition==Relay_log_info::UNTIL_NONE ? "None":
        ( mi->rli.until_condition==Relay_log_info::UNTIL_MASTER_POS? "Master":
          "Relay"), &my_charset_bin);
    protocol->store(mi->rli.until_log_name, &my_charset_bin);
    protocol->store((ulonglong) mi->rli.until_log_pos);

#ifdef HAVE_OPENSSL
    protocol->store(mi->ssl? "Yes":"No", &my_charset_bin);
#else
    protocol->store(mi->ssl? "Ignored":"No", &my_charset_bin);
#endif
    protocol->store(mi->ssl_ca, &my_charset_bin);
    protocol->store(mi->ssl_capath, &my_charset_bin);
    protocol->store(mi->ssl_cert, &my_charset_bin);
    protocol->store(mi->ssl_cipher, &my_charset_bin);
    protocol->store(mi->ssl_key, &my_charset_bin);

    /*
      Seconds_Behind_Master: if SQL thread is running and I/O thread is
      connected, we can compute it otherwise show NULL (i.e. unknown).
    */
    if ((mi->slave_running == MYSQL_SLAVE_RUN_CONNECT) &&
        mi->rli.slave_running)
    {
      long time_diff= ((long)(time(0) - mi->rli.last_master_timestamp)
                       - mi->clock_diff_with_master);
      /*
        Apparently on some systems time_diff can be <0. Here are possible
        reasons related to MySQL:
        - the master is itself a slave of another master whose time is ahead.
        - somebody used an explicit SET TIMESTAMP on the master.
        Possible reason related to granularity-to-second of time functions
        (nothing to do with MySQL), which can explain a value of -1:
        assume the master's and slave's time are perfectly synchronized, and
        that at slave's connection time, when the master's timestamp is read,
        it is at the very end of second 1, and (a very short time later) when
        the slave's timestamp is read it is at the very beginning of second
        2. Then the recorded value for master is 1 and the recorded value for
        slave is 2. At SHOW SLAVE STATUS time, assume that the difference
        between timestamp of slave and rli->last_master_timestamp is 0
        (i.e. they are in the same second), then we get 0-(2-1)=-1 as a result.
        This confuses users, so we don't go below 0: hence the max().

        last_master_timestamp == 0 (an "impossible" timestamp 1970) is a
        special marker to say "consider we have caught up".
      */
      protocol->store((longlong)(mi->rli.last_master_timestamp ?
                                 max(0, time_diff) : 0));
    }
    else
    {
      protocol->store_null();
    }
    protocol->store(mi->ssl_verify_server_cert? "Yes":"No", &my_charset_bin);

    // Last_IO_Errno
    protocol->store(mi->last_error().number);
    // Last_IO_Error
    protocol->store(mi->last_error().message, &my_charset_bin);
    // Last_SQL_Errno
    protocol->store(mi->rli.last_error().number);
    // Last_SQL_Error
    protocol->store(mi->rli.last_error().message, &my_charset_bin);

    pthread_mutex_unlock(&mi->rli.err_lock);
    pthread_mutex_unlock(&mi->err_lock);
    pthread_mutex_unlock(&mi->rli.data_lock);
    pthread_mutex_unlock(&mi->data_lock);

    if (my_net_write(&thd->net, (uchar*) thd->packet.ptr(), packet->length()))
      DBUG_RETURN(TRUE);
  }
  my_eof(thd);
  DBUG_RETURN(FALSE);
}


void set_slave_thread_options(THD* thd)
{
  DBUG_ENTER("set_slave_thread_options");
  /*
     It's nonsense to constrain the slave threads with max_join_size; if a
     query succeeded on master, we HAVE to execute it. So set
     OPTION_BIG_SELECTS. Setting max_join_size to HA_POS_ERROR is not enough
     (and it's not needed if we have OPTION_BIG_SELECTS) because an INSERT
     SELECT examining more than 4 billion rows would still fail (yes, because
     when max_join_size is 4G, OPTION_BIG_SELECTS is automatically set, but
     only for client threads.
  */
  ulonglong options= thd->options | OPTION_BIG_SELECTS;
  if (opt_log_slave_updates)
    options|= OPTION_BIN_LOG;
  else
    options&= ~OPTION_BIN_LOG;
  thd->options= options;
  thd->variables.completion_type= 0;
  DBUG_VOID_RETURN;
}

void set_slave_thread_default_charset(THD* thd, Relay_log_info const *rli)
{
  DBUG_ENTER("set_slave_thread_default_charset");

  thd->variables.character_set_client=
    global_system_variables.character_set_client;
  thd->variables.collation_connection=
    global_system_variables.collation_connection;
  thd->variables.collation_server=
    global_system_variables.collation_server;
  thd->update_charset();

  /*
    We use a const cast here since the conceptual (and externally
    visible) behavior of the function is to set the default charset of
    the thread.  That the cache has to be invalidated is a secondary
    effect.
   */
  const_cast<Relay_log_info*>(rli)->cached_charset_invalidate();
  DBUG_VOID_RETURN;
}

/*
  init_slave_thread()
*/

static int init_slave_thread(THD* thd, SLAVE_THD_TYPE thd_type)
{
  DBUG_ENTER("init_slave_thread");
#if !defined(DBUG_OFF)
  int simulate_error= 0;
#endif
  thd->system_thread = (thd_type == SLAVE_THD_SQL) ?
    SYSTEM_THREAD_SLAVE_SQL : SYSTEM_THREAD_SLAVE_IO;
  thd->security_ctx->skip_grants();
  my_net_init(&thd->net, 0);
/*
  Adding MAX_LOG_EVENT_HEADER_LEN to the max_allowed_packet on all
  slave threads, since a replication event can become this much larger
  than the corresponding packet (query) sent from client to master.
*/
  thd->variables.max_allowed_packet= global_system_variables.max_allowed_packet
    + MAX_LOG_EVENT_HEADER;  /* note, incr over the global not session var */
  thd->slave_thread = 1;
  thd->enable_slow_log= opt_log_slow_slave_statements;
  set_slave_thread_options(thd);
  thd->client_capabilities = CLIENT_LOCAL_FILES;
  pthread_mutex_lock(&LOCK_thread_count);
  thd->thread_id= thd->variables.pseudo_thread_id= thread_id++;
  pthread_mutex_unlock(&LOCK_thread_count);

  DBUG_EXECUTE_IF("simulate_io_slave_error_on_init",
                  simulate_error|= (1 << SLAVE_THD_IO););
  DBUG_EXECUTE_IF("simulate_sql_slave_error_on_init",
                  simulate_error|= (1 << SLAVE_THD_SQL););
#if !defined(DBUG_OFF)
  if (init_thr_lock() || thd->store_globals() || simulate_error & (1<< thd_type))
#else
  if (init_thr_lock() || thd->store_globals())
#endif
  {
    thd->cleanup();
    DBUG_RETURN(-1);
  }
  lex_start(thd);

  if (thd_type == SLAVE_THD_SQL)
    thd_proc_info(thd, "Waiting for the next event in relay log");
  else
    thd_proc_info(thd, "Waiting for master update");
  thd->version=refresh_version;
  thd->set_time();
  DBUG_RETURN(0);
}


static int safe_sleep(THD* thd, int sec, CHECK_KILLED_FUNC thread_killed,
                      void* thread_killed_arg)
{
  int nap_time;
  thr_alarm_t alarmed;
  DBUG_ENTER("safe_sleep");

  thr_alarm_init(&alarmed);
  time_t start_time= my_time(0);
  time_t end_time= start_time+sec;

  while ((nap_time= (int) (end_time - start_time)) > 0)
  {
    ALARM alarm_buff;
    /*
      The only reason we are asking for alarm is so that
      we will be woken up in case of murder, so if we do not get killed,
      set the alarm so it goes off after we wake up naturally
    */
    thr_alarm(&alarmed, 2 * nap_time, &alarm_buff);
    sleep(nap_time);
    thr_end_alarm(&alarmed);

    if ((*thread_killed)(thd,thread_killed_arg))
      DBUG_RETURN(1);
    start_time= my_time(0);
  }
  DBUG_RETURN(0);
}


static int request_dump(MYSQL* mysql, Master_info* mi,
                        bool *suppress_warnings)
{
  uchar buf[FN_REFLEN + 10];
  int len;
  int binlog_flags = 0; // for now
  char* logname = mi->master_log_name;
  DBUG_ENTER("request_dump");
  
  *suppress_warnings= FALSE;

  // TODO if big log files: Change next to int8store()
  int4store(buf, (ulong) mi->master_log_pos);
  int2store(buf + 4, binlog_flags);
  int4store(buf + 6, server_id);
  len = (uint) strlen(logname);
  memcpy(buf + 10, logname,len);
  if (simple_command(mysql, COM_BINLOG_DUMP, buf, len + 10, 1))
  {
    /*
      Something went wrong, so we will just reconnect and retry later
      in the future, we should do a better error analysis, but for
      now we just fill up the error log :-)
    */
    if (mysql_errno(mysql) == ER_NET_READ_INTERRUPTED)
      *suppress_warnings= TRUE;                 // Suppress reconnect warning
    else
      sql_print_error("Error on COM_BINLOG_DUMP: %d  %s, will retry in %d secs",
                      mysql_errno(mysql), mysql_error(mysql),
                      master_connect_retry);
    DBUG_RETURN(1);
  }

  DBUG_RETURN(0);
}


static int request_table_dump(MYSQL* mysql, const char* db, const char* table)
{
  uchar buf[1024], *p = buf;
  DBUG_ENTER("request_table_dump");

  uint table_len = (uint) strlen(table);
  uint db_len = (uint) strlen(db);
  if (table_len + db_len > sizeof(buf) - 2)
  {
    sql_print_error("request_table_dump: Buffer overrun");
    DBUG_RETURN(1);
  }

  *p++ = db_len;
  memcpy(p, db, db_len);
  p += db_len;
  *p++ = table_len;
  memcpy(p, table, table_len);

  if (simple_command(mysql, COM_TABLE_DUMP, buf, p - buf + table_len, 1))
  {
    sql_print_error("request_table_dump: Error sending the table dump \
command");
    DBUG_RETURN(1);
  }

  DBUG_RETURN(0);
}


/*
  Read one event from the master

  SYNOPSIS
    read_event()
    mysql               MySQL connection
    mi                  Master connection information
    suppress_warnings   TRUE when a normal net read timeout has caused us to
                        try a reconnect.  We do not want to print anything to
                        the error log in this case because this a anormal
                        event in an idle server.

    RETURN VALUES
    'packet_error'      Error
    number              Length of packet
*/

static ulong read_event(MYSQL* mysql, Master_info *mi, bool* suppress_warnings)
{
  ulong len;
  DBUG_ENTER("read_event");

  *suppress_warnings= FALSE;
  /*
    my_real_read() will time us out
    We check if we were told to die, and if not, try reading again
  */
#ifndef DBUG_OFF
  if (disconnect_slave_event_count && !(mi->events_till_disconnect--))
    DBUG_RETURN(packet_error);
#endif

  len = cli_safe_read(mysql);
  if (len == packet_error || (long) len < 1)
  {
    if (mysql_errno(mysql) == ER_NET_READ_INTERRUPTED)
    {
      /*
        We are trying a normal reconnect after a read timeout;
        we suppress prints to .err file as long as the reconnect
        happens without problems
      */
      *suppress_warnings= TRUE;
    }
    else
      sql_print_error("Error reading packet from server: %s ( server_errno=%d)",
                      mysql_error(mysql), mysql_errno(mysql));
    DBUG_RETURN(packet_error);
  }

  /* Check if eof packet */
  if (len < 8 && mysql->net.read_pos[0] == 254)
  {
    sql_print_information("Slave: received end packet from server, apparent "
                          "master shutdown: %s",
                     mysql_error(mysql));
     DBUG_RETURN(packet_error);
  }

  DBUG_PRINT("exit", ("len: %lu  net->read_pos[4]: %d",
                      len, mysql->net.read_pos[4]));
  DBUG_RETURN(len - 1);
}

/*
  Check if the current error is of temporary nature of not.
  Some errors are temporary in nature, such as
  ER_LOCK_DEADLOCK and ER_LOCK_WAIT_TIMEOUT.  Ndb also signals
  that the error is temporary by pushing a warning with the error code
  ER_GET_TEMPORARY_ERRMSG, if the originating error is temporary.
*/
static int has_temporary_error(THD *thd)
{
  DBUG_ENTER("has_temporary_error");

  if (thd->is_fatal_error)
    DBUG_RETURN(0);

  DBUG_EXECUTE_IF("all_errors_are_temporary_errors",
                  if (thd->main_da.is_error())
                  {
                    thd->clear_error();
                    my_error(ER_LOCK_DEADLOCK, MYF(0));
                  });

  /*
    If there is no message in THD, we can't say if it's a temporary
    error or not. This is currently the case for Incident_log_event,
    which sets no message. Return FALSE.
  */
  if (!thd->is_error())
    DBUG_RETURN(0);

  /*
    Temporary error codes:
    currently, InnoDB deadlock detected by InnoDB or lock
    wait timeout (innodb_lock_wait_timeout exceeded
  */
  if (thd->main_da.sql_errno() == ER_LOCK_DEADLOCK ||
      thd->main_da.sql_errno() == ER_LOCK_WAIT_TIMEOUT)
    DBUG_RETURN(1);

#ifdef HAVE_NDB_BINLOG
  /*
    currently temporary error set in ndbcluster
  */
  List_iterator_fast<MYSQL_ERROR> it(thd->warn_list);
  MYSQL_ERROR *err;
  while ((err= it++))
  {
    DBUG_PRINT("info", ("has warning %d %s", err->code, err->msg));
    switch (err->code)
    {
    case ER_GET_TEMPORARY_ERRMSG:
      DBUG_RETURN(1);
    default:
      break;
    }
  }
#endif
  DBUG_RETURN(0);
}


/**
  Applies the given event and advances the relay log position.

  In essence, this function does:

  @code
    ev->apply_event(rli);
    ev->update_pos(rli);
  @endcode

  But it also does some maintainance, such as skipping events if
  needed and reporting errors.

  If the @c skip flag is set, then it is tested whether the event
  should be skipped, by looking at the slave_skip_counter and the
  server id.  The skip flag should be set when calling this from a
  replication thread but not set when executing an explicit BINLOG
  statement.

  @retval 0 OK.

  @retval 1 Error calling ev->apply_event().

  @retval 2 No error calling ev->apply_event(), but error calling
  ev->update_pos().
*/
int apply_event_and_update_pos(Log_event* ev, THD* thd, Relay_log_info* rli,
                               bool skip)
{
  int exec_res= 0;

  DBUG_ENTER("apply_event_and_update_pos");

  DBUG_PRINT("exec_event",("%s(type_code: %d; server_id: %d)",
                           ev->get_type_str(), ev->get_type_code(),
                           ev->server_id));
  DBUG_PRINT("info", ("thd->options: %s%s; rli->last_event_start_time: %lu",
                      FLAGSTR(thd->options, OPTION_NOT_AUTOCOMMIT),
                      FLAGSTR(thd->options, OPTION_BEGIN),
                      rli->last_event_start_time));

  /*
    Execute the event to change the database and update the binary
    log coordinates, but first we set some data that is needed for
    the thread.

    The event will be executed unless it is supposed to be skipped.

    Queries originating from this server must be skipped.  Low-level
    events (Format_description_log_event, Rotate_log_event,
    Stop_log_event) from this server must also be skipped. But for
    those we don't want to modify 'group_master_log_pos', because
    these events did not exist on the master.
    Format_description_log_event is not completely skipped.

    Skip queries specified by the user in 'slave_skip_counter'.  We
    can't however skip events that has something to do with the log
    files themselves.

    Filtering on own server id is extremely important, to ignore
    execution of events created by the creation/rotation of the relay
    log (remember that now the relay log starts with its Format_desc,
    has a Rotate etc).
  */

  thd->server_id = ev->server_id; // use the original server id for logging
  thd->set_time();                            // time the query
  thd->lex->current_select= 0;
  if (!ev->when)
    ev->when= my_time(0);
  ev->thd = thd; // because up to this point, ev->thd == 0

  if (skip)
  {
    int reason= ev->shall_skip(rli);
    if (reason == Log_event::EVENT_SKIP_COUNT)
      --rli->slave_skip_counter;
    pthread_mutex_unlock(&rli->data_lock);
    if (reason == Log_event::EVENT_SKIP_NOT)
      exec_res= ev->apply_event(rli);
#ifndef DBUG_OFF
    /*
      This only prints information to the debug trace.

      TODO: Print an informational message to the error log?
    */
    static const char *const explain[] = {
      // EVENT_SKIP_NOT,
      "not skipped",
      // EVENT_SKIP_IGNORE,
      "skipped because event should be ignored",
      // EVENT_SKIP_COUNT
      "skipped because event skip counter was non-zero"
    };
    DBUG_PRINT("info", ("OPTION_BEGIN: %d; IN_STMT: %d",
                        thd->options & OPTION_BEGIN ? 1 : 0,
                        rli->get_flag(Relay_log_info::IN_STMT)));
    DBUG_PRINT("skip_event", ("%s event was %s",
                              ev->get_type_str(), explain[reason]));
#endif
  }
  else
    exec_res= ev->apply_event(rli);

  DBUG_PRINT("info", ("apply_event error = %d", exec_res));
  if (exec_res == 0)
  {
    int error= ev->update_pos(rli);
#ifdef HAVE_purify
    if (!rli->is_fake)
#endif
    {
#ifndef DBUG_OFF
      char buf[22];
#endif
      DBUG_PRINT("info", ("update_pos error = %d", error));
      DBUG_PRINT("info", ("group %s %s",
                          llstr(rli->group_relay_log_pos, buf),
                          rli->group_relay_log_name));
      DBUG_PRINT("info", ("event %s %s",
                          llstr(rli->event_relay_log_pos, buf),
                          rli->event_relay_log_name));
    }
    /*
      The update should not fail, so print an error message and
      return an error code.

      TODO: Replace this with a decent error message when merged
      with BUG#24954 (which adds several new error message).
    */
    if (error)
    {
      char buf[22];
      rli->report(ERROR_LEVEL, ER_UNKNOWN_ERROR,
                  "It was not possible to update the positions"
                  " of the relay log information: the slave may"
                  " be in an inconsistent state."
                  " Stopped in %s position %s",
                  rli->group_relay_log_name,
                  llstr(rli->group_relay_log_pos, buf));
      DBUG_RETURN(2);
    }
  }

  DBUG_RETURN(exec_res ? 1 : 0);
}


/**
  Top-level function for executing the next event from the relay log.

  This function reads the event from the relay log, executes it, and
  advances the relay log position.  It also handles errors, etc.

  This function may fail to apply the event for the following reasons:

   - The position specfied by the UNTIL condition of the START SLAVE
     command is reached.

   - It was not possible to read the event from the log.

   - The slave is killed.

   - An error occurred when applying the event, and the event has been
     tried slave_trans_retries times.  If the event has been retried
     fewer times, 0 is returned.

   - init_master_info or init_relay_log_pos failed. (These are called
     if a failure occurs when applying the event.)

   - An error occurred when updating the binlog position.

  @retval 0 The event was applied.

  @retval 1 The event was not applied.
*/
static int exec_relay_log_event(THD* thd, Relay_log_info* rli)
{
  DBUG_ENTER("exec_relay_log_event");

  /*
     We acquire this mutex since we need it for all operations except
     event execution. But we will release it in places where we will
     wait for something for example inside of next_event().
   */
  pthread_mutex_lock(&rli->data_lock);

  Log_event * ev = next_event(rli);

  DBUG_ASSERT(rli->sql_thd==thd);

  if (sql_slave_killed(thd,rli))
  {
    pthread_mutex_unlock(&rli->data_lock);
    delete ev;
    DBUG_RETURN(1);
  }
  if (ev)
  {
    int exec_res;

    /*
      This tests if the position of the beginning of the current event
      hits the UNTIL barrier.
    */
    if (rli->until_condition != Relay_log_info::UNTIL_NONE &&
        rli->is_until_satisfied((rli->is_in_group() || !ev->log_pos) ?
                                rli->group_master_log_pos :
                                ev->log_pos - ev->data_written))
    {
      char buf[22];
      sql_print_information("Slave SQL thread stopped because it reached its"
                            " UNTIL position %s", llstr(rli->until_pos(), buf));
      /*
        Setting abort_slave flag because we do not want additional message about
        error in query execution to be printed.
      */
      rli->abort_slave= 1;
      pthread_mutex_unlock(&rli->data_lock);
      delete ev;
      DBUG_RETURN(1);
    }
    exec_res= apply_event_and_update_pos(ev, thd, rli, TRUE);

    /*
      Format_description_log_event should not be deleted because it will be
      used to read info about the relay log's format; it will be deleted when
      the SQL thread does not need it, i.e. when this thread terminates.
    */
    if (ev->get_type_code() != FORMAT_DESCRIPTION_EVENT)
    {
      DBUG_PRINT("info", ("Deleting the event after it has been executed"));
      delete ev;
    }

    /*
      update_log_pos failed: this should not happen, so we don't
      retry.
    */
    if (exec_res == 2)
      DBUG_RETURN(1);

    if (slave_trans_retries)
    {
      int temp_err;
      if (exec_res && (temp_err= has_temporary_error(thd)))
      {
        const char *errmsg;
        /*
          We were in a transaction which has been rolled back because of a
          temporary error;
          let's seek back to BEGIN log event and retry it all again.
	  Note, if lock wait timeout (innodb_lock_wait_timeout exceeded)
	  there is no rollback since 5.0.13 (ref: manual).
          We have to not only seek but also
          a) init_master_info(), to seek back to hot relay log's start for later
          (for when we will come back to this hot log after re-processing the
          possibly existing old logs where BEGIN is: check_binlog_magic() will
          then need the cache to be at position 0 (see comments at beginning of
          init_master_info()).
          b) init_relay_log_pos(), because the BEGIN may be an older relay log.
        */
        if (rli->trans_retries < slave_trans_retries)
        {
          if (init_master_info(rli->mi, 0, 0, 0, SLAVE_SQL))
            sql_print_error("Failed to initialize the master info structure");
          else if (init_relay_log_pos(rli,
                                      rli->group_relay_log_name,
                                      rli->group_relay_log_pos,
                                      1, &errmsg, 1))
            sql_print_error("Error initializing relay log position: %s",
                            errmsg);
          else
          {
            exec_res= 0;
            end_trans(thd, ROLLBACK);
            /* chance for concurrent connection to get more locks */
            safe_sleep(thd, min(rli->trans_retries, MAX_SLAVE_RETRY_PAUSE),
                       (CHECK_KILLED_FUNC)sql_slave_killed, (void*)rli);
            pthread_mutex_lock(&rli->data_lock); // because of SHOW STATUS
            rli->trans_retries++;
            rli->retried_trans++;
            pthread_mutex_unlock(&rli->data_lock);
            DBUG_PRINT("info", ("Slave retries transaction "
                                "rli->trans_retries: %lu", rli->trans_retries));
          }
        }
        else
          sql_print_error("Slave SQL thread retried transaction %lu time(s) "
                          "in vain, giving up. Consider raising the value of "
                          "the slave_transaction_retries variable.",
                          slave_trans_retries);
      }
      else if ((exec_res && !temp_err) ||
               (opt_using_transactions &&
                rli->group_relay_log_pos == rli->event_relay_log_pos))
      {
        /*
          Only reset the retry counter if the entire group succeeded
          or failed with a non-transient error.  On a successful
          event, the execution will proceed as usual; in the case of a
          non-transient error, the slave will stop with an error.
         */
        rli->trans_retries= 0; // restart from fresh
        DBUG_PRINT("info", ("Resetting retry counter, rli->trans_retries: %lu",
                            rli->trans_retries));
      }
    }
    DBUG_RETURN(exec_res);
  }
  pthread_mutex_unlock(&rli->data_lock);
  rli->report(ERROR_LEVEL, ER_SLAVE_RELAY_LOG_READ_FAILURE,
              ER(ER_SLAVE_RELAY_LOG_READ_FAILURE), "\
Could not parse relay log event entry. The possible reasons are: the master's \
binary log is corrupted (you can check this by running 'mysqlbinlog' on the \
binary log), the slave's relay log is corrupted (you can check this by running \
'mysqlbinlog' on the relay log), a network problem, or a bug in the master's \
or slave's MySQL code. If you want to check the master's binary log or slave's \
relay log, you will be able to know their names by issuing 'SHOW SLAVE STATUS' \
on this slave.\
");
  DBUG_RETURN(1);
}


static bool check_io_slave_killed(THD *thd, Master_info *mi, const char *info)
{
  if (io_slave_killed(thd, mi))
  {
    if (info && global_system_variables.log_warnings)
      sql_print_information(info);
    return TRUE;
  }
  return FALSE;
}


/**
  @brief Try to reconnect slave IO thread.

  @details Terminates current connection to master, sleeps for
  @c mi->connect_retry msecs and initiates new connection with
  @c safe_reconnect(). Variable pointed by @c retry_count is increased -
  if it exceeds @c master_retry_count then connection is not re-established
  and function signals error.
  Unless @c suppres_warnings is TRUE, a warning is put in the server error log
  when reconnecting. The warning message and messages used to report errors
  are taken from @c messages array. In case @c master_retry_count is exceeded,
  no messages are added to the log.

  @param[in]     thd                 Thread context.
  @param[in]     mysql               MySQL connection.
  @param[in]     mi                  Master connection information.
  @param[in,out] retry_count         Number of attempts to reconnect.
  @param[in]     suppress_warnings   TRUE when a normal net read timeout 
                                     has caused to reconnecting.
  @param[in]     messages            Messages to print/log, see 
                                     reconnect_messages[] array.

  @retval        0                   OK.
  @retval        1                   There was an error.
*/

static int try_to_reconnect(THD *thd, MYSQL *mysql, Master_info *mi,
                            uint *retry_count, bool suppress_warnings,
                            const char *messages[SLAVE_RECON_MSG_MAX])
{
  mi->slave_running= MYSQL_SLAVE_RUN_NOT_CONNECT;
  thd->proc_info= messages[SLAVE_RECON_MSG_WAIT];
#ifdef SIGNAL_WITH_VIO_CLOSE  
  thd->clear_active_vio();
#endif
  end_server(mysql);
  if ((*retry_count)++)
  {
    if (*retry_count > master_retry_count)
      return 1;                             // Don't retry forever
    safe_sleep(thd, mi->connect_retry, (CHECK_KILLED_FUNC) io_slave_killed,
               (void *) mi);
  }
  if (check_io_slave_killed(thd, mi, messages[SLAVE_RECON_MSG_KILLED_WAITING]))
    return 1;
  thd->proc_info = messages[SLAVE_RECON_MSG_AFTER];
  if (!suppress_warnings) 
  {
    char buf[256], llbuff[22];
    my_snprintf(buf, sizeof(buf), messages[SLAVE_RECON_MSG_FAILED], 
                IO_RPL_LOG_NAME, llstr(mi->master_log_pos, llbuff));
    /* 
      Raise a warining during registering on master/requesting dump.
      Log a message reading event.
    */
    if (messages[SLAVE_RECON_MSG_COMMAND][0])
    {
      mi->report(WARNING_LEVEL, ER_SLAVE_MASTER_COM_FAILURE,
                 ER(ER_SLAVE_MASTER_COM_FAILURE), 
                 messages[SLAVE_RECON_MSG_COMMAND], buf);
    }
    else
    {
      sql_print_information(buf);
    }
  }
  if (safe_reconnect(thd, mysql, mi, 1) || io_slave_killed(thd, mi))
  {
    if (global_system_variables.log_warnings)
      sql_print_information(messages[SLAVE_RECON_MSG_KILLED_AFTER]);
    return 1;
  }
  return 0;
}


/**
  Slave IO thread entry point.

  @param arg Pointer to Master_info struct that holds information for
  the IO thread.

  @return Always 0.
*/
pthread_handler_t handle_slave_io(void *arg)
{
  THD *thd; // needs to be first for thread_stack
  MYSQL *mysql;
  Master_info *mi = (Master_info*)arg;
  Relay_log_info *rli= &mi->rli;
  char llbuff[22];
  uint retry_count;
  bool suppress_warnings;
  int ret;
#ifndef DBUG_OFF
  uint retry_count_reg= 0, retry_count_dump= 0, retry_count_event= 0;
#endif
  // needs to call my_thread_init(), otherwise we get a coredump in DBUG_ stuff
  my_thread_init();
  DBUG_ENTER("handle_slave_io");

  DBUG_ASSERT(mi->inited);
  mysql= NULL ;
  retry_count= 0;

  pthread_mutex_lock(&mi->run_lock);
  /* Inform waiting threads that slave has started */
  mi->slave_run_id++;

#ifndef DBUG_OFF
  mi->events_till_disconnect = disconnect_slave_event_count;
#endif

  thd= new THD; // note that contructor of THD uses DBUG_ !
  THD_CHECK_SENTRY(thd);
  mi->io_thd = thd;

  pthread_detach_this_thread();
  thd->thread_stack= (char*) &thd; // remember where our stack is
  mi->clear_error();
  if (init_slave_thread(thd, SLAVE_THD_IO))
  {
    pthread_cond_broadcast(&mi->start_cond);
    pthread_mutex_unlock(&mi->run_lock);
    sql_print_error("Failed during slave I/O thread initialization");
    goto err;
  }
  pthread_mutex_lock(&LOCK_thread_count);
  threads.append(thd);
  pthread_mutex_unlock(&LOCK_thread_count);
  mi->slave_running = 1;
  mi->abort_slave = 0;
  pthread_mutex_unlock(&mi->run_lock);
  pthread_cond_broadcast(&mi->start_cond);

  DBUG_PRINT("master_info",("log_file_name: '%s'  position: %s",
                            mi->master_log_name,
                            llstr(mi->master_log_pos,llbuff)));

  if (!(mi->mysql = mysql = mysql_init(NULL)))
  {
    mi->report(ERROR_LEVEL, ER_SLAVE_FATAL_ERROR,
               ER(ER_SLAVE_FATAL_ERROR), "error in mysql_init()");
    goto err;
  }

  thd_proc_info(thd, "Connecting to master");
  // we can get killed during safe_connect
  if (!safe_connect(thd, mysql, mi))
  {
    sql_print_information("Slave I/O thread: connected to master '%s@%s:%d',"
                          "replication started in log '%s' at position %s",
                          mi->user, mi->host, mi->port,
			  IO_RPL_LOG_NAME,
			  llstr(mi->master_log_pos,llbuff));
  /*
    Adding MAX_LOG_EVENT_HEADER_LEN to the max_packet_size on the I/O
    thread, since a replication event can become this much larger than
    the corresponding packet (query) sent from client to master.
  */
    mysql->net.max_packet_size= thd->net.max_packet_size+= MAX_LOG_EVENT_HEADER;
  }
  else
  {
    sql_print_information("Slave I/O thread killed while connecting to master");
    goto err;
  }

connected:

  // TODO: the assignment below should be under mutex (5.0)
  mi->slave_running= MYSQL_SLAVE_RUN_CONNECT;
  thd->slave_net = &mysql->net;
  thd_proc_info(thd, "Checking master version");
  ret= get_master_version_and_clock(mysql, mi);
  if (ret == 1)
    /* Fatal error */
    goto err;
  
  if (ret == 2) 
  { 
    if (check_io_slave_killed(mi->io_thd, mi, "Slave I/O thread killed"
                              "while calling get_master_version_and_clock(...)"))
      goto err;
    suppress_warnings= FALSE;
    /* Try to reconnect because the error was caused by a transient network problem */
    if (try_to_reconnect(thd, mysql, mi, &retry_count, suppress_warnings,
                             reconnect_messages[SLAVE_RECON_ACT_REG]))
      goto err;
    goto connected;
  } 

  if (mi->rli.relay_log.description_event_for_queue->binlog_version > 1)
  {
    /*
      Register ourselves with the master.
    */
    thd_proc_info(thd, "Registering slave on master");
    if (register_slave_on_master(mysql, mi, &suppress_warnings))
    {
      if (!check_io_slave_killed(thd, mi, "Slave I/O thread killed "
                                "while registering slave on master"))
      {
        sql_print_error("Slave I/O thread couldn't register on master");
        if (try_to_reconnect(thd, mysql, mi, &retry_count, suppress_warnings,
                             reconnect_messages[SLAVE_RECON_ACT_REG]))
          goto err;
      }
      else
        goto err;
      goto connected;
    }
    DBUG_EXECUTE_IF("FORCE_SLAVE_TO_RECONNECT_REG", 
      if (!retry_count_reg)
      {
        retry_count_reg++;
        sql_print_information("Forcing to reconnect slave I/O thread");
        if (try_to_reconnect(thd, mysql, mi, &retry_count, suppress_warnings,
                             reconnect_messages[SLAVE_RECON_ACT_REG]))
          goto err;
        goto connected;
      });
  }

  DBUG_PRINT("info",("Starting reading binary log from master"));
  while (!io_slave_killed(thd,mi))
  {
    thd_proc_info(thd, "Requesting binlog dump");
    if (request_dump(mysql, mi, &suppress_warnings))
    {
      sql_print_error("Failed on request_dump()");
      if (check_io_slave_killed(thd, mi, "Slave I/O thread killed while \
requesting master dump") ||
          try_to_reconnect(thd, mysql, mi, &retry_count, suppress_warnings,
                           reconnect_messages[SLAVE_RECON_ACT_DUMP]))
        goto err;
      goto connected;
    }
    DBUG_EXECUTE_IF("FORCE_SLAVE_TO_RECONNECT_DUMP", 
      if (!retry_count_dump)
      {
        retry_count_dump++;
        sql_print_information("Forcing to reconnect slave I/O thread");
        if (try_to_reconnect(thd, mysql, mi, &retry_count, suppress_warnings,
                             reconnect_messages[SLAVE_RECON_ACT_DUMP]))
          goto err;
        goto connected;
      });

    DBUG_ASSERT(mi->last_error().number == 0);
    while (!io_slave_killed(thd,mi))
    {
      ulong event_len;
      /*
         We say "waiting" because read_event() will wait if there's nothing to
         read. But if there's something to read, it will not wait. The
         important thing is to not confuse users by saying "reading" whereas
         we're in fact receiving nothing.
      */
      thd_proc_info(thd, "Waiting for master to send event");
      event_len= read_event(mysql, mi, &suppress_warnings);
      if (check_io_slave_killed(thd, mi, "Slave I/O thread killed while \
reading event"))
        goto err;
      DBUG_EXECUTE_IF("FORCE_SLAVE_TO_RECONNECT_EVENT",
        if (!retry_count_event)
        {
          retry_count_event++;
          sql_print_information("Forcing to reconnect slave I/O thread");
          if (try_to_reconnect(thd, mysql, mi, &retry_count, suppress_warnings,
                               reconnect_messages[SLAVE_RECON_ACT_EVENT]))
            goto err;
          goto connected;
        });

      if (event_len == packet_error)
      {
        uint mysql_error_number= mysql_errno(mysql);
        switch (mysql_error_number) {
        case CR_NET_PACKET_TOO_LARGE:
          sql_print_error("\
Log entry on master is longer than max_allowed_packet (%ld) on \
slave. If the entry is correct, restart the server with a higher value of \
max_allowed_packet",
                          thd->variables.max_allowed_packet);
          goto err;
        case ER_MASTER_FATAL_ERROR_READING_BINLOG:
          sql_print_error(ER(mysql_error_number), mysql_error_number,
                          mysql_error(mysql));
          goto err;
        case EE_OUTOFMEMORY:
        case ER_OUTOFMEMORY:
          sql_print_error("\
Stopping slave I/O thread due to out-of-memory error from master");
          goto err;
        }
        if (try_to_reconnect(thd, mysql, mi, &retry_count, suppress_warnings,
                             reconnect_messages[SLAVE_RECON_ACT_EVENT]))
          goto err;
        goto connected;
      } // if (event_len == packet_error)

      retry_count=0;                    // ok event, reset retry counter
      thd_proc_info(thd, "Queueing master event to the relay log");
      if (queue_event(mi,(const char*)mysql->net.read_pos + 1,
                      event_len))
      {
        mi->report(ERROR_LEVEL, ER_SLAVE_RELAY_LOG_WRITE_FAILURE,
                   ER(ER_SLAVE_RELAY_LOG_WRITE_FAILURE),
                   "could not queue event from master");
        goto err;
      }
      if (flush_master_info(mi, 1))
      {
        sql_print_error("Failed to flush master info file");
        goto err;
      }
      /*
        See if the relay logs take too much space.
        We don't lock mi->rli.log_space_lock here; this dirty read saves time
        and does not introduce any problem:
        - if mi->rli.ignore_log_space_limit is 1 but becomes 0 just after (so
        the clean value is 0), then we are reading only one more event as we
        should, and we'll block only at the next event. No big deal.
        - if mi->rli.ignore_log_space_limit is 0 but becomes 1 just after (so
        the clean value is 1), then we are going into wait_for_relay_log_space()
        for no reason, but this function will do a clean read, notice the clean
        value and exit immediately.
      */
#ifndef DBUG_OFF
      {
        char llbuf1[22], llbuf2[22];
        DBUG_PRINT("info", ("log_space_limit=%s log_space_total=%s \
ignore_log_space_limit=%d",
                            llstr(rli->log_space_limit,llbuf1),
                            llstr(rli->log_space_total,llbuf2),
                            (int) rli->ignore_log_space_limit));
      }
#endif

      if (rli->log_space_limit && rli->log_space_limit <
          rli->log_space_total &&
          !rli->ignore_log_space_limit)
        if (wait_for_relay_log_space(rli))
        {
          sql_print_error("Slave I/O thread aborted while waiting for relay \
log space");
          goto err;
        }
    }
  }

  // error = 0;
err:
  // print the current replication position
  sql_print_information("Slave I/O thread exiting, read up to log '%s', position %s",
<<<<<<< HEAD
                  IO_RPL_LOG_NAME, llstr(mi->master_log_pos,llbuff));
  VOID(pthread_mutex_lock(&LOCK_thread_count));
  thd->query = thd->db = 0; // extra safety
  thd->query_length= thd->db_length= 0;
  VOID(pthread_mutex_unlock(&LOCK_thread_count));
=======
		  IO_RPL_LOG_NAME, llstr(mi->master_log_pos,llbuff));
  thd->set_query(NULL, 0);
  thd->reset_db(NULL, 0);
>>>>>>> 065732ee
  if (mysql)
  {
    /*
      Here we need to clear the active VIO before closing the
      connection with the master.  The reason is that THD::awake()
      might be called from terminate_slave_thread() because somebody
      issued a STOP SLAVE.  If that happends, the close_active_vio()
      can be called in the middle of closing the VIO associated with
      the 'mysql' object, causing a crash.
    */
#ifdef SIGNAL_WITH_VIO_CLOSE
    thd->clear_active_vio();
#endif
    mysql_close(mysql);
    mi->mysql=0;
  }
  write_ignored_events_info_to_relay_log(thd, mi);
  thd_proc_info(thd, "Waiting for slave mutex on exit");
  pthread_mutex_lock(&mi->run_lock);

  /* Forget the relay log's format */
  delete mi->rli.relay_log.description_event_for_queue;
  mi->rli.relay_log.description_event_for_queue= 0;
  // TODO: make rpl_status part of Master_info
  change_rpl_status(RPL_ACTIVE_SLAVE,RPL_IDLE_SLAVE);
  DBUG_ASSERT(thd->net.buff != 0);
  net_end(&thd->net); // destructor will not free it, because net.vio is 0
  close_thread_tables(thd);
  pthread_mutex_lock(&LOCK_thread_count);
  THD_CHECK_SENTRY(thd);
  delete thd;
  pthread_mutex_unlock(&LOCK_thread_count);
  mi->abort_slave= 0;
  mi->slave_running= 0;
  mi->io_thd= 0;
  /*
    Note: the order of the two following calls (first broadcast, then unlock)
    is important. Otherwise a killer_thread can execute between the calls and
    delete the mi structure leading to a crash! (see BUG#25306 for details)
   */ 
  pthread_cond_broadcast(&mi->stop_cond);       // tell the world we are done
  DBUG_EXECUTE_IF("simulate_slave_delay_at_terminate_bug38694", sleep(5););
  pthread_mutex_unlock(&mi->run_lock);
  my_thread_end();
  pthread_exit(0);
  DBUG_RETURN(0);                               // Can't return anything here
}

/*
  Check the temporary directory used by commands like
  LOAD DATA INFILE.
 */
static 
int check_temp_dir(char* tmp_file)
{
  int fd;
  MY_DIR *dirp;
  char tmp_dir[FN_REFLEN];
  size_t tmp_dir_size;

  DBUG_ENTER("check_temp_dir");

  /*
    Get the directory from the temporary file.
  */
  dirname_part(tmp_dir, tmp_file, &tmp_dir_size);

  /*
    Check if the directory exists.
   */
  if (!(dirp=my_dir(tmp_dir,MYF(MY_WME))))
    DBUG_RETURN(1);
  my_dirend(dirp);

  /*
    Check permissions to create a file.
   */
  if ((fd= my_create(tmp_file, CREATE_MODE,
                     O_WRONLY | O_BINARY | O_EXCL | O_NOFOLLOW,
                     MYF(MY_WME))) < 0)
  DBUG_RETURN(1);

  /*
    Clean up.
   */
  my_close(fd, MYF(0));
  my_delete(tmp_file, MYF(0));

  DBUG_RETURN(0);
}

/**
  Slave SQL thread entry point.

  @param arg Pointer to Relay_log_info object that holds information
  for the SQL thread.

  @return Always 0.
*/
pthread_handler_t handle_slave_sql(void *arg)
{
  THD *thd;                     /* needs to be first for thread_stack */
  char llbuff[22],llbuff1[22];

  Relay_log_info* rli = &((Master_info*)arg)->rli;
  const char *errmsg;

  // needs to call my_thread_init(), otherwise we get a coredump in DBUG_ stuff
  my_thread_init();
  DBUG_ENTER("handle_slave_sql");

  DBUG_ASSERT(rli->inited);
  pthread_mutex_lock(&rli->run_lock);
  DBUG_ASSERT(!rli->slave_running);
  errmsg= 0;
#ifndef DBUG_OFF
  rli->events_till_abort = abort_slave_event_count;
#endif

  thd = new THD; // note that contructor of THD uses DBUG_ !
  thd->thread_stack = (char*)&thd; // remember where our stack is
  rli->sql_thd= thd;
  
  /* Inform waiting threads that slave has started */
  rli->slave_run_id++;
  rli->slave_running = 1;

  pthread_detach_this_thread();
  if (init_slave_thread(thd, SLAVE_THD_SQL))
  {
    /*
      TODO: this is currently broken - slave start and change master
      will be stuck if we fail here
    */
    pthread_cond_broadcast(&rli->start_cond);
    pthread_mutex_unlock(&rli->run_lock);
    rli->report(ERROR_LEVEL, ER_SLAVE_FATAL_ERROR, 
                "Failed during slave thread initialization");
    goto err;
  }
  thd->init_for_queries();
  thd->temporary_tables = rli->save_temporary_tables; // restore temp tables
  set_thd_in_use_temporary_tables(rli);   // (re)set sql_thd in use for saved temp tables
  pthread_mutex_lock(&LOCK_thread_count);
  threads.append(thd);
  pthread_mutex_unlock(&LOCK_thread_count);
  /*
    We are going to set slave_running to 1. Assuming slave I/O thread is
    alive and connected, this is going to make Seconds_Behind_Master be 0
    i.e. "caught up". Even if we're just at start of thread. Well it's ok, at
    the moment we start we can think we are caught up, and the next second we
    start receiving data so we realize we are not caught up and
    Seconds_Behind_Master grows. No big deal.
  */
  rli->abort_slave = 0;
  pthread_mutex_unlock(&rli->run_lock);
  pthread_cond_broadcast(&rli->start_cond);

  /*
    Reset errors for a clean start (otherwise, if the master is idle, the SQL
    thread may execute no Query_log_event, so the error will remain even
    though there's no problem anymore). Do not reset the master timestamp
    (imagine the slave has caught everything, the STOP SLAVE and START SLAVE:
    as we are not sure that we are going to receive a query, we want to
    remember the last master timestamp (to say how many seconds behind we are
    now.
    But the master timestamp is reset by RESET SLAVE & CHANGE MASTER.
  */
  rli->clear_error();

  //tell the I/O thread to take relay_log_space_limit into account from now on
  pthread_mutex_lock(&rli->log_space_lock);
  rli->ignore_log_space_limit= 0;
  pthread_mutex_unlock(&rli->log_space_lock);
  rli->trans_retries= 0; // start from "no error"
  DBUG_PRINT("info", ("rli->trans_retries: %lu", rli->trans_retries));

  if (init_relay_log_pos(rli,
                         rli->group_relay_log_name,
                         rli->group_relay_log_pos,
                         1 /*need data lock*/, &errmsg,
                         1 /*look for a description_event*/))
  { 
    rli->report(ERROR_LEVEL, ER_SLAVE_FATAL_ERROR, 
                "Error initializing relay log position: %s", errmsg);
    goto err;
  }
  THD_CHECK_SENTRY(thd);
#ifndef DBUG_OFF
  {
    char llbuf1[22], llbuf2[22];
    DBUG_PRINT("info", ("my_b_tell(rli->cur_log)=%s rli->event_relay_log_pos=%s",
                        llstr(my_b_tell(rli->cur_log),llbuf1),
                        llstr(rli->event_relay_log_pos,llbuf2)));
    DBUG_ASSERT(rli->event_relay_log_pos >= BIN_LOG_HEADER_SIZE);
    /*
      Wonder if this is correct. I (Guilhem) wonder if my_b_tell() returns the
      correct position when it's called just after my_b_seek() (the questionable
      stuff is those "seek is done on next read" comments in the my_b_seek()
      source code).
      The crude reality is that this assertion randomly fails whereas
      replication seems to work fine. And there is no easy explanation why it
      fails (as we my_b_seek(rli->event_relay_log_pos) at the very end of
      init_relay_log_pos() called above). Maybe the assertion would be
      meaningful if we held rli->data_lock between the my_b_seek() and the
      DBUG_ASSERT().
    */
#ifdef SHOULD_BE_CHECKED
    DBUG_ASSERT(my_b_tell(rli->cur_log) == rli->event_relay_log_pos);
#endif
  }
#endif
  DBUG_ASSERT(rli->sql_thd == thd);

  DBUG_PRINT("master_info",("log_file_name: %s  position: %s",
                            rli->group_master_log_name,
                            llstr(rli->group_master_log_pos,llbuff)));
  if (global_system_variables.log_warnings)
    sql_print_information("Slave SQL thread initialized, starting replication in \
log '%s' at position %s, relay log '%s' position: %s", RPL_LOG_NAME,
                    llstr(rli->group_master_log_pos,llbuff),rli->group_relay_log_name,
                    llstr(rli->group_relay_log_pos,llbuff1));

  if (check_temp_dir(rli->slave_patternload_file))
  {
    rli->report(ERROR_LEVEL, thd->main_da.sql_errno(), 
                "Unable to use slave's temporary directory %s - %s", 
                slave_load_tmpdir, thd->main_da.message());
    goto err;
  }

  /* execute init_slave variable */
  if (sys_init_slave.value_length)
  {
    execute_init_command(thd, &sys_init_slave, &LOCK_sys_init_slave);
    if (thd->is_slave_error)
    {
      rli->report(ERROR_LEVEL, thd->main_da.sql_errno(), 
                  "Slave SQL thread aborted. Can't execute init_slave query");
      goto err;
    }
  }

  /*
    First check until condition - probably there is nothing to execute. We
    do not want to wait for next event in this case.
  */
  pthread_mutex_lock(&rli->data_lock);
  if (rli->until_condition != Relay_log_info::UNTIL_NONE &&
      rli->is_until_satisfied(rli->group_master_log_pos))
  {
    char buf[22];
    sql_print_information("Slave SQL thread stopped because it reached its"
                          " UNTIL position %s", llstr(rli->until_pos(), buf));
    pthread_mutex_unlock(&rli->data_lock);
    goto err;
  }
  pthread_mutex_unlock(&rli->data_lock);

  /* Read queries from the IO/THREAD until this thread is killed */

  while (!sql_slave_killed(thd,rli))
  {
    thd_proc_info(thd, "Reading event from the relay log");
    DBUG_ASSERT(rli->sql_thd == thd);
    THD_CHECK_SENTRY(thd);
    if (exec_relay_log_event(thd,rli))
    {
      DBUG_PRINT("info", ("exec_relay_log_event() failed"));
      // do not scare the user if SQL thread was simply killed or stopped
      if (!sql_slave_killed(thd,rli))
      {
        /*
          retrieve as much info as possible from the thd and, error
          codes and warnings and print this to the error log as to
          allow the user to locate the error
        */
        uint32 const last_errno= rli->last_error().number;

        if (thd->is_error())
        {
          char const *const errmsg= thd->main_da.message();

          DBUG_PRINT("info",
                     ("thd->main_da.sql_errno()=%d; rli->last_error.number=%d",
                      thd->main_da.sql_errno(), last_errno));
          if (last_errno == 0)
          {
            /*
 	      This function is reporting an error which was not reported
 	      while executing exec_relay_log_event().
 	    */ 
            rli->report(ERROR_LEVEL, thd->main_da.sql_errno(), errmsg);
          }
          else if (last_errno != thd->main_da.sql_errno())
          {
            /*
             * An error was reported while executing exec_relay_log_event()
             * however the error code differs from what is in the thread.
             * This function prints out more information to help finding
             * what caused the problem.
             */  
            sql_print_error("Slave (additional info): %s Error_code: %d",
                            errmsg, thd->main_da.sql_errno());
          }
        }

        /* Print any warnings issued */
        List_iterator_fast<MYSQL_ERROR> it(thd->warn_list);
        MYSQL_ERROR *err;
        /*
          Added controlled slave thread cancel for replication
          of user-defined variables.
        */
        bool udf_error = false;
        while ((err= it++))
        {
          if (err->code == ER_CANT_OPEN_LIBRARY)
            udf_error = true;
          sql_print_warning("Slave: %s Error_code: %d",err->msg, err->code);
        }
        if (udf_error)
          sql_print_error("Error loading user-defined library, slave SQL "
            "thread aborted. Install the missing library, and restart the "
            "slave SQL thread with \"SLAVE START\". We stopped at log '%s' "
            "position %s", RPL_LOG_NAME, llstr(rli->group_master_log_pos, 
            llbuff));
        else
          sql_print_error("\
Error running query, slave SQL thread aborted. Fix the problem, and restart \
the slave SQL thread with \"SLAVE START\". We stopped at log \
'%s' position %s", RPL_LOG_NAME, llstr(rli->group_master_log_pos, llbuff));
      }
      goto err;
    }
  }

  /* Thread stopped. Print the current replication position to the log */
  sql_print_information("Slave SQL thread exiting, replication stopped in log "
                        "'%s' at position %s",
                        RPL_LOG_NAME, llstr(rli->group_master_log_pos,llbuff));

 err:
<<<<<<< HEAD

  /*
    Some events set some playgrounds, which won't be cleared because thread
    stops. Stopping of this thread may not be known to these events ("stop"
    request is detected only by the present function, not by events), so we
    must "proactively" clear playgrounds:
  */
  rli->cleanup_context(thd, 1);
  VOID(pthread_mutex_lock(&LOCK_thread_count));
=======
>>>>>>> 065732ee
  /*
    Some extra safety, which should not been needed (normally, event deletion
    should already have done these assignments (each event which sets these
    variables is supposed to set them to 0 before terminating)).
  */
<<<<<<< HEAD
  thd->query= thd->db= thd->catalog= 0;
  thd->query_length= thd->db_length= 0;
  VOID(pthread_mutex_unlock(&LOCK_thread_count));
=======
  thd->catalog= 0;
  thd->set_query(NULL, 0);
  thd->reset_db(NULL, 0);
>>>>>>> 065732ee
  thd_proc_info(thd, "Waiting for slave mutex on exit");
  pthread_mutex_lock(&rli->run_lock);
  /* We need data_lock, at least to wake up any waiting master_pos_wait() */
  pthread_mutex_lock(&rli->data_lock);
  DBUG_ASSERT(rli->slave_running == 1); // tracking buffer overrun
  /* When master_pos_wait() wakes up it will check this and terminate */
  rli->slave_running= 0;
  /* Forget the relay log's format */
  delete rli->relay_log.description_event_for_exec;
  rli->relay_log.description_event_for_exec= 0;
  /* Wake up master_pos_wait() */
  pthread_mutex_unlock(&rli->data_lock);
  DBUG_PRINT("info",("Signaling possibly waiting master_pos_wait() functions"));
  pthread_cond_broadcast(&rli->data_cond);
  rli->ignore_log_space_limit= 0; /* don't need any lock */
  /* we die so won't remember charset - re-update them on next thread start */
  rli->cached_charset_invalidate();
  rli->save_temporary_tables = thd->temporary_tables;

  /*
    TODO: see if we can do this conditionally in next_event() instead
    to avoid unneeded position re-init
  */
  thd->temporary_tables = 0; // remove tempation from destructor to close them
  DBUG_ASSERT(thd->net.buff != 0);
  net_end(&thd->net); // destructor will not free it, because we are weird
  DBUG_ASSERT(rli->sql_thd == thd);
  THD_CHECK_SENTRY(thd);
  rli->sql_thd= 0;
  set_thd_in_use_temporary_tables(rli);  // (re)set sql_thd in use for saved temp tables
  pthread_mutex_lock(&LOCK_thread_count);
  THD_CHECK_SENTRY(thd);
  delete thd;
  pthread_mutex_unlock(&LOCK_thread_count);
 /*
  Note: the order of the broadcast and unlock calls below (first broadcast, then unlock)
  is important. Otherwise a killer_thread can execute between the calls and
  delete the mi structure leading to a crash! (see BUG#25306 for details)
 */ 
  pthread_cond_broadcast(&rli->stop_cond);
  DBUG_EXECUTE_IF("simulate_slave_delay_at_terminate_bug38694", sleep(5););
  pthread_mutex_unlock(&rli->run_lock);  // tell the world we are done
  
  my_thread_end();
  pthread_exit(0);
  DBUG_RETURN(0);                               // Can't return anything here
}


/*
  process_io_create_file()
*/

static int process_io_create_file(Master_info* mi, Create_file_log_event* cev)
{
  int error = 1;
  ulong num_bytes;
  bool cev_not_written;
  THD *thd = mi->io_thd;
  NET *net = &mi->mysql->net;
  DBUG_ENTER("process_io_create_file");

  if (unlikely(!cev->is_valid()))
    DBUG_RETURN(1);

  if (!rpl_filter->db_ok(cev->db))
  {
    skip_load_data_infile(net);
    DBUG_RETURN(0);
  }
  DBUG_ASSERT(cev->inited_from_old);
  thd->file_id = cev->file_id = mi->file_id++;
  thd->server_id = cev->server_id;
  cev_not_written = 1;

  if (unlikely(net_request_file(net,cev->fname)))
  {
    sql_print_error("Slave I/O: failed requesting download of '%s'",
                    cev->fname);
    goto err;
  }

  /*
    This dummy block is so we could instantiate Append_block_log_event
    once and then modify it slightly instead of doing it multiple times
    in the loop
  */
  {
    Append_block_log_event aev(thd,0,0,0,0);

    for (;;)
    {
      if (unlikely((num_bytes=my_net_read(net)) == packet_error))
      {
        sql_print_error("Network read error downloading '%s' from master",
                        cev->fname);
        goto err;
      }
      if (unlikely(!num_bytes)) /* eof */
      {
	/* 3.23 master wants it */
        net_write_command(net, 0, (uchar*) "", 0, (uchar*) "", 0);
        /*
          If we wrote Create_file_log_event, then we need to write
          Execute_load_log_event. If we did not write Create_file_log_event,
          then this is an empty file and we can just do as if the LOAD DATA
          INFILE had not existed, i.e. write nothing.
        */
        if (unlikely(cev_not_written))
          break;
        Execute_load_log_event xev(thd,0,0);
        xev.log_pos = cev->log_pos;
        if (unlikely(mi->rli.relay_log.append(&xev)))
        {
          mi->report(ERROR_LEVEL, ER_SLAVE_RELAY_LOG_WRITE_FAILURE,
                     ER(ER_SLAVE_RELAY_LOG_WRITE_FAILURE),
                     "error writing Exec_load event to relay log");
          goto err;
        }
        mi->rli.relay_log.harvest_bytes_written(&mi->rli.log_space_total);
        break;
      }
      if (unlikely(cev_not_written))
      {
        cev->block = net->read_pos;
        cev->block_len = num_bytes;
        if (unlikely(mi->rli.relay_log.append(cev)))
        {
          mi->report(ERROR_LEVEL, ER_SLAVE_RELAY_LOG_WRITE_FAILURE,
                     ER(ER_SLAVE_RELAY_LOG_WRITE_FAILURE),
                     "error writing Create_file event to relay log");
          goto err;
        }
        cev_not_written=0;
        mi->rli.relay_log.harvest_bytes_written(&mi->rli.log_space_total);
      }
      else
      {
        aev.block = net->read_pos;
        aev.block_len = num_bytes;
        aev.log_pos = cev->log_pos;
        if (unlikely(mi->rli.relay_log.append(&aev)))
        {
          mi->report(ERROR_LEVEL, ER_SLAVE_RELAY_LOG_WRITE_FAILURE,
                     ER(ER_SLAVE_RELAY_LOG_WRITE_FAILURE),
                     "error writing Append_block event to relay log");
          goto err;
        }
        mi->rli.relay_log.harvest_bytes_written(&mi->rli.log_space_total) ;
      }
    }
  }
  error=0;
err:
  DBUG_RETURN(error);
}


/*
  Start using a new binary log on the master

  SYNOPSIS
    process_io_rotate()
    mi                  master_info for the slave
    rev                 The rotate log event read from the binary log

  DESCRIPTION
    Updates the master info with the place in the next binary
    log where we should start reading.
    Rotate the relay log to avoid mixed-format relay logs.

  NOTES
    We assume we already locked mi->data_lock

  RETURN VALUES
    0           ok
    1           Log event is illegal

*/

static int process_io_rotate(Master_info *mi, Rotate_log_event *rev)
{
  DBUG_ENTER("process_io_rotate");
  safe_mutex_assert_owner(&mi->data_lock);

  if (unlikely(!rev->is_valid()))
    DBUG_RETURN(1);

  /* Safe copy as 'rev' has been "sanitized" in Rotate_log_event's ctor */
  memcpy(mi->master_log_name, rev->new_log_ident, rev->ident_len+1);
  mi->master_log_pos= rev->pos;
  DBUG_PRINT("info", ("master_log_pos: '%s' %lu",
                      mi->master_log_name, (ulong) mi->master_log_pos));
#ifndef DBUG_OFF
  /*
    If we do not do this, we will be getting the first
    rotate event forever, so we need to not disconnect after one.
  */
  if (disconnect_slave_event_count)
    mi->events_till_disconnect++;
#endif

  /*
    If description_event_for_queue is format <4, there is conversion in the
    relay log to the slave's format (4). And Rotate can mean upgrade or
    nothing. If upgrade, it's to 5.0 or newer, so we will get a Format_desc, so
    no need to reset description_event_for_queue now. And if it's nothing (same
    master version as before), no need (still using the slave's format).
  */
  if (mi->rli.relay_log.description_event_for_queue->binlog_version >= 4)
  {
    delete mi->rli.relay_log.description_event_for_queue;
    /* start from format 3 (MySQL 4.0) again */
    mi->rli.relay_log.description_event_for_queue= new
      Format_description_log_event(3);
  }
  /*
    Rotate the relay log makes binlog format detection easier (at next slave
    start or mysqlbinlog)
  */
  rotate_relay_log(mi); /* will take the right mutexes */
  DBUG_RETURN(0);
}

/*
  Reads a 3.23 event and converts it to the slave's format. This code was
  copied from MySQL 4.0.
*/
static int queue_binlog_ver_1_event(Master_info *mi, const char *buf,
                           ulong event_len)
{
  const char *errmsg = 0;
  ulong inc_pos;
  bool ignore_event= 0;
  char *tmp_buf = 0;
  Relay_log_info *rli= &mi->rli;
  DBUG_ENTER("queue_binlog_ver_1_event");

  /*
    If we get Load event, we need to pass a non-reusable buffer
    to read_log_event, so we do a trick
  */
  if (buf[EVENT_TYPE_OFFSET] == LOAD_EVENT)
  {
    if (unlikely(!(tmp_buf=(char*)my_malloc(event_len+1,MYF(MY_WME)))))
    {
      mi->report(ERROR_LEVEL, ER_SLAVE_FATAL_ERROR,
                 ER(ER_SLAVE_FATAL_ERROR), "Memory allocation failed");
      DBUG_RETURN(1);
    }
    memcpy(tmp_buf,buf,event_len);
    /*
      Create_file constructor wants a 0 as last char of buffer, this 0 will
      serve as the string-termination char for the file's name (which is at the
      end of the buffer)
      We must increment event_len, otherwise the event constructor will not see
      this end 0, which leads to segfault.
    */
    tmp_buf[event_len++]=0;
    int4store(tmp_buf+EVENT_LEN_OFFSET, event_len);
    buf = (const char*)tmp_buf;
  }
  /*
    This will transform LOAD_EVENT into CREATE_FILE_EVENT, ask the master to
    send the loaded file, and write it to the relay log in the form of
    Append_block/Exec_load (the SQL thread needs the data, as that thread is not
    connected to the master).
  */
  Log_event *ev = Log_event::read_log_event(buf,event_len, &errmsg,
                                            mi->rli.relay_log.description_event_for_queue);
  if (unlikely(!ev))
  {
    sql_print_error("Read invalid event from master: '%s',\
 master could be corrupt but a more likely cause of this is a bug",
                    errmsg);
    my_free((char*) tmp_buf, MYF(MY_ALLOW_ZERO_PTR));
    DBUG_RETURN(1);
  }

  pthread_mutex_lock(&mi->data_lock);
  ev->log_pos= mi->master_log_pos; /* 3.23 events don't contain log_pos */
  switch (ev->get_type_code()) {
  case STOP_EVENT:
    ignore_event= 1;
    inc_pos= event_len;
    break;
  case ROTATE_EVENT:
    if (unlikely(process_io_rotate(mi,(Rotate_log_event*)ev)))
    {
      delete ev;
      pthread_mutex_unlock(&mi->data_lock);
      DBUG_RETURN(1);
    }
    inc_pos= 0;
    break;
  case CREATE_FILE_EVENT:
    /*
      Yes it's possible to have CREATE_FILE_EVENT here, even if we're in
      queue_old_event() which is for 3.23 events which don't comprise
      CREATE_FILE_EVENT. This is because read_log_event() above has just
      transformed LOAD_EVENT into CREATE_FILE_EVENT.
    */
  {
    /* We come here when and only when tmp_buf != 0 */
    DBUG_ASSERT(tmp_buf != 0);
    inc_pos=event_len;
    ev->log_pos+= inc_pos;
    int error = process_io_create_file(mi,(Create_file_log_event*)ev);
    delete ev;
    mi->master_log_pos += inc_pos;
    DBUG_PRINT("info", ("master_log_pos: %lu", (ulong) mi->master_log_pos));
    pthread_mutex_unlock(&mi->data_lock);
    my_free((char*)tmp_buf, MYF(0));
    DBUG_RETURN(error);
  }
  default:
    inc_pos= event_len;
    break;
  }
  if (likely(!ignore_event))
  {
    if (ev->log_pos)
      /*
         Don't do it for fake Rotate events (see comment in
      Log_event::Log_event(const char* buf...) in log_event.cc).
      */
      ev->log_pos+= event_len; /* make log_pos be the pos of the end of the event */
    if (unlikely(rli->relay_log.append(ev)))
    {
      delete ev;
      pthread_mutex_unlock(&mi->data_lock);
      DBUG_RETURN(1);
    }
    rli->relay_log.harvest_bytes_written(&rli->log_space_total);
  }
  delete ev;
  mi->master_log_pos+= inc_pos;
  DBUG_PRINT("info", ("master_log_pos: %lu", (ulong) mi->master_log_pos));
  pthread_mutex_unlock(&mi->data_lock);
  DBUG_RETURN(0);
}

/*
  Reads a 4.0 event and converts it to the slave's format. This code was copied
  from queue_binlog_ver_1_event(), with some affordable simplifications.
*/
static int queue_binlog_ver_3_event(Master_info *mi, const char *buf,
                           ulong event_len)
{
  const char *errmsg = 0;
  ulong inc_pos;
  char *tmp_buf = 0;
  Relay_log_info *rli= &mi->rli;
  DBUG_ENTER("queue_binlog_ver_3_event");

  /* read_log_event() will adjust log_pos to be end_log_pos */
  Log_event *ev = Log_event::read_log_event(buf,event_len, &errmsg,
                                            mi->rli.relay_log.description_event_for_queue);
  if (unlikely(!ev))
  {
    sql_print_error("Read invalid event from master: '%s',\
 master could be corrupt but a more likely cause of this is a bug",
                    errmsg);
    my_free((char*) tmp_buf, MYF(MY_ALLOW_ZERO_PTR));
    DBUG_RETURN(1);
  }
  pthread_mutex_lock(&mi->data_lock);
  switch (ev->get_type_code()) {
  case STOP_EVENT:
    goto err;
  case ROTATE_EVENT:
    if (unlikely(process_io_rotate(mi,(Rotate_log_event*)ev)))
    {
      delete ev;
      pthread_mutex_unlock(&mi->data_lock);
      DBUG_RETURN(1);
    }
    inc_pos= 0;
    break;
  default:
    inc_pos= event_len;
    break;
  }
  if (unlikely(rli->relay_log.append(ev)))
  {
    delete ev;
    pthread_mutex_unlock(&mi->data_lock);
    DBUG_RETURN(1);
  }
  rli->relay_log.harvest_bytes_written(&rli->log_space_total);
  delete ev;
  mi->master_log_pos+= inc_pos;
err:
  DBUG_PRINT("info", ("master_log_pos: %lu", (ulong) mi->master_log_pos));
  pthread_mutex_unlock(&mi->data_lock);
  DBUG_RETURN(0);
}

/*
  queue_old_event()

  Writes a 3.23 or 4.0 event to the relay log, after converting it to the 5.0
  (exactly, slave's) format. To do the conversion, we create a 5.0 event from
  the 3.23/4.0 bytes, then write this event to the relay log.

  TODO:
    Test this code before release - it has to be tested on a separate
    setup with 3.23 master or 4.0 master
*/

static int queue_old_event(Master_info *mi, const char *buf,
                           ulong event_len)
{
  DBUG_ENTER("queue_old_event");

  switch (mi->rli.relay_log.description_event_for_queue->binlog_version)
  {
  case 1:
      DBUG_RETURN(queue_binlog_ver_1_event(mi,buf,event_len));
  case 3:
      DBUG_RETURN(queue_binlog_ver_3_event(mi,buf,event_len));
  default: /* unsupported format; eg version 2 */
    DBUG_PRINT("info",("unsupported binlog format %d in queue_old_event()",
                       mi->rli.relay_log.description_event_for_queue->binlog_version));
    DBUG_RETURN(1);
  }
}

/*
  queue_event()

  If the event is 3.23/4.0, passes it to queue_old_event() which will convert
  it. Otherwise, writes a 5.0 (or newer) event to the relay log. Then there is
  no format conversion, it's pure read/write of bytes.
  So a 5.0.0 slave's relay log can contain events in the slave's format or in
  any >=5.0.0 format.
*/

static int queue_event(Master_info* mi,const char* buf, ulong event_len)
{
  int error= 0;
  ulong inc_pos;
  Relay_log_info *rli= &mi->rli;
  pthread_mutex_t *log_lock= rli->relay_log.get_log_lock();
  DBUG_ENTER("queue_event");

  LINT_INIT(inc_pos);

  if (mi->rli.relay_log.description_event_for_queue->binlog_version<4 &&
      buf[EVENT_TYPE_OFFSET] != FORMAT_DESCRIPTION_EVENT /* a way to escape */)
    DBUG_RETURN(queue_old_event(mi,buf,event_len));

  LINT_INIT(inc_pos);
  pthread_mutex_lock(&mi->data_lock);

  switch (buf[EVENT_TYPE_OFFSET]) {
  case STOP_EVENT:
    /*
      We needn't write this event to the relay log. Indeed, it just indicates a
      master server shutdown. The only thing this does is cleaning. But
      cleaning is already done on a per-master-thread basis (as the master
      server is shutting down cleanly, it has written all DROP TEMPORARY TABLE
      prepared statements' deletion are TODO only when we binlog prep stmts).

      We don't even increment mi->master_log_pos, because we may be just after
      a Rotate event. Btw, in a few milliseconds we are going to have a Start
      event from the next binlog (unless the master is presently running
      without --log-bin).
    */
    goto err;
  case ROTATE_EVENT:
  {
    Rotate_log_event rev(buf,event_len,mi->rli.relay_log.description_event_for_queue);
    if (unlikely(process_io_rotate(mi,&rev)))
    {
      error= 1;
      goto err;
    }
    /*
      Now the I/O thread has just changed its mi->master_log_name, so
      incrementing mi->master_log_pos is nonsense.
    */
    inc_pos= 0;
    break;
  }
  case FORMAT_DESCRIPTION_EVENT:
  {
    /*
      Create an event, and save it (when we rotate the relay log, we will have
      to write this event again).
    */
    /*
      We are the only thread which reads/writes description_event_for_queue.
      The relay_log struct does not move (though some members of it can
      change), so we needn't any lock (no rli->data_lock, no log lock).
    */
    Format_description_log_event* tmp;
    const char* errmsg;
    if (!(tmp= (Format_description_log_event*)
          Log_event::read_log_event(buf, event_len, &errmsg,
                                    mi->rli.relay_log.description_event_for_queue)))
    {
      error= 2;
      goto err;
    }
    delete mi->rli.relay_log.description_event_for_queue;
    mi->rli.relay_log.description_event_for_queue= tmp;
    /*
       Though this does some conversion to the slave's format, this will
       preserve the master's binlog format version, and number of event types.
    */
    /*
       If the event was not requested by the slave (the slave did not ask for
       it), i.e. has end_log_pos=0, we do not increment mi->master_log_pos
    */
    inc_pos= uint4korr(buf+LOG_POS_OFFSET) ? event_len : 0;
    DBUG_PRINT("info",("binlog format is now %d",
                       mi->rli.relay_log.description_event_for_queue->binlog_version));

  }
  break;
  default:
    inc_pos= event_len;
    break;
  }

  /*
     If this event is originating from this server, don't queue it.
     We don't check this for 3.23 events because it's simpler like this; 3.23
     will be filtered anyway by the SQL slave thread which also tests the
     server id (we must also keep this test in the SQL thread, in case somebody
     upgrades a 4.0 slave which has a not-filtered relay log).

     ANY event coming from ourselves can be ignored: it is obvious for queries;
     for STOP_EVENT/ROTATE_EVENT/START_EVENT: these cannot come from ourselves
     (--log-slave-updates would not log that) unless this slave is also its
     direct master (an unsupported, useless setup!).
  */

  pthread_mutex_lock(log_lock);

  if ((uint4korr(buf + SERVER_ID_OFFSET) == ::server_id) &&
      !mi->rli.replicate_same_server_id)
  {
    /*
      Do not write it to the relay log.
      a) We still want to increment mi->master_log_pos, so that we won't
      re-read this event from the master if the slave IO thread is now
      stopped/restarted (more efficient if the events we are ignoring are big
      LOAD DATA INFILE).
      b) We want to record that we are skipping events, for the information of
      the slave SQL thread, otherwise that thread may let
      rli->group_relay_log_pos stay too small if the last binlog's event is
      ignored.
      But events which were generated by this slave and which do not exist in
      the master's binlog (i.e. Format_desc, Rotate & Stop) should not increment
      mi->master_log_pos.
    */
    if (buf[EVENT_TYPE_OFFSET]!=FORMAT_DESCRIPTION_EVENT &&
        buf[EVENT_TYPE_OFFSET]!=ROTATE_EVENT &&
        buf[EVENT_TYPE_OFFSET]!=STOP_EVENT)
    {
      mi->master_log_pos+= inc_pos;
      memcpy(rli->ign_master_log_name_end, mi->master_log_name, FN_REFLEN);
      DBUG_ASSERT(rli->ign_master_log_name_end[0]);
      rli->ign_master_log_pos_end= mi->master_log_pos;
    }
    rli->relay_log.signal_update(); // the slave SQL thread needs to re-check
    DBUG_PRINT("info", ("master_log_pos: %lu, event originating from the same server, ignored",
                        (ulong) mi->master_log_pos));
  }
  else
  {
    /* write the event to the relay log */
    if (likely(!(rli->relay_log.appendv(buf,event_len,0))))
    {
      mi->master_log_pos+= inc_pos;
      DBUG_PRINT("info", ("master_log_pos: %lu", (ulong) mi->master_log_pos));
      rli->relay_log.harvest_bytes_written(&rli->log_space_total);
    }
    else
      error= 3;
    rli->ign_master_log_name_end[0]= 0; // last event is not ignored
  }
  pthread_mutex_unlock(log_lock);


err:
  pthread_mutex_unlock(&mi->data_lock);
  DBUG_PRINT("info", ("error: %d", error));
  DBUG_RETURN(error);
}


void end_relay_log_info(Relay_log_info* rli)
{
  DBUG_ENTER("end_relay_log_info");

  if (!rli->inited)
    DBUG_VOID_RETURN;
  if (rli->info_fd >= 0)
  {
    end_io_cache(&rli->info_file);
    (void) my_close(rli->info_fd, MYF(MY_WME));
    rli->info_fd = -1;
  }
  if (rli->cur_log_fd >= 0)
  {
    end_io_cache(&rli->cache_buf);
    (void)my_close(rli->cur_log_fd, MYF(MY_WME));
    rli->cur_log_fd = -1;
  }
  rli->inited = 0;
  rli->relay_log.close(LOG_CLOSE_INDEX | LOG_CLOSE_STOP_EVENT);
  rli->relay_log.harvest_bytes_written(&rli->log_space_total);
  /*
    Delete the slave's temporary tables from memory.
    In the future there will be other actions than this, to ensure persistance
    of slave's temp tables after shutdown.
  */
  rli->close_temporary_tables();
  DBUG_VOID_RETURN;
}

/*
  Try to connect until successful or slave killed

  SYNPOSIS
    safe_connect()
    thd                 Thread handler for slave
    mysql               MySQL connection handle
    mi                  Replication handle

  RETURN
    0   ok
    #   Error
*/

static int safe_connect(THD* thd, MYSQL* mysql, Master_info* mi)
{
  DBUG_ENTER("safe_connect");

  DBUG_RETURN(connect_to_master(thd, mysql, mi, 0, 0));
}


/*
  SYNPOSIS
    connect_to_master()

  IMPLEMENTATION
    Try to connect until successful or slave killed or we have retried
    master_retry_count times
*/

static int connect_to_master(THD* thd, MYSQL* mysql, Master_info* mi,
                             bool reconnect, bool suppress_warnings)
{
  int slave_was_killed;
  int last_errno= -2;                           // impossible error
  ulong err_count=0;
  char llbuff[22];
  DBUG_ENTER("connect_to_master");

#ifndef DBUG_OFF
  mi->events_till_disconnect = disconnect_slave_event_count;
#endif
  ulong client_flag= CLIENT_REMEMBER_OPTIONS;
  if (opt_slave_compressed_protocol)
    client_flag=CLIENT_COMPRESS;                /* We will use compression */

  mysql_options(mysql, MYSQL_OPT_CONNECT_TIMEOUT, (char *) &slave_net_timeout);
  mysql_options(mysql, MYSQL_OPT_READ_TIMEOUT, (char *) &slave_net_timeout);

#ifdef HAVE_OPENSSL
  if (mi->ssl)
  {
    mysql_ssl_set(mysql,
                  mi->ssl_key[0]?mi->ssl_key:0,
                  mi->ssl_cert[0]?mi->ssl_cert:0,
                  mi->ssl_ca[0]?mi->ssl_ca:0,
                  mi->ssl_capath[0]?mi->ssl_capath:0,
                  mi->ssl_cipher[0]?mi->ssl_cipher:0);
    mysql_options(mysql, MYSQL_OPT_SSL_VERIFY_SERVER_CERT,
                  &mi->ssl_verify_server_cert);
  }
#endif

  mysql_options(mysql, MYSQL_SET_CHARSET_NAME, default_charset_info->csname);
  /* This one is not strictly needed but we have it here for completeness */
  mysql_options(mysql, MYSQL_SET_CHARSET_DIR, (char *) charsets_dir);

  while (!(slave_was_killed = io_slave_killed(thd,mi)) &&
         (reconnect ? mysql_reconnect(mysql) != 0 :
          mysql_real_connect(mysql, mi->host, mi->user, mi->password, 0,
                             mi->port, 0, client_flag) == 0))
  {
    /* Don't repeat last error */
    if ((int)mysql_errno(mysql) != last_errno)
    {
      last_errno=mysql_errno(mysql);
      suppress_warnings= 0;
      mi->report(ERROR_LEVEL, last_errno,
                 "error %s to master '%s@%s:%d'"
                 " - retry-time: %d  retries: %lu",
                 (reconnect ? "reconnecting" : "connecting"),
                 mi->user, mi->host, mi->port,
                 mi->connect_retry, master_retry_count);
    }
    /*
      By default we try forever. The reason is that failure will trigger
      master election, so if the user did not set master_retry_count we
      do not want to have election triggered on the first failure to
      connect
    */
    if (++err_count == master_retry_count)
    {
      slave_was_killed=1;
      if (reconnect)
        change_rpl_status(RPL_ACTIVE_SLAVE,RPL_LOST_SOLDIER);
      break;
    }
    safe_sleep(thd,mi->connect_retry,(CHECK_KILLED_FUNC)io_slave_killed,
               (void*)mi);
  }

  if (!slave_was_killed)
  {
    mi->clear_error(); // clear possible left over reconnect error
    if (reconnect)
    {
      if (!suppress_warnings && global_system_variables.log_warnings)
        sql_print_information("Slave: connected to master '%s@%s:%d',\
replication resumed in log '%s' at position %s", mi->user,
                        mi->host, mi->port,
                        IO_RPL_LOG_NAME,
                        llstr(mi->master_log_pos,llbuff));
    }
    else
    {
      change_rpl_status(RPL_IDLE_SLAVE,RPL_ACTIVE_SLAVE);
      general_log_print(thd, COM_CONNECT_OUT, "%s@%s:%d",
                        mi->user, mi->host, mi->port);
    }
#ifdef SIGNAL_WITH_VIO_CLOSE
    thd->set_active_vio(mysql->net.vio);
#endif
  }
  mysql->reconnect= 1;
  DBUG_PRINT("exit",("slave_was_killed: %d", slave_was_killed));
  DBUG_RETURN(slave_was_killed);
}


/*
  safe_reconnect()

  IMPLEMENTATION
    Try to connect until successful or slave killed or we have retried
    master_retry_count times
*/

static int safe_reconnect(THD* thd, MYSQL* mysql, Master_info* mi,
                          bool suppress_warnings)
{
  DBUG_ENTER("safe_reconnect");
  DBUG_RETURN(connect_to_master(thd, mysql, mi, 1, suppress_warnings));
}


/*
  Store the file and position where the execute-slave thread are in the
  relay log.

  SYNOPSIS
    flush_relay_log_info()
    rli                 Relay log information

  NOTES
    - As this is only called by the slave thread, we don't need to
      have a lock on this.
    - If there is an active transaction, then we don't update the position
      in the relay log.  This is to ensure that we re-execute statements
      if we die in the middle of an transaction that was rolled back.
    - As a transaction never spans binary logs, we don't have to handle the
      case where we do a relay-log-rotation in the middle of the transaction.
      If this would not be the case, we would have to ensure that we
      don't delete the relay log file where the transaction started when
      we switch to a new relay log file.

  TODO
    - Change the log file information to a binary format to avoid calling
      longlong2str.

  RETURN VALUES
    0   ok
    1   write error
*/

bool flush_relay_log_info(Relay_log_info* rli)
{
  bool error=0;
  DBUG_ENTER("flush_relay_log_info");

  if (unlikely(rli->no_storage))
    DBUG_RETURN(0);

  IO_CACHE *file = &rli->info_file;
  char buff[FN_REFLEN*2+22*2+4], *pos;

  my_b_seek(file, 0L);
  pos=strmov(buff, rli->group_relay_log_name);
  *pos++='\n';
  pos=longlong2str(rli->group_relay_log_pos, pos, 10);
  *pos++='\n';
  pos=strmov(pos, rli->group_master_log_name);
  *pos++='\n';
  pos=longlong2str(rli->group_master_log_pos, pos, 10);
  *pos='\n';
  if (my_b_write(file, (uchar*) buff, (size_t) (pos-buff)+1))
    error=1;
  if (flush_io_cache(file))
    error=1;

  /* Flushing the relay log is done by the slave I/O thread */
  DBUG_RETURN(error);
}


/*
  Called when we notice that the current "hot" log got rotated under our feet.
*/

static IO_CACHE *reopen_relay_log(Relay_log_info *rli, const char **errmsg)
{
  DBUG_ENTER("reopen_relay_log");
  DBUG_ASSERT(rli->cur_log != &rli->cache_buf);
  DBUG_ASSERT(rli->cur_log_fd == -1);

  IO_CACHE *cur_log = rli->cur_log=&rli->cache_buf;
  if ((rli->cur_log_fd=open_binlog(cur_log,rli->event_relay_log_name,
                                   errmsg)) <0)
    DBUG_RETURN(0);
  /*
    We want to start exactly where we was before:
    relay_log_pos       Current log pos
    pending             Number of bytes already processed from the event
  */
  rli->event_relay_log_pos= max(rli->event_relay_log_pos, BIN_LOG_HEADER_SIZE);
  my_b_seek(cur_log,rli->event_relay_log_pos);
  DBUG_RETURN(cur_log);
}


/**
  Reads next event from the relay log.  Should be called from the
  slave IO thread.

  @param rli Relay_log_info structure for the slave IO thread.

  @return The event read, or NULL on error.  If an error occurs, the
  error is reported through the sql_print_information() or
  sql_print_error() functions.
*/
static Log_event* next_event(Relay_log_info* rli)
{
  Log_event* ev;
  IO_CACHE* cur_log = rli->cur_log;
  pthread_mutex_t *log_lock = rli->relay_log.get_log_lock();
  const char* errmsg=0;
  THD* thd = rli->sql_thd;
  DBUG_ENTER("next_event");

  DBUG_ASSERT(thd != 0);

#ifndef DBUG_OFF
  if (abort_slave_event_count && !rli->events_till_abort--)
    DBUG_RETURN(0);
#endif

  /*
    For most operations we need to protect rli members with data_lock,
    so we assume calling function acquired this mutex for us and we will
    hold it for the most of the loop below However, we will release it
    whenever it is worth the hassle,  and in the cases when we go into a
    pthread_cond_wait() with the non-data_lock mutex
  */
  safe_mutex_assert_owner(&rli->data_lock);

  while (!sql_slave_killed(thd,rli))
  {
    /*
      We can have two kinds of log reading:
      hot_log:
        rli->cur_log points at the IO_CACHE of relay_log, which
        is actively being updated by the I/O thread. We need to be careful
        in this case and make sure that we are not looking at a stale log that
        has already been rotated. If it has been, we reopen the log.

      The other case is much simpler:
        We just have a read only log that nobody else will be updating.
    */
    bool hot_log;
    if ((hot_log = (cur_log != &rli->cache_buf)))
    {
      DBUG_ASSERT(rli->cur_log_fd == -1); // foreign descriptor
      pthread_mutex_lock(log_lock);

      /*
        Reading xxx_file_id is safe because the log will only
        be rotated when we hold relay_log.LOCK_log
      */
      if (rli->relay_log.get_open_count() != rli->cur_log_old_open_count)
      {
        // The master has switched to a new log file; Reopen the old log file
        cur_log=reopen_relay_log(rli, &errmsg);
        pthread_mutex_unlock(log_lock);
        if (!cur_log)                           // No more log files
          goto err;
        hot_log=0;                              // Using old binary log
      }
    }
    /* 
      As there is no guarantee that the relay is open (for example, an I/O
      error during a write by the slave I/O thread may have closed it), we
      have to test it.
    */
    if (!my_b_inited(cur_log))
      goto err;
#ifndef DBUG_OFF
    {
      /* This is an assertion which sometimes fails, let's try to track it */
      char llbuf1[22], llbuf2[22];
      DBUG_PRINT("info", ("my_b_tell(cur_log)=%s rli->event_relay_log_pos=%s",
                          llstr(my_b_tell(cur_log),llbuf1),
                          llstr(rli->event_relay_log_pos,llbuf2)));
      DBUG_ASSERT(my_b_tell(cur_log) >= BIN_LOG_HEADER_SIZE);
      DBUG_ASSERT(my_b_tell(cur_log) == rli->event_relay_log_pos);
    }
#endif
    /*
      Relay log is always in new format - if the master is 3.23, the
      I/O thread will convert the format for us.
      A problem: the description event may be in a previous relay log. So if
      the slave has been shutdown meanwhile, we would have to look in old relay
      logs, which may even have been deleted. So we need to write this
      description event at the beginning of the relay log.
      When the relay log is created when the I/O thread starts, easy: the
      master will send the description event and we will queue it.
      But if the relay log is created by new_file(): then the solution is:
      MYSQL_BIN_LOG::open() will write the buffered description event.
    */
    if ((ev=Log_event::read_log_event(cur_log,0,
                                      rli->relay_log.description_event_for_exec)))

    {
      DBUG_ASSERT(thd==rli->sql_thd);
      /*
        read it while we have a lock, to avoid a mutex lock in
        inc_event_relay_log_pos()
      */
      rli->future_event_relay_log_pos= my_b_tell(cur_log);
      if (hot_log)
        pthread_mutex_unlock(log_lock);
      DBUG_RETURN(ev);
    }
    DBUG_ASSERT(thd==rli->sql_thd);
    if (opt_reckless_slave)                     // For mysql-test
      cur_log->error = 0;
    if (cur_log->error < 0)
    {
      errmsg = "slave SQL thread aborted because of I/O error";
      if (hot_log)
        pthread_mutex_unlock(log_lock);
      goto err;
    }
    if (!cur_log->error) /* EOF */
    {
      /*
        On a hot log, EOF means that there are no more updates to
        process and we must block until I/O thread adds some and
        signals us to continue
      */
      if (hot_log)
      {
        /*
          We say in Seconds_Behind_Master that we have "caught up". Note that
          for example if network link is broken but I/O slave thread hasn't
          noticed it (slave_net_timeout not elapsed), then we'll say "caught
          up" whereas we're not really caught up. Fixing that would require
          internally cutting timeout in smaller pieces in network read, no
          thanks. Another example: SQL has caught up on I/O, now I/O has read
          a new event and is queuing it; the false "0" will exist until SQL
          finishes executing the new event; it will be look abnormal only if
          the events have old timestamps (then you get "many", 0, "many").

          Transient phases like this can be fixed with implemeting
          Heartbeat event which provides the slave the status of the
          master at time the master does not have any new update to send.
          Seconds_Behind_Master would be zero only when master has no
          more updates in binlog for slave. The heartbeat can be sent
          in a (small) fraction of slave_net_timeout. Until it's done
          rli->last_master_timestamp is temporarely (for time of
          waiting for the following event) reset whenever EOF is
          reached.
        */
        time_t save_timestamp= rli->last_master_timestamp;
        rli->last_master_timestamp= 0;

        DBUG_ASSERT(rli->relay_log.get_open_count() ==
                    rli->cur_log_old_open_count);

        if (rli->ign_master_log_name_end[0])
        {
          /* We generate and return a Rotate, to make our positions advance */
          DBUG_PRINT("info",("seeing an ignored end segment"));
          ev= new Rotate_log_event(rli->ign_master_log_name_end,
                                   0, rli->ign_master_log_pos_end,
                                   Rotate_log_event::DUP_NAME);
          rli->ign_master_log_name_end[0]= 0;
          pthread_mutex_unlock(log_lock);
          if (unlikely(!ev))
          {
            errmsg= "Slave SQL thread failed to create a Rotate event "
              "(out of memory?), SHOW SLAVE STATUS may be inaccurate";
            goto err;
          }
          ev->server_id= 0; // don't be ignored by slave SQL thread
          DBUG_RETURN(ev);
        }

        /*
          We can, and should release data_lock while we are waiting for
          update. If we do not, show slave status will block
        */
        pthread_mutex_unlock(&rli->data_lock);

        /*
          Possible deadlock :
          - the I/O thread has reached log_space_limit
          - the SQL thread has read all relay logs, but cannot purge for some
          reason:
            * it has already purged all logs except the current one
            * there are other logs than the current one but they're involved in
            a transaction that finishes in the current one (or is not finished)
          Solution :
          Wake up the possibly waiting I/O thread, and set a boolean asking
          the I/O thread to temporarily ignore the log_space_limit
          constraint, because we do not want the I/O thread to block because of
          space (it's ok if it blocks for any other reason (e.g. because the
          master does not send anything). Then the I/O thread stops waiting
          and reads more events.
          The SQL thread decides when the I/O thread should take log_space_limit
          into account again : ignore_log_space_limit is reset to 0
          in purge_first_log (when the SQL thread purges the just-read relay
          log), and also when the SQL thread starts. We should also reset
          ignore_log_space_limit to 0 when the user does RESET SLAVE, but in
          fact, no need as RESET SLAVE requires that the slave
          be stopped, and the SQL thread sets ignore_log_space_limit to 0 when
          it stops.
        */
        pthread_mutex_lock(&rli->log_space_lock);
        // prevent the I/O thread from blocking next times
        rli->ignore_log_space_limit= 1;
        /*
          If the I/O thread is blocked, unblock it.  Ok to broadcast
          after unlock, because the mutex is only destroyed in
          ~Relay_log_info(), i.e. when rli is destroyed, and rli will
          not be destroyed before we exit the present function.
        */
        pthread_mutex_unlock(&rli->log_space_lock);
        pthread_cond_broadcast(&rli->log_space_cond);
        // Note that wait_for_update unlocks lock_log !
        rli->relay_log.wait_for_update(rli->sql_thd, 1);
        // re-acquire data lock since we released it earlier
        pthread_mutex_lock(&rli->data_lock);
        rli->last_master_timestamp= save_timestamp;
        continue;
      }
      /*
        If the log was not hot, we need to move to the next log in
        sequence. The next log could be hot or cold, we deal with both
        cases separately after doing some common initialization
      */
      end_io_cache(cur_log);
      DBUG_ASSERT(rli->cur_log_fd >= 0);
      my_close(rli->cur_log_fd, MYF(MY_WME));
      rli->cur_log_fd = -1;

      if (relay_log_purge)
      {
        /*
          purge_first_log will properly set up relay log coordinates in rli.
          If the group's coordinates are equal to the event's coordinates
          (i.e. the relay log was not rotated in the middle of a group),
          we can purge this relay log too.
          We do ulonglong and string comparisons, this may be slow but
          - purging the last relay log is nice (it can save 1GB of disk), so we
          like to detect the case where we can do it, and given this,
          - I see no better detection method
          - purge_first_log is not called that often
        */
        if (rli->relay_log.purge_first_log
            (rli,
             rli->group_relay_log_pos == rli->event_relay_log_pos
             && !strcmp(rli->group_relay_log_name,rli->event_relay_log_name)))
        {
          errmsg = "Error purging processed logs";
          goto err;
        }
      }
      else
      {
        /*
          If hot_log is set, then we already have a lock on
          LOCK_log.  If not, we have to get the lock.

          According to Sasha, the only time this code will ever be executed
          is if we are recovering from a bug.
        */
        if (rli->relay_log.find_next_log(&rli->linfo, !hot_log))
        {
          errmsg = "error switching to the next log";
          goto err;
        }
        rli->event_relay_log_pos = BIN_LOG_HEADER_SIZE;
        strmake(rli->event_relay_log_name,rli->linfo.log_file_name,
                sizeof(rli->event_relay_log_name)-1);
        flush_relay_log_info(rli);
      }

      /*
        Now we want to open this next log. To know if it's a hot log (the one
        being written by the I/O thread now) or a cold log, we can use
        is_active(); if it is hot, we use the I/O cache; if it's cold we open
        the file normally. But if is_active() reports that the log is hot, this
        may change between the test and the consequence of the test. So we may
        open the I/O cache whereas the log is now cold, which is nonsense.
        To guard against this, we need to have LOCK_log.
      */

      DBUG_PRINT("info",("hot_log: %d",hot_log));
      if (!hot_log) /* if hot_log, we already have this mutex */
        pthread_mutex_lock(log_lock);
      if (rli->relay_log.is_active(rli->linfo.log_file_name))
      {
#ifdef EXTRA_DEBUG
        if (global_system_variables.log_warnings)
          sql_print_information("next log '%s' is currently active",
                                rli->linfo.log_file_name);
#endif
        rli->cur_log= cur_log= rli->relay_log.get_log_file();
        rli->cur_log_old_open_count= rli->relay_log.get_open_count();
        DBUG_ASSERT(rli->cur_log_fd == -1);

        /*
          Read pointer has to be at the start since we are the only
          reader.
          We must keep the LOCK_log to read the 4 first bytes, as this is a hot
          log (same as when we call read_log_event() above: for a hot log we
          take the mutex).
        */
        if (check_binlog_magic(cur_log,&errmsg))
        {
          if (!hot_log) pthread_mutex_unlock(log_lock);
          goto err;
        }
        if (!hot_log) pthread_mutex_unlock(log_lock);
        continue;
      }
      if (!hot_log) pthread_mutex_unlock(log_lock);
      /*
        if we get here, the log was not hot, so we will have to open it
        ourselves. We are sure that the log is still not hot now (a log can get
        from hot to cold, but not from cold to hot). No need for LOCK_log.
      */
#ifdef EXTRA_DEBUG
      if (global_system_variables.log_warnings)
        sql_print_information("next log '%s' is not active",
                              rli->linfo.log_file_name);
#endif
      // open_binlog() will check the magic header
      if ((rli->cur_log_fd=open_binlog(cur_log,rli->linfo.log_file_name,
                                       &errmsg)) <0)
        goto err;
    }
    else
    {
      /*
        Read failed with a non-EOF error.
        TODO: come up with something better to handle this error
      */
      if (hot_log)
        pthread_mutex_unlock(log_lock);
      sql_print_error("Slave SQL thread: I/O error reading \
event(errno: %d  cur_log->error: %d)",
                      my_errno,cur_log->error);
      // set read position to the beginning of the event
      my_b_seek(cur_log,rli->event_relay_log_pos);
      /* otherwise, we have had a partial read */
      errmsg = "Aborting slave SQL thread because of partial event read";
      break;                                    // To end of function
    }
  }
  if (!errmsg && global_system_variables.log_warnings)
  {
    sql_print_information("Error reading relay log event: %s",
                          "slave SQL thread was killed");
    DBUG_RETURN(0);
  }

err:
  if (errmsg)
    sql_print_error("Error reading relay log event: %s", errmsg);
  DBUG_RETURN(0);
}

/*
  Rotate a relay log (this is used only by FLUSH LOGS; the automatic rotation
  because of size is simpler because when we do it we already have all relevant
  locks; here we don't, so this function is mainly taking locks).
  Returns nothing as we cannot catch any error (MYSQL_BIN_LOG::new_file()
  is void).
*/

void rotate_relay_log(Master_info* mi)
{
  DBUG_ENTER("rotate_relay_log");
  Relay_log_info* rli= &mi->rli;

  /* We don't lock rli->run_lock. This would lead to deadlocks. */
  pthread_mutex_lock(&mi->run_lock);

  /*
     We need to test inited because otherwise, new_file() will attempt to lock
     LOCK_log, which may not be inited (if we're not a slave).
  */
  if (!rli->inited)
  {
    DBUG_PRINT("info", ("rli->inited == 0"));
    goto end;
  }

  /* If the relay log is closed, new_file() will do nothing. */
  rli->relay_log.new_file();

  /*
    We harvest now, because otherwise BIN_LOG_HEADER_SIZE will not immediately
    be counted, so imagine a succession of FLUSH LOGS  and assume the slave
    threads are started:
    relay_log_space decreases by the size of the deleted relay log, but does
    not increase, so flush-after-flush we may become negative, which is wrong.
    Even if this will be corrected as soon as a query is replicated on the
    slave (because the I/O thread will then call harvest_bytes_written() which
    will harvest all these BIN_LOG_HEADER_SIZE we forgot), it may give strange
    output in SHOW SLAVE STATUS meanwhile. So we harvest now.
    If the log is closed, then this will just harvest the last writes, probably
    0 as they probably have been harvested.
  */
  rli->relay_log.harvest_bytes_written(&rli->log_space_total);
end:
  pthread_mutex_unlock(&mi->run_lock);
  DBUG_VOID_RETURN;
}


/**
   Detects, based on master's version (as found in the relay log), if master
   has a certain bug.
   @param rli Relay_log_info which tells the master's version
   @param bug_id Number of the bug as found in bugs.mysql.com
   @param report bool report error message, default TRUE

   @param pred Predicate function that will be called with @c param to
   check for the bug. If the function return @c true, the bug is present,
   otherwise, it is not.

   @param param  State passed to @c pred function.

   @return TRUE if master has the bug, FALSE if it does not.
*/
bool rpl_master_has_bug(const Relay_log_info *rli, uint bug_id, bool report,
                        bool (*pred)(const void *), const void *param)
{
  struct st_version_range_for_one_bug {
    uint        bug_id;
    const uchar introduced_in[3]; // first version with bug
    const uchar fixed_in[3];      // first version with fix
  };
  static struct st_version_range_for_one_bug versions_for_all_bugs[]=
  {
    {24432, { 5, 0, 24 }, { 5, 0, 38 } },
    {24432, { 5, 1, 12 }, { 5, 1, 17 } },
    {33029, { 5, 0,  0 }, { 5, 0, 58 } },
    {33029, { 5, 1,  0 }, { 5, 1, 12 } },
    {37426, { 5, 1,  0 }, { 5, 1, 26 } },
  };
  const uchar *master_ver=
    rli->relay_log.description_event_for_exec->server_version_split;

  DBUG_ASSERT(sizeof(rli->relay_log.description_event_for_exec->server_version_split) == 3);

  for (uint i= 0;
       i < sizeof(versions_for_all_bugs)/sizeof(*versions_for_all_bugs);i++)
  {
    const uchar *introduced_in= versions_for_all_bugs[i].introduced_in,
      *fixed_in= versions_for_all_bugs[i].fixed_in;
    if ((versions_for_all_bugs[i].bug_id == bug_id) &&
        (memcmp(introduced_in, master_ver, 3) <= 0) &&
        (memcmp(fixed_in,      master_ver, 3) >  0) &&
        (pred == NULL || (*pred)(param)))
    {
      if (!report)
	return TRUE;
      // a short message for SHOW SLAVE STATUS (message length constraints)
      my_printf_error(ER_UNKNOWN_ERROR, "master may suffer from"
                      " http://bugs.mysql.com/bug.php?id=%u"
                      " so slave stops; check error log on slave"
                      " for more info", MYF(0), bug_id);
      // a verbose message for the error log
      rli->report(ERROR_LEVEL, ER_UNKNOWN_ERROR,
                  "According to the master's version ('%s'),"
                  " it is probable that master suffers from this bug:"
                      " http://bugs.mysql.com/bug.php?id=%u"
                      " and thus replicating the current binary log event"
                      " may make the slave's data become different from the"
                      " master's data."
                      " To take no risk, slave refuses to replicate"
                      " this event and stops."
                      " We recommend that all updates be stopped on the"
                      " master and slave, that the data of both be"
                      " manually synchronized,"
                      " that master's binary logs be deleted,"
                      " that master be upgraded to a version at least"
                      " equal to '%d.%d.%d'. Then replication can be"
                      " restarted.",
                      rli->relay_log.description_event_for_exec->server_version,
                      bug_id,
                      fixed_in[0], fixed_in[1], fixed_in[2]);
      return TRUE;
    }
  }
  return FALSE;
}

/**
   BUG#33029, For all 5.0 up to 5.0.58 exclusive, and 5.1 up to 5.1.12
   exclusive, if one statement in a SP generated AUTO_INCREMENT value
   by the top statement, all statements after it would be considered
   generated AUTO_INCREMENT value by the top statement, and a
   erroneous INSERT_ID value might be associated with these statement,
   which could cause duplicate entry error and stop the slave.

   Detect buggy master to work around.
 */
bool rpl_master_erroneous_autoinc(THD *thd)
{
  if (active_mi && active_mi->rli.sql_thd == thd)
  {
    Relay_log_info *rli= &active_mi->rli;
    DBUG_EXECUTE_IF("simulate_bug33029", return TRUE;);
    return rpl_master_has_bug(rli, 33029, FALSE, NULL, NULL);
  }
  return FALSE;
}

#ifdef HAVE_EXPLICIT_TEMPLATE_INSTANTIATION
template class I_List_iterator<i_string>;
template class I_List_iterator<i_string_pair>;
#endif

/**
  @} (end of group Replication)
*/

#endif /* HAVE_REPLICATION */<|MERGE_RESOLUTION|>--- conflicted
+++ resolved
@@ -1256,14 +1256,8 @@
     my_message(ER_GET_ERRNO, "Out of memory", MYF(0));
     DBUG_RETURN(1);
   }
-<<<<<<< HEAD
-  thd->query= query;
+  thd->set_query(query, packet_len);
   thd->is_slave_error = 0;
-=======
-  thd->set_query(query, packet_len);
-  thd->query_error = 0;
-  thd->net.no_send_ok = 1;
->>>>>>> 065732ee
 
   bzero((char*) &tables,sizeof(tables));
   tables.db = (char*)db;
@@ -2758,17 +2752,9 @@
 err:
   // print the current replication position
   sql_print_information("Slave I/O thread exiting, read up to log '%s', position %s",
-<<<<<<< HEAD
                   IO_RPL_LOG_NAME, llstr(mi->master_log_pos,llbuff));
-  VOID(pthread_mutex_lock(&LOCK_thread_count));
-  thd->query = thd->db = 0; // extra safety
-  thd->query_length= thd->db_length= 0;
-  VOID(pthread_mutex_unlock(&LOCK_thread_count));
-=======
-		  IO_RPL_LOG_NAME, llstr(mi->master_log_pos,llbuff));
   thd->set_query(NULL, 0);
   thd->reset_db(NULL, 0);
->>>>>>> 065732ee
   if (mysql)
   {
     /*
@@ -3112,7 +3098,6 @@
                         RPL_LOG_NAME, llstr(rli->group_master_log_pos,llbuff));
 
  err:
-<<<<<<< HEAD
 
   /*
     Some events set some playgrounds, which won't be cleared because thread
@@ -3121,23 +3106,14 @@
     must "proactively" clear playgrounds:
   */
   rli->cleanup_context(thd, 1);
-  VOID(pthread_mutex_lock(&LOCK_thread_count));
-=======
->>>>>>> 065732ee
   /*
     Some extra safety, which should not been needed (normally, event deletion
     should already have done these assignments (each event which sets these
     variables is supposed to set them to 0 before terminating)).
   */
-<<<<<<< HEAD
-  thd->query= thd->db= thd->catalog= 0;
-  thd->query_length= thd->db_length= 0;
-  VOID(pthread_mutex_unlock(&LOCK_thread_count));
-=======
   thd->catalog= 0;
   thd->set_query(NULL, 0);
   thd->reset_db(NULL, 0);
->>>>>>> 065732ee
   thd_proc_info(thd, "Waiting for slave mutex on exit");
   pthread_mutex_lock(&rli->run_lock);
   /* We need data_lock, at least to wake up any waiting master_pos_wait() */
