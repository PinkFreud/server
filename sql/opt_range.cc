--- conflicted
+++ resolved
@@ -1151,11 +1151,7 @@
 
   if (file->inited != handler::NONE)
     file->ha_index_or_rnd_end();
-<<<<<<< HEAD
-  DBUG_RETURN(error= file->ha_index_init(index, 1));
-=======
   DBUG_RETURN(FALSE);
->>>>>>> efb3a353
 }
 
 
