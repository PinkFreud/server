/* Copyright (C) 2000-2003 MySQL AB

   This program is free software; you can redistribute it and/or modify
   it under the terms of the GNU General Public License as published by
   the Free Software Foundation; version 2 of the License.

   This program is distributed in the hope that it will be useful,
   but WITHOUT ANY WARRANTY; without even the implied warranty of
   MERCHANTABILITY or FITNESS FOR A PARTICULAR PURPOSE.  See the
   GNU General Public License for more details.

   You should have received a copy of the GNU General Public License
   along with this program; if not, write to the Free Software
   Foundation, Inc., 59 Temple Place, Suite 330, Boston, MA  02111-1307  USA */

#include "mysql_priv.h"
#include <m_ctype.h>
#include <my_dir.h>
#include <my_bit.h>
#include "slave.h"
#include "rpl_mi.h"
#include "sql_repl.h"
#include "rpl_filter.h"
#include "repl_failsafe.h"
#include "stacktrace.h"
#include "mysqld_suffix.h"
#include "mysys_err.h"
#include "events.h"

#include "../storage/myisam/ha_myisam.h"
#ifdef WITH_MARIA_STORAGE_ENGINE
#include "../storage/maria/ha_maria.h"
#endif

#include "rpl_injector.h"

#ifdef HAVE_SYS_PRCTL_H
#include <sys/prctl.h>
#endif

#ifdef WITH_NDBCLUSTER_STORAGE_ENGINE
#if defined(NOT_ENOUGH_TESTED) \
  && defined(NDB_SHM_TRANSPORTER) && MYSQL_VERSION_ID >= 50000
#define OPT_NDB_SHM_DEFAULT 1
#else
#define OPT_NDB_SHM_DEFAULT 0
#endif
#endif

#ifndef DEFAULT_SKIP_THREAD_PRIORITY
#define DEFAULT_SKIP_THREAD_PRIORITY 0
#endif

#include <thr_alarm.h>
#include <ft_global.h>
#include <errmsg.h>
#include "sp_rcontext.h"
#include "sp_cache.h"

#define mysqld_charset &my_charset_latin1

#ifdef HAVE_purify
#define IF_PURIFY(A,B) (A)
#else
#define IF_PURIFY(A,B) (B)
#endif

#if SIZEOF_CHARP == 4
#define MAX_MEM_TABLE_SIZE ~(ulong) 0
#else
#define MAX_MEM_TABLE_SIZE ~(ulonglong) 0
#endif

/* stack traces are only supported on linux intel */
#if defined(__linux__)  && defined(__i386__) && defined(USE_PSTACK)
#define	HAVE_STACK_TRACE_ON_SEGV
#include "../pstack/pstack.h"
char pstack_file_name[80];
#endif /* __linux__ */

/* We have HAVE_purify below as this speeds up the shutdown of MySQL */

#if defined(HAVE_DEC_3_2_THREADS) || defined(SIGNALS_DONT_BREAK_READ) || defined(HAVE_purify) && defined(__linux__)
#define HAVE_CLOSE_SERVER_SOCK 1
#endif

extern "C" {					// Because of SCO 3.2V4.2
#include <errno.h>
#include <sys/stat.h>
#ifndef __GNU_LIBRARY__
#define __GNU_LIBRARY__				// Skip warnings in getopt.h
#endif
#include <my_getopt.h>
#ifdef HAVE_SYSENT_H
#include <sysent.h>
#endif
#ifdef HAVE_PWD_H
#include <pwd.h>				// For getpwent
#endif
#ifdef HAVE_GRP_H
#include <grp.h>
#endif
#include <my_net.h>

#if !defined(__WIN__)
#  ifndef __NETWARE__
#include <sys/resource.h>
#  endif /* __NETWARE__ */
#ifdef HAVE_SYS_UN_H
#  include <sys/un.h>
#endif
#include <netdb.h>
#ifdef HAVE_SELECT_H
#  include <select.h>
#endif
#ifdef HAVE_SYS_SELECT_H
#include <sys/select.h>
#endif
#include <sys/utsname.h>
#endif /* __WIN__ */

#include <my_libwrap.h>

#ifdef HAVE_SYS_MMAN_H
#include <sys/mman.h>
#endif

#ifdef __NETWARE__
#define zVOLSTATE_ACTIVE 6
#define zVOLSTATE_DEACTIVE 2
#define zVOLSTATE_MAINTENANCE 3

#undef __event_h__
#include <../include/event.h>
/*
  This #undef exists here because both libc of NetWare and MySQL have
  files named event.h which causes compilation errors.
*/

#include <nks/netware.h>
#include <nks/vm.h>
#include <library.h>
#include <monitor.h>
#include <zOmni.h>                              //For NEB
#include <neb.h>                                //For NEB
#include <nebpub.h>                             //For NEB
#include <zEvent.h>                             //For NSS event structures
#include <zPublics.h>

static void *neb_consumer_id= NULL;             //For storing NEB consumer id
static char datavolname[256]= {0};
static VolumeID_t datavolid;
static event_handle_t eh;
static Report_t ref;
static void *refneb= NULL;
my_bool event_flag= FALSE;
static int volumeid= -1;

  /* NEB event callback */
unsigned long neb_event_callback(struct EventBlock *eblock);
static void registerwithneb();
static void getvolumename();
static void getvolumeID(BYTE *volumeName);
#endif /* __NETWARE__ */
  

#ifdef _AIX41
int initgroups(const char *,unsigned int);
#endif

#if defined(__FreeBSD__) && defined(HAVE_IEEEFP_H)
#include <ieeefp.h>
#ifdef HAVE_FP_EXCEPT				// Fix type conflict
typedef fp_except fp_except_t;
#endif

  /* We can't handle floating point exceptions with threads, so disable
     this on freebsd
  */

inline void reset_floating_point_exceptions()
{
  /* Don't fall for overflow, underflow,divide-by-zero or loss of precision */
#if defined(__i386__)
  fpsetmask(~(FP_X_INV | FP_X_DNML | FP_X_OFL | FP_X_UFL | FP_X_DZ |
	      FP_X_IMP));
#else
 fpsetmask(~(FP_X_INV |             FP_X_OFL | FP_X_UFL | FP_X_DZ |
	     FP_X_IMP));
#endif
}
#else
#define reset_floating_point_exceptions()
#endif /* __FreeBSD__ && HAVE_IEEEFP_H */

} /* cplusplus */

#define MYSQL_KILL_SIGNAL SIGTERM

#ifdef HAVE_GLIBC2_STYLE_GETHOSTBYNAME_R
#include <sys/types.h>
#else
#include <my_pthread.h>			// For thr_setconcurency()
#endif

#ifdef SOLARIS
extern "C" int gethostname(char *name, int namelen);
#endif


/* Constants */

const char *show_comp_option_name[]= {"YES", "NO", "DISABLED"};
static const char *sql_mode_names[]=
{
  "REAL_AS_FLOAT", "PIPES_AS_CONCAT", "ANSI_QUOTES", "IGNORE_SPACE",
  "?", "ONLY_FULL_GROUP_BY", "NO_UNSIGNED_SUBTRACTION",
  "NO_DIR_IN_CREATE",
  "POSTGRESQL", "ORACLE", "MSSQL", "DB2", "MAXDB", "NO_KEY_OPTIONS",
  "NO_TABLE_OPTIONS", "NO_FIELD_OPTIONS", "MYSQL323", "MYSQL40", "ANSI",
  "NO_AUTO_VALUE_ON_ZERO", "NO_BACKSLASH_ESCAPES", "STRICT_TRANS_TABLES",
  "STRICT_ALL_TABLES",
  "NO_ZERO_IN_DATE", "NO_ZERO_DATE", "ALLOW_INVALID_DATES",
  "ERROR_FOR_DIVISION_BY_ZERO",
  "TRADITIONAL", "NO_AUTO_CREATE_USER", "HIGH_NOT_PRECEDENCE",
  "NO_ENGINE_SUBSTITUTION",
  "PAD_CHAR_TO_FULL_LENGTH",
  NullS
};

static const unsigned int sql_mode_names_len[]=
{
  /*REAL_AS_FLOAT*/               13,
  /*PIPES_AS_CONCAT*/             15,
  /*ANSI_QUOTES*/                 11,
  /*IGNORE_SPACE*/                12,
  /*?*/                           1,
  /*ONLY_FULL_GROUP_BY*/          18,
  /*NO_UNSIGNED_SUBTRACTION*/     23,
  /*NO_DIR_IN_CREATE*/            16,
  /*POSTGRESQL*/                  10,
  /*ORACLE*/                      6,
  /*MSSQL*/                       5,
  /*DB2*/                         3,
  /*MAXDB*/                       5,
  /*NO_KEY_OPTIONS*/              14,
  /*NO_TABLE_OPTIONS*/            16,
  /*NO_FIELD_OPTIONS*/            16,
  /*MYSQL323*/                    8,
  /*MYSQL40*/                     7,
  /*ANSI*/                        4,
  /*NO_AUTO_VALUE_ON_ZERO*/       21,
  /*NO_BACKSLASH_ESCAPES*/        20,
  /*STRICT_TRANS_TABLES*/         19,
  /*STRICT_ALL_TABLES*/           17,
  /*NO_ZERO_IN_DATE*/             15,
  /*NO_ZERO_DATE*/                12,
  /*ALLOW_INVALID_DATES*/         19,
  /*ERROR_FOR_DIVISION_BY_ZERO*/  26,
  /*TRADITIONAL*/                 11,
  /*NO_AUTO_CREATE_USER*/         19,
  /*HIGH_NOT_PRECEDENCE*/         19,
  /*NO_ENGINE_SUBSTITUTION*/      22,
  /*PAD_CHAR_TO_FULL_LENGTH*/     23
};

TYPELIB sql_mode_typelib= { array_elements(sql_mode_names)-1,"",
			    sql_mode_names,
                            (unsigned int *)sql_mode_names_len };
static const char *tc_heuristic_recover_names[]=
{
  "COMMIT", "ROLLBACK", NullS
};
static TYPELIB tc_heuristic_recover_typelib=
{
  array_elements(tc_heuristic_recover_names)-1,"",
  tc_heuristic_recover_names, NULL
};

static const char *thread_handling_names[]=
{ "one-thread-per-connection", "no-threads",
#if HAVE_POOL_OF_THREADS == 1
  "pool-of-threads",
#endif
  NullS};

TYPELIB thread_handling_typelib=
{
  array_elements(thread_handling_names) - 1, "",
  thread_handling_names, NULL
};

const char *first_keyword= "first", *binary_keyword= "BINARY";
const char *my_localhost= "localhost", *delayed_user= "DELAYED";
#if SIZEOF_OFF_T > 4 && defined(BIG_TABLES)
#define GET_HA_ROWS GET_ULL
#else
#define GET_HA_ROWS GET_ULONG
#endif

bool opt_large_files= sizeof(my_off_t) > 4;

/*
  Used with --help for detailed option
*/
static my_bool opt_help= 0, opt_verbose= 0;

arg_cmp_func Arg_comparator::comparator_matrix[5][2] =
{{&Arg_comparator::compare_string,     &Arg_comparator::compare_e_string},
 {&Arg_comparator::compare_real,       &Arg_comparator::compare_e_real},
 {&Arg_comparator::compare_int_signed, &Arg_comparator::compare_e_int},
 {&Arg_comparator::compare_row,        &Arg_comparator::compare_e_row},
 {&Arg_comparator::compare_decimal,    &Arg_comparator::compare_e_decimal}};

const char *log_output_names[] = { "NONE", "FILE", "TABLE", NullS};
static const unsigned int log_output_names_len[]= { 4, 4, 5, 0 };
TYPELIB log_output_typelib= {array_elements(log_output_names)-1,"",
                             log_output_names, 
                             (unsigned int *) log_output_names_len};

/* static variables */

/* the default log output is log tables */
static bool lower_case_table_names_used= 0;
static bool volatile select_thread_in_use, signal_thread_in_use;
static bool volatile ready_to_exit;
static my_bool opt_debugging= 0, opt_external_locking= 0, opt_console= 0;
static my_bool opt_short_log_format= 0;
static uint kill_cached_threads, wake_thread;
static ulong killed_threads, thread_created;
static ulong max_used_connections;
static ulong my_bind_addr;			/* the address we bind to */
static volatile ulong cached_thread_count= 0;
static const char *sql_mode_str= "OFF";
static char *mysqld_user, *mysqld_chroot, *log_error_file_ptr;
static char *opt_init_slave, *language_ptr, *opt_init_connect;
static char *default_character_set_name;
static char *character_set_filesystem_name;
static char *lc_time_names_name;
static char *my_bind_addr_str;
static char *default_collation_name; 
static char *default_storage_engine_str;
static char compiled_default_collation_name[]= MYSQL_DEFAULT_COLLATION_NAME;
static I_List<THD> thread_cache;

static pthread_cond_t COND_thread_cache, COND_flush_thread_cache;

/* Global variables */

bool opt_update_log, opt_bin_log;
my_bool opt_log, opt_slow_log;
ulong log_output_options;
my_bool opt_log_queries_not_using_indexes= 0;
bool opt_error_log= IF_WIN(1,0);
bool opt_disable_networking=0, opt_skip_show_db=0;
my_bool opt_character_set_client_handshake= 1;
bool server_id_supplied = 0;
bool opt_endinfo, using_udf_functions;
my_bool locked_in_memory;
bool opt_using_transactions, using_update_log;
bool volatile abort_loop;
bool volatile shutdown_in_progress;
/**
   @brief 'grant_option' is used to indicate if privileges needs
   to be checked, in which case the lock, LOCK_grant, is used
   to protect access to the grant table.
   @note This flag is dropped in 5.1 
   @see grant_init()
 */
bool volatile grant_option;

my_bool opt_skip_slave_start = 0; // If set, slave is not autostarted
my_bool opt_reckless_slave = 0;
my_bool opt_enable_named_pipe= 0;
my_bool opt_local_infile, opt_slave_compressed_protocol;
my_bool opt_safe_user_create = 0, opt_no_mix_types = 0;
my_bool opt_show_slave_auth_info, opt_sql_bin_update = 0;
my_bool opt_log_slave_updates= 0;
bool slave_warning_issued = false; 

/*
  Legacy global handlerton. These will be removed (please do not add more).
*/
handlerton *heap_hton;
handlerton *myisam_hton;
handlerton *partition_hton;

#ifdef WITH_NDBCLUSTER_STORAGE_ENGINE
const char *opt_ndbcluster_connectstring= 0;
const char *opt_ndb_connectstring= 0;
char opt_ndb_constrbuf[1024]= {0};
unsigned opt_ndb_constrbuf_len= 0;
my_bool	opt_ndb_shm, opt_ndb_optimized_node_selection;
ulong opt_ndb_cache_check_time;
const char *opt_ndb_mgmd;
ulong opt_ndb_nodeid;
ulong ndb_extra_logging;
#ifdef HAVE_NDB_BINLOG
ulong ndb_report_thresh_binlog_epoch_slip;
ulong ndb_report_thresh_binlog_mem_usage;
#endif

extern const char *ndb_distribution_names[];
extern TYPELIB ndb_distribution_typelib;
extern const char *opt_ndb_distribution;
extern enum ndb_distribution opt_ndb_distribution_id;
#endif
my_bool opt_readonly, use_temp_pool, relay_log_purge;
my_bool opt_sync_frm, opt_allow_suspicious_udfs;
my_bool opt_secure_auth= 0;
char* opt_secure_file_priv= 0;
my_bool opt_log_slow_admin_statements= 0;
my_bool lower_case_file_system= 0;
my_bool opt_large_pages= 0;
my_bool opt_myisam_use_mmap= 0;
uint    opt_large_page_size= 0;
my_bool opt_old_style_user_limits= 0, trust_function_creators= 0;
/*
  True if there is at least one per-hour limit for some user, so we should
  check them before each query (and possibly reset counters when hour is
  changed). False otherwise.
*/
volatile bool mqh_used = 0;
my_bool opt_noacl;
my_bool sp_automatic_privileges= 1;

ulong opt_binlog_rows_event_max_size;
const char *binlog_format_names[]= {"MIXED", "STATEMENT", "ROW", NullS};
TYPELIB binlog_format_typelib=
  { array_elements(binlog_format_names) - 1, "",
    binlog_format_names, NULL };
ulong opt_binlog_format_id= (ulong) BINLOG_FORMAT_UNSPEC;
const char *opt_binlog_format= binlog_format_names[opt_binlog_format_id];
#ifdef HAVE_INITGROUPS
static bool calling_initgroups= FALSE; /* Used in SIGSEGV handler. */
#endif
uint mysqld_port, test_flags, select_errors, dropping_tables, ha_open_options;
uint mysqld_port_timeout;
uint delay_key_write_options, protocol_version;
uint lower_case_table_names;
uint tc_heuristic_recover= 0;
uint volatile thread_count, thread_running;
ulonglong thd_startup_options;
ulong back_log, connect_timeout, concurrency, server_id;
ulong table_cache_size, table_def_size;
ulong what_to_log;
ulong query_buff_size, slow_launch_time, slave_open_temp_tables;
ulong open_files_limit, max_binlog_size, max_relay_log_size;
ulong slave_net_timeout, slave_trans_retries;
ulong thread_cache_size=0, thread_pool_size= 0;
ulong binlog_cache_size=0, max_binlog_cache_size=0;
ulong query_cache_size=0;
ulong refresh_version;  /* Increments on each reload */
query_id_t global_query_id;
ulong aborted_threads, aborted_connects;
ulong delayed_insert_timeout, delayed_insert_limit, delayed_queue_size;
ulong delayed_insert_threads, delayed_insert_writes, delayed_rows_in_use;
ulong delayed_insert_errors,flush_time;
ulong specialflag=0;
ulong binlog_cache_use= 0, binlog_cache_disk_use= 0;
ulong max_connections, max_connect_errors;
uint  max_user_connections= 0;
/*
  Limit of the total number of prepared statements in the server.
  Is necessary to protect the server against out-of-memory attacks.
*/
ulong max_prepared_stmt_count;
/*
  Current total number of prepared statements in the server. This number
  is exact, and therefore may not be equal to the difference between
  `com_stmt_prepare' and `com_stmt_close' (global status variables), as
  the latter ones account for all registered attempts to prepare
  a statement (including unsuccessful ones).  Prepared statements are
  currently connection-local: if the same SQL query text is prepared in
  two different connections, this counts as two distinct prepared
  statements.
*/
ulong prepared_stmt_count=0;
ulong thread_id=1L,current_pid;
ulong slow_launch_threads = 0, sync_binlog_period;
ulong expire_logs_days = 0;
ulong rpl_recovery_rank=0;
const char *log_output_str= "TABLE";

time_t server_start_time;

char mysql_home[FN_REFLEN], pidfile_name[FN_REFLEN], system_time_zone[30];
char *default_tz_name;
char log_error_file[FN_REFLEN], glob_hostname[FN_REFLEN];
char mysql_real_data_home[FN_REFLEN],
     language[FN_REFLEN], reg_ext[FN_EXTLEN], mysql_charsets_dir[FN_REFLEN],
     *opt_init_file, *opt_tc_log_file,
     def_ft_boolean_syntax[sizeof(ft_boolean_syntax)];
uint reg_ext_length;
const key_map key_map_empty(0);
key_map key_map_full(0);                        // Will be initialized later

const char *opt_date_time_formats[3];

uint mysql_data_home_len;
char mysql_data_home_buff[2], *mysql_data_home=mysql_real_data_home;
char server_version[SERVER_VERSION_LENGTH];
char *mysqld_unix_port, *opt_mysql_tmpdir;
const char **errmesg;			/* Error messages */
const char *myisam_recover_options_str="OFF";
const char *myisam_stats_method_str="nulls_unequal";
const char *maria_stats_method_str="nulls_unequal";

/* name of reference on left espression in rewritten IN subquery */
const char *in_left_expr_name= "<left expr>";
/* name of additional condition */
const char *in_additional_cond= "<IN COND>";
const char *in_having_cond= "<IN HAVING>";

my_decimal decimal_zero;
/* classes for comparation parsing/processing */
Eq_creator eq_creator;
Ne_creator ne_creator;
Gt_creator gt_creator;
Lt_creator lt_creator;
Ge_creator ge_creator;
Le_creator le_creator;

FILE *bootstrap_file;
int bootstrap_error;
FILE *stderror_file=0;

I_List<THD> threads;
I_List<NAMED_LIST> key_caches;
#ifdef WITH_MARIA_STORAGE_ENGINE
I_List<NAMED_LIST> pagecaches;
#endif /* WITH_MARIA_STORAGE_ENGINE */
Rpl_filter* rpl_filter;
Rpl_filter* binlog_filter;

struct system_variables global_system_variables;
struct system_variables max_system_variables;
struct system_status_var global_status_var;

MY_TMPDIR mysql_tmpdir_list;
MY_BITMAP temp_pool;

CHARSET_INFO *system_charset_info, *files_charset_info ;
CHARSET_INFO *national_charset_info, *table_alias_charset;
CHARSET_INFO *character_set_filesystem;

MY_LOCALE *my_default_lc_time_names;

SHOW_COMP_OPTION have_ssl, have_symlink, have_dlopen, have_query_cache;
SHOW_COMP_OPTION have_geometry, have_rtree_keys;
SHOW_COMP_OPTION have_crypt, have_compress, have_maria_db;

/* Thread specific variables */

pthread_key(MEM_ROOT**,THR_MALLOC);
pthread_key(THD*, THR_THD);
pthread_mutex_t LOCK_mysql_create_db, LOCK_Acl, LOCK_open, LOCK_thread_count,
		LOCK_mapped_file, LOCK_status, LOCK_global_read_lock,
		LOCK_error_log, LOCK_uuid_generator,
		LOCK_delayed_insert, LOCK_delayed_status, LOCK_delayed_create,
		LOCK_crypt, LOCK_bytes_sent, LOCK_bytes_received,
	        LOCK_global_system_variables,
		LOCK_user_conn, LOCK_slave_list, LOCK_active_mi;
/*
  The below lock protects access to two global server variables:
  max_prepared_stmt_count and prepared_stmt_count. These variables
  set the limit and hold the current total number of prepared statements
  in the server, respectively. As PREPARE/DEALLOCATE rate in a loaded
  server may be fairly high, we need a dedicated lock.
*/
pthread_mutex_t LOCK_prepared_stmt_count;
#ifdef HAVE_OPENSSL
pthread_mutex_t LOCK_des_key_file;
#endif
rw_lock_t	LOCK_grant, LOCK_sys_init_connect, LOCK_sys_init_slave;
rw_lock_t	LOCK_system_variables_hash;
pthread_cond_t COND_refresh, COND_thread_count, COND_global_read_lock;
pthread_t signal_thread;
pthread_attr_t connection_attrib;
pthread_mutex_t  LOCK_server_started;
pthread_cond_t  COND_server_started;

int mysqld_server_started= 0;

File_parser_dummy_hook file_parser_dummy_hook;

/* replication parameters, if master_host is not NULL, we are a slave */
uint master_port= MYSQL_PORT, master_connect_retry = 60;
uint report_port= MYSQL_PORT;
ulong master_retry_count=0;
char *master_user, *master_password, *master_host, *master_info_file;
char *relay_log_info_file, *report_user, *report_password, *report_host;
char *opt_relay_logname = 0, *opt_relaylog_index_name=0;
my_bool master_ssl;
char *master_ssl_key, *master_ssl_cert;
char *master_ssl_ca, *master_ssl_capath, *master_ssl_cipher;
char *opt_logname, *opt_slow_logname;

/* Static variables */

static bool kill_in_progress, segfaulted;
static my_bool opt_do_pstack, opt_bootstrap, opt_myisam_log;
static int cleanup_done;
static ulong opt_specialflag, opt_myisam_block_size;
static char *opt_update_logname, *opt_binlog_index_name;
static char *opt_tc_heuristic_recover;
static char *mysql_home_ptr, *pidfile_name_ptr;
static int defaults_argc;
static char **defaults_argv;
static char *opt_bin_logname;

static my_socket unix_sock,ip_sock;
struct rand_struct sql_rand; // used by sql_class.cc:THD::THD()

#ifndef EMBEDDED_LIBRARY
struct passwd *user_info;
static pthread_t select_thread;
static uint thr_kill_signal;
#endif

/* OS specific variables */

#ifdef __WIN__
#undef	 getpid
#include <process.h>

static pthread_cond_t COND_handler_count;
static uint handler_count;
static bool start_mode=0, use_opt_args;
static int opt_argc;
static char **opt_argv;

#if !defined(EMBEDDED_LIBRARY)
static HANDLE hEventShutdown;
static char shutdown_event_name[40];
#include "nt_servc.h"
static	 NTService  Service;	      // Service object for WinNT
#endif /* EMBEDDED_LIBRARY */
#endif /* __WIN__ */

#ifdef __NT__
static char pipe_name[512];
static SECURITY_ATTRIBUTES saPipeSecurity;
static SECURITY_DESCRIPTOR sdPipeDescriptor;
static HANDLE hPipe = INVALID_HANDLE_VALUE;
#endif

#ifndef EMBEDDED_LIBRARY
bool mysqld_embedded=0;
#else
bool mysqld_embedded=1;
#endif

#ifndef DBUG_OFF
static const char* default_dbug_option;
#endif
#ifdef HAVE_LIBWRAP
const char *libwrapName= NULL;
int allow_severity = LOG_INFO;
int deny_severity = LOG_WARNING;
#endif
#ifdef HAVE_QUERY_CACHE
static ulong query_cache_limit= 0;
ulong query_cache_min_res_unit= QUERY_CACHE_MIN_RESULT_DATA_SIZE;
Query_cache query_cache;
#endif
#ifdef HAVE_SMEM
char *shared_memory_base_name= default_shared_memory_base_name;
my_bool opt_enable_shared_memory;
HANDLE smem_event_connect_request= 0;
#endif

scheduler_functions thread_scheduler;

#define SSL_VARS_NOT_STATIC
#include "sslopt-vars.h"
#ifdef HAVE_OPENSSL
#include <openssl/crypto.h>
#ifndef HAVE_YASSL
typedef struct CRYPTO_dynlock_value
{
  rw_lock_t lock;
} openssl_lock_t;

static openssl_lock_t *openssl_stdlocks;
static openssl_lock_t *openssl_dynlock_create(const char *, int);
static void openssl_dynlock_destroy(openssl_lock_t *, const char *, int);
static void openssl_lock_function(int, int, const char *, int);
static void openssl_lock(int, openssl_lock_t *, const char *, int);
static unsigned long openssl_id_function();
#endif
char *des_key_file;
struct st_VioSSLFd *ssl_acceptor_fd;
#endif /* HAVE_OPENSSL */


/* Function declarations */

pthread_handler_t signal_hand(void *arg);
static void mysql_init_variables(void);
static void get_options(int *argc,char **argv);
static my_bool get_one_option(int, const struct my_option *, char *);
static void set_server_version(void);
static int init_thread_environment();
static char *get_relative_path(const char *path);
static void fix_paths(void);
pthread_handler_t handle_connections_sockets(void *arg);
pthread_handler_t kill_server_thread(void *arg);
static void bootstrap(FILE *file);
static bool read_init_file(char *file_name);
#ifdef __NT__
pthread_handler_t handle_connections_namedpipes(void *arg);
#endif
#ifdef HAVE_SMEM
pthread_handler_t handle_connections_shared_memory(void *arg);
#endif
pthread_handler_t handle_slave(void *arg);
static ulong find_bit_type(const char *x, TYPELIB *bit_lib);
static ulong find_bit_type_or_exit(const char *x, TYPELIB *bit_lib,
                                   const char *option);
static void clean_up(bool print_message);
static int test_if_case_insensitive(const char *dir_name);

#ifndef EMBEDDED_LIBRARY
static void usage(void);
static void start_signal_handler(void);
static void close_server_sock();
static void clean_up_mutexes(void);
static void wait_for_signal_thread_to_end(void);
static void create_pid_file();
static void end_ssl();
#endif


#ifndef EMBEDDED_LIBRARY
/****************************************************************************
** Code to end mysqld
****************************************************************************/

static void close_connections(void)
{
#ifdef EXTRA_DEBUG
  int count=0;
#endif
  DBUG_ENTER("close_connections");

  /* Clear thread cache */
  kill_cached_threads++;
  flush_thread_cache();

  /* kill flush thread */
  (void) pthread_mutex_lock(&LOCK_manager);
  if (manager_thread_in_use)
  {
    DBUG_PRINT("quit",("killing manager thread: 0x%lx",manager_thread));
   (void) pthread_cond_signal(&COND_manager);
  }
  (void) pthread_mutex_unlock(&LOCK_manager);

  /* kill connection thread */
#if !defined(__WIN__) && !defined(__NETWARE__)
  DBUG_PRINT("quit",("waiting for select thread: 0x%lx",select_thread));
  (void) pthread_mutex_lock(&LOCK_thread_count);

  while (select_thread_in_use)
  {
    struct timespec abstime;
    int error;
    LINT_INIT(error);
    DBUG_PRINT("info",("Waiting for select thread"));

#ifndef DONT_USE_THR_ALARM
      break;					// allready dead
#endif
    set_timespec(abstime, 2);
    for (uint tmp=0 ; tmp < 10 && select_thread_in_use; tmp++)
    {
      error=pthread_cond_timedwait(&COND_thread_count,&LOCK_thread_count,
				   &abstime);
      if (error != EINTR)
	break;
    }
#ifdef EXTRA_DEBUG
    if (error != 0 && !count++)
      sql_print_error("Got error %d from pthread_cond_timedwait",error);
#endif
    close_server_sock();
  }
  (void) pthread_mutex_unlock(&LOCK_thread_count);
#endif /* __WIN__ */


  /* Abort listening to new connections */
  DBUG_PRINT("quit",("Closing sockets"));
  if (!opt_disable_networking )
  {
    if (ip_sock != INVALID_SOCKET)
    {
      (void) shutdown(ip_sock, SHUT_RDWR);
      (void) closesocket(ip_sock);
      ip_sock= INVALID_SOCKET;
    }
  }
#ifdef __NT__
  if (hPipe != INVALID_HANDLE_VALUE && opt_enable_named_pipe)
  {
    HANDLE temp;
    DBUG_PRINT("quit", ("Closing named pipes") );

    /* Create connection to the handle named pipe handler to break the loop */
    if ((temp = CreateFile(pipe_name,
			   GENERIC_READ | GENERIC_WRITE,
			   0,
			   NULL,
			   OPEN_EXISTING,
			   0,
			   NULL )) != INVALID_HANDLE_VALUE)
    {
      WaitNamedPipe(pipe_name, 1000);
      DWORD dwMode = PIPE_READMODE_BYTE | PIPE_WAIT;
      SetNamedPipeHandleState(temp, &dwMode, NULL, NULL);
      CancelIo(temp);
      DisconnectNamedPipe(temp);
      CloseHandle(temp);
    }
  }
#endif
#ifdef HAVE_SYS_UN_H
  if (unix_sock != INVALID_SOCKET)
  {
    (void) shutdown(unix_sock, SHUT_RDWR);
    (void) closesocket(unix_sock);
    (void) unlink(mysqld_unix_port);
    unix_sock= INVALID_SOCKET;
  }
#endif
  end_thr_alarm(0);			 // Abort old alarms.

  /*
    First signal all threads that it's time to die
    This will give the threads some time to gracefully abort their
    statements and inform their clients that the server is about to die.
  */

  THD *tmp;
  (void) pthread_mutex_lock(&LOCK_thread_count); // For unlink from list

  I_List_iterator<THD> it(threads);
  while ((tmp=it++))
  {
    DBUG_PRINT("quit",("Informing thread %ld that it's time to die",
		       tmp->thread_id));
    /* We skip slave threads & scheduler on this first loop through. */
    if (tmp->slave_thread)
      continue;

    tmp->killed= THD::KILL_CONNECTION;
    thread_scheduler.post_kill_notification(tmp);
    if (tmp->mysys_var)
    {
      tmp->mysys_var->abort=1;
      pthread_mutex_lock(&tmp->mysys_var->mutex);
      if (tmp->mysys_var->current_cond)
      {
	pthread_mutex_lock(tmp->mysys_var->current_mutex);
	pthread_cond_broadcast(tmp->mysys_var->current_cond);
	pthread_mutex_unlock(tmp->mysys_var->current_mutex);
      }
      pthread_mutex_unlock(&tmp->mysys_var->mutex);
    }
  }
  (void) pthread_mutex_unlock(&LOCK_thread_count); // For unlink from list

  Events::deinit();
  end_slave();

  if (thread_count)
    sleep(2);					// Give threads time to die

  /*
    Force remaining threads to die by closing the connection to the client
    This will ensure that threads that are waiting for a command from the
    client on a blocking read call are aborted.
  */

  for (;;)
  {
    DBUG_PRINT("quit",("Locking LOCK_thread_count"));
    (void) pthread_mutex_lock(&LOCK_thread_count); // For unlink from list
    if (!(tmp=threads.get()))
    {
      DBUG_PRINT("quit",("Unlocking LOCK_thread_count"));
      (void) pthread_mutex_unlock(&LOCK_thread_count);
      break;
    }
#ifndef __bsdi__				// Bug in BSDI kernel
    if (tmp->vio_ok())
    {
      if (global_system_variables.log_warnings)
        sql_print_warning(ER(ER_FORCING_CLOSE),my_progname,
                          tmp->thread_id,
                          (tmp->main_security_ctx.user ?
                           tmp->main_security_ctx.user : ""));
      close_connection(tmp,0,0);
    }
#endif
    DBUG_PRINT("quit",("Unlocking LOCK_thread_count"));
    (void) pthread_mutex_unlock(&LOCK_thread_count);
  }
  /* All threads has now been aborted */
  DBUG_PRINT("quit",("Waiting for threads to die (count=%u)",thread_count));
  (void) pthread_mutex_lock(&LOCK_thread_count);
  while (thread_count)
  {
    (void) pthread_cond_wait(&COND_thread_count,&LOCK_thread_count);
    DBUG_PRINT("quit",("One thread died (count=%u)",thread_count));
  }
  (void) pthread_mutex_unlock(&LOCK_thread_count);

  DBUG_PRINT("quit",("close_connections thread"));
  DBUG_VOID_RETURN;
}


static void close_server_sock()
{
#ifdef HAVE_CLOSE_SERVER_SOCK
  DBUG_ENTER("close_server_sock");
  my_socket tmp_sock;
  tmp_sock=ip_sock;
  if (tmp_sock != INVALID_SOCKET)
  {
    ip_sock=INVALID_SOCKET;
    DBUG_PRINT("info",("calling shutdown on TCP/IP socket"));
    VOID(shutdown(tmp_sock, SHUT_RDWR));
#if defined(__NETWARE__)
    /*
      The following code is disabled for normal systems as it causes MySQL
      to hang on AIX 4.3 during shutdown
    */
    DBUG_PRINT("info",("calling closesocket on TCP/IP socket"));
    VOID(closesocket(tmp_sock));
#endif
  }
  tmp_sock=unix_sock;
  if (tmp_sock != INVALID_SOCKET)
  {
    unix_sock=INVALID_SOCKET;
    DBUG_PRINT("info",("calling shutdown on unix socket"));
    VOID(shutdown(tmp_sock, SHUT_RDWR));
#if defined(__NETWARE__)
    /*
      The following code is disabled for normal systems as it may cause MySQL
      to hang on AIX 4.3 during shutdown
    */
    DBUG_PRINT("info",("calling closesocket on unix/IP socket"));
    VOID(closesocket(tmp_sock));
#endif
    VOID(unlink(mysqld_unix_port));
  }
  DBUG_VOID_RETURN;
#endif
}

#endif /*EMBEDDED_LIBRARY*/


void kill_mysql(void)
{
  DBUG_ENTER("kill_mysql");

#if defined(SIGNALS_DONT_BREAK_READ) && !defined(EMBEDDED_LIBRARY)
  abort_loop=1;					// Break connection loops
  close_server_sock();				// Force accept to wake up
#endif

#if defined(__WIN__)
#if !defined(EMBEDDED_LIBRARY)
  {
    if (!SetEvent(hEventShutdown))
    {
      DBUG_PRINT("error",("Got error: %ld from SetEvent",GetLastError()));
    }
    /*
      or:
      HANDLE hEvent=OpenEvent(0, FALSE, "MySqlShutdown");
      SetEvent(hEventShutdown);
      CloseHandle(hEvent);
    */
  }
#endif
#elif defined(HAVE_PTHREAD_KILL)
  if (pthread_kill(signal_thread, MYSQL_KILL_SIGNAL))
  {
    DBUG_PRINT("error",("Got error %d from pthread_kill",errno)); /* purecov: inspected */
  }
#elif !defined(SIGNALS_DONT_BREAK_READ)
  kill(current_pid, MYSQL_KILL_SIGNAL);
#endif
  DBUG_PRINT("quit",("After pthread_kill"));
  shutdown_in_progress=1;			// Safety if kill didn't work
#ifdef SIGNALS_DONT_BREAK_READ
  if (!kill_in_progress)
  {
    pthread_t tmp;
    abort_loop=1;
    if (pthread_create(&tmp,&connection_attrib, kill_server_thread,
			   (void*) 0))
      sql_print_error("Can't create thread to kill server");
  }
#endif
  DBUG_VOID_RETURN;
}

/*
  Force server down. Kill all connections and threads and exit

  SYNOPSIS
  kill_server

  sig_ptr       Signal number that caused kill_server to be called.

  NOTE!
    A signal number of 0 mean that the function was not called
    from a signal handler and there is thus no signal to block
    or stop, we just want to kill the server.

*/

#if defined(__NETWARE__)
extern "C" void kill_server(int sig_ptr)
#define RETURN_FROM_KILL_SERVER DBUG_VOID_RETURN
#elif !defined(__WIN__)
static void *kill_server(void *sig_ptr)
#define RETURN_FROM_KILL_SERVER DBUG_RETURN(0)
#else
static void __cdecl kill_server(int sig_ptr)
#define RETURN_FROM_KILL_SERVER DBUG_VOID_RETURN
#endif
{
  DBUG_ENTER("kill_server");
#ifndef EMBEDDED_LIBRARY
  int sig=(int) (long) sig_ptr;			// This is passed a int
  // if there is a signal during the kill in progress, ignore the other
  if (kill_in_progress)				// Safety
    RETURN_FROM_KILL_SERVER;
  kill_in_progress=TRUE;
  abort_loop=1;					// This should be set
  if (sig != 0) // 0 is not a valid signal number
    my_sigset(sig, SIG_IGN);                    /* purify inspected */
  if (sig == MYSQL_KILL_SIGNAL || sig == 0)
    sql_print_information(ER(ER_NORMAL_SHUTDOWN),my_progname);
  else
    sql_print_error(ER(ER_GOT_SIGNAL),my_progname,sig); /* purecov: inspected */

#if defined(HAVE_SMEM) && defined(__WIN__)    
  /*    
   Send event to smem_event_connect_request for aborting    
   */    
  if (!SetEvent(smem_event_connect_request))    
  {      
	  DBUG_PRINT("error",
		("Got error: %ld from SetEvent of smem_event_connect_request",
		 GetLastError()));    
  }
#endif  
  
  close_connections();
  if (sig != MYSQL_KILL_SIGNAL &&
#ifdef __WIN__
      sig != SIGINT &&				/* Bug#18235 */
#endif
      sig != 0)
    unireg_abort(1);				/* purecov: inspected */
  else
    unireg_end();

  /* purecov: begin deadcode */
#ifdef __NETWARE__
  if (!event_flag)
    pthread_join(select_thread, NULL);		// wait for main thread
#endif /* __NETWARE__ */

  my_thread_end();
  pthread_exit(0);
  /* purecov: end */

#endif /* EMBEDDED_LIBRARY */
  RETURN_FROM_KILL_SERVER;
}


#if defined(USE_ONE_SIGNAL_HAND) || (defined(__NETWARE__) && defined(SIGNALS_DONT_BREAK_READ))
pthread_handler_t kill_server_thread(void *arg __attribute__((unused)))
{
  my_thread_init();				// Initialize new thread
  kill_server(0);
  /* purecov: begin deadcode */
  my_thread_end();
  pthread_exit(0);
  return 0;
  /* purecov: end */
}
#endif


extern "C" sig_handler print_signal_warning(int sig)
{
  if (global_system_variables.log_warnings)
    sql_print_warning("Got signal %d from thread %ld", sig,my_thread_id());
#ifdef DONT_REMEMBER_SIGNAL
  my_sigset(sig,print_signal_warning);		/* int. thread system calls */
#endif
#if !defined(__WIN__) && !defined(__NETWARE__)
  if (sig == SIGALRM)
    alarm(2);					/* reschedule alarm */
#endif
}

/*
  cleanup all memory and end program nicely

  SYNOPSIS
    unireg_end()

  NOTES
    This function never returns.

    If SIGNALS_DONT_BREAK_READ is defined, this function is called
    by the main thread. To get MySQL to shut down nicely in this case
    (Mac OS X) we have to call exit() instead if pthread_exit().
*/

#ifndef EMBEDDED_LIBRARY
void unireg_end(void)
{
  clean_up(1);
  my_thread_end();
#if defined(SIGNALS_DONT_BREAK_READ) && !defined(__NETWARE__)
  exit(0);
#else
  pthread_exit(0);				// Exit is in main thread
#endif
}

extern "C" void unireg_abort(int exit_code)
{
  DBUG_ENTER("unireg_abort");
  if (exit_code)
    sql_print_error("Aborting\n");
  else if (opt_help)
    usage();
  clean_up(exit_code || !opt_bootstrap); /* purecov: inspected */
  DBUG_PRINT("quit",("done with cleanup in unireg_abort"));
  wait_for_signal_thread_to_end();
  clean_up_mutexes();
  my_end(opt_endinfo ? MY_CHECK_ERROR | MY_GIVE_INFO : 0);
  exit(exit_code); /* purecov: inspected */
}
#endif


void clean_up(bool print_message)
{
  DBUG_PRINT("exit",("clean_up"));
  if (cleanup_done++)
    return; /* purecov: inspected */

  /*
    make sure that handlers finish up
    what they have that is dependent on the binlog
  */
  ha_binlog_end(current_thd);

  logger.cleanup_base();

  injector::free_instance();
  mysql_bin_log.cleanup();

#ifdef HAVE_REPLICATION
  if (use_slave_mask)
    bitmap_free(&slave_error_mask);
#endif
  my_tz_free();
  my_database_names_free();
#ifndef NO_EMBEDDED_ACCESS_CHECKS
  servers_free(1);
  acl_free(1);
  grant_free();
#endif
  query_cache_destroy();
  table_cache_free();
  table_def_free();
  hostname_cache_free();
  item_user_lock_free();
  lex_free();				/* Free some memory */
  item_create_cleanup();
  set_var_free();
  free_charsets();
  if (!opt_noacl)
  {
#ifdef HAVE_DLOPEN
    udf_free();
#endif
  }
  plugin_shutdown();
  ha_end();
  if (tc_log)
    tc_log->close();
  xid_cache_free();
  delete_elements(&key_caches, (void (*)(const char*, uchar*)) free_key_cache);
#ifdef WITH_MARIA_STORAGE_ENGINE
  delete_elements(&pagecaches, (void (*)(const char*, uchar*)) free_pagecache);
#endif /* WITH_MARIA_STORAGE_ENGINE */
  multi_keycache_free();
#ifdef WITH_MARIA_STORAGE_ENGINE
  multi_pagecache_free();
#endif
  free_status_vars();
  end_thr_alarm(1);			/* Free allocated memory */
  my_free_open_file_info();
  my_free((char*) global_system_variables.date_format,
	  MYF(MY_ALLOW_ZERO_PTR));
  my_free((char*) global_system_variables.time_format,
	  MYF(MY_ALLOW_ZERO_PTR));
  my_free((char*) global_system_variables.datetime_format,
	  MYF(MY_ALLOW_ZERO_PTR));
  if (defaults_argv)
    free_defaults(defaults_argv);
  my_free(sys_init_connect.value, MYF(MY_ALLOW_ZERO_PTR));
  my_free(sys_init_slave.value, MYF(MY_ALLOW_ZERO_PTR));
  my_free(sys_var_general_log_path.value, MYF(MY_ALLOW_ZERO_PTR));
  my_free(sys_var_slow_log_path.value, MYF(MY_ALLOW_ZERO_PTR));
  free_tmpdir(&mysql_tmpdir_list);
#ifdef HAVE_REPLICATION
  my_free(slave_load_tmpdir,MYF(MY_ALLOW_ZERO_PTR));
#endif
  x_free(opt_bin_logname);
  x_free(opt_relay_logname);
  x_free(opt_secure_file_priv);
  bitmap_free(&temp_pool);
  free_max_user_conn();
#ifdef HAVE_REPLICATION
  end_slave_list();
#endif
  delete binlog_filter;
  delete rpl_filter;
#ifndef EMBEDDED_LIBRARY
  end_ssl();
#endif
  vio_end();
#ifdef USE_REGEX
  my_regex_end();
#endif

  if (print_message && errmesg)
    sql_print_information(ER(ER_SHUTDOWN_COMPLETE),my_progname);
#if !defined(EMBEDDED_LIBRARY)
  if (!opt_bootstrap)
    (void) my_delete(pidfile_name,MYF(0));	// This may not always exist
#endif
  thread_scheduler.end();
  finish_client_errs();
  my_free((uchar*) my_error_unregister(ER_ERROR_FIRST, ER_ERROR_LAST),
          MYF(MY_WME | MY_FAE | MY_ALLOW_ZERO_PTR));
  DBUG_PRINT("quit", ("Error messages freed"));
  /* Tell main we are ready */
  logger.cleanup_end();
  (void) pthread_mutex_lock(&LOCK_thread_count);
  DBUG_PRINT("quit", ("got thread count lock"));
  ready_to_exit=1;
  /* do the broadcast inside the lock to ensure that my_end() is not called */
  (void) pthread_cond_broadcast(&COND_thread_count);
  (void) pthread_mutex_unlock(&LOCK_thread_count);

  /*
    The following lines may never be executed as the main thread may have
    killed us
  */
  DBUG_PRINT("quit", ("done with cleanup"));
} /* clean_up */


#ifndef EMBEDDED_LIBRARY

/*
  This is mainly needed when running with purify, but it's still nice to
  know that all child threads have died when mysqld exits
*/

static void wait_for_signal_thread_to_end()
{
#ifndef __NETWARE__
  uint i;
  /*
    Wait up to 10 seconds for signal thread to die. We use this mainly to
    avoid getting warnings that my_thread_end has not been called
  */
  for (i= 0 ; i < 100 && signal_thread_in_use; i++)
  {
    if (pthread_kill(signal_thread, MYSQL_KILL_SIGNAL))
      break;
    my_sleep(100);				// Give it time to die
  }
#endif
}


static void clean_up_mutexes()
{
  (void) pthread_mutex_destroy(&LOCK_mysql_create_db);
  (void) pthread_mutex_destroy(&LOCK_lock_db);
  (void) pthread_mutex_destroy(&LOCK_Acl);
  (void) rwlock_destroy(&LOCK_grant);
  (void) pthread_mutex_destroy(&LOCK_open);
  (void) pthread_mutex_destroy(&LOCK_thread_count);
  (void) pthread_mutex_destroy(&LOCK_mapped_file);
  (void) pthread_mutex_destroy(&LOCK_status);
  (void) pthread_mutex_destroy(&LOCK_error_log);
  (void) pthread_mutex_destroy(&LOCK_delayed_insert);
  (void) pthread_mutex_destroy(&LOCK_delayed_status);
  (void) pthread_mutex_destroy(&LOCK_delayed_create);
  (void) pthread_mutex_destroy(&LOCK_manager);
  (void) pthread_mutex_destroy(&LOCK_crypt);
  (void) pthread_mutex_destroy(&LOCK_bytes_sent);
  (void) pthread_mutex_destroy(&LOCK_bytes_received);
  (void) pthread_mutex_destroy(&LOCK_user_conn);
  Events::destroy_mutexes();
#ifdef HAVE_OPENSSL
  (void) pthread_mutex_destroy(&LOCK_des_key_file);
#ifndef HAVE_YASSL
  for (int i= 0; i < CRYPTO_num_locks(); ++i)
    (void) rwlock_destroy(&openssl_stdlocks[i].lock);
  OPENSSL_free(openssl_stdlocks);
#endif
#endif
#ifdef HAVE_REPLICATION
  (void) pthread_mutex_destroy(&LOCK_rpl_status);
  (void) pthread_cond_destroy(&COND_rpl_status);
#endif
  (void) pthread_mutex_destroy(&LOCK_active_mi);
  (void) rwlock_destroy(&LOCK_sys_init_connect);
  (void) rwlock_destroy(&LOCK_sys_init_slave);
  (void) pthread_mutex_destroy(&LOCK_global_system_variables);
  (void) rwlock_destroy(&LOCK_system_variables_hash);
  (void) pthread_mutex_destroy(&LOCK_global_read_lock);
  (void) pthread_mutex_destroy(&LOCK_uuid_generator);
  (void) pthread_mutex_destroy(&LOCK_prepared_stmt_count);
  (void) pthread_cond_destroy(&COND_thread_count);
  (void) pthread_cond_destroy(&COND_refresh);
  (void) pthread_cond_destroy(&COND_global_read_lock);
  (void) pthread_cond_destroy(&COND_thread_cache);
  (void) pthread_cond_destroy(&COND_flush_thread_cache);
  (void) pthread_cond_destroy(&COND_manager);
}

#endif /*EMBEDDED_LIBRARY*/


/****************************************************************************
** Init IP and UNIX socket
****************************************************************************/

#ifndef EMBEDDED_LIBRARY
static void set_ports()
{
  char	*env;
  if (!mysqld_port && !opt_disable_networking)
  {					// Get port if not from commandline
    struct  servent *serv_ptr;
    mysqld_port= MYSQL_PORT;
    if ((serv_ptr= getservbyname("mysql", "tcp")))
      mysqld_port= ntohs((u_short) serv_ptr->s_port); /* purecov: inspected */
    if ((env = getenv("MYSQL_TCP_PORT")))
      mysqld_port= (uint) atoi(env);		/* purecov: inspected */
  }
  if (!mysqld_unix_port)
  {
#ifdef __WIN__
    mysqld_unix_port= (char*) MYSQL_NAMEDPIPE;
#else
    mysqld_unix_port= (char*) MYSQL_UNIX_ADDR;
#endif
    if ((env = getenv("MYSQL_UNIX_PORT")))
      mysqld_unix_port= env;			/* purecov: inspected */
  }
}

/* Change to run as another user if started with --user */

static struct passwd *check_user(const char *user)
{
#if !defined(__WIN__) && !defined(__NETWARE__)
  struct passwd *tmp_user_info;
  uid_t user_id= geteuid();

  // Don't bother if we aren't superuser
  if (user_id)
  {
    if (user)
    {
      /* Don't give a warning, if real user is same as given with --user */
      /* purecov: begin tested */
      tmp_user_info= getpwnam(user);
      if ((!tmp_user_info || user_id != tmp_user_info->pw_uid) &&
	  global_system_variables.log_warnings)
        sql_print_warning(
                    "One can only use the --user switch if running as root\n");
      /* purecov: end */
    }
    return NULL;
  }
  if (!user)
  {
    if (!opt_bootstrap)
    {
      sql_print_error("Fatal error: Please read \"Security\" section of the manual to find out how to run mysqld as root!\n");
      unireg_abort(1);
    }
    return NULL;
  }
  /* purecov: begin tested */
  if (!strcmp(user,"root"))
    return NULL;                        // Avoid problem with dynamic libraries

  if (!(tmp_user_info= getpwnam(user)))
  {
    // Allow a numeric uid to be used
    const char *pos;
    for (pos= user; my_isdigit(mysqld_charset,*pos); pos++) ;
    if (*pos)                                   // Not numeric id
      goto err;
    if (!(tmp_user_info= getpwuid(atoi(user))))
      goto err;
  }
  return tmp_user_info;
  /* purecov: end */

err:
  sql_print_error("Fatal error: Can't change to run as user '%s' ;  Please check that the user exists!\n",user);
  unireg_abort(1);

#ifdef PR_SET_DUMPABLE
  if (test_flags & TEST_CORE_ON_SIGNAL)
  {
    /* inform kernel that process is dumpable */
    (void) prctl(PR_SET_DUMPABLE, 1);
  }
#endif

#endif
  return NULL;
}

static void set_user(const char *user, struct passwd *user_info_arg)
{
  /* purecov: begin tested */
#if !defined(__WIN__) && !defined(__NETWARE__)
  DBUG_ASSERT(user_info_arg != 0);
#ifdef HAVE_INITGROUPS
  /*
    We can get a SIGSEGV when calling initgroups() on some systems when NSS
    is configured to use LDAP and the server is statically linked.  We set
    calling_initgroups as a flag to the SIGSEGV handler that is then used to
    output a specific message to help the user resolve this problem.
  */
  calling_initgroups= TRUE;
  initgroups((char*) user, user_info_arg->pw_gid);
  calling_initgroups= FALSE;
#endif
  if (setgid(user_info_arg->pw_gid) == -1)
  {
    sql_perror("setgid");
    unireg_abort(1);
  }
  if (setuid(user_info_arg->pw_uid) == -1)
  {
    sql_perror("setuid");
    unireg_abort(1);
  }
#endif
  /* purecov: end */
}


static void set_effective_user(struct passwd *user_info_arg)
{
#if !defined(__WIN__) && !defined(__NETWARE__)
  DBUG_ASSERT(user_info_arg != 0);
  if (setregid((gid_t)-1, user_info_arg->pw_gid) == -1)
  {
    sql_perror("setregid");
    unireg_abort(1);
  }
  if (setreuid((uid_t)-1, user_info_arg->pw_uid) == -1)
  {
    sql_perror("setreuid");
    unireg_abort(1);
  }
#endif
}


/* Change root user if started with  --chroot */

static void set_root(const char *path)
{
#if !defined(__WIN__) && !defined(__NETWARE__)
  if (chroot(path) == -1)
  {
    sql_perror("chroot");
    unireg_abort(1);
  }
  my_setwd("/", MYF(0));
#endif
}

static void network_init(void)
{
  struct sockaddr_in	IPaddr;
#ifdef HAVE_SYS_UN_H
  struct sockaddr_un	UNIXaddr;
#endif
  int	arg=1;
  int   ret;
  uint  waited;
  uint  this_wait;
  uint  retry;
  DBUG_ENTER("network_init");
  LINT_INIT(ret);

  if (thread_scheduler.init())
    unireg_abort(1);			/* purecov: inspected */

  set_ports();

  if (mysqld_port != 0 && !opt_disable_networking && !opt_bootstrap)
  {
    DBUG_PRINT("general",("IP Socket is %d",mysqld_port));
    ip_sock = socket(AF_INET, SOCK_STREAM, 0);
    if (ip_sock == INVALID_SOCKET)
    {
      DBUG_PRINT("error",("Got error: %d from socket()",socket_errno));
      sql_perror(ER(ER_IPSOCK_ERROR));		/* purecov: tested */
      unireg_abort(1);				/* purecov: tested */
    }
    bzero((char*) &IPaddr, sizeof(IPaddr));
    IPaddr.sin_family = AF_INET;
    IPaddr.sin_addr.s_addr = my_bind_addr;
    IPaddr.sin_port = (unsigned short) htons((unsigned short) mysqld_port);

#ifndef __WIN__
    /*
      We should not use SO_REUSEADDR on windows as this would enable a
      user to open two mysqld servers with the same TCP/IP port.
    */
    (void) setsockopt(ip_sock,SOL_SOCKET,SO_REUSEADDR,(char*)&arg,sizeof(arg));
#endif /* __WIN__ */
    /*
      Sometimes the port is not released fast enough when stopping and
      restarting the server. This happens quite often with the test suite
      on busy Linux systems. Retry to bind the address at these intervals:
      Sleep intervals: 1, 2, 4,  6,  9, 13, 17, 22, ...
      Retry at second: 1, 3, 7, 13, 22, 35, 52, 74, ...
      Limit the sequence by mysqld_port_timeout (set --port-open-timeout=#).
    */
    for (waited= 0, retry= 1; ; retry++, waited+= this_wait)
    {
      if (((ret= bind(ip_sock, my_reinterpret_cast(struct sockaddr *) (&IPaddr),
                      sizeof(IPaddr))) >= 0) ||
          (socket_errno != SOCKET_EADDRINUSE) ||
          (waited >= mysqld_port_timeout))
        break;
      sql_print_information("Retrying bind on TCP/IP port %u", mysqld_port);
      this_wait= retry * retry / 3 + 1;
      sleep(this_wait);
    }
    if (ret < 0)
    {
      DBUG_PRINT("error",("Got error: %d from bind",socket_errno));
      sql_perror("Can't start server: Bind on TCP/IP port");
      sql_print_error("Do you already have another mysqld server running on port: %d ?",mysqld_port);
      unireg_abort(1);
    }
    if (listen(ip_sock,(int) back_log) < 0)
    {
      sql_perror("Can't start server: listen() on TCP/IP port");
      sql_print_error("listen() on TCP/IP failed with error %d",
		      socket_errno);
      unireg_abort(1);
    }
  }

#ifdef __NT__
  /* create named pipe */
  if (Service.IsNT() && mysqld_unix_port[0] && !opt_bootstrap &&
      opt_enable_named_pipe)
  {
    
    pipe_name[sizeof(pipe_name)-1]= 0;		/* Safety if too long string */
    strxnmov(pipe_name, sizeof(pipe_name)-1, "\\\\.\\pipe\\",
	     mysqld_unix_port, NullS);
    bzero((char*) &saPipeSecurity, sizeof(saPipeSecurity));
    bzero((char*) &sdPipeDescriptor, sizeof(sdPipeDescriptor));
    if (!InitializeSecurityDescriptor(&sdPipeDescriptor,
				      SECURITY_DESCRIPTOR_REVISION))
    {
      sql_perror("Can't start server : Initialize security descriptor");
      unireg_abort(1);
    }
    if (!SetSecurityDescriptorDacl(&sdPipeDescriptor, TRUE, NULL, FALSE))
    {
      sql_perror("Can't start server : Set security descriptor");
      unireg_abort(1);
    }
    saPipeSecurity.nLength = sizeof(SECURITY_ATTRIBUTES);
    saPipeSecurity.lpSecurityDescriptor = &sdPipeDescriptor;
    saPipeSecurity.bInheritHandle = FALSE;
    if ((hPipe= CreateNamedPipe(pipe_name,
				PIPE_ACCESS_DUPLEX,
				PIPE_TYPE_BYTE |
				PIPE_READMODE_BYTE |
				PIPE_WAIT,
				PIPE_UNLIMITED_INSTANCES,
				(int) global_system_variables.net_buffer_length,
				(int) global_system_variables.net_buffer_length,
				NMPWAIT_USE_DEFAULT_WAIT,
				&saPipeSecurity)) == INVALID_HANDLE_VALUE)
      {
	LPVOID lpMsgBuf;
	int error=GetLastError();
	FormatMessage(FORMAT_MESSAGE_ALLOCATE_BUFFER |
		      FORMAT_MESSAGE_FROM_SYSTEM,
		      NULL, error, MAKELANGID(LANG_NEUTRAL, SUBLANG_DEFAULT),
		      (LPTSTR) &lpMsgBuf, 0, NULL );
	MessageBox(NULL, (LPTSTR) lpMsgBuf, "Error from CreateNamedPipe",
		    MB_OK|MB_ICONINFORMATION);
	LocalFree(lpMsgBuf);
	unireg_abort(1);
      }
  }
#endif

#if defined(HAVE_SYS_UN_H)
  /*
  ** Create the UNIX socket
  */
  if (mysqld_unix_port[0] && !opt_bootstrap)
  {
    DBUG_PRINT("general",("UNIX Socket is %s",mysqld_unix_port));

    if (strlen(mysqld_unix_port) > (sizeof(UNIXaddr.sun_path) - 1))
    {
      sql_print_error("The socket file path is too long (> %u): %s",
                      (uint) sizeof(UNIXaddr.sun_path) - 1, mysqld_unix_port);
      unireg_abort(1);
    }
    if ((unix_sock= socket(AF_UNIX, SOCK_STREAM, 0)) < 0)
    {
      sql_perror("Can't start server : UNIX Socket "); /* purecov: inspected */
      unireg_abort(1);				/* purecov: inspected */
    }
    bzero((char*) &UNIXaddr, sizeof(UNIXaddr));
    UNIXaddr.sun_family = AF_UNIX;
    strmov(UNIXaddr.sun_path, mysqld_unix_port);
    (void) unlink(mysqld_unix_port);
    (void) setsockopt(unix_sock,SOL_SOCKET,SO_REUSEADDR,(char*)&arg,
		      sizeof(arg));
    umask(0);
    if (bind(unix_sock, my_reinterpret_cast(struct sockaddr *) (&UNIXaddr),
	     sizeof(UNIXaddr)) < 0)
    {
      sql_perror("Can't start server : Bind on unix socket"); /* purecov: tested */
      sql_print_error("Do you already have another mysqld server running on socket: %s ?",mysqld_unix_port);
      unireg_abort(1);					/* purecov: tested */
    }
    umask(((~my_umask) & 0666));
#if defined(S_IFSOCK) && defined(SECURE_SOCKETS)
    (void) chmod(mysqld_unix_port,S_IFSOCK);	/* Fix solaris 2.6 bug */
#endif
    if (listen(unix_sock,(int) back_log) < 0)
      sql_print_warning("listen() on Unix socket failed with error %d",
		      socket_errno);
  }
#endif
  DBUG_PRINT("info",("server started"));
  DBUG_VOID_RETURN;
}

#endif /*!EMBEDDED_LIBRARY*/


#ifndef EMBEDDED_LIBRARY
/*
  Close a connection

  SYNOPSIS
    close_connection()
    thd		Thread handle
    errcode	Error code to print to console
    lock	1 if we have have to lock LOCK_thread_count

  NOTES
    For the connection that is doing shutdown, this is called twice
*/

void close_connection(THD *thd, uint errcode, bool lock)
{
  st_vio *vio;
  DBUG_ENTER("close_connection");
  DBUG_PRINT("enter",("fd: %s  error: '%s'",
		      thd->net.vio ? vio_description(thd->net.vio) :
		      "(not connected)",
		      errcode ? ER(errcode) : ""));
  if (lock)
    (void) pthread_mutex_lock(&LOCK_thread_count);
  thd->killed= THD::KILL_CONNECTION;
  if ((vio= thd->net.vio) != 0)
  {
    if (errcode)
      net_send_error(thd, errcode, ER(errcode)); /* purecov: inspected */
    vio_close(vio);			/* vio is freed in delete thd */
  }
  if (lock)
    (void) pthread_mutex_unlock(&LOCK_thread_count);
  DBUG_VOID_RETURN;
}
#endif /* EMBEDDED_LIBRARY */


	/* Called when a thread is aborted */
	/* ARGSUSED */

extern "C" sig_handler end_thread_signal(int sig __attribute__((unused)))
{
  THD *thd=current_thd;
  DBUG_ENTER("end_thread_signal");
  if (thd && ! thd->bootstrap)
  {
    statistic_increment(killed_threads, &LOCK_status);
    thread_scheduler.end_thread(thd,0);		/* purecov: inspected */
  }
  DBUG_VOID_RETURN;				/* purecov: deadcode */
}


/*
  Unlink thd from global list of available connections and free thd

  SYNOPSIS
    unlink_thd()
    thd		 Thread handler

  NOTES
    LOCK_thread_count is locked and left locked
*/

void unlink_thd(THD *thd)
{
  DBUG_ENTER("unlink_thd");
  DBUG_PRINT("enter", ("thd: 0x%lx", (long) thd));
  thd->cleanup();
  (void) pthread_mutex_lock(&LOCK_thread_count);
  thread_count--;
  delete thd;
  DBUG_VOID_RETURN;
}


/*
  Store thread in cache for reuse by new connections

  SYNOPSIS
    cache_thread()

  NOTES
    LOCK_thread_count has to be locked

  RETURN
    0  Thread was not put in cache
    1  Thread is to be reused by new connection.
       (ie, caller should return, not abort with pthread_exit())
*/


static bool cache_thread()
{
  safe_mutex_assert_owner(&LOCK_thread_count);
  if (cached_thread_count < thread_cache_size &&
      ! abort_loop && !kill_cached_threads)
  {
    /* Don't kill the thread, just put it in cache for reuse */
    DBUG_PRINT("info", ("Adding thread to cache"));
    cached_thread_count++;
    while (!abort_loop && ! wake_thread && ! kill_cached_threads)
      (void) pthread_cond_wait(&COND_thread_cache, &LOCK_thread_count);
    cached_thread_count--;
    if (kill_cached_threads)
      pthread_cond_signal(&COND_flush_thread_cache);
    if (wake_thread)
    {
      THD *thd;
      wake_thread--;
      thd= thread_cache.get();
      thd->thread_stack= (char*) &thd;          // For store_globals
      (void) thd->store_globals();
      /*
        THD::mysys_var::abort is associated with physical thread rather
        than with THD object. So we need to reset this flag before using
        this thread for handling of new THD object/connection.
      */
      thd->mysys_var->abort= 0;
      thd->thr_create_time= time(NULL);
      threads.append(thd);
      return(1);
    }
  }
  return(0);
}


/*
  End thread for the current connection

  SYNOPSIS
    one_thread_per_connection_end()
    thd		  Thread handler
    put_in_cache  Store thread in cache, if there is room in it
                  Normally this is true in all cases except when we got
                  out of resources initializing the current thread

  NOTES
    If thread is cached, we will wait until thread is scheduled to be
    reused and then we will return.
    If thread is not cached, we end the thread.

  RETURN
    0    Signal to handle_one_connection to reuse connection
*/

bool one_thread_per_connection_end(THD *thd, bool put_in_cache)
{
  DBUG_ENTER("one_thread_per_connection_end");
  unlink_thd(thd);
  if (put_in_cache)
    put_in_cache= cache_thread();
  pthread_mutex_unlock(&LOCK_thread_count);
  if (put_in_cache)
    DBUG_RETURN(0);                             // Thread is reused

  /* It's safe to broadcast outside a lock (COND... is not deleted here) */
  DBUG_PRINT("signal", ("Broadcasting COND_thread_count"));
  (void) pthread_cond_broadcast(&COND_thread_count);

  my_thread_end();
  pthread_exit(0);
  DBUG_RETURN(0);                               // Impossible
}


void flush_thread_cache()
{
  (void) pthread_mutex_lock(&LOCK_thread_count);
  kill_cached_threads++;
  while (cached_thread_count)
  {
    pthread_cond_broadcast(&COND_thread_cache);
    pthread_cond_wait(&COND_flush_thread_cache,&LOCK_thread_count);
  }
  kill_cached_threads--;
  (void) pthread_mutex_unlock(&LOCK_thread_count);
}


/*
  Aborts a thread nicely. Commes here on SIGPIPE
  TODO: One should have to fix that thr_alarm know about this
  thread too.
*/

#ifdef THREAD_SPECIFIC_SIGPIPE
extern "C" sig_handler abort_thread(int sig __attribute__((unused)))
{
  THD *thd=current_thd;
  DBUG_ENTER("abort_thread");
  if (thd)
    thd->killed= THD::KILL_CONNECTION;
  DBUG_VOID_RETURN;
}
#endif


/******************************************************************************
  Setup a signal thread with handles all signals.
  Because Linux doesn't support schemas use a mutex to check that
  the signal thread is ready before continuing
******************************************************************************/

#if defined(__WIN__)
static void init_signals(void)
{
  int signals[] = {SIGINT,SIGILL,SIGFPE,SIGSEGV,SIGTERM,SIGABRT } ;
  for (uint i=0 ; i < sizeof(signals)/sizeof(int) ; i++)
    signal(signals[i], kill_server) ;
#if defined(__WIN__)
  signal(SIGBREAK,SIG_IGN);	//ignore SIGBREAK for NT
#else
  signal(SIGBREAK, kill_server);
#endif
}


static void start_signal_handler(void)
{
#ifndef EMBEDDED_LIBRARY
  // Save vm id of this process
  if (!opt_bootstrap)
    create_pid_file();
#endif /* EMBEDDED_LIBRARY */
}


static void check_data_home(const char *path)
{}


#elif defined(__NETWARE__)

// down server event callback
void mysql_down_server_cb(void *, void *)
{
  event_flag= TRUE;
  kill_server(0);
}


// destroy callback resources
void mysql_cb_destroy(void *)
{
  UnRegisterEventNotification(eh);  // cleanup down event notification
  NX_UNWRAP_INTERFACE(ref);
  /* Deregister NSS volume deactivation event */
  NX_UNWRAP_INTERFACE(refneb);
  if (neb_consumer_id)
    UnRegisterConsumer(neb_consumer_id, NULL);
}


// initialize callbacks
void mysql_cb_init()
{
  // register for down server event
  void *handle = getnlmhandle();
  rtag_t rt= AllocateResourceTag(handle, "MySQL Down Server Callback",
                                 EventSignature);
  NX_WRAP_INTERFACE((void *)mysql_down_server_cb, 2, (void **)&ref);
  eh= RegisterForEventNotification(rt, EVENT_PRE_DOWN_SERVER,
                                   EVENT_PRIORITY_APPLICATION,
                                   NULL, ref, NULL);

  /*
    Register for volume deactivation event
    Wrap the callback function, as it is called by non-LibC thread
  */
  (void *) NX_WRAP_INTERFACE(neb_event_callback, 1, &refneb);
  registerwithneb();

  NXVmRegisterExitHandler(mysql_cb_destroy, NULL);  // clean-up
}


/* To get the name of the NetWare volume having MySQL data folder */

static void getvolumename()
{
  char *p;
  /*
    We assume that data path is already set.
    If not it won't come here. Terminate after volume name
  */
  if ((p= strchr(mysql_real_data_home, ':')))
    strmake(datavolname, mysql_real_data_home,
            (uint) (p - mysql_real_data_home));
}


/*
  Registering with NEB for NSS Volume Deactivation event
*/

static void registerwithneb()
{

  ConsumerRegistrationInfo reg_info;
    
  /* Clear NEB registration structure */
  bzero((char*) &reg_info, sizeof(struct ConsumerRegistrationInfo));

  /* Fill the NEB consumer information structure */
  reg_info.CRIVersion= 1;  	            // NEB version
  /* NEB Consumer name */
  reg_info.CRIConsumerName= (BYTE *) "MySQL Database Server";
  /* Event of interest */
  reg_info.CRIEventName= (BYTE *) "NSS.ChangeVolState.Enter";
  reg_info.CRIUserParameter= NULL;	    // Consumer Info
  reg_info.CRIEventFlags= 0;	            // Event flags
  /* Consumer NLM handle */
  reg_info.CRIOwnerID= (LoadDefinitionStructure *)getnlmhandle();
  reg_info.CRIConsumerESR= NULL;	    // No consumer ESR required
  reg_info.CRISecurityToken= 0;	            // No security token for the event
  reg_info.CRIConsumerFlags= 0;             // SMP_ENABLED_BIT;	
  reg_info.CRIFilterName= 0;	            // No event filtering
  reg_info.CRIFilterDataLength= 0;          // No filtering data
  reg_info.CRIFilterData= 0;	            // No filtering data
  /* Callback function for the event */
  (void *)reg_info.CRIConsumerCallback= (void *) refneb;
  reg_info.CRIOrder= 0;	                    // Event callback order
  reg_info.CRIConsumerType= CHECK_CONSUMER; // Consumer type

  /* Register for the event with NEB */
  if (RegisterConsumer(&reg_info))
  {
    consoleprintf("Failed to register for NSS Volume Deactivation event \n");
    return;
  }
  /* This ID is required for deregistration */
  neb_consumer_id= reg_info.CRIConsumerID;

  /* Get MySQL data volume name, stored in global variable datavolname */
  getvolumename();

  /*
    Get the NSS volume ID of the MySQL Data volume.
    Volume ID is stored in a global variable
  */
  getvolumeID((BYTE*) datavolname);	
}


/*
  Callback for NSS Volume Deactivation event
*/

ulong neb_event_callback(struct EventBlock *eblock)
{
  EventChangeVolStateEnter_s *voldata;
  extern bool nw_panic;

  voldata= (EventChangeVolStateEnter_s *)eblock->EBEventData;

  /* Deactivation of a volume */
  if ((voldata->oldState == zVOLSTATE_ACTIVE &&
       voldata->newState == zVOLSTATE_DEACTIVE ||
       voldata->newState == zVOLSTATE_MAINTENANCE))
  {
    /*
      Ensure that we bring down MySQL server only for MySQL data
      volume deactivation
    */
    if (!memcmp(&voldata->volID, &datavolid, sizeof(VolumeID_t)))
    {
      consoleprintf("MySQL data volume is deactivated, shutting down MySQL Server \n");
      event_flag= TRUE;
      nw_panic = TRUE;
      event_flag= TRUE;
      kill_server(0);
    }
  }
  return 0;
}


/*
  Function to get NSS volume ID of the MySQL data
*/

#define ADMIN_VOL_PATH					"_ADMIN:/Volumes/"

static void getvolumeID(BYTE *volumeName)
{
  char path[zMAX_FULL_NAME];
  Key_t rootKey= 0, fileKey= 0;
  QUAD getInfoMask;
  zInfo_s info;
  STATUS status;

  /* Get the root key */
  if ((status= zRootKey(0, &rootKey)) != zOK)
  {
    consoleprintf("\nGetNSSVolumeProperties - Failed to get root key, status: %d\n.", (int) status);
    goto exit;
  }

  /*
    Get the file key. This is the key to the volume object in the
    NSS admin volumes directory.
  */

  strxmov(path, (const char *) ADMIN_VOL_PATH, (const char *) volumeName,
          NullS);
  if ((status= zOpen(rootKey, zNSS_TASK, zNSPACE_LONG|zMODE_UTF8, 
                     (BYTE *) path, zRR_READ_ACCESS, &fileKey)) != zOK)
  {
    consoleprintf("\nGetNSSVolumeProperties - Failed to get file, status: %d\n.", (int) status);
    goto exit;
  }

  getInfoMask= zGET_IDS | zGET_VOLUME_INFO ;
  if ((status= zGetInfo(fileKey, getInfoMask, sizeof(info), 
                        zINFO_VERSION_A, &info)) != zOK)
  {
    consoleprintf("\nGetNSSVolumeProperties - Failed in zGetInfo, status: %d\n.", (int) status);
    goto exit;
  }

  /* Copy the data to global variable */
  datavolid.timeLow= info.vol.volumeID.timeLow;
  datavolid.timeMid= info.vol.volumeID.timeMid;
  datavolid.timeHighAndVersion= info.vol.volumeID.timeHighAndVersion;
  datavolid.clockSeqHighAndReserved= info.vol.volumeID.clockSeqHighAndReserved;
  datavolid.clockSeqLow= info.vol.volumeID.clockSeqLow;
  /* This is guranteed to be 6-byte length (but sizeof() would be better) */
  memcpy(datavolid.node, info.vol.volumeID.node, (unsigned int) 6);

exit:
  if (rootKey)
    zClose(rootKey);
  if (fileKey)
    zClose(fileKey);
}


static void init_signals(void)
{
  int signals[] = {SIGINT,SIGILL,SIGFPE,SIGSEGV,SIGTERM,SIGABRT};

  for (uint i=0 ; i < sizeof(signals)/sizeof(int) ; i++)
    signal(signals[i], kill_server);
  mysql_cb_init();  // initialize callbacks

}


static void start_signal_handler(void)
{
  // Save vm id of this process
  if (!opt_bootstrap)
    create_pid_file();
  // no signal handler
}


/*
  Warn if the data is on a Traditional volume

  NOTE
    Already done by mysqld_safe
*/

static void check_data_home(const char *path)
{
}

#else /* if ! __WIN__  */

#ifdef HAVE_LINUXTHREADS
#define UNSAFE_DEFAULT_LINUX_THREADS 200
#endif

extern "C" sig_handler handle_segfault(int sig)
{
  time_t curr_time;
  struct tm tm;
  THD *thd=current_thd;

  /*
    Strictly speaking, one needs a mutex here
    but since we have got SIGSEGV already, things are a mess
    so not having the mutex is not as bad as possibly using a buggy
    mutex - so we keep things simple
  */
  if (segfaulted)
  {
    fprintf(stderr, "Fatal signal %d while backtracing\n", sig);
    exit(1);
  }

  segfaulted = 1;

  curr_time= time(NULL);
  localtime_r(&curr_time, &tm);

  fprintf(stderr,"\
%02d%02d%02d %2d:%02d:%02d - mysqld got signal %d;\n\
This could be because you hit a bug. It is also possible that this binary\n\
or one of the libraries it was linked against is corrupt, improperly built,\n\
or misconfigured. This error can also be caused by malfunctioning hardware.\n",
          tm.tm_year % 100, tm.tm_mon+1, tm.tm_mday,
          tm.tm_hour, tm.tm_min, tm.tm_sec,
	  sig);
  fprintf(stderr, "\
We will try our best to scrape up some info that will hopefully help diagnose\n\
the problem, but since we have already crashed, something is definitely wrong\n\
and this may fail.\n\n");
  fprintf(stderr, "key_buffer_size=%lu\n", 
          (ulong) dflt_key_cache->key_cache_mem_size);
#ifdef WITH_MARIA_STORAGE_ENGINE
  fprintf(stderr, "page_buffer_size=%lu\n",
          (ulong) maria_pagecache->mem_size);
#endif /* WITH_MARIA_STORAGE_ENGINE */
  fprintf(stderr, "read_buffer_size=%ld\n", (long) global_system_variables.read_buff_size);
  fprintf(stderr, "max_used_connections=%lu\n", max_used_connections);
  fprintf(stderr, "max_threads=%u\n", thread_scheduler.max_threads);
  fprintf(stderr, "threads_connected=%u\n", thread_count);
  fprintf(stderr, "It is possible that mysqld could use up to \n\
key_buffer_size + (read_buffer_size + sort_buffer_size)*max_threads = %lu K\n\
bytes of memory\n", ((ulong) dflt_key_cache->key_cache_mem_size +
#ifdef WITH_MARIA_STORAGE_ENGINE
                     (ulong) maria_pagecache->mem_size +
#endif /* WITH_MARIA_STORAGE_ENGINE */
		     (global_system_variables.read_buff_size +
		      global_system_variables.sortbuff_size) *
		     thread_scheduler.max_threads +
                     max_connections * sizeof(THD)) / 1024);
  fprintf(stderr, "Hope that's ok; if not, decrease some variables in the equation.\n\n");

#if defined(HAVE_LINUXTHREADS)
  if (sizeof(char*) == 4 && thread_count > UNSAFE_DEFAULT_LINUX_THREADS)
  {
    fprintf(stderr, "\
You seem to be running 32-bit Linux and have %d concurrent connections.\n\
If you have not changed STACK_SIZE in LinuxThreads and built the binary \n\
yourself, LinuxThreads is quite likely to steal a part of the global heap for\n\
the thread stack. Please read http://www.mysql.com/doc/en/Linux.html\n\n",
	    thread_count);
  }
#endif /* HAVE_LINUXTHREADS */

#ifdef HAVE_STACKTRACE
  if (!(test_flags & TEST_NO_STACKTRACE))
  {
    fprintf(stderr,"thd: 0x%lx\n",(long) thd);
    print_stacktrace(thd ? (uchar*) thd->thread_stack : (uchar*) 0,
		     my_thread_stack_size);
  }
  if (thd)
  {
    fprintf(stderr, "Trying to get some variables.\n\
Some pointers may be invalid and cause the dump to abort...\n");
    safe_print_str("thd->query", thd->query, 1024);
    fprintf(stderr, "thd->thread_id=%lu\n", (ulong) thd->thread_id);
  }
  fprintf(stderr, "\
The manual page at http://www.mysql.com/doc/en/Crashing.html contains\n\
information that should help you find out what is causing the crash.\n");
  fflush(stderr);
#endif /* HAVE_STACKTRACE */

#ifdef HAVE_INITGROUPS
  if (calling_initgroups)
    fprintf(stderr, "\n\
This crash occured while the server was calling initgroups(). This is\n\
often due to the use of a mysqld that is statically linked against glibc\n\
and configured to use LDAP in /etc/nsswitch.conf. You will need to either\n\
upgrade to a version of glibc that does not have this problem (2.3.4 or\n\
later when used with nscd), disable LDAP in your nsswitch.conf, or use a\n\
mysqld that is not statically linked.\n");
#endif

#ifdef HAVE_NPTL
  if (thd_lib_detected == THD_LIB_LT && !getenv("LD_ASSUME_KERNEL"))
    fprintf(stderr,"\n\
You are running a statically-linked LinuxThreads binary on an NPTL system.\n\
This can result in crashes on some distributions due to LT/NPTL conflicts.\n\
You should either build a dynamically-linked binary, or force LinuxThreads\n\
to be used with the LD_ASSUME_KERNEL environment variable. Please consult\n\
the documentation for your distribution on how to do that.\n");
#endif
  
  if (locked_in_memory)
  {
    fprintf(stderr, "\n\
The \"--memlock\" argument, which was enabled, uses system calls that are\n\
unreliable and unstable on some operating systems and operating-system\n\
versions (notably, some versions of Linux).  This crash could be due to use\n\
of those buggy OS calls.  You should consider whether you really need the\n\
\"--memlock\" parameter and/or consult the OS distributer about \"mlockall\"\n\
bugs.\n");
  }

  if (test_flags & TEST_CORE_ON_SIGNAL)
  {
    fprintf(stderr, "Writing a core file\n");
    fflush(stderr);
    write_core(sig);
  }
  exit(1);
}

#ifndef SA_RESETHAND
#define SA_RESETHAND 0
#endif
#ifndef SA_NODEFER
#define SA_NODEFER 0
#endif

#ifndef EMBEDDED_LIBRARY

static void init_signals(void)
{
  sigset_t set;
  struct sigaction sa;
  DBUG_ENTER("init_signals");

  if (test_flags & TEST_SIGINT)
  {
    my_sigset(thr_kill_signal, end_thread_signal);
  }
  my_sigset(THR_SERVER_ALARM,print_signal_warning); // Should never be called!

  if (!(test_flags & TEST_NO_STACKTRACE) || (test_flags & TEST_CORE_ON_SIGNAL))
  {
    sa.sa_flags = SA_RESETHAND | SA_NODEFER;
    sigemptyset(&sa.sa_mask);
    sigprocmask(SIG_SETMASK,&sa.sa_mask,NULL);

    init_stacktrace();
#if defined(__amiga__)
    sa.sa_handler=(void(*)())handle_segfault;
#else
    sa.sa_handler=handle_segfault;
#endif
    sigaction(SIGSEGV, &sa, NULL);
    sigaction(SIGABRT, &sa, NULL);
#ifdef SIGBUS
    sigaction(SIGBUS, &sa, NULL);
#endif
    sigaction(SIGILL, &sa, NULL);
    sigaction(SIGFPE, &sa, NULL);
  }

#ifdef HAVE_GETRLIMIT
  if (test_flags & TEST_CORE_ON_SIGNAL)
  {
    /* Change limits so that we will get a core file */
    STRUCT_RLIMIT rl;
    rl.rlim_cur = rl.rlim_max = RLIM_INFINITY;
    if (setrlimit(RLIMIT_CORE, &rl) && global_system_variables.log_warnings)
      sql_print_warning("setrlimit could not change the size of core files to 'infinity';  We may not be able to generate a core file on signals");
  }
#endif
  (void) sigemptyset(&set);
  my_sigset(SIGPIPE,SIG_IGN);
  sigaddset(&set,SIGPIPE);
  sigaddset(&set,SIGINT);
#ifndef IGNORE_SIGHUP_SIGQUIT
  sigaddset(&set,SIGQUIT);
  sigaddset(&set,SIGHUP);
#endif
  sigaddset(&set,SIGTERM);

  /* Fix signals if blocked by parents (can happen on Mac OS X) */
  sigemptyset(&sa.sa_mask);
  sa.sa_flags = 0;
  sa.sa_handler = print_signal_warning;
  sigaction(SIGTERM, &sa, (struct sigaction*) 0);
  sa.sa_flags = 0;
  sa.sa_handler = print_signal_warning;
  sigaction(SIGHUP, &sa, (struct sigaction*) 0);
#ifdef SIGTSTP
  sigaddset(&set,SIGTSTP);
#endif
  if (thd_lib_detected != THD_LIB_LT)
  sigaddset(&set,THR_SERVER_ALARM);
  if (test_flags & TEST_SIGINT)
  {
    // May be SIGINT
    sigdelset(&set, thr_kill_signal);
  }
  sigprocmask(SIG_SETMASK,&set,NULL);
  pthread_sigmask(SIG_SETMASK,&set,NULL);
  DBUG_VOID_RETURN;
}


static void start_signal_handler(void)
{
  int error;
  pthread_attr_t thr_attr;
  DBUG_ENTER("start_signal_handler");

  (void) pthread_attr_init(&thr_attr);
#if !defined(HAVE_DEC_3_2_THREADS)
  pthread_attr_setscope(&thr_attr,PTHREAD_SCOPE_SYSTEM);
  (void) pthread_attr_setdetachstate(&thr_attr,PTHREAD_CREATE_DETACHED);
  if (!(opt_specialflag & SPECIAL_NO_PRIOR))
    my_pthread_attr_setprio(&thr_attr,INTERRUPT_PRIOR);
#if defined(__ia64__) || defined(__ia64)
  /*
    Peculiar things with ia64 platforms - it seems we only have half the
    stack size in reality, so we have to double it here
  */
  pthread_attr_setstacksize(&thr_attr,my_thread_stack_size*2);
#else
  pthread_attr_setstacksize(&thr_attr,my_thread_stack_size);
#endif
#endif

  (void) pthread_mutex_lock(&LOCK_thread_count);
  if ((error=pthread_create(&signal_thread,&thr_attr,signal_hand,0)))
  {
    sql_print_error("Can't create interrupt-thread (error %d, errno: %d)",
		    error,errno);
    exit(1);
  }
  (void) pthread_cond_wait(&COND_thread_count,&LOCK_thread_count);
  pthread_mutex_unlock(&LOCK_thread_count);

  (void) pthread_attr_destroy(&thr_attr);
  DBUG_VOID_RETURN;
}


/* This threads handles all signals and alarms */

/* ARGSUSED */
pthread_handler_t signal_hand(void *arg __attribute__((unused)))
{
  sigset_t set;
  int sig;
  my_thread_init();				// Init new thread
  DBUG_ENTER("signal_hand");
  signal_thread_in_use= 1;

  /*
    Setup alarm handler
    This should actually be '+ max_number_of_slaves' instead of +10,
    but the +10 should be quite safe.
  */
  init_thr_alarm(thread_scheduler.max_threads +
		 global_system_variables.max_insert_delayed_threads + 10);
  if (thd_lib_detected != THD_LIB_LT && (test_flags & TEST_SIGINT))
  {
    (void) sigemptyset(&set);			// Setup up SIGINT for debug
    (void) sigaddset(&set,SIGINT);		// For debugging
    (void) pthread_sigmask(SIG_UNBLOCK,&set,NULL);
  }
  (void) sigemptyset(&set);			// Setup up SIGINT for debug
#ifdef USE_ONE_SIGNAL_HAND
  (void) sigaddset(&set,THR_SERVER_ALARM);	// For alarms
#endif
#ifndef IGNORE_SIGHUP_SIGQUIT
  (void) sigaddset(&set,SIGQUIT);
  (void) sigaddset(&set,SIGHUP);
#endif
  (void) sigaddset(&set,SIGTERM);
  (void) sigaddset(&set,SIGTSTP);

  /* Save pid to this process (or thread on Linux) */
  if (!opt_bootstrap)
    create_pid_file();

#ifdef HAVE_STACK_TRACE_ON_SEGV
  if (opt_do_pstack)
  {
    sprintf(pstack_file_name,"mysqld-%lu-%%d-%%d.backtrace", (ulong)getpid());
    pstack_install_segv_action(pstack_file_name);
  }
#endif /* HAVE_STACK_TRACE_ON_SEGV */

  /*
    signal to start_signal_handler that we are ready
    This works by waiting for start_signal_handler to free mutex,
    after which we signal it that we are ready.
    At this pointer there is no other threads running, so there
    should not be any other pthread_cond_signal() calls.
  */
  (void) pthread_mutex_lock(&LOCK_thread_count);
  (void) pthread_mutex_unlock(&LOCK_thread_count);
  (void) pthread_cond_broadcast(&COND_thread_count);

  (void) pthread_sigmask(SIG_BLOCK,&set,NULL);
  for (;;)
  {
    int error;					// Used when debugging
    if (shutdown_in_progress && !abort_loop)
    {
      sig= SIGTERM;
      error=0;
    }
    else
      while ((error=my_sigwait(&set,&sig)) == EINTR) ;
    if (cleanup_done)
    {
      DBUG_PRINT("quit",("signal_handler: calling my_thread_end()"));
      my_thread_end();
      signal_thread_in_use= 0;
      pthread_exit(0);				// Safety
    }
    switch (sig) {
    case SIGTERM:
    case SIGQUIT:
    case SIGKILL:
#ifdef EXTRA_DEBUG
      sql_print_information("Got signal %d to shutdown mysqld",sig);
#endif
      /* switch to the old log message processing */
      logger.set_handlers(LOG_FILE, opt_slow_log ? LOG_FILE:LOG_NONE,
                          opt_log ? LOG_FILE:LOG_NONE);
      DBUG_PRINT("info",("Got signal: %d  abort_loop: %d",sig,abort_loop));
      if (!abort_loop)
      {
	abort_loop=1;				// mark abort for threads
#ifdef USE_ONE_SIGNAL_HAND
	pthread_t tmp;
	if (!(opt_specialflag & SPECIAL_NO_PRIOR))
	  my_pthread_attr_setprio(&connection_attrib,INTERRUPT_PRIOR);
	if (pthread_create(&tmp,&connection_attrib, kill_server_thread,
			   (void*) &sig))
	  sql_print_error("Can't create thread to kill server");
#else
	kill_server((void*) sig);	// MIT THREAD has a alarm thread
#endif
      }
      break;
    case SIGHUP:
      if (!abort_loop)
      {
        bool not_used;
	mysql_print_status();		// Print some debug info
	reload_acl_and_cache((THD*) 0,
			     (REFRESH_LOG | REFRESH_TABLES | REFRESH_FAST |
			      REFRESH_GRANT |
			      REFRESH_THREADS | REFRESH_HOSTS),
			     (TABLE_LIST*) 0, &not_used); // Flush logs
      }
      /* reenable logs after the options were reloaded */
      logger.set_handlers(LOG_FILE, opt_slow_log ? LOG_TABLE:LOG_NONE,
                          opt_log ? LOG_TABLE:LOG_NONE);
      break;
#ifdef USE_ONE_SIGNAL_HAND
    case THR_SERVER_ALARM:
      process_alarm(sig);			// Trigger alarms.
      break;
#endif
    default:
#ifdef EXTRA_DEBUG
      sql_print_warning("Got signal: %d  error: %d",sig,error); /* purecov: tested */
#endif
      break;					/* purecov: tested */
    }
  }
  return(0);					/* purecov: deadcode */
}

static void check_data_home(const char *path)
{}

#endif /*!EMBEDDED_LIBRARY*/
#endif	/* __WIN__*/


/*
  All global error messages are sent here where the first one is stored
  for the client
*/


/* ARGSUSED */
static int my_message_sql(uint error, const char *str, myf MyFlags)
{
  THD *thd;
  DBUG_ENTER("my_message_sql");
  DBUG_PRINT("error", ("error: %u  message: '%s'", error, str));
  /*
    Put here following assertion when situation with EE_* error codes
    will be fixed
    DBUG_ASSERT(error != 0);
  */
  if ((thd= current_thd))
  {
    /*
      TODO: There are two exceptions mechanism (THD and sp_rcontext),
      this could be improved by having a common stack of handlers.
    */
    if (thd->handle_error(error,
                          MYSQL_ERROR::WARN_LEVEL_ERROR))
      DBUG_RETURN(0);

    if (thd->spcont &&
        thd->spcont->handle_error(error, MYSQL_ERROR::WARN_LEVEL_ERROR, thd))
    {
      DBUG_RETURN(0);
    }

    thd->query_error=  1; // needed to catch query errors during replication

    if (!thd->no_warnings_for_error)
      push_warning(thd, MYSQL_ERROR::WARN_LEVEL_ERROR, error, str);
    /*
      thd->lex->current_select == 0 if lex structure is not inited
      (not query command (COM_QUERY))
    */
    if (thd->lex->current_select &&
	thd->lex->current_select->no_error && !thd->is_fatal_error)
    {
      DBUG_PRINT("error",
                 ("Error converted to warning: current_select: no_error %d  "
                  "fatal_error: %d",
                  (thd->lex->current_select ?
                   thd->lex->current_select->no_error : 0),
                  (int) thd->is_fatal_error));
    }
    else
    {
      NET *net= &thd->net;
      net->report_error= 1;
      query_cache_abort(net);
      if (!net->last_error[0])			// Return only first message
      {
	strmake(net->last_error, str, sizeof(net->last_error)-1);
	net->last_errno= error ? error : ER_UNKNOWN_ERROR;
      }
    }
  }
  if (!thd || MyFlags & ME_NOREFRESH)
    sql_print_error("%s: %s",my_progname,str); /* purecov: inspected */
  DBUG_RETURN(0);
}


#ifndef EMBEDDED_LIBRARY
static void *my_str_malloc_mysqld(size_t size)
{
  return my_malloc(size, MYF(MY_FAE));
}


static void my_str_free_mysqld(void *ptr)
{
  my_free((uchar*)ptr, MYF(MY_FAE));
}
#endif /* EMBEDDED_LIBRARY */


#ifdef __WIN__

pthread_handler_t handle_shutdown(void *arg)
{
  MSG msg;
  my_thread_init();

  /* this call should create the message queue for this thread */
  PeekMessage(&msg, NULL, 1, 65534,PM_NOREMOVE);
#if !defined(EMBEDDED_LIBRARY)
  if (WaitForSingleObject(hEventShutdown,INFINITE)==WAIT_OBJECT_0)
#endif /* EMBEDDED_LIBRARY */
     kill_server(MYSQL_KILL_SIGNAL);
  return 0;
}


int STDCALL handle_kill(ulong ctrl_type)
{
  if (ctrl_type == CTRL_CLOSE_EVENT ||
      ctrl_type == CTRL_SHUTDOWN_EVENT)
  {
    kill_server(MYSQL_KILL_SIGNAL);
    return TRUE;
  }
  return FALSE;
}
#endif

#if !defined(EMBEDDED_LIBRARY)
static const char *load_default_groups[]= {
#ifdef WITH_NDBCLUSTER_STORAGE_ENGINE
"mysql_cluster",
#endif
"mysqld","server", MYSQL_BASE_VERSION, 0, 0};

#if defined(__WIN__)
static const int load_default_groups_sz=
sizeof(load_default_groups)/sizeof(load_default_groups[0]);
#endif
#endif /*!EMBEDDED_LIBRARY*/


/*
  Initialize one of the global date/time format variables

  SYNOPSIS
    init_global_datetime_format()
    format_type		What kind of format should be supported
    var_ptr		Pointer to variable that should be updated

  NOTES
    The default value is taken from either opt_date_time_formats[] or
    the ISO format (ANSI SQL)

  RETURN
    0 ok
    1 error
*/

static bool init_global_datetime_format(timestamp_type format_type,
                                        DATE_TIME_FORMAT **var_ptr)
{
  /* Get command line option */
  const char *str= opt_date_time_formats[format_type];

  if (!str)					// No specified format
  {
    str= get_date_time_format_str(&known_date_time_formats[ISO_FORMAT],
				  format_type);
    /*
      Set the "command line" option to point to the generated string so
      that we can set global formats back to default
    */
    opt_date_time_formats[format_type]= str;
  }
  if (!(*var_ptr= date_time_format_make(format_type, str, strlen(str))))
  {
    fprintf(stderr, "Wrong date/time format specifier: %s\n", str);
    return 1;
  }
  return 0;
}


static int init_common_variables(const char *conf_file_name, int argc,
				 char **argv, const char **groups)
{
  char buff[FN_REFLEN], *s;
  umask(((~my_umask) & 0666));
  my_decimal_set_zero(&decimal_zero); // set decimal_zero constant;
  tzset();			// Set tzname

  max_system_variables.pseudo_thread_id= (ulong)~0;
  server_start_time= time((time_t*) 0);
  rpl_filter= new Rpl_filter;
  binlog_filter= new Rpl_filter;
  if (!rpl_filter || !binlog_filter) 
  {
    sql_perror("Could not allocate replication and binlog filters");
    exit(1);
  }

  if (init_thread_environment())
    return 1;
  mysql_init_variables();

#ifdef HAVE_TZNAME
  {
    struct tm tm_tmp;
    localtime_r(&server_start_time,&tm_tmp);
    strmake(system_time_zone, tzname[tm_tmp.tm_isdst != 0 ? 1 : 0],
            sizeof(system_time_zone)-1);

 }
#endif
  /*
    We set SYSTEM time zone as reasonable default and 
    also for failure of my_tz_init() and bootstrap mode.
    If user explicitly set time zone with --default-time-zone
    option we will change this value in my_tz_init().
  */
  global_system_variables.time_zone= my_tz_SYSTEM;
  
  /*
    Init mutexes for the global MYSQL_BIN_LOG objects.
    As safe_mutex depends on what MY_INIT() does, we can't init the mutexes of
    global MYSQL_BIN_LOGs in their constructors, because then they would be
    inited before MY_INIT(). So we do it here.
  */
  mysql_bin_log.init_pthread_objects();

  if (gethostname(glob_hostname,sizeof(glob_hostname)) < 0)
  {
    strmake(glob_hostname, STRING_WITH_LEN("localhost"));
    sql_print_warning("gethostname failed, using '%s' as hostname",
                      glob_hostname);
    strmake(pidfile_name, STRING_WITH_LEN("mysql"));
  }
  else
  strmake(pidfile_name, glob_hostname, sizeof(pidfile_name)-5);
  strmov(fn_ext(pidfile_name),".pid");		// Add proper extension

  /*
    Add server status variables to the dynamic list of
    status variables that is shown by SHOW STATUS.
    Later, in plugin_init, and mysql_install_plugin
    new entries could be added to that list.
  */
  if (add_status_vars(status_vars))
    return 1; // an error was already reported

  load_defaults(conf_file_name, groups, &argc, &argv);
  defaults_argv=argv;
  defaults_argc=argc;
  get_options(&defaults_argc, defaults_argv);
  set_server_version();

#ifdef WITH_MARIA_STORAGE_ENGINE
  if (!(maria_pagecache= get_or_create_pagecache(maria_pagecache_base.str,
                                                maria_pagecache_base.length)))
    exit(1);
/*
  maria_pagecache->param_buff_size= maria_pagecache_var.param_buff_size;
  maria_pagecache->param_block_size= maria_block_size;
*/
#endif

  DBUG_PRINT("info",("%s  Ver %s for %s on %s\n",my_progname,
		     server_version, SYSTEM_TYPE,MACHINE_TYPE));

#ifdef HAVE_LARGE_PAGES
  /* Initialize large page size */
  if (opt_large_pages && (opt_large_page_size= my_get_large_page_size()))
  {
      my_use_large_pages= 1;
      my_large_page_size= opt_large_page_size;
  }
#endif /* HAVE_LARGE_PAGES */

  /* connections and databases needs lots of files */
  {
    uint files, wanted_files, max_open_files;

    /* MyISAM requires two file handles per table. */
    wanted_files= 10+max_connections+table_cache_size*2;
    /*
      We are trying to allocate no less than max_connections*5 file
      handles (i.e. we are trying to set the limit so that they will
      be available).  In addition, we allocate no less than how much
      was already allocated.  However below we report a warning and
      recompute values only if we got less file handles than were
      explicitly requested.  No warning and re-computation occur if we
      can't get max_connections*5 but still got no less than was
      requested (value of wanted_files).
    */
    max_open_files= max(max(wanted_files, max_connections*5),
                        open_files_limit);
    files= my_set_max_open_files(max_open_files);

    if (files < wanted_files)
    {
      if (!open_files_limit)
      {
        /*
          If we have requested too much file handles than we bring
          max_connections in supported bounds.
        */
        max_connections= (ulong) min(files-10-TABLE_OPEN_CACHE_MIN*2,
                                     max_connections);
        /*
          Decrease table_cache_size according to max_connections, but
          not below TABLE_OPEN_CACHE_MIN.  Outer min() ensures that we
          never increase table_cache_size automatically (that could
          happen if max_connections is decreased above).
        */
        table_cache_size= (ulong) min(max((files-10-max_connections)/2,
                                          TABLE_OPEN_CACHE_MIN),
                                      table_cache_size);    
	DBUG_PRINT("warning",
		   ("Changed limits: max_open_files: %u  max_connections: %ld  table_cache: %ld",
		    files, max_connections, table_cache_size));
	if (global_system_variables.log_warnings)
	  sql_print_warning("Changed limits: max_open_files: %u  max_connections: %ld  table_cache: %ld",
			files, max_connections, table_cache_size);
      }
      else if (global_system_variables.log_warnings)
	sql_print_warning("Could not increase number of max_open_files to more than %u (request: %u)", files, wanted_files);
    }
    open_files_limit= files;
  }
  unireg_init(opt_specialflag); /* Set up extern variabels */
  if (init_errmessage())	/* Read error messages from file */
    return 1;
  init_client_errs();
  lex_init();
  if (item_create_init())
    return 1;
  item_init();
  if (set_var_init())
    return 1;
#ifdef HAVE_REPLICATION
  if (init_replication_sys_vars())
    return 1;
#endif
  mysys_uses_curses=0;
#ifdef USE_REGEX
  my_regex_init(&my_charset_latin1);
#endif
  /*
    Process a comma-separated character set list and choose
    the first available character set. This is mostly for
    test purposes, to be able to start "mysqld" even if
    the requested character set is not available (see bug#18743).
  */
  for (;;)
  {
    char *next_character_set_name= strchr(default_character_set_name, ',');
    if (next_character_set_name)
      *next_character_set_name++= '\0';
    if (!(default_charset_info=
          get_charset_by_csname(default_character_set_name,
                                MY_CS_PRIMARY, MYF(MY_WME))))
    {
      if (next_character_set_name)
      {
        default_character_set_name= next_character_set_name;
        default_collation_name= 0;          // Ignore collation
      }
      else
        return 1;                           // Eof of the list
    }
    else
      break;
  }

  if (default_collation_name)
  {
    CHARSET_INFO *default_collation;
    default_collation= get_charset_by_name(default_collation_name, MYF(0));
    if (!default_collation)
    {
      sql_print_error(ER(ER_UNKNOWN_COLLATION), default_collation_name);
      return 1;
    }
    if (!my_charset_same(default_charset_info, default_collation))
    {
      sql_print_error(ER(ER_COLLATION_CHARSET_MISMATCH),
		      default_collation_name,
		      default_charset_info->csname);
      return 1;
    }
    default_charset_info= default_collation;
  }
  /* Set collactions that depends on the default collation */
  global_system_variables.collation_server=	 default_charset_info;
  global_system_variables.collation_database=	 default_charset_info;
  global_system_variables.collation_connection=  default_charset_info;
  global_system_variables.character_set_results= default_charset_info;
  global_system_variables.character_set_client= default_charset_info;
  global_system_variables.collation_connection= default_charset_info;

  if (!(character_set_filesystem= 
        get_charset_by_csname(character_set_filesystem_name,
                              MY_CS_PRIMARY, MYF(MY_WME))))
    return 1;
  global_system_variables.character_set_filesystem= character_set_filesystem;

  if (!(my_default_lc_time_names=
        my_locale_by_name(lc_time_names_name)))
  {
    sql_print_error("Unknown locale: '%s'", lc_time_names_name);
    return 1;
  }
  global_system_variables.lc_time_names= my_default_lc_time_names;
  
  sys_init_connect.value_length= 0;
  if ((sys_init_connect.value= opt_init_connect))
    sys_init_connect.value_length= strlen(opt_init_connect);
  else
    sys_init_connect.value=my_strdup("",MYF(0));

  sys_init_slave.value_length= 0;
  if ((sys_init_slave.value= opt_init_slave))
    sys_init_slave.value_length= strlen(opt_init_slave);
  else
    sys_init_slave.value=my_strdup("",MYF(0));

  /* check log options and issue warnings if needed */
  if (opt_log && opt_logname && !(log_output_options & LOG_FILE) &&
      !(log_output_options & LOG_NONE))
    sql_print_warning("Although a path was specified for the "
                      "--log option, log tables are used. "
                      "To enable logging to files use the --log-output option.");

  if (opt_slow_log && opt_slow_logname && !(log_output_options & LOG_FILE)
      && !(log_output_options & LOG_NONE))
    sql_print_warning("Although a path was specified for the "
                      "--log-slow-queries option, log tables are used. "
                      "To enable logging to files use the --log-output option.");

  s= opt_logname ? opt_logname : make_default_log_name(buff, ".log");
  sys_var_general_log_path.value= my_strdup(s, MYF(0));
  sys_var_general_log_path.value_length= strlen(s);

  s= opt_slow_logname ? opt_slow_logname : make_default_log_name(buff, "-slow.log");
  sys_var_slow_log_path.value= my_strdup(s, MYF(0));
  sys_var_slow_log_path.value_length= strlen(s);

  if (use_temp_pool && bitmap_init(&temp_pool,0,1024,1))
    return 1;
  if (my_database_names_init())
    return 1;

  /*
    Ensure that lower_case_table_names is set on system where we have case
    insensitive names.  If this is not done the users MyISAM tables will
    get corrupted if accesses with names of different case.
  */
  DBUG_PRINT("info", ("lower_case_table_names: %d", lower_case_table_names));
  lower_case_file_system= test_if_case_insensitive(mysql_real_data_home);
  if (!lower_case_table_names && lower_case_file_system == 1)
  {
    if (lower_case_table_names_used)
    {
      if (global_system_variables.log_warnings)
	sql_print_warning("\
You have forced lower_case_table_names to 0 through a command-line \
option, even though your file system '%s' is case insensitive.  This means \
that you can corrupt a MyISAM table by accessing it with different cases. \
You should consider changing lower_case_table_names to 1 or 2",
			mysql_real_data_home);
    }
    else
    {
      if (global_system_variables.log_warnings)
	sql_print_warning("Setting lower_case_table_names=2 because file system for %s is case insensitive", mysql_real_data_home);
      lower_case_table_names= 2;
    }
  }
  else if (lower_case_table_names == 2 &&
           !(lower_case_file_system=
             (test_if_case_insensitive(mysql_real_data_home) == 1)))
  {
    if (global_system_variables.log_warnings)
      sql_print_warning("lower_case_table_names was set to 2, even though your "
                        "the file system '%s' is case sensitive.  Now setting "
                        "lower_case_table_names to 0 to avoid future problems.",
			mysql_real_data_home);
    lower_case_table_names= 0;
  }
  else
  {
    lower_case_file_system=
      (test_if_case_insensitive(mysql_real_data_home) == 1);
  }

  /* Reset table_alias_charset, now that lower_case_table_names is set. */
  table_alias_charset= (lower_case_table_names ?
			files_charset_info :
			&my_charset_bin);

  return 0;
}


static int init_thread_environment()
{
  (void) pthread_mutex_init(&LOCK_mysql_create_db,MY_MUTEX_INIT_SLOW);
  (void) pthread_mutex_init(&LOCK_lock_db,MY_MUTEX_INIT_SLOW);
  (void) pthread_mutex_init(&LOCK_Acl,MY_MUTEX_INIT_SLOW);
  (void) pthread_mutex_init(&LOCK_open, NULL);
  (void) pthread_mutex_init(&LOCK_thread_count,MY_MUTEX_INIT_FAST);
  (void) pthread_mutex_init(&LOCK_mapped_file,MY_MUTEX_INIT_SLOW);
  (void) pthread_mutex_init(&LOCK_status,MY_MUTEX_INIT_FAST);
  (void) pthread_mutex_init(&LOCK_error_log,MY_MUTEX_INIT_FAST);
  (void) pthread_mutex_init(&LOCK_delayed_insert,MY_MUTEX_INIT_FAST);
  (void) pthread_mutex_init(&LOCK_delayed_status,MY_MUTEX_INIT_FAST);
  (void) pthread_mutex_init(&LOCK_delayed_create,MY_MUTEX_INIT_SLOW);
  (void) pthread_mutex_init(&LOCK_manager,MY_MUTEX_INIT_FAST);
  (void) pthread_mutex_init(&LOCK_crypt,MY_MUTEX_INIT_FAST);
  (void) pthread_mutex_init(&LOCK_bytes_sent,MY_MUTEX_INIT_FAST);
  (void) pthread_mutex_init(&LOCK_bytes_received,MY_MUTEX_INIT_FAST);
  (void) pthread_mutex_init(&LOCK_user_conn, MY_MUTEX_INIT_FAST);
  (void) pthread_mutex_init(&LOCK_active_mi, MY_MUTEX_INIT_FAST);
  (void) pthread_mutex_init(&LOCK_global_system_variables, MY_MUTEX_INIT_FAST);
  (void) my_rwlock_init(&LOCK_system_variables_hash, NULL);
  (void) pthread_mutex_init(&LOCK_global_read_lock, MY_MUTEX_INIT_FAST);
  (void) pthread_mutex_init(&LOCK_prepared_stmt_count, MY_MUTEX_INIT_FAST);
  (void) pthread_mutex_init(&LOCK_uuid_generator, MY_MUTEX_INIT_FAST);
#ifdef HAVE_OPENSSL
  (void) pthread_mutex_init(&LOCK_des_key_file,MY_MUTEX_INIT_FAST);
#ifndef HAVE_YASSL
  openssl_stdlocks= (openssl_lock_t*) OPENSSL_malloc(CRYPTO_num_locks() *
                                                     sizeof(openssl_lock_t));
  for (int i= 0; i < CRYPTO_num_locks(); ++i)
    (void) my_rwlock_init(&openssl_stdlocks[i].lock, NULL); 
  CRYPTO_set_dynlock_create_callback(openssl_dynlock_create);
  CRYPTO_set_dynlock_destroy_callback(openssl_dynlock_destroy);
  CRYPTO_set_dynlock_lock_callback(openssl_lock);
  CRYPTO_set_locking_callback(openssl_lock_function);
  CRYPTO_set_id_callback(openssl_id_function);
#endif
#endif
  (void) my_rwlock_init(&LOCK_sys_init_connect, NULL);
  (void) my_rwlock_init(&LOCK_sys_init_slave, NULL);
  (void) my_rwlock_init(&LOCK_grant, NULL);
  (void) pthread_cond_init(&COND_thread_count,NULL);
  (void) pthread_cond_init(&COND_refresh,NULL);
  (void) pthread_cond_init(&COND_global_read_lock,NULL);
  (void) pthread_cond_init(&COND_thread_cache,NULL);
  (void) pthread_cond_init(&COND_flush_thread_cache,NULL);
  (void) pthread_cond_init(&COND_manager,NULL);
#ifdef HAVE_REPLICATION
  (void) pthread_mutex_init(&LOCK_rpl_status, MY_MUTEX_INIT_FAST);
  (void) pthread_cond_init(&COND_rpl_status, NULL);
#endif
  (void) pthread_mutex_init(&LOCK_server_started, MY_MUTEX_INIT_FAST);
  (void) pthread_cond_init(&COND_server_started,NULL);
  sp_cache_init();
  Events::init_mutexes();
  /* Parameter for threads created for connections */
  (void) pthread_attr_init(&connection_attrib);
  (void) pthread_attr_setdetachstate(&connection_attrib,
				     PTHREAD_CREATE_DETACHED);
  pthread_attr_setscope(&connection_attrib, PTHREAD_SCOPE_SYSTEM);
  if (!(opt_specialflag & SPECIAL_NO_PRIOR))
    my_pthread_attr_setprio(&connection_attrib,WAIT_PRIOR);

  if (pthread_key_create(&THR_THD,NULL) ||
      pthread_key_create(&THR_MALLOC,NULL))
  {
    sql_print_error("Can't create thread-keys");
    return 1;
  }
  return 0;
}


#if defined(HAVE_OPENSSL) && !defined(HAVE_YASSL)
static unsigned long openssl_id_function()
{ 
  return (unsigned long) pthread_self();
} 


static openssl_lock_t *openssl_dynlock_create(const char *file, int line)
{ 
  openssl_lock_t *lock= new openssl_lock_t;
  my_rwlock_init(&lock->lock, NULL);
  return lock;
}


static void openssl_dynlock_destroy(openssl_lock_t *lock, const char *file, 
				    int line)
{
  rwlock_destroy(&lock->lock);
  delete lock;
}


static void openssl_lock_function(int mode, int n, const char *file, int line)
{
  if (n < 0 || n > CRYPTO_num_locks())
  {
    /* Lock number out of bounds. */
    sql_print_error("Fatal: OpenSSL interface problem (n = %d)", n);
    abort();
  }
  openssl_lock(mode, &openssl_stdlocks[n], file, line);
}


static void openssl_lock(int mode, openssl_lock_t *lock, const char *file, 
			 int line)
{
  int err;
  char const *what;

  switch (mode) {
  case CRYPTO_LOCK|CRYPTO_READ:
    what = "read lock";
    err = rw_rdlock(&lock->lock);
    break;
  case CRYPTO_LOCK|CRYPTO_WRITE:
    what = "write lock";
    err = rw_wrlock(&lock->lock);
    break;
  case CRYPTO_UNLOCK|CRYPTO_READ:
  case CRYPTO_UNLOCK|CRYPTO_WRITE:
    what = "unlock";
    err = rw_unlock(&lock->lock);
    break;
  default:
    /* Unknown locking mode. */
    sql_print_error("Fatal: OpenSSL interface problem (mode=0x%x)", mode);
    abort();
  }
  if (err) 
  {
    sql_print_error("Fatal: can't %s OpenSSL lock", what);
    abort();
  }
}
#endif /* HAVE_OPENSSL */


#ifndef EMBEDDED_LIBRARY

static void init_ssl()
{
#ifdef HAVE_OPENSSL
  if (opt_use_ssl)
  {
    /* having ssl_acceptor_fd != 0 signals the use of SSL */
    ssl_acceptor_fd= new_VioSSLAcceptorFd(opt_ssl_key, opt_ssl_cert,
					  opt_ssl_ca, opt_ssl_capath,
					  opt_ssl_cipher);
    DBUG_PRINT("info",("ssl_acceptor_fd: 0x%lx", (long) ssl_acceptor_fd));
    if (!ssl_acceptor_fd)
    {
      sql_print_warning("Failed to setup SSL");
      opt_use_ssl = 0;
      have_ssl= SHOW_OPTION_DISABLED;
    }
  }
  else
  {
    have_ssl= SHOW_OPTION_DISABLED;
  }
  if (des_key_file)
    load_des_key_file(des_key_file);
#endif /* HAVE_OPENSSL */
}


static void end_ssl()
{
#ifdef HAVE_OPENSSL
  if (ssl_acceptor_fd)
  {
    free_vio_ssl_acceptor_fd(ssl_acceptor_fd);
    ssl_acceptor_fd= 0;
  }
#endif /* HAVE_OPENSSL */
}

#endif /* EMBEDDED_LIBRARY */


static int init_server_components()
{
  DBUG_ENTER("init_server_components");
  /*
    We need to call each of these following functions to ensure that
    all things are initialized so that unireg_abort() doesn't fail
  */
  if (table_cache_init() | table_def_init() | hostname_cache_init())
    unireg_abort(1);

  query_cache_result_size_limit(query_cache_limit);
  query_cache_set_min_res_unit(query_cache_min_res_unit);
  query_cache_init();
  query_cache_resize(query_cache_size);
  randominit(&sql_rand,(ulong) server_start_time,(ulong) server_start_time/2);
  reset_floating_point_exceptions();
  init_thr_lock();
#ifdef HAVE_REPLICATION
  init_slave_list();
#endif

  /* Setup logs */

  /*
    Enable old-fashioned error log, except when the user has requested
    help information. Since the implementation of plugin server
    variables the help output is now written much later.
  */
  if (opt_error_log && !opt_help)
  {
    if (!log_error_file_ptr[0])
      fn_format(log_error_file, pidfile_name, mysql_data_home, ".err",
                MY_REPLACE_EXT); /* replace '.<domain>' by '.err', bug#4997 */
    else
      fn_format(log_error_file, log_error_file_ptr, mysql_data_home, ".err",
                MY_UNPACK_FILENAME | MY_SAFE_PATH);
    if (!log_error_file[0])
      opt_error_log= 1;				// Too long file name
    else
    {
#ifndef EMBEDDED_LIBRARY
      if (freopen(log_error_file, "a+", stdout))
#endif
        freopen(log_error_file, "a+", stderr);
    }
  }

  if (xid_cache_init())
  {
    sql_print_error("Out of memory");
    unireg_abort(1);
  }

  /* need to configure logging before initializing storage engines */
  if (opt_update_log)
  {
    /*
      Update log is removed since 5.0. But we still accept the option.
      The idea is if the user already uses the binlog and the update log,
      we completely ignore any option/variable related to the update log, like
      if the update log did not exist. But if the user uses only the update
      log, then we translate everything into binlog for him (with warnings).
      Implementation of the above :
      - If mysqld is started with --log-update and --log-bin,
      ignore --log-update (print a warning), push a warning when SQL_LOG_UPDATE
      is used, and turn off --sql-bin-update-same.
      This will completely ignore SQL_LOG_UPDATE
      - If mysqld is started with --log-update only,
      change it to --log-bin (with the filename passed to log-update,
      plus '-bin') (print a warning), push a warning when SQL_LOG_UPDATE is
      used, and turn on --sql-bin-update-same.
      This will translate SQL_LOG_UPDATE to SQL_LOG_BIN.

      Note that we tell the user that --sql-bin-update-same is deprecated and
      does nothing, and we don't take into account if he used this option or
      not; but internally we give this variable a value to have the behaviour
      we want (i.e. have SQL_LOG_UPDATE influence SQL_LOG_BIN or not).
      As sql-bin-update-same, log-update and log-bin cannot be changed by the
      user after starting the server (they are not variables), the user will
      not later interfere with the settings we do here.
    */
    if (opt_bin_log)
    {
      opt_sql_bin_update= 0;
      sql_print_error("The update log is no longer supported by MySQL in \
version 5.0 and above. It is replaced by the binary log.");
    }
    else
    {
      opt_sql_bin_update= 1;
      opt_bin_log= 1;
      if (opt_update_logname)
      {
        /* as opt_bin_log==0, no need to free opt_bin_logname */
        if (!(opt_bin_logname= my_strdup(opt_update_logname, MYF(MY_WME))))
          exit(EXIT_OUT_OF_MEMORY);
        sql_print_error("The update log is no longer supported by MySQL in \
version 5.0 and above. It is replaced by the binary log. Now starting MySQL \
with --log-bin='%s' instead.",opt_bin_logname);
      }
      else
        sql_print_error("The update log is no longer supported by MySQL in \
version 5.0 and above. It is replaced by the binary log. Now starting MySQL \
with --log-bin instead.");
    }
  }
  if (opt_log_slave_updates && !opt_bin_log)
  {
    sql_print_error("You need to use --log-bin to make "
                    "--log-slave-updates work.");
    unireg_abort(1);
  }
  if (!opt_bin_log)
    if (opt_binlog_format_id != BINLOG_FORMAT_UNSPEC)
  {
    sql_print_error("You need to use --log-bin to make "
                    "--binlog-format work.");
    unireg_abort(1);
  }
    else
  {
      global_system_variables.binlog_format= BINLOG_FORMAT_MIXED;
    }
  else
    if (opt_binlog_format_id == BINLOG_FORMAT_UNSPEC)
      global_system_variables.binlog_format= BINLOG_FORMAT_MIXED;
    else
    { 
      DBUG_ASSERT(global_system_variables.binlog_format != BINLOG_FORMAT_UNSPEC);
  }

  /* Check that we have not let the format to unspecified at this point */
  DBUG_ASSERT((uint)global_system_variables.binlog_format <=
              array_elements(binlog_format_names)-1);

#ifdef HAVE_REPLICATION
  if (opt_log_slave_updates && replicate_same_server_id)
  {
    sql_print_error("\
using --replicate-same-server-id in conjunction with \
--log-slave-updates is impossible, it would lead to infinite loops in this \
server.");
    unireg_abort(1);
  }
#endif

  if (opt_bin_log)
  {
    char buf[FN_REFLEN];
    const char *ln;
    ln= mysql_bin_log.generate_name(opt_bin_logname, "-bin", 1, buf);
    if (!opt_bin_logname && !opt_binlog_index_name)
    {
      /*
        User didn't give us info to name the binlog index file.
        Picking `hostname`-bin.index like did in 4.x, causes replication to
        fail if the hostname is changed later. So, we would like to instead
        require a name. But as we don't want to break many existing setups, we
        only give warning, not error.
      */
      sql_print_warning("No argument was provided to --log-bin, and "
                        "--log-bin-index was not used; so replication "
                        "may break when this MySQL server acts as a "
                        "master and has his hostname changed!! Please "
                        "use '--log-bin=%s' to avoid this problem.", ln);
    }
    if (ln == buf)
    {
      my_free(opt_bin_logname, MYF(MY_ALLOW_ZERO_PTR));
      opt_bin_logname=my_strdup(buf, MYF(0));
    }
    if (mysql_bin_log.open_index_file(opt_binlog_index_name, ln))
    {
      unireg_abort(1);
    }

    /*
      Used to specify which type of lock we need to use for queries of type
      INSERT ... SELECT. This will change when we have row level logging.
    */
    using_update_log=1;
  }

<<<<<<< HEAD
  if (plugin_init(&defaults_argc, defaults_argv,
                  (opt_noacl ? PLUGIN_INIT_SKIP_PLUGIN_TABLE : 0) |
                  (opt_help ? PLUGIN_INIT_SKIP_INITIALIZATION : 0)))
=======
  /* Allow storage engine to give real error messages */
  if (ha_init_errors())
    DBUG_RETURN(1);

  if (plugin_init(opt_bootstrap))
>>>>>>> 55bb3731
  {
    sql_print_error("Failed to initialize plugins.");
    unireg_abort(1);
  }

  if (opt_help)
    unireg_abort(0);

  /* we do want to exit if there are any other unknown options */
  if (defaults_argc > 1)
  {
    int ho_error;
    char **tmp_argv= defaults_argv;
    struct my_option no_opts[]=
    {
      {0, 0, 0, 0, 0, 0, GET_NO_ARG, NO_ARG, 0, 0, 0, 0, 0, 0}
    };
    /*
      We need to eat any 'loose' arguments first before we conclude
      that there are unprocessed options.
      But we need to preserve defaults_argv pointer intact for
      free_defaults() to work. Thus we use a copy here.
    */
    my_getopt_skip_unknown= 0;

    if ((ho_error= handle_options(&defaults_argc, &tmp_argv, no_opts,
                                  get_one_option)))
      unireg_abort(ho_error);

    if (defaults_argc)
    {
      fprintf(stderr, "%s: Too many arguments (first extra is '%s').\n"
              "Use --verbose --help to get a list of available options\n",
              my_progname, *tmp_argv);
      unireg_abort(1);
    }
  }

  /* if the errmsg.sys is not loaded, terminate to maintain behaviour */
  if (!errmesg[0][0])
    unireg_abort(1);

  /* We have to initialize the storage engines before CSV logging */
  if (ha_init())
  {
    sql_print_error("Can't init databases");
    unireg_abort(1);
  }

#ifdef WITH_CSV_STORAGE_ENGINE
  if (opt_bootstrap)
    log_output_options= LOG_FILE;
  else
    logger.init_log_tables();

  if (log_output_options & LOG_NONE)
  {
    /*
      Issue a warining if there were specified additional options to the
      log-output along with NONE. Probably this wasn't what user wanted.
    */
    if ((log_output_options & LOG_NONE) && (log_output_options & ~LOG_NONE))
      sql_print_warning("There were other values specified to "
                        "log-output besides NONE. Disabling slow "
                        "and general logs anyway.");
    logger.set_handlers(LOG_FILE, LOG_NONE, LOG_NONE);
  }
  else
  {
    /* fall back to the log files if tables are not present */
    LEX_STRING csv_name={C_STRING_WITH_LEN("csv")};
    if (!plugin_is_ready(&csv_name, MYSQL_STORAGE_ENGINE_PLUGIN))
    {
      /* purecov: begin inspected */
      sql_print_error("CSV engine is not present, falling back to the "
                      "log files");
      log_output_options= (log_output_options & ~LOG_TABLE) | LOG_FILE;
      /* purecov: end */
    }

    logger.set_handlers(LOG_FILE, opt_slow_log ? log_output_options:LOG_NONE,
                        opt_log ? log_output_options:LOG_NONE);
  }
#else
  logger.set_handlers(LOG_FILE, opt_slow_log ? LOG_FILE:LOG_NONE,
                      opt_log ? LOG_FILE:LOG_NONE);
#endif

  /*
    Check that the default storage engine is actually available.
  */
  if (default_storage_engine_str)
  {
    LEX_STRING name= { default_storage_engine_str,
                       strlen(default_storage_engine_str) };
    plugin_ref plugin;
    handlerton *hton;
    
    if ((plugin= ha_resolve_by_name(0, &name)))
      hton= plugin_data(plugin, handlerton*);
    else
    {
      sql_print_error("Unknown/unsupported table type: %s",
                      default_storage_engine_str);
      unireg_abort(1);
    }
    if (!ha_storage_engine_is_enabled(hton))
    {
      if (!opt_bootstrap)
      {
        sql_print_error("Default storage engine (%s) is not available",
                        default_storage_engine_str);
        unireg_abort(1);
      }
      DBUG_ASSERT(global_system_variables.table_plugin);
    }
    else
    {
      /*
        Need to unlock as global_system_variables.table_plugin 
        was acquired during plugin_init()
      */
      plugin_unlock(0, global_system_variables.table_plugin);
      global_system_variables.table_plugin= plugin;
    }
  }

  tc_log= (total_ha_2pc > 1 ? (opt_bin_log  ?
                               (TC_LOG *) &mysql_bin_log :
                               (TC_LOG *) &tc_log_mmap) :
           (TC_LOG *) &tc_log_dummy);

  if (tc_log->open(opt_bin_log ? opt_bin_logname : opt_tc_log_file))
  {
    sql_print_error("Can't init tc log");
    unireg_abort(1);
  }

  if (ha_recover(0))
  {
    unireg_abort(1);
  }

  if (opt_bin_log && mysql_bin_log.open(opt_bin_logname, LOG_BIN, 0,
                                        WRITE_CACHE, 0, max_binlog_size, 0))
    unireg_abort(1);

#ifdef HAVE_REPLICATION
  if (opt_bin_log && expire_logs_days)
  {
    time_t purge_time= time(0) - expire_logs_days*24*60*60;
    if (purge_time >= 0)
      mysql_bin_log.purge_logs_before_date(purge_time);
  }
#endif
#ifdef __NETWARE__
  /* Increasing stacksize of threads on NetWare */
  pthread_attr_setstacksize(&connection_attrib, NW_THD_STACKSIZE);
#endif

  if (opt_myisam_log)
    (void) mi_log(1);

  /* call ha_init_key_cache() on all key caches to init them */
  process_key_caches(&ha_init_key_cache);
#ifdef WITH_MARIA_STORAGE_ENGINE
  process_pagecaches(&ha_init_pagecache);
#endif /* WITH_MARIA_STORAGE_ENGINE */

#if defined(HAVE_MLOCKALL) && defined(MCL_CURRENT) && !defined(EMBEDDED_LIBRARY)
  if (locked_in_memory && !getuid())
  {
    if (setreuid((uid_t)-1, 0) == -1)
    {                        // this should never happen
      sql_perror("setreuid");
      unireg_abort(1);
    }
    if (mlockall(MCL_CURRENT))
    {
      if (global_system_variables.log_warnings)
	sql_print_warning("Failed to lock memory. Errno: %d\n",errno);
      locked_in_memory= 0;
    }
    if (user_info)
      set_user(mysqld_user, user_info);
  }
  else
#endif
    locked_in_memory=0;

  ft_init_stopwords();

  init_max_user_conn();
  init_update_queries();
  DBUG_RETURN(0);
}


#ifndef EMBEDDED_LIBRARY

static void create_maintenance_thread()
{
  if (flush_time && flush_time != ~(ulong) 0L)
  {
    pthread_t hThread;
    if (pthread_create(&hThread,&connection_attrib,handle_manager,0))
      sql_print_warning("Can't create thread to manage maintenance");
  }
}


static void create_shutdown_thread()
{
#ifdef __WIN__
  hEventShutdown=CreateEvent(0, FALSE, FALSE, shutdown_event_name);
  pthread_t hThread;
  if (pthread_create(&hThread,&connection_attrib,handle_shutdown,0))
    sql_print_warning("Can't create thread to handle shutdown requests");

  // On "Stop Service" we have to do regular shutdown
  Service.SetShutdownEvent(hEventShutdown);
#endif /* __WIN__ */
}

#endif /* EMBEDDED_LIBRARY */


#if (defined(__NT__) || defined(HAVE_SMEM)) && !defined(EMBEDDED_LIBRARY)
static void handle_connections_methods()
{
  pthread_t hThread;
  DBUG_ENTER("handle_connections_methods");
#ifdef __NT__
  if (hPipe == INVALID_HANDLE_VALUE &&
      (!have_tcpip || opt_disable_networking) &&
      !opt_enable_shared_memory)
  {
    sql_print_error("TCP/IP, --shared-memory, or --named-pipe should be configured on NT OS");
    unireg_abort(1);				// Will not return
  }
#endif

  pthread_mutex_lock(&LOCK_thread_count);
  (void) pthread_cond_init(&COND_handler_count,NULL);
  handler_count=0;
#ifdef __NT__
  if (hPipe != INVALID_HANDLE_VALUE)
  {
    handler_count++;
    if (pthread_create(&hThread,&connection_attrib,
		       handle_connections_namedpipes, 0))
    {
      sql_print_warning("Can't create thread to handle named pipes");
      handler_count--;
    }
  }
#endif /* __NT__ */
  if (have_tcpip && !opt_disable_networking)
  {
    handler_count++;
    if (pthread_create(&hThread,&connection_attrib,
		       handle_connections_sockets, 0))
    {
      sql_print_warning("Can't create thread to handle TCP/IP");
      handler_count--;
    }
  }
#ifdef HAVE_SMEM
  if (opt_enable_shared_memory)
  {
    handler_count++;
    if (pthread_create(&hThread,&connection_attrib,
		       handle_connections_shared_memory, 0))
    {
      sql_print_warning("Can't create thread to handle shared memory");
      handler_count--;
    }
  }
#endif 

  while (handler_count > 0)
    pthread_cond_wait(&COND_handler_count,&LOCK_thread_count);
  pthread_mutex_unlock(&LOCK_thread_count);
  DBUG_VOID_RETURN;
}

void decrement_handler_count()
{
  pthread_mutex_lock(&LOCK_thread_count);
  handler_count--;
  pthread_cond_signal(&COND_handler_count);
  pthread_mutex_unlock(&LOCK_thread_count);  
  my_thread_end();
}
#else
#define decrement_handler_count()
#endif /* defined(__NT__) || defined(HAVE_SMEM) */


#ifndef EMBEDDED_LIBRARY
#ifdef __WIN__
int win_main(int argc, char **argv)
#else
int main(int argc, char **argv)
#endif
{
  MY_INIT(argv[0]);		// init my_sys library & pthreads
  /* nothing should come before this line ^^^ */

  /* Set signal used to kill MySQL */
#if defined(SIGUSR2)
  thr_kill_signal= thd_lib_detected == THD_LIB_LT ? SIGINT : SIGUSR2;
#else
  thr_kill_signal= SIGINT;
#endif

  /*
    Perform basic logger initialization logger. Should be called after
    MY_INIT, as it initializes mutexes. Log tables are inited later.
  */
  logger.init_base();

#ifdef _CUSTOMSTARTUPCONFIG_
  if (_cust_check_startup())
  {
    / * _cust_check_startup will report startup failure error * /
    exit(1);
  }
#endif

#ifdef	__WIN__
  /*
    Before performing any socket operation (like retrieving hostname
    in init_common_variables we have to call WSAStartup
  */
  {
    WSADATA WsaData;
    if (SOCKET_ERROR == WSAStartup (0x0101, &WsaData))
    {
      /* errors are not read yet, so we use english text here */
      my_message(ER_WSAS_FAILED, "WSAStartup Failed", MYF(0));
      unireg_abort(1);
    }
  }
#endif /* __WIN__ */

  if (init_common_variables(MYSQL_CONFIG_NAME,
			    argc, argv, load_default_groups))
    unireg_abort(1);				// Will do exit

  init_signals();
  if (!(opt_specialflag & SPECIAL_NO_PRIOR))
    my_pthread_setprio(pthread_self(),CONNECT_PRIOR);
#if defined(__ia64__) || defined(__ia64)
  /*
    Peculiar things with ia64 platforms - it seems we only have half the
    stack size in reality, so we have to double it here
  */
  pthread_attr_setstacksize(&connection_attrib,my_thread_stack_size*2);
#else
  pthread_attr_setstacksize(&connection_attrib,my_thread_stack_size);
#endif
#ifdef HAVE_PTHREAD_ATTR_GETSTACKSIZE
  {
    /* Retrieve used stack size;  Needed for checking stack overflows */
    size_t stack_size= 0;
    pthread_attr_getstacksize(&connection_attrib, &stack_size);
#if defined(__ia64__) || defined(__ia64)
    stack_size/= 2;
#endif
    /* We must check if stack_size = 0 as Solaris 2.9 can return 0 here */
    if (stack_size && stack_size < my_thread_stack_size)
    {
      if (global_system_variables.log_warnings)
	sql_print_warning("Asked for %lu thread stack, but got %ld",
			  my_thread_stack_size, (long) stack_size);
#if defined(__ia64__) || defined(__ia64)
      my_thread_stack_size= stack_size*2;
#else
      my_thread_stack_size= stack_size;
#endif
    }
  }
#endif
#ifdef __NETWARE__
  /* Increasing stacksize of threads on NetWare */
  pthread_attr_setstacksize(&connection_attrib, NW_THD_STACKSIZE);
#endif

  (void) thr_setconcurrency(concurrency);	// 10 by default

  select_thread=pthread_self();
  select_thread_in_use=1;
  init_ssl();

#ifdef HAVE_LIBWRAP
  libwrapName= my_progname+dirname_length(my_progname);
  openlog(libwrapName, LOG_PID, LOG_AUTH);
#endif

  /*
    We have enough space for fiddling with the argv, continue
  */
  check_data_home(mysql_real_data_home);
  if (my_setwd(mysql_real_data_home,MYF(MY_WME)) && !opt_help)
    unireg_abort(1);				/* purecov: inspected */
  mysql_data_home= mysql_data_home_buff;
  mysql_data_home[0]=FN_CURLIB;		// all paths are relative from here
  mysql_data_home[1]=0;
  mysql_data_home_len= 2;

  if ((user_info= check_user(mysqld_user)))
  {
#if defined(HAVE_MLOCKALL) && defined(MCL_CURRENT)
    if (locked_in_memory) // getuid() == 0 here
      set_effective_user(user_info);
    else
#endif
      set_user(mysqld_user, user_info);
  }

  if (opt_bin_log && !server_id)
  {
    server_id= !master_host ? 1 : 2;
#ifdef EXTRA_DEBUG
    switch (server_id) {
    case 1:
      sql_print_warning("\
You have enabled the binary log, but you haven't set server-id to \
a non-zero value: we force server id to 1; updates will be logged to the \
binary log, but connections from slaves will not be accepted.");
      break;
    case 2:
      sql_print_warning("\
You should set server-id to a non-0 value if master_host is set; \
we force server id to 2, but this MySQL server will not act as a slave.");
      break;
    }
#endif
  }

  if (init_server_components())
    unireg_abort(1);

  network_init();

#ifdef __WIN__
  if (!opt_console)
  {
    freopen(log_error_file,"a+",stdout);
    freopen(log_error_file,"a+",stderr);
    FreeConsole();				// Remove window
  }
  else
  {
    /* Don't show error dialog box when on foreground: it stops the server */ 
    SetErrorMode(SEM_NOOPENFILEERRORBOX | SEM_FAILCRITICALERRORS);
  }
#endif

  /*
   Initialize my_str_malloc() and my_str_free()
  */
  my_str_malloc= &my_str_malloc_mysqld;
  my_str_free= &my_str_free_mysqld;

  /*
    init signals & alarm
    After this we can't quit by a simple unireg_abort
  */
  error_handler_hook= my_message_sql;
  start_signal_handler();				// Creates pidfile

  if (mysql_rm_tmp_tables() || acl_init(opt_noacl) ||
      my_tz_init((THD *)0, default_tz_name, opt_bootstrap))
  {
    abort_loop=1;
    select_thread_in_use=0;
#ifndef __NETWARE__
    (void) pthread_kill(signal_thread, MYSQL_KILL_SIGNAL);
#endif /* __NETWARE__ */

    if (!opt_bootstrap)
      (void) my_delete(pidfile_name,MYF(MY_WME));	// Not needed anymore

    if (unix_sock != INVALID_SOCKET)
      unlink(mysqld_unix_port);
    exit(1);
  }
  if (!opt_noacl)
    (void) grant_init();

  if (!opt_bootstrap)
    servers_init(0);

  if (!opt_noacl)
  {
#ifdef HAVE_DLOPEN
    udf_init();
#endif
  }

  init_status_vars();
  if (opt_bootstrap) /* If running with bootstrap, do not start replication. */
    opt_skip_slave_start= 1;
  /*
    init_slave() must be called after the thread keys are created.
    Some parts of the code (e.g. SHOW STATUS LIKE 'slave_running' and other
    places) assume that active_mi != 0, so let's fail if it's 0 (out of
    memory); a message has already been printed.
  */
  if (init_slave() && !active_mi)
  {
    end_thr_alarm(1);				// Don't allow alarms
    unireg_abort(1);
  }

  if (opt_bootstrap)
  {
    select_thread_in_use= 0;                    // Allow 'kill' to work
    bootstrap(stdin);
    end_thr_alarm(1);				// Don't allow alarms
    unireg_abort(bootstrap_error ? 1 : 0);
  }
  if (opt_init_file)
  {
    if (read_init_file(opt_init_file))
    {
      end_thr_alarm(1);				// Don't allow alarms
      unireg_abort(1);
    }
  }
  execute_ddl_log_recovery();

  create_shutdown_thread();
  create_maintenance_thread();

  if (Events::init(opt_noacl))
    unireg_abort(1);

  sql_print_information(ER(ER_STARTUP),my_progname,server_version,
                        ((unix_sock == INVALID_SOCKET) ? (char*) ""
                                                       : mysqld_unix_port),
                         mysqld_port,
                         MYSQL_COMPILATION_COMMENT);


  /* Signal threads waiting for server to be started */
  pthread_mutex_lock(&LOCK_server_started);
  mysqld_server_started= 1;
  pthread_cond_signal(&COND_server_started);
  pthread_mutex_unlock(&LOCK_server_started);

#if defined(__NT__) || defined(HAVE_SMEM)
  handle_connections_methods();
#else
#ifdef __WIN__
  if (!have_tcpip || opt_disable_networking)
  {
    sql_print_error("TCP/IP unavailable or disabled with --skip-networking; no available interfaces");
    unireg_abort(1);
  }
#endif
  handle_connections_sockets(0);
#endif /* __NT__ */

  /* (void) pthread_attr_destroy(&connection_attrib); */
  
  DBUG_PRINT("quit",("Exiting main thread"));

#ifndef __WIN__
#ifdef EXTRA_DEBUG2
  sql_print_error("Before Lock_thread_count");
#endif
  (void) pthread_mutex_lock(&LOCK_thread_count);
  DBUG_PRINT("quit", ("Got thread_count mutex"));
  select_thread_in_use=0;			// For close_connections
  (void) pthread_mutex_unlock(&LOCK_thread_count);
  (void) pthread_cond_broadcast(&COND_thread_count);
#ifdef EXTRA_DEBUG2
  sql_print_error("After lock_thread_count");
#endif
#endif /* __WIN__ */

  /* Wait until cleanup is done */
  (void) pthread_mutex_lock(&LOCK_thread_count);
  while (!ready_to_exit)
    pthread_cond_wait(&COND_thread_count,&LOCK_thread_count);
  (void) pthread_mutex_unlock(&LOCK_thread_count);

  release_ddl_log();
#if defined(__WIN__) && !defined(EMBEDDED_LIBRARY)
  if (Service.IsNT() && start_mode)
    Service.Stop();
  else
  {
    Service.SetShutdownEvent(0);
    if (hEventShutdown)
      CloseHandle(hEventShutdown);
  }
#endif
  clean_up(1);
  wait_for_signal_thread_to_end();
  clean_up_mutexes();
  my_end(opt_endinfo ? MY_CHECK_ERROR | MY_GIVE_INFO : 0);

  exit(0);
  return(0);					/* purecov: deadcode */
}

#endif /* EMBEDDED_LIBRARY */


/****************************************************************************
  Main and thread entry function for Win32
  (all this is needed only to run mysqld as a service on WinNT)
****************************************************************************/

#if defined(__WIN__) && !defined(EMBEDDED_LIBRARY)
int mysql_service(void *p)
{
  if (use_opt_args)
    win_main(opt_argc, opt_argv);
  else
    win_main(Service.my_argc, Service.my_argv);
  return 0;
}


/* Quote string if it contains space, else copy */

static char *add_quoted_string(char *to, const char *from, char *to_end)
{
  uint length= (uint) (to_end-to);

  if (!strchr(from, ' '))
    return strmake(to, from, length-1);
  return strxnmov(to, length-1, "\"", from, "\"", NullS);
}


/*
  Handle basic handling of services, like installation and removal

  SYNOPSIS
    default_service_handling()
    argv		Pointer to argument list
    servicename		Internal name of service
    displayname		Display name of service (in taskbar ?)
    file_path		Path to this program
    startup_option	Startup option to mysqld

  RETURN VALUES
    0		option handled
    1		Could not handle option
 */

static bool
default_service_handling(char **argv,
			 const char *servicename,
			 const char *displayname,
			 const char *file_path,
			 const char *extra_opt,
			 const char *account_name)
{
  char path_and_service[FN_REFLEN+FN_REFLEN+32], *pos, *end;
  end= path_and_service + sizeof(path_and_service)-3;

  /* We have to quote filename if it contains spaces */
  pos= add_quoted_string(path_and_service, file_path, end);
  if (*extra_opt)
  {
    /* Add (possible quoted) option after file_path */
    *pos++= ' ';
    pos= add_quoted_string(pos, extra_opt, end);
  }
  /* We must have servicename last */
  *pos++= ' ';
  (void) add_quoted_string(pos, servicename, end);

  if (Service.got_service_option(argv, "install"))
  {
    Service.Install(1, servicename, displayname, path_and_service,
                    account_name);
    return 0;
  }
  if (Service.got_service_option(argv, "install-manual"))
  {
    Service.Install(0, servicename, displayname, path_and_service,
                    account_name);
    return 0;
  }
  if (Service.got_service_option(argv, "remove"))
  {
    Service.Remove(servicename);
    return 0;
  }
  return 1;
}


int main(int argc, char **argv)
{
  /*
    When several instances are running on the same machine, we
    need to have an  unique  named  hEventShudown  through the
    application PID e.g.: MySQLShutdown1890; MySQLShutdown2342
  */
  int10_to_str((int) GetCurrentProcessId(),strmov(shutdown_event_name,
                                                  "MySQLShutdown"), 10);

  /* Must be initialized early for comparison of service name */
  system_charset_info= &my_charset_utf8_general_ci;

  if (Service.GetOS())	/* true NT family */
  {
    char file_path[FN_REFLEN];
    my_path(file_path, argv[0], "");		      /* Find name in path */
    fn_format(file_path,argv[0],file_path,"",
	      MY_REPLACE_DIR | MY_UNPACK_FILENAME | MY_RESOLVE_SYMLINKS);

    if (argc == 2)
    {
      if (!default_service_handling(argv, MYSQL_SERVICENAME, MYSQL_SERVICENAME,
				   file_path, "", NULL))
	return 0;
      if (Service.IsService(argv[1]))        /* Start an optional service */
      {
	/*
	  Only add the service name to the groups read from the config file
	  if it's not "MySQL". (The default service name should be 'mysqld'
	  but we started a bad tradition by calling it MySQL from the start
	  and we are now stuck with it.
	*/
	if (my_strcasecmp(system_charset_info, argv[1],"mysql"))
	  load_default_groups[load_default_groups_sz-2]= argv[1];
        start_mode= 1;
        Service.Init(argv[1], mysql_service);
        return 0;
      }
    }
    else if (argc == 3) /* install or remove any optional service */
    {
      if (!default_service_handling(argv, argv[2], argv[2], file_path, "",
                                    NULL))
	return 0;
      if (Service.IsService(argv[2]))
      {
	/*
	  mysqld was started as
	  mysqld --defaults-file=my_path\my.ini service-name
	*/
	use_opt_args=1;
	opt_argc= 2;				// Skip service-name
	opt_argv=argv;
	start_mode= 1;
	if (my_strcasecmp(system_charset_info, argv[2],"mysql"))
	  load_default_groups[load_default_groups_sz-2]= argv[2];
	Service.Init(argv[2], mysql_service);
	return 0;
      }
    }
    else if (argc == 4 || argc == 5)
    {
      /*
        This may seem strange, because we handle --local-service while
        preserving 4.1's behavior of allowing any one other argument that is
        passed to the service on startup. (The assumption is that this is
        --defaults-file=file, but that was not enforced in 4.1, so we don't
        enforce it here.)
      */
      const char *extra_opt= NullS;
      const char *account_name = NullS;
      int index;
      for (index = 3; index < argc; index++)
      {
        if (!strcmp(argv[index], "--local-service"))
          account_name= "NT AUTHORITY\\LocalService";
        else
          extra_opt= argv[index];
      }

      if (argc == 4 || account_name)
        if (!default_service_handling(argv, argv[2], argv[2], file_path,
                                      extra_opt, account_name))
          return 0;
    }
    else if (argc == 1 && Service.IsService(MYSQL_SERVICENAME))
    {
      /* start the default service */
      start_mode= 1;
      Service.Init(MYSQL_SERVICENAME, mysql_service);
      return 0;
    }
  }
  /* Start as standalone server */
  Service.my_argc=argc;
  Service.my_argv=argv;
  mysql_service(NULL);
  return 0;
}
#endif


/*
  Execute all commands from a file. Used by the mysql_install_db script to
  create MySQL privilege tables without having to start a full MySQL server.
*/

static void bootstrap(FILE *file)
{
  DBUG_ENTER("bootstrap");

  THD *thd= new THD;
  thd->bootstrap=1;
  my_net_init(&thd->net,(st_vio*) 0);
  thd->max_client_packet_length= thd->net.max_packet;
  thd->security_ctx->master_access= ~(ulong)0;
  thd->thread_id= thd->variables.pseudo_thread_id= thread_id++;
  thread_count++;

  bootstrap_file=file;
#ifndef EMBEDDED_LIBRARY			// TODO:  Enable this
  if (pthread_create(&thd->real_id,&connection_attrib,handle_bootstrap,
		     (void*) thd))
  {
    sql_print_warning("Can't create thread to handle bootstrap");
    bootstrap_error=-1;
    DBUG_VOID_RETURN;
  }
  /* Wait for thread to die */
  (void) pthread_mutex_lock(&LOCK_thread_count);
  while (thread_count)
  {
    (void) pthread_cond_wait(&COND_thread_count,&LOCK_thread_count);
    DBUG_PRINT("quit",("One thread died (count=%u)",thread_count));
  }
  (void) pthread_mutex_unlock(&LOCK_thread_count);
#else
  thd->mysql= 0;
  handle_bootstrap((void *)thd);
#endif

  DBUG_VOID_RETURN;
}


static bool read_init_file(char *file_name)
{
  FILE *file;
  DBUG_ENTER("read_init_file");
  DBUG_PRINT("enter",("name: %s",file_name));
  if (!(file=my_fopen(file_name,O_RDONLY,MYF(MY_WME))))
    return(1);
  bootstrap(file);
  (void) my_fclose(file,MYF(MY_WME));
  return 0;
}


#ifndef EMBEDDED_LIBRARY

/*
   Simple scheduler that use the main thread to handle the request

   NOTES
     This is only used for debugging, when starting mysqld with
     --thread-handling=no-threads or --one-thread

     When we enter this function, LOCK_thread_count is hold!
*/
   
void handle_connection_in_main_thread(THD *thd)
{
  safe_mutex_assert_owner(&LOCK_thread_count);
  thread_cache_size=0;			// Safety
  threads.append(thd);
  (void) pthread_mutex_unlock(&LOCK_thread_count);
  handle_one_connection((void*) thd);
}


/*
  Scheduler that uses one thread per connection
*/

void create_thread_to_handle_connection(THD *thd)
{
  if (cached_thread_count > wake_thread)
  {
    /* Get thread from cache */
    thread_cache.append(thd);
    wake_thread++;
    pthread_cond_signal(&COND_thread_cache);
  }
  else
  {
    /* Create new thread to handle connection */
    int error;
    thread_created++;
    threads.append(thd);
    DBUG_PRINT("info",(("creating thread %lu"), thd->thread_id));
    thd->connect_time = time(NULL);
    if ((error=pthread_create(&thd->real_id,&connection_attrib,
                              handle_one_connection,
                              (void*) thd)))
    {
      /* purify: begin inspected */
      DBUG_PRINT("error",
                 ("Can't create thread to handle request (error %d)",
                  error));
      thread_count--;
      thd->killed= THD::KILL_CONNECTION;			// Safety
      (void) pthread_mutex_unlock(&LOCK_thread_count);
      statistic_increment(aborted_connects,&LOCK_status);
      net_printf_error(thd, ER_CANT_CREATE_THREAD, error);
      (void) pthread_mutex_lock(&LOCK_thread_count);
      close_connection(thd,0,0);
      delete thd;
      (void) pthread_mutex_unlock(&LOCK_thread_count);
      return;
      /* purecov: end */
    }
  }
  (void) pthread_mutex_unlock(&LOCK_thread_count);
  DBUG_PRINT("info",("Thread created"));
}


/*
  Create new thread to handle incoming connection.

  SYNOPSIS
    create_new_thread()
      thd in/out    Thread handle of future thread.

  DESCRIPTION
    This function will create new thread to handle the incoming
    connection.  If there are idle cached threads one will be used.
    'thd' will be pushed into 'threads'.

    In single-threaded mode (#define ONE_THREAD) connection will be
    handled inside this function.

  RETURN VALUE
    none
*/

static void create_new_thread(THD *thd)
{
  NET *net=&thd->net;
  DBUG_ENTER("create_new_thread");

  if (protocol_version > 9)
    net->return_errno=1;

  /* don't allow too many connections */
  if (thread_count - delayed_insert_threads >= max_connections+1 || abort_loop)
  {
    DBUG_PRINT("error",("Too many connections"));
    close_connection(thd, ER_CON_COUNT_ERROR, 1);
    delete thd;
    DBUG_VOID_RETURN;
  }
  pthread_mutex_lock(&LOCK_thread_count);
  thd->thread_id= thd->variables.pseudo_thread_id= thread_id++;

  /* Start a new thread to handle connection */
  thread_count++;

  if (thread_count - delayed_insert_threads > max_used_connections)
    max_used_connections= thread_count - delayed_insert_threads;

  thread_scheduler.add_connection(thd);
  DBUG_VOID_RETURN;
}
#endif /* EMBEDDED_LIBRARY */


#ifdef SIGNALS_DONT_BREAK_READ
inline void kill_broken_server()
{
  /* hack to get around signals ignored in syscalls for problem OS's */
  if (
#if !defined(__NETWARE__)
      unix_sock == INVALID_SOCKET ||
#endif
      (!opt_disable_networking && ip_sock == INVALID_SOCKET))
  {
    select_thread_in_use = 0;
    /* The following call will never return */
    kill_server(IF_NETWARE(MYSQL_KILL_SIGNAL, (void*) MYSQL_KILL_SIGNAL));
  }
}
#define MAYBE_BROKEN_SYSCALL kill_broken_server();
#else
#define MAYBE_BROKEN_SYSCALL
#endif

	/* Handle new connections and spawn new process to handle them */

#ifndef EMBEDDED_LIBRARY
pthread_handler_t handle_connections_sockets(void *arg __attribute__((unused)))
{
  my_socket sock,new_sock;
  uint error_count=0;
  uint max_used_connection= (uint) (max(ip_sock,unix_sock)+1);
  fd_set readFDs,clientFDs;
  THD *thd;
  struct sockaddr_in cAddr;
  int ip_flags=0,socket_flags=0,flags;
  st_vio *vio_tmp;
  DBUG_ENTER("handle_connections_sockets");

  LINT_INIT(new_sock);

  (void) my_pthread_getprio(pthread_self());		// For debugging

  FD_ZERO(&clientFDs);
  if (ip_sock != INVALID_SOCKET)
  {
    FD_SET(ip_sock,&clientFDs);
#ifdef HAVE_FCNTL
    ip_flags = fcntl(ip_sock, F_GETFL, 0);
#endif
  }
#ifdef HAVE_SYS_UN_H
  FD_SET(unix_sock,&clientFDs);
#ifdef HAVE_FCNTL
  socket_flags=fcntl(unix_sock, F_GETFL, 0);
#endif
#endif

  DBUG_PRINT("general",("Waiting for connections."));
  MAYBE_BROKEN_SYSCALL;
  while (!abort_loop)
  {
    readFDs=clientFDs;
#ifdef HPUX10
    if (select(max_used_connection,(int*) &readFDs,0,0,0) < 0)
      continue;
#else
    if (select((int) max_used_connection,&readFDs,0,0,0) < 0)
    {
      if (socket_errno != SOCKET_EINTR)
      {
	if (!select_errors++ && !abort_loop)	/* purecov: inspected */
	  sql_print_error("mysqld: Got error %d from select",socket_errno); /* purecov: inspected */
      }
      MAYBE_BROKEN_SYSCALL
      continue;
    }
#endif	/* HPUX10 */
    if (abort_loop)
    {
      MAYBE_BROKEN_SYSCALL;
      break;
    }

    /* Is this a new connection request ? */
#ifdef HAVE_SYS_UN_H
    if (FD_ISSET(unix_sock,&readFDs))
    {
      sock = unix_sock;
      flags= socket_flags;
    }
    else
#endif
    {
      sock = ip_sock;
      flags= ip_flags;
    }

#if !defined(NO_FCNTL_NONBLOCK)
    if (!(test_flags & TEST_BLOCKING))
    {
#if defined(O_NONBLOCK)
      fcntl(sock, F_SETFL, flags | O_NONBLOCK);
#elif defined(O_NDELAY)
      fcntl(sock, F_SETFL, flags | O_NDELAY);
#endif
    }
#endif /* NO_FCNTL_NONBLOCK */
    for (uint retry=0; retry < MAX_ACCEPT_RETRY; retry++)
    {
      size_socket length=sizeof(struct sockaddr_in);
      new_sock = accept(sock, my_reinterpret_cast(struct sockaddr *) (&cAddr),
			&length);
#ifdef __NETWARE__ 
      // TODO: temporary fix, waiting for TCP/IP fix - DEFECT000303149
      if ((new_sock == INVALID_SOCKET) && (socket_errno == EINVAL))
      {
        kill_server(SIGTERM);
      }
#endif
      if (new_sock != INVALID_SOCKET ||
	  (socket_errno != SOCKET_EINTR && socket_errno != SOCKET_EAGAIN))
	break;
      MAYBE_BROKEN_SYSCALL;
#if !defined(NO_FCNTL_NONBLOCK)
      if (!(test_flags & TEST_BLOCKING))
      {
	if (retry == MAX_ACCEPT_RETRY - 1)
	  fcntl(sock, F_SETFL, flags);		// Try without O_NONBLOCK
      }
#endif
    }
#if !defined(NO_FCNTL_NONBLOCK)
    if (!(test_flags & TEST_BLOCKING))
      fcntl(sock, F_SETFL, flags);
#endif
    if (new_sock == INVALID_SOCKET)
    {
      if ((error_count++ & 255) == 0)		// This can happen often
	sql_perror("Error in accept");
      MAYBE_BROKEN_SYSCALL;
      if (socket_errno == SOCKET_ENFILE || socket_errno == SOCKET_EMFILE)
	sleep(1);				// Give other threads some time
      continue;
    }

#ifdef HAVE_LIBWRAP
    {
      if (sock == ip_sock)
      {
	struct request_info req;
	signal(SIGCHLD, SIG_DFL);
	request_init(&req, RQ_DAEMON, libwrapName, RQ_FILE, new_sock, NULL);
	my_fromhost(&req);
	if (!my_hosts_access(&req))
	{
	  /*
	    This may be stupid but refuse() includes an exit(0)
	    which we surely don't want...
	    clean_exit() - same stupid thing ...
	  */
	  syslog(deny_severity, "refused connect from %s",
		 my_eval_client(&req));

	  /*
	    C++ sucks (the gibberish in front just translates the supplied
	    sink function pointer in the req structure from a void (*sink)();
	    to a void(*sink)(int) if you omit the cast, the C++ compiler
	    will cry...
	  */
	  if (req.sink)
	    ((void (*)(int))req.sink)(req.fd);

	  (void) shutdown(new_sock, SHUT_RDWR);
	  (void) closesocket(new_sock);
	  continue;
	}
      }
    }
#endif /* HAVE_LIBWRAP */

    {
      size_socket dummyLen;
      struct sockaddr dummy;
      dummyLen = sizeof(struct sockaddr);
      if (getsockname(new_sock,&dummy, &dummyLen) < 0)
      {
	sql_perror("Error on new connection socket");
	(void) shutdown(new_sock, SHUT_RDWR);
	(void) closesocket(new_sock);
	continue;
      }
    }

    /*
    ** Don't allow too many connections
    */

    if (!(thd= new THD))
    {
      (void) shutdown(new_sock, SHUT_RDWR);
      VOID(closesocket(new_sock));
      continue;
    }
    if (!(vio_tmp=vio_new(new_sock,
			  sock == unix_sock ? VIO_TYPE_SOCKET :
			  VIO_TYPE_TCPIP,
			  sock == unix_sock ? VIO_LOCALHOST: 0)) ||
	my_net_init(&thd->net,vio_tmp))
    {
      if (vio_tmp)
	vio_delete(vio_tmp);
      else
      {
	(void) shutdown(new_sock, SHUT_RDWR);
	(void) closesocket(new_sock);
      }
      delete thd;
      continue;
    }
    if (sock == unix_sock)
      thd->security_ctx->host=(char*) my_localhost;

    create_new_thread(thd);
  }

  decrement_handler_count();
  DBUG_RETURN(0);
}


#ifdef __NT__
pthread_handler_t handle_connections_namedpipes(void *arg)
{
  HANDLE hConnectedPipe;
  BOOL fConnected;
  THD *thd;
  my_thread_init();
  DBUG_ENTER("handle_connections_namedpipes");
  (void) my_pthread_getprio(pthread_self());		// For debugging

  DBUG_PRINT("general",("Waiting for named pipe connections."));
  while (!abort_loop)
  {
    /* wait for named pipe connection */
    fConnected = ConnectNamedPipe(hPipe, NULL);
    if (abort_loop)
      break;
    if (!fConnected)
      fConnected = GetLastError() == ERROR_PIPE_CONNECTED;
    if (!fConnected)
    {
      CloseHandle(hPipe);
      if ((hPipe= CreateNamedPipe(pipe_name,
                                  PIPE_ACCESS_DUPLEX,
                                  PIPE_TYPE_BYTE |
                                  PIPE_READMODE_BYTE |
                                  PIPE_WAIT,
                                  PIPE_UNLIMITED_INSTANCES,
                                  (int) global_system_variables.
                                  net_buffer_length,
                                  (int) global_system_variables.
                                  net_buffer_length,
                                  NMPWAIT_USE_DEFAULT_WAIT,
                                  &saPipeSecurity)) ==
	  INVALID_HANDLE_VALUE)
      {
	sql_perror("Can't create new named pipe!");
	break;					// Abort
      }
    }
    hConnectedPipe = hPipe;
    /* create new pipe for new connection */
    if ((hPipe = CreateNamedPipe(pipe_name,
				 PIPE_ACCESS_DUPLEX,
				 PIPE_TYPE_BYTE |
				 PIPE_READMODE_BYTE |
				 PIPE_WAIT,
				 PIPE_UNLIMITED_INSTANCES,
				 (int) global_system_variables.net_buffer_length,
				 (int) global_system_variables.net_buffer_length,
				 NMPWAIT_USE_DEFAULT_WAIT,
				 &saPipeSecurity)) ==
	INVALID_HANDLE_VALUE)
    {
      sql_perror("Can't create new named pipe!");
      hPipe=hConnectedPipe;
      continue;					// We have to try again
    }

    if (!(thd = new THD))
    {
      DisconnectNamedPipe(hConnectedPipe);
      CloseHandle(hConnectedPipe);
      continue;
    }
    if (!(thd->net.vio = vio_new_win32pipe(hConnectedPipe)) ||
	my_net_init(&thd->net, thd->net.vio))
    {
      close_connection(thd, ER_OUT_OF_RESOURCES, 1);
      delete thd;
      continue;
    }
    /* Host is unknown */
    thd->security_ctx->host= my_strdup(my_localhost, MYF(0));
    create_new_thread(thd);
  }

  decrement_handler_count();
  DBUG_RETURN(0);
}
#endif /* __NT__ */


/*
  Thread of shared memory's service

  SYNOPSIS
    handle_connections_shared_memory()
    arg                              Arguments of thread
*/

#ifdef HAVE_SMEM
pthread_handler_t handle_connections_shared_memory(void *arg)
{
  /* file-mapping object, use for create shared memory */
  HANDLE handle_connect_file_map= 0;
  char  *handle_connect_map= 0;                 // pointer on shared memory
  HANDLE event_connect_answer= 0;
  ulong smem_buffer_length= shared_memory_buffer_length + 4;
  ulong connect_number= 1;
  char *tmp= NULL;
  char *suffix_pos;
  char connect_number_char[22], *p;
  const char *errmsg= 0;
  SECURITY_ATTRIBUTES *sa_event= 0, *sa_mapping= 0;
  my_thread_init();
  DBUG_ENTER("handle_connections_shared_memorys");
  DBUG_PRINT("general",("Waiting for allocated shared memory."));

  /*
     get enough space base-name + '_' + longest suffix we might ever send
   */
  if (!(tmp= (char *)my_malloc(strlen(shared_memory_base_name) + 32L, MYF(MY_FAE))))
    goto error;

  if (my_security_attr_create(&sa_event, &errmsg,
                              GENERIC_ALL, SYNCHRONIZE | EVENT_MODIFY_STATE))
    goto error;

  if (my_security_attr_create(&sa_mapping, &errmsg,
                             GENERIC_ALL, FILE_MAP_READ | FILE_MAP_WRITE))
    goto error;

  /*
    The name of event and file-mapping events create agree next rule:
      shared_memory_base_name+unique_part
    Where:
      shared_memory_base_name is unique value for each server
      unique_part is unique value for each object (events and file-mapping)
  */
  suffix_pos= strxmov(tmp,shared_memory_base_name,"_",NullS);
  strmov(suffix_pos, "CONNECT_REQUEST");
  if ((smem_event_connect_request= CreateEvent(sa_event,
                                               FALSE, FALSE, tmp)) == 0)
  {
    errmsg= "Could not create request event";
    goto error;
  }
  strmov(suffix_pos, "CONNECT_ANSWER");
  if ((event_connect_answer= CreateEvent(sa_event, FALSE, FALSE, tmp)) == 0)
  {
    errmsg="Could not create answer event";
    goto error;
  }
  strmov(suffix_pos, "CONNECT_DATA");
  if ((handle_connect_file_map=
       CreateFileMapping(INVALID_HANDLE_VALUE, sa_mapping,
                         PAGE_READWRITE, 0, sizeof(connect_number), tmp)) == 0)
  {
    errmsg= "Could not create file mapping";
    goto error;
  }
  if ((handle_connect_map= (char *)MapViewOfFile(handle_connect_file_map,
						  FILE_MAP_WRITE,0,0,
						  sizeof(DWORD))) == 0)
  {
    errmsg= "Could not create shared memory service";
    goto error;
  }

  while (!abort_loop)
  {
    /* Wait a request from client */
    WaitForSingleObject(smem_event_connect_request,INFINITE);

    /*
       it can be after shutdown command
    */
    if (abort_loop)
      goto error;

    HANDLE handle_client_file_map= 0;
    char  *handle_client_map= 0;
    HANDLE event_client_wrote= 0;
    HANDLE event_client_read= 0;    // for transfer data server <-> client
    HANDLE event_server_wrote= 0;
    HANDLE event_server_read= 0;
    HANDLE event_conn_closed= 0;
    THD *thd= 0;

    p= int10_to_str(connect_number, connect_number_char, 10);
    /*
      The name of event and file-mapping events create agree next rule:
        shared_memory_base_name+unique_part+number_of_connection
        Where:
	  shared_memory_base_name is uniquel value for each server
	  unique_part is unique value for each object (events and file-mapping)
	  number_of_connection is connection-number between server and client
    */
    suffix_pos= strxmov(tmp,shared_memory_base_name,"_",connect_number_char,
			 "_",NullS);
    strmov(suffix_pos, "DATA");
    if ((handle_client_file_map=
         CreateFileMapping(INVALID_HANDLE_VALUE, sa_mapping,
                           PAGE_READWRITE, 0, smem_buffer_length, tmp)) == 0)
    {
      errmsg= "Could not create file mapping";
      goto errorconn;
    }
    if ((handle_client_map= (char*)MapViewOfFile(handle_client_file_map,
						  FILE_MAP_WRITE,0,0,
						  smem_buffer_length)) == 0)
    {
      errmsg= "Could not create memory map";
      goto errorconn;
    }
    strmov(suffix_pos, "CLIENT_WROTE");
    if ((event_client_wrote= CreateEvent(sa_event, FALSE, FALSE, tmp)) == 0)
    {
      errmsg= "Could not create client write event";
      goto errorconn;
    }
    strmov(suffix_pos, "CLIENT_READ");
    if ((event_client_read= CreateEvent(sa_event, FALSE, FALSE, tmp)) == 0)
    {
      errmsg= "Could not create client read event";
      goto errorconn;
    }
    strmov(suffix_pos, "SERVER_READ");
    if ((event_server_read= CreateEvent(sa_event, FALSE, FALSE, tmp)) == 0)
    {
      errmsg= "Could not create server read event";
      goto errorconn;
    }
    strmov(suffix_pos, "SERVER_WROTE");
    if ((event_server_wrote= CreateEvent(sa_event,
                                         FALSE, FALSE, tmp)) == 0)
    {
      errmsg= "Could not create server write event";
      goto errorconn;
    }
    strmov(suffix_pos, "CONNECTION_CLOSED");
    if ((event_conn_closed= CreateEvent(sa_event,
                                        TRUE, FALSE, tmp)) == 0)
    {
      errmsg= "Could not create closed connection event";
      goto errorconn;
    }
    if (abort_loop)
      goto errorconn;
    if (!(thd= new THD))
      goto errorconn;
    /* Send number of connection to client */
    int4store(handle_connect_map, connect_number);
    if (!SetEvent(event_connect_answer))
    {
      errmsg= "Could not send answer event";
      goto errorconn;
    }
    /* Set event that client should receive data */
    if (!SetEvent(event_client_read))
    {
      errmsg= "Could not set client to read mode";
      goto errorconn;
    }
    if (!(thd->net.vio= vio_new_win32shared_memory(&thd->net,
                                                   handle_client_file_map,
                                                   handle_client_map,
                                                   event_client_wrote,
                                                   event_client_read,
                                                   event_server_wrote,
                                                   event_server_read,
                                                   event_conn_closed)) ||
                        my_net_init(&thd->net, thd->net.vio))
    {
      close_connection(thd, ER_OUT_OF_RESOURCES, 1);
      errmsg= 0;
      goto errorconn;
    }
    thd->security_ctx->host= my_strdup(my_localhost, MYF(0)); /* Host is unknown */
    create_new_thread(thd);
    connect_number++;
    continue;

errorconn:
    /* Could not form connection;  Free used handlers/memort and retry */
    if (errmsg)
    {
      char buff[180];
      strxmov(buff, "Can't create shared memory connection: ", errmsg, ".",
	      NullS);
      sql_perror(buff);
    }
    if (handle_client_file_map) 
      CloseHandle(handle_client_file_map);
    if (handle_client_map)
      UnmapViewOfFile(handle_client_map);
    if (event_server_wrote)
      CloseHandle(event_server_wrote);
    if (event_server_read)
      CloseHandle(event_server_read);
    if (event_client_wrote)
      CloseHandle(event_client_wrote);
    if (event_client_read)
      CloseHandle(event_client_read);
    if (event_conn_closed)
      CloseHandle(event_conn_closed);
    delete thd;
  }

  /* End shared memory handling */
error:
  if (tmp)
    my_free(tmp, MYF(0));

  if (errmsg)
  {
    char buff[180];
    strxmov(buff, "Can't create shared memory service: ", errmsg, ".", NullS);
    sql_perror(buff);
  }
  my_security_attr_free(sa_event);
  my_security_attr_free(sa_mapping);
  if (handle_connect_map)	UnmapViewOfFile(handle_connect_map);
  if (handle_connect_file_map)	CloseHandle(handle_connect_file_map);
  if (event_connect_answer)	CloseHandle(event_connect_answer);
  if (smem_event_connect_request) CloseHandle(smem_event_connect_request);

  decrement_handler_count();
  DBUG_RETURN(0);
}
#endif /* HAVE_SMEM */
#endif /* EMBEDDED_LIBRARY */


/****************************************************************************
  Handle start options
******************************************************************************/

enum options_mysqld
{
  OPT_ISAM_LOG=256,            OPT_SKIP_NEW, 
  OPT_SKIP_GRANT,              OPT_SKIP_LOCK, 
  OPT_ENABLE_LOCK,             OPT_USE_LOCKING,
  OPT_SOCKET,                  OPT_UPDATE_LOG,
  OPT_BIN_LOG,                 OPT_SKIP_RESOLVE,
  OPT_SKIP_NETWORKING,         OPT_BIN_LOG_INDEX,
  OPT_BIND_ADDRESS,            OPT_PID_FILE,
  OPT_SKIP_PRIOR,              OPT_BIG_TABLES,
  OPT_STANDALONE,              OPT_ONE_THREAD,
  OPT_CONSOLE,                 OPT_LOW_PRIORITY_UPDATES,
  OPT_SKIP_HOST_CACHE,         OPT_SHORT_LOG_FORMAT,
  OPT_FLUSH,                   OPT_SAFE,
  OPT_BOOTSTRAP,               OPT_SKIP_SHOW_DB,
  OPT_STORAGE_ENGINE,          OPT_INIT_FILE,
  OPT_DELAY_KEY_WRITE_ALL,     OPT_SLOW_QUERY_LOG,
  OPT_DELAY_KEY_WRITE,	       OPT_CHARSETS_DIR,
  OPT_MASTER_HOST,             OPT_MASTER_USER,
  OPT_MASTER_PASSWORD,         OPT_MASTER_PORT,
  OPT_MASTER_INFO_FILE,        OPT_MASTER_CONNECT_RETRY,
  OPT_MASTER_RETRY_COUNT,      OPT_LOG_TC, OPT_LOG_TC_SIZE,
  OPT_MASTER_SSL,              OPT_MASTER_SSL_KEY,
  OPT_MASTER_SSL_CERT,         OPT_MASTER_SSL_CAPATH,
  OPT_MASTER_SSL_CIPHER,       OPT_MASTER_SSL_CA,
  OPT_SQL_BIN_UPDATE_SAME,     OPT_REPLICATE_DO_DB,
  OPT_REPLICATE_IGNORE_DB,     OPT_LOG_SLAVE_UPDATES,
  OPT_BINLOG_DO_DB,            OPT_BINLOG_IGNORE_DB,
  OPT_BINLOG_FORMAT,
#ifndef DBUG_OFF
  OPT_BINLOG_SHOW_XID,
#endif
  OPT_BINLOG_ROWS_EVENT_MAX_SIZE, 
  OPT_WANT_CORE,               OPT_CONCURRENT_INSERT,
  OPT_MEMLOCK,                 OPT_MYISAM_RECOVER,
  OPT_REPLICATE_REWRITE_DB,    OPT_SERVER_ID,
  OPT_SKIP_SLAVE_START,        OPT_SAFE_SHOW_DB, 
  OPT_SAFEMALLOC_MEM_LIMIT,    OPT_REPLICATE_DO_TABLE,
  OPT_REPLICATE_IGNORE_TABLE,  OPT_REPLICATE_WILD_DO_TABLE,
  OPT_REPLICATE_WILD_IGNORE_TABLE, OPT_REPLICATE_SAME_SERVER_ID,
  OPT_DISCONNECT_SLAVE_EVENT_COUNT, OPT_TC_HEURISTIC_RECOVER,
  OPT_ABORT_SLAVE_EVENT_COUNT,
  OPT_LOG_BIN_TRUST_FUNCTION_CREATORS,
  OPT_ENGINE_CONDITION_PUSHDOWN, OPT_NDB_CONNECTSTRING, 
  OPT_NDB_USE_EXACT_COUNT, OPT_NDB_USE_TRANSACTIONS,
  OPT_NDB_FORCE_SEND, OPT_NDB_AUTOINCREMENT_PREFETCH_SZ,
  OPT_NDB_SHM, OPT_NDB_OPTIMIZED_NODE_SELECTION, OPT_NDB_CACHE_CHECK_TIME,
  OPT_NDB_MGMD, OPT_NDB_NODEID,
  OPT_NDB_DISTRIBUTION,
  OPT_NDB_INDEX_STAT_ENABLE,
  OPT_NDB_EXTRA_LOGGING,
  OPT_NDB_REPORT_THRESH_BINLOG_EPOCH_SLIP,
  OPT_NDB_REPORT_THRESH_BINLOG_MEM_USAGE,
  OPT_NDB_USE_COPYING_ALTER_TABLE,
  OPT_SKIP_SAFEMALLOC,
  OPT_TEMP_POOL, OPT_TX_ISOLATION, OPT_COMPLETION_TYPE,
  OPT_SKIP_STACK_TRACE, OPT_SKIP_SYMLINKS,
  OPT_MAX_BINLOG_DUMP_EVENTS, OPT_SPORADIC_BINLOG_DUMP_FAIL,
  OPT_SAFE_USER_CREATE, OPT_SQL_MODE,
  OPT_HAVE_NAMED_PIPE,
  OPT_DO_PSTACK, OPT_EVENT_SCHEDULER, OPT_REPORT_HOST,
  OPT_REPORT_USER, OPT_REPORT_PASSWORD, OPT_REPORT_PORT,
  OPT_SHOW_SLAVE_AUTH_INFO,
  OPT_SLAVE_LOAD_TMPDIR, OPT_NO_MIX_TYPE,
  OPT_RPL_RECOVERY_RANK,OPT_INIT_RPL_ROLE,
  OPT_RELAY_LOG, OPT_RELAY_LOG_INDEX, OPT_RELAY_LOG_INFO_FILE,
  OPT_SLAVE_SKIP_ERRORS, OPT_DES_KEY_FILE, OPT_LOCAL_INFILE,
  OPT_SSL_SSL, OPT_SSL_KEY, OPT_SSL_CERT, OPT_SSL_CA,
  OPT_SSL_CAPATH, OPT_SSL_CIPHER,
  OPT_BACK_LOG, OPT_BINLOG_CACHE_SIZE,
  OPT_CONNECT_TIMEOUT, OPT_DELAYED_INSERT_TIMEOUT,
  OPT_DELAYED_INSERT_LIMIT, OPT_DELAYED_QUEUE_SIZE,
  OPT_FLUSH_TIME, OPT_FT_MIN_WORD_LEN, OPT_FT_BOOLEAN_SYNTAX,
  OPT_FT_MAX_WORD_LEN, OPT_FT_QUERY_EXPANSION_LIMIT, OPT_FT_STOPWORD_FILE,
  OPT_INTERACTIVE_TIMEOUT, OPT_JOIN_BUFF_SIZE,
  OPT_KEY_BUFFER_SIZE, OPT_KEY_CACHE_BLOCK_SIZE,
  OPT_KEY_CACHE_DIVISION_LIMIT, OPT_KEY_CACHE_AGE_THRESHOLD,
  OPT_LONG_QUERY_TIME,
  OPT_LOWER_CASE_TABLE_NAMES, OPT_MAX_ALLOWED_PACKET,
  OPT_MAX_BINLOG_CACHE_SIZE, OPT_MAX_BINLOG_SIZE,
  OPT_MAX_CONNECTIONS, OPT_MAX_CONNECT_ERRORS,
  OPT_MAX_DELAYED_THREADS, OPT_MAX_HEP_TABLE_SIZE,
  OPT_MAX_JOIN_SIZE, OPT_MAX_PREPARED_STMT_COUNT,
  OPT_MAX_RELAY_LOG_SIZE, OPT_MAX_SORT_LENGTH,
  OPT_MAX_SEEKS_FOR_KEY, OPT_MAX_TMP_TABLES, OPT_MAX_USER_CONNECTIONS,
  OPT_MAX_LENGTH_FOR_SORT_DATA,
  OPT_MAX_WRITE_LOCK_COUNT, OPT_BULK_INSERT_BUFFER_SIZE,
  OPT_MAX_ERROR_COUNT, OPT_MULTI_RANGE_COUNT, OPT_MYISAM_DATA_POINTER_SIZE,

  OPT_MYISAM_BLOCK_SIZE, OPT_MYISAM_MAX_EXTRA_SORT_FILE_SIZE,
  OPT_MYISAM_MAX_SORT_FILE_SIZE, OPT_MYISAM_SORT_BUFFER_SIZE,
  OPT_MYISAM_USE_MMAP, OPT_MYISAM_REPAIR_THREADS,
  OPT_MYISAM_STATS_METHOD,

  OPT_MARIA_BLOCK_SIZE,
  OPT_MARIA_MAX_SORT_FILE_SIZE, OPT_MARIA_SORT_BUFFER_SIZE,
  OPT_MARIA_USE_MMAP, OPT_MARIA_REPAIR_THREADS,
  OPT_MARIA_STATS_METHOD,

  OPT_NET_BUFFER_LENGTH, OPT_NET_RETRY_COUNT,
  OPT_NET_READ_TIMEOUT, OPT_NET_WRITE_TIMEOUT,
  OPT_OPEN_FILES_LIMIT,
  OPT_PRELOAD_BUFFER_SIZE,
  OPT_QUERY_CACHE_LIMIT, OPT_QUERY_CACHE_MIN_RES_UNIT, OPT_QUERY_CACHE_SIZE,
  OPT_QUERY_CACHE_TYPE, OPT_QUERY_CACHE_WLOCK_INVALIDATE, OPT_RECORD_BUFFER,
  OPT_RECORD_RND_BUFFER, OPT_DIV_PRECINCREMENT, OPT_RELAY_LOG_SPACE_LIMIT,
  OPT_RELAY_LOG_PURGE,
  OPT_SLAVE_NET_TIMEOUT, OPT_SLAVE_COMPRESSED_PROTOCOL, OPT_SLOW_LAUNCH_TIME,
  OPT_SLAVE_TRANS_RETRIES, OPT_READONLY, OPT_DEBUGGING,
  OPT_SORT_BUFFER, OPT_TABLE_OPEN_CACHE, OPT_TABLE_DEF_CACHE,
  OPT_THREAD_CONCURRENCY, OPT_THREAD_CACHE_SIZE,
  OPT_TMP_TABLE_SIZE, OPT_THREAD_STACK,
  OPT_WAIT_TIMEOUT, 
  OPT_ERROR_LOG_FILE,
  OPT_DEFAULT_WEEK_FORMAT,
  OPT_RANGE_ALLOC_BLOCK_SIZE, OPT_ALLOW_SUSPICIOUS_UDFS,
  OPT_QUERY_ALLOC_BLOCK_SIZE, OPT_QUERY_PREALLOC_SIZE,
  OPT_TRANS_ALLOC_BLOCK_SIZE, OPT_TRANS_PREALLOC_SIZE,
  OPT_SYNC_FRM, OPT_SYNC_BINLOG,
  OPT_SYNC_REPLICATION,
  OPT_SYNC_REPLICATION_SLAVE_ID,
  OPT_SYNC_REPLICATION_TIMEOUT,
  OPT_ENABLE_SHARED_MEMORY,
  OPT_SHARED_MEMORY_BASE_NAME,
  OPT_OLD_PASSWORDS,
  OPT_OLD_ALTER_TABLE,
  OPT_EXPIRE_LOGS_DAYS,
  OPT_GROUP_CONCAT_MAX_LEN,
  OPT_DEFAULT_COLLATION,
  OPT_CHARACTER_SET_CLIENT_HANDSHAKE,
  OPT_CHARACTER_SET_FILESYSTEM,
  OPT_LC_TIME_NAMES,
  OPT_INIT_CONNECT,
  OPT_INIT_SLAVE,
  OPT_SECURE_AUTH,
  OPT_DATE_FORMAT,
  OPT_TIME_FORMAT,
  OPT_DATETIME_FORMAT,
  OPT_LOG_QUERIES_NOT_USING_INDEXES,
  OPT_DEFAULT_TIME_ZONE,
  OPT_SYSDATE_IS_NOW,
  OPT_OPTIMIZER_SEARCH_DEPTH,
  OPT_OPTIMIZER_PRUNE_LEVEL,
  OPT_UPDATABLE_VIEWS_WITH_LIMIT,
  OPT_SP_AUTOMATIC_PRIVILEGES,
  OPT_MAX_SP_RECURSION_DEPTH,
  OPT_AUTO_INCREMENT, OPT_AUTO_INCREMENT_OFFSET,
  OPT_ENABLE_LARGE_PAGES,
  OPT_TIMED_MUTEXES,
  OPT_OLD_STYLE_USER_LIMITS,
  OPT_LOG_SLOW_ADMIN_STATEMENTS,
  OPT_TABLE_LOCK_WAIT_TIMEOUT,
  OPT_PLUGIN_LOAD,
  OPT_PLUGIN_DIR,
  OPT_LOG_OUTPUT,
  OPT_PORT_OPEN_TIMEOUT,
  OPT_GENERAL_LOG,
  OPT_SLOW_LOG,
  OPT_THREAD_HANDLING,
  OPT_INNODB_ROLLBACK_ON_TIMEOUT,
  OPT_SECURE_FILE_PRIV,
  OPT_OLD_MODE
};


#define LONG_TIMEOUT ((ulong) 3600L*24L*365L)

struct my_option my_long_options[] =
{
  {"help", '?', "Display this help and exit.", 
   (uchar**) &opt_help, (uchar**) &opt_help, 0, GET_BOOL, NO_ARG, 0, 0, 0, 0,
   0, 0},
#ifdef HAVE_REPLICATION
  {"abort-slave-event-count", OPT_ABORT_SLAVE_EVENT_COUNT,
   "Option used by mysql-test for debugging and testing of replication.",
   (uchar**) &abort_slave_event_count,  (uchar**) &abort_slave_event_count,
   0, GET_INT, REQUIRED_ARG, 0, 0, 0, 0, 0, 0},
#endif /* HAVE_REPLICATION */
  {"allow-suspicious-udfs", OPT_ALLOW_SUSPICIOUS_UDFS,
   "Allows use of UDFs consisting of only one symbol xxx() "
   "without corresponding xxx_init() or xxx_deinit(). That also means "
   "that one can load any function from any library, for example exit() "
   "from libc.so",
   (uchar**) &opt_allow_suspicious_udfs, (uchar**) &opt_allow_suspicious_udfs,
   0, GET_BOOL, NO_ARG, 0, 0, 0, 0, 0, 0},
  {"ansi", 'a', "Use ANSI SQL syntax instead of MySQL syntax. This mode will also set transaction isolation level 'serializable'.", 0, 0, 0,
   GET_NO_ARG, NO_ARG, 0, 0, 0, 0, 0, 0},
  {"auto-increment-increment", OPT_AUTO_INCREMENT,
   "Auto-increment columns are incremented by this",
   (uchar**) &global_system_variables.auto_increment_increment,
   (uchar**) &max_system_variables.auto_increment_increment, 0, GET_ULONG,
   OPT_ARG, 1, 1, 65535, 0, 1, 0 },
  {"auto-increment-offset", OPT_AUTO_INCREMENT_OFFSET,
   "Offset added to Auto-increment columns. Used when auto-increment-increment != 1",
   (uchar**) &global_system_variables.auto_increment_offset,
   (uchar**) &max_system_variables.auto_increment_offset, 0, GET_ULONG, OPT_ARG,
   1, 1, 65535, 0, 1, 0 },
  {"automatic-sp-privileges", OPT_SP_AUTOMATIC_PRIVILEGES,
   "Creating and dropping stored procedures alters ACLs. Disable with --skip-automatic-sp-privileges.",
   (uchar**) &sp_automatic_privileges, (uchar**) &sp_automatic_privileges,
   0, GET_BOOL, NO_ARG, 1, 0, 0, 0, 0, 0},
  {"basedir", 'b',
   "Path to installation directory. All paths are usually resolved relative to this.",
   (uchar**) &mysql_home_ptr, (uchar**) &mysql_home_ptr, 0, GET_STR, REQUIRED_ARG,
   0, 0, 0, 0, 0, 0},
  {"big-tables", OPT_BIG_TABLES,
   "Allow big result sets by saving all temporary sets on file (Solves most 'table full' errors).",
   0, 0, 0, GET_NO_ARG, NO_ARG, 0, 0, 0, 0, 0, 0},
  {"bind-address", OPT_BIND_ADDRESS, "IP address to bind to.",
   (uchar**) &my_bind_addr_str, (uchar**) &my_bind_addr_str, 0, GET_STR,
   REQUIRED_ARG, 0, 0, 0, 0, 0, 0},
  {"binlog_format", OPT_BINLOG_FORMAT,
   "Does not have any effect without '--log-bin'. "
   "Tell the master the form of binary logging to use: either 'row' for "
   "row-based binary logging, or 'statement' for statement-based binary "
   "logging, or 'mixed'. 'mixed' is statement-based binary logging except "
   "for those statements where only row-based is correct: those which "
   "involve user-defined functions (i.e. UDFs) or the UUID() function; for "
   "those, row-based binary logging is automatically used. "
#ifdef HAVE_NDB_BINLOG
   "If ndbcluster is enabled and binlog_format is `mixed', the format switches"
   " to 'row' and back implicitly per each query accessing a NDB table."
#endif
   ,(uchar**) &opt_binlog_format, (uchar**) &opt_binlog_format,
   0, GET_STR, REQUIRED_ARG, 0, 0, 0, 0, 0, 0},
  {"binlog-do-db", OPT_BINLOG_DO_DB,
   "Tells the master it should log updates for the specified database, and exclude all others not explicitly mentioned.",
   0, 0, 0, GET_STR, REQUIRED_ARG, 0, 0, 0, 0, 0, 0},
  {"binlog-ignore-db", OPT_BINLOG_IGNORE_DB,
   "Tells the master that updates to the given database should not be logged tothe binary log.",
   0, 0, 0, GET_STR, REQUIRED_ARG, 0, 0, 0, 0, 0, 0},
  {"binlog-row-event-max-size", OPT_BINLOG_ROWS_EVENT_MAX_SIZE,
   "The maximum size of a row-based binary log event in bytes. Rows will be "
   "grouped into events smaller than this size if possible. "
   "The value has to be a multiple of 256.",
   (uchar**) &opt_binlog_rows_event_max_size, 
   (uchar**) &opt_binlog_rows_event_max_size, 0, 
   GET_ULONG, REQUIRED_ARG, 
   /* def_value */ 1024, /* min_value */  256, /* max_value */ ULONG_MAX, 
   /* sub_size */     0, /* block_size */ 256, 
   /* app_type */ 0
  },
#ifndef DISABLE_GRANT_OPTIONS
  {"bootstrap", OPT_BOOTSTRAP, "Used by mysql installation scripts.", 0, 0, 0,
   GET_NO_ARG, NO_ARG, 0, 0, 0, 0, 0, 0},
#endif
  {"character-set-client-handshake", OPT_CHARACTER_SET_CLIENT_HANDSHAKE,
   "Don't ignore client side character set value sent during handshake.",
   (uchar**) &opt_character_set_client_handshake,
   (uchar**) &opt_character_set_client_handshake,
    0, GET_BOOL, NO_ARG, 1, 0, 0, 0, 0, 0},
  {"character-set-filesystem", OPT_CHARACTER_SET_FILESYSTEM,
   "Set the filesystem character set.",
   (uchar**) &character_set_filesystem_name,
   (uchar**) &character_set_filesystem_name,
   0, GET_STR, REQUIRED_ARG, 0, 0, 0, 0, 0, 0 },
  {"character-set-server", 'C', "Set the default character set.",
   (uchar**) &default_character_set_name, (uchar**) &default_character_set_name,
   0, GET_STR, REQUIRED_ARG, 0, 0, 0, 0, 0, 0 },
  {"character-sets-dir", OPT_CHARSETS_DIR,
   "Directory where character sets are.", (uchar**) &charsets_dir,
   (uchar**) &charsets_dir, 0, GET_STR, REQUIRED_ARG, 0, 0, 0, 0, 0, 0},
  {"chroot", 'r', "Chroot mysqld daemon during startup.",
   (uchar**) &mysqld_chroot, (uchar**) &mysqld_chroot, 0, GET_STR, REQUIRED_ARG,
   0, 0, 0, 0, 0, 0},
  {"collation-server", OPT_DEFAULT_COLLATION, "Set the default collation.",
   (uchar**) &default_collation_name, (uchar**) &default_collation_name,
   0, GET_STR, REQUIRED_ARG, 0, 0, 0, 0, 0, 0 },
  {"completion-type", OPT_COMPLETION_TYPE, "Default completion type.",
   (uchar**) &global_system_variables.completion_type,
   (uchar**) &max_system_variables.completion_type, 0, GET_ULONG,
   REQUIRED_ARG, 0, 0, 2, 0, 1, 0},
  {"concurrent-insert", OPT_CONCURRENT_INSERT,
   "Use concurrent insert with MyISAM. Disable with --concurrent-insert=0",
   (uchar**) &myisam_concurrent_insert, (uchar**) &myisam_concurrent_insert,
   0, GET_LONG, OPT_ARG, 1, 0, 2, 0, 0, 0},
  {"console", OPT_CONSOLE, "Write error output on screen; Don't remove the console window on windows.",
   (uchar**) &opt_console, (uchar**) &opt_console, 0, GET_BOOL, NO_ARG, 0, 0, 0,
   0, 0, 0},
  {"core-file", OPT_WANT_CORE, "Write core on errors.", 0, 0, 0, GET_NO_ARG,
   NO_ARG, 0, 0, 0, 0, 0, 0},
  {"datadir", 'h', "Path to the database root.", (uchar**) &mysql_data_home,
   (uchar**) &mysql_data_home, 0, GET_STR, REQUIRED_ARG, 0, 0, 0, 0, 0, 0},
#ifndef DBUG_OFF
  {"debug", '#', "Debug log.", (uchar**) &default_dbug_option,
   (uchar**) &default_dbug_option, 0, GET_STR, OPT_ARG, 0, 0, 0, 0, 0, 0},
#endif
  {"default-character-set", 'C', "Set the default character set (deprecated option, use --character-set-server instead).",
   (uchar**) &default_character_set_name, (uchar**) &default_character_set_name,
   0, GET_STR, REQUIRED_ARG, 0, 0, 0, 0, 0, 0 },
  {"default-collation", OPT_DEFAULT_COLLATION, "Set the default collation (deprecated option, use --collation-server instead).",
   (uchar**) &default_collation_name, (uchar**) &default_collation_name,
   0, GET_STR, REQUIRED_ARG, 0, 0, 0, 0, 0, 0 },
  {"default-storage-engine", OPT_STORAGE_ENGINE,
   "Set the default storage engine (table type) for tables.",
   (uchar**)&default_storage_engine_str, (uchar**)&default_storage_engine_str,
   0, GET_STR, REQUIRED_ARG, 0, 0, 0, 0, 0, 0},
  {"default-table-type", OPT_STORAGE_ENGINE,
   "(deprecated) Use --default-storage-engine.",
   (uchar**)&default_storage_engine_str, (uchar**)&default_storage_engine_str,
   0, GET_STR, REQUIRED_ARG, 0, 0, 0, 0, 0, 0},
  {"default-time-zone", OPT_DEFAULT_TIME_ZONE, "Set the default time zone.",
   (uchar**) &default_tz_name, (uchar**) &default_tz_name,
   0, GET_STR, REQUIRED_ARG, 0, 0, 0, 0, 0, 0 },
  {"delay-key-write", OPT_DELAY_KEY_WRITE, "Type of DELAY_KEY_WRITE.",
   0,0,0, GET_STR, OPT_ARG, 0, 0, 0, 0, 0, 0},
  {"delay-key-write-for-all-tables", OPT_DELAY_KEY_WRITE_ALL,
   "Don't flush key buffers between writes for any MyISAM table (Deprecated option, use --delay-key-write=all instead).",
   0, 0, 0, GET_NO_ARG, NO_ARG, 0, 0, 0, 0, 0, 0},
#ifdef HAVE_OPENSSL
  {"des-key-file", OPT_DES_KEY_FILE,
   "Load keys for des_encrypt() and des_encrypt from given file.",
   (uchar**) &des_key_file, (uchar**) &des_key_file, 0, GET_STR, REQUIRED_ARG,
   0, 0, 0, 0, 0, 0},
#endif /* HAVE_OPENSSL */
#ifdef HAVE_REPLICATION
  {"disconnect-slave-event-count", OPT_DISCONNECT_SLAVE_EVENT_COUNT,
   "Option used by mysql-test for debugging and testing of replication.",
   (uchar**) &disconnect_slave_event_count,
   (uchar**) &disconnect_slave_event_count, 0, GET_INT, REQUIRED_ARG, 0, 0, 0,
   0, 0, 0},
#endif /* HAVE_REPLICATION */
  {"enable-locking", OPT_ENABLE_LOCK,
   "Deprecated option, use --external-locking instead.",
   (uchar**) &opt_external_locking, (uchar**) &opt_external_locking,
   0, GET_BOOL, NO_ARG, 0, 0, 0, 0, 0, 0},
#ifdef __NT__
  {"enable-named-pipe", OPT_HAVE_NAMED_PIPE, "Enable the named pipe (NT).",
   (uchar**) &opt_enable_named_pipe, (uchar**) &opt_enable_named_pipe, 0, GET_BOOL,
   NO_ARG, 0, 0, 0, 0, 0, 0},
#endif
  {"enable-pstack", OPT_DO_PSTACK, "Print a symbolic stack trace on failure.",
   (uchar**) &opt_do_pstack, (uchar**) &opt_do_pstack, 0, GET_BOOL, NO_ARG, 0, 0,
   0, 0, 0, 0},
  {"engine-condition-pushdown",
   OPT_ENGINE_CONDITION_PUSHDOWN,
   "Push supported query conditions to the storage engine.",
   (uchar**) &global_system_variables.engine_condition_pushdown,
   (uchar**) &global_system_variables.engine_condition_pushdown,
   0, GET_BOOL, NO_ARG, 1, 0, 0, 0, 0, 0},
  /* See how it's handled in get_one_option() */
  {"event-scheduler", OPT_EVENT_SCHEDULER, "Enable/disable the event scheduler.",
   NULL,  NULL, 0, GET_STR, OPT_ARG, 0, 0, 0, 0, 0, 0},
  {"exit-info", 'T', "Used for debugging;  Use at your own risk!", 0, 0, 0,
   GET_LONG, OPT_ARG, 0, 0, 0, 0, 0, 0},
  {"external-locking", OPT_USE_LOCKING, "Use system (external) locking (disabled by default).  With this option enabled you can run myisamchk to test (not repair) tables while the MySQL server is running. Disable with --skip-external-locking.",
   (uchar**) &opt_external_locking, (uchar**) &opt_external_locking,
   0, GET_BOOL, NO_ARG, 0, 0, 0, 0, 0, 0},
  {"flush", OPT_FLUSH, "Flush tables to disk between SQL commands.", 0, 0, 0,
   GET_NO_ARG, NO_ARG, 0, 0, 0, 0, 0, 0},
  /* We must always support the next option to make scripts like mysqltest
     easier to do */
  {"gdb", OPT_DEBUGGING,
   "Set up signals usable for debugging",
   (uchar**) &opt_debugging, (uchar**) &opt_debugging,
   0, GET_BOOL, NO_ARG, 0, 0, 0, 0, 0, 0},
  {"general-log", OPT_GENERAL_LOG,
   "Enable|disable general log", (uchar**) &opt_log,
   (uchar**) &opt_log, 0, GET_BOOL, OPT_ARG, 0, 0, 0, 0, 0, 0},
#ifdef HAVE_LARGE_PAGES
  {"large-pages", OPT_ENABLE_LARGE_PAGES, "Enable support for large pages. \
Disable with --skip-large-pages.",
   (uchar**) &opt_large_pages, (uchar**) &opt_large_pages, 0, GET_BOOL, NO_ARG, 0, 0, 0,
   0, 0, 0},
#endif
  {"init-connect", OPT_INIT_CONNECT, "Command(s) that are executed for each new connection",
   (uchar**) &opt_init_connect, (uchar**) &opt_init_connect, 0, GET_STR_ALLOC,
   REQUIRED_ARG, 0, 0, 0, 0, 0, 0},
#ifndef DISABLE_GRANT_OPTIONS
  {"init-file", OPT_INIT_FILE, "Read SQL commands from this file at startup.",
   (uchar**) &opt_init_file, (uchar**) &opt_init_file, 0, GET_STR, REQUIRED_ARG,
   0, 0, 0, 0, 0, 0},
#endif
  {"init-rpl-role", OPT_INIT_RPL_ROLE, "Set the replication role.", 0, 0, 0,
   GET_STR, REQUIRED_ARG, 0, 0, 0, 0, 0, 0},
  {"init-slave", OPT_INIT_SLAVE, "Command(s) that are executed when a slave connects to this master",
   (uchar**) &opt_init_slave, (uchar**) &opt_init_slave, 0, GET_STR_ALLOC,
   REQUIRED_ARG, 0, 0, 0, 0, 0, 0},
  {"language", 'L',
   "Client error messages in given language. May be given as a full path.",
   (uchar**) &language_ptr, (uchar**) &language_ptr, 0, GET_STR, REQUIRED_ARG,
   0, 0, 0, 0, 0, 0},
  {"lc-time-names", OPT_LC_TIME_NAMES,
   "Set the language used for the month names and the days of the week.",
   (uchar**) &lc_time_names_name,
   (uchar**) &lc_time_names_name,
   0, GET_STR, REQUIRED_ARG, 0, 0, 0, 0, 0, 0 },
  {"local-infile", OPT_LOCAL_INFILE,
   "Enable/disable LOAD DATA LOCAL INFILE (takes values 1|0).",
   (uchar**) &opt_local_infile,
   (uchar**) &opt_local_infile, 0, GET_BOOL, OPT_ARG,
   1, 0, 0, 0, 0, 0},
  {"log", 'l', "Log connections and queries to file.", (uchar**) &opt_logname,
   (uchar**) &opt_logname, 0, GET_STR, OPT_ARG, 0, 0, 0, 0, 0, 0},
  {"log-bin", OPT_BIN_LOG,
   "Log update queries in binary format. Optional (but strongly recommended "
   "to avoid replication problems if server's hostname changes) argument "
   "should be the chosen location for the binary log files.",
   (uchar**) &opt_bin_logname, (uchar**) &opt_bin_logname, 0, GET_STR_ALLOC,
   OPT_ARG, 0, 0, 0, 0, 0, 0},
  {"log-bin-index", OPT_BIN_LOG_INDEX,
   "File that holds the names for last binary log files.",
   (uchar**) &opt_binlog_index_name, (uchar**) &opt_binlog_index_name, 0, GET_STR,
   REQUIRED_ARG, 0, 0, 0, 0, 0, 0},
#ifndef TO_BE_REMOVED_IN_5_1_OR_6_0
  /*
    In 5.0.6 we introduced the below option, then in 5.0.16 we renamed it to
    log-bin-trust-function-creators but kept also the old name for
    compatibility; the behaviour was also changed to apply only to functions
    (and triggers). In a future release this old name could be removed.
  */
  {"log-bin-trust-routine-creators", OPT_LOG_BIN_TRUST_FUNCTION_CREATORS,
   "(deprecated) Use log-bin-trust-function-creators.",
   (uchar**) &trust_function_creators, (uchar**) &trust_function_creators, 0,
   GET_BOOL, NO_ARG, 0, 0, 0, 0, 0, 0},
#endif
  /*
    This option starts with "log-bin" to emphasize that it is specific of
    binary logging.
  */
  {"log-bin-trust-function-creators", OPT_LOG_BIN_TRUST_FUNCTION_CREATORS,
   "If equal to 0 (the default), then when --log-bin is used, creation of "
   "a stored function (or trigger) is allowed only to users having the SUPER privilege "
   "and only if this stored function (trigger) may not break binary logging."
   "Note that if ALL connections to this server ALWAYS use row-based binary "
   "logging, the security issues do not exist and the binary logging cannot "
   "break, so you can safely set this to 1."
   ,(uchar**) &trust_function_creators, (uchar**) &trust_function_creators, 0,
   GET_BOOL, NO_ARG, 0, 0, 0, 0, 0, 0},
  {"log-error", OPT_ERROR_LOG_FILE, "Error log file.",
   (uchar**) &log_error_file_ptr, (uchar**) &log_error_file_ptr, 0, GET_STR,
   OPT_ARG, 0, 0, 0, 0, 0, 0},
  {"log-isam", OPT_ISAM_LOG, "Log all MyISAM changes to file.",
   (uchar**) &myisam_log_filename, (uchar**) &myisam_log_filename, 0, GET_STR,
   OPT_ARG, 0, 0, 0, 0, 0, 0},
  {"log-long-format", '0',
   "Log some extra information to update log. Please note that this option is deprecated; see --log-short-format option.", 
   0, 0, 0, GET_NO_ARG, NO_ARG, 0, 0, 0, 0, 0, 0},
#ifdef WITH_CSV_STORAGE_ENGINE
  {"log-output", OPT_LOG_OUTPUT,
   "Syntax: log-output[=value[,value...]], where \"value\" could be TABLE, "
   "FILE or NONE.",
   (uchar**) &log_output_str, (uchar**) &log_output_str, 0,
   GET_STR, OPT_ARG, 0, 0, 0, 0, 0, 0},
#endif
  {"log-queries-not-using-indexes", OPT_LOG_QUERIES_NOT_USING_INDEXES,
   "Log queries that are executed without benefit of any index to the slow log if it is open.",
   (uchar**) &opt_log_queries_not_using_indexes, (uchar**) &opt_log_queries_not_using_indexes,
   0, GET_BOOL, NO_ARG, 0, 0, 0, 0, 0, 0},
  {"log-short-format", OPT_SHORT_LOG_FORMAT,
   "Don't log extra information to update and slow-query logs.",
   (uchar**) &opt_short_log_format, (uchar**) &opt_short_log_format,
   0, GET_BOOL, NO_ARG, 0, 0, 0, 0, 0, 0},
  {"log-slave-updates", OPT_LOG_SLAVE_UPDATES,
   "Tells the slave to log the updates from the slave thread to the binary log. You will need to turn it on if you plan to daisy-chain the slaves.",
   (uchar**) &opt_log_slave_updates, (uchar**) &opt_log_slave_updates, 0, GET_BOOL,
   NO_ARG, 0, 0, 0, 0, 0, 0},
  {"log-slow-admin-statements", OPT_LOG_SLOW_ADMIN_STATEMENTS,
   "Log slow OPTIMIZE, ANALYZE, ALTER and other administrative statements to the slow log if it is open.",
   (uchar**) &opt_log_slow_admin_statements,
   (uchar**) &opt_log_slow_admin_statements,
   0, GET_BOOL, NO_ARG, 0, 0, 0, 0, 0, 0},
  {"log-slow-queries", OPT_SLOW_QUERY_LOG,
    "Log slow queries to this log file. Defaults logging to hostname-slow.log file. Must be enabled to activate other slow log options.",
   (uchar**) &opt_slow_logname, (uchar**) &opt_slow_logname, 0, GET_STR, OPT_ARG,
   0, 0, 0, 0, 0, 0},
  {"log-tc", OPT_LOG_TC,
   "Path to transaction coordinator log (used for transactions that affect "
   "more than one storage engine, when binary log is disabled)",
   (uchar**) &opt_tc_log_file, (uchar**) &opt_tc_log_file, 0, GET_STR,
   REQUIRED_ARG, 0, 0, 0, 0, 0, 0},
#ifdef HAVE_MMAP
  {"log-tc-size", OPT_LOG_TC_SIZE, "Size of transaction coordinator log.",
   (uchar**) &opt_tc_log_size, (uchar**) &opt_tc_log_size, 0, GET_ULONG,
   REQUIRED_ARG, TC_LOG_MIN_SIZE, TC_LOG_MIN_SIZE, ~0L, 0, TC_LOG_PAGE_SIZE, 0},
#endif
  {"log-update", OPT_UPDATE_LOG,
   "The update log is deprecated since version 5.0, is replaced by the binary \
log and this option justs turns on --log-bin instead.",
   (uchar**) &opt_update_logname, (uchar**) &opt_update_logname, 0, GET_STR,
   OPT_ARG, 0, 0, 0, 0, 0, 0},
  {"log-warnings", 'W', "Log some not critical warnings to the log file.",
   (uchar**) &global_system_variables.log_warnings,
   (uchar**) &max_system_variables.log_warnings, 0, GET_ULONG, OPT_ARG, 1, 0, 0,
   0, 0, 0},
  {"low-priority-updates", OPT_LOW_PRIORITY_UPDATES,
   "INSERT/DELETE/UPDATE has lower priority than selects.",
   (uchar**) &global_system_variables.low_priority_updates,
   (uchar**) &max_system_variables.low_priority_updates,
   0, GET_BOOL, NO_ARG, 0, 0, 0, 0, 0, 0},
  {"master-connect-retry", OPT_MASTER_CONNECT_RETRY,
   "The number of seconds the slave thread will sleep before retrying to connect to the master in case the master goes down or the connection is lost.",
   (uchar**) &master_connect_retry, (uchar**) &master_connect_retry, 0, GET_UINT,
   REQUIRED_ARG, 60, 0, 0, 0, 0, 0},
  {"master-host", OPT_MASTER_HOST,
   "Master hostname or IP address for replication. If not set, the slave thread will not be started. Note that the setting of master-host will be ignored if there exists a valid master.info file.",
   (uchar**) &master_host, (uchar**) &master_host, 0, GET_STR, REQUIRED_ARG, 0, 0,
   0, 0, 0, 0},
  {"master-info-file", OPT_MASTER_INFO_FILE,
   "The location and name of the file that remembers the master and where the I/O replication \
thread is in the master's binlogs.",
   (uchar**) &master_info_file, (uchar**) &master_info_file, 0, GET_STR,
   REQUIRED_ARG, 0, 0, 0, 0, 0, 0},
  {"master-password", OPT_MASTER_PASSWORD,
   "The password the slave thread will authenticate with when connecting to the master. If not set, an empty password is assumed.The value in master.info will take precedence if it can be read.",
   (uchar**)&master_password, (uchar**)&master_password, 0,
   GET_STR, REQUIRED_ARG, 0, 0, 0, 0, 0, 0},
  {"master-port", OPT_MASTER_PORT,
   "The port the master is listening on. If not set, the compiled setting of MYSQL_PORT is assumed. If you have not tinkered with configure options, this should be 3306. The value in master.info will take precedence if it can be read.",
   (uchar**) &master_port, (uchar**) &master_port, 0, GET_UINT, REQUIRED_ARG,
   MYSQL_PORT, 0, 0, 0, 0, 0},
  {"master-retry-count", OPT_MASTER_RETRY_COUNT,
   "The number of tries the slave will make to connect to the master before giving up.",
   (uchar**) &master_retry_count, (uchar**) &master_retry_count, 0, GET_ULONG,
   REQUIRED_ARG, 3600*24, 0, 0, 0, 0, 0},
  {"master-ssl", OPT_MASTER_SSL,
   "Enable the slave to connect to the master using SSL.",
   (uchar**) &master_ssl, (uchar**) &master_ssl, 0, GET_BOOL, NO_ARG, 0, 0, 0, 0,
   0, 0},
  {"master-ssl-ca", OPT_MASTER_SSL_CA,
   "Master SSL CA file. Only applies if you have enabled master-ssl.",
   (uchar**) &master_ssl_ca, (uchar**) &master_ssl_ca, 0, GET_STR, OPT_ARG,
   0, 0, 0, 0, 0, 0},
  {"master-ssl-capath", OPT_MASTER_SSL_CAPATH,
   "Master SSL CA path. Only applies if you have enabled master-ssl.",
   (uchar**) &master_ssl_capath, (uchar**) &master_ssl_capath, 0, GET_STR, OPT_ARG,
   0, 0, 0, 0, 0, 0},
  {"master-ssl-cert", OPT_MASTER_SSL_CERT,
   "Master SSL certificate file name. Only applies if you have enabled \
master-ssl",
   (uchar**) &master_ssl_cert, (uchar**) &master_ssl_cert, 0, GET_STR, OPT_ARG,
   0, 0, 0, 0, 0, 0},
  {"master-ssl-cipher", OPT_MASTER_SSL_CIPHER,
   "Master SSL cipher. Only applies if you have enabled master-ssl.",
   (uchar**) &master_ssl_cipher, (uchar**) &master_ssl_capath, 0, GET_STR, OPT_ARG,
   0, 0, 0, 0, 0, 0},
  {"master-ssl-key", OPT_MASTER_SSL_KEY,
   "Master SSL keyfile name. Only applies if you have enabled master-ssl.",
   (uchar**) &master_ssl_key, (uchar**) &master_ssl_key, 0, GET_STR, OPT_ARG,
   0, 0, 0, 0, 0, 0},
  {"master-user", OPT_MASTER_USER,
   "The username the slave thread will use for authentication when connecting to the master. The user must have FILE privilege. If the master user is not set, user test is assumed. The value in master.info will take precedence if it can be read.",
   (uchar**) &master_user, (uchar**) &master_user, 0, GET_STR, REQUIRED_ARG, 0, 0,
   0, 0, 0, 0},
#ifdef HAVE_REPLICATION
  {"max-binlog-dump-events", OPT_MAX_BINLOG_DUMP_EVENTS,
   "Option used by mysql-test for debugging and testing of replication.",
   (uchar**) &max_binlog_dump_events, (uchar**) &max_binlog_dump_events, 0,
   GET_INT, REQUIRED_ARG, 0, 0, 0, 0, 0, 0},
#endif /* HAVE_REPLICATION */
  {"memlock", OPT_MEMLOCK, "Lock mysqld in memory.", (uchar**) &locked_in_memory,
   (uchar**) &locked_in_memory, 0, GET_BOOL, NO_ARG, 0, 0, 0, 0, 0, 0},
  {"myisam-recover", OPT_MYISAM_RECOVER,
   "Syntax: myisam-recover[=option[,option...]], where option can be DEFAULT, BACKUP, FORCE or QUICK.",
   (uchar**) &myisam_recover_options_str, (uchar**) &myisam_recover_options_str, 0,
   GET_STR, OPT_ARG, 0, 0, 0, 0, 0, 0},
#ifdef WITH_NDBCLUSTER_STORAGE_ENGINE
  {"ndb-connectstring", OPT_NDB_CONNECTSTRING,
   "Connect string for ndbcluster.",
   (uchar**) &opt_ndb_connectstring,
   (uchar**) &opt_ndb_connectstring,
   0, GET_STR, REQUIRED_ARG, 0, 0, 0, 0, 0, 0},
  {"ndb-mgmd-host", OPT_NDB_MGMD,
   "Set host and port for ndb_mgmd. Syntax: hostname[:port]",
   (uchar**) &opt_ndb_mgmd,
   (uchar**) &opt_ndb_mgmd,
   0, GET_STR, REQUIRED_ARG, 0, 0, 0, 0, 0, 0},
  {"ndb-nodeid", OPT_NDB_NODEID,
   "Nodeid for this mysqlserver in the cluster.",
   (uchar**) &opt_ndb_nodeid,
   (uchar**) &opt_ndb_nodeid,
   0, GET_INT, REQUIRED_ARG, 0, 0, 0, 0, 0, 0},
  {"ndb-autoincrement-prefetch-sz", OPT_NDB_AUTOINCREMENT_PREFETCH_SZ,
   "Specify number of autoincrement values that are prefetched.",
   (uchar**) &global_system_variables.ndb_autoincrement_prefetch_sz,
   (uchar**) &global_system_variables.ndb_autoincrement_prefetch_sz,
   0, GET_ULONG, REQUIRED_ARG, 32, 1, 256, 0, 0, 0},
  {"ndb-distribution", OPT_NDB_DISTRIBUTION,
   "Default distribution for new tables in ndb",
   (uchar**) &opt_ndb_distribution,
   (uchar**) &opt_ndb_distribution,
   0, GET_STR, REQUIRED_ARG, 0, 0, 0, 0, 0, 0},
  {"ndb-force-send", OPT_NDB_FORCE_SEND,
   "Force send of buffers to ndb immediately without waiting for "
   "other threads.",
   (uchar**) &global_system_variables.ndb_force_send,
   (uchar**) &global_system_variables.ndb_force_send,
   0, GET_BOOL, OPT_ARG, 1, 0, 0, 0, 0, 0},
  {"ndb_force_send", OPT_NDB_FORCE_SEND,
   "same as --ndb-force-send.",
   (uchar**) &global_system_variables.ndb_force_send,
   (uchar**) &global_system_variables.ndb_force_send,
   0, GET_BOOL, OPT_ARG, 1, 0, 0, 0, 0, 0},
  {"ndb-extra-logging", OPT_NDB_EXTRA_LOGGING,
   "Turn on more logging in the error log.",
   (uchar**) &ndb_extra_logging,
   (uchar**) &ndb_extra_logging,
   0, GET_INT, OPT_ARG, 0, 0, 0, 0, 0, 0},
#ifdef HAVE_NDB_BINLOG
  {"ndb-report-thresh-binlog-epoch-slip", OPT_NDB_REPORT_THRESH_BINLOG_EPOCH_SLIP,
   "Threshold on number of epochs to be behind before reporting binlog status. "
   "E.g. 3 means that if the difference between what epoch has been received "
   "from the storage nodes and what has been applied to the binlog is 3 or more, "
   "a status message will be sent to the cluster log.",
   (uchar**) &ndb_report_thresh_binlog_epoch_slip,
   (uchar**) &ndb_report_thresh_binlog_epoch_slip,
   0, GET_ULONG, REQUIRED_ARG, 3, 0, 256, 0, 0, 0},
  {"ndb-report-thresh-binlog-mem-usage", OPT_NDB_REPORT_THRESH_BINLOG_MEM_USAGE,
   "Threshold on percentage of free memory before reporting binlog status. E.g. "
   "10 means that if amount of available memory for receiving binlog data from "
   "the storage nodes goes below 10%, "
   "a status message will be sent to the cluster log.",
   (uchar**) &ndb_report_thresh_binlog_mem_usage,
   (uchar**) &ndb_report_thresh_binlog_mem_usage,
   0, GET_ULONG, REQUIRED_ARG, 10, 0, 100, 0, 0, 0},
#endif
  {"ndb-use-exact-count", OPT_NDB_USE_EXACT_COUNT,
   "Use exact records count during query planning and for fast "
   "select count(*), disable for faster queries.",
   (uchar**) &global_system_variables.ndb_use_exact_count,
   (uchar**) &global_system_variables.ndb_use_exact_count,
   0, GET_BOOL, OPT_ARG, 1, 0, 0, 0, 0, 0},
  {"ndb_use_exact_count", OPT_NDB_USE_EXACT_COUNT,
   "same as --ndb-use-exact-count.",
   (uchar**) &global_system_variables.ndb_use_exact_count,
   (uchar**) &global_system_variables.ndb_use_exact_count,
   0, GET_BOOL, OPT_ARG, 1, 0, 0, 0, 0, 0},
  {"ndb-use-transactions", OPT_NDB_USE_TRANSACTIONS,
   "Use transactions for large inserts, if enabled then large "
   "inserts will be split into several smaller transactions",
   (uchar**) &global_system_variables.ndb_use_transactions,
   (uchar**) &global_system_variables.ndb_use_transactions,
   0, GET_BOOL, OPT_ARG, 1, 0, 0, 0, 0, 0},
  {"ndb_use_transactions", OPT_NDB_USE_TRANSACTIONS,
   "same as --ndb-use-transactions.",
   (uchar**) &global_system_variables.ndb_use_transactions,
   (uchar**) &global_system_variables.ndb_use_transactions,
   0, GET_BOOL, OPT_ARG, 1, 0, 0, 0, 0, 0},
  {"ndb-shm", OPT_NDB_SHM,
   "Use shared memory connections when available.",
   (uchar**) &opt_ndb_shm,
   (uchar**) &opt_ndb_shm,
   0, GET_BOOL, OPT_ARG, OPT_NDB_SHM_DEFAULT, 0, 0, 0, 0, 0},
  {"ndb-optimized-node-selection", OPT_NDB_OPTIMIZED_NODE_SELECTION,
   "Select nodes for transactions in a more optimal way.",
   (uchar**) &opt_ndb_optimized_node_selection,
   (uchar**) &opt_ndb_optimized_node_selection,
   0, GET_BOOL, OPT_ARG, 1, 0, 0, 0, 0, 0},
  { "ndb-cache-check-time", OPT_NDB_CACHE_CHECK_TIME,
    "A dedicated thread is created to, at the given millisecons interval, invalidate the query cache if another MySQL server in the cluster has changed the data in the database.",
    (uchar**) &opt_ndb_cache_check_time, (uchar**) &opt_ndb_cache_check_time, 0, GET_ULONG, REQUIRED_ARG,
    0, 0, LONG_TIMEOUT, 0, 1, 0},
  {"ndb-index-stat-enable", OPT_NDB_INDEX_STAT_ENABLE,
   "Use ndb index statistics in query optimization.",
   (uchar**) &global_system_variables.ndb_index_stat_enable,
   (uchar**) &max_system_variables.ndb_index_stat_enable,
   0, GET_BOOL, OPT_ARG, 0, 0, 1, 0, 0, 0},
#endif
  {"ndb-use-copying-alter-table",
   OPT_NDB_USE_COPYING_ALTER_TABLE,
   "Force ndbcluster to always copy tables at alter table (should only be used if on-line alter table fails).",
   (uchar**) &global_system_variables.ndb_use_copying_alter_table,
   (uchar**) &global_system_variables.ndb_use_copying_alter_table,
   0, GET_BOOL, NO_ARG, 0, 0, 0, 0, 0, 0},  
  {"new", 'n', "Use very new possible 'unsafe' functions.",
   (uchar**) &global_system_variables.new_mode,
   (uchar**) &max_system_variables.new_mode,
   0, GET_BOOL, NO_ARG, 0, 0, 0, 0, 0, 0},
#ifdef NOT_YET
  {"no-mix-table-types", OPT_NO_MIX_TYPE, "Don't allow commands with uses two different table types.",
   (uchar**) &opt_no_mix_types, (uchar**) &opt_no_mix_types, 0, GET_BOOL, NO_ARG,
   0, 0, 0, 0, 0, 0},
#endif
  {"old-alter-table", OPT_OLD_ALTER_TABLE,
   "Use old, non-optimized alter table.",
   (uchar**) &global_system_variables.old_alter_table,
   (uchar**) &max_system_variables.old_alter_table, 0, GET_BOOL, NO_ARG,
   0, 0, 0, 0, 0, 0},
  {"old-passwords", OPT_OLD_PASSWORDS, "Use old password encryption method (needed for 4.0 and older clients).",
   (uchar**) &global_system_variables.old_passwords,
   (uchar**) &max_system_variables.old_passwords, 0, GET_BOOL, NO_ARG,
   0, 0, 0, 0, 0, 0},
  {"one-thread", OPT_ONE_THREAD,
   "(deprecated): Only use one thread (for debugging under Linux). Use thread-handling=no-threads instead",
   0, 0, 0, GET_NO_ARG, NO_ARG, 0, 0, 0, 0, 0, 0},
  {"old-style-user-limits", OPT_OLD_STYLE_USER_LIMITS,
   "Enable old-style user limits (before 5.0.3 user resources were counted per each user+host vs. per account)",
   (uchar**) &opt_old_style_user_limits, (uchar**) &opt_old_style_user_limits,
   0, GET_BOOL, NO_ARG, 0, 0, 0, 0, 0, 0},
  {"pid-file", OPT_PID_FILE, "Pid file used by safe_mysqld.",
   (uchar**) &pidfile_name_ptr, (uchar**) &pidfile_name_ptr, 0, GET_STR,
   REQUIRED_ARG, 0, 0, 0, 0, 0, 0},
  {"port", 'P', "Port number to use for connection.", (uchar**) &mysqld_port,
   (uchar**) &mysqld_port, 0, GET_UINT, REQUIRED_ARG, 0, 0, 0, 0, 0, 0},
  {"port-open-timeout", OPT_PORT_OPEN_TIMEOUT,
   "Maximum time in seconds to wait for the port to become free. "
   "(Default: no wait)", (uchar**) &mysqld_port_timeout,
   (uchar**) &mysqld_port_timeout, 0, GET_UINT, REQUIRED_ARG, 0, 0, 0, 0, 0, 0},
  {"relay-log", OPT_RELAY_LOG,
   "The location and name to use for relay logs.",
   (uchar**) &opt_relay_logname, (uchar**) &opt_relay_logname, 0,
   GET_STR_ALLOC, REQUIRED_ARG, 0, 0, 0, 0, 0, 0},
  {"relay-log-index", OPT_RELAY_LOG_INDEX,
   "The location and name to use for the file that keeps a list of the last \
relay logs.",
   (uchar**) &opt_relaylog_index_name, (uchar**) &opt_relaylog_index_name, 0,
   GET_STR, REQUIRED_ARG, 0, 0, 0, 0, 0, 0},
  {"relay-log-info-file", OPT_RELAY_LOG_INFO_FILE,
   "The location and name of the file that remembers where the SQL replication \
thread is in the relay logs.",
   (uchar**) &relay_log_info_file, (uchar**) &relay_log_info_file, 0, GET_STR,
   REQUIRED_ARG, 0, 0, 0, 0, 0, 0},
  {"replicate-do-db", OPT_REPLICATE_DO_DB,
   "Tells the slave thread to restrict replication to the specified database. To specify more than one database, use the directive multiple times, once for each database. Note that this will only work if you do not use cross-database queries such as UPDATE some_db.some_table SET foo='bar' while having selected a different or no database. If you need cross database updates to work, make sure you have 3.23.28 or later, and use replicate-wild-do-table=db_name.%.",
   0, 0, 0, GET_STR, REQUIRED_ARG, 0, 0, 0, 0, 0, 0},
  {"replicate-do-table", OPT_REPLICATE_DO_TABLE,
   "Tells the slave thread to restrict replication to the specified table. To specify more than one table, use the directive multiple times, once for each table. This will work for cross-database updates, in contrast to replicate-do-db.",
   0, 0, 0, GET_STR, REQUIRED_ARG, 0, 0, 0, 0, 0, 0},
  {"replicate-ignore-db", OPT_REPLICATE_IGNORE_DB,
   "Tells the slave thread to not replicate to the specified database. To specify more than one database to ignore, use the directive multiple times, once for each database. This option will not work if you use cross database updates. If you need cross database updates to work, make sure you have 3.23.28 or later, and use replicate-wild-ignore-table=db_name.%. ",
   0, 0, 0, GET_STR, REQUIRED_ARG, 0, 0, 0, 0, 0, 0},
  {"replicate-ignore-table", OPT_REPLICATE_IGNORE_TABLE,
   "Tells the slave thread to not replicate to the specified table. To specify more than one table to ignore, use the directive multiple times, once for each table. This will work for cross-datbase updates, in contrast to replicate-ignore-db.",
   0, 0, 0, GET_STR, REQUIRED_ARG, 0, 0, 0, 0, 0, 0},
  {"replicate-rewrite-db", OPT_REPLICATE_REWRITE_DB,
   "Updates to a database with a different name than the original. Example: replicate-rewrite-db=master_db_name->slave_db_name.",
   0, 0, 0, GET_STR, REQUIRED_ARG, 0, 0, 0, 0, 0, 0},
#ifdef HAVE_REPLICATION
  {"replicate-same-server-id", OPT_REPLICATE_SAME_SERVER_ID,
   "In replication, if set to 1, do not skip events having our server id. \
Default value is 0 (to break infinite loops in circular replication). \
Can't be set to 1 if --log-slave-updates is used.",
   (uchar**) &replicate_same_server_id,
   (uchar**) &replicate_same_server_id,
   0, GET_BOOL, NO_ARG, 0, 0, 0, 0, 0, 0},
#endif
  {"replicate-wild-do-table", OPT_REPLICATE_WILD_DO_TABLE,
   "Tells the slave thread to restrict replication to the tables that match the specified wildcard pattern. To specify more than one table, use the directive multiple times, once for each table. This will work for cross-database updates. Example: replicate-wild-do-table=foo%.bar% will replicate only updates to tables in all databases that start with foo and whose table names start with bar.",
   0, 0, 0, GET_STR, REQUIRED_ARG, 0, 0, 0, 0, 0, 0},
  {"replicate-wild-ignore-table", OPT_REPLICATE_WILD_IGNORE_TABLE,
   "Tells the slave thread to not replicate to the tables that match the given wildcard pattern. To specify more than one table to ignore, use the directive multiple times, once for each table. This will work for cross-database updates. Example: replicate-wild-ignore-table=foo%.bar% will not do updates to tables in databases that start with foo and whose table names start with bar.",
   0, 0, 0, GET_STR, REQUIRED_ARG, 0, 0, 0, 0, 0, 0},
  // In replication, we may need to tell the other servers how to connect
  {"report-host", OPT_REPORT_HOST,
   "Hostname or IP of the slave to be reported to to the master during slave registration. Will appear in the output of SHOW SLAVE HOSTS. Leave unset if you do not want the slave to register itself with the master. Note that it is not sufficient for the master to simply read the IP of the slave off the socket once the slave connects. Due to NAT and other routing issues, that IP may not be valid for connecting to the slave from the master or other hosts.",
   (uchar**) &report_host, (uchar**) &report_host, 0, GET_STR, REQUIRED_ARG, 0, 0,
   0, 0, 0, 0},
  {"report-password", OPT_REPORT_PASSWORD, "Undocumented.",
   (uchar**) &report_password, (uchar**) &report_password, 0, GET_STR,
   REQUIRED_ARG, 0, 0, 0, 0, 0, 0},
  {"report-port", OPT_REPORT_PORT,
   "Port for connecting to slave reported to the master during slave registration. Set it only if the slave is listening on a non-default port or if you have a special tunnel from the master or other clients to the slave. If not sure, leave this option unset.",
   (uchar**) &report_port, (uchar**) &report_port, 0, GET_UINT, REQUIRED_ARG,
   MYSQL_PORT, 0, 0, 0, 0, 0},
  {"report-user", OPT_REPORT_USER, "Undocumented.", (uchar**) &report_user,
   (uchar**) &report_user, 0, GET_STR, REQUIRED_ARG, 0, 0, 0, 0, 0, 0},
  {"rpl-recovery-rank", OPT_RPL_RECOVERY_RANK, "Undocumented.",
   (uchar**) &rpl_recovery_rank, (uchar**) &rpl_recovery_rank, 0, GET_ULONG,
   REQUIRED_ARG, 0, 0, 0, 0, 0, 0},
  {"safe-mode", OPT_SAFE, "Skip some optimize stages (for testing).",
   0, 0, 0, GET_NO_ARG, NO_ARG, 0, 0, 0, 0, 0, 0},
#ifndef TO_BE_DELETED
  {"safe-show-database", OPT_SAFE_SHOW_DB,
   "Deprecated option; use GRANT SHOW DATABASES instead...",
   0, 0, 0, GET_NO_ARG, NO_ARG, 0, 0, 0, 0, 0, 0},
#endif
  {"safe-user-create", OPT_SAFE_USER_CREATE,
   "Don't allow new user creation by the user who has no write privileges to the mysql.user table.",
   (uchar**) &opt_safe_user_create, (uchar**) &opt_safe_user_create, 0, GET_BOOL,
   NO_ARG, 0, 0, 0, 0, 0, 0},
  {"safemalloc-mem-limit", OPT_SAFEMALLOC_MEM_LIMIT,
   "Simulate memory shortage when compiled with the --with-debug=full option.",
   0, 0, 0, GET_ULL, REQUIRED_ARG, 0, 0, 0, 0, 0, 0},
  {"secure-auth", OPT_SECURE_AUTH, "Disallow authentication for accounts that have old (pre-4.1) passwords.",
   (uchar**) &opt_secure_auth, (uchar**) &opt_secure_auth, 0, GET_BOOL, NO_ARG,
   my_bool(0), 0, 0, 0, 0, 0},
  {"secure-file-priv", OPT_SECURE_FILE_PRIV,
   "Limit LOAD DATA, SELECT ... OUTFILE, and LOAD_FILE() to files within specified directory",
   (uchar**) &opt_secure_file_priv, (uchar**) &opt_secure_file_priv, 0,
   GET_STR_ALLOC, REQUIRED_ARG, 0, 0, 0, 0, 0, 0},
  {"server-id",	OPT_SERVER_ID,
   "Uniquely identifies the server instance in the community of replication partners.",
   (uchar**) &server_id, (uchar**) &server_id, 0, GET_ULONG, REQUIRED_ARG, 0, 0, 0,
   0, 0, 0},
  {"set-variable", 'O',
   "Change the value of a variable. Please note that this option is deprecated;you can set variables directly with --variable-name=value.",
   0, 0, 0, GET_STR, REQUIRED_ARG, 0, 0, 0, 0, 0, 0},
#ifdef HAVE_SMEM
  {"shared-memory", OPT_ENABLE_SHARED_MEMORY,
   "Enable the shared memory.",(uchar**) &opt_enable_shared_memory, (uchar**) &opt_enable_shared_memory,
   0, GET_BOOL, NO_ARG, 0, 0, 0, 0, 0, 0},
#endif
#ifdef HAVE_SMEM
  {"shared-memory-base-name",OPT_SHARED_MEMORY_BASE_NAME,
   "Base name of shared memory.", (uchar**) &shared_memory_base_name, (uchar**) &shared_memory_base_name,
   0, GET_STR, REQUIRED_ARG, 0, 0, 0, 0, 0, 0},
#endif
  {"show-slave-auth-info", OPT_SHOW_SLAVE_AUTH_INFO,
   "Show user and password in SHOW SLAVE HOSTS on this master",
   (uchar**) &opt_show_slave_auth_info, (uchar**) &opt_show_slave_auth_info, 0,
   GET_BOOL, NO_ARG, 0, 0, 0, 0, 0, 0},
#ifndef DISABLE_GRANT_OPTIONS
  {"skip-grant-tables", OPT_SKIP_GRANT,
   "Start without grant tables. This gives all users FULL ACCESS to all tables!",
   (uchar**) &opt_noacl, (uchar**) &opt_noacl, 0, GET_BOOL, NO_ARG, 0, 0, 0, 0, 0,
   0},
#endif
  {"skip-host-cache", OPT_SKIP_HOST_CACHE, "Don't cache host names.", 0, 0, 0,
   GET_NO_ARG, NO_ARG, 0, 0, 0, 0, 0, 0},
  {"skip-locking", OPT_SKIP_LOCK,
   "Deprecated option, use --skip-external-locking instead.",
   0, 0, 0, GET_NO_ARG, NO_ARG, 0, 0, 0, 0, 0, 0},
  {"skip-name-resolve", OPT_SKIP_RESOLVE,
   "Don't resolve hostnames. All hostnames are IP's or 'localhost'.",
   0, 0, 0, GET_NO_ARG, NO_ARG, 0, 0, 0, 0, 0, 0},
  {"skip-networking", OPT_SKIP_NETWORKING,
   "Don't allow connection with TCP/IP.", 0, 0, 0, GET_NO_ARG, NO_ARG, 0, 0, 0,
   0, 0, 0},
  {"skip-new", OPT_SKIP_NEW, "Don't use new, possible wrong routines.",
   0, 0, 0, GET_NO_ARG, NO_ARG, 0, 0, 0, 0, 0, 0},
#ifndef DBUG_OFF
#ifdef SAFEMALLOC
  {"skip-safemalloc", OPT_SKIP_SAFEMALLOC,
   "Don't use the memory allocation checking.", 0, 0, 0, GET_NO_ARG, NO_ARG,
   0, 0, 0, 0, 0, 0},
#endif
#endif
  {"skip-show-database", OPT_SKIP_SHOW_DB,
   "Don't allow 'SHOW DATABASE' commands.", 0, 0, 0, GET_NO_ARG, NO_ARG, 0, 0,
   0, 0, 0, 0},
  {"skip-slave-start", OPT_SKIP_SLAVE_START,
   "If set, slave is not autostarted.", (uchar**) &opt_skip_slave_start,
   (uchar**) &opt_skip_slave_start, 0, GET_BOOL, NO_ARG, 0, 0, 0, 0, 0, 0},
  {"skip-stack-trace", OPT_SKIP_STACK_TRACE,
   "Don't print a stack trace on failure.", 0, 0, 0, GET_NO_ARG, NO_ARG, 0, 0,
   0, 0, 0, 0},
  {"skip-symlink", OPT_SKIP_SYMLINKS, "Don't allow symlinking of tables. Deprecated option.  Use --skip-symbolic-links instead.",
   0, 0, 0, GET_NO_ARG, NO_ARG, 0, 0, 0, 0, 0, 0},
  {"skip-thread-priority", OPT_SKIP_PRIOR,
   "Don't give threads different priorities.", 0, 0, 0, GET_NO_ARG, NO_ARG,
   DEFAULT_SKIP_THREAD_PRIORITY, 0, 0, 0, 0, 0},
#ifdef HAVE_REPLICATION
  {"slave-load-tmpdir", OPT_SLAVE_LOAD_TMPDIR,
   "The location where the slave should put its temporary files when \
replicating a LOAD DATA INFILE command.",
   (uchar**) &slave_load_tmpdir, (uchar**) &slave_load_tmpdir, 0, GET_STR_ALLOC,
   REQUIRED_ARG, 0, 0, 0, 0, 0, 0},
  {"slave-skip-errors", OPT_SLAVE_SKIP_ERRORS,
   "Tells the slave thread to continue replication when a query returns an error from the provided list.",
   0, 0, 0, GET_STR, REQUIRED_ARG, 0, 0, 0, 0, 0, 0},
#endif
  {"slow-query-log", OPT_SLOW_LOG,
   "Enable|disable slow query log", (uchar**) &opt_slow_log,
   (uchar**) &opt_slow_log, 0, GET_BOOL, OPT_ARG, 0, 0, 0, 0, 0, 0},
  {"socket", OPT_SOCKET, "Socket file to use for connection.",
   (uchar**) &mysqld_unix_port, (uchar**) &mysqld_unix_port, 0, GET_STR,
   REQUIRED_ARG, 0, 0, 0, 0, 0, 0},
#ifdef HAVE_REPLICATION
  {"sporadic-binlog-dump-fail", OPT_SPORADIC_BINLOG_DUMP_FAIL,
   "Option used by mysql-test for debugging and testing of replication.",
   (uchar**) &opt_sporadic_binlog_dump_fail,
   (uchar**) &opt_sporadic_binlog_dump_fail, 0, GET_BOOL, NO_ARG, 0, 0, 0, 0, 0,
   0},
#endif /* HAVE_REPLICATION */
  {"sql-bin-update-same", OPT_SQL_BIN_UPDATE_SAME,
   "The update log is deprecated since version 5.0, is replaced by the binary \
log and this option does nothing anymore.",
   0, 0, 0, GET_DISABLED, NO_ARG, 0, 0, 0, 0, 0, 0},
  {"sql-mode", OPT_SQL_MODE,
   "Syntax: sql-mode=option[,option[,option...]] where option can be one of: REAL_AS_FLOAT, PIPES_AS_CONCAT, ANSI_QUOTES, IGNORE_SPACE, ONLY_FULL_GROUP_BY, NO_UNSIGNED_SUBTRACTION.",
   (uchar**) &sql_mode_str, (uchar**) &sql_mode_str, 0, GET_STR, REQUIRED_ARG, 0,
   0, 0, 0, 0, 0},
#ifdef HAVE_OPENSSL
#include "sslopt-longopts.h"
#endif
#ifdef __WIN__
  {"standalone", OPT_STANDALONE,
  "Dummy option to start as a standalone program (NT).", 0, 0, 0, GET_NO_ARG,
   NO_ARG, 0, 0, 0, 0, 0, 0},
#endif
  {"symbolic-links", 's', "Enable symbolic link support.",
   (uchar**) &my_use_symdir, (uchar**) &my_use_symdir, 0, GET_BOOL, NO_ARG,
   /*
     The system call realpath() produces warnings under valgrind and
     purify. These are not suppressed: instead we disable symlinks
     option if compiled with valgrind support.
   */
   IF_PURIFY(0,1), 0, 0, 0, 0, 0},
  {"sysdate-is-now", OPT_SYSDATE_IS_NOW,
   "Non-default option to alias SYSDATE() to NOW() to make it safe-replicable. Since 5.0, SYSDATE() returns a `dynamic' value different for different invocations, even within the same statement.",
   (uchar**) &global_system_variables.sysdate_is_now,
   0, 0, GET_BOOL, NO_ARG, 0, 0, 1, 0, 1, 0},
  {"tc-heuristic-recover", OPT_TC_HEURISTIC_RECOVER,
   "Decision to use in heuristic recover process. Possible values are COMMIT or ROLLBACK.",
   (uchar**) &opt_tc_heuristic_recover, (uchar**) &opt_tc_heuristic_recover,
   0, GET_STR, REQUIRED_ARG, 0, 0, 0, 0, 0, 0},
  {"temp-pool", OPT_TEMP_POOL,
   "Using this option will cause most temporary files created to use a small set of names, rather than a unique name for each new file.",
   (uchar**) &use_temp_pool, (uchar**) &use_temp_pool, 0, GET_BOOL, NO_ARG, 1,
   0, 0, 0, 0, 0},
  {"timed_mutexes", OPT_TIMED_MUTEXES,
   "Specify whether to time mutexes (only InnoDB mutexes are currently supported)",
   (uchar**) &timed_mutexes, (uchar**) &timed_mutexes, 0, GET_BOOL, NO_ARG, 0, 
    0, 0, 0, 0, 0},
  {"tmpdir", 't',
   "Path for temporary files. Several paths may be specified, separated by a "
#if defined(__WIN__) || defined(__NETWARE__)
   "semicolon (;)"
#else
   "colon (:)"
#endif
   ", in this case they are used in a round-robin fashion.",
   (uchar**) &opt_mysql_tmpdir,
   (uchar**) &opt_mysql_tmpdir, 0, GET_STR, REQUIRED_ARG, 0, 0, 0, 0, 0, 0},
  {"transaction-isolation", OPT_TX_ISOLATION,
   "Default transaction isolation level.", 0, 0, 0, GET_STR, REQUIRED_ARG, 0,
   0, 0, 0, 0, 0},
  {"use-symbolic-links", 's', "Enable symbolic link support. Deprecated option; use --symbolic-links instead.",
   (uchar**) &my_use_symdir, (uchar**) &my_use_symdir, 0, GET_BOOL, NO_ARG,
   IF_PURIFY(0,1), 0, 0, 0, 0, 0},
  {"user", 'u', "Run mysqld daemon as user.", 0, 0, 0, GET_STR, REQUIRED_ARG,
   0, 0, 0, 0, 0, 0},
  {"verbose", 'v', "Used with --help option for detailed help",
   (uchar**) &opt_verbose, (uchar**) &opt_verbose, 0, GET_BOOL, NO_ARG, 0, 0, 0, 0,
   0, 0},
  {"version", 'V', "Output version information and exit.", 0, 0, 0, GET_NO_ARG,
   NO_ARG, 0, 0, 0, 0, 0, 0},
  {"warnings", 'W', "Deprecated; use --log-warnings instead.",
   (uchar**) &global_system_variables.log_warnings,
   (uchar**) &max_system_variables.log_warnings, 0, GET_ULONG, OPT_ARG, 1, 0, ~0L,
   0, 0, 0},
  { "back_log", OPT_BACK_LOG,
    "The number of outstanding connection requests MySQL can have. This comes into play when the main MySQL thread gets very many connection requests in a very short time.",
    (uchar**) &back_log, (uchar**) &back_log, 0, GET_ULONG,
    REQUIRED_ARG, 50, 1, 65535, 0, 1, 0 },
  {"binlog_cache_size", OPT_BINLOG_CACHE_SIZE,
   "The size of the cache to hold the SQL statements for the binary log during a transaction. If you often use big, multi-statement transactions you can increase this to get more performance.",
   (uchar**) &binlog_cache_size, (uchar**) &binlog_cache_size, 0, GET_ULONG,
   REQUIRED_ARG, 32*1024L, IO_SIZE, ~0L, 0, IO_SIZE, 0},
  {"bulk_insert_buffer_size", OPT_BULK_INSERT_BUFFER_SIZE,
   "Size of tree cache used in bulk insert optimisation. Note that this is a limit per thread!",
   (uchar**) &global_system_variables.bulk_insert_buff_size,
   (uchar**) &max_system_variables.bulk_insert_buff_size,
   0, GET_ULONG, REQUIRED_ARG, 8192*1024, 0, ~0L, 0, 1, 0},
  {"connect_timeout", OPT_CONNECT_TIMEOUT,
   "The number of seconds the mysqld server is waiting for a connect packet before responding with 'Bad handshake'.",
    (uchar**) &connect_timeout, (uchar**) &connect_timeout,
   0, GET_ULONG, REQUIRED_ARG, CONNECT_TIMEOUT, 2, LONG_TIMEOUT, 0, 1, 0 },
  { "date_format", OPT_DATE_FORMAT,
    "The DATE format (For future).",
    (uchar**) &opt_date_time_formats[MYSQL_TIMESTAMP_DATE],
    (uchar**) &opt_date_time_formats[MYSQL_TIMESTAMP_DATE],
    0, GET_STR, REQUIRED_ARG, 0, 0, 0, 0, 0, 0},
  { "datetime_format", OPT_DATETIME_FORMAT,
    "The DATETIME/TIMESTAMP format (for future).",
    (uchar**) &opt_date_time_formats[MYSQL_TIMESTAMP_DATETIME],
    (uchar**) &opt_date_time_formats[MYSQL_TIMESTAMP_DATETIME],
    0, GET_STR, REQUIRED_ARG, 0, 0, 0, 0, 0, 0},
  { "default_week_format", OPT_DEFAULT_WEEK_FORMAT,
    "The default week format used by WEEK() functions.",
    (uchar**) &global_system_variables.default_week_format,
    (uchar**) &max_system_variables.default_week_format,
    0, GET_ULONG, REQUIRED_ARG, 0, 0, 7L, 0, 1, 0},
  {"delayed_insert_limit", OPT_DELAYED_INSERT_LIMIT,
   "After inserting delayed_insert_limit rows, the INSERT DELAYED handler will check if there are any SELECT statements pending. If so, it allows these to execute before continuing.",
    (uchar**) &delayed_insert_limit, (uchar**) &delayed_insert_limit, 0, GET_ULONG,
    REQUIRED_ARG, DELAYED_LIMIT, 1, ~0L, 0, 1, 0},
  {"delayed_insert_timeout", OPT_DELAYED_INSERT_TIMEOUT,
   "How long a INSERT DELAYED thread should wait for INSERT statements before terminating.",
   (uchar**) &delayed_insert_timeout, (uchar**) &delayed_insert_timeout, 0,
   GET_ULONG, REQUIRED_ARG, DELAYED_WAIT_TIMEOUT, 1, LONG_TIMEOUT, 0, 1, 0},
  { "delayed_queue_size", OPT_DELAYED_QUEUE_SIZE,
    "What size queue (in rows) should be allocated for handling INSERT DELAYED. If the queue becomes full, any client that does INSERT DELAYED will wait until there is room in the queue again.",
    (uchar**) &delayed_queue_size, (uchar**) &delayed_queue_size, 0, GET_ULONG,
    REQUIRED_ARG, DELAYED_QUEUE_SIZE, 1, ~0L, 0, 1, 0},
  {"div_precision_increment", OPT_DIV_PRECINCREMENT,
   "Precision of the result of '/' operator will be increased on that value.",
   (uchar**) &global_system_variables.div_precincrement,
   (uchar**) &max_system_variables.div_precincrement, 0, GET_ULONG,
   REQUIRED_ARG, 4, 0, DECIMAL_MAX_SCALE, 0, 0, 0},
  {"expire_logs_days", OPT_EXPIRE_LOGS_DAYS,
   "If non-zero, binary logs will be purged after expire_logs_days "
   "days; possible purges happen at startup and at binary log rotation.",
   (uchar**) &expire_logs_days,
   (uchar**) &expire_logs_days, 0, GET_ULONG,
   REQUIRED_ARG, 0, 0, 99, 0, 1, 0},
  { "flush_time", OPT_FLUSH_TIME,
    "A dedicated thread is created to flush all tables at the given interval.",
    (uchar**) &flush_time, (uchar**) &flush_time, 0, GET_ULONG, REQUIRED_ARG,
    FLUSH_TIME, 0, LONG_TIMEOUT, 0, 1, 0},
  { "ft_boolean_syntax", OPT_FT_BOOLEAN_SYNTAX,
    "List of operators for MATCH ... AGAINST ( ... IN BOOLEAN MODE)",
    0, 0, 0, GET_STR,
    REQUIRED_ARG, 0, 0, 0, 0, 0, 0},
  { "ft_max_word_len", OPT_FT_MAX_WORD_LEN,
    "The maximum length of the word to be included in a FULLTEXT index. Note: FULLTEXT indexes must be rebuilt after changing this variable.",
    (uchar**) &ft_max_word_len, (uchar**) &ft_max_word_len, 0, GET_ULONG,
    REQUIRED_ARG, HA_FT_MAXCHARLEN, 10, HA_FT_MAXCHARLEN, 0, 1, 0},
  { "ft_min_word_len", OPT_FT_MIN_WORD_LEN,
    "The minimum length of the word to be included in a FULLTEXT index. Note: FULLTEXT indexes must be rebuilt after changing this variable.",
    (uchar**) &ft_min_word_len, (uchar**) &ft_min_word_len, 0, GET_ULONG,
    REQUIRED_ARG, 4, 1, HA_FT_MAXCHARLEN, 0, 1, 0},
  { "ft_query_expansion_limit", OPT_FT_QUERY_EXPANSION_LIMIT,
    "Number of best matches to use for query expansion",
    (uchar**) &ft_query_expansion_limit, (uchar**) &ft_query_expansion_limit, 0, GET_ULONG,
    REQUIRED_ARG, 20, 0, 1000, 0, 1, 0},
  { "ft_stopword_file", OPT_FT_STOPWORD_FILE,
    "Use stopwords from this file instead of built-in list.",
    (uchar**) &ft_stopword_file, (uchar**) &ft_stopword_file, 0, GET_STR,
    REQUIRED_ARG, 0, 0, 0, 0, 0, 0},
  { "group_concat_max_len", OPT_GROUP_CONCAT_MAX_LEN,
    "The maximum length of the result of function  group_concat.",
    (uchar**) &global_system_variables.group_concat_max_len,
    (uchar**) &max_system_variables.group_concat_max_len, 0, GET_ULONG,
    REQUIRED_ARG, 1024, 4, (long) ~0, 0, 1, 0},
  {"interactive_timeout", OPT_INTERACTIVE_TIMEOUT,
   "The number of seconds the server waits for activity on an interactive connection before closing it.",
   (uchar**) &global_system_variables.net_interactive_timeout,
   (uchar**) &max_system_variables.net_interactive_timeout, 0,
   GET_ULONG, REQUIRED_ARG, NET_WAIT_TIMEOUT, 1, LONG_TIMEOUT, 0, 1, 0},
  {"join_buffer_size", OPT_JOIN_BUFF_SIZE,
   "The size of the buffer that is used for full joins.",
   (uchar**) &global_system_variables.join_buff_size,
   (uchar**) &max_system_variables.join_buff_size, 0, GET_ULONG,
   REQUIRED_ARG, 128*1024L, IO_SIZE*2+MALLOC_OVERHEAD, ~0L, MALLOC_OVERHEAD,
   IO_SIZE, 0},
  {"key_buffer_size", OPT_KEY_BUFFER_SIZE,
   "The size of the buffer used for index blocks for MyISAM tables. Increase this to get better index handling (for all reads and multiple writes) to as much as you can afford; 64M on a 256M machine that mainly runs MySQL is quite common.",
   (uchar**) &dflt_key_cache_var.param_buff_size,
   (uchar**) 0,
   0, (GET_ULL | GET_ASK_ADDR),
   REQUIRED_ARG, KEY_CACHE_SIZE, MALLOC_OVERHEAD, ~(ulong) 0, MALLOC_OVERHEAD,
   IO_SIZE, 0},
  {"key_cache_age_threshold", OPT_KEY_CACHE_AGE_THRESHOLD,
   "This characterizes the number of hits a hot block has to be untouched until it is considered aged enough to be downgraded to a warm block. This specifies the percentage ratio of that number of hits to the total number of blocks in key cache",
   (uchar**) &dflt_key_cache_var.param_age_threshold,
   (uchar**) 0,
   0, (GET_ULONG | GET_ASK_ADDR), REQUIRED_ARG, 
   300, 100, ~0L, 0, 100, 0},
  {"key_cache_block_size", OPT_KEY_CACHE_BLOCK_SIZE,
   "The default size of key cache blocks",
   (uchar**) &dflt_key_cache_var.param_block_size,
   (uchar**) 0,
   0, (GET_ULONG | GET_ASK_ADDR), REQUIRED_ARG,
   KEY_CACHE_BLOCK_SIZE, 512, 1024 * 16, 0, 512, 0},
  {"key_cache_division_limit", OPT_KEY_CACHE_DIVISION_LIMIT,
   "The minimum percentage of warm blocks in key cache",
   (uchar**) &dflt_key_cache_var.param_division_limit,
   (uchar**) 0,
   0, (GET_ULONG | GET_ASK_ADDR) , REQUIRED_ARG, 100,
   1, 100, 0, 1, 0},
  {"long_query_time", OPT_LONG_QUERY_TIME,
   "Log all queries that have taken more than long_query_time seconds to execute to file.",
   (uchar**) &global_system_variables.long_query_time,
   (uchar**) &max_system_variables.long_query_time, 0, GET_ULONG,
   REQUIRED_ARG, 10, 1, LONG_TIMEOUT, 0, 1, 0},
  {"lower_case_table_names", OPT_LOWER_CASE_TABLE_NAMES,
   "If set to 1 table names are stored in lowercase on disk and table names will be case-insensitive.  Should be set to 2 if you are using a case insensitive file system",
   (uchar**) &lower_case_table_names,
   (uchar**) &lower_case_table_names, 0, GET_UINT, OPT_ARG,
#ifdef FN_NO_CASE_SENCE
    1
#else
    0
#endif
   , 0, 2, 0, 1, 0},
#ifdef WITH_MARIA_STORAGE_ENGINE
  {"maria_block_size", OPT_MARIA_BLOCK_SIZE,
   "Block size to be used for MARIA index pages.",
   (uchar**) &maria_block_size,
   (uchar**) &maria_block_size, 0, GET_ULONG, REQUIRED_ARG,
   MARIA_KEY_BLOCK_LENGTH, MARIA_MIN_KEY_BLOCK_LENGTH,
   MARIA_MAX_KEY_BLOCK_LENGTH,
   0, MARIA_MIN_KEY_BLOCK_LENGTH, 0},
  {"maria_max_sort_file_size", OPT_MARIA_MAX_SORT_FILE_SIZE,
   "Don't use the fast sort index method to created index if the temporary "
   "file would get bigger than this.",
   (uchar**) &global_system_variables.maria_max_sort_file_size,
   (uchar**) &max_system_variables.maria_max_sort_file_size, 0,
   GET_ULL, REQUIRED_ARG, (longlong) LONG_MAX, 0, (ulonglong) MAX_FILE_SIZE,
   0, 1024*1024, 0},
  {"maria_repair_threads", OPT_MARIA_REPAIR_THREADS,
   "Number of threads to use when repairing maria tables. The value of 1 "
   "disables parallel repair.",
   (uchar**) &global_system_variables.maria_repair_threads,
   (uchar**) &max_system_variables.maria_repair_threads, 0,
   GET_ULONG, REQUIRED_ARG, 1, 1, ~0L, 0, 1, 0},
  {"maria_sort_buffer_size", OPT_MARIA_SORT_BUFFER_SIZE,
   "The buffer that is allocated when sorting the index when doing a REPAIR "
   "or when creating indexes with CREATE INDEX or ALTER TABLE.",
   (uchar**) &global_system_variables.maria_sort_buff_size,
   (uchar**) &max_system_variables.maria_sort_buff_size, 0,
   GET_ULONG, REQUIRED_ARG, 8192*1024, 4, ~0L, 0, 1, 0},
  {"maria_stats_method", OPT_MARIA_STATS_METHOD,
   "Specifies how maria index statistics collection code should threat NULLs. "
   "Possible values of name are \"nulls_unequal\" (default behavior for 4.1/5.0), "
   "\"nulls_equal\" (emulate 4.0 behavior), and \"nulls_ignored\".",
   (uchar**) &maria_stats_method_str, (uchar**) &maria_stats_method_str, 0,
    GET_STR, REQUIRED_ARG, 0, 0, 0, 0, 0, 0},
#endif
  {"max_allowed_packet", OPT_MAX_ALLOWED_PACKET,
   "Max packetlength to send/receive from to server.",
   (uchar**) &global_system_variables.max_allowed_packet,
   (uchar**) &max_system_variables.max_allowed_packet, 0, GET_ULONG,
   REQUIRED_ARG, 1024*1024L, 1024, 1024L*1024L*1024L, MALLOC_OVERHEAD, 1024, 0},
  {"max_binlog_cache_size", OPT_MAX_BINLOG_CACHE_SIZE,
   "Can be used to restrict the total size used to cache a multi-transaction query.",
   (uchar**) &max_binlog_cache_size, (uchar**) &max_binlog_cache_size, 0,
   GET_ULONG, REQUIRED_ARG, ~0L, IO_SIZE, ~0L, 0, IO_SIZE, 0},
  {"max_binlog_size", OPT_MAX_BINLOG_SIZE,
   "Binary log will be rotated automatically when the size exceeds this \
value. Will also apply to relay logs if max_relay_log_size is 0. \
The minimum value for this variable is 4096.",
   (uchar**) &max_binlog_size, (uchar**) &max_binlog_size, 0, GET_ULONG,
   REQUIRED_ARG, 1024*1024L*1024L, IO_SIZE, 1024*1024L*1024L, 0, IO_SIZE, 0},
  {"max_connect_errors", OPT_MAX_CONNECT_ERRORS,
   "If there is more than this number of interrupted connections from a host this host will be blocked from further connections.",
   (uchar**) &max_connect_errors, (uchar**) &max_connect_errors, 0, GET_ULONG,
    REQUIRED_ARG, MAX_CONNECT_ERRORS, 1, ~0L, 0, 1, 0},
  // Default max_connections of 151 is larger than Apache's default max
  // children, to avoid "too many connections" error in a common setup
  {"max_connections", OPT_MAX_CONNECTIONS,
   "The number of simultaneous clients allowed.", (uchar**) &max_connections,
   (uchar**) &max_connections, 0, GET_ULONG, REQUIRED_ARG, 151, 1, 100000, 0, 1,
   0},
  {"max_delayed_threads", OPT_MAX_DELAYED_THREADS,
   "Don't start more than this number of threads to handle INSERT DELAYED statements. If set to zero, which means INSERT DELAYED is not used.",
   (uchar**) &global_system_variables.max_insert_delayed_threads,
   (uchar**) &max_system_variables.max_insert_delayed_threads,
   0, GET_ULONG, REQUIRED_ARG, 20, 0, 16384, 0, 1, 0},
  {"max_error_count", OPT_MAX_ERROR_COUNT,
   "Max number of errors/warnings to store for a statement.",
   (uchar**) &global_system_variables.max_error_count,
   (uchar**) &max_system_variables.max_error_count,
   0, GET_ULONG, REQUIRED_ARG, DEFAULT_ERROR_COUNT, 0, 65535, 0, 1, 0},
  {"max_heap_table_size", OPT_MAX_HEP_TABLE_SIZE,
   "Don't allow creation of heap tables bigger than this.",
   (uchar**) &global_system_variables.max_heap_table_size,
   (uchar**) &max_system_variables.max_heap_table_size, 0, GET_ULL,
   REQUIRED_ARG, 16*1024*1024L, 16384, MAX_MEM_TABLE_SIZE,
   MALLOC_OVERHEAD, 1024, 0},
  {"max_join_size", OPT_MAX_JOIN_SIZE,
   "Joins that are probably going to read more than max_join_size records return an error.",
   (uchar**) &global_system_variables.max_join_size,
   (uchar**) &max_system_variables.max_join_size, 0, GET_HA_ROWS, REQUIRED_ARG,
   ~0L, 1, ~0L, 0, 1, 0},
   {"max_length_for_sort_data", OPT_MAX_LENGTH_FOR_SORT_DATA,
    "Max number of bytes in sorted records.",
    (uchar**) &global_system_variables.max_length_for_sort_data,
    (uchar**) &max_system_variables.max_length_for_sort_data, 0, GET_ULONG,
    REQUIRED_ARG, 1024, 4, 8192*1024L, 0, 1, 0},
  {"max_prepared_stmt_count", OPT_MAX_PREPARED_STMT_COUNT,
   "Maximum number of prepared statements in the server.",
   (uchar**) &max_prepared_stmt_count, (uchar**) &max_prepared_stmt_count,
   0, GET_ULONG, REQUIRED_ARG, 16382, 0, 1*1024*1024, 0, 1, 0},
  {"max_relay_log_size", OPT_MAX_RELAY_LOG_SIZE,
   "If non-zero: relay log will be rotated automatically when the size exceeds this value; if zero (the default): when the size exceeds max_binlog_size. 0 excepted, the minimum value for this variable is 4096.",
   (uchar**) &max_relay_log_size, (uchar**) &max_relay_log_size, 0, GET_ULONG,
   REQUIRED_ARG, 0L, 0L, 1024*1024L*1024L, 0, IO_SIZE, 0},
  { "max_seeks_for_key", OPT_MAX_SEEKS_FOR_KEY,
    "Limit assumed max number of seeks when looking up rows based on a key",
    (uchar**) &global_system_variables.max_seeks_for_key,
    (uchar**) &max_system_variables.max_seeks_for_key, 0, GET_ULONG,
    REQUIRED_ARG, ~0L, 1, ~0L, 0, 1, 0 },
  {"max_sort_length", OPT_MAX_SORT_LENGTH,
   "The number of bytes to use when sorting BLOB or TEXT values (only the first max_sort_length bytes of each value are used; the rest are ignored).",
   (uchar**) &global_system_variables.max_sort_length,
   (uchar**) &max_system_variables.max_sort_length, 0, GET_ULONG,
   REQUIRED_ARG, 1024, 4, 8192*1024L, 0, 1, 0},
  {"max_sp_recursion_depth", OPT_MAX_SP_RECURSION_DEPTH,
   "Maximum stored procedure recursion depth. (discussed with docs).",
   (uchar**) &global_system_variables.max_sp_recursion_depth,
   (uchar**) &max_system_variables.max_sp_recursion_depth, 0, GET_ULONG,
   OPT_ARG, 0, 0, 255, 0, 1, 0 },
  {"max_tmp_tables", OPT_MAX_TMP_TABLES,
   "Maximum number of temporary tables a client can keep open at a time.",
   (uchar**) &global_system_variables.max_tmp_tables,
   (uchar**) &max_system_variables.max_tmp_tables, 0, GET_ULONG,
   REQUIRED_ARG, 32, 1, ~0L, 0, 1, 0},
  {"max_user_connections", OPT_MAX_USER_CONNECTIONS,
   "The maximum number of active connections for a single user (0 = no limit).",
   (uchar**) &max_user_connections, (uchar**) &max_user_connections, 0, GET_UINT,
   REQUIRED_ARG, 0, 1, ~0, 0, 1, 0},
  {"max_write_lock_count", OPT_MAX_WRITE_LOCK_COUNT,
   "After this many write locks, allow some read locks to run in between.",
   (uchar**) &max_write_lock_count, (uchar**) &max_write_lock_count, 0, GET_ULONG,
   REQUIRED_ARG, ~0L, 1, ~0L, 0, 1, 0},
  {"multi_range_count", OPT_MULTI_RANGE_COUNT,
   "Number of key ranges to request at once.",
   (uchar**) &global_system_variables.multi_range_count,
   (uchar**) &max_system_variables.multi_range_count, 0,
   GET_ULONG, REQUIRED_ARG, 256, 1, ~0L, 0, 1, 0},
  {"myisam_block_size", OPT_MYISAM_BLOCK_SIZE,
   "Block size to be used for MyISAM index pages.",
   (uchar**) &opt_myisam_block_size,
   (uchar**) &opt_myisam_block_size, 0, GET_ULONG, REQUIRED_ARG,
   MI_KEY_BLOCK_LENGTH, MI_MIN_KEY_BLOCK_LENGTH, MI_MAX_KEY_BLOCK_LENGTH,
   0, MI_MIN_KEY_BLOCK_LENGTH, 0},
  {"myisam_data_pointer_size", OPT_MYISAM_DATA_POINTER_SIZE,
   "Default pointer size to be used for MyISAM tables.",
   (uchar**) &myisam_data_pointer_size,
   (uchar**) &myisam_data_pointer_size, 0, GET_ULONG, REQUIRED_ARG,
   6, 2, 7, 0, 1, 0},
  {"myisam_max_sort_file_size", OPT_MYISAM_MAX_SORT_FILE_SIZE,
   "Don't use the fast sort index method to created index if the temporary file would get bigger than this.",
   (uchar**) &global_system_variables.myisam_max_sort_file_size,
   (uchar**) &max_system_variables.myisam_max_sort_file_size, 0,
   GET_ULL, REQUIRED_ARG, (longlong) LONG_MAX, 0, (ulonglong) MAX_FILE_SIZE,
   0, 1024*1024, 0},
  {"myisam_repair_threads", OPT_MYISAM_REPAIR_THREADS,
   "Number of threads to use when repairing MyISAM tables. The value of 1 disables parallel repair.",
   (uchar**) &global_system_variables.myisam_repair_threads,
   (uchar**) &max_system_variables.myisam_repair_threads, 0,
   GET_ULONG, REQUIRED_ARG, 1, 1, ~0L, 0, 1, 0},
  {"myisam_sort_buffer_size", OPT_MYISAM_SORT_BUFFER_SIZE,
   "The buffer that is allocated when sorting the index when doing a REPAIR or when creating indexes with CREATE INDEX or ALTER TABLE.",
   (uchar**) &global_system_variables.myisam_sort_buff_size,
   (uchar**) &max_system_variables.myisam_sort_buff_size, 0,
   GET_ULONG, REQUIRED_ARG, 8192*1024, 4, ~0L, 0, 1, 0},
  {"myisam_use_mmap", OPT_MYISAM_USE_MMAP,
   "Use memory mapping for reading and writing MyISAM tables",
   (uchar**) &opt_myisam_use_mmap,
   (uchar**) &opt_myisam_use_mmap, 0, GET_BOOL, NO_ARG, 0, 
    0, 0, 0, 0, 0},
  {"myisam_stats_method", OPT_MYISAM_STATS_METHOD,
   "Specifies how MyISAM index statistics collection code should threat NULLs. "
   "Possible values of name are \"nulls_unequal\" (default behavior for 4.1/5.0), "
   "\"nulls_equal\" (emulate 4.0 behavior), and \"nulls_ignored\".",
   (uchar**) &myisam_stats_method_str, (uchar**) &myisam_stats_method_str, 0,
    GET_STR, REQUIRED_ARG, 0, 0, 0, 0, 0, 0},
  {"net_buffer_length", OPT_NET_BUFFER_LENGTH,
   "Buffer length for TCP/IP and socket communication.",
   (uchar**) &global_system_variables.net_buffer_length,
   (uchar**) &max_system_variables.net_buffer_length, 0, GET_ULONG,
   REQUIRED_ARG, 16384, 1024, 1024*1024L, 0, 1024, 0},
  {"net_read_timeout", OPT_NET_READ_TIMEOUT,
   "Number of seconds to wait for more data from a connection before aborting the read.",
   (uchar**) &global_system_variables.net_read_timeout,
   (uchar**) &max_system_variables.net_read_timeout, 0, GET_ULONG,
   REQUIRED_ARG, NET_READ_TIMEOUT, 1, LONG_TIMEOUT, 0, 1, 0},
  {"net_retry_count", OPT_NET_RETRY_COUNT,
   "If a read on a communication port is interrupted, retry this many times before giving up.",
   (uchar**) &global_system_variables.net_retry_count,
   (uchar**) &max_system_variables.net_retry_count,0,
   GET_ULONG, REQUIRED_ARG, MYSQLD_NET_RETRY_COUNT, 1, ~0L, 0, 1, 0},
  {"net_write_timeout", OPT_NET_WRITE_TIMEOUT,
   "Number of seconds to wait for a block to be written to a connection  before aborting the write.",
   (uchar**) &global_system_variables.net_write_timeout,
   (uchar**) &max_system_variables.net_write_timeout, 0, GET_ULONG,
   REQUIRED_ARG, NET_WRITE_TIMEOUT, 1, LONG_TIMEOUT, 0, 1, 0},
  {"old", OPT_OLD_MODE, "Use compatible behavior.", 
    (uchar**) &global_system_variables.old_mode,
    (uchar**) &max_system_variables.old_mode, 0, GET_BOOL, NO_ARG, 
    0, 0, 0, 0, 0, 0},
  {"open_files_limit", OPT_OPEN_FILES_LIMIT,
   "If this is not 0, then mysqld will use this value to reserve file descriptors to use with setrlimit(). If this value is 0 then mysqld will reserve max_connections*5 or max_connections + table_cache*2 (whichever is larger) number of files.",
   (uchar**) &open_files_limit, (uchar**) &open_files_limit, 0, GET_ULONG,
   REQUIRED_ARG, 0, 0, OS_FILE_LIMIT, 0, 1, 0},
  {"optimizer_prune_level", OPT_OPTIMIZER_PRUNE_LEVEL,
   "Controls the heuristic(s) applied during query optimization to prune less-promising partial plans from the optimizer search space. Meaning: 0 - do not apply any heuristic, thus perform exhaustive search; 1 - prune plans based on number of retrieved rows.",
   (uchar**) &global_system_variables.optimizer_prune_level,
   (uchar**) &max_system_variables.optimizer_prune_level,
   0, GET_ULONG, OPT_ARG, 1, 0, 1, 0, 1, 0},
  {"optimizer_search_depth", OPT_OPTIMIZER_SEARCH_DEPTH,
   "Maximum depth of search performed by the query optimizer. Values larger than the number of relations in a query result in better query plans, but take longer to compile a query. Smaller values than the number of tables in a relation result in faster optimization, but may produce very bad query plans. If set to 0, the system will automatically pick a reasonable value; if set to MAX_TABLES+2, the optimizer will switch to the original find_best (used for testing/comparison).",
   (uchar**) &global_system_variables.optimizer_search_depth,
   (uchar**) &max_system_variables.optimizer_search_depth,
   0, GET_ULONG, OPT_ARG, MAX_TABLES+1, 0, MAX_TABLES+2, 0, 1, 0},
#ifdef WITH_MARIA_STORAGE_ENGINE
  {"pagecache_age_threshold", OPT_KEY_CACHE_AGE_THRESHOLD,
   "This characterizes the number of hits a hot block has to be untouched until it is considered aged enough to be downgraded to a warm block. This specifies the percentage ratio of that number of hits to the total number of blocks in key cache",
   (uchar**) &maria_pagecache_var.param_age_threshold,
   (uchar**) 0, 0, (GET_ULONG | GET_ASK_ADDR), REQUIRED_ARG, 
   300, 100, ~0L, 0, 100, 0},
  {"pagecache_buffer_size", OPT_KEY_BUFFER_SIZE,
   "The size of the buffer used for index blocks for MyISAM tables. Increase this to get better index handling (for all reads and multiple writes) to as much as you can afford; 64M on a 256M machine that mainly runs MySQL is quite common.",
   (uchar**) &maria_pagecache_var.param_buff_size,
   (uchar**) 0, 0, (GET_ULL | GET_ASK_ADDR), REQUIRED_ARG,
   KEY_CACHE_SIZE, MALLOC_OVERHEAD, ~(ulong) 0, MALLOC_OVERHEAD, IO_SIZE, 0},
  {"pagecache_division_limit", OPT_KEY_CACHE_DIVISION_LIMIT,
   "The minimum percentage of warm blocks in key cache",
   (uchar**) &maria_pagecache_var.param_division_limit,
   (uchar**) 0,
   0, (GET_ULONG | GET_ASK_ADDR) , REQUIRED_ARG, 100,
   1, 100, 0, 1, 0},
#endif /* WITH_MARIA_STORAGE_ENGINE */
  {"plugin_dir", OPT_PLUGIN_DIR,
   "Directory for plugins.",
   (uchar**) &opt_plugin_dir_ptr, (uchar**) &opt_plugin_dir_ptr, 0,
   GET_STR, REQUIRED_ARG, 0, 0, 0, 0, 0, 0},
  {"plugin_load", OPT_PLUGIN_LOAD,
   "Optional colon separated list of plugins to load, where each plugin is "
   "identified by name and path to library seperated by an equals.",
   (uchar**) &opt_plugin_load, (uchar**) &opt_plugin_load, 0,
   GET_STR, REQUIRED_ARG, 0, 0, 0, 0, 0, 0},
  {"preload_buffer_size", OPT_PRELOAD_BUFFER_SIZE,
   "The size of the buffer that is allocated when preloading indexes",
   (uchar**) &global_system_variables.preload_buff_size,
   (uchar**) &max_system_variables.preload_buff_size, 0, GET_ULONG,
   REQUIRED_ARG, 32*1024L, 1024, 1024*1024*1024L, 0, 1, 0},
  {"query_alloc_block_size", OPT_QUERY_ALLOC_BLOCK_SIZE,
   "Allocation block size for query parsing and execution",
   (uchar**) &global_system_variables.query_alloc_block_size,
   (uchar**) &max_system_variables.query_alloc_block_size, 0, GET_ULONG,
   REQUIRED_ARG, QUERY_ALLOC_BLOCK_SIZE, 1024, ~0L, 0, 1024, 0},
#ifdef HAVE_QUERY_CACHE
  {"query_cache_limit", OPT_QUERY_CACHE_LIMIT,
   "Don't cache results that are bigger than this.",
   (uchar**) &query_cache_limit, (uchar**) &query_cache_limit, 0, GET_ULONG,
   REQUIRED_ARG, 1024*1024L, 0, (longlong) ULONG_MAX, 0, 1, 0},
  {"query_cache_min_res_unit", OPT_QUERY_CACHE_MIN_RES_UNIT,
   "minimal size of unit in wich space for results is allocated (last unit will be trimed after writing all result data.",
   (uchar**) &query_cache_min_res_unit, (uchar**) &query_cache_min_res_unit,
   0, GET_ULONG, REQUIRED_ARG, QUERY_CACHE_MIN_RESULT_DATA_SIZE,
   0, (longlong) ULONG_MAX, 0, 1, 0},
#endif /*HAVE_QUERY_CACHE*/
  {"query_cache_size", OPT_QUERY_CACHE_SIZE,
   "The memory allocated to store results from old queries.",
   (uchar**) &query_cache_size, (uchar**) &query_cache_size, 0, GET_ULONG,
   REQUIRED_ARG, 0, 0, (longlong) ULONG_MAX, 0, 1024, 0},
#ifdef HAVE_QUERY_CACHE
  {"query_cache_type", OPT_QUERY_CACHE_TYPE,
   "0 = OFF = Don't cache or retrieve results. 1 = ON = Cache all results except SELECT SQL_NO_CACHE ... queries. 2 = DEMAND = Cache only SELECT SQL_CACHE ... queries.",
   (uchar**) &global_system_variables.query_cache_type,
   (uchar**) &max_system_variables.query_cache_type,
   0, GET_ULONG, REQUIRED_ARG, 1, 0, 2, 0, 1, 0},
  {"query_cache_wlock_invalidate", OPT_QUERY_CACHE_WLOCK_INVALIDATE,
   "Invalidate queries in query cache on LOCK for write",
   (uchar**) &global_system_variables.query_cache_wlock_invalidate,
   (uchar**) &max_system_variables.query_cache_wlock_invalidate,
   0, GET_BOOL, NO_ARG, 0, 0, 1, 0, 1, 0},
#endif /*HAVE_QUERY_CACHE*/
  {"query_prealloc_size", OPT_QUERY_PREALLOC_SIZE,
   "Persistent buffer for query parsing and execution",
   (uchar**) &global_system_variables.query_prealloc_size,
   (uchar**) &max_system_variables.query_prealloc_size, 0, GET_ULONG,
   REQUIRED_ARG, QUERY_ALLOC_PREALLOC_SIZE, QUERY_ALLOC_PREALLOC_SIZE,
   ~0L, 0, 1024, 0},
  {"range_alloc_block_size", OPT_RANGE_ALLOC_BLOCK_SIZE,
   "Allocation block size for storing ranges during optimization",
   (uchar**) &global_system_variables.range_alloc_block_size,
   (uchar**) &max_system_variables.range_alloc_block_size, 0, GET_ULONG,
   REQUIRED_ARG, RANGE_ALLOC_BLOCK_SIZE, 4096, ~0L, 0, 1024, 0},
  {"read_buffer_size", OPT_RECORD_BUFFER,
   "Each thread that does a sequential scan allocates a buffer of this size for each table it scans. If you do many sequential scans, you may want to increase this value.",
   (uchar**) &global_system_variables.read_buff_size,
   (uchar**) &max_system_variables.read_buff_size,0, GET_ULONG, REQUIRED_ARG,
   128*1024L, IO_SIZE*2+MALLOC_OVERHEAD, SSIZE_MAX, MALLOC_OVERHEAD, IO_SIZE,
   0},
  {"read_only", OPT_READONLY,
   "Make all non-temporary tables read-only, with the exception for replication (slave) threads and users with the SUPER privilege",
   (uchar**) &opt_readonly,
   (uchar**) &opt_readonly,
   0, GET_BOOL, NO_ARG, 0, 0, 1, 0, 1, 0},
  {"read_rnd_buffer_size", OPT_RECORD_RND_BUFFER,
   "When reading rows in sorted order after a sort, the rows are read through this buffer to avoid a disk seeks. If not set, then it's set to the value of record_buffer.",
   (uchar**) &global_system_variables.read_rnd_buff_size,
   (uchar**) &max_system_variables.read_rnd_buff_size, 0,
   GET_ULONG, REQUIRED_ARG, 256*1024L, IO_SIZE*2+MALLOC_OVERHEAD,
   SSIZE_MAX, MALLOC_OVERHEAD, IO_SIZE, 0},
  {"record_buffer", OPT_RECORD_BUFFER,
   "Alias for read_buffer_size",
   (uchar**) &global_system_variables.read_buff_size,
   (uchar**) &max_system_variables.read_buff_size,0, GET_ULONG, REQUIRED_ARG,
   128*1024L, IO_SIZE*2+MALLOC_OVERHEAD, SSIZE_MAX, MALLOC_OVERHEAD, IO_SIZE, 0},
#ifdef HAVE_REPLICATION
  {"relay_log_purge", OPT_RELAY_LOG_PURGE,
   "0 = do not purge relay logs. 1 = purge them as soon as they are no more needed.",
   (uchar**) &relay_log_purge,
   (uchar**) &relay_log_purge, 0, GET_BOOL, NO_ARG,
   1, 0, 1, 0, 1, 0},
  {"relay_log_space_limit", OPT_RELAY_LOG_SPACE_LIMIT,
   "Maximum space to use for all relay logs.",
   (uchar**) &relay_log_space_limit,
   (uchar**) &relay_log_space_limit, 0, GET_ULL, REQUIRED_ARG, 0L, 0L,
   (longlong) ULONG_MAX, 0, 1, 0},
  {"slave_compressed_protocol", OPT_SLAVE_COMPRESSED_PROTOCOL,
   "Use compression on master/slave protocol.",
   (uchar**) &opt_slave_compressed_protocol,
   (uchar**) &opt_slave_compressed_protocol,
   0, GET_BOOL, NO_ARG, 0, 0, 1, 0, 1, 0},
  {"slave_net_timeout", OPT_SLAVE_NET_TIMEOUT,
   "Number of seconds to wait for more data from a master/slave connection before aborting the read.",
   (uchar**) &slave_net_timeout, (uchar**) &slave_net_timeout, 0,
   GET_ULONG, REQUIRED_ARG, SLAVE_NET_TIMEOUT, 1, LONG_TIMEOUT, 0, 1, 0},
  {"slave_transaction_retries", OPT_SLAVE_TRANS_RETRIES,
   "Number of times the slave SQL thread will retry a transaction in case "
   "it failed with a deadlock or elapsed lock wait timeout, "
   "before giving up and stopping.",
   (uchar**) &slave_trans_retries, (uchar**) &slave_trans_retries, 0,
   GET_ULONG, REQUIRED_ARG, 10L, 0L, (longlong) ULONG_MAX, 0, 1, 0},
#endif /* HAVE_REPLICATION */
  {"slow_launch_time", OPT_SLOW_LAUNCH_TIME,
   "If creating the thread takes longer than this value (in seconds), the Slow_launch_threads counter will be incremented.",
   (uchar**) &slow_launch_time, (uchar**) &slow_launch_time, 0, GET_ULONG,
   REQUIRED_ARG, 2L, 0L, LONG_TIMEOUT, 0, 1, 0},
  {"sort_buffer_size", OPT_SORT_BUFFER,
   "Each thread that needs to do a sort allocates a buffer of this size.",
   (uchar**) &global_system_variables.sortbuff_size,
   (uchar**) &max_system_variables.sortbuff_size, 0, GET_ULONG, REQUIRED_ARG,
   MAX_SORT_MEMORY, MIN_SORT_MEMORY+MALLOC_OVERHEAD*2, ~0L, MALLOC_OVERHEAD,
   1, 0},
  {"sync-binlog", OPT_SYNC_BINLOG,
   "Synchronously flush binary log to disk after every #th event. "
   "Use 0 (default) to disable synchronous flushing.",
   (uchar**) &sync_binlog_period, (uchar**) &sync_binlog_period, 0, GET_ULONG,
   REQUIRED_ARG, 0, 0, ~0L, 0, 1, 0},
  {"sync-frm", OPT_SYNC_FRM, "Sync .frm to disk on create. Enabled by default.",
   (uchar**) &opt_sync_frm, (uchar**) &opt_sync_frm, 0, GET_BOOL, NO_ARG, 1, 0,
   0, 0, 0, 0},
  {"table_cache", OPT_TABLE_OPEN_CACHE,
   "Deprecated; use --table_open_cache instead.",
   (uchar**) &table_cache_size, (uchar**) &table_cache_size, 0, GET_ULONG,
   REQUIRED_ARG, TABLE_OPEN_CACHE_DEFAULT, 1, 512*1024L, 0, 1, 0},
  {"table_definition_cache", OPT_TABLE_DEF_CACHE,
   "The number of cached table definitions.",
   (uchar**) &table_def_size, (uchar**) &table_def_size,
   0, GET_ULONG, REQUIRED_ARG, 128, 1, 512*1024L, 0, 1, 0},
  {"table_open_cache", OPT_TABLE_OPEN_CACHE,
   "The number of cached open tables.",
   (uchar**) &table_cache_size, (uchar**) &table_cache_size, 0, GET_ULONG,
   REQUIRED_ARG, TABLE_OPEN_CACHE_DEFAULT, 1, 512*1024L, 0, 1, 0},
  {"table_lock_wait_timeout", OPT_TABLE_LOCK_WAIT_TIMEOUT,
   "Timeout in seconds to wait for a table level lock before returning an "
   "error. Used only if the connection has active cursors.",
   (uchar**) &table_lock_wait_timeout, (uchar**) &table_lock_wait_timeout,
   0, GET_ULONG, REQUIRED_ARG, 50, 1, 1024 * 1024 * 1024, 0, 1, 0},
  {"thread_cache_size", OPT_THREAD_CACHE_SIZE,
   "How many threads we should keep in a cache for reuse.",
   (uchar**) &thread_cache_size, (uchar**) &thread_cache_size, 0, GET_ULONG,
   REQUIRED_ARG, 0, 0, 16384, 0, 1, 0},
  {"thread_concurrency", OPT_THREAD_CONCURRENCY,
   "Permits the application to give the threads system a hint for the desired number of threads that should be run at the same time.",
   (uchar**) &concurrency, (uchar**) &concurrency, 0, GET_ULONG, REQUIRED_ARG,
   DEFAULT_CONCURRENCY, 1, 512, 0, 1, 0},
#if HAVE_POOL_OF_THREADS == 1
  {"thread_pool_size", OPT_THREAD_CACHE_SIZE,
   "How many threads we should create to handle query requests in case of 'thread_handling=pool-of-threads'",
   (uchar**) &thread_pool_size, (uchar**) &thread_pool_size, 0, GET_ULONG,
   REQUIRED_ARG, 20, 1, 16384, 0, 1, 0},
#endif
  {"thread_stack", OPT_THREAD_STACK,
   "The stack size for each thread.", (uchar**) &my_thread_stack_size,
   (uchar**) &my_thread_stack_size, 0, GET_ULONG, REQUIRED_ARG,DEFAULT_THREAD_STACK,
   1024L*128L, ~0L, 0, 1024, 0},
  { "time_format", OPT_TIME_FORMAT,
    "The TIME format (for future).",
    (uchar**) &opt_date_time_formats[MYSQL_TIMESTAMP_TIME],
    (uchar**) &opt_date_time_formats[MYSQL_TIMESTAMP_TIME],
    0, GET_STR, REQUIRED_ARG, 0, 0, 0, 0, 0, 0},
  {"tmp_table_size", OPT_TMP_TABLE_SIZE,
   "If an in-memory temporary table exceeds this size, MySQL will automatically convert it to an on-disk MyISAM table.",
   (uchar**) &global_system_variables.tmp_table_size,
   (uchar**) &max_system_variables.tmp_table_size, 0, GET_ULL,
   REQUIRED_ARG, 16*1024*1024L, 1024, MAX_MEM_TABLE_SIZE, 0, 1, 0},
  {"transaction_alloc_block_size", OPT_TRANS_ALLOC_BLOCK_SIZE,
   "Allocation block size for transactions to be stored in binary log",
   (uchar**) &global_system_variables.trans_alloc_block_size,
   (uchar**) &max_system_variables.trans_alloc_block_size, 0, GET_ULONG,
   REQUIRED_ARG, QUERY_ALLOC_BLOCK_SIZE, 1024, ~0L, 0, 1024, 0},
  {"transaction_prealloc_size", OPT_TRANS_PREALLOC_SIZE,
   "Persistent buffer for transactions to be stored in binary log",
   (uchar**) &global_system_variables.trans_prealloc_size,
   (uchar**) &max_system_variables.trans_prealloc_size, 0, GET_ULONG,
   REQUIRED_ARG, TRANS_ALLOC_PREALLOC_SIZE, 1024, ~0L, 0, 1024, 0},
  {"thread_handling", OPT_THREAD_HANDLING,
   "Define threads usage for handling queries:  "
   "one-thread-per-connection or no-threads", 0, 0,
   0, GET_STR, REQUIRED_ARG, 0, 0, 0, 0, 0, 0},
  {"updatable_views_with_limit", OPT_UPDATABLE_VIEWS_WITH_LIMIT,
   "1 = YES = Don't issue an error message (warning only) if a VIEW without presence of a key of the underlying table is used in queries with a LIMIT clause for updating. 0 = NO = Prohibit update of a VIEW, which does not contain a key of the underlying table and the query uses a LIMIT clause (usually get from GUI tools).",
   (uchar**) &global_system_variables.updatable_views_with_limit,
   (uchar**) &max_system_variables.updatable_views_with_limit,
   0, GET_ULONG, REQUIRED_ARG, 1, 0, 1, 0, 1, 0},
  {"wait_timeout", OPT_WAIT_TIMEOUT,
   "The number of seconds the server waits for activity on a connection before closing it.",
   (uchar**) &global_system_variables.net_wait_timeout,
   (uchar**) &max_system_variables.net_wait_timeout, 0, GET_ULONG,
   REQUIRED_ARG, NET_WAIT_TIMEOUT, 1, IF_WIN(INT_MAX32/1000, LONG_TIMEOUT),
   0, 1, 0},
  {0, 0, 0, 0, 0, 0, GET_NO_ARG, NO_ARG, 0, 0, 0, 0, 0, 0}
};

static int show_question(THD *thd, SHOW_VAR *var, char *buff)
{
  var->type= SHOW_LONGLONG;
  var->value= (char *)&thd->query_id;
  return 0;
}

static int show_net_compression(THD *thd, SHOW_VAR *var, char *buff)
{
  var->type= SHOW_MY_BOOL;
  var->value= (char *)&thd->net.compress;
  return 0;
}

static int show_starttime(THD *thd, SHOW_VAR *var, char *buff)
{
  var->type= SHOW_LONG;
  var->value= buff;
  *((long *)buff)= (long) (thd->query_start() - server_start_time);
  return 0;
}

#ifdef HAVE_REPLICATION
static int show_rpl_status(THD *thd, SHOW_VAR *var, char *buff)
{
  var->type= SHOW_CHAR;
  var->value= const_cast<char*>(rpl_status_type[(int)rpl_status]);
  return 0;
}

static int show_slave_running(THD *thd, SHOW_VAR *var, char *buff)
{
  var->type= SHOW_MY_BOOL;
  pthread_mutex_lock(&LOCK_active_mi);
  var->value= buff;
  *((my_bool *)buff)= (my_bool) (active_mi && active_mi->slave_running &&
                                 active_mi->rli.slave_running);
  pthread_mutex_unlock(&LOCK_active_mi);
  return 0;
}

static int show_slave_retried_trans(THD *thd, SHOW_VAR *var, char *buff)
{
  /*
    TODO: with multimaster, have one such counter per line in
    SHOW SLAVE STATUS, and have the sum over all lines here.
  */
  pthread_mutex_lock(&LOCK_active_mi);
  if (active_mi)
  {
    var->type= SHOW_LONG;
    var->value= buff;
    pthread_mutex_lock(&active_mi->rli.data_lock);
    *((long *)buff)= (long)active_mi->rli.retried_trans;
    pthread_mutex_unlock(&active_mi->rli.data_lock);
  }
  else
    var->type= SHOW_UNDEF;
  pthread_mutex_unlock(&LOCK_active_mi);
  return 0;
}
#endif /* HAVE_REPLICATION */

static int show_open_tables(THD *thd, SHOW_VAR *var, char *buff)
{
  var->type= SHOW_LONG;
  var->value= buff;
  *((long *)buff)= (long)cached_open_tables();
  return 0;
}

static int show_prepared_stmt_count(THD *thd, SHOW_VAR *var, char *buff)
{
  var->type= SHOW_LONG;
  var->value= buff;
  pthread_mutex_lock(&LOCK_prepared_stmt_count);
  *((long *)buff)= (long)prepared_stmt_count;
  pthread_mutex_unlock(&LOCK_prepared_stmt_count);
  return 0;
}

static int show_table_definitions(THD *thd, SHOW_VAR *var, char *buff)
{
  var->type= SHOW_LONG;
  var->value= buff;
  *((long *)buff)= (long)cached_table_definitions();
  return 0;
}

#ifdef HAVE_OPENSSL
/* Functions relying on CTX */
static int show_ssl_ctx_sess_accept(THD *thd, SHOW_VAR *var, char *buff)
{
  var->type= SHOW_LONG;
  var->value= buff;
  *((long *)buff)= (!ssl_acceptor_fd ? 0 :
                     SSL_CTX_sess_accept(ssl_acceptor_fd->ssl_context));
  return 0;
}

static int show_ssl_ctx_sess_accept_good(THD *thd, SHOW_VAR *var, char *buff)
{
  var->type= SHOW_LONG;
  var->value= buff;
  *((long *)buff)= (!ssl_acceptor_fd ? 0 :
                     SSL_CTX_sess_accept_good(ssl_acceptor_fd->ssl_context));
  return 0;
}

static int show_ssl_ctx_sess_connect_good(THD *thd, SHOW_VAR *var, char *buff)
{
  var->type= SHOW_LONG;
  var->value= buff;
  *((long *)buff)= (!ssl_acceptor_fd ? 0 :
                     SSL_CTX_sess_connect_good(ssl_acceptor_fd->ssl_context));
  return 0;
}

static int show_ssl_ctx_sess_accept_renegotiate(THD *thd, SHOW_VAR *var, char *buff)
{
  var->type= SHOW_LONG;
  var->value= buff;
  *((long *)buff)= (!ssl_acceptor_fd ? 0 :
                     SSL_CTX_sess_accept_renegotiate(ssl_acceptor_fd->ssl_context));
  return 0;
}

static int show_ssl_ctx_sess_connect_renegotiate(THD *thd, SHOW_VAR *var, char *buff)
{
  var->type= SHOW_LONG;
  var->value= buff;
  *((long *)buff)= (!ssl_acceptor_fd ? 0 :
                     SSL_CTX_sess_connect_renegotiate(ssl_acceptor_fd->ssl_context));
  return 0;
}

static int show_ssl_ctx_sess_cb_hits(THD *thd, SHOW_VAR *var, char *buff)
{
  var->type= SHOW_LONG;
  var->value= buff;
  *((long *)buff)= (!ssl_acceptor_fd ? 0 :
                     SSL_CTX_sess_cb_hits(ssl_acceptor_fd->ssl_context));
  return 0;
}

static int show_ssl_ctx_sess_hits(THD *thd, SHOW_VAR *var, char *buff)
{
  var->type= SHOW_LONG;
  var->value= buff;
  *((long *)buff)= (!ssl_acceptor_fd ? 0 :
                     SSL_CTX_sess_hits(ssl_acceptor_fd->ssl_context));
  return 0;
}

static int show_ssl_ctx_sess_cache_full(THD *thd, SHOW_VAR *var, char *buff)
{
  var->type= SHOW_LONG;
  var->value= buff;
  *((long *)buff)= (!ssl_acceptor_fd ? 0 :
                     SSL_CTX_sess_cache_full(ssl_acceptor_fd->ssl_context));
  return 0;
}

static int show_ssl_ctx_sess_misses(THD *thd, SHOW_VAR *var, char *buff)
{
  var->type= SHOW_LONG;
  var->value= buff;
  *((long *)buff)= (!ssl_acceptor_fd ? 0 :
                     SSL_CTX_sess_misses(ssl_acceptor_fd->ssl_context));
  return 0;
}

static int show_ssl_ctx_sess_timeouts(THD *thd, SHOW_VAR *var, char *buff)
{
  var->type= SHOW_LONG;
  var->value= buff;
  *((long *)buff)= (!ssl_acceptor_fd ? 0 :
                     SSL_CTX_sess_timeouts(ssl_acceptor_fd->ssl_context));
  return 0;
}

static int show_ssl_ctx_sess_number(THD *thd, SHOW_VAR *var, char *buff)
{
  var->type= SHOW_LONG;
  var->value= buff;
  *((long *)buff)= (!ssl_acceptor_fd ? 0 :
                     SSL_CTX_sess_number(ssl_acceptor_fd->ssl_context));
  return 0;
}

static int show_ssl_ctx_sess_connect(THD *thd, SHOW_VAR *var, char *buff)
{
  var->type= SHOW_LONG;
  var->value= buff;
  *((long *)buff)= (!ssl_acceptor_fd ? 0 :
                     SSL_CTX_sess_connect(ssl_acceptor_fd->ssl_context));
  return 0;
}

static int show_ssl_ctx_sess_get_cache_size(THD *thd, SHOW_VAR *var, char *buff)
{
  var->type= SHOW_LONG;
  var->value= buff;
  *((long *)buff)= (!ssl_acceptor_fd ? 0 :
                     SSL_CTX_sess_get_cache_size(ssl_acceptor_fd->ssl_context));
  return 0;
}

static int show_ssl_ctx_get_verify_mode(THD *thd, SHOW_VAR *var, char *buff)
{
  var->type= SHOW_LONG;
  var->value= buff;
  *((long *)buff)= (!ssl_acceptor_fd ? 0 :
                     SSL_CTX_get_verify_mode(ssl_acceptor_fd->ssl_context));
  return 0;
}

static int show_ssl_ctx_get_verify_depth(THD *thd, SHOW_VAR *var, char *buff)
{
  var->type= SHOW_LONG;
  var->value= buff;
  *((long *)buff)= (!ssl_acceptor_fd ? 0 :
                     SSL_CTX_get_verify_depth(ssl_acceptor_fd->ssl_context));
  return 0;
}

static int show_ssl_ctx_get_session_cache_mode(THD *thd, SHOW_VAR *var, char *buff)
{
  var->type= SHOW_CHAR;
  if (!ssl_acceptor_fd)
    var->value= const_cast<char*>("NONE");
  else
    switch (SSL_CTX_get_session_cache_mode(ssl_acceptor_fd->ssl_context))
    {
    case SSL_SESS_CACHE_OFF:
      var->value= const_cast<char*>("OFF"); break;
    case SSL_SESS_CACHE_CLIENT:
      var->value= const_cast<char*>("CLIENT"); break;
    case SSL_SESS_CACHE_SERVER:
      var->value= const_cast<char*>("SERVER"); break;
    case SSL_SESS_CACHE_BOTH:
      var->value= const_cast<char*>("BOTH"); break;
    case SSL_SESS_CACHE_NO_AUTO_CLEAR:
      var->value= const_cast<char*>("NO_AUTO_CLEAR"); break;
    case SSL_SESS_CACHE_NO_INTERNAL_LOOKUP:
      var->value= const_cast<char*>("NO_INTERNAL_LOOKUP"); break;
    default:
      var->value= const_cast<char*>("Unknown"); break;
    }
  return 0;
}

/*
   Functions relying on SSL 
   Note: In the show_ssl_* functions, we need to check if we have a
         valid vio-object since this isn't always true, specifically
         when session_status or global_status is requested from
         inside an Event.
 */
static int show_ssl_get_version(THD *thd, SHOW_VAR *var, char *buff)
{
  var->type= SHOW_CHAR;
  if( thd->vio_ok() && thd->net.vio->ssl_arg )
    var->value= const_cast<char*>(SSL_get_version((SSL*) thd->net.vio->ssl_arg));
  else
    var->value= (char *)"";
  return 0;
}

static int show_ssl_session_reused(THD *thd, SHOW_VAR *var, char *buff)
{
  var->type= SHOW_LONG;
  var->value= buff;
  if( thd->vio_ok() && thd->net.vio->ssl_arg )
    *((long *)buff)= (long)SSL_session_reused((SSL*) thd->net.vio->ssl_arg);
  else
    *((long *)buff)= 0;
  return 0;
}

static int show_ssl_get_default_timeout(THD *thd, SHOW_VAR *var, char *buff)
{
  var->type= SHOW_LONG;
  var->value= buff;
  if( thd->vio_ok() && thd->net.vio->ssl_arg )
    *((long *)buff)= (long)SSL_get_default_timeout((SSL*)thd->net.vio->ssl_arg);
  else
    *((long *)buff)= 0;
  return 0;
}

static int show_ssl_get_verify_mode(THD *thd, SHOW_VAR *var, char *buff)
{
  var->type= SHOW_LONG;
  var->value= buff;
  if( thd->net.vio && thd->net.vio->ssl_arg )
    *((long *)buff)= (long)SSL_get_verify_mode((SSL*)thd->net.vio->ssl_arg);
  else
    *((long *)buff)= 0;
  return 0;
}

static int show_ssl_get_verify_depth(THD *thd, SHOW_VAR *var, char *buff)
{
  var->type= SHOW_LONG;
  var->value= buff;
  if( thd->vio_ok() && thd->net.vio->ssl_arg )
    *((long *)buff)= (long)SSL_get_verify_depth((SSL*)thd->net.vio->ssl_arg);
  else
    *((long *)buff)= 0;
  return 0;
}

static int show_ssl_get_cipher(THD *thd, SHOW_VAR *var, char *buff)
{
  var->type= SHOW_CHAR;
  if( thd->vio_ok() && thd->net.vio->ssl_arg )
    var->value= const_cast<char*>(SSL_get_cipher((SSL*) thd->net.vio->ssl_arg));
  else
    var->value= (char *)"";
  return 0;
}

static int show_ssl_get_cipher_list(THD *thd, SHOW_VAR *var, char *buff)
{
  var->type= SHOW_CHAR;
  var->value= buff;
  if (thd->vio_ok() && thd->net.vio->ssl_arg)
  {
    int i;
    const char *p;
    char *end= buff + SHOW_VAR_FUNC_BUFF_SIZE;
    for (i=0; (p= SSL_get_cipher_list((SSL*) thd->net.vio->ssl_arg,i)) &&
               buff < end; i++)
    {
      buff= strnmov(buff, p, end-buff-1);
      *buff++= ':';
    }
    if (i)
      buff--;
  }
  *buff=0;
  return 0;
}

#endif /* HAVE_OPENSSL */


/*
  Variables shown by SHOW STATUS in alphabetical order
*/

SHOW_VAR status_vars[]= {
  {"Aborted_clients",          (char*) &aborted_threads,        SHOW_LONG},
  {"Aborted_connects",         (char*) &aborted_connects,       SHOW_LONG},
  {"Binlog_cache_disk_use",    (char*) &binlog_cache_disk_use,  SHOW_LONG},
  {"Binlog_cache_use",         (char*) &binlog_cache_use,       SHOW_LONG},
  {"Bytes_received",           (char*) offsetof(STATUS_VAR, bytes_received), SHOW_LONGLONG_STATUS},
  {"Bytes_sent",               (char*) offsetof(STATUS_VAR, bytes_sent), SHOW_LONGLONG_STATUS},
  {"Com_admin_commands",       (char*) offsetof(STATUS_VAR, com_other), SHOW_LONG_STATUS},
  {"Com_alter_db",	       (char*) offsetof(STATUS_VAR, com_stat[(uint) SQLCOM_ALTER_DB]), SHOW_LONG_STATUS},
  {"Com_alter_event",	       (char*) offsetof(STATUS_VAR, com_stat[(uint) SQLCOM_ALTER_EVENT]), SHOW_LONG_STATUS},
  {"Com_alter_table",	       (char*) offsetof(STATUS_VAR, com_stat[(uint) SQLCOM_ALTER_TABLE]), SHOW_LONG_STATUS},
  {"Com_analyze",	       (char*) offsetof(STATUS_VAR, com_stat[(uint) SQLCOM_ANALYZE]), SHOW_LONG_STATUS},
  {"Com_backup_table",	       (char*) offsetof(STATUS_VAR, com_stat[(uint) SQLCOM_BACKUP_TABLE]), SHOW_LONG_STATUS},
  {"Com_begin",		       (char*) offsetof(STATUS_VAR, com_stat[(uint) SQLCOM_BEGIN]), SHOW_LONG_STATUS},
  {"Com_call_procedure",       (char*) offsetof(STATUS_VAR, com_stat[(uint) SQLCOM_CALL]), SHOW_LONG_STATUS},
  {"Com_change_db",	       (char*) offsetof(STATUS_VAR, com_stat[(uint) SQLCOM_CHANGE_DB]), SHOW_LONG_STATUS},
  {"Com_change_master",	       (char*) offsetof(STATUS_VAR, com_stat[(uint) SQLCOM_CHANGE_MASTER]), SHOW_LONG_STATUS},
  {"Com_check",		       (char*) offsetof(STATUS_VAR, com_stat[(uint) SQLCOM_CHECK]), SHOW_LONG_STATUS},
  {"Com_checksum",	       (char*) offsetof(STATUS_VAR, com_stat[(uint) SQLCOM_CHECKSUM]), SHOW_LONG_STATUS},
  {"Com_commit",	       (char*) offsetof(STATUS_VAR, com_stat[(uint) SQLCOM_COMMIT]), SHOW_LONG_STATUS},
  {"Com_create_db",	       (char*) offsetof(STATUS_VAR, com_stat[(uint) SQLCOM_CREATE_DB]), SHOW_LONG_STATUS},
  {"Com_create_event",	       (char*) offsetof(STATUS_VAR, com_stat[(uint) SQLCOM_CREATE_EVENT]), SHOW_LONG_STATUS},
  {"Com_create_function",      (char*) offsetof(STATUS_VAR, com_stat[(uint) SQLCOM_CREATE_FUNCTION]), SHOW_LONG_STATUS},
  {"Com_create_index",	       (char*) offsetof(STATUS_VAR, com_stat[(uint) SQLCOM_CREATE_INDEX]), SHOW_LONG_STATUS},
  {"Com_create_table",	       (char*) offsetof(STATUS_VAR, com_stat[(uint) SQLCOM_CREATE_TABLE]), SHOW_LONG_STATUS},
  {"Com_create_user",	       (char*) offsetof(STATUS_VAR, com_stat[(uint) SQLCOM_CREATE_USER]), SHOW_LONG_STATUS},
  {"Com_dealloc_sql",          (char*) offsetof(STATUS_VAR, com_stat[(uint) SQLCOM_DEALLOCATE_PREPARE]), SHOW_LONG_STATUS},
  {"Com_delete",	       (char*) offsetof(STATUS_VAR, com_stat[(uint) SQLCOM_DELETE]), SHOW_LONG_STATUS},
  {"Com_delete_multi",	       (char*) offsetof(STATUS_VAR, com_stat[(uint) SQLCOM_DELETE_MULTI]), SHOW_LONG_STATUS},
  {"Com_do",                   (char*) offsetof(STATUS_VAR, com_stat[(uint) SQLCOM_DO]), SHOW_LONG_STATUS},
  {"Com_drop_db",	       (char*) offsetof(STATUS_VAR, com_stat[(uint) SQLCOM_DROP_DB]), SHOW_LONG_STATUS},
  {"Com_drop_event",	       (char*) offsetof(STATUS_VAR, com_stat[(uint) SQLCOM_DROP_EVENT]), SHOW_LONG_STATUS},
  {"Com_drop_function",	       (char*) offsetof(STATUS_VAR, com_stat[(uint) SQLCOM_DROP_FUNCTION]), SHOW_LONG_STATUS},
  {"Com_drop_index",	       (char*) offsetof(STATUS_VAR, com_stat[(uint) SQLCOM_DROP_INDEX]), SHOW_LONG_STATUS},
  {"Com_drop_table",	       (char*) offsetof(STATUS_VAR, com_stat[(uint) SQLCOM_DROP_TABLE]), SHOW_LONG_STATUS},
  {"Com_drop_user",	       (char*) offsetof(STATUS_VAR, com_stat[(uint) SQLCOM_DROP_USER]), SHOW_LONG_STATUS},
  {"Com_execute_sql",          (char*) offsetof(STATUS_VAR, com_stat[(uint) SQLCOM_EXECUTE]), SHOW_LONG_STATUS},
  {"Com_flush",		       (char*) offsetof(STATUS_VAR, com_stat[(uint) SQLCOM_FLUSH]), SHOW_LONG_STATUS},
  {"Com_grant",		       (char*) offsetof(STATUS_VAR, com_stat[(uint) SQLCOM_GRANT]), SHOW_LONG_STATUS},
  {"Com_ha_close",	       (char*) offsetof(STATUS_VAR, com_stat[(uint) SQLCOM_HA_CLOSE]), SHOW_LONG_STATUS},
  {"Com_ha_open",	       (char*) offsetof(STATUS_VAR, com_stat[(uint) SQLCOM_HA_OPEN]), SHOW_LONG_STATUS},
  {"Com_ha_read",	       (char*) offsetof(STATUS_VAR, com_stat[(uint) SQLCOM_HA_READ]), SHOW_LONG_STATUS},
  {"Com_help",                 (char*) offsetof(STATUS_VAR, com_stat[(uint) SQLCOM_HELP]), SHOW_LONG_STATUS},
  {"Com_insert",	       (char*) offsetof(STATUS_VAR, com_stat[(uint) SQLCOM_INSERT]), SHOW_LONG_STATUS},
  {"Com_insert_select",	       (char*) offsetof(STATUS_VAR, com_stat[(uint) SQLCOM_INSERT_SELECT]), SHOW_LONG_STATUS},
  {"Com_kill",		       (char*) offsetof(STATUS_VAR, com_stat[(uint) SQLCOM_KILL]), SHOW_LONG_STATUS},
  {"Com_load",		       (char*) offsetof(STATUS_VAR, com_stat[(uint) SQLCOM_LOAD]), SHOW_LONG_STATUS},
  {"Com_load_master_data",     (char*) offsetof(STATUS_VAR, com_stat[(uint) SQLCOM_LOAD_MASTER_DATA]), SHOW_LONG_STATUS},
  {"Com_load_master_table",    (char*) offsetof(STATUS_VAR, com_stat[(uint) SQLCOM_LOAD_MASTER_TABLE]), SHOW_LONG_STATUS},
  {"Com_lock_tables",	       (char*) offsetof(STATUS_VAR, com_stat[(uint) SQLCOM_LOCK_TABLES]), SHOW_LONG_STATUS},
  {"Com_optimize",	       (char*) offsetof(STATUS_VAR, com_stat[(uint) SQLCOM_OPTIMIZE]), SHOW_LONG_STATUS},
  {"Com_preload_keys",	       (char*) offsetof(STATUS_VAR, com_stat[(uint) SQLCOM_PRELOAD_KEYS]), SHOW_LONG_STATUS},
  {"Com_prepare_sql",          (char*) offsetof(STATUS_VAR, com_stat[(uint) SQLCOM_PREPARE]), SHOW_LONG_STATUS},
  {"Com_purge",		       (char*) offsetof(STATUS_VAR, com_stat[(uint) SQLCOM_PURGE]), SHOW_LONG_STATUS},
  {"Com_purge_before_date",    (char*) offsetof(STATUS_VAR, com_stat[(uint) SQLCOM_PURGE_BEFORE]), SHOW_LONG_STATUS},
  {"Com_rename_table",	       (char*) offsetof(STATUS_VAR, com_stat[(uint) SQLCOM_RENAME_TABLE]), SHOW_LONG_STATUS},
  {"Com_repair",	       (char*) offsetof(STATUS_VAR, com_stat[(uint) SQLCOM_REPAIR]), SHOW_LONG_STATUS},
  {"Com_replace",	       (char*) offsetof(STATUS_VAR, com_stat[(uint) SQLCOM_REPLACE]), SHOW_LONG_STATUS},
  {"Com_replace_select",       (char*) offsetof(STATUS_VAR, com_stat[(uint) SQLCOM_REPLACE_SELECT]), SHOW_LONG_STATUS},
  {"Com_reset",		       (char*) offsetof(STATUS_VAR, com_stat[(uint) SQLCOM_RESET]), SHOW_LONG_STATUS},
  {"Com_restore_table",	       (char*) offsetof(STATUS_VAR, com_stat[(uint) SQLCOM_RESTORE_TABLE]), SHOW_LONG_STATUS},
  {"Com_revoke",	       (char*) offsetof(STATUS_VAR, com_stat[(uint) SQLCOM_REVOKE]), SHOW_LONG_STATUS},
  {"Com_revoke_all",	       (char*) offsetof(STATUS_VAR, com_stat[(uint) SQLCOM_REVOKE_ALL]), SHOW_LONG_STATUS},
  {"Com_rollback",	       (char*) offsetof(STATUS_VAR, com_stat[(uint) SQLCOM_ROLLBACK]), SHOW_LONG_STATUS},
  {"Com_savepoint",	       (char*) offsetof(STATUS_VAR, com_stat[(uint) SQLCOM_SAVEPOINT]), SHOW_LONG_STATUS},
  {"Com_select",	       (char*) offsetof(STATUS_VAR, com_stat[(uint) SQLCOM_SELECT]), SHOW_LONG_STATUS},
  {"Com_set_option",	       (char*) offsetof(STATUS_VAR, com_stat[(uint) SQLCOM_SET_OPTION]), SHOW_LONG_STATUS},
  {"Com_show_binlog_events",   (char*) offsetof(STATUS_VAR, com_stat[(uint) SQLCOM_SHOW_BINLOG_EVENTS]), SHOW_LONG_STATUS},
  {"Com_show_binlogs",	       (char*) offsetof(STATUS_VAR, com_stat[(uint) SQLCOM_SHOW_BINLOGS]), SHOW_LONG_STATUS},
  {"Com_show_charsets",	       (char*) offsetof(STATUS_VAR, com_stat[(uint) SQLCOM_SHOW_CHARSETS]), SHOW_LONG_STATUS},
  {"Com_show_collations",      (char*) offsetof(STATUS_VAR, com_stat[(uint) SQLCOM_SHOW_COLLATIONS]), SHOW_LONG_STATUS},
  {"Com_show_column_types",    (char*) offsetof(STATUS_VAR, com_stat[(uint) SQLCOM_SHOW_COLUMN_TYPES]), SHOW_LONG_STATUS},
  {"Com_show_create_db",       (char*) offsetof(STATUS_VAR, com_stat[(uint) SQLCOM_SHOW_CREATE_DB]), SHOW_LONG_STATUS},
  {"Com_show_create_event",    (char*) offsetof(STATUS_VAR, com_stat[(uint) SQLCOM_SHOW_CREATE_EVENT]), SHOW_LONG_STATUS},
  {"Com_show_create_table",    (char*) offsetof(STATUS_VAR, com_stat[(uint) SQLCOM_SHOW_CREATE]), SHOW_LONG_STATUS},
  {"Com_show_databases",       (char*) offsetof(STATUS_VAR, com_stat[(uint) SQLCOM_SHOW_DATABASES]), SHOW_LONG_STATUS},
  {"Com_show_engine_logs",     (char*) offsetof(STATUS_VAR, com_stat[(uint) SQLCOM_SHOW_ENGINE_LOGS]), SHOW_LONG_STATUS},
  {"Com_show_engine_mutex",    (char*) offsetof(STATUS_VAR, com_stat[(uint) SQLCOM_SHOW_ENGINE_MUTEX]), SHOW_LONG_STATUS},
  {"Com_show_engine_status",   (char*) offsetof(STATUS_VAR, com_stat[(uint) SQLCOM_SHOW_ENGINE_STATUS]), SHOW_LONG_STATUS},
  {"Com_show_events",          (char*) offsetof(STATUS_VAR, com_stat[(uint) SQLCOM_SHOW_EVENTS]), SHOW_LONG_STATUS},
  {"Com_show_errors",	       (char*) offsetof(STATUS_VAR, com_stat[(uint) SQLCOM_SHOW_ERRORS]), SHOW_LONG_STATUS},
  {"Com_show_fields",	       (char*) offsetof(STATUS_VAR, com_stat[(uint) SQLCOM_SHOW_FIELDS]), SHOW_LONG_STATUS},
  {"Com_show_grants",	       (char*) offsetof(STATUS_VAR, com_stat[(uint) SQLCOM_SHOW_GRANTS]), SHOW_LONG_STATUS},
  {"Com_show_keys",	       (char*) offsetof(STATUS_VAR, com_stat[(uint) SQLCOM_SHOW_KEYS]), SHOW_LONG_STATUS},
  {"Com_show_master_status",   (char*) offsetof(STATUS_VAR, com_stat[(uint) SQLCOM_SHOW_MASTER_STAT]), SHOW_LONG_STATUS},
  {"Com_show_new_master",      (char*) offsetof(STATUS_VAR, com_stat[(uint) SQLCOM_SHOW_NEW_MASTER]), SHOW_LONG_STATUS},
  {"Com_show_open_tables",     (char*) offsetof(STATUS_VAR, com_stat[(uint) SQLCOM_SHOW_OPEN_TABLES]), SHOW_LONG_STATUS},
  {"Com_show_plugins",         (char*) offsetof(STATUS_VAR, com_stat[(uint) SQLCOM_SHOW_PLUGINS]), SHOW_LONG_STATUS},
  {"Com_show_privileges",      (char*) offsetof(STATUS_VAR, com_stat[(uint) SQLCOM_SHOW_PRIVILEGES]), SHOW_LONG_STATUS},
  {"Com_show_processlist",     (char*) offsetof(STATUS_VAR, com_stat[(uint) SQLCOM_SHOW_PROCESSLIST]), SHOW_LONG_STATUS},
  {"Com_show_slave_hosts",     (char*) offsetof(STATUS_VAR, com_stat[(uint) SQLCOM_SHOW_SLAVE_HOSTS]), SHOW_LONG_STATUS},
  {"Com_show_slave_status",    (char*) offsetof(STATUS_VAR, com_stat[(uint) SQLCOM_SHOW_SLAVE_STAT]), SHOW_LONG_STATUS},
  {"Com_show_status",	       (char*) offsetof(STATUS_VAR, com_stat[(uint) SQLCOM_SHOW_STATUS]), SHOW_LONG_STATUS},
  {"Com_show_storage_engines", (char*) offsetof(STATUS_VAR, com_stat[(uint) SQLCOM_SHOW_STORAGE_ENGINES]), SHOW_LONG_STATUS},
  {"Com_show_tables",	       (char*) offsetof(STATUS_VAR, com_stat[(uint) SQLCOM_SHOW_TABLES]), SHOW_LONG_STATUS},
  {"Com_show_triggers",	       (char*) offsetof(STATUS_VAR, com_stat[(uint) SQLCOM_SHOW_TRIGGERS]), SHOW_LONG_STATUS},
  {"Com_show_variables",       (char*) offsetof(STATUS_VAR, com_stat[(uint) SQLCOM_SHOW_VARIABLES]), SHOW_LONG_STATUS},
  {"Com_show_warnings",        (char*) offsetof(STATUS_VAR, com_stat[(uint) SQLCOM_SHOW_WARNS]), SHOW_LONG_STATUS},
  {"Com_slave_start",	       (char*) offsetof(STATUS_VAR, com_stat[(uint) SQLCOM_SLAVE_START]), SHOW_LONG_STATUS},
  {"Com_slave_stop",	       (char*) offsetof(STATUS_VAR, com_stat[(uint) SQLCOM_SLAVE_STOP]), SHOW_LONG_STATUS},
  {"Com_stmt_close",           (char*) offsetof(STATUS_VAR, com_stmt_close), SHOW_LONG_STATUS},
  {"Com_stmt_execute",         (char*) offsetof(STATUS_VAR, com_stmt_execute), SHOW_LONG_STATUS},
  {"Com_stmt_fetch",           (char*) offsetof(STATUS_VAR, com_stmt_fetch), SHOW_LONG_STATUS},
  {"Com_stmt_prepare",         (char*) offsetof(STATUS_VAR, com_stmt_prepare), SHOW_LONG_STATUS},
  {"Com_stmt_reset",           (char*) offsetof(STATUS_VAR, com_stmt_reset), SHOW_LONG_STATUS},
  {"Com_stmt_send_long_data",  (char*) offsetof(STATUS_VAR, com_stmt_send_long_data), SHOW_LONG_STATUS},
  {"Com_truncate",	       (char*) offsetof(STATUS_VAR, com_stat[(uint) SQLCOM_TRUNCATE]), SHOW_LONG_STATUS},
  {"Com_unlock_tables",	       (char*) offsetof(STATUS_VAR, com_stat[(uint) SQLCOM_UNLOCK_TABLES]), SHOW_LONG_STATUS},
  {"Com_update",	       (char*) offsetof(STATUS_VAR, com_stat[(uint) SQLCOM_UPDATE]), SHOW_LONG_STATUS},
  {"Com_update_multi",	       (char*) offsetof(STATUS_VAR, com_stat[(uint) SQLCOM_UPDATE_MULTI]), SHOW_LONG_STATUS},
  {"Com_xa_commit",            (char*) offsetof(STATUS_VAR, com_stat[(uint) SQLCOM_XA_COMMIT]),SHOW_LONG_STATUS},
  {"Com_xa_end",               (char*) offsetof(STATUS_VAR, com_stat[(uint) SQLCOM_XA_END]),SHOW_LONG_STATUS},
  {"Com_xa_prepare",           (char*) offsetof(STATUS_VAR, com_stat[(uint) SQLCOM_XA_PREPARE]),SHOW_LONG_STATUS},
  {"Com_xa_recover",           (char*) offsetof(STATUS_VAR, com_stat[(uint) SQLCOM_XA_RECOVER]),SHOW_LONG_STATUS},
  {"Com_xa_rollback",          (char*) offsetof(STATUS_VAR, com_stat[(uint) SQLCOM_XA_ROLLBACK]),SHOW_LONG_STATUS},
  {"Com_xa_start",             (char*) offsetof(STATUS_VAR, com_stat[(uint) SQLCOM_XA_START]),SHOW_LONG_STATUS},
  {"Compression",              (char*) &show_net_compression, SHOW_FUNC},
  {"Connections",              (char*) &thread_id,              SHOW_LONG_NOFLUSH},
  {"Created_tmp_disk_tables",  (char*) offsetof(STATUS_VAR, created_tmp_disk_tables), SHOW_LONG_STATUS},
  {"Created_tmp_files",	       (char*) &my_tmp_file_created,	SHOW_LONG},
  {"Created_tmp_tables",       (char*) offsetof(STATUS_VAR, created_tmp_tables), SHOW_LONG_STATUS},
  {"Delayed_errors",           (char*) &delayed_insert_errors,  SHOW_LONG},
  {"Delayed_insert_threads",   (char*) &delayed_insert_threads, SHOW_LONG_NOFLUSH},
  {"Delayed_writes",           (char*) &delayed_insert_writes,  SHOW_LONG},
  {"Flush_commands",           (char*) &refresh_version,        SHOW_LONG_NOFLUSH},
  {"Handler_commit",           (char*) offsetof(STATUS_VAR, ha_commit_count), SHOW_LONG_STATUS},
  {"Handler_delete",           (char*) offsetof(STATUS_VAR, ha_delete_count), SHOW_LONG_STATUS},
  {"Handler_discover",         (char*) offsetof(STATUS_VAR, ha_discover_count), SHOW_LONG_STATUS},
  {"Handler_prepare",          (char*) offsetof(STATUS_VAR, ha_prepare_count),  SHOW_LONG_STATUS},
  {"Handler_read_first",       (char*) offsetof(STATUS_VAR, ha_read_first_count), SHOW_LONG_STATUS},
  {"Handler_read_key",         (char*) offsetof(STATUS_VAR, ha_read_key_count), SHOW_LONG_STATUS},
  {"Handler_read_next",        (char*) offsetof(STATUS_VAR, ha_read_next_count), SHOW_LONG_STATUS},
  {"Handler_read_prev",        (char*) offsetof(STATUS_VAR, ha_read_prev_count), SHOW_LONG_STATUS},
  {"Handler_read_rnd",         (char*) offsetof(STATUS_VAR, ha_read_rnd_count), SHOW_LONG_STATUS},
  {"Handler_read_rnd_next",    (char*) offsetof(STATUS_VAR, ha_read_rnd_next_count), SHOW_LONG_STATUS},
  {"Handler_rollback",         (char*) offsetof(STATUS_VAR, ha_rollback_count), SHOW_LONG_STATUS},
  {"Handler_savepoint",        (char*) offsetof(STATUS_VAR, ha_savepoint_count), SHOW_LONG_STATUS},
  {"Handler_savepoint_rollback",(char*) offsetof(STATUS_VAR, ha_savepoint_rollback_count), SHOW_LONG_STATUS},
  {"Handler_update",           (char*) offsetof(STATUS_VAR, ha_update_count), SHOW_LONG_STATUS},
  {"Handler_write",            (char*) offsetof(STATUS_VAR, ha_write_count), SHOW_LONG_STATUS},
  {"Key_blocks_not_flushed",   (char*) offsetof(KEY_CACHE, global_blocks_changed), SHOW_KEY_CACHE_LONG},
  {"Key_blocks_unused",        (char*) offsetof(KEY_CACHE, blocks_unused), SHOW_KEY_CACHE_LONG},
  {"Key_blocks_used",          (char*) offsetof(KEY_CACHE, blocks_used), SHOW_KEY_CACHE_LONG},
  {"Key_read_requests",        (char*) offsetof(KEY_CACHE, global_cache_r_requests), SHOW_KEY_CACHE_LONGLONG},
  {"Key_reads",                (char*) offsetof(KEY_CACHE, global_cache_read), SHOW_KEY_CACHE_LONGLONG},
  {"Key_write_requests",       (char*) offsetof(KEY_CACHE, global_cache_w_requests), SHOW_KEY_CACHE_LONGLONG},
  {"Key_writes",               (char*) offsetof(KEY_CACHE, global_cache_write), SHOW_KEY_CACHE_LONGLONG},
  {"Last_query_cost",          (char*) offsetof(STATUS_VAR, last_query_cost), SHOW_DOUBLE_STATUS},
  {"Max_used_connections",     (char*) &max_used_connections,  SHOW_LONG},
  {"Not_flushed_delayed_rows", (char*) &delayed_rows_in_use,    SHOW_LONG_NOFLUSH},
  {"Open_files",               (char*) &my_file_opened,         SHOW_LONG_NOFLUSH},
  {"Open_streams",             (char*) &my_stream_opened,       SHOW_LONG_NOFLUSH},
  {"Open_table_definitions",   (char*) &show_table_definitions, SHOW_FUNC},
  {"Open_tables",              (char*) &show_open_tables,       SHOW_FUNC},
  {"Opened_tables",            (char*) offsetof(STATUS_VAR, opened_tables), SHOW_LONG_STATUS},
  {"Prepared_stmt_count",      (char*) &show_prepared_stmt_count, SHOW_FUNC},
#ifdef HAVE_QUERY_CACHE
  {"Qcache_free_blocks",       (char*) &query_cache.free_memory_blocks, SHOW_LONG_NOFLUSH},
  {"Qcache_free_memory",       (char*) &query_cache.free_memory, SHOW_LONG_NOFLUSH},
  {"Qcache_hits",              (char*) &query_cache.hits,       SHOW_LONG},
  {"Qcache_inserts",           (char*) &query_cache.inserts,    SHOW_LONG},
  {"Qcache_lowmem_prunes",     (char*) &query_cache.lowmem_prunes, SHOW_LONG},
  {"Qcache_not_cached",        (char*) &query_cache.refused,    SHOW_LONG},
  {"Qcache_queries_in_cache",  (char*) &query_cache.queries_in_cache, SHOW_LONG_NOFLUSH},
  {"Qcache_total_blocks",      (char*) &query_cache.total_blocks, SHOW_LONG_NOFLUSH},
#endif /*HAVE_QUERY_CACHE*/
  {"Questions",                (char*) &show_question,            SHOW_FUNC},
#ifdef HAVE_REPLICATION
  {"Rpl_status",               (char*) &show_rpl_status,          SHOW_FUNC},
#endif
  {"Select_full_join",         (char*) offsetof(STATUS_VAR, select_full_join_count), SHOW_LONG_STATUS},
  {"Select_full_range_join",   (char*) offsetof(STATUS_VAR, select_full_range_join_count), SHOW_LONG_STATUS},
  {"Select_range",             (char*) offsetof(STATUS_VAR, select_range_count), SHOW_LONG_STATUS},
  {"Select_range_check",       (char*) offsetof(STATUS_VAR, select_range_check_count), SHOW_LONG_STATUS},
  {"Select_scan",	       (char*) offsetof(STATUS_VAR, select_scan_count), SHOW_LONG_STATUS},
  {"Slave_open_temp_tables",   (char*) &slave_open_temp_tables, SHOW_LONG},
#ifdef HAVE_REPLICATION
  {"Slave_retried_transactions",(char*) &show_slave_retried_trans, SHOW_FUNC},
  {"Slave_running",            (char*) &show_slave_running,     SHOW_FUNC},
#endif
  {"Slow_launch_threads",      (char*) &slow_launch_threads,    SHOW_LONG},
  {"Slow_queries",             (char*) offsetof(STATUS_VAR, long_query_count), SHOW_LONG_STATUS},
  {"Sort_merge_passes",	       (char*) offsetof(STATUS_VAR, filesort_merge_passes), SHOW_LONG_STATUS},
  {"Sort_range",	       (char*) offsetof(STATUS_VAR, filesort_range_count), SHOW_LONG_STATUS},
  {"Sort_rows",		       (char*) offsetof(STATUS_VAR, filesort_rows), SHOW_LONG_STATUS},
  {"Sort_scan",		       (char*) offsetof(STATUS_VAR, filesort_scan_count), SHOW_LONG_STATUS},
#ifdef HAVE_OPENSSL
  {"Ssl_accept_renegotiates",  (char*) &show_ssl_ctx_sess_accept_renegotiate, SHOW_FUNC},
  {"Ssl_accepts",              (char*) &show_ssl_ctx_sess_accept, SHOW_FUNC},
  {"Ssl_callback_cache_hits",  (char*) &show_ssl_ctx_sess_cb_hits, SHOW_FUNC},
  {"Ssl_cipher",               (char*) &show_ssl_get_cipher, SHOW_FUNC},
  {"Ssl_cipher_list",          (char*) &show_ssl_get_cipher_list, SHOW_FUNC},
  {"Ssl_client_connects",      (char*) &show_ssl_ctx_sess_connect, SHOW_FUNC},
  {"Ssl_connect_renegotiates", (char*) &show_ssl_ctx_sess_connect_renegotiate, SHOW_FUNC},
  {"Ssl_ctx_verify_depth",     (char*) &show_ssl_ctx_get_verify_depth, SHOW_FUNC},
  {"Ssl_ctx_verify_mode",      (char*) &show_ssl_ctx_get_verify_mode, SHOW_FUNC},
  {"Ssl_default_timeout",      (char*) &show_ssl_get_default_timeout, SHOW_FUNC},
  {"Ssl_finished_accepts",     (char*) &show_ssl_ctx_sess_accept_good, SHOW_FUNC},
  {"Ssl_finished_connects",    (char*) &show_ssl_ctx_sess_connect_good, SHOW_FUNC},
  {"Ssl_session_cache_hits",   (char*) &show_ssl_ctx_sess_hits, SHOW_FUNC},
  {"Ssl_session_cache_misses", (char*) &show_ssl_ctx_sess_misses, SHOW_FUNC},
  {"Ssl_session_cache_mode",   (char*) &show_ssl_ctx_get_session_cache_mode, SHOW_FUNC},
  {"Ssl_session_cache_overflows", (char*) &show_ssl_ctx_sess_cache_full, SHOW_FUNC},
  {"Ssl_session_cache_size",   (char*) &show_ssl_ctx_sess_get_cache_size, SHOW_FUNC},
  {"Ssl_session_cache_timeouts", (char*) &show_ssl_ctx_sess_timeouts, SHOW_FUNC},
  {"Ssl_sessions_reused",      (char*) &show_ssl_session_reused, SHOW_FUNC},
  {"Ssl_used_session_cache_entries",(char*) &show_ssl_ctx_sess_number, SHOW_FUNC},
  {"Ssl_verify_depth",         (char*) &show_ssl_get_verify_depth, SHOW_FUNC},
  {"Ssl_verify_mode",          (char*) &show_ssl_get_verify_mode, SHOW_FUNC},
  {"Ssl_version",              (char*) &show_ssl_get_version, SHOW_FUNC},
#endif /* HAVE_OPENSSL */
  {"Table_locks_immediate",    (char*) &locks_immediate,        SHOW_LONG},
  {"Table_locks_waited",       (char*) &locks_waited,           SHOW_LONG},
#ifdef HAVE_MMAP
  {"Tc_log_max_pages_used",    (char*) &tc_log_max_pages_used,  SHOW_LONG},
  {"Tc_log_page_size",         (char*) &tc_log_page_size,       SHOW_LONG},
  {"Tc_log_page_waits",        (char*) &tc_log_page_waits,      SHOW_LONG},
#endif
  {"Threads_cached",           (char*) &cached_thread_count,    SHOW_LONG_NOFLUSH},
  {"Threads_connected",        (char*) &thread_count,           SHOW_INT},
  {"Threads_created",	       (char*) &thread_created,		SHOW_LONG_NOFLUSH},
  {"Threads_running",          (char*) &thread_running,         SHOW_INT},
  {"Uptime",                   (char*) &show_starttime,         SHOW_FUNC},
  {NullS, NullS, SHOW_LONG}
};

static void print_version(void)
{
  set_server_version();
  /*
    Note: the instance manager keys off the string 'Ver' so it can find the
    version from the output of 'mysqld --version', so don't change it!
  */
  printf("%s  Ver %s for %s on %s (%s)\n",my_progname,
	 server_version,SYSTEM_TYPE,MACHINE_TYPE, MYSQL_COMPILATION_COMMENT);
}

#ifndef EMBEDDED_LIBRARY
static void usage(void)
{
  if (!(default_charset_info= get_charset_by_csname(default_character_set_name,
					           MY_CS_PRIMARY,
						   MYF(MY_WME))))
    exit(1);
  if (!default_collation_name)
    default_collation_name= (char*) default_charset_info->name;
  print_version();
  puts("\
Copyright (C) 2000 MySQL AB, by Monty and others\n\
This software comes with ABSOLUTELY NO WARRANTY. This is free software,\n\
and you are welcome to modify and redistribute it under the GPL license\n\n\
Starts the MySQL database server\n");

  printf("Usage: %s [OPTIONS]\n", my_progname);
  if (!opt_verbose)
    puts("\nFor more help options (several pages), use mysqld --verbose --help\n");
  else
  {
#ifdef __WIN__
  puts("NT and Win32 specific options:\n\
  --install                     Install the default service (NT)\n\
  --install-manual              Install the default service started manually (NT)\n\
  --install service_name        Install an optional service (NT)\n\
  --install-manual service_name Install an optional service started manually (NT)\n\
  --remove                      Remove the default service from the service list (NT)\n\
  --remove service_name         Remove the service_name from the service list (NT)\n\
  --enable-named-pipe           Only to be used for the	default server (NT)\n\
  --standalone                  Dummy option to start as a standalone server (NT)\
");
  puts("");
#endif
  print_defaults(MYSQL_CONFIG_NAME,load_default_groups);
  puts("");
  set_ports();

  /* Print out all the options including plugin supplied options */
  my_print_help_inc_plugins(my_long_options, sizeof(my_long_options)/sizeof(my_option));

  puts("\n\
To see what values a running MySQL server is using, type\n\
'mysqladmin variables' instead of 'mysqld --verbose --help'.\n");
  }
}
#endif /*!EMBEDDED_LIBRARY*/


/*
  Initialize all MySQL global variables to default values

  SYNOPSIS
    mysql_init_variables()

  NOTES
    The reason to set a lot of global variables to zero is to allow one to
    restart the embedded server with a clean environment
    It's also needed on some exotic platforms where global variables are
    not set to 0 when a program starts.

    We don't need to set numeric variables refered to in my_long_options
    as these are initialized by my_getopt.
*/

static void mysql_init_variables(void)
{
  /* Things reset to zero */
  opt_skip_slave_start= opt_reckless_slave = 0;
  mysql_home[0]= pidfile_name[0]= log_error_file[0]= 0;
  opt_log= opt_slow_log= 0;
  opt_update_log= 0;
  log_output_options= find_bit_type(log_output_str, &log_output_typelib);
  opt_bin_log= 0;
  opt_disable_networking= opt_skip_show_db=0;
  opt_logname= opt_update_logname= opt_binlog_index_name= opt_slow_logname= 0;
  opt_tc_log_file= (char *)"tc.log";      // no hostname in tc_log file name !
  opt_secure_auth= 0;
  opt_secure_file_priv= 0;
  opt_bootstrap= opt_myisam_log= 0;
  mqh_used= 0;
  segfaulted= kill_in_progress= 0;
  cleanup_done= 0;
  defaults_argc= 0;
  defaults_argv= 0;
  server_id_supplied= 0;
  test_flags= select_errors= dropping_tables= ha_open_options=0;
  thread_count= thread_running= kill_cached_threads= wake_thread=0;
  slave_open_temp_tables= 0;
  cached_thread_count= 0;
  opt_endinfo= using_udf_functions= 0;
  opt_using_transactions= using_update_log= 0;
  abort_loop= select_thread_in_use= signal_thread_in_use= 0;
  ready_to_exit= shutdown_in_progress= grant_option= 0;
  aborted_threads= aborted_connects= 0;
  delayed_insert_threads= delayed_insert_writes= delayed_rows_in_use= 0;
  delayed_insert_errors= thread_created= 0;
  specialflag= 0;
  binlog_cache_use=  binlog_cache_disk_use= 0;
  max_used_connections= slow_launch_threads = 0;
  mysqld_user= mysqld_chroot= opt_init_file= opt_bin_logname = 0;
  prepared_stmt_count= 0;
  errmesg= 0;
  mysqld_unix_port= opt_mysql_tmpdir= my_bind_addr_str= NullS;
  bzero((uchar*) &mysql_tmpdir_list, sizeof(mysql_tmpdir_list));
  bzero((char *) &global_status_var, sizeof(global_status_var));
  opt_large_pages= 0;
  key_map_full.set_all();

  /* Character sets */
  system_charset_info= &my_charset_utf8_general_ci;
  files_charset_info= &my_charset_utf8_general_ci;
  national_charset_info= &my_charset_utf8_general_ci;
  table_alias_charset= &my_charset_bin;
  character_set_filesystem= &my_charset_bin;

  opt_date_time_formats[0]= opt_date_time_formats[1]= opt_date_time_formats[2]= 0;

  /* Things with default values that are not zero */
  delay_key_write_options= (uint) DELAY_KEY_WRITE_ON;
  opt_specialflag= SPECIAL_ENGLISH;
  unix_sock= ip_sock= INVALID_SOCKET;
  mysql_home_ptr= mysql_home;
  pidfile_name_ptr= pidfile_name;
  log_error_file_ptr= log_error_file;
  language_ptr= language;
  mysql_data_home= mysql_real_data_home;
  thd_startup_options= (OPTION_AUTO_IS_NULL | OPTION_BIN_LOG |
                        OPTION_QUOTE_SHOW_CREATE | OPTION_SQL_NOTES);
  protocol_version= PROTOCOL_VERSION;
  what_to_log= ~ (1L << (uint) COM_TIME);
  refresh_version= 1L;	/* Increments on each reload */
  global_query_id= thread_id= 1L;
  strmov(server_version, MYSQL_SERVER_VERSION);
  myisam_recover_options_str= sql_mode_str= "OFF";
  myisam_stats_method_str= maria_stats_method_str= "nulls_unequal";
  my_bind_addr = htonl(INADDR_ANY);
  threads.empty();
  thread_cache.empty();
  key_caches.empty();
#ifdef WITH_MARIA_STORAGE_ENGINE
  pagecaches.empty();
#endif /* WITH_MARIA_STORAGE_ENGINE */
  if (!(dflt_key_cache= get_or_create_key_cache(default_key_cache_base.str,
                                                default_key_cache_base.length)))
    exit(1);

  /* set key_cache_hash.default_value = dflt_key_cache */
  multi_keycache_init();

#ifdef WITH_MARIA_STORAGE_ENGINE
  /* set pagecache_hash.default_value = maria_pagecache */
  multi_pagecache_init();
#endif

  /* Set directory paths */
  strmake(language, LANGUAGE, sizeof(language)-1);
  strmake(mysql_real_data_home, get_relative_path(DATADIR),
	  sizeof(mysql_real_data_home)-1);
  mysql_data_home_buff[0]=FN_CURLIB;	// all paths are relative from here
  mysql_data_home_buff[1]=0;
  mysql_data_home_len= 2;

  /* Replication parameters */
  master_user= (char*) "test";
  master_password= master_host= 0;
  master_info_file= (char*) "master.info",
    relay_log_info_file= (char*) "relay-log.info";
  master_ssl_key= master_ssl_cert= master_ssl_ca= 
    master_ssl_capath= master_ssl_cipher= 0;
  report_user= report_password = report_host= 0;	/* TO BE DELETED */
  opt_relay_logname= opt_relaylog_index_name= 0;

  /* Variables in libraries */
  charsets_dir= 0;
  default_character_set_name= (char*) MYSQL_DEFAULT_CHARSET_NAME;
  default_collation_name= compiled_default_collation_name;
  sys_charset_system.value= (char*) system_charset_info->csname;
  character_set_filesystem_name= (char*) "binary";
  lc_time_names_name= (char*) "en_US";
  /* Set default values for some option variables */
  default_storage_engine_str= (char*) "MyISAM";
  global_system_variables.table_plugin= NULL;
  global_system_variables.tx_isolation= ISO_REPEATABLE_READ;
  global_system_variables.select_limit= (ulonglong) HA_POS_ERROR;
  max_system_variables.select_limit=    (ulonglong) HA_POS_ERROR;
  global_system_variables.max_join_size= (ulonglong) HA_POS_ERROR;
  max_system_variables.max_join_size=   (ulonglong) HA_POS_ERROR;
  global_system_variables.old_passwords= 0;
  global_system_variables.old_alter_table= 0;
  global_system_variables.binlog_format= BINLOG_FORMAT_UNSPEC;
  /*
    Default behavior for 4.1 and 5.0 is to treat NULL values as unequal
    when collecting index statistics for MyISAM tables.
  */
  global_system_variables.myisam_stats_method= MI_STATS_METHOD_NULLS_NOT_EQUAL;
  global_system_variables.maria_stats_method= MI_STATS_METHOD_NULLS_NOT_EQUAL;

  /* Variables that depends on compile options */
#ifndef DBUG_OFF
  default_dbug_option=IF_WIN("d:t:i:O,\\mysqld.trace",
			     "d:t:i:o,/tmp/mysqld.trace");
#endif
  opt_error_log= IF_WIN(1,0);
#ifdef WITH_NDBCLUSTER_STORAGE_ENGINE
  global_system_variables.ndb_index_stat_enable=FALSE;
  max_system_variables.ndb_index_stat_enable=TRUE;
  global_system_variables.ndb_index_stat_cache_entries=32;
  max_system_variables.ndb_index_stat_cache_entries=~0L;
  global_system_variables.ndb_index_stat_update_freq=20;
  max_system_variables.ndb_index_stat_update_freq=~0L;
#endif
#ifdef HAVE_OPENSSL
  have_ssl=SHOW_OPTION_YES;
#else
  have_ssl=SHOW_OPTION_NO;
#endif
#ifdef HAVE_BROKEN_REALPATH
  have_symlink=SHOW_OPTION_NO;
#else
  have_symlink=SHOW_OPTION_YES;
#endif
#ifdef HAVE_DLOPEN
  have_dlopen=SHOW_OPTION_YES;
#else
  have_dlopen=SHOW_OPTION_NO;
#endif
#ifdef HAVE_QUERY_CACHE
  have_query_cache=SHOW_OPTION_YES;
#else
  have_query_cache=SHOW_OPTION_NO;
#endif
#ifdef HAVE_SPATIAL
  have_geometry=SHOW_OPTION_YES;
#else
  have_geometry=SHOW_OPTION_NO;
#endif
#ifdef HAVE_RTREE_KEYS
  have_rtree_keys=SHOW_OPTION_YES;
#else
  have_rtree_keys=SHOW_OPTION_NO;
#endif
#ifdef HAVE_CRYPT
  have_crypt=SHOW_OPTION_YES;
#else
  have_crypt=SHOW_OPTION_NO;
#endif
#ifdef HAVE_COMPRESS
  have_compress= SHOW_OPTION_YES;
#else
  have_compress= SHOW_OPTION_NO;
#endif
#ifdef HAVE_LIBWRAP
  libwrapName= NullS;
#endif
#ifdef HAVE_OPENSSL
  des_key_file = 0;
  ssl_acceptor_fd= 0;
#endif
#ifdef HAVE_SMEM
  shared_memory_base_name= default_shared_memory_base_name;
#endif
#if !defined(my_pthread_setprio) && !defined(HAVE_PTHREAD_SETSCHEDPARAM)
  opt_specialflag |= SPECIAL_NO_PRIOR;
#endif

#if defined(__WIN__) || defined(__NETWARE__)
  /* Allow Win32 and NetWare users to move MySQL anywhere */
  {
    char prg_dev[LIBLEN];
#if defined __WIN__
	char executing_path_name[LIBLEN];
	if (!test_if_hard_path(my_progname))
	{
		// we don't want to use GetModuleFileName inside of my_path since
		// my_path is a generic path dereferencing function and here we care
		// only about the executing binary.
		GetModuleFileName(NULL, executing_path_name, sizeof(executing_path_name));
		my_path(prg_dev, executing_path_name, NULL);
	}
	else
#endif
    my_path(prg_dev,my_progname,"mysql/bin");
    strcat(prg_dev,"/../");			// Remove 'bin' to get base dir
    cleanup_dirname(mysql_home,prg_dev);
  }
#else
  const char *tmpenv;
  if (!(tmpenv = getenv("MY_BASEDIR_VERSION")))
    tmpenv = DEFAULT_MYSQL_HOME;
  (void) strmake(mysql_home, tmpenv, sizeof(mysql_home)-1);
#endif
}


static my_bool
get_one_option(int optid, const struct my_option *opt __attribute__((unused)),
	       char *argument)
{
  switch(optid) {
  case '#':
#ifndef DBUG_OFF
    DBUG_SET_INITIAL(argument ? argument : default_dbug_option);
#endif
    opt_endinfo=1;				/* unireg: memory allocation */
    break;
  case 'a':
    global_system_variables.sql_mode= fix_sql_mode(MODE_ANSI);
    global_system_variables.tx_isolation= ISO_SERIALIZABLE;
    break;
  case 'b':
    strmake(mysql_home,argument,sizeof(mysql_home)-1);
    break;
  case 'C':
    if (default_collation_name == compiled_default_collation_name)
      default_collation_name= 0;
    break;
  case 'l':
    opt_log=1;
    break;
  case 'h':
    strmake(mysql_real_data_home,argument, sizeof(mysql_real_data_home)-1);
    /* Correct pointer set by my_getopt (for embedded library) */
    mysql_data_home= mysql_real_data_home;
    mysql_data_home_len= strlen(mysql_data_home);
    break;
  case 'u':
    if (!mysqld_user || !strcmp(mysqld_user, argument))
      mysqld_user= argument;
    else
      sql_print_warning("Ignoring user change to '%s' because the user was set to '%s' earlier on the command line\n", argument, mysqld_user);
    break;
  case 'L':
    strmake(language, argument, sizeof(language)-1);
    break;
#ifdef HAVE_REPLICATION
  case OPT_SLAVE_SKIP_ERRORS:
    init_slave_skip_errors(argument);
    break;
#endif
  case OPT_SAFEMALLOC_MEM_LIMIT:
#if !defined(DBUG_OFF) && defined(SAFEMALLOC)
    sf_malloc_mem_limit = atoi(argument);
#endif
    break;
#include <sslopt-case.h>
  case 'V':
    print_version();
    exit(0);
  case 'W':
    if (!argument)
      global_system_variables.log_warnings++;
    else if (argument == disabled_my_option)
      global_system_variables.log_warnings= 0L;
    else
      global_system_variables.log_warnings= atoi(argument);
    break;
  case 'T':
    test_flags= argument ? (uint) atoi(argument) : 0;
    opt_endinfo=1;
    break;
  case (int) OPT_BIG_TABLES:
    thd_startup_options|=OPTION_BIG_TABLES;
    break;
  case (int) OPT_ISAM_LOG:
    opt_myisam_log=1;
    break;
  case (int) OPT_UPDATE_LOG:
    opt_update_log=1;
    break;
  case (int) OPT_BIN_LOG:
    opt_bin_log= test(argument != disabled_my_option);
    break;
  case (int) OPT_ERROR_LOG_FILE:
    opt_error_log= 1;
    break;
#ifdef HAVE_REPLICATION
  case (int) OPT_INIT_RPL_ROLE:
  {
    int role;
    role= find_type_or_exit(argument, &rpl_role_typelib, opt->name);
    rpl_status = (role == 1) ?  RPL_AUTH_MASTER : RPL_IDLE_SLAVE;
    break;
  }
  case (int)OPT_REPLICATE_IGNORE_DB:
  {
    rpl_filter->add_ignore_db(argument);
    break;
  }
  case (int)OPT_REPLICATE_DO_DB:
  {
    rpl_filter->add_do_db(argument);
    break;
  }
  case (int)OPT_REPLICATE_REWRITE_DB:
  {
    char* key = argument,*p, *val;

    if (!(p= strstr(argument, "->")))
    {
      fprintf(stderr,
	      "Bad syntax in replicate-rewrite-db - missing '->'!\n");
      exit(1);
    }
    val= p--;
    while (my_isspace(mysqld_charset, *p) && p > argument)
      *p-- = 0;
    if (p == argument)
    {
      fprintf(stderr,
	      "Bad syntax in replicate-rewrite-db - empty FROM db!\n");
      exit(1);
    }
    *val= 0;
    val+= 2;
    while (*val && my_isspace(mysqld_charset, *val))
      *val++;
    if (!*val)
    {
      fprintf(stderr,
	      "Bad syntax in replicate-rewrite-db - empty TO db!\n");
      exit(1);
    }

    rpl_filter->add_db_rewrite(key, val);
    break;
  }

  case (int)OPT_BINLOG_IGNORE_DB:
  {
    binlog_filter->add_ignore_db(argument);
    break;
  }
  case OPT_BINLOG_FORMAT:
  {
    int id;
    id= find_type_or_exit(argument, &binlog_format_typelib, opt->name);
    global_system_variables.binlog_format= opt_binlog_format_id= id - 1;
    break;
  }
  case (int)OPT_BINLOG_DO_DB:
  {
    binlog_filter->add_do_db(argument);
    break;
  }
  case (int)OPT_REPLICATE_DO_TABLE:
  {
    if (rpl_filter->add_do_table(argument))
    {
      fprintf(stderr, "Could not add do table rule '%s'!\n", argument);
      exit(1);
    }
    break;
  }
  case (int)OPT_REPLICATE_WILD_DO_TABLE:
  {
    if (rpl_filter->add_wild_do_table(argument))
    {
      fprintf(stderr, "Could not add do table rule '%s'!\n", argument);
      exit(1);
    }
    break;
  }
  case (int)OPT_REPLICATE_WILD_IGNORE_TABLE:
  {
    if (rpl_filter->add_wild_ignore_table(argument))
    {
      fprintf(stderr, "Could not add ignore table rule '%s'!\n", argument);
      exit(1);
    }
    break;
  }
  case (int)OPT_REPLICATE_IGNORE_TABLE:
  {
    if (rpl_filter->add_ignore_table(argument))
    {
      fprintf(stderr, "Could not add ignore table rule '%s'!\n", argument);
      exit(1);
    }
    break;
  }
#endif /* HAVE_REPLICATION */
  case (int) OPT_SLOW_QUERY_LOG:
    opt_slow_log= 1;
    break;
#ifdef WITH_CSV_STORAGE_ENGINE
  case  OPT_LOG_OUTPUT:
  {
    if (!argument || !argument[0])
    {
      log_output_options= LOG_TABLE;
      log_output_str= log_output_typelib.type_names[1];
    }
    else
    {
      log_output_str= argument;
      log_output_options=
        find_bit_type_or_exit(argument, &log_output_typelib, opt->name);
  }
    break;
  }
#endif
  case OPT_EVENT_SCHEDULER:
    if (Events::set_opt_event_scheduler(argument))
	exit(1);
    break;
  case (int) OPT_SKIP_NEW:
    opt_specialflag|= SPECIAL_NO_NEW_FUNC;
    delay_key_write_options= (uint) DELAY_KEY_WRITE_NONE;
    myisam_concurrent_insert=0;
    myisam_recover_options= HA_RECOVER_NONE;
    sp_automatic_privileges=0;
    my_use_symdir=0;
    ha_open_options&= ~(HA_OPEN_ABORT_IF_CRASHED | HA_OPEN_DELAY_KEY_WRITE);
#ifdef HAVE_QUERY_CACHE
    query_cache_size=0;
#endif
    break;
  case (int) OPT_SAFE:
    opt_specialflag|= SPECIAL_SAFE_MODE;
    delay_key_write_options= (uint) DELAY_KEY_WRITE_NONE;
    myisam_recover_options= HA_RECOVER_DEFAULT;
    ha_open_options&= ~(HA_OPEN_DELAY_KEY_WRITE);
    break;
  case (int) OPT_SKIP_PRIOR:
    opt_specialflag|= SPECIAL_NO_PRIOR;
    break;
  case (int) OPT_SKIP_LOCK:
    opt_external_locking=0;
    break;
  case (int) OPT_SKIP_HOST_CACHE:
    opt_specialflag|= SPECIAL_NO_HOST_CACHE;
    break;
  case (int) OPT_SKIP_RESOLVE:
    opt_specialflag|=SPECIAL_NO_RESOLVE;
    break;
  case (int) OPT_SKIP_NETWORKING:
#if defined(__NETWARE__)
    sql_perror("Can't start server: skip-networking option is currently not supported on NetWare");
    exit(1);
#endif
    opt_disable_networking=1;
    mysqld_port=0;
    break;
  case (int) OPT_SKIP_SHOW_DB:
    opt_skip_show_db=1;
    opt_specialflag|=SPECIAL_SKIP_SHOW_DB;
    break;
  case (int) OPT_WANT_CORE:
    test_flags |= TEST_CORE_ON_SIGNAL;
    break;
  case (int) OPT_SKIP_STACK_TRACE:
    test_flags|=TEST_NO_STACKTRACE;
    break;
  case (int) OPT_SKIP_SYMLINKS:
    my_use_symdir=0;
    break;
  case (int) OPT_BIND_ADDRESS:
    if ((my_bind_addr= (ulong) inet_addr(argument)) == INADDR_NONE)
    {
      struct hostent *ent;
      if (argument[0])
	ent=gethostbyname(argument);
      else
      {
	char myhostname[255];
	if (gethostname(myhostname,sizeof(myhostname)) < 0)
	{
	  sql_perror("Can't start server: cannot get my own hostname!");
	  exit(1);
	}
	ent=gethostbyname(myhostname);
      }
      if (!ent)
      {
	sql_perror("Can't start server: cannot resolve hostname!");
	exit(1);
      }
      my_bind_addr = (ulong) ((in_addr*)ent->h_addr_list[0])->s_addr;
    }
    break;
  case (int) OPT_PID_FILE:
    strmake(pidfile_name, argument, sizeof(pidfile_name)-1);
    break;
#ifdef __WIN__
  case (int) OPT_STANDALONE:		/* Dummy option for NT */
    break;
#endif
  /*
    The following change issues a deprecation warning if the slave
    configuration is specified either in the my.cnf file or on
    the command-line. See BUG#21490.
  */
  case OPT_MASTER_HOST:
  case OPT_MASTER_USER:
  case OPT_MASTER_PASSWORD:
  case OPT_MASTER_PORT:
  case OPT_MASTER_CONNECT_RETRY:
  case OPT_MASTER_SSL:          
  case OPT_MASTER_SSL_KEY:
  case OPT_MASTER_SSL_CERT:       
  case OPT_MASTER_SSL_CAPATH:
  case OPT_MASTER_SSL_CIPHER:
  case OPT_MASTER_SSL_CA:
    if (!slave_warning_issued)                 //only show the warning once
    {
      slave_warning_issued = true;   
      WARN_DEPRECATED(NULL, "5.2", "for replication startup options", 
        "'CHANGE MASTER'");
    }
    break;
  case OPT_CONSOLE:
    if (opt_console)
      opt_error_log= 0;			// Force logs to stdout
    break;
  case (int) OPT_FLUSH:
    myisam_flush=1;
    flush_time=0;			// No auto flush
    break;
  case OPT_LOW_PRIORITY_UPDATES:
    thr_upgraded_concurrent_insert_lock= TL_WRITE_LOW_PRIORITY;
    global_system_variables.low_priority_updates=1;
    break;
  case OPT_BOOTSTRAP:
    opt_noacl=opt_bootstrap=1;
    break;
  case OPT_SERVER_ID:
    server_id_supplied = 1;
    break;
  case OPT_DELAY_KEY_WRITE_ALL:
    if (argument != disabled_my_option)
      argument= (char*) "ALL";
    /* Fall through */
  case OPT_DELAY_KEY_WRITE:
    if (argument == disabled_my_option)
      delay_key_write_options= (uint) DELAY_KEY_WRITE_NONE;
    else if (! argument)
      delay_key_write_options= (uint) DELAY_KEY_WRITE_ON;
    else
    {
      int type;
      type= find_type_or_exit(argument, &delay_key_write_typelib, opt->name);
      delay_key_write_options= (uint) type-1;
    }
    break;
  case OPT_CHARSETS_DIR:
    strmake(mysql_charsets_dir, argument, sizeof(mysql_charsets_dir)-1);
    charsets_dir = mysql_charsets_dir;
    break;
  case OPT_TX_ISOLATION:
  {
    int type;
    type= find_type_or_exit(argument, &tx_isolation_typelib, opt->name);
    global_system_variables.tx_isolation= (type-1);
    break;
  }
#ifdef WITH_NDBCLUSTER_STORAGE_ENGINE
  case OPT_NDB_MGMD:
  case OPT_NDB_NODEID:
  {
    int len= my_snprintf(opt_ndb_constrbuf+opt_ndb_constrbuf_len,
			 sizeof(opt_ndb_constrbuf)-opt_ndb_constrbuf_len,
			 "%s%s%s",opt_ndb_constrbuf_len > 0 ? ",":"",
			 optid == OPT_NDB_NODEID ? "nodeid=" : "",
			 argument);
    opt_ndb_constrbuf_len+= len;
  }
  /* fall through to add the connectstring to the end
   * and set opt_ndbcluster_connectstring
   */
  case OPT_NDB_CONNECTSTRING:
    if (opt_ndb_connectstring && opt_ndb_connectstring[0])
      my_snprintf(opt_ndb_constrbuf+opt_ndb_constrbuf_len,
		  sizeof(opt_ndb_constrbuf)-opt_ndb_constrbuf_len,
		  "%s%s", opt_ndb_constrbuf_len > 0 ? ",":"",
		  opt_ndb_connectstring);
    else
      opt_ndb_constrbuf[opt_ndb_constrbuf_len]= 0;
    opt_ndbcluster_connectstring= opt_ndb_constrbuf;
    break;
  case OPT_NDB_DISTRIBUTION:
    int id;
    id= find_type_or_exit(argument, &ndb_distribution_typelib, opt->name);
    opt_ndb_distribution_id= (enum ndb_distribution)(id-1);
    break;
  case OPT_NDB_EXTRA_LOGGING:
    if (!argument)
      ndb_extra_logging++;
    else if (argument == disabled_my_option)
      ndb_extra_logging= 0L;
    else
      ndb_extra_logging= atoi(argument);
    break;
#endif
  case OPT_MYISAM_RECOVER:
  {
    if (!argument || !argument[0])
    {
      myisam_recover_options=    HA_RECOVER_DEFAULT;
      myisam_recover_options_str= myisam_recover_typelib.type_names[0];
    }
    else
    {
      myisam_recover_options_str=argument;
      myisam_recover_options=
        find_bit_type_or_exit(argument, &myisam_recover_typelib, opt->name);
    }
    ha_open_options|=HA_OPEN_ABORT_IF_CRASHED;
    break;
  }
  case OPT_CONCURRENT_INSERT:
    /* The following code is mainly here to emulate old behavior */
    if (!argument)                      /* --concurrent-insert */
      myisam_concurrent_insert= 1;
    else if (argument == disabled_my_option)
      myisam_concurrent_insert= 0;      /* --skip-concurrent-insert */
    break;
  case OPT_TC_HEURISTIC_RECOVER:
    tc_heuristic_recover= find_type_or_exit(argument,
                                            &tc_heuristic_recover_typelib,
                                            opt->name);
    break;
  case OPT_MYISAM_STATS_METHOD:
  {
    ulong method_conv;
    int method;
    LINT_INIT(method_conv);

    method= find_type_or_exit(argument, &myisam_stats_method_typelib,
                              opt->name);
    switch (method-1) {
    case 2:
      method_conv= MI_STATS_METHOD_IGNORE_NULLS;
      break;
    case 1:
      method_conv= MI_STATS_METHOD_NULLS_EQUAL;
      break;
    case 0:
    default:
      method_conv= MI_STATS_METHOD_NULLS_NOT_EQUAL;
      break;
    }
    global_system_variables.myisam_stats_method= method_conv;
    break;
  }
  case OPT_SQL_MODE:
  {
    sql_mode_str= argument;
    global_system_variables.sql_mode=
      find_bit_type_or_exit(argument, &sql_mode_typelib, opt->name);
    global_system_variables.sql_mode= fix_sql_mode(global_system_variables.
						   sql_mode);
    break;
  }
  case OPT_ONE_THREAD:
    global_system_variables.thread_handling= 2;
    break;
  case OPT_THREAD_HANDLING:
  {
    global_system_variables.thread_handling=
      find_type_or_exit(argument, &thread_handling_typelib, opt->name);
    break;
  }
  case OPT_FT_BOOLEAN_SYNTAX:
    if (ft_boolean_check_syntax_string((uchar*) argument))
    {
      fprintf(stderr, "Invalid ft-boolean-syntax string: %s\n", argument);
      exit(1);
    }
    strmake(ft_boolean_syntax, argument, sizeof(ft_boolean_syntax)-1);
    break;
  case OPT_SKIP_SAFEMALLOC:
#ifdef SAFEMALLOC
    sf_malloc_quick=1;
#endif
    break;
  case OPT_LOWER_CASE_TABLE_NAMES:
    lower_case_table_names= argument ? atoi(argument) : 1;
    lower_case_table_names_used= 1;
    break;
  }
  return 0;
}
	/* Initiates DEBUG - but no debugging here ! */

static uchar* *
mysql_getopt_value(const char *keyname, uint key_length,
		   const struct my_option *option)
{
  switch (option->id) {
  case OPT_KEY_BUFFER_SIZE:
  case OPT_KEY_CACHE_BLOCK_SIZE:
  case OPT_KEY_CACHE_DIVISION_LIMIT:
  case OPT_KEY_CACHE_AGE_THRESHOLD:
  {
    KEY_CACHE *key_cache;
    if (!(key_cache= get_or_create_key_cache(keyname, key_length)))
      exit(1);
    switch (option->id) {
    case OPT_KEY_BUFFER_SIZE:
      return (uchar**) &key_cache->param_buff_size;
    case OPT_KEY_CACHE_BLOCK_SIZE:
      return (uchar**) &key_cache->param_block_size;
    case OPT_KEY_CACHE_DIVISION_LIMIT:
      return (uchar**) &key_cache->param_division_limit;
    case OPT_KEY_CACHE_AGE_THRESHOLD:
      return (uchar**) &key_cache->param_age_threshold;
    }
  }
  }
 return option->value;
}


static void option_error_reporter(enum loglevel level, const char *format, ...)
{
  va_list args;
  va_start(args, format);
  vprint_msg_to_log(level, format, args);
  va_end(args);
}


static void get_options(int *argc,char **argv)
{
  int ho_error;

  my_getopt_register_get_addr(mysql_getopt_value);
  strmake(def_ft_boolean_syntax, ft_boolean_syntax,
	  sizeof(ft_boolean_syntax)-1);
  my_getopt_error_reporter= option_error_reporter;

  /* Skip unknown options so that they may be processed later by plugins */
  my_getopt_skip_unknown= TRUE;

  if ((ho_error= handle_options(argc, &argv, my_long_options,
                                get_one_option)))
    exit(ho_error);
  (*argc)++; /* add back one for the progname handle_options removes */
             /* no need to do this for argv as we are discarding it. */

  if ((opt_log_slow_admin_statements || opt_log_queries_not_using_indexes) &&
      !opt_slow_log)
    sql_print_warning("options --log-slow-admin-statements and --log-queries-not-using-indexes have no effect if --log-slow-queries is not set");

#if defined(HAVE_BROKEN_REALPATH)
  my_use_symdir=0;
  my_disable_symlinks=1;
  have_symlink=SHOW_OPTION_NO;
#else
  if (!my_use_symdir)
  {
    my_disable_symlinks=1;
    have_symlink=SHOW_OPTION_DISABLED;
  }
#endif
  if (opt_debugging)
  {
    /* Allow break with SIGINT, no core or stack trace */
    test_flags|= TEST_SIGINT | TEST_NO_STACKTRACE;
    test_flags&= ~TEST_CORE_ON_SIGNAL;
  }
  /* Set global MyISAM variables from delay_key_write_options */
  fix_delay_key_write((THD*) 0, OPT_GLOBAL);

#ifndef EMBEDDED_LIBRARY
  if (mysqld_chroot)
    set_root(mysqld_chroot);
#else
  global_system_variables.thread_handling = SCHEDULER_NO_THREADS;
  max_allowed_packet= global_system_variables.max_allowed_packet;
  net_buffer_length= global_system_variables.net_buffer_length;
#endif
  fix_paths();

  /*
    Set some global variables from the global_system_variables
    In most cases the global variables will not be used
  */
  my_disable_locking= myisam_single_user= test(opt_external_locking == 0);
  my_default_record_cache_size=global_system_variables.read_buff_size;
  myisam_max_temp_length=
    (my_off_t) global_system_variables.myisam_max_sort_file_size;

  /* Set global variables based on startup options */
  myisam_block_size=(uint) 1 << my_bit_log2(opt_myisam_block_size);

  if (opt_short_log_format)
    opt_specialflag|= SPECIAL_SHORT_LOG_FORMAT;
  if (opt_log_queries_not_using_indexes)
    opt_specialflag|= SPECIAL_LOG_QUERIES_NOT_USING_INDEXES;

  if (init_global_datetime_format(MYSQL_TIMESTAMP_DATE,
				  &global_system_variables.date_format) ||
      init_global_datetime_format(MYSQL_TIMESTAMP_TIME,
				  &global_system_variables.time_format) ||
      init_global_datetime_format(MYSQL_TIMESTAMP_DATETIME,
				  &global_system_variables.datetime_format))
    exit(1);

#ifdef EMBEDDED_LIBRARY
  one_thread_scheduler(&thread_scheduler);
#else
  if (global_system_variables.thread_handling <=
      SCHEDULER_ONE_THREAD_PER_CONNECTION)
    one_thread_per_connection_scheduler(&thread_scheduler);
  else if (global_system_variables.thread_handling == SCHEDULER_NO_THREADS)
    one_thread_scheduler(&thread_scheduler);
  else
    pool_of_threads_scheduler(&thread_scheduler);  /* purecov: tested */
#endif
}


/*
  Create version name for running mysqld version
  We automaticly add suffixes -debug, -embedded and -log to the version
  name to make the version more descriptive.
  (MYSQL_SERVER_SUFFIX is set by the compilation environment)
*/

static void set_server_version(void)
{
  char *end= strxmov(server_version, MYSQL_SERVER_VERSION,
                     MYSQL_SERVER_SUFFIX_STR, NullS);
#ifdef EMBEDDED_LIBRARY
  end= strmov(end, "-embedded");
#endif
#ifndef DBUG_OFF
  if (!strstr(MYSQL_SERVER_SUFFIX_STR, "-debug"))
    end= strmov(end, "-debug");
#endif
  if (opt_log || opt_update_log || opt_slow_log || opt_bin_log)
    strmov(end, "-log");                        // This may slow down system
}


static char *get_relative_path(const char *path)
{
  if (test_if_hard_path(path) &&
      is_prefix(path,DEFAULT_MYSQL_HOME) &&
      strcmp(DEFAULT_MYSQL_HOME,FN_ROOTDIR))
  {
    path+=(uint) strlen(DEFAULT_MYSQL_HOME);
    while (*path == FN_LIBCHAR)
      path++;
  }
  return (char*) path;
}


/*
  Fix filename and replace extension where 'dir' is relative to
  mysql_real_data_home.
  Return 1 if len(path) > FN_REFLEN
*/

bool
fn_format_relative_to_data_home(char * to, const char *name,
				const char *dir, const char *extension)
{
  char tmp_path[FN_REFLEN];
  if (!test_if_hard_path(dir))
  {
    strxnmov(tmp_path,sizeof(tmp_path)-1, mysql_real_data_home,
	     dir, NullS);
    dir=tmp_path;
  }
  return !fn_format(to, name, dir, extension,
		    MY_APPEND_EXT | MY_UNPACK_FILENAME | MY_SAFE_PATH);
}


static void fix_paths(void)
{
  char buff[FN_REFLEN],*pos;
  convert_dirname(mysql_home,mysql_home,NullS);
  /* Resolve symlinks to allow 'mysql_home' to be a relative symlink */
  my_realpath(mysql_home,mysql_home,MYF(0));
  /* Ensure that mysql_home ends in FN_LIBCHAR */
  pos=strend(mysql_home);
  if (pos[-1] != FN_LIBCHAR)
  {
    pos[0]= FN_LIBCHAR;
    pos[1]= 0;
  }
  convert_dirname(mysql_real_data_home,mysql_real_data_home,NullS);
  convert_dirname(language,language,NullS);
  (void) my_load_path(mysql_home,mysql_home,""); // Resolve current dir
  (void) my_load_path(mysql_real_data_home,mysql_real_data_home,mysql_home);
  (void) my_load_path(pidfile_name,pidfile_name,mysql_real_data_home);
  (void) my_load_path(opt_plugin_dir, opt_plugin_dir_ptr ? opt_plugin_dir_ptr :
                                      get_relative_path(LIBDIR), mysql_home);
  opt_plugin_dir_ptr= opt_plugin_dir;

  char *sharedir=get_relative_path(SHAREDIR);
  if (test_if_hard_path(sharedir))
    strmake(buff,sharedir,sizeof(buff)-1);		/* purecov: tested */
  else
    strxnmov(buff,sizeof(buff)-1,mysql_home,sharedir,NullS);
  convert_dirname(buff,buff,NullS);
  (void) my_load_path(language,language,buff);

  /* If --character-sets-dir isn't given, use shared library dir */
  if (charsets_dir != mysql_charsets_dir)
  {
    strxnmov(mysql_charsets_dir, sizeof(mysql_charsets_dir)-1, buff,
	     CHARSET_DIR, NullS);
  }
  (void) my_load_path(mysql_charsets_dir, mysql_charsets_dir, buff);
  convert_dirname(mysql_charsets_dir, mysql_charsets_dir, NullS);
  charsets_dir=mysql_charsets_dir;

  if (init_tmpdir(&mysql_tmpdir_list, opt_mysql_tmpdir))
    exit(1);
#ifdef HAVE_REPLICATION
  if (!slave_load_tmpdir)
  {
    if (!(slave_load_tmpdir = (char*) my_strdup(mysql_tmpdir, MYF(MY_FAE))))
      exit(1);
  }
#endif /* HAVE_REPLICATION */
  /*
    Convert the secure-file-priv option to system format, allowing
    a quick strcmp to check if read or write is in an allowed dir
   */
  if (opt_secure_file_priv)
  {
    convert_dirname(buff, opt_secure_file_priv, NullS);
    my_free(opt_secure_file_priv, MYF(0));
    opt_secure_file_priv= my_strdup(buff, MYF(MY_FAE));
  }
}


static ulong find_bit_type_or_exit(const char *x, TYPELIB *bit_lib,
                                   const char *option)
{
  ulong res;

  const char **ptr;
  
  if ((res= find_bit_type(x, bit_lib)) == ~(ulong) 0)
  {
    ptr= bit_lib->type_names;
    if (!*x)
      fprintf(stderr, "No option given to %s\n", option);
    else
      fprintf(stderr, "Wrong option to %s. Option(s) given: %s\n", option, x);
    fprintf(stderr, "Alternatives are: '%s'", *ptr);
    while (*++ptr)
      fprintf(stderr, ",'%s'", *ptr);
    fprintf(stderr, "\n");
    exit(1);
  }
  return res;
}


/*
  Return a bitfield from a string of substrings separated by ','
  returns ~(ulong) 0 on error.
*/

static ulong find_bit_type(const char *x, TYPELIB *bit_lib)
{
  bool found_end;
  int  found_count;
  const char *end,*i,*j;
  const char **array, *pos;
  ulong found,found_int,bit;
  DBUG_ENTER("find_bit_type");
  DBUG_PRINT("enter",("x: '%s'",x));

  found=0;
  found_end= 0;
  pos=(char *) x;
  while (*pos == ' ') pos++;
  found_end= *pos == 0;
  while (!found_end)
  {
    if (!*(end=strcend(pos,',')))		/* Let end point at fieldend */
    {
      while (end > pos && end[-1] == ' ')
	end--;					/* Skip end-space */
      found_end=1;
    }
    found_int=0; found_count=0;
    for (array=bit_lib->type_names, bit=1 ; (i= *array++) ; bit<<=1)
    {
      j=pos;
      while (j != end)
      {
	if (my_toupper(mysqld_charset,*i++) !=
            my_toupper(mysqld_charset,*j++))
	  goto skip;
      }
      found_int=bit;
      if (! *i)
      {
	found_count=1;
	break;
      }
      else if (j != pos)			// Half field found
      {
	found_count++;				// Could be one of two values
      }
skip: ;
    }
    if (found_count != 1)
      DBUG_RETURN(~(ulong) 0);				// No unique value
    found|=found_int;
    pos=end+1;
  }

  DBUG_PRINT("exit",("bit-field: %ld",(ulong) found));
  DBUG_RETURN(found);
} /* find_bit_type */


/*
  Check if file system used for databases is case insensitive

  SYNOPSIS
    test_if_case_sensitive()
    dir_name			Directory to test

  RETURN
    -1  Don't know (Test failed)
    0   File system is case sensitive
    1   File system is case insensitive
*/

static int test_if_case_insensitive(const char *dir_name)
{
  int result= 0;
  File file;
  char buff[FN_REFLEN], buff2[FN_REFLEN];
  MY_STAT stat_info;
  DBUG_ENTER("test_if_case_insensitive");

  fn_format(buff, glob_hostname, dir_name, ".lower-test",
	    MY_UNPACK_FILENAME | MY_REPLACE_EXT | MY_REPLACE_DIR);
  fn_format(buff2, glob_hostname, dir_name, ".LOWER-TEST",
	    MY_UNPACK_FILENAME | MY_REPLACE_EXT | MY_REPLACE_DIR);
  (void) my_delete(buff2, MYF(0));
  if ((file= my_create(buff, 0666, O_RDWR, MYF(0))) < 0)
  {
    sql_print_warning("Can't create test file %s", buff);
    DBUG_RETURN(-1);
  }
  my_close(file, MYF(0));
  if (my_stat(buff2, &stat_info, MYF(0)))
    result= 1;					// Can access file
  (void) my_delete(buff, MYF(MY_WME));
  DBUG_PRINT("exit", ("result: %d", result));
  DBUG_RETURN(result);
}


/* Create file to store pid number */

#ifndef EMBEDDED_LIBRARY

static void create_pid_file()
{
  File file;
  if ((file = my_create(pidfile_name,0664,
			O_WRONLY | O_TRUNC, MYF(MY_WME))) >= 0)
  {
    char buff[21], *end;
    end= int10_to_str((long) getpid(), buff, 10);
    *end++= '\n';
    if (!my_write(file, (uchar*) buff, (uint) (end-buff), MYF(MY_WME | MY_NABP)))
    {
      (void) my_close(file, MYF(0));
      return;
    }
    (void) my_close(file, MYF(0));
  }
  sql_perror("Can't start server: can't create PID file");
  exit(1);
}
#endif /* EMBEDDED_LIBRARY */

/* Clear most status variables */
void refresh_status(THD *thd)
{
  pthread_mutex_lock(&LOCK_status);

  /* Add thread's status variabes to global status */
  add_to_status(&global_status_var, &thd->status_var);

  /* Reset thread's status variables */
  bzero((char*) &thd->status_var, sizeof(thd->status_var));

  /* Reset some global variables */
  reset_status_vars();

  /* Reset the counters of all key caches (default and named). */
  process_key_caches(reset_key_cache_counters);
#ifdef WITH_MARIA_STORAGE_ENGINE
  process_pagecaches(reset_pagecache_counters);
#endif /* WITH_MARIA_STORAGE_ENGINE */
  pthread_mutex_unlock(&LOCK_status);

  /*
    Set max_used_connections to the number of currently open
    connections.  Lock LOCK_thread_count out of LOCK_status to avoid
    deadlocks.  Status reset becomes not atomic, but status data is
    not exact anyway.
  */
  pthread_mutex_lock(&LOCK_thread_count);
  max_used_connections= thread_count-delayed_insert_threads;
  pthread_mutex_unlock(&LOCK_thread_count);
}


/*****************************************************************************
  Instantiate variables for missing storage engines
  This section should go away soon
*****************************************************************************/

#ifndef WITH_NDBCLUSTER_STORAGE_ENGINE
ulong ndb_cache_check_time;
ulong ndb_extra_logging;
#endif

/*****************************************************************************
  Instantiate templates
*****************************************************************************/

#ifdef HAVE_EXPLICIT_TEMPLATE_INSTANTIATION
/* Used templates */
template class I_List<THD>;
template class I_List_iterator<THD>;
template class I_List<i_string>;
template class I_List<i_string_pair>;
template class I_List<NAMED_LIST>;
template class I_List<Statement>;
template class I_List_iterator<Statement>;
#endif<|MERGE_RESOLUTION|>--- conflicted
+++ resolved
@@ -3417,17 +3417,13 @@
     using_update_log=1;
   }
 
-<<<<<<< HEAD
+  /* Allow storage engine to give real error messages */
+  if (ha_init_errors())
+    DBUG_RETURN(1);
+
   if (plugin_init(&defaults_argc, defaults_argv,
                   (opt_noacl ? PLUGIN_INIT_SKIP_PLUGIN_TABLE : 0) |
                   (opt_help ? PLUGIN_INIT_SKIP_INITIALIZATION : 0)))
-=======
-  /* Allow storage engine to give real error messages */
-  if (ha_init_errors())
-    DBUG_RETURN(1);
-
-  if (plugin_init(opt_bootstrap))
->>>>>>> 55bb3731
   {
     sql_print_error("Failed to initialize plugins.");
     unireg_abort(1);
