--- conflicted
+++ resolved
@@ -1843,17 +1843,14 @@
   bool add_fields_for_current_rowid(JOIN_TAB *cur, List<Item> *fields);
   void free_pushdown_handlers(List<TABLE_LIST>& join_list);
   void init_join_cache_and_keyread();
-<<<<<<< HEAD
+  bool prepare_sum_aggregators(THD *thd,Item_sum **func_ptr,
+                               bool need_distinct);
   bool transform_in_predicates_into_equalities(THD *thd);
   bool transform_all_conds_and_on_exprs(THD *thd,
                                         Item_transformer transformer);
   bool transform_all_conds_and_on_exprs_in_join_list(THD *thd,
                                                  List<TABLE_LIST> *join_list,
                                                  Item_transformer transformer);
-=======
-  bool prepare_sum_aggregators(THD *thd,Item_sum **func_ptr,
-                               bool need_distinct);
->>>>>>> b770633e
 };
 
 enum enum_with_bush_roots { WITH_BUSH_ROOTS, WITHOUT_BUSH_ROOTS};
