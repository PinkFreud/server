--- conflicted
+++ resolved
@@ -9033,7 +9033,6 @@
 
   if (set_main_unit(sel->master_unit()))
     return true;
-<<<<<<< HEAD
 
   DBUG_ASSERT(builtin_select.table_list.elements == 1);
   TABLE_LIST *insert_table= builtin_select.table_list.first;
@@ -10423,9 +10422,6 @@
     return NULL;
   init_last_field(res, &name, thd->variables.collation_database);
   return res;
-=======
-  current_select->linkage= DERIVED_TABLE_TYPE;
-  return tvc_finalize();
 }
 
 
@@ -10454,5 +10450,4 @@
   const Type_handler *mapped= schema->map_data_type(thd, type->type_handler());
   type->set_handler(mapped);
   return false;
->>>>>>> c32f71af
 }