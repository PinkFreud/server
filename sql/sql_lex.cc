/* Copyright (c) 2000, 2019, Oracle and/or its affiliates.
   Copyright (c) 2009, 2022, MariaDB Corporation.

   This program is free software; you can redistribute it and/or modify
   it under the terms of the GNU General Public License as published by
   the Free Software Foundation; version 2 of the License.

   This program is distributed in the hope that it will be useful,
   but WITHOUT ANY WARRANTY; without even the implied warranty of
   MERCHANTABILITY or FITNESS FOR A PARTICULAR PURPOSE.  See the
   GNU General Public License for more details.

   You should have received a copy of the GNU General Public License
   along with this program; if not, write to the Free Software
   Foundation, Inc., 51 Franklin St, Fifth Floor, Boston, MA 02110-1335  USA */


/* A lexical scanner on a temporary buffer with a yacc interface */

#define MYSQL_LEX 1
#include "mariadb.h"
#include "sql_priv.h"
#include "sql_class.h"                          // sql_lex.h: SQLCOM_END
#include "sql_lex.h"
#include "sql_parse.h"                          // add_to_list
#include "item_create.h"
#include <m_ctype.h>
#include <hash.h>
#include "sp_head.h"
#include "sp.h"
#include "sql_select.h"
#include "sql_cte.h"
#include "sql_signal.h"
#include "sql_derived.h"
#include "sql_truncate.h"                      // Sql_cmd_truncate_table
#include "sql_admin.h"                         // Sql_cmd_analyze/Check..._table
#include "sql_partition.h"
#include "sql_partition_admin.h"               // Sql_cmd_alter_table_*_part
#include "event_parse_data.h"
#ifdef WITH_WSREP
#include "mysql/service_wsrep.h"
#endif

void LEX::parse_error(uint err_number)
{
  thd->parse_error(err_number);
}


/**
  LEX_STRING constant for null-string to be used in parser and other places.
*/
const LEX_STRING empty_lex_str=   {(char *) "", 0};
const LEX_CSTRING null_clex_str=  {NULL, 0};
const LEX_CSTRING empty_clex_str= {"", 0};
const LEX_CSTRING star_clex_str=  {"*", 1};
const LEX_CSTRING param_clex_str= {"?", 1};
const LEX_CSTRING NULL_clex_str=  {STRING_WITH_LEN("NULL")};
const LEX_CSTRING error_clex_str= {STRING_WITH_LEN("error")};

/**
  Helper action for a case expression statement (the expr in 'CASE expr').
  This helper is used for 'searched' cases only.
  @param lex the parser lex context
  @param expr the parsed expression
  @return 0 on success
*/

int sp_expr_lex::case_stmt_action_expr()
{
  int case_expr_id= spcont->register_case_expr();
  sp_instr_set_case_expr *i;

  if (spcont->push_case_expr_id(case_expr_id))
    return 1;

  i= new (thd->mem_root)
    sp_instr_set_case_expr(sphead->instructions(), spcont, case_expr_id,
                           get_item(), this);

  sphead->add_cont_backpatch(i);
  return sphead->add_instr(i);
}

/**
  Helper action for a case when condition.
  This helper is used for both 'simple' and 'searched' cases.
  @param lex the parser lex context
  @param when the parsed expression for the WHEN clause
  @param simple true for simple cases, false for searched cases
*/

int sp_expr_lex::case_stmt_action_when(bool simple)
{
  uint ip= sphead->instructions();
  sp_instr_jump_if_not *i;
  Item_case_expr *var;
  Item *expr;

  if (simple)
  {
    var= new (thd->mem_root)
         Item_case_expr(thd, spcont->get_current_case_expr_id());

#ifdef DBUG_ASSERT_EXISTS
    if (var)
    {
      var->m_sp= sphead;
    }
#endif

    expr= new (thd->mem_root) Item_func_eq(thd, var, get_item());
    i= new (thd->mem_root) sp_instr_jump_if_not(ip, spcont, expr, this);
  }
  else
    i= new (thd->mem_root) sp_instr_jump_if_not(ip, spcont, get_item(), this);

  /*
    BACKPATCH: Registering forward jump from
    "case_stmt_action_when" to "case_stmt_action_then"
    (jump_if_not from instruction 2 to 5, 5 to 8 ... in the example)
  */

  return
    !MY_TEST(i) ||
    sphead->push_backpatch(thd, i, spcont->push_label(thd, &empty_clex_str, 0)) ||
    sphead->add_cont_backpatch(i) ||
    sphead->add_instr(i);
}

/**
  Helper action for a case then statements.
  This helper is used for both 'simple' and 'searched' cases.
  @param lex the parser lex context
*/

int LEX::case_stmt_action_then()
{
  uint ip= sphead->instructions();
  sp_instr_jump *i= new (thd->mem_root) sp_instr_jump(ip, spcont);
  if (!MY_TEST(i) || sphead->add_instr(i))
    return 1;

  /*
    BACKPATCH: Resolving forward jump from
    "case_stmt_action_when" to "case_stmt_action_then"
    (jump_if_not from instruction 2 to 5, 5 to 8 ... in the example)
  */

  sphead->backpatch(spcont->pop_label());

  /*
    BACKPATCH: Registering forward jump from
    "case_stmt_action_then" to after END CASE
    (jump from instruction 4 to 12, 7 to 12 ... in the example)
  */

  return sphead->push_backpatch(thd, i, spcont->last_label());
}


/**
  Helper action for a SET statement.
  Used to push a system variable into the assignment list.

  @param tmp      the system variable with base name
  @param var_type the scope of the variable
  @param val      the value being assigned to the variable

  @return TRUE if error, FALSE otherwise.
*/

bool
LEX::set_system_variable(enum enum_var_type var_type,
                         sys_var *sysvar, const Lex_ident_sys_st *base_name,
                         Item *val)
{
  set_var *setvar;

  /* No AUTOCOMMIT from a stored function or trigger. */
  if (spcont && sysvar == Sys_autocommit_ptr)
    sphead->m_flags|= sp_head::HAS_SET_AUTOCOMMIT_STMT;

  if (val && val->type() == Item::FIELD_ITEM &&
      ((Item_field*)val)->table_name.str)
  {
    my_error(ER_WRONG_TYPE_FOR_VAR, MYF(0), sysvar->name.str);
    return TRUE;
  }

  if (!(setvar= new (thd->mem_root) set_var(thd, var_type, sysvar,
                                            base_name, val)))
    return TRUE;

  return var_list.push_back(setvar, thd->mem_root);
}


/**
  Helper action for a SET statement.
  Used to SET a field of NEW row.

  @param name     the field name
  @param val      the value being assigned to the row

  @return TRUE if error, FALSE otherwise.
*/

bool LEX::set_trigger_new_row(const LEX_CSTRING *name, Item *val)
{
  Item_trigger_field *trg_fld;
  sp_instr_set_trigger_field *sp_fld;

  /* QQ: Shouldn't this be field's default value ? */
  if (! val)
    val= new (thd->mem_root) Item_null(thd);

  DBUG_ASSERT(trg_chistics.action_time == TRG_ACTION_BEFORE &&
              (trg_chistics.event == TRG_EVENT_INSERT ||
               trg_chistics.event == TRG_EVENT_UPDATE));

  trg_fld= new (thd->mem_root)
            Item_trigger_field(thd, current_context(),
                               Item_trigger_field::NEW_ROW,
                               *name, UPDATE_ACL, FALSE);

  if (unlikely(trg_fld == NULL))
    return TRUE;

  sp_fld= new (thd->mem_root)
        sp_instr_set_trigger_field(sphead->instructions(),
                                   spcont, trg_fld, val, this);

  if (unlikely(sp_fld == NULL))
    return TRUE;

  /*
    Let us add this item to list of all Item_trigger_field
    objects in trigger.
  */
  trg_table_fields.link_in_list(trg_fld, &trg_fld->next_trg_field);

  return sphead->add_instr(sp_fld);
}


/**
  Create an object to represent a SP variable in the Item-hierarchy.

  @param  name        The SP variable name.
  @param  spvar       The SP variable (optional).
  @param  start_in_q  Start position of the SP variable name in the query.
  @param  end_in_q    End position of the SP variable name in the query.

  @remark If spvar is not specified, the name is used to search for the
          variable in the parse-time context. If the variable does not
          exist, a error is set and NULL is returned to the caller.

  @return An Item_splocal object representing the SP variable, or NULL on error.
*/
Item_splocal*
LEX::create_item_for_sp_var(const Lex_ident_cli_st *cname, sp_variable *spvar)
{
  const Sp_rcontext_handler *rh;
  Item_splocal *item;
  const char *start_in_q= cname->pos();
  const char *end_in_q= cname->end();
  uint pos_in_q, len_in_q;
  Lex_ident_sys name(thd, cname);

  if (name.is_null())
    return NULL;  // EOM

  /* If necessary, look for the variable. */
  if (spcont && !spvar)
    spvar= find_variable(&name, &rh);

  if (!spvar)
  {
    my_error(ER_SP_UNDECLARED_VAR, MYF(0), name.str);
    return NULL;
  }

  DBUG_ASSERT(spcont && spvar);

  /* Position and length of the SP variable name in the query. */
  pos_in_q= (uint)(start_in_q - sphead->m_tmp_query);
  len_in_q= (uint)(end_in_q - start_in_q);

  item= new (thd->mem_root)
    Item_splocal(thd, rh, &name, spvar->offset, spvar->type_handler(),
                 pos_in_q, len_in_q);

#ifdef DBUG_ASSERT_EXISTS
  if (item)
    item->m_sp= sphead;
#endif

  return item;
}


/**
  Helper to resolve the SQL:2003 Syntax exception 1) in <in predicate>.
  See SQL:2003, Part 2, section 8.4 <in predicate>, Note 184, page 383.
  This function returns the proper item for the SQL expression
  <code>left [NOT] IN ( expr )</code>
  @param thd the current thread
  @param left the in predicand
  @param equal true for IN predicates, false for NOT IN predicates
  @param expr first and only expression of the in value list
  @return an expression representing the IN predicate.
*/
Item* handle_sql2003_note184_exception(THD *thd, Item* left, bool equal,
                                       Item *expr)
{
  /*
    Relevant references for this issue:
    - SQL:2003, Part 2, section 8.4 <in predicate>, page 383,
    - SQL:2003, Part 2, section 7.2 <row value expression>, page 296,
    - SQL:2003, Part 2, section 6.3 <value expression primary>, page 174,
    - SQL:2003, Part 2, section 7.15 <subquery>, page 370,
    - SQL:2003 Feature F561, "Full value expressions".

    The exception in SQL:2003 Note 184 means:
    Item_singlerow_subselect, which corresponds to a <scalar subquery>,
    should be re-interpreted as an Item_in_subselect, which corresponds
    to a <table subquery> when used inside an <in predicate>.

    Our reading of Note 184 is reccursive, so that all:
    - IN (( <subquery> ))
    - IN ((( <subquery> )))
    - IN '('^N <subquery> ')'^N
    - etc
    should be interpreted as a <table subquery>, no matter how deep in the
    expression the <subquery> is.
  */

  Item *result;

  DBUG_ENTER("handle_sql2003_note184_exception");

  if (expr->type() == Item::SUBSELECT_ITEM)
  {
    Item_subselect *expr2 = (Item_subselect*) expr;

    if (expr2->substype() == Item_subselect::SINGLEROW_SUBS)
    {
      Item_singlerow_subselect *expr3 = (Item_singlerow_subselect*) expr2;
      st_select_lex *subselect;

      /*
        Implement the mandated change, by altering the semantic tree:
          left IN Item_singlerow_subselect(subselect)
        is modified to
          left IN (subselect)
        which is represented as
          Item_in_subselect(left, subselect)
      */
      subselect= expr3->invalidate_and_restore_select_lex();
      result= new (thd->mem_root) Item_in_subselect(thd, left, subselect);

      if (! equal)
        result = negate_expression(thd, result);

      DBUG_RETURN(result);
    }
  }

  if (equal)
    result= new (thd->mem_root) Item_func_eq(thd, left, expr);
  else
    result= new (thd->mem_root) Item_func_ne(thd, left, expr);

  DBUG_RETURN(result);
}

/**
  Create a separate LEX for each assignment if in SP.

  If we are in SP we want have own LEX for each assignment.
  This is mostly because it is hard for several sp_instr_set
  and sp_instr_set_trigger instructions share one LEX.
  (Well, it is theoretically possible but adds some extra
  overhead on preparation for execution stage and IMO less
  robust).

  QQ: May be we should simply prohibit group assignments in SP?

  @see sp_create_assignment_instr

  @param thd           Thread context
  @param pos           The position in the raw SQL buffer
*/


bool sp_create_assignment_lex(THD *thd, const char *pos)
{
  if (thd->lex->sphead)
  {
    sp_lex_local *new_lex;
    if (!(new_lex= new (thd->mem_root) sp_lex_set_var(thd, thd->lex)) ||
        new_lex->main_select_push())
      return true;
    new_lex->sphead->m_tmp_query= pos;
    return thd->lex->sphead->reset_lex(thd, new_lex);
  }
  else
    if (thd->lex->main_select_push(false))
      return true;
  return false;
}


/**
  Create a SP instruction for a SET assignment.

  @see sp_create_assignment_lex

  @param thd              - Thread context
  @param no_lookahead     - True if the parser has no lookahead
  @param need_set_keyword - if a SET statement "SET a=10",
                            or a direct assignment overwise "a:=10"
  @return false if success, true otherwise.
*/

bool sp_create_assignment_instr(THD *thd, bool no_lookahead,
                                bool need_set_keyword)
{
  LEX *lex= thd->lex;

  if (lex->sphead)
  {
    if (!lex->var_list.is_empty())
    {
      /*
        - Every variable assignment from the same SET command, e.g.:
            SET @var1=expr1, @var2=expr2;
          produce each own sp_create_assignment_instr() call
          lex->var_list.elements is 1 in this case.
        - This query:
            SET TRANSACTION READ ONLY, ISOLATION LEVEL SERIALIZABLE;
          in translated to:
            SET tx_read_only=1, tx_isolation=ISO_SERIALIZABLE;
          but produces a single sp_create_assignment_instr() call
          which includes the query fragment covering both options.
      */
      DBUG_ASSERT(lex->var_list.elements >= 1 && lex->var_list.elements <= 2);
      /*
        sql_mode=ORACLE's direct assignment of a global variable
        is not possible by the grammar.
      */
      DBUG_ASSERT(lex->option_type != OPT_GLOBAL || need_set_keyword);
      /*
        We have assignment to user or system variable or
        option setting, so we should construct sp_instr_stmt
        for it.
      */
      Lex_input_stream *lip= &thd->m_parser_state->m_lip;

      /*
        Extract the query statement from the tokenizer.  The
        end is either lip->ptr, if there was no lookahead,
        lip->tok_end otherwise.
      */
      static const LEX_CSTRING setlc= { STRING_WITH_LEN("SET ") };
      static const LEX_CSTRING setgl= { STRING_WITH_LEN("SET GLOBAL ") };
      const char *qend= no_lookahead ? lip->get_ptr() : lip->get_tok_end();
      Lex_cstring qbuf(lex->sphead->m_tmp_query, qend);
      if (lex->new_sp_instr_stmt(thd,
                                 lex->option_type == OPT_GLOBAL ? setgl :
                                 need_set_keyword ?               setlc :
                                                                  null_clex_str,
                                 qbuf))
        return true;
    }
    lex->pop_select();
    if (lex->check_main_unit_semantics())
    {
      /*
        "lex" can be referrenced by:
        - sp_instr_set                          SET a= expr;
        - sp_instr_set_row_field                SET r.a= expr;
        - sp_instr_stmt (just generated above)  SET @a= expr;
        In this case, "lex" is fully owned by sp_instr_xxx and it will
        be deleted by the destructor ~sp_instr_xxx().
        So we should remove "lex" from the stack sp_head::m_lex,
        to avoid double free.
      */
      lex->sphead->restore_lex(thd);
      /*
        No needs for "delete lex" here: "lex" is already linked
        to the sp_instr_stmt (using sp_lex_keeper) instance created by
        the call for new_sp_instr_stmt() above. It will be freed
        by ~sp_head/~sp_instr/~sp_lex_keeper during THD::end_statement().
      */
      DBUG_ASSERT(lex->sp_lex_in_use); // used by sp_instr_stmt
      return true;
    }
    enum_var_type inner_option_type= lex->option_type;
    if (lex->sphead->restore_lex(thd))
      return true;
    /* Copy option_type to outer lex in case it has changed. */
    thd->lex->option_type= inner_option_type;
  }
  else
    lex->pop_select();
  return false;
}


void LEX::add_key_to_list(LEX_CSTRING *field_name,
                          enum Key::Keytype type, bool check_exists)
{
  Key *key;
  MEM_ROOT *mem_root= thd->mem_root;
  key= new (mem_root)
        Key(type, &null_clex_str, HA_KEY_ALG_UNDEF, false,
             DDL_options(check_exists ?
                         DDL_options::OPT_IF_NOT_EXISTS :
                         DDL_options::OPT_NONE));
  key->columns.push_back(new (mem_root) Key_part_spec(field_name, 0),
                         mem_root);
  alter_info.key_list.push_back(key, mem_root);
}


bool LEX::add_alter_list(LEX_CSTRING name, Virtual_column_info *expr,
                         bool exists)
{
  MEM_ROOT *mem_root= thd->mem_root;
  Alter_column *ac= new (mem_root) Alter_column(name, expr, exists);
  if (unlikely(ac == NULL))
    return true;
  alter_info.alter_list.push_back(ac, mem_root);
  alter_info.flags|= ALTER_CHANGE_COLUMN_DEFAULT;
  return false;
}


bool LEX::add_alter_list(LEX_CSTRING name, LEX_CSTRING new_name, bool exists)
{
  Alter_column *ac= new (thd->mem_root) Alter_column(name, new_name, exists);
  if (unlikely(ac == NULL))
    return true;
  alter_info.alter_list.push_back(ac, thd->mem_root);
  alter_info.flags|= ALTER_RENAME_COLUMN;
  return false;
}


void LEX::init_last_field(Column_definition *field,
                          const LEX_CSTRING *field_name)
{
  last_field= field;
  field->field_name= *field_name;
}


Virtual_column_info *add_virtual_expression(THD *thd, Item *expr)
{
  Virtual_column_info *v= new (thd->mem_root) Virtual_column_info();
  if (unlikely(!v))
     return 0;
   v->expr= expr;
   v->utf8= 0;  /* connection charset */
   return v;
}



/**
  @note The order of the elements of this array must correspond to
  the order of elements in enum_binlog_stmt_unsafe.
*/
const int
Query_tables_list::binlog_stmt_unsafe_errcode[BINLOG_STMT_UNSAFE_COUNT] =
{
  ER_BINLOG_UNSAFE_LIMIT,
  ER_BINLOG_UNSAFE_INSERT_DELAYED,
  ER_BINLOG_UNSAFE_SYSTEM_TABLE,
  ER_BINLOG_UNSAFE_AUTOINC_COLUMNS,
  ER_BINLOG_UNSAFE_UDF,
  ER_BINLOG_UNSAFE_SYSTEM_VARIABLE,
  ER_BINLOG_UNSAFE_SYSTEM_FUNCTION,
  ER_BINLOG_UNSAFE_NONTRANS_AFTER_TRANS,
  ER_BINLOG_UNSAFE_MULTIPLE_ENGINES_AND_SELF_LOGGING_ENGINE,
  ER_BINLOG_UNSAFE_MIXED_STATEMENT,
  ER_BINLOG_UNSAFE_INSERT_IGNORE_SELECT,
  ER_BINLOG_UNSAFE_INSERT_SELECT_UPDATE,
  ER_BINLOG_UNSAFE_WRITE_AUTOINC_SELECT,
  ER_BINLOG_UNSAFE_REPLACE_SELECT,
  ER_BINLOG_UNSAFE_CREATE_IGNORE_SELECT,
  ER_BINLOG_UNSAFE_CREATE_REPLACE_SELECT,
  ER_BINLOG_UNSAFE_CREATE_SELECT_AUTOINC,
  ER_BINLOG_UNSAFE_UPDATE_IGNORE,
  ER_BINLOG_UNSAFE_INSERT_TWO_KEYS,
  ER_BINLOG_UNSAFE_AUTOINC_NOT_FIRST,
  /*
    There is no need to add new error code as we plan to get rid of auto
    increment lock mode variable, so we use existing error code below, add
    the correspondent text to the existing error message during merging to
    non-GA release.
  */
  ER_BINLOG_UNSAFE_SYSTEM_VARIABLE,
  ER_BINLOG_UNSAFE_SKIP_LOCKED
};


/* Longest standard keyword name */

#define TOCK_NAME_LENGTH 24

/*
  The following data is based on the latin1 character set, and is only
  used when comparing keywords
*/

static uchar to_upper_lex[]=
{
    0,  1,  2,  3,  4,  5,  6,  7,  8,  9, 10, 11, 12, 13, 14, 15,
   16, 17, 18, 19, 20, 21, 22, 23, 24, 25, 26, 27, 28, 29, 30, 31,
   32, 33, 34, 35, 36, 37, 38, 39, 40, 41, 42, 43, 44, 45, 46, 47,
   48, 49, 50, 51, 52, 53, 54, 55, 56, 57, 58, 59, 60, 61, 62, 63,
   64, 65, 66, 67, 68, 69, 70, 71, 72, 73, 74, 75, 76, 77, 78, 79,
   80, 81, 82, 83, 84, 85, 86, 87, 88, 89, 90, 91, 92, 93, 94, 95,
   96, 65, 66, 67, 68, 69, 70, 71, 72, 73, 74, 75, 76, 77, 78, 79,
   80, 81, 82, 83, 84, 85, 86, 87, 88, 89, 90,123,124,125,126,127,
  128,129,130,131,132,133,134,135,136,137,138,139,140,141,142,143,
  144,145,146,147,148,149,150,151,152,153,154,155,156,157,158,159,
  160,161,162,163,164,165,166,167,168,169,170,171,172,173,174,175,
  176,177,178,179,180,181,182,183,184,185,186,187,188,189,190,191,
  192,193,194,195,196,197,198,199,200,201,202,203,204,205,206,207,
  208,209,210,211,212,213,214,215,216,217,218,219,220,221,222,223,
  192,193,194,195,196,197,198,199,200,201,202,203,204,205,206,207,
  208,209,210,211,212,213,214,247,216,217,218,219,220,221,222,255
};

/* 
  Names of the index hints (for error messages). Keep in sync with 
  index_hint_type 
*/

const char * index_hint_type_name[] =
{
  "IGNORE INDEX", 
  "USE INDEX", 
  "FORCE INDEX"
};

inline int lex_casecmp(const char *s, const char *t, uint len)
{
  while (len-- != 0 &&
         to_upper_lex[(uchar) *s++] == to_upper_lex[(uchar) *t++]) ;
  return (int) len+1;
}

#include <lex_hash.h>


void lex_init(void)
{
  uint i;
  DBUG_ENTER("lex_init");
  for (i=0 ; i < array_elements(symbols) ; i++)
    symbols[i].length=(uchar) strlen(symbols[i].name);
  for (i=0 ; i < array_elements(sql_functions) ; i++)
    sql_functions[i].length=(uchar) strlen(sql_functions[i].name);

  DBUG_VOID_RETURN;
}


void lex_free(void)
{                                        // Call this when daemon ends
  DBUG_ENTER("lex_free");
  DBUG_VOID_RETURN;
}

/**
  Initialize lex object for use in fix_fields and parsing.

  SYNOPSIS
    init_lex_with_single_table()
    @param thd                 The thread object
    @param table               The table object
  @return Operation status
    @retval TRUE                An error occurred, memory allocation error
    @retval FALSE               Ok

  DESCRIPTION
    This function is used to initialize a lex object on the
    stack for use by fix_fields and for parsing. In order to
    work properly it also needs to initialize the
    Name_resolution_context object of the lexer.
    Finally it needs to set a couple of variables to ensure
    proper functioning of fix_fields.
*/

int
init_lex_with_single_table(THD *thd, TABLE *table, LEX *lex)
{
  TABLE_LIST *table_list;
  Table_ident *table_ident;
  SELECT_LEX *select_lex= lex->first_select_lex();
  Name_resolution_context *context= &select_lex->context;
  /*
    We will call the parser to create a part_info struct based on the
    partition string stored in the frm file.
    We will use a local lex object for this purpose. However we also
    need to set the Name_resolution_object for this lex object. We
    do this by using add_table_to_list where we add the table that
    we're working with to the Name_resolution_context.
  */
  thd->lex= lex;
  lex_start(thd);
  context->init();
  if (unlikely((!(table_ident= new Table_ident(thd,
                                               &table->s->db,
                                               &table->s->table_name,
                                               TRUE)))) ||
      (unlikely(!(table_list= select_lex->add_table_to_list(thd,
                                                            table_ident,
                                                            NULL,
                                                            0)))))
    return TRUE;
  context->resolve_in_table_list_only(table_list);
  lex->use_only_table_context= TRUE;
  select_lex->cur_pos_in_select_list= UNDEF_POS;
  table->map= 1; //To ensure correct calculation of const item
  table_list->table= table;
  table_list->cacheable_table= false;
  lex->create_last_non_select_table= table_list;
  return FALSE;
}

/**
  End use of local lex with single table

  SYNOPSIS
    end_lex_with_single_table()
    @param thd               The thread object
    @param table             The table object
    @param old_lex           The real lex object connected to THD

  DESCRIPTION
    This function restores the real lex object after calling
    init_lex_with_single_table and also restores some table
    variables temporarily set.
*/

void
end_lex_with_single_table(THD *thd, TABLE *table, LEX *old_lex)
{
  LEX *lex= thd->lex;
  table->map= 0;
  table->get_fields_in_item_tree= FALSE;
  lex_end(lex);
  thd->lex= old_lex;
}


void
st_parsing_options::reset()
{
  allows_variable= TRUE;
  lookup_keywords_after_qualifier= false;
}


/**
  Perform initialization of Lex_input_stream instance.

  Basically, a buffer for pre-processed query. This buffer should be large
  enough to keep multi-statement query. The allocation is done once in
  Lex_input_stream::init() in order to prevent memory pollution when
  the server is processing large multi-statement queries.
*/

bool Lex_input_stream::init(THD *thd,
                            char* buff,
                            size_t length)
{
  DBUG_EXECUTE_IF("bug42064_simulate_oom",
                  DBUG_SET("+d,simulate_out_of_memory"););

  m_cpp_buf= (char*) thd->alloc(length + 1);

  DBUG_EXECUTE_IF("bug42064_simulate_oom",
                  DBUG_SET("-d,bug42064_simulate_oom");); 

  if (m_cpp_buf == NULL)
    return true;

  m_thd= thd;
  reset(buff, length);

  return false;
}


/**
  Prepare Lex_input_stream instance state for use for handling next SQL statement.

  It should be called between two statements in a multi-statement query.
  The operation resets the input stream to the beginning-of-parse state,
  but does not reallocate m_cpp_buf.
*/

void
Lex_input_stream::reset(char *buffer, size_t length)
{
  yylineno= 1;
  lookahead_token= -1;
  lookahead_yylval= NULL;
  m_ptr= buffer;
  m_tok_start= NULL;
  m_tok_end= NULL;
  m_end_of_query= buffer + length;
  m_tok_start_prev= NULL;
  m_buf= buffer;
  m_buf_length= length;
  m_echo= TRUE;
  m_cpp_tok_start= NULL;
  m_cpp_tok_start_prev= NULL;
  m_cpp_tok_end= NULL;
  m_body_utf8= NULL;
  m_cpp_utf8_processed_ptr= NULL;
  next_state= MY_LEX_START;
  found_semicolon= NULL;
  ignore_space= MY_TEST(m_thd->variables.sql_mode & MODE_IGNORE_SPACE);
  stmt_prepare_mode= FALSE;
  multi_statements= TRUE;
  in_comment=NO_COMMENT;
  m_underscore_cs= NULL;
  m_cpp_ptr= m_cpp_buf;
}


/**
  The operation is called from the parser in order to
  1) designate the intention to have utf8 body;
  1) Indicate to the lexer that we will need a utf8 representation of this
     statement;
  2) Determine the beginning of the body.

  @param thd        Thread context.
  @param begin_ptr  Pointer to the start of the body in the pre-processed
                    buffer.
*/

void Lex_input_stream::body_utf8_start(THD *thd, const char *begin_ptr)
{
  DBUG_ASSERT(begin_ptr);
  DBUG_ASSERT(m_cpp_buf <= begin_ptr && begin_ptr <= m_cpp_buf + m_buf_length);

  size_t body_utf8_length= get_body_utf8_maximum_length(thd);

  m_body_utf8= (char *) thd->alloc(body_utf8_length + 1);
  m_body_utf8_ptr= m_body_utf8;
  *m_body_utf8_ptr= 0;

  m_cpp_utf8_processed_ptr= begin_ptr;
}


size_t Lex_input_stream::get_body_utf8_maximum_length(THD *thd) const
{
  /*
    String literals can grow during escaping:
    1a. Character string '<TAB>' can grow to '\t', 3 bytes to 4 bytes growth.
    1b. Character string '1000 times <TAB>' grows from
        1002 to 2002 bytes (including quotes), which gives a little bit
        less than 2 times growth.
    "2" should be a reasonable multiplier that safely covers escaping needs.
  */
  return (m_buf_length / thd->variables.character_set_client->mbminlen) *
          my_charset_utf8mb3_bin.mbmaxlen * 2/*for escaping*/;
}


/**
  @brief The operation appends unprocessed part of pre-processed buffer till
  the given pointer (ptr) and sets m_cpp_utf8_processed_ptr to end_ptr.

  The idea is that some tokens in the pre-processed buffer (like character
  set introducers) should be skipped.

  Example:
    CPP buffer: SELECT 'str1', _latin1 'str2';
    m_cpp_utf8_processed_ptr -- points at the "SELECT ...";
    In order to skip "_latin1", the following call should be made:
      body_utf8_append(<pointer to "_latin1 ...">, <pointer to " 'str2'...">)

  @param ptr      Pointer in the pre-processed buffer, which specifies the
                  end of the chunk, which should be appended to the utf8
                  body.
  @param end_ptr  Pointer in the pre-processed buffer, to which
                  m_cpp_utf8_processed_ptr will be set in the end of the
                  operation.
*/

void Lex_input_stream::body_utf8_append(const char *ptr,
                                        const char *end_ptr)
{
  DBUG_ASSERT(m_cpp_buf <= ptr && ptr <= m_cpp_buf + m_buf_length);
  DBUG_ASSERT(m_cpp_buf <= end_ptr && end_ptr <= m_cpp_buf + m_buf_length);

  if (!m_body_utf8)
    return;

  if (m_cpp_utf8_processed_ptr >= ptr)
    return;

  size_t bytes_to_copy= ptr - m_cpp_utf8_processed_ptr;

  memcpy(m_body_utf8_ptr, m_cpp_utf8_processed_ptr, bytes_to_copy);
  m_body_utf8_ptr += bytes_to_copy;
  *m_body_utf8_ptr= 0;

  m_cpp_utf8_processed_ptr= end_ptr;
}

/**
  The operation appends unprocessed part of the pre-processed buffer till
  the given pointer (ptr) and sets m_cpp_utf8_processed_ptr to ptr.

  @param ptr  Pointer in the pre-processed buffer, which specifies the end
              of the chunk, which should be appended to the utf8 body.
*/

void Lex_input_stream::body_utf8_append(const char *ptr)
{
  body_utf8_append(ptr, ptr);
}

/**
  The operation converts the specified text literal to the utf8 and appends
  the result to the utf8-body.

  @param thd      Thread context.
  @param txt      Text literal.
  @param txt_cs   Character set of the text literal.
  @param end_ptr  Pointer in the pre-processed buffer, to which
                  m_cpp_utf8_processed_ptr will be set in the end of the
                  operation.
*/

void
Lex_input_stream::body_utf8_append_ident(THD *thd,
                                         const Lex_string_with_metadata_st *txt,
                                         const char *end_ptr)
{
  if (!m_cpp_utf8_processed_ptr)
    return;

  LEX_CSTRING utf_txt;
  thd->make_text_string_sys(&utf_txt, txt); // QQ: check return value?

  /* NOTE: utf_txt.length is in bytes, not in symbols. */
  memcpy(m_body_utf8_ptr, utf_txt.str, utf_txt.length);
  m_body_utf8_ptr += utf_txt.length;
  *m_body_utf8_ptr= 0;

  m_cpp_utf8_processed_ptr= end_ptr;
}




extern "C" {

/**
  Escape a character. Consequently puts "escape" and "wc" characters into
  the destination utf8 string.
  @param cs     - the character set (utf8)
  @param escape - the escape character (backslash, single quote, double quote)
  @param wc     - the character to be escaped
  @param str    - the destination string
  @param end    - the end of the destination string
  @returns      - a code according to the wc_mb() convension.
*/
int my_wc_mb_utf8mb3_with_escape(CHARSET_INFO *cs, my_wc_t escape, my_wc_t wc,
                                 uchar *str, uchar *end)
{
  DBUG_ASSERT(escape > 0);
  if (str + 1 >= end)
    return MY_CS_TOOSMALL2;  // Not enough space, need at least two bytes.
  *str= (uchar)escape;
  int cnvres= my_charset_utf8mb3_handler.wc_mb(cs, wc, str + 1, end);
  if (cnvres > 0)
    return cnvres + 1;       // The character was normally put
  if (cnvres == MY_CS_ILUNI)
    return MY_CS_ILUNI;      // Could not encode "wc" (e.g. non-BMP character)
  DBUG_ASSERT(cnvres <= MY_CS_TOOSMALL);
  return cnvres - 1;         // Not enough space
}


/**
  Optionally escape a character.
  If "escape" is non-zero, then both "escape" and "wc" are put to
  the destination string. Otherwise, only "wc" is put.
  @param cs     - the character set (utf8)
  @param wc     - the character to be optionally escaped
  @param escape - the escape character, or 0
  @param ewc    - the escaped replacement of "wc" (e.g. 't' for '\t')
  @param str    - the destination string
  @param end    - the end of the destination string
  @returns      - a code according to the wc_mb() conversion.
*/
int my_wc_mb_utf8mb3_opt_escape(CHARSET_INFO *cs,
                                my_wc_t wc, my_wc_t escape, my_wc_t ewc,
                                uchar *str, uchar *end)
{
  return escape ? my_wc_mb_utf8mb3_with_escape(cs, escape, ewc, str, end) :
                  my_charset_utf8mb3_handler.wc_mb(cs, wc, str, end);
}

/**
  Encode a character with optional backlash escaping and quote escaping.
  Quote marks are escaped using another quote mark.
  Additionally, if "escape" is non-zero, then special characters are
  also escaped using "escape".
  Otherwise (if "escape" is zero, e.g. in case of MODE_NO_BACKSLASH_ESCAPES),
  then special characters are not escaped and handled as normal characters.

  @param cs        - the character set (utf8)
  @param wc        - the character to be encoded
  @param str       - the destination string
  @param end       - the end of the destination string
  @param sep       - the string delimiter (e.g. ' or ")
  @param escape    - the escape character (backslash, or 0)
  @returns         - a code according to the wc_mb() convension.
*/
int my_wc_mb_utf8mb3_escape(CHARSET_INFO *cs, my_wc_t wc,
                            uchar *str, uchar *end,
                            my_wc_t sep, my_wc_t escape)
{
  DBUG_ASSERT(escape == 0 || escape == '\\');
  DBUG_ASSERT(sep == '"' || sep == '\'');
  switch (wc) {
  case 0:      return my_wc_mb_utf8mb3_opt_escape(cs, wc, escape, '0', str, end);
  case '\t':   return my_wc_mb_utf8mb3_opt_escape(cs, wc, escape, 't', str, end);
  case '\r':   return my_wc_mb_utf8mb3_opt_escape(cs, wc, escape, 'r', str, end);
  case '\n':   return my_wc_mb_utf8mb3_opt_escape(cs, wc, escape, 'n', str, end);
  case '\032': return my_wc_mb_utf8mb3_opt_escape(cs, wc, escape, 'Z', str, end);
  case '\'':
  case '\"':
    if (wc == sep)
      return my_wc_mb_utf8mb3_with_escape(cs, wc, wc, str, end);
  }
  return my_charset_utf8mb3_handler.wc_mb(cs, wc, str, end); // No escaping needed
}


/** wc_mb() compatible routines for all sql_mode and delimiter combinations */
int my_wc_mb_utf8mb3_escape_single_quote_and_backslash(CHARSET_INFO *cs,
                                                    my_wc_t wc,
                                                    uchar *str, uchar *end)
{
  return my_wc_mb_utf8mb3_escape(cs, wc, str, end, '\'', '\\');
}


int my_wc_mb_utf8mb3_escape_double_quote_and_backslash(CHARSET_INFO *cs,
                                                    my_wc_t wc,
                                                    uchar *str, uchar *end)
{
  return my_wc_mb_utf8mb3_escape(cs, wc, str, end, '"', '\\');
}


int my_wc_mb_utf8mb3_escape_single_quote(CHARSET_INFO *cs, my_wc_t wc,
                                      uchar *str, uchar *end)
{
  return my_wc_mb_utf8mb3_escape(cs, wc, str, end, '\'', 0);
}


int my_wc_mb_utf8mb3_escape_double_quote(CHARSET_INFO *cs, my_wc_t wc,
                                      uchar *str, uchar *end)
{
  return my_wc_mb_utf8mb3_escape(cs, wc, str, end, '"', 0);
}

}; // End of extern "C"


/**
  Get an escaping function, depending on the current sql_mode and the
  string separator.
*/
my_charset_conv_wc_mb
Lex_input_stream::get_escape_func(THD *thd, my_wc_t sep) const
{
  return thd->backslash_escapes() ?
         (sep == '"' ? my_wc_mb_utf8mb3_escape_double_quote_and_backslash:
                       my_wc_mb_utf8mb3_escape_single_quote_and_backslash) :
         (sep == '"' ? my_wc_mb_utf8mb3_escape_double_quote:
                       my_wc_mb_utf8mb3_escape_single_quote);
}


/**
  Append a text literal to the end of m_body_utf8.
  The string is escaped according to the current sql_mode and the
  string delimiter (e.g. ' or ").

  @param thd       - current THD
  @param txt       - the string to be appended to m_body_utf8.
                     Note, the string must be already unescaped.
  @param cs        - the character set of the string
  @param end_ptr   - m_cpp_utf8_processed_ptr will be set to this value
                     (see body_utf8_append_ident for details)
  @param sep       - the string delimiter (single or double quote)
*/
void Lex_input_stream::body_utf8_append_escape(THD *thd,
                                               const LEX_CSTRING *txt,
                                               CHARSET_INFO *cs,
                                               const char *end_ptr,
                                               my_wc_t sep)
{
  DBUG_ASSERT(sep == '\'' || sep == '"');
  if (!m_cpp_utf8_processed_ptr)
    return;
  uint errors;
  /**
    We previously alloced m_body_utf8 to be able to store the query with all
    strings properly escaped. See get_body_utf8_maximum_length().
    So here we have guaranteedly enough space to append any string literal
    with escaping. Passing txt->length*2 as "available space" is always safe.
    For better safety purposes we could calculate get_body_utf8_maximum_length()
    every time we append a string, but this would affect performance negatively,
    so let's check that we don't get beyond the allocated buffer in
    debug build only.
  */
  DBUG_ASSERT(m_body_utf8 + get_body_utf8_maximum_length(thd) >=
              m_body_utf8_ptr + txt->length * 2);
  uint32 cnv_length= my_convert_using_func(m_body_utf8_ptr, txt->length * 2,
                                           &my_charset_utf8mb3_general_ci,
                                           get_escape_func(thd, sep),
                                           txt->str, txt->length,
                                           cs, cs->cset->mb_wc,
                                           &errors);
  m_body_utf8_ptr+= cnv_length;
  *m_body_utf8_ptr= 0;
  m_cpp_utf8_processed_ptr= end_ptr;
}


void Lex_input_stream::add_digest_token(uint token, LEX_YYSTYPE yylval)
{
  if (m_digest != NULL)
  {
    m_digest= digest_add_token(m_digest, token, yylval);
  }
}

void Lex_input_stream::reduce_digest_token(uint token_left, uint token_right)
{
  if (m_digest != NULL)
  {
    m_digest= digest_reduce_token(m_digest, token_left, token_right);
  }
}

/**
  lex starting operations for builtin select collected together
*/

void SELECT_LEX::lex_start(LEX *plex)
{
  SELECT_LEX_UNIT *unit= &plex->unit;
  /* 'parent_lex' is used in init_query() so it must be before it. */
  parent_lex= plex;
  init_query();
  master= unit;
  prev= &unit->slave;
  link_next= slave= next= 0;
  link_prev= (st_select_lex_node**)&(plex->all_selects_list);
  DBUG_ASSERT(!group_list_ptrs);
  select_number= 1;
  in_sum_expr=0;
  ftfunc_list_alloc.empty();
  ftfunc_list= &ftfunc_list_alloc;
  group_list.empty();
  order_list.empty();
  gorder_list.empty();
}

void lex_start(THD *thd)
{
  DBUG_ENTER("lex_start");
  thd->lex->start(thd);
  DBUG_VOID_RETURN;
}


/*
  This is called before every query that is to be parsed.
  Because of this, it's critical to not do too much things here.
  (We already do too much here)
*/

void LEX::start(THD *thd_arg)
{
  DBUG_ENTER("LEX::start");
  DBUG_PRINT("info", ("This: %p thd_arg->lex: %p", this, thd_arg->lex));

  thd= unit.thd= thd_arg;
  stmt_lex= this; // default, should be rewritten for VIEWs And CTEs

  DBUG_ASSERT(!explain);

  builtin_select.lex_start(this);
  lex_options= 0;
  context_stack.empty();
  //empty select_stack
  select_stack_top= 0;
  select_stack_outer_barrier= 0;
  unit.init_query();
  current_select_number= 0;
  curr_with_clause= 0;
  with_clauses_list= 0;
  with_clauses_list_last_next= &with_clauses_list;
  clone_spec_offset= 0;
  create_view= NULL;
  field_list.empty();
  value_list.empty();
  update_list.empty();
  set_var_list.empty();
  param_list.empty();
  view_list.empty();
  with_persistent_for_clause= FALSE;
  column_list= NULL;
  index_list= NULL;
  prepared_stmt.lex_start();
  auxiliary_table_list.empty();
  unit.next= unit.master= unit.link_next= unit.return_to= 0;
  unit.prev= unit.link_prev= 0;
  unit.slave= current_select= all_selects_list= &builtin_select;
  sql_cache= LEX::SQL_CACHE_UNSPECIFIED;
  describe= 0;
  context_analysis_only= 0;
  derived_tables= 0;
  with_cte_resolution= false;
  only_cte_resolution= false;
  parsing_options.reset();
  part_info= 0;
  m_sql_cmd= NULL;
  duplicates= DUP_ERROR;
  spname= NULL;
  spcont= NULL;
  proc_list.first= 0;
  query_tables= 0;
  reset_query_tables_list(FALSE);
  clause_that_disallows_subselect= NULL;

  /* reset bool variables */
  is_shutdown_wait_for_slaves= 0;
  selects_allow_procedure= 0;
  parse_vcol_expr= 0;
  analyze_stmt= 0;
  explain_json= 0;
  local_file= 0;
  check_exists= 0;
  verbose= 0;
  safe_to_cache_query= 1;
  ignore= 0;
  next_is_main= 0;
  next_is_down= 0;
  empty_field_list_on_rset= 0;
  use_only_table_context= 0;
  escape_used= 0;
  default_used= 0;
  with_rownum= FALSE;
  is_lex_started= 1;

  create_info.lex_start();
  name= null_clex_str;
  event_parse_data= NULL;
  profile_options= PROFILE_NONE;
  nest_level= 0;
  builtin_select.nest_level_base= &unit;
  allow_sum_func.clear_all();
  in_sum_func= NULL;

  used_tables= 0;
  table_type= TABLE_TYPE_UNKNOWN;
  reset_slave_info.all= false;
  limit_rows_examined= 0;
  limit_rows_examined_cnt= ULONGLONG_MAX;
  var_list.empty();
  stmt_var_list.empty();
  proc_list.elements=0;

  win_ref= NULL;
  win_frame= NULL;
  frame_top_bound= NULL;
  frame_bottom_bound= NULL;
  win_spec= NULL;

  upd_del_where= NULL;

  vers_conditions.empty();
  period_conditions.empty();

  wild= 0;
  exchange= 0;

  DBUG_VOID_RETURN;
}

void lex_end(LEX *lex)
{
  DBUG_ENTER("lex_end");
  DBUG_PRINT("enter", ("lex: %p", lex));

  lex_unlock_plugins(lex);
  lex_end_nops(lex);

  DBUG_VOID_RETURN;
}

void lex_unlock_plugins(LEX *lex)
{
  DBUG_ENTER("lex_unlock_plugins");

  /* release used plugins */
  if (lex->plugins.elements) /* No function call and no mutex if no plugins. */
  {
    plugin_unlock_list(0, (plugin_ref*)lex->plugins.buffer,
                       lex->plugins.elements);
  }
  reset_dynamic(&lex->plugins);
  DBUG_VOID_RETURN;
}

/*
  Don't delete lex->sphead, it'll be needed for EXECUTE.
  Note that of all statements that populate lex->sphead
  only SQLCOM_COMPOUND can be PREPAREd

  MASTER INFO parameters (or state) is normally cleared towards the end
  of a statement. But in case of PS, the state needs to be preserved during
  its lifetime and should only be cleared on PS close or deallocation.
*/
void lex_end_nops(LEX *lex)
{
  DBUG_ENTER("lex_end_nops");
  sp_head::destroy(lex->sphead);
  lex->sphead= NULL;

  /* Reset LEX_MASTER_INFO */
  lex->mi.reset(lex->sql_command == SQLCOM_CHANGE_MASTER);
  delete_dynamic(&lex->delete_gtid_domain);

  DBUG_VOID_RETURN;
}

Yacc_state::~Yacc_state()
{
  if (yacc_yyss)
  {
    my_free(yacc_yyss);
    my_free(yacc_yyvs);
  }
}

int Lex_input_stream::find_keyword(Lex_ident_cli_st *kwd,
                                   uint len, bool function) const
{
  const char *tok= m_tok_start;

  SYMBOL *symbol= get_hash_symbol(tok, len, function);
  if (symbol)
  {
    kwd->set_keyword(tok, len);
    DBUG_ASSERT(tok >= get_buf());
    DBUG_ASSERT(tok < get_end_of_query());

    if (m_thd->variables.sql_mode & MODE_ORACLE)
    {
      switch (symbol->tok) {
      case BEGIN_MARIADB_SYM:          return BEGIN_ORACLE_SYM;
      case BLOB_MARIADB_SYM:           return BLOB_ORACLE_SYM;
      case BODY_MARIADB_SYM:           return BODY_ORACLE_SYM;
      case CLOB_MARIADB_SYM:           return CLOB_ORACLE_SYM;
      case CONTINUE_MARIADB_SYM:       return CONTINUE_ORACLE_SYM;
      case DECLARE_MARIADB_SYM:        return DECLARE_ORACLE_SYM;
      case ELSEIF_MARIADB_SYM:         return ELSEIF_ORACLE_SYM;
      case ELSIF_MARIADB_SYM:          return ELSIF_ORACLE_SYM;
      case EXCEPTION_MARIADB_SYM:      return EXCEPTION_ORACLE_SYM;
      case EXIT_MARIADB_SYM:           return EXIT_ORACLE_SYM;
      case GOTO_MARIADB_SYM:           return GOTO_ORACLE_SYM;
      case MINUS_ORACLE_SYM:           return EXCEPT_SYM;
      case NUMBER_MARIADB_SYM:         return NUMBER_ORACLE_SYM;
      case OTHERS_MARIADB_SYM:         return OTHERS_ORACLE_SYM;
      case PACKAGE_MARIADB_SYM:        return PACKAGE_ORACLE_SYM;
      case RAISE_MARIADB_SYM:          return RAISE_ORACLE_SYM;
      case RAW_MARIADB_SYM:            return RAW_ORACLE_SYM;
      case RETURN_MARIADB_SYM:         return RETURN_ORACLE_SYM;
      case ROWTYPE_MARIADB_SYM:        return ROWTYPE_ORACLE_SYM;
      case VARCHAR2_MARIADB_SYM:       return VARCHAR2_ORACLE_SYM;
      }
    }

    if ((symbol->tok == NOT_SYM) &&
        (m_thd->variables.sql_mode & MODE_HIGH_NOT_PRECEDENCE))
      return NOT2_SYM;
    if ((symbol->tok == OR2_SYM) &&
        (m_thd->variables.sql_mode & MODE_PIPES_AS_CONCAT))
    {
      return (m_thd->variables.sql_mode & MODE_ORACLE) ?
             ORACLE_CONCAT_SYM : MYSQL_CONCAT_SYM;
    }

    return symbol->tok;
  }
  return 0;
}

/*
  Check if name is a keyword

  SYNOPSIS
    is_keyword()
    name      checked name (must not be empty)
    len       length of checked name

  RETURN VALUES
    0         name is a keyword
    1         name isn't a keyword
*/

bool is_keyword(const char *name, uint len)
{
  DBUG_ASSERT(len != 0);
  return get_hash_symbol(name,len,0)!=0;
}

/**
  Check if name is a sql function

    @param name      checked name

    @return is this a native function or not
    @retval 0         name is a function
    @retval 1         name isn't a function
*/

bool is_lex_native_function(const LEX_CSTRING *name)
{
  DBUG_ASSERT(name != NULL);
  return (get_hash_symbol(name->str, (uint) name->length, 1) != 0);
}


bool is_native_function(THD *thd, const LEX_CSTRING *name)
{
  if (mariadb_schema.find_native_function_builder(thd, *name))
    return true;

  if (is_lex_native_function(name))
    return true;

  if (Type_handler::handler_by_name(thd, *name))
    return true;

  return false;
}


bool is_native_function_with_warn(THD *thd, const LEX_CSTRING *name)
{
  if (!is_native_function(thd, name))
    return false;
  /*
    This warning will be printed when
    [1] A client query is parsed,
    [2] A stored function is loaded by db_load_routine.
    Printing the warning for [2] is intentional, to cover the
    following scenario:
    - A user define a SF 'foo' using MySQL 5.N
    - An application uses select foo(), and works.
    - MySQL 5.{N+1} defines a new native function 'foo', as
    part of a new feature.
    - MySQL 5.{N+1} documentation is updated, and should mention
    that there is a potential incompatible change in case of
    existing stored function named 'foo'.
    - The user deploys 5.{N+1}. At this point, 'select foo()'
    means something different, and the user code is most likely
    broken (it's only safe if the code is 'select db.foo()').
    With a warning printed when the SF is loaded (which has to
    occur before the call), the warning will provide a hint
    explaining the root cause of a later failure of 'select foo()'.
    With no warning printed, the user code will fail with no
    apparent reason.
    Printing a warning each time db_load_routine is executed for
    an ambiguous function is annoying, since that can happen a lot,
    but in practice should not happen unless there *are* name
    collisions.
    If a collision exists, it should not be silenced but fixed.
  */
  push_warning_printf(thd,
                      Sql_condition::WARN_LEVEL_NOTE,
                      ER_NATIVE_FCT_NAME_COLLISION,
                      ER_THD(thd, ER_NATIVE_FCT_NAME_COLLISION),
                      name->str);
  return true;
}


/* make a copy of token before ptr and set yytoklen */

LEX_CSTRING Lex_input_stream::get_token(uint skip, uint length)
{
  LEX_CSTRING tmp;
  yyUnget();                       // ptr points now after last token char
  tmp.length= length;
  tmp.str= m_thd->strmake(m_tok_start + skip, tmp.length);

  m_cpp_text_start= m_cpp_tok_start + skip;
  m_cpp_text_end= m_cpp_text_start + tmp.length;

  return tmp;
}


static size_t
my_unescape(CHARSET_INFO *cs, char *to, const char *str, const char *end,
            int sep, bool backslash_escapes)
{
  char *start= to;
  for ( ; str != end ; str++)
  {
#ifdef USE_MB
    int l;
    if (cs->use_mb() && (l= my_ismbchar(cs, str, end)))
    {
      while (l--)
        *to++ = *str++;
      str--;
      continue;
    }
#endif
    if (backslash_escapes && *str == '\\' && str + 1 != end)
    {
      switch(*++str) {
      case 'n':
        *to++='\n';
        break;
      case 't':
        *to++= '\t';
        break;
      case 'r':
        *to++ = '\r';
        break;
      case 'b':
        *to++ = '\b';
        break;
      case '0':
        *to++= 0;                      // Ascii null
        break;
      case 'Z':                        // ^Z must be escaped on Win32
        *to++='\032';
        break;
      case '_':
      case '%':
        *to++= '\\';                   // remember prefix for wildcard
        /* Fall through */
      default:
        *to++= *str;
        break;
      }
    }
    else if (*str == sep)
      *to++= *str++;                // Two ' or "
    else
      *to++ = *str;
  }
  *to= 0;
  return to - start;
}


size_t
Lex_input_stream::unescape(CHARSET_INFO *cs, char *to,
                           const char *str, const char *end,
                           int sep)
{
  return my_unescape(cs, to, str, end, sep, m_thd->backslash_escapes());
}


/*
  Return an unescaped text literal without quotes
  Fix sometimes to do only one scan of the string
*/

bool Lex_input_stream::get_text(Lex_string_with_metadata_st *dst, uint sep,
                                int pre_skip, int post_skip)
{
  uchar c;
  uint found_escape=0;
  CHARSET_INFO *cs= m_thd->charset();
  bool is_8bit= false;

  while (! eof())
  {
    c= yyGet();
    if (c & 0x80)
      is_8bit= true;
#ifdef USE_MB
    {
      int l;
      if (cs->use_mb() &&
          (l = my_ismbchar(cs,
                           get_ptr() -1,
                           get_end_of_query()))) {
        skip_binary(l-1);
        continue;
      }
    }
#endif
    if (c == '\\' &&
        !(m_thd->variables.sql_mode & MODE_NO_BACKSLASH_ESCAPES))
    {                                        // Escaped character
      found_escape=1;
      if (eof())
        return true;
      yySkip();
    }
    else if (c == sep)
    {
      if (c == yyGet())                 // Check if two separators in a row
      {
        found_escape=1;                 // duplicate. Remember for delete
        continue;
      }
      else
        yyUnget();

      /* Found end. Unescape and return string */
      const char *str, *end;
      char *to;

      str= m_tok_start;
      end= get_ptr();
      /* Extract the text from the token */
      str += pre_skip;
      end -= post_skip;
      DBUG_ASSERT(end >= str);

      if (!(to= (char*) m_thd->alloc((uint) (end - str) + 1)))
      {
        dst->set(&empty_clex_str, 0, '\0');
        return true;                   // Sql_alloc has set error flag
      }

      m_cpp_text_start= m_cpp_tok_start + pre_skip;
      m_cpp_text_end= get_cpp_ptr() - post_skip;

      if (!found_escape)
      {
        size_t len= (end - str);
        memcpy(to, str, len);
        to[len]= '\0';
        dst->set(to, len, is_8bit, '\0');
      }
      else
      {
        size_t len= unescape(cs, to, str, end, sep);
        dst->set(to, len, is_8bit, '\0');
      }
      return false;
    }
  }
  return true;                         // unexpected end of query
}


/*
** Calc type of integer; long integer, longlong integer or real.
** Returns smallest type that match the string.
** When using unsigned long long values the result is converted to a real
** because else they will be unexpected sign changes because all calculation
** is done with longlong or double.
*/

static const char *long_str="2147483647";
static const uint long_len=10;
static const char *signed_long_str="-2147483648";
static const char *longlong_str="9223372036854775807";
static const uint longlong_len=19;
static const char *signed_longlong_str="-9223372036854775808";
static const uint signed_longlong_len=19;
static const char *unsigned_longlong_str="18446744073709551615";
static const uint unsigned_longlong_len=20;

static inline uint int_token(const char *str,uint length)
{
  if (length < long_len)                        // quick normal case
    return NUM;
  bool neg=0;

  if (*str == '+')                              // Remove sign and pre-zeros
  {
    str++; length--;
  }
  else if (*str == '-')
  {
    str++; length--;
    neg=1;
  }
  while (*str == '0' && length)
  {
    str++; length --;
  }
  if (length < long_len)
    return NUM;

  uint smaller,bigger;
  const char *cmp;
  if (neg)
  {
    if (length == long_len)
    {
      cmp= signed_long_str + 1;
      smaller= NUM;                                   // If <= signed_long_str
      bigger= LONG_NUM;                               // If >= signed_long_str
    }
    else if (length < signed_longlong_len)
      return LONG_NUM;
    else if (length > signed_longlong_len)
      return DECIMAL_NUM;
    else
    {
      cmp= signed_longlong_str + 1;
      smaller= LONG_NUM;                              // If <= signed_longlong_str
      bigger=DECIMAL_NUM;
    }
  }
  else
  {
    if (length == long_len)
    {
      cmp= long_str;
      smaller=NUM;
      bigger=LONG_NUM;
    }
    else if (length < longlong_len)
      return LONG_NUM;
    else if (length > longlong_len)
    {
      if (length > unsigned_longlong_len)
        return DECIMAL_NUM;
      cmp=unsigned_longlong_str;
      smaller=ULONGLONG_NUM;
      bigger=DECIMAL_NUM;
    }
    else
    {
      cmp=longlong_str;
      smaller=LONG_NUM;
      bigger= ULONGLONG_NUM;
    }
  }
  while (*cmp && *cmp++ == *str++) ;
  return ((uchar) str[-1] <= (uchar) cmp[-1]) ? smaller : bigger;
}


/**
  Given a stream that is advanced to the first contained character in 
  an open comment, consume the comment.  Optionally, if we are allowed, 
  recurse so that we understand comments within this current comment.

  At this level, we do not support version-condition comments.  We might 
  have been called with having just passed one in the stream, though.  In 
  that case, we probably want to tolerate mundane comments inside.  Thus,
  the case for recursion.

  @retval  Whether EOF reached before comment is closed.
*/
bool Lex_input_stream::consume_comment(int remaining_recursions_permitted)
{
  // only one level of nested comments are allowed
  DBUG_ASSERT(remaining_recursions_permitted == 0 ||
              remaining_recursions_permitted == 1);
  uchar c;
  while (!eof())
  {
    c= yyGet();

    if (remaining_recursions_permitted == 1)
    {
      if ((c == '/') && (yyPeek() == '*'))
      {
        yyUnput('(');  // Replace nested "/*..." with "(*..."
        yySkip();      // and skip "("

        yySkip(); /* Eat asterisk */
        if (consume_comment(0))
          return true;

        yyUnput(')');  // Replace "...*/" with "...*)"
        yySkip();      // and skip ")"
        continue;
      }
    }

    if (c == '*')
    {
      if (yyPeek() == '/')
      {
        yySkip(); // Eat slash
        return FALSE;
      }
    }

    if (c == '\n')
      yylineno++;
  }

  return TRUE;
}


/*
  MYSQLlex remember the following states from the following MYSQLlex()

  @param yylval         [out]  semantic value of the token being parsed (yylval)
  @param thd            THD

  - MY_LEX_EOQ                  Found end of query
  - MY_LEX_OPERATOR_OR_IDENT    Last state was an ident, text or number
                                (which can't be followed by a signed number)
*/

int MYSQLlex(YYSTYPE *yylval, THD *thd)
{
  return thd->m_parser_state->m_lip.lex_token(yylval, thd);
}


int ORAlex(YYSTYPE *yylval, THD *thd)
{
  return thd->m_parser_state->m_lip.lex_token(yylval, thd);
}


int Lex_input_stream::lex_token(YYSTYPE *yylval, THD *thd)
{
  int token;
  const int left_paren= (int) '(';

  if (lookahead_token >= 0)
  {
    /*
      The next token was already parsed in advance,
      return it.
    */
    token= lookahead_token;
    lookahead_token= -1;
    *yylval= *(lookahead_yylval);
    lookahead_yylval= NULL;
    return token;
  }

  token= lex_one_token(yylval, thd);
  add_digest_token(token, yylval);

  SELECT_LEX *curr_sel= thd->lex->current_select;

  switch(token) {
  case WITH:
    /*
      Parsing 'WITH' 'ROLLUP' or 'WITH' 'CUBE' requires 2 look ups,
      which makes the grammar LALR(2).
      Replace by a single 'WITH_ROLLUP' or 'WITH_CUBE' token,
      to transform the grammar into a LALR(1) grammar,
      which sql_yacc.yy can process.
    */
    token= lex_one_token(yylval, thd);
    add_digest_token(token, yylval);
    switch(token) {
    case CUBE_SYM:
      return WITH_CUBE_SYM;
    case ROLLUP_SYM:
      return WITH_ROLLUP_SYM;
    case SYSTEM:
      return WITH_SYSTEM_SYM;
    default:
      /*
        Save the token following 'WITH'
      */
      lookahead_yylval= yylval;
      lookahead_token= token;
      return WITH;
    }
    break;
  case FOR_SYM:
    /*
     * Additional look-ahead to resolve doubtful cases like:
     * SELECT ... FOR UPDATE
     * SELECT ... FOR SYSTEM_TIME ... .
     */
    token= lex_one_token(yylval, thd);
    add_digest_token(token, yylval);
    switch(token) {
    case SYSTEM_TIME_SYM:
      return FOR_SYSTEM_TIME_SYM;
    default:
      /*
        Save the token following 'FOR_SYM'
      */
      lookahead_yylval= yylval;
      lookahead_token= token;
      return FOR_SYM;
    }
    break;
  case VALUES:
    if (curr_sel &&
        (curr_sel->parsing_place == BEFORE_OPT_LIST ||
         curr_sel->parsing_place == AFTER_LIST))
    {
      curr_sel->parsing_place= NO_MATTER;
      break;
    }
    if (curr_sel &&
        (curr_sel->parsing_place == IN_UPDATE_ON_DUP_KEY ||
         curr_sel->parsing_place == IN_PART_FUNC))
      return VALUE_SYM;
    token= lex_one_token(yylval, thd);
    add_digest_token(token, yylval);
    switch(token) {
    case LESS_SYM:
      return VALUES_LESS_SYM;
    case IN_SYM:
      return VALUES_IN_SYM;
    default:
      lookahead_yylval= yylval;
      lookahead_token= token;
      return VALUES;
    }
  case VALUE_SYM:
    if (curr_sel &&
        (curr_sel->parsing_place == BEFORE_OPT_LIST ||
         curr_sel->parsing_place == AFTER_LIST))
    {
      curr_sel->parsing_place= NO_MATTER;
      return VALUES;
    }
    break;
  case PARTITION_SYM:
  case SELECT_SYM:
  case UNION_SYM:
    if (curr_sel &&
        (curr_sel->parsing_place == BEFORE_OPT_LIST ||
         curr_sel->parsing_place == AFTER_LIST))
    {
      curr_sel->parsing_place= NO_MATTER;
    }
    break;
  case left_paren:
    if (!curr_sel ||
        curr_sel->parsing_place != BEFORE_OPT_LIST)
      return token;
    token= lex_one_token(yylval, thd);
    add_digest_token(token, yylval);
    lookahead_yylval= yylval;
    yylval= NULL;
    lookahead_token= token;
    curr_sel->parsing_place= NO_MATTER;
    if (token == LIKE)
      return LEFT_PAREN_LIKE;
    if (token == WITH)
      return LEFT_PAREN_WITH;
    if (token != left_paren && token != SELECT_SYM && token != VALUES)
      return LEFT_PAREN_ALT;
    else
      return left_paren;
    break;
  default:
    break;
  }
  return token;
}


int Lex_input_stream::lex_one_token(YYSTYPE *yylval, THD *thd)
{
  uchar UNINIT_VAR(c);
  bool comment_closed;
  int tokval;
  uint length;
  enum my_lex_states state;
  LEX *lex= thd->lex;
  CHARSET_INFO *const cs= thd->charset();
  const uchar *const state_map= cs->state_map;
  const uchar *const ident_map= cs->ident_map;

  start_token();
  state= next_state;
  next_state= MY_LEX_OPERATOR_OR_IDENT;
  for (;;)
  {
    switch (state) {
    case MY_LEX_OPERATOR_OR_IDENT:        // Next is operator or keyword
    case MY_LEX_START:                    // Start of token
      // Skip starting whitespace
      while(state_map[c= yyPeek()] == MY_LEX_SKIP)
      {
        if (c == '\n')
          yylineno++;

        yySkip();
      }

      /* Start of real token */
      restart_token();
      c= yyGet();
      state= (enum my_lex_states) state_map[c];
      break;
    case MY_LEX_ESCAPE:
      if (!eof() && yyGet() == 'N')
      {                                        // Allow \N as shortcut for NULL
        yylval->lex_str.str= (char*) "\\N";
        yylval->lex_str.length= 2;
        return NULL_SYM;
      }
      /* Fall through */
    case MY_LEX_CHAR:                          // Unknown or single char token
      if (c == '%' && (m_thd->variables.sql_mode & MODE_ORACLE))
      {
        next_state= MY_LEX_START;
        return PERCENT_ORACLE_SYM;
      }
      if (c == '[' && (m_thd->variables.sql_mode & MODE_MSSQL))
        return scan_ident_delimited(thd, &yylval->ident_cli, ']');
      /* Fall through */
    case MY_LEX_SKIP:                          // This should not happen
      if (c != ')')
        next_state= MY_LEX_START;         // Allow signed numbers
      yylval->kwd.set_keyword(m_tok_start, 1);
      return((int) c);

    case MY_LEX_MINUS_OR_COMMENT:
      if (yyPeek() == '-' &&
          (my_isspace(cs,yyPeekn(1)) ||
           my_iscntrl(cs,yyPeekn(1))))
      {
        state=MY_LEX_COMMENT;
        break;
      }
      next_state= MY_LEX_START;        // Allow signed numbers
      return((int) c);

    case MY_LEX_PLACEHOLDER:
      /*
        Check for a placeholder: it should not precede a possible identifier
        because of binlogging: when a placeholder is replaced with
        its value in a query for the binlog, the query must stay
        grammatically correct.
      */
      next_state= MY_LEX_START;        // Allow signed numbers
      if (stmt_prepare_mode && !ident_map[(uchar) yyPeek()])
        return(PARAM_MARKER);
      return((int) c);

    case MY_LEX_COMMA:
      next_state= MY_LEX_START;        // Allow signed numbers
      /*
        Warning:
        This is a work around, to make the "remember_name" rule in
        sql/sql_yacc.yy work properly.
        The problem is that, when parsing "select expr1, expr2",
        the code generated by bison executes the *pre* action
        remember_name (see select_item) *before* actually parsing the
        first token of expr2.
      */
      restart_token();
      return((int) c);

    case MY_LEX_IDENT_OR_NCHAR:
    {
      uint sep;
      if (yyPeek() != '\'')
      {
        state= MY_LEX_IDENT;
        break;
      }
      /* Found N'string' */
      yySkip();                         // Skip '
      if (get_text(&yylval->lex_string_with_metadata, (sep= yyGetLast()), 2, 1))
      {
        state= MY_LEX_CHAR;                    // Read char by char
        break;
      }

      body_utf8_append(m_cpp_text_start);
      body_utf8_append_escape(thd, &yylval->lex_string_with_metadata,
                                   national_charset_info,
                                   m_cpp_text_end, sep);
      return(NCHAR_STRING);
    }
    case MY_LEX_IDENT_OR_HEX:
      if (yyPeek() == '\'')
      {                                      // Found x'hex-number'
        state= MY_LEX_HEX_NUMBER;
        break;
      }
      /* fall through */
    case MY_LEX_IDENT_OR_BIN:
      if (yyPeek() == '\'')
      {                                 // Found b'bin-number'
        state= MY_LEX_BIN_NUMBER;
        break;
      }
      /* fall through */
    case MY_LEX_IDENT:
    {
      tokval= scan_ident_middle(thd, &yylval->ident_cli,
                                &yylval->charset, &state);
      if (!tokval)
        continue;
      if (tokval == UNDERSCORE_CHARSET)
        m_underscore_cs= yylval->charset;
      return tokval;
    }

    case MY_LEX_IDENT_SEP:                  // Found ident and now '.'
      yylval->lex_str.str= (char*) get_ptr();
      yylval->lex_str.length= 1;
      c= yyGet();                          // should be '.'
      if (lex->parsing_options.lookup_keywords_after_qualifier)
        next_state= MY_LEX_IDENT_OR_KEYWORD;
      else
      {
        /*
          Next is:
          - A qualified func with a special syntax:
            mariadb_schema.REPLACE('a','b','c')
            mariadb_schema.SUSTRING('a',1,2)
            mariadb_schema.TRIM('a')
          - Or an identifier otherwise. No keyword lookup is done,
            all keywords are treated as identifiers.
        */
        next_state= MY_LEX_IDENT_OR_QUALIFIED_SPECIAL_FUNC;
      }
      if (!ident_map[(uchar) yyPeek()])    // Probably ` or "
        next_state= MY_LEX_START;
      return((int) c);

    case MY_LEX_NUMBER_IDENT:                   // number or ident which num-start
      if (yyGetLast() == '0')
      {
        c= yyGet();
        if (c == 'x')
        {
          while (my_isxdigit(cs, (c = yyGet()))) ;
          if ((yyLength() >= 3) && !ident_map[c])
          {
            /* skip '0x' */
            yylval->lex_str= get_token(2, yyLength() - 2);
            return (HEX_NUM);
          }
          yyUnget();
          state= MY_LEX_IDENT_START;
          break;
        }
        else if (c == 'b')
        {
          while ((c= yyGet()) == '0' || c == '1')
            ;
          if ((yyLength() >= 3) && !ident_map[c])
          {
            /* Skip '0b' */
            yylval->lex_str= get_token(2, yyLength() - 2);
            return (BIN_NUM);
          }
          yyUnget();
          state= MY_LEX_IDENT_START;
          break;
        }
        yyUnget();
      }

      while (my_isdigit(cs, (c= yyGet()))) ;
      if (!ident_map[c])
      {                                        // Can't be identifier
        state=MY_LEX_INT_OR_REAL;
        break;
      }
      if (c == 'e' || c == 'E')
      {
        // The following test is written this way to allow numbers of type 1e1
        if (my_isdigit(cs, yyPeek()) ||
            (c=(yyGet())) == '+' || c == '-')
        {                                       // Allow 1E+10
          if (my_isdigit(cs, yyPeek()))         // Number must have digit after sign
          {
            yySkip();
            while (my_isdigit(cs, yyGet())) ;
            yylval->lex_str= get_token(0, yyLength());
            return(FLOAT_NUM);
          }
        }
        /*
          We've found:
          - A sequence of digits
          - Followed by 'e' or 'E'
          - Followed by some byte XX which is not a known mantissa start,
            and it's known to be a valid identifier part.
            XX can be either a 8bit identifier character, or a multi-byte head.
        */
        yyUnget();
        return scan_ident_start(thd, &yylval->ident_cli);
      }
      /*
        We've found:
        - A sequence of digits
        - Followed by some character XX, which is neither 'e' nor 'E',
          and it's known to be a valid identifier part.
          XX can be a 8bit identifier character, or a multi-byte head.
      */
      yyUnget();
      return scan_ident_start(thd, &yylval->ident_cli);

    case MY_LEX_IDENT_START:                    // We come here after '.'
      return scan_ident_start(thd, &yylval->ident_cli);

    case MY_LEX_USER_VARIABLE_DELIMITER:        // Found quote char
      return scan_ident_delimited(thd, &yylval->ident_cli, m_tok_start[0]);

    case MY_LEX_INT_OR_REAL:                    // Complete int or incomplete real
      if (c != '.' || yyPeek() == '.')
      {
        /*
          Found a complete integer number:
          - the number is either not followed by a dot at all, or
          - the number is followed by a double dot as in: FOR i IN 1..10
        */
        yylval->lex_str= get_token(0, yyLength());
        return int_token(yylval->lex_str.str, (uint) yylval->lex_str.length);
      }
      // fall through
    case MY_LEX_REAL:                           // Incomplete real number
      while (my_isdigit(cs, c= yyGet())) ;

      if (c == 'e' || c == 'E')
      {
        c= yyGet();
        if (c == '-' || c == '+')
          c= yyGet();                           // Skip sign
        if (!my_isdigit(cs, c))
	  return ABORT_SYM; // No digit after sign
        while (my_isdigit(cs, yyGet())) ;
        yylval->lex_str= get_token(0, yyLength());
        return(FLOAT_NUM);
      }
      yylval->lex_str= get_token(0, yyLength());
      return(DECIMAL_NUM);

    case MY_LEX_HEX_NUMBER:             // Found x'hexstring'
      yySkip();                    // Accept opening '
      while (my_isxdigit(cs, (c= yyGet()))) ;
      if (c != '\'')
        return(ABORT_SYM);              // Illegal hex constant
      yySkip();                    // Accept closing '
      length= yyLength();          // Length of hexnum+3
      if ((length % 2) == 0)
        return(ABORT_SYM);              // odd number of hex digits
      yylval->lex_str= get_token(2,            // skip x'
                                 length - 3);  // don't count x' and last '
      return HEX_STRING;

    case MY_LEX_BIN_NUMBER:           // Found b'bin-string'
      yySkip();                  // Accept opening '
      while ((c= yyGet()) == '0' || c == '1')
        ;
      if (c != '\'')
        return(ABORT_SYM);            // Illegal hex constant
      yySkip();                  // Accept closing '
      length= yyLength();        // Length of bin-num + 3
      yylval->lex_str= get_token(2,           // skip b'
                                 length - 3); // don't count b' and last '
      return (BIN_NUM);

    case MY_LEX_CMP_OP:                     // Incomplete comparison operator
      next_state= MY_LEX_START;        // Allow signed numbers
      if (state_map[(uchar) yyPeek()] == MY_LEX_CMP_OP ||
          state_map[(uchar) yyPeek()] == MY_LEX_LONG_CMP_OP)
      {
        yySkip();
        if ((tokval= find_keyword(&yylval->kwd, 2, 0)))
          return(tokval);
        yyUnget();
      }
      return(c);

    case MY_LEX_LONG_CMP_OP:                // Incomplete comparison operator
      next_state= MY_LEX_START;
      if (state_map[(uchar) yyPeek()] == MY_LEX_CMP_OP ||
          state_map[(uchar) yyPeek()] == MY_LEX_LONG_CMP_OP)
      {
        yySkip();
        if (state_map[(uchar) yyPeek()] == MY_LEX_CMP_OP)
        {
          yySkip();
          if ((tokval= find_keyword(&yylval->kwd, 3, 0)))
            return(tokval);
          yyUnget();
        }
        if ((tokval= find_keyword(&yylval->kwd, 2, 0)))
          return(tokval);
        yyUnget();
      }
      return(c);

    case MY_LEX_BOOL:
      if (c != yyPeek())
      {
        state= MY_LEX_CHAR;
        break;
      }
      yySkip();
      tokval= find_keyword(&yylval->kwd, 2, 0);  // Is a bool operator
      next_state= MY_LEX_START;                  // Allow signed numbers
      return(tokval);

    case MY_LEX_STRING_OR_DELIMITER:
      if (thd->variables.sql_mode & MODE_ANSI_QUOTES)
      {
        state= MY_LEX_USER_VARIABLE_DELIMITER;
        break;
      }
      /* " used for strings */
      /* fall through */
    case MY_LEX_STRING:                        // Incomplete text string
    {
      uint sep;
      if (get_text(&yylval->lex_string_with_metadata, (sep= yyGetLast()), 1, 1))
      {
        state= MY_LEX_CHAR;                     // Read char by char
        break;
      }
      CHARSET_INFO *strcs= m_underscore_cs ? m_underscore_cs : cs;
      body_utf8_append(m_cpp_text_start);

      body_utf8_append_escape(thd, &yylval->lex_string_with_metadata,
                                   strcs, m_cpp_text_end, sep);
      m_underscore_cs= NULL;
      return(TEXT_STRING);
    }
    case MY_LEX_COMMENT:                       //  Comment
      lex->lex_options|= OPTION_LEX_FOUND_COMMENT;
      while ((c= yyGet()) != '\n' && c) ;
      yyUnget();                          // Safety against eof
      state= MY_LEX_START;                     // Try again
      break;
    case MY_LEX_LONG_COMMENT:                  // Long C comment?
      if (yyPeek() != '*')
      {
        state= MY_LEX_CHAR;                     // Probable division
        break;
      }
      lex->lex_options|= OPTION_LEX_FOUND_COMMENT;
      /* Reject '/' '*', since we might need to turn off the echo */
      yyUnget();

      save_in_comment_state();

      if (yyPeekn(2) == '!' ||
          (yyPeekn(2) == 'M' && yyPeekn(3) == '!'))
      {
        bool maria_comment_syntax= yyPeekn(2) == 'M';
        in_comment= DISCARD_COMMENT;
        /* Accept '/' '*' '!', but do not keep this marker. */
        set_echo(FALSE);
        yySkipn(maria_comment_syntax ? 4 : 3);

        /*
          The special comment format is very strict:
          '/' '*' '!', followed by an optional 'M' and exactly
          1-2 digits (major), 2 digits (minor), then 2 digits (dot).
          32302  -> 3.23.02
          50032  -> 5.0.32
          50114  -> 5.1.14
          100000 -> 10.0.0
        */
        if (  my_isdigit(cs, yyPeekn(0))
           && my_isdigit(cs, yyPeekn(1))
           && my_isdigit(cs, yyPeekn(2))
           && my_isdigit(cs, yyPeekn(3))
           && my_isdigit(cs, yyPeekn(4))
           )
        {
          ulong version;
          uint length= 5;
          char *end_ptr= (char*) get_ptr() + length;
          int error;
          if (my_isdigit(cs, yyPeekn(5)))
          {
            end_ptr++;                          // 6 digit number
            length++;
          }

          version= (ulong) my_strtoll10(get_ptr(), &end_ptr, &error);

          /*
            MySQL-5.7 has new features and might have new SQL syntax that
            MariaDB-10.0 does not understand. Ignore all versioned comments
            with MySQL versions in the range 50700-999999, but
            do not ignore MariaDB specific comments for the same versions.
          */ 
          if (version <= MYSQL_VERSION_ID &&
              (version < 50700 || version > 99999 || maria_comment_syntax))
          {
            /* Accept 'M' 'm' 'm' 'd' 'd' */
            yySkipn(length);
            /* Expand the content of the special comment as real code */
            set_echo(TRUE);
            state=MY_LEX_START;
            break;  /* Do not treat contents as a comment.  */
          }
          else
          {
#ifdef WITH_WSREP
            if (WSREP(thd) && version == 99997 && wsrep_thd_is_local(thd))
            {
              WSREP_DEBUG("consistency check: %s", thd->query());
              thd->wsrep_consistency_check= CONSISTENCY_CHECK_DECLARED;
              yySkipn(5);
              set_echo(TRUE);
              state= MY_LEX_START;
              break;  /* Do not treat contents as a comment.  */
            }
#endif /* WITH_WSREP */
            /*
              Patch and skip the conditional comment to avoid it
              being propagated infinitely (eg. to a slave).
            */
            char *pcom= yyUnput(' ');
            comment_closed= ! consume_comment(1);
            if (! comment_closed)
            {
              *pcom= '!';
            }
            /* version allowed to have one level of comment inside. */
          }
        }
        else
        {
          /* Not a version comment. */
          state=MY_LEX_START;
          set_echo(TRUE);
          break;
        }
      }
      else
      {
        in_comment= PRESERVE_COMMENT;
        yySkip();                  // Accept /
        yySkip();                  // Accept *
        comment_closed= ! consume_comment(0);
        /* regular comments can have zero comments inside. */
      }
      /*
        Discard:
        - regular '/' '*' comments,
        - special comments '/' '*' '!' for a future version,
        by scanning until we find a closing '*' '/' marker.

        Nesting regular comments isn't allowed.  The first 
        '*' '/' returns the parser to the previous state.

        /#!VERSI oned containing /# regular #/ is allowed #/

                Inside one versioned comment, another versioned comment
                is treated as a regular discardable comment.  It gets
                no special parsing.
      */

      /* Unbalanced comments with a missing '*' '/' are a syntax error */
      if (! comment_closed)
        return (ABORT_SYM);
      state = MY_LEX_START;             // Try again
      restore_in_comment_state();
      break;
    case MY_LEX_END_LONG_COMMENT:
      if ((in_comment != NO_COMMENT) && yyPeek() == '/')
      {
        /* Reject '*' '/' */
        yyUnget();
        /* Accept '*' '/', with the proper echo */
        set_echo(in_comment == PRESERVE_COMMENT);
        yySkipn(2);
        /* And start recording the tokens again */
        set_echo(TRUE);
        in_comment= NO_COMMENT;
        state=MY_LEX_START;
      }
      else
        state= MY_LEX_CHAR;              // Return '*'
      break;
    case MY_LEX_SET_VAR:                // Check if ':='
      if (yyPeek() != '=')
      {
        next_state= MY_LEX_START;
        if (m_thd->variables.sql_mode & MODE_ORACLE)
        {
          yylval->kwd.set_keyword(m_tok_start, 1);
          return COLON_ORACLE_SYM;
        }
        return (int) ':';
      }
      yySkip();
      return (SET_VAR);
    case MY_LEX_SEMICOLON:              // optional line terminator
      state= MY_LEX_CHAR;               // Return ';'
      break;
    case MY_LEX_EOL:
      if (eof())
      {
        yyUnget();                 // Reject the last '\0'
        set_echo(FALSE);
        yySkip();
        set_echo(TRUE);
        /* Unbalanced comments with a missing '*' '/' are a syntax error */
        if (in_comment != NO_COMMENT)
          return (ABORT_SYM);
        next_state= MY_LEX_END;     // Mark for next loop
        return(END_OF_INPUT);
      }
      state=MY_LEX_CHAR;
      break;
    case MY_LEX_END:
      next_state= MY_LEX_END;
      return(0);                        // We found end of input last time

      /* Actually real shouldn't start with . but allow them anyhow */
    case MY_LEX_REAL_OR_POINT:
      if (my_isdigit(cs, (c= yyPeek())))
        state = MY_LEX_REAL;            // Real
      else if (c == '.')
      {
        yySkip();
        return DOT_DOT_SYM;
      }
      else
      {
        state= MY_LEX_IDENT_SEP;        // return '.'
        yyUnget();                 // Put back '.'
      }
      break;
    case MY_LEX_USER_END:               // end '@' of user@hostname
      switch (state_map[(uchar) yyPeek()]) {
      case MY_LEX_STRING:
      case MY_LEX_USER_VARIABLE_DELIMITER:
      case MY_LEX_STRING_OR_DELIMITER:
        break;
      case MY_LEX_USER_END:
        next_state= MY_LEX_SYSTEM_VAR;
        break;
      default:
        next_state= MY_LEX_HOSTNAME;
        break;
      }
      yylval->lex_str.str= (char*) get_ptr() - 1;
      yylval->lex_str.length= 1;
      return((int) '@');
    case MY_LEX_HOSTNAME:               // end '@' of user@hostname
      for (c= yyGet() ;
           my_isalnum(cs, c) || c == '.' || c == '_' ||  c == '$';
           c= yyGet()) ;
      yylval->lex_str= get_token(0, yyLength());
      return(LEX_HOSTNAME);
    case MY_LEX_SYSTEM_VAR:
      yylval->lex_str.str= (char*) get_ptr();
      yylval->lex_str.length= 1;
      yySkip();                                    // Skip '@'
      next_state= (state_map[(uchar) yyPeek()] ==
                        MY_LEX_USER_VARIABLE_DELIMITER ?
                        MY_LEX_OPERATOR_OR_IDENT :
                        MY_LEX_IDENT_OR_KEYWORD);
      return((int) '@');
    case MY_LEX_IDENT_OR_KEYWORD:
      /*
        We come here when we have found two '@' in a row.
        We should now be able to handle:
        [(global | local | session) .]variable_name
      */
      return scan_ident_common(thd, &yylval->ident_cli,
                               GENERAL_KEYWORD_OR_FUNC_LPAREN);

    case MY_LEX_IDENT_OR_QUALIFIED_SPECIAL_FUNC:
      return scan_ident_common(thd, &yylval->ident_cli,
                               QUALIFIED_SPECIAL_FUNC_LPAREN);
    }
  }
}


bool Lex_input_stream::get_7bit_or_8bit_ident(THD *thd, uchar *last_char)
{
  uchar c;
  CHARSET_INFO *const cs= thd->charset();
  const uchar *const ident_map= cs->ident_map;
  bool is_8bit= false;
  for ( ; ident_map[c= yyGet()]; )
  {
    if (c & 0x80)
      is_8bit= true; // will convert
  }
  *last_char= c;
  return is_8bit;
}


/*
  Resolve special SQL functions that have a qualified syntax in sql_yacc.yy.
  These functions are not listed in the native function registry
  because of a special syntax, or a reserved keyword:

    mariadb_schema.SUBSTRING('a' FROM 1 FOR 2)   -- Special syntax
    mariadb_schema.TRIM(BOTH ' ' FROM 'a')       -- Special syntax
    mariadb_schema.REPLACE('a','b','c')          -- Verb keyword
*/

int Lex_input_stream::find_keyword_qualified_special_func(Lex_ident_cli_st *str,
                                                          uint length) const
{
  /*
    There are many other special functions, see the following grammar rules:
      function_call_keyword
      function_call_nonkeyword
    Here we resolve only those that have a qualified syntax to handle
    different behavior in different @@sql_mode settings.

    Other special functions do not work in qualified context:
      SELECT mariadb_schema.year(now()); -- Function year is not defined
      SELECT mariadb_schema.now();       -- Function now is not defined

    We don't resolve TRIM_ORACLE here, because it does not have
    a qualified syntax yet. Search for "trim_operands" in sql_yacc.yy
    to find more comments.
  */
  static LEX_CSTRING funcs[]=
  {
    {STRING_WITH_LEN("SUBSTRING")},
    {STRING_WITH_LEN("SUBSTR")},
    {STRING_WITH_LEN("TRIM")},
    {STRING_WITH_LEN("REPLACE")}
  };

  int tokval= find_keyword(str, length, true);
  if (!tokval)
    return 0;
  for (size_t i= 0; i < array_elements(funcs); i++)
  {
    CHARSET_INFO *cs= system_charset_info;
    /*
      Check length equality to avoid non-ASCII variants
      compared as equal to ASCII variants.
    */
    if (length == funcs[i].length &&
        !cs->coll->strnncollsp(cs,
                               (const uchar *) m_tok_start, length,
                               (const uchar *) funcs[i].str, funcs[i].length))
      return tokval;
  }
  return 0;
}


int Lex_input_stream::scan_ident_common(THD *thd, Lex_ident_cli_st *str,
                                        Ident_mode mode)
{
  uchar last_char;
  uint length;
  int tokval;
  bool is_8bit;
  DBUG_ASSERT(m_tok_start == m_ptr);

  is_8bit= get_7bit_or_8bit_ident(thd, &last_char);

  if (last_char == '.')
    next_state= MY_LEX_IDENT_SEP;
  if (!(length= yyLength()))
    return ABORT_SYM;                  // Names must be nonempty.

  switch (mode) {
  case GENERAL_KEYWORD_OR_FUNC_LPAREN:
    /*
      We can come here inside a system variable after "@@",
      e.g. @@global.character_set_client.
      We resolve all general purpose keywords here.

      We can come here when LEX::parsing_options.lookup_keywords_after_qualifier
      is true, i.e. within the "field_spec" Bison rule.
      We need to resolve functions that have special rules inside sql_yacc.yy,
      such as SUBSTR, REPLACE, TRIM, to make this work:
        c2 varchar(4) GENERATED ALWAYS AS (mariadb_schema.substr(c1,1,4))
    */
    if ((tokval= find_keyword(str, length, last_char == '(')))
    {
      yyUnget();                         // Put back 'c'
      return tokval;                     // Was keyword
    }
    break;
  case QUALIFIED_SPECIAL_FUNC_LPAREN:
    /*
      We come here after '.' in various contexts:
        SELECT @@global.character_set_client;
        SELECT t1.a FROM t1;
        SELECT test.f1() FROM t1;
        SELECT mariadb_schema.trim('a');
    */
    if (last_char == '(' &&
        (tokval= find_keyword_qualified_special_func(str, length)))
    {
      yyUnget();                         // Put back 'c'
      return tokval;                     // Was keyword
    }
    break;
  }

  yyUnget();                       // ptr points now after last token char
  str->set_ident(m_tok_start, length, is_8bit);

  m_cpp_text_start= m_cpp_tok_start;
  m_cpp_text_end= m_cpp_text_start + length;
  body_utf8_append(m_cpp_text_start);
  body_utf8_append_ident(thd, str, m_cpp_text_end);

  return is_8bit ? IDENT_QUOTED : IDENT;
}


/*
  We can come here if different parsing stages:
  - In an identifier chain:
       SELECT t1.cccc FROM t1;
    (when the "cccc" part starts)
    In this case both m_tok_start and m_ptr point to "cccc".
  - When a sequence of digits has changed to something else,
    therefore the token becomes an identifier rather than a number:
       SELECT 12345_6 FROM t1;
    In this case m_tok_start points to the entire "12345_678",
    while m_ptr points to "678".
*/
int Lex_input_stream::scan_ident_start(THD *thd, Lex_ident_cli_st *str)
{
  uchar c;
  bool is_8bit;
  CHARSET_INFO *const cs= thd->charset();
  const uchar *const ident_map= cs->ident_map;
  DBUG_ASSERT(m_tok_start <= m_ptr);

  if (cs->use_mb())
  {
    is_8bit= true;
    while (ident_map[c= yyGet()])
    {
      int char_length= cs->charlen(get_ptr() - 1, get_end_of_query());
      if (char_length <= 0)
        break;
      skip_binary(char_length - 1);
    }
  }
  else
  {
    is_8bit= get_7bit_or_8bit_ident(thd, &c);
  }
  if (c == '.' && ident_map[(uchar) yyPeek()])
    next_state= MY_LEX_IDENT_SEP;// Next is '.'

  uint length= yyLength();
  yyUnget(); // ptr points now after last token char
  str->set_ident(m_tok_start, length, is_8bit);
  m_cpp_text_start= m_cpp_tok_start;
  m_cpp_text_end= m_cpp_text_start + length;
  body_utf8_append(m_cpp_text_start);
  body_utf8_append_ident(thd, str, m_cpp_text_end);
  return is_8bit ? IDENT_QUOTED : IDENT;
}


int Lex_input_stream::scan_ident_middle(THD *thd, Lex_ident_cli_st *str,
                                        CHARSET_INFO **introducer,
                                        my_lex_states *st)
{
  CHARSET_INFO *const cs= thd->charset();
  const uchar *const ident_map= cs->ident_map;
  const uchar *const state_map= cs->state_map;
  const char *start;
  uint length;
  uchar c;
  bool is_8bit;
  bool resolve_introducer= true;
  DBUG_ASSERT(m_ptr == m_tok_start + 1); // m_ptr points to the second byte

  if (cs->use_mb())
  {
    is_8bit= true;
    int char_length= cs->charlen(get_ptr() - 1, get_end_of_query());
    if (char_length <= 0)
    {
      *st= MY_LEX_CHAR;
      return 0;
    }
    skip_binary(char_length - 1);

    while (ident_map[c= yyGet()])
    {
      char_length= cs->charlen(get_ptr() - 1, get_end_of_query());
      if (char_length <= 0)
        break;
      if (char_length > 1 || (c & 0x80))
        resolve_introducer= false;
      skip_binary(char_length - 1);
    }
  }
  else
  {
    is_8bit= get_7bit_or_8bit_ident(thd, &c) || (m_tok_start[0] & 0x80);
    resolve_introducer= !is_8bit;
  }
  length= yyLength();
  start= get_ptr();
  if (ignore_space)
  {
    /*
      If we find a space then this can't be an identifier. We notice this
      below by checking start != lex->ptr.
    */
    for (; state_map[(uchar) c] == MY_LEX_SKIP ; c= yyGet())
    {
      if (c == '\n')
        yylineno++;
    }
  }
  if (start == get_ptr() && c == '.' && ident_map[(uchar) yyPeek()])
    next_state= MY_LEX_IDENT_SEP;
  else
  {                                    // '(' must follow directly if function
    int tokval;
    yyUnget();
    if ((tokval= find_keyword(str, length, c == '(')))
    {
      next_state= MY_LEX_START;        // Allow signed numbers
      return(tokval);                  // Was keyword
    }
    yySkip();                  // next state does a unget
  }

  yyUnget();                       // ptr points now after last token char
  str->set_ident(m_tok_start, length, is_8bit);
  m_cpp_text_start= m_cpp_tok_start;
  m_cpp_text_end= m_cpp_text_start + length;

  /*
     Note: "SELECT _bla AS 'alias'"
     _bla should be considered as a IDENT if charset haven't been found.
     So we don't use MYF(MY_WME) with get_charset_by_csname to avoid
     producing an error.
  */
  DBUG_ASSERT(length > 0);
  if (resolve_introducer && m_tok_start[0] == '_')
  {
    ErrConvString csname(str->str + 1, str->length - 1, &my_charset_bin);
    myf utf8_flag= thd->get_utf8_flag();
    CHARSET_INFO *cs= get_charset_by_csname(csname.ptr(),
                                                 MY_CS_PRIMARY,
                                             MYF(utf8_flag));
    if (cs)
    {
      body_utf8_append(m_cpp_text_start, m_cpp_tok_start + length);
      *introducer= cs;
      return UNDERSCORE_CHARSET;
    }
  }

  body_utf8_append(m_cpp_text_start);
  body_utf8_append_ident(thd, str, m_cpp_text_end);
  return is_8bit ? IDENT_QUOTED : IDENT;
}


int Lex_input_stream::scan_ident_delimited(THD *thd,
                                           Lex_ident_cli_st *str,
                                           uchar quote_char)
{
  CHARSET_INFO *const cs= thd->charset();
  uchar c;
  DBUG_ASSERT(m_ptr == m_tok_start + 1);

  for ( ; ; )
  {
    if (!(c= yyGet()))
    {
      /*
        End-of-query or straight 0x00 inside a delimited identifier.
        Return the quote character, to have the parser fail on syntax error.
      */
      m_ptr= (char *) m_tok_start + 1;
      if (m_echo)
        m_cpp_ptr= (char *) m_cpp_tok_start + 1;
      return quote_char;
    }
    int var_length= cs->charlen(get_ptr() - 1, get_end_of_query());
    if (var_length == 1)
    {
      if (c == quote_char)
      {
        if (yyPeek() != quote_char)
          break;
        c= yyGet();
        continue;
      }
    }
    else if (var_length > 1)
    {
      skip_binary(var_length - 1);
    }
  }

  str->set_ident_quoted(m_tok_start + 1, yyLength() - 1, true, quote_char);
  yyUnget();                       // ptr points now after last token char

  m_cpp_text_start= m_cpp_tok_start + 1;
  m_cpp_text_end= m_cpp_text_start + str->length;

  if (c == quote_char)
    yySkip();                  // Skip end `
  next_state= MY_LEX_START;
  body_utf8_append(m_cpp_text_start);
  // QQQ: shouldn't it add unescaped version ????
  body_utf8_append_ident(thd, str, m_cpp_text_end);
  return IDENT_QUOTED;
}


/*
  st_select_lex structures initialisations
*/

void st_select_lex_node::init_query_common()
{
  options= 0;
  set_linkage(UNSPECIFIED_TYPE);
  distinct= FALSE;
  no_table_names_allowed= 0;
  uncacheable= 0;
}

void st_select_lex_unit::init_query()
{
  init_query_common();
  set_linkage(GLOBAL_OPTIONS_TYPE);
  lim.clear();
  union_distinct= 0;
  item= 0;
  union_result= 0;
  table= 0;
  fake_select_lex= 0;
  saved_fake_select_lex= 0;
  item_list.empty();
  found_rows_for_union= 0;
  derived= 0;
  with_clause= 0;
  with_element= 0;

  /* reset all bit fields */
  prepared= 0;
  optimized= 0;
  optimized_2= 0;
  executed= 0;
  cleaned= 0;
  bag_set_op_optimized= 0;
  optimize_started= 0;
  have_except_all_or_intersect_all= 0;
  with_wrapped_tvc= 0;
  is_view= 0;
  describe= 0;
  cloned_from= 0;
  columns_are_renamed= 0;
}

void st_select_lex::init_query()
{
  init_query_common();
  table_list.empty();
  top_join_list.empty();
  join_list= &top_join_list;
  embedding= 0;
  leaf_tables_prep.empty();
  leaf_tables.empty();
  item_list.empty();
  fix_after_optimize.empty();
  min_max_opt_list.empty();
  limit_params.clear();
  join= 0;
  cur_pos_in_select_list= UNDEF_POS;
  having= prep_having= where= prep_where= 0;
  cond_pushed_into_where= cond_pushed_into_having= 0;
  attach_to_conds.empty();
  olap= UNSPECIFIED_OLAP_TYPE;

  /* reset all bit fields */
  is_item_list_lookup= 0;
  have_merged_subqueries= 0;
  is_set_query_expr_tail= 0;
  with_sum_func= with_rownum= 0;
  braces= 0;
  automatic_brackets= 0;
  having_fix_field= 0;
  having_fix_field_for_pushed_cond= 0;
  subquery_in_having= 0;
  is_item_list_lookup= 0;
  with_all_modifier= 0;
  is_correlated= 0;
  first_natural_join_processing= 1;
  first_cond_optimization= 1;
  no_wrap_view_item= 0;
  exclude_from_table_unique_test= 0;
  in_tvc= 0;
  skip_locked= 0;
  m_non_agg_field_used= 0;
  m_agg_func_used= 0;
  m_custom_agg_func_used= 0;
  is_service_select= 0;

  context.select_lex= this;
  context.init();
  cond_count= between_count= with_wild= 0;
  max_equal_elems= 0;
  ref_pointer_array.reset();
  select_n_where_fields= 0;
  order_group_num= 0;
  select_n_reserved= 0;
  select_n_having_items= 0;
  n_sum_items= 0;
  n_child_sum_items= 0;
  hidden_bit_fields= 0;
  fields_in_window_functions= 0;
  changed_elements= 0;
  parsing_place= NO_MATTER;
  save_parsing_place= NO_MATTER;
  context_analysis_place= NO_MATTER;
  nest_level= 0;
  link_next= 0;
  prep_leaf_list_state= UNINIT;
  bzero((char*) expr_cache_may_be_used, sizeof(expr_cache_may_be_used));
  select_list_tables= 0;
  rownum_in_field_list= 0;

  window_specs.empty();
  window_funcs.empty();
  is_win_spec_list_built= false;
  tvc= 0;
  versioned_tables= 0;
  pushdown_select= 0;
  orig_names_of_item_list_elems= 0;
}

void st_select_lex::init_select()
{
  sj_nests.empty();
  sj_subselects.empty();
  group_list.empty();
  if (group_list_ptrs)
    group_list_ptrs->clear();
  type= 0;
  db= null_clex_str;
  having= 0;
  table_join_options= 0;
  select_lock= select_lock_type::NONE;
  in_sum_expr= with_wild= 0;
  options= 0;
  ftfunc_list_alloc.empty();
  inner_sum_func_list= 0;
  ftfunc_list= &ftfunc_list_alloc;
  order_list.empty();
  /* Set limit and offset to default values */
  limit_params.clear();

  /* Reset bit fields */
  is_set_query_expr_tail= 0;
  with_sum_func= 0;
  with_all_modifier= 0;
  is_correlated= 0;
  in_tvc= 0;
  skip_locked= 0;
  m_non_agg_field_used= 0;
  m_agg_func_used= 0;
  m_custom_agg_func_used= 0;

  cur_pos_in_select_list= UNDEF_POS;
  cond_value= having_value= Item::COND_UNDEF;
  inner_refs_list.empty();
  insert_tables= 0;
  merged_into= 0;
  name_visibility_map.clear_all();
  with_dep= 0;
  join= 0;
  lock_type= TL_READ_DEFAULT;
  save_many_values.empty();
  save_insert_list= 0;
  tvc= 0;
  in_funcs.empty();
  curr_tvc_name= 0;
  versioned_tables= 0;
  is_tvc_wrapper= false;
  nest_flags= 0;
  orig_names_of_item_list_elems= 0;
}

/*
  st_select_lex structures linking
*/

/* include on level down */
void st_select_lex_node::include_down(st_select_lex_node *upper)
{
  if ((next= upper->slave))
    next->prev= &next;
  prev= &upper->slave;
  upper->slave= this;
  master= upper;
  slave= 0;
}


void st_select_lex_node::attach_single(st_select_lex_node *slave_arg)
{
  DBUG_ASSERT(slave == 0);
  {
    slave= slave_arg;
    slave_arg->master= this;
    slave->prev= &master->slave;
    slave->next= 0;
  }
}

void st_select_lex_node::link_chain_down(st_select_lex_node *first)
{
  st_select_lex_node *last_node;
  st_select_lex_node *node= first;
  do
  {
    last_node= node;
    node->master= this;
    node= node->next;
  } while (node);
  if ((last_node->next= slave))
  {
    slave->prev= &last_node->next;
  }
  first->prev= &slave;
  slave= first;
}

/*
  @brief
    Substitute this node in select tree for a newly creates node

  @param  subst the node to substitute for

  @details
    The function substitute this node in the select tree for a newly
    created node subst. This node is just removed from the tree but all
    its link fields and the attached sub-tree remain untouched.
*/

void st_select_lex_node::substitute_in_tree(st_select_lex_node *subst)
{
  if ((subst->next= next))
    next->prev= &subst->next;
  subst->prev= prev;
  (*prev)= subst;
  subst->master= master;
}

/*
  include on level down (but do not link)

  SYNOPSYS
    st_select_lex_node::include_standalone()
    upper - reference on node underr which this node should be included
    ref - references on reference on this node
*/
void st_select_lex_node::include_standalone(st_select_lex_node *upper,
                                            st_select_lex_node **ref)
{
  next= 0;
  prev= ref;
  master= upper;
  slave= 0;
}

/* include neighbour (on same level) */
void st_select_lex_node::include_neighbour(st_select_lex_node *before)
{
  if ((next= before->next))
    next->prev= &next;
  prev= &before->next;
  before->next= this;
  master= before->master;
  slave= 0;
}

/* including in global SELECT_LEX list */
void st_select_lex_node::include_global(st_select_lex_node **plink)
{
  if ((link_next= *plink))
    link_next->link_prev= &link_next;
  link_prev= plink;
  *plink= this;
}

//excluding from global list (internal function)
void st_select_lex_node::fast_exclude()
{
  if (link_prev)
  {
    if ((*link_prev= link_next))
      link_next->link_prev= link_prev;
  }
  // Remove slave structure
  for (; slave; slave= slave->next)
    slave->fast_exclude();

  prev= NULL; // to ensure correct behavior of st_select_lex_unit::is_excluded()
}


/**
  @brief
    Insert a new chain of nodes into another chain before a particular link

  @param in/out
    ptr_pos_to_insert  the address of the chain pointer pointing to the link
                       before which the subchain has to be inserted
  @param   
    end_chain_node     the last link of the subchain to be inserted

  @details
    The method inserts the chain of nodes starting from this node and ending
    with the node nd_chain_node into another chain of nodes before the node
    pointed to by *ptr_pos_to_insert.
    It is assumed that ptr_pos_to_insert belongs to the chain where we insert.
    So it must be updated.

  @retval
    The method returns the pointer to the first link of the inserted chain
*/

st_select_lex_node *st_select_lex_node:: insert_chain_before(
                                         st_select_lex_node **ptr_pos_to_insert,
                                         st_select_lex_node *end_chain_node)
{
  end_chain_node->link_next= *ptr_pos_to_insert;
  (*ptr_pos_to_insert)->link_prev= &end_chain_node->link_next;
  link_prev= ptr_pos_to_insert;
  return this;
}


/*
  Detach the node from its master and attach it to a new master
*/

void st_select_lex_node::move_as_slave(st_select_lex_node *new_master)
{
  exclude_from_tree();
  if (new_master->slave)
  {
    st_select_lex_node *curr= new_master->slave;
    for ( ; curr->next ; curr= curr->next) ;
    prev= &curr->next;
  }
  else
    prev= &new_master->slave;
  *prev= this;
  next= 0;
  master= new_master;
}


/*
  Exclude a node from the tree lex structure, but leave it in the global
  list of nodes.
*/

void st_select_lex_node::exclude_from_tree()
{
  if ((*prev= next))
    next->prev= prev;
}


/*
  Exclude select_lex structure (except first (first select can't be
  deleted, because it is most upper select))
*/
void st_select_lex_node::exclude()
{
  /* exclude the node from the tree  */
  exclude_from_tree();
  /* 
     We do not need following statements, because prev pointer of first 
     list element point to master->slave
     if (master->slave == this)
       master->slave= next;
  */
  /* exclude all nodes under this excluded node */
  fast_exclude();
}


/*
  Exclude level of current unit from tree of SELECTs

  SYNOPSYS
    st_select_lex_unit::exclude_level()

  NOTE: units which belong to current will be brought up on level of
  currernt unit 
*/
void st_select_lex_unit::exclude_level()
{
  SELECT_LEX_UNIT *units= 0, **units_last= &units;
  for (SELECT_LEX *sl= first_select(); sl; sl= sl->next_select())
  {
    // unlink current level from global SELECTs list
    if (sl->link_prev && (*sl->link_prev= sl->link_next))
      sl->link_next->link_prev= sl->link_prev;

    // bring up underlay levels
    SELECT_LEX_UNIT **last= 0;
    for (SELECT_LEX_UNIT *u= sl->first_inner_unit(); u; u= u->next_unit())
    {
      u->master= master;
      last= (SELECT_LEX_UNIT**)&(u->next);
    }
    if (last)
    {
      (*units_last)= sl->first_inner_unit();
      units_last= last;
    }
  }
  if (units)
  {
    // include brought up levels in place of current
    (*prev)= units;
    (*units_last)= (SELECT_LEX_UNIT*)next;
    if (next)
      next->prev= (SELECT_LEX_NODE**)units_last;
    units->prev= prev;
  }
  else
  {
    // exclude currect unit from list of nodes
    (*prev)= next;
    if (next)
      next->prev= prev;
  }
  // Mark it excluded
  prev= NULL;
}


#if 0
/*
  Exclude subtree of current unit from tree of SELECTs

  SYNOPSYS
    st_select_lex_unit::exclude_tree()
*/
void st_select_lex_unit::exclude_tree()
{
  for (SELECT_LEX *sl= first_select(); sl; sl= sl->next_select())
  {
    // unlink current level from global SELECTs list
    if (sl->link_prev && (*sl->link_prev= sl->link_next))
      sl->link_next->link_prev= sl->link_prev;

    // unlink underlay levels
    for (SELECT_LEX_UNIT *u= sl->first_inner_unit(); u; u= u->next_unit())
    {
      u->exclude_level();
    }
  }
  // exclude currect unit from list of nodes
  (*prev)= next;
  if (next)
    next->prev= prev;
}
#endif


/*
  st_select_lex_node::mark_as_dependent mark all st_select_lex struct from 
  this to 'last' as dependent

  SYNOPSIS
    last - pointer to last st_select_lex struct, before which all 
           st_select_lex have to be marked as dependent

  NOTE
    'last' should be reachable from this st_select_lex_node
*/

bool st_select_lex::mark_as_dependent(THD *thd, st_select_lex *last,
                                      Item_ident *dependency)
{

  DBUG_ASSERT(this != last);

  /*
    Mark all selects from resolved to 1 before select where was
    found table as depended (of select where was found table)

    We move by name resolution context, bacause during merge can some select
    be excleded from SELECT tree
  */
  Name_resolution_context *c= &this->context;
  do
  {
    SELECT_LEX *s= c->select_lex;
    if (!(s->uncacheable & UNCACHEABLE_DEPENDENT_GENERATED))
    {
      // Select is dependent of outer select
      s->uncacheable= (s->uncacheable & ~UNCACHEABLE_UNITED) |
                       UNCACHEABLE_DEPENDENT_GENERATED;
      SELECT_LEX_UNIT *munit= s->master_unit();
      munit->uncacheable= (munit->uncacheable & ~UNCACHEABLE_UNITED) |
                       UNCACHEABLE_DEPENDENT_GENERATED;
      for (SELECT_LEX *sl= munit->first_select(); sl ; sl= sl->next_select())
      {
        if (sl != s &&
            !(sl->uncacheable & (UNCACHEABLE_DEPENDENT_GENERATED |
                                 UNCACHEABLE_UNITED)))
          sl->uncacheable|= UNCACHEABLE_UNITED;
      }
    }

    Item_subselect *subquery_expr= s->master_unit()->item;
    if (subquery_expr && subquery_expr->mark_as_dependent(thd, last, 
                                                          dependency))
      return TRUE;
  } while ((c= c->outer_context) != NULL && (c->select_lex != last));
  is_correlated= TRUE;
  master_unit()->item->is_correlated= TRUE;
  return FALSE;
}

/*
  prohibit using LIMIT clause
*/
bool st_select_lex::test_limit()
{
  if (limit_params.select_limit)
  {
    my_error(ER_NOT_SUPPORTED_YET, MYF(0),
             "LIMIT & IN/ALL/ANY/SOME subquery");
    return(1);
  }
  return(0);
}



st_select_lex* st_select_lex_unit::outer_select() const
{
  return (st_select_lex*) master;
}


ha_rows st_select_lex::get_offset()
{
  ha_rows val= 0;

  Item *offset_limit= limit_params.offset_limit;
  if (offset_limit)
  {
    // see comment for st_select_lex::get_limit()
    bool err= offset_limit->fix_fields_if_needed(master_unit()->thd, NULL);
    DBUG_ASSERT(!err);
    val= err ? HA_POS_ERROR : (ha_rows)offset_limit->val_uint();
  }

  return val;
}


ha_rows st_select_lex::get_limit()
{
  ha_rows val= HA_POS_ERROR;

  Item *select_limit= limit_params.select_limit;
  if (select_limit)
  {
    /*
      fix_fields() has not been called for select_limit. That's due to the
      historical reasons -- this item could be only of type Item_int, and
      Item_int does not require fix_fields(). Thus, fix_fields() was never
      called for select_limit.

      Some time ago, Item_splocal was also allowed for LIMIT / OFFSET clauses.
      However, the fix_fields() behavior was not updated, which led to a crash
      in some cases.

      There is no single place where to call fix_fields() for LIMIT / OFFSET
      items during the fix-fields-phase. Thus, for the sake of readability,
      it was decided to do it here, on the evaluation phase (which is a
      violation of design, but we chose the lesser of two evils).

      We can call fix_fields() here, because select_limit can be of two
      types only: Item_int and Item_splocal. Item_int::fix_fields() is trivial,
      and Item_splocal::fix_fields() (or rather Item_sp_variable::fix_fields())
      has the following properties:
        1) it does not affect other items;
        2) it does not fail.

      Nevertheless DBUG_ASSERT was added to catch future changes in
      fix_fields() implementation. Also added runtime check against a result
      of fix_fields() in order to handle error condition in non-debug build.
    */
    bool err= select_limit->fix_fields_if_needed(master_unit()->thd, NULL);
    DBUG_ASSERT(!err);
    val= err ? HA_POS_ERROR : (ha_rows) select_limit->val_uint();
  }

  return val;
}


bool st_select_lex::add_order_to_list(THD *thd, Item *item, bool asc)
{
  return add_to_list(thd, order_list, item, asc);
}


bool st_select_lex::add_gorder_to_list(THD *thd, Item *item, bool asc)
{
  return add_to_list(thd, gorder_list, item, asc);
}


bool st_select_lex::add_item_to_list(THD *thd, Item *item)
{
  DBUG_ENTER("st_select_lex::add_item_to_list");
  DBUG_PRINT("info", ("Item: %p", item));
  DBUG_RETURN(item_list.push_back(item, thd->mem_root));
}


bool st_select_lex::add_group_to_list(THD *thd, Item *item, bool asc)
{
  return add_to_list(thd, group_list, item, asc);
}


bool st_select_lex::add_ftfunc_to_list(THD *thd, Item_func_match *func)
{
  return !func || ftfunc_list->push_back(func, thd->mem_root); // end of memory?
}


st_select_lex* st_select_lex::outer_select()
{
  return (st_select_lex*) master->get_master();
}


bool st_select_lex::inc_in_sum_expr()
{
  in_sum_expr++;
  return 0;
}


uint st_select_lex::get_in_sum_expr()
{
  return in_sum_expr;
}


TABLE_LIST* st_select_lex::get_table_list()
{
  return table_list.first;
}

List<Item>* st_select_lex::get_item_list()
{
  return &item_list;
}


uint st_select_lex::get_cardinality_of_ref_ptrs_slice(uint order_group_num_arg)
{
  if (!((options & SELECT_DISTINCT) && !group_list.elements))
    hidden_bit_fields= 0;

  if (!order_group_num)
    order_group_num= order_group_num_arg;

  /*
    find_order_in_list() may need some extra space,
    so multiply order_group_num by 2
  */
  uint n= n_sum_items +
          n_child_sum_items +
          item_list.elements +
          select_n_reserved +
          select_n_having_items +
          select_n_where_fields +
          order_group_num * 2 +
          hidden_bit_fields +
          fields_in_window_functions;
  return n;
}


bool st_select_lex::setup_ref_array(THD *thd, uint order_group_num)
{
  uint n_elems= get_cardinality_of_ref_ptrs_slice(order_group_num) * 5;
  if (!ref_pointer_array.is_null())
    return false;

  Item **array= static_cast<Item**>(
    thd->active_stmt_arena_to_use()->alloc(sizeof(Item*) * n_elems));
  if (likely(array != NULL))
    ref_pointer_array= Ref_ptr_array(array, n_elems);
  return array == NULL;
}


/*
  @brief
    Print the whole statement

    @param str         Print into this string
    @param query_type  Flags describing how to print

  @detail
    The intent is to allow to eventually print back any query.

    This is useful e.g. for storage engines that take over diferrent kinds of
    queries
*/

void LEX::print(String *str, enum_query_type query_type)
{
  if (sql_command == SQLCOM_UPDATE)
  {
    SELECT_LEX *sel= first_select_lex();
    str->append(STRING_WITH_LEN("UPDATE "));
    if (ignore)
      str->append(STRING_WITH_LEN("IGNORE "));
    // table name. If the query was using a view, we need
    // the underlying table name, not the view name
    TABLE_LIST *base_tbl= query_tables->table->pos_in_table_list;
    base_tbl->print(thd, table_map(0), str, query_type);
    str->append(STRING_WITH_LEN(" SET "));
    // print item assignments
    List_iterator<Item> it(sel->item_list);
    List_iterator<Item> it2(value_list);
    Item *col_ref, *value;
    bool first= true;
    while ((col_ref= it++) && (value= it2++))
    {
      if (first)
        first= false;
      else
        str->append(STRING_WITH_LEN(", "));
      col_ref->print(str, query_type);
      str->append(STRING_WITH_LEN("="));
      value->print(str, query_type);
    }

    if (sel->where)
    {
      str->append(STRING_WITH_LEN(" WHERE "));
      sel->where->print(str, query_type);
    }

    if (sel->order_list.elements)
    {
      str->append(STRING_WITH_LEN(" ORDER BY "));
      for (ORDER *ord= sel->order_list.first; ord; ord= ord->next)
      {
        if (ord != sel->order_list.first)
          str->append(STRING_WITH_LEN(", "));
        (*ord->item)->print(str, query_type);
      }
    }
    if (sel->limit_params.select_limit)
    {
      str->append(STRING_WITH_LEN(" LIMIT "));
      sel->limit_params.select_limit->print(str, query_type);
    }
  }
  else if (sql_command == SQLCOM_DELETE)
  {
    SELECT_LEX *sel= first_select_lex();
    str->append(STRING_WITH_LEN("DELETE "));
    if (ignore)
      str->append(STRING_WITH_LEN("IGNORE "));

    str->append(STRING_WITH_LEN("FROM "));
    // table name. If the query was using a view, we need
    // the underlying table name, not the view name
    TABLE_LIST *base_tbl= query_tables->table->pos_in_table_list;
    base_tbl->print(thd, table_map(0), str, query_type);

    if (sel->where)
    {
      str->append(STRING_WITH_LEN(" WHERE "));
      sel->where->print(str, query_type);
    }

    if (sel->order_list.elements)
    {
      str->append(STRING_WITH_LEN(" ORDER BY "));
      for (ORDER *ord= sel->order_list.first; ord; ord= ord->next)
      {
        if (ord != sel->order_list.first)
          str->append(STRING_WITH_LEN(", "));
        (*ord->item)->print(str, query_type);
      }
    }
    if (sel->limit_params.select_limit)
    {
      str->append(STRING_WITH_LEN(" LIMIT "));
      sel->limit_params.select_limit->print(str, query_type);
    }
  }
  else
    DBUG_ASSERT(0); // Not implemented yet
}

void st_select_lex_unit::print(String *str, enum_query_type query_type)
{
  if (with_clause)
    with_clause->print(thd, str, query_type);
  for (SELECT_LEX *sl= first_select(); sl; sl= sl->next_select())
  {
    if (sl != first_select())
    {
      switch (sl->linkage)
      {
      default:
        DBUG_ASSERT(0);
        /* fall through */
      case UNION_TYPE:
        str->append(STRING_WITH_LEN(" union "));
        break;
      case INTERSECT_TYPE:
        str->append(STRING_WITH_LEN(" intersect "));
        break;
      case EXCEPT_TYPE:
        str->append(STRING_WITH_LEN(" except "));
        break;
      }
      if (!sl->distinct)
        str->append(STRING_WITH_LEN("all "));
    }
    if (sl->braces)
      str->append('(');
    sl->print(thd, str, query_type);
    if (sl->braces)
      str->append(')');
  }
  if (fake_select_lex)
  {
    if (fake_select_lex->order_list.elements)
    {
      str->append(STRING_WITH_LEN(" order by "));
      fake_select_lex->print_order(str,
        fake_select_lex->order_list.first,
        query_type);
    }
    fake_select_lex->print_limit(thd, str, query_type);
  }
  else if (saved_fake_select_lex)
    saved_fake_select_lex->print_limit(thd, str, query_type);
}


void st_select_lex::print_order(String *str,
                                ORDER *order,
                                enum_query_type query_type)
{
  for (; order; order= order->next)
  {
    if (order->counter_used)
    {
      char buffer[20];
      size_t length= my_snprintf(buffer, 20, "%d", order->counter);
      str->append(buffer, (uint) length);
    }
    else
    {
      /* replace numeric reference with equivalent for ORDER constant */
      if (order->item[0]->is_order_clause_position())
      {
        /* make it expression instead of integer constant */
        str->append(STRING_WITH_LEN("''"));
      }
      else
        (*order->item)->print(str, query_type);
    }
    if (order->direction == ORDER::ORDER_DESC)
       str->append(STRING_WITH_LEN(" desc"));
    if (order->next)
      str->append(',');
  }
}
 

void st_select_lex::print_limit(THD *thd,
                                String *str,
                                enum_query_type query_type)
{
  SELECT_LEX_UNIT *unit= master_unit();
  Item_subselect *item= unit->item;

  if (item && unit->global_parameters() == this)
  {
    Item_subselect::subs_type subs_type= item->substype();
    if (subs_type == Item_subselect::IN_SUBS ||
        subs_type == Item_subselect::ALL_SUBS)
    {
      return;
    }
  }
  if (limit_params.explicit_limit &&
      limit_params.select_limit)
  {
    /*
      [OFFSET n]
      FETCH FIRST n ROWS WITH TIES

      For FETCH FIRST n ROWS ONLY we fall back to the "limit" specification
      as it's identical.
    */
    if (limit_params.with_ties)
    {
      if (limit_params.offset_limit)
      {
        str->append(STRING_WITH_LEN(" offset "));
        limit_params.offset_limit->print(str, query_type);
        str->append(STRING_WITH_LEN(" rows "));
      }
      str->append(STRING_WITH_LEN(" fetch first "));
      limit_params.select_limit->print(str, query_type);
      str->append(STRING_WITH_LEN(" rows with ties"));
    }
    else
    {
      str->append(STRING_WITH_LEN(" limit "));
      if (limit_params.offset_limit)
      {
        limit_params.offset_limit->print(str, query_type);
        str->append(',');
      }
      limit_params.select_limit->print(str, query_type);
    }
  }
}


/**
  @brief Restore the LEX and THD in case of a parse error.

  This is a clean up call that is invoked by the Bison generated
  parser before returning an error from MYSQLparse. If your
  semantic actions manipulate with the global thread state (which
  is a very bad practice and should not normally be employed) and
  need a clean-up in case of error, and you can not use %destructor
  rule in the grammar file itself, this function should be used
  to implement the clean up.
*/

void LEX::cleanup_lex_after_parse_error(THD *thd)
{
  /*
    Delete sphead for the side effect of restoring of the original
    LEX state, thd->lex, thd->mem_root and thd->free_list if they
    were replaced when parsing stored procedure statements.  We
    will never use sphead object after a parse error, so it's okay
    to delete it only for the sake of the side effect.
    TODO: make this functionality explicit in sp_head class.
    Sic: we must nullify the member of the main lex, not the
    current one that will be thrown away
  */
  if (thd->lex->sphead)
  {
    sp_package *pkg;
    thd->lex->sphead->restore_thd_mem_root(thd);
    if ((pkg= thd->lex->sphead->m_parent))
    {
      /*
        If a syntax error happened inside a package routine definition,
        then thd->lex points to the routine sublex. We need to restore to
        the top level LEX.
      */
      DBUG_ASSERT(pkg->m_top_level_lex);
      DBUG_ASSERT(pkg == pkg->m_top_level_lex->sphead);
      pkg->restore_thd_mem_root(thd);
      LEX *top= pkg->m_top_level_lex;
      sp_package::destroy(pkg);
      thd->lex= top;
      thd->lex->sphead= NULL;
    }
    else
    {
      sp_head::destroy(thd->lex->sphead);
      thd->lex->sphead= NULL;
    }
  }

  /*
    json_table must be NULL before the query.
    Didn't want to overload LEX::start, it's enough to put it here.
  */
  thd->lex->json_table= 0;
}

/*
  Initialize (or reset) Query_tables_list object.

  SYNOPSIS
    reset_query_tables_list()
      init  TRUE  - we should perform full initialization of object with
                    allocating needed memory
            FALSE - object is already initialized so we should only reset
                    its state so it can be used for parsing/processing
                    of new statement

  DESCRIPTION
    This method initializes Query_tables_list so it can be used as part
    of LEX object for parsing/processing of statement. One can also use
    this method to reset state of already initialized Query_tables_list
    so it can be used for processing of new statement.
*/

void Query_tables_list::reset_query_tables_list(bool init)
{
  sql_command= SQLCOM_END;
  if (!init && query_tables)
  {
    TABLE_LIST *table= query_tables;
    for (;;)
    {
      delete table->view;
      if (query_tables_last == &table->next_global ||
          !(table= table->next_global))
        break;
    }
  }
  query_tables= 0;
  query_tables_last= &query_tables;
  query_tables_own_last= 0;
  if (init)
  {
    /*
      We delay real initialization of hash (and therefore related
      memory allocation) until first insertion into this hash.
    */
    my_hash_clear(&sroutines);
  }
  else if (sroutines.records)
  {
    /* Non-zero sroutines.records means that hash was initialized. */
    my_hash_reset(&sroutines);
  }
  sroutines_list.empty();
  sroutines_list_own_last= sroutines_list.next;
  sroutines_list_own_elements= 0;
  binlog_stmt_flags= 0;
  stmt_accessed_table_flag= 0;
}


/*
  Destroy Query_tables_list object with freeing all resources used by it.

  SYNOPSIS
    destroy_query_tables_list()
*/

void Query_tables_list::destroy_query_tables_list()
{
  my_hash_free(&sroutines);
}


/*
  Initialize LEX object.

  SYNOPSIS
    LEX::LEX()

  NOTE
    LEX object initialized with this constructor can be used as part of
    THD object for which one can safely call open_tables(), lock_tables()
    and close_thread_tables() functions. But it is not yet ready for
    statement parsing. On should use lex_start() function to prepare LEX
    for this.
*/

LEX::LEX()
  : explain(NULL), result(0), part_info(NULL), arena_for_set_stmt(0),
    mem_root_for_set_stmt(0), json_table(NULL), analyze_stmt(0),
    default_used(0),
    with_rownum(0), is_lex_started(0), option_type(OPT_DEFAULT),
    context_analysis_only(0), sphead(0), limit_rows_examined_cnt(ULONGLONG_MAX)
{

  init_dynamic_array2(PSI_INSTRUMENT_ME, &plugins, sizeof(plugin_ref),
                      plugins_static_buffer, INITIAL_LEX_PLUGIN_LIST_SIZE,
                      INITIAL_LEX_PLUGIN_LIST_SIZE, 0);
  reset_query_tables_list(TRUE);
  mi.init();
  init_dynamic_array2(PSI_INSTRUMENT_ME, &delete_gtid_domain, sizeof(uint32),
                      gtid_domain_static_buffer,
                      initial_gtid_domain_buffer_size,
                      initial_gtid_domain_buffer_size, 0);
  unit.slave= &builtin_select;
}


bool LEX::can_be_merged()
{
  return unit.can_be_merged();
}


/*
  Check whether the merging algorithm can be used for this unit

  SYNOPSIS
    st_select_lex_unit::can_be_merged()

  DESCRIPTION
    We can apply merge algorithm for a unit if it is single SELECT with
    subqueries only in WHERE clauses or in ON conditions or in select list
    (we do not count SELECTs of underlying  views/derived tables/CTEs and
    second level subqueries) and we have no grouping, ordering, HAVING
    clause, aggregate functions, DISTINCT clause, LIMIT clause.

  RETURN
    FALSE - only temporary table algorithm can be used
    TRUE  - merge algorithm can be used
*/

bool st_select_lex_unit::can_be_merged()
{
  // TODO: do not forget implement case when select_lex.table_list.elements==0

  /* find non VIEW subqueries/unions */
  st_select_lex *fs= first_select();

  if (fs->next_select() ||
      (fs->uncacheable & UNCACHEABLE_RAND) ||
      (fs->options & SELECT_DISTINCT) ||
      fs->group_list.elements || fs->having ||
      fs->with_sum_func ||
      fs->table_list.elements < 1 ||
      fs->limit_params.select_limit)
    return false;
  for (SELECT_LEX_UNIT *tmp_unit= fs->first_inner_unit();
       tmp_unit;
       tmp_unit= tmp_unit->next_unit())
    if ((tmp_unit->item != 0 &&
         (tmp_unit->item->place() != IN_WHERE &&
          tmp_unit->item->place() != IN_ON &&
          tmp_unit->item->place() != SELECT_LIST)))
      return false;
  return true;
}


/*
  check if command can use VIEW with MERGE algorithm (for top VIEWs)

  SYNOPSIS
    LEX::can_use_merged()

  DESCRIPTION
    Only listed here commands can use merge algorithm in top level
    SELECT_LEX (for subqueries will be used merge algorithm if
    LEX::can_not_use_merged() is not TRUE).

  RETURN
    FALSE - command can't use merged VIEWs
    TRUE  - VIEWs with MERGE algorithms can be used
*/

bool LEX::can_use_merged()
{
  switch (sql_command)
  {
  case SQLCOM_SELECT:
  case SQLCOM_CREATE_TABLE:
  case SQLCOM_UPDATE:
  case SQLCOM_UPDATE_MULTI:
  case SQLCOM_DELETE:
  case SQLCOM_DELETE_MULTI:
  case SQLCOM_INSERT:
  case SQLCOM_INSERT_SELECT:
  case SQLCOM_REPLACE:
  case SQLCOM_REPLACE_SELECT:
  case SQLCOM_LOAD:
    return TRUE;
  default:
    return FALSE;
  }
}

/*
  Check if command can't use merged views in any part of command

  SYNOPSIS
    LEX::can_not_use_merged()

  @param no_update_or_delete Set to 1 if we can't use merge with multiple-table
                             updates, like when used from
                             TALE_LIST::init_derived()

  DESCRIPTION
    Temporary table algorithm will be used on all SELECT levels for queries
    listed here (see also LEX::can_use_merged()).

  RETURN
    FALSE - command can't use merged VIEWs
    TRUE  - VIEWs with MERGE algorithms can be used
*/

bool LEX::can_not_use_merged()
{
  switch (sql_command) {
  case SQLCOM_CREATE_VIEW:
  case SQLCOM_SHOW_CREATE:
  /*
    SQLCOM_SHOW_FIELDS is necessary to make 
    information schema tables working correctly with views.
    see get_schema_tables_result function
  */
  case SQLCOM_SHOW_FIELDS:
    return TRUE;

  default:
    return FALSE;
  }
}

/**
  Detect that we need only table structure of derived table/view.

  Also used by I_S tables (@see create_schema_table) to detect that
  they need a full table structure and cannot optimize unused columns away

  @retval TRUE yes, we need only structure
  @retval FALSE no, we need data
*/

bool LEX::only_view_structure()
{
  switch (sql_command) {
  case SQLCOM_SHOW_CREATE:
  case SQLCOM_CHECKSUM:
  case SQLCOM_SHOW_TABLES:
  case SQLCOM_SHOW_FIELDS:
  case SQLCOM_REVOKE_ALL:
  case SQLCOM_REVOKE:
  case SQLCOM_GRANT:
  case SQLCOM_CREATE_VIEW:
    return TRUE;
  case SQLCOM_CREATE_TABLE:
    return create_info.like();
  default:
    return FALSE;
  }
}


/*
  Should Items_ident be printed correctly

  SYNOPSIS
    need_correct_ident()

  RETURN
    TRUE yes, we need only structure
    FALSE no, we need data
*/


bool LEX::need_correct_ident()
{
  switch(sql_command)
  {
  case SQLCOM_SHOW_CREATE:
  case SQLCOM_SHOW_TABLES:
  case SQLCOM_CREATE_VIEW:
    return TRUE;
  default:
    return FALSE;
  }
}

/*
  Get effective type of CHECK OPTION for given view

  SYNOPSIS
    get_effective_with_check()
    view    given view

  NOTE
    It have not sense to set CHECK OPTION for SELECT satement or subqueries,
    so we do not.

  RETURN
    VIEW_CHECK_NONE      no need CHECK OPTION
    VIEW_CHECK_LOCAL     CHECK OPTION LOCAL
    VIEW_CHECK_CASCADED  CHECK OPTION CASCADED
*/

uint8 LEX::get_effective_with_check(TABLE_LIST *view)
{
  if (view->select_lex->master_unit() == &unit &&
      which_check_option_applicable())
    return (uint8)view->with_check;
  return VIEW_CHECK_NONE;
}


/**
  This method should be called only during parsing.
  It is aware of compound statements (stored routine bodies)
  and will initialize the destination with the default
  database of the stored routine, rather than the default
  database of the connection it is parsed in.
  E.g. if one has no current database selected, or current database 
  set to 'bar' and then issues:

  CREATE PROCEDURE foo.p1() BEGIN SELECT * FROM t1 END//

  t1 is meant to refer to foo.t1, not to bar.t1.

  This method is needed to support this rule.

  @return TRUE in case of error (parsing should be aborted, FALSE in
  case of success
*/

bool LEX::copy_db_to(LEX_CSTRING *to)
{
  if (sphead && sphead->m_name.str)
  {
    DBUG_ASSERT(sphead->m_db.str && sphead->m_db.length);
    /*
      It is safe to assign the string by-pointer, both sphead and
      its statements reside in the same memory root.
    */
    *to= sphead->m_db;
    return FALSE;
  }
  return thd->copy_db_to(to);
}

/**
  Initialize offset and limit counters.

  @param sl SELECT_LEX to get offset and limit from.
*/

void st_select_lex_unit::set_limit(st_select_lex *sl)
{
  DBUG_ASSERT(!thd->stmt_arena->is_stmt_prepare());

  lim.set_limit(sl->get_limit(), sl->get_offset(), sl->limit_params.with_ties);
}

/**
  Decide if a temporary table is needed for the UNION.

  @retval true  A temporary table is needed.
  @retval false A temporary table is not needed.
 */

bool st_select_lex_unit::union_needs_tmp_table()
{
  if (with_element && with_element->is_recursive)
    return true;
  if (!with_wrapped_tvc)
  {
    for (st_select_lex *sl= first_select(); sl; sl=sl->next_select())
    {
      if (sl->tvc && sl->tvc->to_be_wrapped_as_with_tail())
      {
        with_wrapped_tvc= true;
        break;
      }
      if (sl != first_select() && sl->linkage != UNION_TYPE)
        return true;
    }
  }
  if (with_wrapped_tvc)
    return true;
  return union_distinct != NULL ||
    global_parameters()->order_list.elements != 0 ||
    thd->lex->sql_command == SQLCOM_INSERT_SELECT ||
    thd->lex->sql_command == SQLCOM_REPLACE_SELECT;
}  

/**
  @brief Set the initial purpose of this TABLE_LIST object in the list of used
    tables.

  We need to track this information on table-by-table basis, since when this
  table becomes an element of the pre-locked list, it's impossible to identify
  which SQL sub-statement it has been originally used in.

  E.g.:

  User request:                 SELECT * FROM t1 WHERE f1();
  FUNCTION f1():                DELETE FROM t2; RETURN 1;
  BEFORE DELETE trigger on t2:  INSERT INTO t3 VALUES (old.a);

  For this user request, the pre-locked list will contain t1, t2, t3
  table elements, each needed for different DML.

  The trigger event map is updated to reflect INSERT, UPDATE, DELETE,
  REPLACE, LOAD DATA, CREATE TABLE .. SELECT, CREATE TABLE ..
  REPLACE SELECT statements, and additionally ON DUPLICATE KEY UPDATE
  clause.
*/

void LEX::set_trg_event_type_for_tables()
{
  uint8 new_trg_event_map= 0;
  DBUG_ENTER("LEX::set_trg_event_type_for_tables");

  /*
    Some auxiliary operations
    (e.g. GRANT processing) create TABLE_LIST instances outside
    the parser. Additionally, some commands (e.g. OPTIMIZE) change
    the lock type for a table only after parsing is done. Luckily,
    these do not fire triggers and do not need to pre-load them.
    For these TABLE_LISTs set_trg_event_type is never called, and
    trg_event_map is always empty. That means that the pre-locking
    algorithm will ignore triggers defined on these tables, if
    any, and the execution will either fail with an assert in
    sql_trigger.cc or with an error that a used table was not
    pre-locked, in case of a production build.

    TODO: this usage pattern creates unnecessary module dependencies
    and should be rewritten to go through the parser.
    Table list instances created outside the parser in most cases
    refer to mysql.* system tables. It is not allowed to have
    a trigger on a system table, but keeping track of
    initialization provides extra safety in case this limitation
    is circumvented.
  */

  switch (sql_command) {
  case SQLCOM_LOCK_TABLES:
  /*
    On a LOCK TABLE, all triggers must be pre-loaded for this TABLE_LIST
    when opening an associated TABLE.
  */
    new_trg_event_map= trg2bit(TRG_EVENT_INSERT) | trg2bit(TRG_EVENT_UPDATE) |
                       trg2bit(TRG_EVENT_DELETE);
    break;
  /*
    Basic INSERT. If there is an additional ON DUPLIATE KEY UPDATE
    clause, it will be handled later in this method.
  */
  case SQLCOM_INSERT:                           /* fall through */
  case SQLCOM_INSERT_SELECT:
  /*
    LOAD DATA ... INFILE is expected to fire BEFORE/AFTER INSERT
    triggers.
    If the statement also has REPLACE clause, it will be
    handled later in this method.
  */
  case SQLCOM_LOAD:                             /* fall through */
  /*
    REPLACE is semantically equivalent to INSERT. In case
    of a primary or unique key conflict, it deletes the old
    record and inserts a new one. So we also may need to
    fire ON DELETE triggers. This functionality is handled
    later in this method.
  */
  case SQLCOM_REPLACE:                          /* fall through */
  case SQLCOM_REPLACE_SELECT:
  /*
    CREATE TABLE ... SELECT defaults to INSERT if the table or
    view already exists. REPLACE option of CREATE TABLE ...
    REPLACE SELECT is handled later in this method.
  */
  case SQLCOM_CREATE_TABLE:
  case SQLCOM_CREATE_SEQUENCE:
    new_trg_event_map|= trg2bit(TRG_EVENT_INSERT);
    break;
  /* Basic update and multi-update */
  case SQLCOM_UPDATE:                           /* fall through */
  case SQLCOM_UPDATE_MULTI:
    new_trg_event_map|= trg2bit(TRG_EVENT_UPDATE);
    break;
  /* Basic delete and multi-delete */
  case SQLCOM_DELETE:                           /* fall through */
  case SQLCOM_DELETE_MULTI:
    new_trg_event_map|= trg2bit(TRG_EVENT_DELETE);
    break;
  default:
    break;
  }

  switch (duplicates) {
  case DUP_UPDATE:
    new_trg_event_map|= trg2bit(TRG_EVENT_UPDATE);
    break;
  case DUP_REPLACE:
    new_trg_event_map|= trg2bit(TRG_EVENT_DELETE);
    break;
  case DUP_ERROR:
  default:
    break;
  }

  if (period_conditions.is_set())
  {
    switch (sql_command)
    {
    case SQLCOM_DELETE:
    case SQLCOM_UPDATE:
    case SQLCOM_REPLACE:
      new_trg_event_map |= trg2bit(TRG_EVENT_INSERT);
    default:
      break;
    }
  }


  /*
    Do not iterate over sub-selects, only the tables in the outermost
    SELECT_LEX can be modified, if any.
  */
  TABLE_LIST *tables= first_select_lex()->get_table_list();

  while (tables)
  {
    /*
      This is a fast check to filter out statements that do
      not change data, or tables  on the right side, in case of
      INSERT .. SELECT, CREATE TABLE .. SELECT and so on.
      Here we also filter out OPTIMIZE statement and non-updateable
      views, for which lock_type is TL_UNLOCK or TL_READ after
      parsing.
    */
    if (static_cast<int>(tables->lock_type) >=
        static_cast<int>(TL_FIRST_WRITE))
      tables->trg_event_map= new_trg_event_map;
    tables= tables->next_local;
  }
  DBUG_VOID_RETURN;
}


/*
  Unlink the first table from the global table list and the first table from
  outer select (lex->select_lex) local list

  SYNOPSIS
    unlink_first_table()
    link_to_local   Set to 1 if caller should link this table to local list

  NOTES
    We assume that first tables in both lists is the same table or the local
    list is empty.

  RETURN
    0      If 'query_tables' == 0
    unlinked table
      In this case link_to_local is set.

*/
TABLE_LIST *LEX::unlink_first_table(bool *link_to_local)
{
  TABLE_LIST *first;
  if ((first= query_tables))
  {
    /*
      Exclude from global table list
    */
    if ((query_tables= query_tables->next_global))
      query_tables->prev_global= &query_tables;
    else
      query_tables_last= &query_tables;
    first->next_global= 0;

    /*
      and from local list if it is not empty
    */
    if ((*link_to_local= MY_TEST(first_select_lex()->table_list.first)))
    {
      first_select_lex()->context.table_list=
         first_select_lex()->context.first_name_resolution_table=
         first->next_local;
      first_select_lex()->table_list.first= first->next_local;
      first_select_lex()->table_list.elements--;  //safety
      first->next_local= 0;
      /*
        Ensure that the global list has the same first table as the local
        list.
      */
      first_lists_tables_same();
    }
  }
  return first;
}


/*
  Bring first local table of first most outer select to first place in global
  table list

  SYNOPSYS
     LEX::first_lists_tables_same()

  NOTES
    In many cases (for example, usual INSERT/DELETE/...) the first table of
    main SELECT_LEX have special meaning => check that it is the first table
    in global list and re-link to be first in the global list if it is
    necessary.  We need such re-linking only for queries with sub-queries in
    the select list, as only in this case tables of sub-queries will go to
    the global list first.
*/

void LEX::first_lists_tables_same()
{
  TABLE_LIST *first_table= first_select_lex()->table_list.first;
  if (query_tables != first_table && first_table != 0)
  {
    TABLE_LIST *next;
    if (query_tables_last == &first_table->next_global)
      query_tables_last= first_table->prev_global;

    if (query_tables_own_last == &first_table->next_global)
      query_tables_own_last= first_table->prev_global;

    if ((next= *first_table->prev_global= first_table->next_global))
      next->prev_global= first_table->prev_global;
    /* include in new place */
    first_table->next_global= query_tables;
    /*
       We are sure that query_tables is not 0, because first_table was not
       first table in the global list => we can use
       query_tables->prev_global without check of query_tables
    */
    query_tables->prev_global= &first_table->next_global;
    first_table->prev_global= &query_tables;
    query_tables= first_table;
  }
}

void LEX::fix_first_select_number()
{
  SELECT_LEX *first= first_select_lex();
  if (first && first->select_number != 1)
  {
    uint num= first->select_number;
    for (SELECT_LEX *sel= all_selects_list;
         sel;
         sel= sel->next_select_in_list())
    {
      if (sel->select_number < num)
        sel->select_number++;
    }
    first->select_number= 1;
  }
}


/*
  Link table back that was unlinked with unlink_first_table()

  SYNOPSIS
    link_first_table_back()
    link_to_local        do we need link this table to local

  RETURN
    global list
*/

void LEX::link_first_table_back(TABLE_LIST *first,
                                bool link_to_local)
{
  if (first)
  {
    if ((first->next_global= query_tables))
      query_tables->prev_global= &first->next_global;
    else
      query_tables_last= &first->next_global;
    query_tables= first;

    if (link_to_local)
    {
      first->next_local= first_select_lex()->table_list.first;
      first_select_lex()->context.table_list= first;
      first_select_lex()->table_list.first= first;
      first_select_lex()->table_list.elements++; //safety
    }
  }
}



/*
  cleanup lex for case when we open table by table for processing

  SYNOPSIS
    LEX::cleanup_after_one_table_open()

  NOTE
    This method is mostly responsible for cleaning up of selects lists and
    derived tables state. To rollback changes in Query_tables_list one has
    to call Query_tables_list::reset_query_tables_list(FALSE).
*/

void LEX::cleanup_after_one_table_open()
{
  /*
    thd->lex->derived_tables & additional units may be set if we open
    a view. It is necessary to clear thd->lex->derived_tables flag
    to prevent processing of derived tables during next open_and_lock_tables
    if next table is a real table and cleanup & remove underlying units
    NOTE: all units will be connected to thd->lex->select_lex, because we
    have not UNION on most upper level.
    */
  if (all_selects_list != first_select_lex())
  {
    derived_tables= 0;
    first_select_lex()->exclude_from_table_unique_test= false;
    /* cleunup underlying units (units of VIEW) */
    for (SELECT_LEX_UNIT *un= first_select_lex()->first_inner_unit();
         un;
         un= un->next_unit())
      un->cleanup();
    /* reduce all selects list to default state */
    all_selects_list= first_select_lex();
    /* remove underlying units (units of VIEW) subtree */
    first_select_lex()->cut_subtree();
  }
}


/*
  Save current state of Query_tables_list for this LEX, and prepare it
  for processing of new statemnt.

  SYNOPSIS
    reset_n_backup_query_tables_list()
      backup  Pointer to Query_tables_list instance to be used for backup
*/

void LEX::reset_n_backup_query_tables_list(Query_tables_list *backup)
{
  backup->set_query_tables_list(this);
  /*
    We have to perform full initialization here since otherwise we
    will damage backed up state.
  */
  reset_query_tables_list(TRUE);
}


/*
  Restore state of Query_tables_list for this LEX from backup.

  SYNOPSIS
    restore_backup_query_tables_list()
      backup  Pointer to Query_tables_list instance used for backup
*/

void LEX::restore_backup_query_tables_list(Query_tables_list *backup)
{
  destroy_query_tables_list();
  set_query_tables_list(backup);
}


/*
  Checks for usage of routines and/or tables in a parsed statement

  SYNOPSIS
    LEX:table_or_sp_used()

  RETURN
    FALSE  No routines and tables used
    TRUE   Either or both routines and tables are used.
*/

bool LEX::table_or_sp_used()
{
  DBUG_ENTER("table_or_sp_used");

  if (sroutines.records || query_tables)
    DBUG_RETURN(TRUE);

  DBUG_RETURN(FALSE);
}


/*
  Do end-of-prepare fixup for list of tables and their merge-VIEWed tables

  SYNOPSIS
    fix_prepare_info_in_table_list()
      thd  Thread handle
      tbl  List of tables to process

  DESCRIPTION
    Perform end-end-of prepare fixup for list of tables, if any of the tables
    is a merge-algorithm VIEW, recursively fix up its underlying tables as
    well.

*/

static void fix_prepare_info_in_table_list(THD *thd, TABLE_LIST *tbl)
{
  for (; tbl; tbl= tbl->next_local)
  {
    if (tbl->on_expr && !tbl->prep_on_expr)
    {
      thd->check_and_register_item_tree(&tbl->prep_on_expr, &tbl->on_expr);
      tbl->on_expr= tbl->on_expr->copy_andor_structure(thd);
    }
    if (tbl->is_view_or_derived() && tbl->is_merged_derived())
    {
      SELECT_LEX *sel= tbl->get_single_select();
      fix_prepare_info_in_table_list(thd, sel->get_table_list());
    }
  }
}


/*
  Save WHERE/HAVING/ON clauses and replace them with disposable copies

  SYNOPSIS
    st_select_lex::fix_prepare_information
      thd          thread handler
      conds        in/out pointer to WHERE condition to be met at execution
      having_conds in/out pointer to HAVING condition to be met at execution
  
  DESCRIPTION
    The passed WHERE and HAVING are to be saved for the future executions.
    This function saves it, and returns a copy which can be thrashed during
    this execution of the statement. By saving/thrashing here we mean only
    We also save the chain of ORDER::next in group_list, in case
    the list is modified by remove_const().
    AND/OR trees.
    The function also calls fix_prepare_info_in_table_list that saves all
    ON expressions.    
*/

void st_select_lex::fix_prepare_information(THD *thd, Item **conds, 
                                            Item **having_conds)
{
  Query_arena *active_arena= thd->active_stmt_arena_to_use();

  DBUG_ENTER("st_select_lex::fix_prepare_information");

  if (!active_arena->is_conventional() &&
      !(changed_elements & TOUCHED_SEL_COND))
  {
    Query_arena_stmt on_stmt_arena(thd);
    changed_elements|= TOUCHED_SEL_COND;
    /*
      TODO: return after MDEV-33218 fix
    DBUG_ASSERT(
      active_arena->is_stmt_prepare_or_first_stmt_execute() ||
      active_arena->state == Query_arena::STMT_SP_QUERY_ARGUMENTS);
    */
    if (group_list.first)
    {
      if (!group_list_ptrs)
      {
        void *mem= active_arena->alloc(sizeof(Group_list_ptrs));
        group_list_ptrs= new (mem) Group_list_ptrs(active_arena->mem_root);
      }
      group_list_ptrs->reserve(group_list.elements);
      for (ORDER *order= group_list.first; order; order= order->next)
      {
        group_list_ptrs->push_back(order);
      }
    }
    if (*conds)
    {
      thd->check_and_register_item_tree(&prep_where, conds);
      *conds= where= prep_where->copy_andor_structure(thd);
    }
    if (*having_conds)
    {
      thd->check_and_register_item_tree(&prep_having, having_conds);
      *having_conds= having= prep_having->copy_andor_structure(thd);
    }
    fix_prepare_info_in_table_list(thd, table_list.first);
  }
  DBUG_VOID_RETURN;
}


/*
  There are st_select_lex::add_table_to_list &
  st_select_lex::set_lock_for_tables are in sql_parse.cc

  st_select_lex::print is in sql_select.cc

  st_select_lex_unit::prepare, st_select_lex_unit::exec,
  st_select_lex_unit::cleanup, st_select_lex_unit::reinit_exec_mechanism,
  st_select_lex_unit::change_result
  are in sql_union.cc
*/

/*
  Sets the kind of hints to be added by the calls to add_index_hint().

  SYNOPSIS
    set_index_hint_type()
      type_arg     The kind of hints to be added from now on.
      clause       The clause to use for hints to be added from now on.

  DESCRIPTION
    Used in filling up the tagged hints list.
    This list is filled by first setting the kind of the hint as a 
    context variable and then adding hints of the current kind.
    Then the context variable index_hint_type can be reset to the
    next hint type.
*/
void st_select_lex::set_index_hint_type(enum index_hint_type type_arg,
                                        index_clause_map clause)
{ 
  current_index_hint_type= type_arg;
  current_index_hint_clause= clause;
}


/*
  Makes an array to store index usage hints (ADD/FORCE/IGNORE INDEX).

  SYNOPSIS
    alloc_index_hints()
      thd         current thread.
*/

void st_select_lex::alloc_index_hints (THD *thd)
{ 
  index_hints= new (thd->mem_root) List<Index_hint>(); 
}



/*
  adds an element to the array storing index usage hints 
  (ADD/FORCE/IGNORE INDEX).

  SYNOPSIS
    add_index_hint()
      thd         current thread.
      str         name of the index.
      length      number of characters in str.

  RETURN VALUE
    0 on success, non-zero otherwise
*/
bool st_select_lex::add_index_hint (THD *thd, const char *str, size_t length)
{
  return index_hints->push_front(new (thd->mem_root) 
                                 Index_hint(current_index_hint_type,
                                            current_index_hint_clause,
                                            str, length), thd->mem_root);
}


/**
  Optimize all subqueries that have not been flattened into semi-joins.

  @details
  This functionality is a method of SELECT_LEX instead of JOIN because
  SQL statements as DELETE/UPDATE do not have a corresponding JOIN object.

  @see JOIN::optimize_unflattened_subqueries

  @param const_only  Restrict subquery optimization to constant subqueries

  @return Operation status
  @retval FALSE     success.
  @retval TRUE      error occurred.
*/

bool st_select_lex::optimize_unflattened_subqueries(bool const_only)
{
  SELECT_LEX_UNIT *next_unit= NULL;
  for (SELECT_LEX_UNIT *un= first_inner_unit();
       un;
       un= next_unit ? next_unit : un->next_unit())
  {
    Item_subselect *subquery_predicate= un->item;
    next_unit= NULL;

    if (subquery_predicate)
    {
      if (!subquery_predicate->fixed())
      {
        /*
         This subquery was excluded as part of some expression so it is
         invisible from all prepared expression.
       */
        next_unit= un->next_unit();
        un->exclude_level();
        if (next_unit)
          continue;
        break;
      }
      if (subquery_predicate->substype() == Item_subselect::IN_SUBS)
      {
        Item_in_subselect *in_subs= subquery_predicate->get_IN_subquery();
        if (in_subs->is_jtbm_merged)
          continue;
      }

      if (const_only && !subquery_predicate->const_item())
      {
        /* Skip non-constant subqueries if the caller asked so. */
        continue;
      }

      bool empty_union_result= true;
      bool is_correlated_unit= false;
      bool first= true;
      bool union_plan_saved= false;
      /*
        If the subquery is a UNION, optimize all the subqueries in the UNION. If
        there is no UNION, then the loop will execute once for the subquery.
      */
      for (SELECT_LEX *sl= un->first_select(); sl; sl= sl->next_select())
      {
        JOIN *inner_join= sl->join;
        if (first)
          first= false;
        else
        {
          if (!union_plan_saved)
          {
            union_plan_saved= true;
            if (un->save_union_explain(un->thd->lex->explain))
              return true; /* Failure */
          }
        }
        if (!inner_join)
          continue;
        SELECT_LEX *save_select= un->thd->lex->current_select;
        ulonglong save_options;
        int res;
        /* We need only 1 row to determine existence */
        un->set_limit(un->global_parameters());
        un->thd->lex->current_select= sl;
        save_options= inner_join->select_options;
        if (options & SELECT_DESCRIBE)
        {
          /* Optimize the subquery in the context of EXPLAIN. */
          sl->set_explain_type(FALSE);
          sl->options|= SELECT_DESCRIBE;
          inner_join->select_options|= SELECT_DESCRIBE;
        }
        if ((res= inner_join->optimize()))
          return TRUE;
        if (!inner_join->cleaned)
          sl->update_used_tables();
        sl->update_correlated_cache();
        is_correlated_unit|= sl->is_correlated;
        inner_join->select_options= save_options;
        un->thd->lex->current_select= save_select;

        Explain_query *eq;
        if ((eq= inner_join->thd->lex->explain))
        {
          Explain_select *expl_sel;
          if ((expl_sel= eq->get_select(inner_join->select_lex->select_number)))
          {
            sl->set_explain_type(TRUE);
            expl_sel->select_type= sl->type;
          }
        }

        if (empty_union_result)
        {
          /*
            If at least one subquery in a union is non-empty, the UNION result
            is non-empty. If there is no UNION, the only subquery is non-empy.
          */
          empty_union_result= inner_join->empty_result();
        }
        if (res)
          return TRUE;
      }
      if (empty_union_result)
        subquery_predicate->no_rows_in_result();

      if (is_correlated_unit)
      {
        /*
          Some parts of UNION are not correlated. This means we will need to
          re-execute the whole UNION every time. Mark all parts of the UNION
          as correlated so that they are prepared to be executed multiple
          times (if we don't do that, some part of the UNION may free its
          execution data at the end of first execution and crash on the second
          execution)
        */
        for (SELECT_LEX *sl= un->first_select(); sl; sl= sl->next_select())
          sl->uncacheable |= UNCACHEABLE_DEPENDENT;
      }
      else
        un->uncacheable&= ~UNCACHEABLE_DEPENDENT;
      subquery_predicate->is_correlated= is_correlated_unit;
    }
  }
  return FALSE;
}



/**
  @brief Process all derived tables/views of the SELECT.

  @param lex    LEX of this thread
  @param phase  phases to run derived tables/views through

  @details
  This function runs specified 'phases' on all tables from the
  table_list of this select.

  @return FALSE ok.
  @return TRUE an error occur.
*/

bool st_select_lex::handle_derived(LEX *lex, uint phases)
{
  return lex->handle_list_of_derived(table_list.first, phases);
}


/**
  @brief
  Returns first unoccupied table map and table number

  @param map     [out] return found map
  @param tablenr [out] return found tablenr

  @details
  Returns first unoccupied table map and table number in this select.
  Map and table are returned in *'map' and *'tablenr' accordingly.

  @retrun TRUE  no free table map/table number
  @return FALSE found free table map/table number
*/

bool st_select_lex::get_free_table_map(table_map *map, uint *tablenr)
{
  *map= 0;
  *tablenr= 0;
  TABLE_LIST *tl;
  List_iterator<TABLE_LIST> ti(leaf_tables);
  while ((tl= ti++))
  {
    if (tl->table->map > *map)
      *map= tl->table->map;
    if (tl->table->tablenr > *tablenr)
      *tablenr= tl->table->tablenr;
  }
  (*map)<<= 1;
  (*tablenr)++;
  if (*tablenr >= MAX_TABLES)
    return TRUE;
  return FALSE;
}


/**
  @brief
  Append given table to the leaf_tables list.

  @param link  Offset to which list in table structure to use
  @param table Table to append

  @details
  Append given 'table' to the leaf_tables list using the 'link' offset.
  If the 'table' is linked with other tables through next_leaf/next_local
  chains then whole list will be appended.
*/

void st_select_lex::append_table_to_list(TABLE_LIST *TABLE_LIST::*link,
                                         TABLE_LIST *table)
{
  TABLE_LIST *tl;
  for (tl= leaf_tables.head(); tl->*link; tl= tl->*link) ;
  tl->*link= table;
}


/*
  @brief
  Replace given table from the leaf_tables list for a list of tables 

  @param table Table to replace
  @param list  List to substititute the table for

  @details
  Replace 'table' from the leaf_tables list for a list of tables 'tbl_list'.
*/

void st_select_lex::replace_leaf_table(TABLE_LIST *table, List<TABLE_LIST> &tbl_list)
{
  TABLE_LIST *tl;
  List_iterator<TABLE_LIST> ti(leaf_tables);
  while ((tl= ti++))
  {
    if (tl == table)
    {
      ti.replace(tbl_list);
      break;
    }
  }
}


/**
  @brief
  Assigns new table maps to tables in the leaf_tables list

  @param derived    Derived table to take initial table map from
  @param map        table map to begin with
  @param tablenr    table number to begin with
  @param parent_lex new parent select_lex

  @details
  Assign new table maps/table numbers to all tables in the leaf_tables list.
  'map'/'tablenr' are used for the first table and shifted to left/
  increased for each consequent table in the leaf_tables list.
  If the 'derived' table is given then it's table map/number is used for the
  first table in the list and 'map'/'tablenr' are used for the second and
  all consequent tables.
  The 'parent_lex' is set as the new parent select_lex for all tables in the
  list.
*/

void st_select_lex::remap_tables(TABLE_LIST *derived, table_map map,
                                 uint tablenr, SELECT_LEX *parent_lex)
{
  bool first_table= TRUE;
  bool has_table_function= FALSE;
  TABLE_LIST *tl;
  table_map first_map;
  uint first_tablenr;

  if (derived && derived->table)
  {
    first_map= derived->table->map;
    first_tablenr= derived->table->tablenr;
  }
  else
  {
    first_map= map;
    map<<= 1;
    first_tablenr= tablenr++;
  }
  /*
    Assign table bit/table number.
    To the first table of the subselect the table bit/tablenr of the
    derived table is assigned. The rest of tables are getting bits
    sequentially, starting from the provided table map/tablenr.
  */
  List_iterator<TABLE_LIST> ti(leaf_tables);
  while ((tl= ti++))
  {
    if (first_table)
    {
      first_table= FALSE;
      tl->table->set_table_map(first_map, first_tablenr);
    }
    else
    {
      tl->table->set_table_map(map, tablenr);
      tablenr++;
      map<<= 1;
    }
    SELECT_LEX *old_sl= tl->select_lex;
    tl->select_lex= parent_lex;
    for(TABLE_LIST *emb= tl->embedding;
        emb && emb->select_lex == old_sl;
        emb= emb->embedding)
      emb->select_lex= parent_lex;

    if (tl->table_function)
      has_table_function= TRUE;
  }

  if (has_table_function)
  {
    ti.rewind();
    while ((tl= ti++))
    {
      if (tl->table_function)
        tl->table_function->fix_after_pullout(tl, parent_lex, true);
    }
  }
}

/**
  @brief
  Merge a subquery into this select.

  @param derived     derived table of the subquery to be merged
  @param subq_select select_lex of the subquery
  @param map         table map for assigning to merged tables from subquery
  @param table_no    table number for assigning to merged tables from subquery

  @details
  This function merges a subquery into its parent select. In short the
  merge operation appends the subquery FROM table list to the parent's
  FROM table list. In more details:
    .) the top_join_list of the subquery is wrapped into a join_nest
       and attached to 'derived'
    .) subquery's leaf_tables list  is merged with the leaf_tables
       list of this select_lex
    .) the table maps and table numbers of the tables merged from
       the subquery are adjusted to reflect their new binding to
       this select

  @return TRUE  an error occur
  @return FALSE ok
*/

bool SELECT_LEX::merge_subquery(THD *thd, TABLE_LIST *derived,
                                SELECT_LEX *subq_select,
                                uint table_no, table_map map)
{
  derived->wrap_into_nested_join(subq_select->top_join_list);

  ftfunc_list->append(subq_select->ftfunc_list);
  if (join ||
      thd->lex->sql_command == SQLCOM_UPDATE_MULTI ||
      thd->lex->sql_command == SQLCOM_DELETE_MULTI)
  {
    List_iterator_fast<Item_in_subselect> li(subq_select->sj_subselects);
    Item_in_subselect *in_subq;
    while ((in_subq= li++))
    {
      sj_subselects.push_back(in_subq, thd->mem_root);
      if (in_subq->emb_on_expr_nest == NO_JOIN_NEST)
         in_subq->emb_on_expr_nest= derived;
    }

    uint cnt= sizeof(expr_cache_may_be_used)/sizeof(bool);
    for (uint i= 0; i < cnt; i++)
    {
      if (subq_select->expr_cache_may_be_used[i])
        expr_cache_may_be_used[i]= true;
    }

    List_iterator_fast<Item_func_in> it(subq_select->in_funcs);
    Item_func_in *in_func;
    while ((in_func= it++))
    {
      in_funcs.push_back(in_func, thd->mem_root);
      if (in_func->emb_on_expr_nest == NO_JOIN_NEST)
        in_func->emb_on_expr_nest= derived;
    }
  }

  /* Walk through child's tables and adjust table map, tablenr,
   * parent_lex */
  subq_select->remap_tables(derived, map, table_no, this);
  subq_select->merged_into= this;

  replace_leaf_table(derived, subq_select->leaf_tables);

  return FALSE;
}


/**
  @brief
  Mark tables from the leaf_tables list as belong to a derived table.

  @param derived   tables will be marked as belonging to this derived

  @details
  Run through the leaf_list and mark all tables as belonging to the 'derived'.
*/

void SELECT_LEX::mark_as_belong_to_derived(TABLE_LIST *derived)
{
  /* Mark tables as belonging to this DT */
  TABLE_LIST *tl;
  List_iterator<TABLE_LIST> ti(leaf_tables);
  while ((tl= ti++))
    tl->belong_to_derived= derived;
}


/**
  @brief
  Update used_tables cache for this select

  @details
  This function updates used_tables cache of ON expressions of all tables
  in the leaf_tables list and of the conds expression (if any).
*/

void SELECT_LEX::update_used_tables()
{
  TABLE_LIST *tl;
  List_iterator<TABLE_LIST> ti(leaf_tables);

  while ((tl= ti++))
  {
    if (tl->table && !tl->is_view_or_derived())
    {
      TABLE_LIST *embedding= tl->embedding;
      for (embedding= tl->embedding; embedding; embedding=embedding->embedding)
      {
        if (embedding->is_view_or_derived())
        {
          DBUG_ASSERT(embedding->is_merged_derived());
          TABLE *tab= tl->table;
          tab->covering_keys= tab->s->keys_for_keyread;
          tab->covering_keys.intersect(tab->keys_in_use_for_query);
          /*
            View/derived was merged. Need to recalculate read_set
            bitmaps here. For example:
              CREATE VIEW v1 AS SELECT f1,f2,f3 FROM t1;
              SELECT f1 FROM v1;
            Initially, the view definition will put all f1,f2,f3 in the
            read_set for t1. But after the view is merged, only f1 should
            be in the read_set.
          */
          bitmap_clear_all(tab->read_set);
          break;
        }
      }
    }
  }

  ti.rewind();
  while ((tl= ti++))
  {
    TABLE_LIST *embedding= tl;
    if (!is_eliminated_table(join->eliminated_tables, tl))
    {
      do
      {
        bool maybe_null;
        if ((maybe_null= MY_TEST(embedding->outer_join)))
        {
          tl->table->maybe_null= maybe_null;
          break;
        }
      }
      while ((embedding= embedding->embedding));
    }

    if (tl->on_expr && !is_eliminated_table(join->eliminated_tables, tl))
    {
      tl->on_expr->update_used_tables();
      tl->on_expr->walk(&Item::eval_not_null_tables, 0, NULL);
    }
    /*
      - There is no need to check sj_on_expr, because merged semi-joins inject
        sj_on_expr into the parent's WHERE clase.
      - For non-merged semi-joins (aka JTBMs), we need to check their
        left_expr. There is no need to check the rest of the subselect, we know
        it is uncorrelated and so cannot refer to any tables in this select.
    */
    if (tl->jtbm_subselect)
    {
      Item *left_expr= tl->jtbm_subselect->left_exp();
      left_expr->walk(&Item::update_table_bitmaps_processor, FALSE, NULL);
    }

    if (tl->table_function)
      tl->table_function->update_used_tables();

    embedding= tl->embedding;
    while (embedding)
    {
      if (embedding->on_expr && 
          embedding->nested_join->join_list.head() == tl)
      {
        if (!is_eliminated_table(join->eliminated_tables, embedding))
        {
          embedding->on_expr->update_used_tables();
          embedding->on_expr->walk(&Item::eval_not_null_tables, 0, NULL);
        }
      }
      tl= embedding;
      embedding= tl->embedding;
    }
  }

  if (join->conds)
  {
    join->conds->update_used_tables();
    join->conds->walk(&Item::eval_not_null_tables, 0, NULL);
  }
  if (join->having)
  {
    join->having->update_used_tables();
  }

  Item *item;
  List_iterator_fast<Item> it(join->all_fields);
  select_list_tables= 0;
  while ((item= it++))
  {
    item->update_used_tables();
    select_list_tables|= item->used_tables();
  }
  Item_outer_ref *ref;
  List_iterator_fast<Item_outer_ref> ref_it(inner_refs_list);
  while ((ref= ref_it++))
  {
    item= ref->outer_ref;
    item->update_used_tables();
  }
  for (ORDER *order= group_list.first; order; order= order->next)
    (*order->item)->update_used_tables();
  if (!master_unit()->is_unit_op() ||
      master_unit()->global_parameters() != this)
  {
    for (ORDER *order= order_list.first; order; order= order->next)
      (*order->item)->update_used_tables();
  }
  join->result->update_used_tables();
}


/**
  @brief
  Update is_correlated cache for this select

  @details
*/

void st_select_lex::update_correlated_cache()
{
  TABLE_LIST *tl;
  List_iterator<TABLE_LIST> ti(leaf_tables);

  is_correlated= false;

  while ((tl= ti++))
  {
    //    is_correlated|= tl->is_with_table_recursive_reference();
    if (tl->on_expr)
      is_correlated|= MY_TEST(tl->on_expr->used_tables() & OUTER_REF_TABLE_BIT);
    for (TABLE_LIST *embedding= tl->embedding ; embedding ;
         embedding= embedding->embedding)
    {
      if (embedding->on_expr)
        is_correlated|= MY_TEST(embedding->on_expr->used_tables() &
                                OUTER_REF_TABLE_BIT);
    }
  }

  if (join->conds)
    is_correlated|= MY_TEST(join->conds->used_tables() & OUTER_REF_TABLE_BIT);

  is_correlated|= join->having_is_correlated;

  if (join->having)
    is_correlated|= MY_TEST(join->having->used_tables() & OUTER_REF_TABLE_BIT);

  if (join->tmp_having)
    is_correlated|= MY_TEST(join->tmp_having->used_tables() &
                            OUTER_REF_TABLE_BIT);

  Item *item;
  List_iterator_fast<Item> it(join->fields_list);
  while ((item= it++))
    is_correlated|= MY_TEST(item->used_tables() & OUTER_REF_TABLE_BIT);

  for (ORDER *order= group_list.first; order; order= order->next)
    is_correlated|= MY_TEST((*order->item)->used_tables() &
                            OUTER_REF_TABLE_BIT);

  if (!master_unit()->is_unit_op())
  {
    for (ORDER *order= order_list.first; order; order= order->next)
      is_correlated|= MY_TEST((*order->item)->used_tables() &
                              OUTER_REF_TABLE_BIT);
  }

  if (!is_correlated)
    uncacheable&= ~UNCACHEABLE_DEPENDENT;
}


/**
  Set the EXPLAIN type for this subquery.
  
  @param on_the_fly  TRUE<=> We're running a SHOW EXPLAIN command, so we must 
                     not change any variables
*/

void st_select_lex::set_explain_type(bool on_the_fly)
{
  bool is_primary= FALSE;
  if (next_select())
    is_primary= TRUE;

  if (!is_primary && first_inner_unit())
  {
    /*
      If there is at least one materialized derived|view then it's a PRIMARY select.
      Otherwise, all derived tables/views were merged and this select is a SIMPLE one.
    */
    for (SELECT_LEX_UNIT *un= first_inner_unit(); un; un= un->next_unit())
    {
      if ((!un->derived || un->derived->is_materialized_derived()))
      {
        is_primary= TRUE;
        break;
      }
    }
  }

  if (on_the_fly && !is_primary && have_merged_subqueries)
    is_primary= TRUE;

  SELECT_LEX *first= master_unit()->first_select();
  /* drop UNCACHEABLE_EXPLAIN, because it is for internal usage only */
  uint8 is_uncacheable= (uncacheable & ~UNCACHEABLE_EXPLAIN);
  
  bool using_materialization= FALSE;
  Item_subselect *parent_item;
  if ((parent_item= master_unit()->item) &&
      parent_item->substype() == Item_subselect::IN_SUBS)
  {
    Item_in_subselect *in_subs= parent_item->get_IN_subquery();
    /*
      Surprisingly, in_subs->is_set_strategy() can return FALSE here,
      even for the last invocation of this function for the select.
    */
    if (in_subs->test_strategy(SUBS_MATERIALIZATION))
      using_materialization= TRUE;
  }

  if (master_unit()->thd->lex->first_select_lex() == this)
  {
    if (pushdown_select)
      type= pushed_select_text;
    else
      type= is_primary ? "PRIMARY" : "SIMPLE";
  }
  else
  {
    if (this == first)
    {
      /* If we're a direct child of a UNION, we're the first sibling there */
      if (linkage == DERIVED_TABLE_TYPE)
      {
        bool is_pushed_master_unit= master_unit()->derived &&
	                            master_unit()->derived->pushdown_derived;
        if (is_pushed_master_unit)
          type= pushed_derived_text;
        else if (is_uncacheable & UNCACHEABLE_DEPENDENT)
          type= "LATERAL DERIVED";
        else
          type= "DERIVED";
      }
      else if (using_materialization)
        type= "MATERIALIZED";
      else
      {
         if (is_uncacheable & UNCACHEABLE_DEPENDENT)
           type= "DEPENDENT SUBQUERY";
         else
         {
           type= is_uncacheable? "UNCACHEABLE SUBQUERY" :
                                 "SUBQUERY";
         }
      }
    }
    else
    {
      switch (linkage)
      {
      case INTERSECT_TYPE:
        type= "INTERSECT";
        break;
      case EXCEPT_TYPE:
        type= "EXCEPT";
        break;
      default:
        /* This a non-first sibling in UNION */
        if (is_uncacheable & UNCACHEABLE_DEPENDENT)
          type= "DEPENDENT UNION";
        else if (using_materialization)
          type= "MATERIALIZED UNION";
        else
        {
          type= is_uncacheable ? "UNCACHEABLE UNION": "UNION";
          if (this == master_unit()->fake_select_lex)
            type= unit_operation_text[master_unit()->common_op()];
          /*
            join below may be =NULL when this functions is called at an early
            stage. It will be later called again and we will set the correct
            value.
          */
          if (join)
          {
            bool uses_cte= false;
            for (JOIN_TAB *tab= first_linear_tab(join, WITHOUT_BUSH_ROOTS,
                                                       WITH_CONST_TABLES);
                 tab;
                 tab= next_linear_tab(join, tab, WITHOUT_BUSH_ROOTS))
            {
              /*
                pos_in_table_list=NULL for e.g. post-join aggregation JOIN_TABs.
              */
              if (!(tab->table && tab->table->pos_in_table_list))
	        continue;
              TABLE_LIST *tbl= tab->table->pos_in_table_list;
              if (tbl->with && tbl->with->is_recursive &&
                  tbl->is_with_table_recursive_reference())
              {
                uses_cte= true;
                break;
              }
            }
            if (uses_cte)
              type= "RECURSIVE UNION";
          }
        }
        break;
      }
    }
  }

  if (!on_the_fly)
    options|= SELECT_DESCRIBE;
}


/**
  @brief
  Increase estimated number of records for a derived table/view

  @param records  number of records to increase estimate by

  @details
  This function increases estimated number of records by the 'records'
  for the derived table to which this select belongs to.
*/

void SELECT_LEX::increase_derived_records(ha_rows records)
{
  SELECT_LEX_UNIT *unit= master_unit();
  DBUG_ASSERT(unit->derived);

  if (unit->with_element && unit->with_element->is_recursive)
  {
    st_select_lex *first_recursive= unit->with_element->first_recursive;
    st_select_lex *sl= unit->first_select();
    for ( ; sl != first_recursive; sl= sl->next_select())
    {
      if (sl == this)
        break;
    }
    if (sl == first_recursive)
      return; 
  }
  
  select_result *result= unit->result;
  switch (linkage)
  {
  case INTERSECT_TYPE:
    // result of intersect can't be more then one of components
    set_if_smaller(result->est_records, records);
  case EXCEPT_TYPE:
    // in worse case none of record will be removed
    break;
  default:
    // usual UNION
    if (HA_ROWS_MAX - records > result->est_records)
      result->est_records+= records;
    else
      result->est_records= HA_ROWS_MAX;
    break;
  }
}


/**
  @brief
  Mark select's derived table as a const one.

  @param empty Whether select has an empty result set

  @details
  Mark derived table/view of this select as a constant one (to
  materialize it at the optimization phase) unless this select belongs to a
  union. Estimated number of rows is incremented if this select has non empty
  result set.
*/

void SELECT_LEX::mark_const_derived(bool empty)
{
  TABLE_LIST *derived= master_unit()->derived;
  /* join == NULL in  DELETE ... RETURNING */
  if (!(join && join->thd->lex->describe) && derived)
  {
    if (!empty)
      increase_derived_records(1);
    if (!master_unit()->is_unit_op() && !derived->is_merged_derived() &&
        !(join && join->with_two_phase_optimization))
      derived->fill_me= TRUE;
  }
}


bool st_select_lex::save_leaf_tables(THD *thd)
{
  Query_arena *arena, backup;
  arena= thd->activate_stmt_arena_if_needed(&backup);

  List_iterator_fast<TABLE_LIST> li(leaf_tables);
  TABLE_LIST *table;
  while ((table= li++))
  {
    if (leaf_tables_exec.push_back(table, thd->mem_root))
      return 1;
    table->tablenr_exec= table->get_tablenr();
    table->map_exec= table->get_map();
    if (join && (join->select_options & SELECT_DESCRIBE))
      table->maybe_null_exec= 0;
    else
      table->maybe_null_exec= table->table?  table->table->maybe_null: 0;
  }
  if (arena)
    thd->restore_active_arena(arena, &backup);

  return 0;
}


bool LEX::save_prep_leaf_tables()
{
  if (!thd->save_prep_leaf_list)
    return FALSE;

  Query_arena *arena= thd->stmt_arena, backup;
  arena= thd->activate_stmt_arena_if_needed(&backup);
  //It is used for DETETE/UPDATE so top level has only one SELECT
  DBUG_ASSERT(first_select_lex()->next_select() == NULL);
  bool res= first_select_lex()->save_prep_leaf_tables(thd);

  if (arena)
    thd->restore_active_arena(arena, &backup);

  if (res)
    return TRUE;

  thd->save_prep_leaf_list= FALSE;
  return FALSE;
}


bool st_select_lex::save_prep_leaf_tables(THD *thd)
{
  if (prep_leaf_list_state == SAVED)
    return FALSE;

  List_iterator_fast<TABLE_LIST> li(leaf_tables);
  TABLE_LIST *table;

  /*
    Check that the SELECT_LEX was really prepared and so tables are setup.

    It can be subquery in SET clause of UPDATE which was not prepared yet, so
    its tables are not yet setup and ready for storing.
  */
  if (prep_leaf_list_state != READY)
    return FALSE;

  while ((table= li++))
  {
    if (leaf_tables_prep.push_back(table))
      return TRUE;
  }
  prep_leaf_list_state= SAVED;
  for (SELECT_LEX_UNIT *u= first_inner_unit(); u; u= u->next_unit())
  {
    for (SELECT_LEX *sl= u->first_select(); sl; sl= sl->next_select())
    {
      if (sl->save_prep_leaf_tables(thd))
        return TRUE;
    }
  }

  return FALSE;
}


/**
  Set exclude_from_table_unique_test for selects of this select and all selects
  belonging to the underlying units of derived tables or views
*/

void st_select_lex::set_unique_exclude()
{
  exclude_from_table_unique_test= TRUE;
  for (SELECT_LEX_UNIT *unit= first_inner_unit();
       unit;
       unit= unit->next_unit())
  {
    if (unit->derived && unit->derived->is_view_or_derived())
    {
      for (SELECT_LEX *sl= unit->first_select(); sl; sl= sl->next_select())
        sl->set_unique_exclude();
    }
  }
}


/*
  Return true if this select_lex has been converted into a semi-join nest
  within 'ancestor'.

  We need a loop to check this because there could be several nested
  subselects, like

    SELECT ... FROM grand_parent 
      WHERE expr1 IN (SELECT ... FROM parent 
                        WHERE expr2 IN ( SELECT ... FROM child)

  which were converted into:
  
    SELECT ... 
    FROM grand_parent SEMI_JOIN (parent JOIN child) 
    WHERE 
      expr1 AND expr2

  In this case, both parent and child selects were merged into the parent.
*/

bool st_select_lex::is_merged_child_of(st_select_lex *ancestor)
{
  bool all_merged= TRUE;
  for (SELECT_LEX *sl= this; sl && sl!=ancestor;
       sl=sl->outer_select())
  {
    Item *subs= sl->master_unit()->item;
    Item_in_subselect *in_subs= (subs ? subs->get_IN_subquery() : NULL);
    if (in_subs &&
        ((Item_subselect*)subs)->substype() == Item_subselect::IN_SUBS &&
        in_subs->test_strategy(SUBS_SEMI_JOIN))
    {
      continue;
    }

    if (sl->master_unit()->derived &&
      sl->master_unit()->derived->is_merged_derived())
    {
      continue;
    }
    all_merged= FALSE;
    break;
  }
  return all_merged;
}

/* 
  This is used by SHOW EXPLAIN|ANALYZE. It assumes query plan has been already
  collected into QPF structures and we only need to print it out.
*/

int LEX::print_explain(select_result_sink *output, uint8 explain_flags,
                       bool is_analyze, bool is_json_format,
                       bool *printed_anything)
{
  int res;
  if (explain && explain->have_query_plan())
  {
    if (is_json_format)
    {
      auto now= microsecond_interval_timer();
      auto start_time= thd->start_utime;
      auto query_time_in_progress_ms= 0ULL;
      if (likely(now > start_time))
        query_time_in_progress_ms=
          (now - start_time) / (HRTIME_RESOLUTION / 1000);
      res= explain->print_explain_json(output, is_analyze,
                                       query_time_in_progress_ms);
    }
    else
    {
      res= explain->print_explain(output, explain_flags, is_analyze);
    }
    *printed_anything= true;
  }
  else
  {
    res= 0;
    *printed_anything= false;
  }
  return res;
}


/**
  Allocates and set arena for SET STATEMENT old values.

  @param backup          where to save backup of arena.

  @retval 1 Error
  @retval 0 OK
*/

bool LEX::set_arena_for_set_stmt(Query_arena *backup)
{
  DBUG_ENTER("LEX::set_arena_for_set_stmt");
  DBUG_ASSERT(arena_for_set_stmt== 0);
  if (!mem_root_for_set_stmt)
  {
    mem_root_for_set_stmt= new MEM_ROOT();
    if (unlikely(!(mem_root_for_set_stmt)))
      DBUG_RETURN(1);
    init_sql_alloc(PSI_INSTRUMENT_ME, mem_root_for_set_stmt, ALLOC_ROOT_SET,
                   ALLOC_ROOT_SET, MYF(MY_THREAD_SPECIFIC));
  }
  if (unlikely(!(arena_for_set_stmt= new(mem_root_for_set_stmt)
                 Query_arena_memroot(mem_root_for_set_stmt,
                                     Query_arena::STMT_INITIALIZED))))
    DBUG_RETURN(1);
  DBUG_PRINT("info", ("mem_root: %p  arena: %p",
                      mem_root_for_set_stmt,
                      arena_for_set_stmt));
  thd->set_n_backup_active_arena(arena_for_set_stmt, backup);
  DBUG_RETURN(0);
}


void LEX::reset_arena_for_set_stmt(Query_arena *backup)
{
  DBUG_ENTER("LEX::reset_arena_for_set_stmt");
  DBUG_ASSERT(arena_for_set_stmt);
  thd->restore_active_arena(arena_for_set_stmt, backup);
  DBUG_PRINT("info", ("mem_root: %p  arena: %p",
                      arena_for_set_stmt->mem_root,
                      arena_for_set_stmt));
  DBUG_VOID_RETURN;
}


void LEX::free_arena_for_set_stmt()
{
  DBUG_ENTER("LEX::free_arena_for_set_stmt");
  if (!arena_for_set_stmt)
    return;
  DBUG_PRINT("info", ("mem_root: %p  arena: %p",
                      arena_for_set_stmt->mem_root,
                      arena_for_set_stmt));
  arena_for_set_stmt->free_items();
  delete(arena_for_set_stmt);
  free_root(mem_root_for_set_stmt, MYF(MY_KEEP_PREALLOC));
  arena_for_set_stmt= 0;
  DBUG_VOID_RETURN;
}

bool LEX::restore_set_statement_var()
{
  bool err= false;
  DBUG_ENTER("LEX::restore_set_statement_var");
  if (!old_var_list.is_empty())
  {
    DBUG_PRINT("info", ("vars: %d", old_var_list.elements));
    err= sql_set_variables(thd, &old_var_list, false);
    old_var_list.empty();
    free_arena_for_set_stmt();
  }
  DBUG_ASSERT(!is_arena_for_set_stmt());
  DBUG_RETURN(err);
}

unit_common_op st_select_lex_unit::common_op()
{
  SELECT_LEX *first= first_select();
  bool first_op= TRUE;
  unit_common_op operation= OP_MIX; // if no op
  for (SELECT_LEX *sl= first; sl; sl= sl->next_select())
  {
    if (sl != first)
    {
      unit_common_op op;
      switch (sl->linkage)
      {
      case INTERSECT_TYPE:
        op= OP_INTERSECT;
        break;
      case EXCEPT_TYPE:
        op= OP_EXCEPT;
        break;
      default:
        op= OP_UNION;
        break;
      }
      if (first_op)
      {
        operation= op;
        first_op= FALSE;
      }
      else
      {
        if (operation != op)
          return OP_MIX;
      }
    }
  }
  return operation;
}
/*
  Save explain structures of a UNION. The only variable member is whether the 
  union has "Using filesort".

  There is also save_union_explain_part2() function, which is called before we
  read UNION's output.

  The reason for it is examples like this:

     SELECT col1 FROM t1 UNION SELECT col2 FROM t2
     ORDER BY (select ... from t3 ...)

  Here, the (select ... from t3 ...) subquery must be a child of UNION's
  st_select_lex. However, it is not connected as child until a very late 
  stage in execution.
*/

int st_select_lex_unit::save_union_explain(Explain_query *output)
{
  SELECT_LEX *first= first_select();

  if (output->get_union(first->select_number))
    return 0; /* Already added */
    
  Explain_union *eu= 
    new (output->mem_root) Explain_union(output->mem_root, 
                                         thd->lex->analyze_stmt);
  if (unlikely(!eu))
    return 0;

  if (with_element && with_element->is_recursive)
    eu->is_recursive_cte= true;
 
  if (derived)
    eu->connection_type= Explain_node::EXPLAIN_NODE_DERIVED;
  /* 
    Note: Non-merged semi-joins cannot be made out of UNIONs currently, so we
    don't ever set EXPLAIN_NODE_NON_MERGED_SJ.
  */
  for (SELECT_LEX *sl= first; sl; sl= sl->next_select())
    eu->add_select(sl->select_number);

  eu->fake_select_type= unit_operation_text[eu->operation= common_op()];
  eu->using_filesort= MY_TEST(global_parameters()->order_list.first);
  eu->using_tmp= union_needs_tmp_table();

  // Save the UNION node
  output->add_node(eu);

  if (eu->get_select_id() == 1)
    output->query_plan_ready();

  return 0;
}


/*
  @see  st_select_lex_unit::save_union_explain
*/

int st_select_lex_unit::save_union_explain_part2(Explain_query *output)
{
  Explain_union *eu= output->get_union(first_select()->select_number);
  if (fake_select_lex)
  {
    for (SELECT_LEX_UNIT *unit= fake_select_lex->first_inner_unit(); 
         unit; unit= unit->next_unit())
    {
      if (unit->explainable())
        eu->add_child(unit->first_select()->select_number);
    }
    fake_select_lex->join->explain= &eu->fake_select_lex_explain;
  }
  return 0;
}


/**
  A routine used by the parser to decide whether we are specifying a full
  partitioning or if only partitions to add or to split.

  @note  This needs to be outside of WITH_PARTITION_STORAGE_ENGINE since it
  is used from the sql parser that doesn't have any ifdef's

  @retval  TRUE    Yes, it is part of a management partition command
  @retval  FALSE          No, not a management partition command
*/

bool LEX::is_partition_management() const
{
  return (sql_command == SQLCOM_ALTER_TABLE &&
          (alter_info.partition_flags & (ALTER_PARTITION_ADD |
                                         ALTER_PARTITION_CONVERT_IN |
                                         ALTER_PARTITION_CONVERT_OUT |
                                         ALTER_PARTITION_REORGANIZE)));
}


/**
  Exclude last added SELECT_LEX (current) in the UNIT and return pointer in it
  (previous become currect)

  @return detached SELECT_LEX or NULL in case of error
*/

SELECT_LEX *LEX::exclude_last_select()
{
  return exclude_not_first_select(current_select);
}

SELECT_LEX *LEX::exclude_not_first_select(SELECT_LEX *exclude)
{
  DBUG_ENTER("LEX::exclude_not_first_select");
  DBUG_PRINT("enter", ("exclude %p #%u", exclude, exclude->select_number));
  SELECT_LEX_UNIT *unit= exclude->master_unit();
  SELECT_LEX *sl;
  DBUG_ASSERT(unit->first_select() != exclude);
  /* we should go through the list to correctly set current_select */
  for(sl= unit->first_select();
      sl->next_select() && sl->next_select() != exclude;
      sl= sl->next_select());
  DBUG_PRINT("info", ("excl: %p  unit: %p  prev: %p", exclude, unit, sl));
  if (!sl)
    DBUG_RETURN(NULL);
  DBUG_ASSERT(&sl->next == exclude->prev);

  exclude->prev= NULL;

  current_select= sl;
  DBUG_RETURN(exclude);
}


SELECT_LEX_UNIT *LEX::alloc_unit()
{
  SELECT_LEX_UNIT *unit;
  DBUG_ENTER("LEX::alloc_unit");
  if (!(unit= new (thd->mem_root) SELECT_LEX_UNIT()))
    DBUG_RETURN(NULL);

  unit->init_query();
  /* TODO: reentrant problem */
  unit->thd= thd;
  unit->link_next= 0;
  unit->link_prev= 0;
  /* TODO: remove return_to */
  unit->return_to= NULL;
  DBUG_RETURN(unit);
}


SELECT_LEX *LEX::alloc_select(bool select)
{
  SELECT_LEX *select_lex;
  DBUG_ENTER("LEX::alloc_select");
  if (!(select_lex= new (thd->mem_root) SELECT_LEX()))
    DBUG_RETURN(NULL);
  DBUG_PRINT("info", ("Allocate select: %p #%u  statement lex: %p",
                      select_lex, thd->lex->stmt_lex->current_select_number,
                      thd->lex->stmt_lex));
  /*
    TODO: move following init to constructor when we get rid of builtin
    select
  */
  select_lex->select_number= ++thd->lex->stmt_lex->current_select_number;
  select_lex->parent_lex= this; /* Used in init_query. */
  select_lex->init_query();
  if (select)
    select_lex->init_select();
  select_lex->nest_level_base= &this->unit;
  select_lex->include_global((st_select_lex_node**)&all_selects_list);
  select_lex->context.resolve_in_select_list= TRUE;
  DBUG_RETURN(select_lex);
}

SELECT_LEX_UNIT *
LEX::create_unit(SELECT_LEX *first_sel)
{
  SELECT_LEX_UNIT *unit;
  DBUG_ENTER("LEX::create_unit");

  unit = first_sel->master_unit();

  if (!unit && !(unit= alloc_unit()))
    DBUG_RETURN(NULL);

  unit->register_select_chain(first_sel);
  if (first_sel->next_select())
  {
    unit->reset_distinct();
    DBUG_ASSERT(!unit->fake_select_lex);
    if (unit->add_fake_select_lex(thd))
      DBUG_RETURN(NULL);
  }
  DBUG_RETURN(unit);
}

SELECT_LEX_UNIT *
SELECT_LEX::attach_selects_chain(SELECT_LEX *first_sel,
                                 Name_resolution_context *context)
{
  SELECT_LEX_UNIT *unit;
  DBUG_ENTER("SELECT_LEX::attach_select_chain");

  if (!(unit= parent_lex->alloc_unit()))
    DBUG_RETURN(NULL);

  unit->register_select_chain(first_sel);
  register_unit(unit, context);
  if (first_sel->next_select())
  {
    unit->reset_distinct();
    DBUG_ASSERT(!unit->fake_select_lex);
    if (unit->add_fake_select_lex(parent_lex->thd))
      DBUG_RETURN(NULL);
  }

  DBUG_RETURN(unit);
}

SELECT_LEX *
LEX::wrap_unit_into_derived(SELECT_LEX_UNIT *unit)
{
  SELECT_LEX *wrapping_sel;
  Table_ident *ti;
  DBUG_ENTER("LEX::wrap_unit_into_derived");

  if (!(wrapping_sel= alloc_select(TRUE)))
    DBUG_RETURN(NULL);
  Name_resolution_context *context= &wrapping_sel->context;
  context->init();
  wrapping_sel->automatic_brackets= FALSE;
  wrapping_sel->mark_as_unit_nest();
  wrapping_sel->register_unit(unit, context);

  /* stuff dummy SELECT * FROM (...) */

  if (push_select(wrapping_sel)) // for Items & TABLE_LIST
    DBUG_RETURN(NULL);

  /* add SELECT list*/
  {
    Item *item= new (thd->mem_root) Item_field(thd, context, star_clex_str);
    if (item == NULL)
      goto err;
    if (add_item_to_list(thd, item))
      goto err;
    (wrapping_sel->with_wild)++;
  }

  unit->first_select()->set_linkage(DERIVED_TABLE_TYPE);

  ti= new (thd->mem_root) Table_ident(unit);
  if (ti == NULL)
    goto err;
  {
    TABLE_LIST *table_list;
    LEX_CSTRING alias;
    if (wrapping_sel->make_unique_derived_name(thd, &alias))
      goto err;

    if (!(table_list= wrapping_sel->add_table_to_list(thd, ti, &alias,
                                                      0, TL_READ,
                                                      MDL_SHARED_READ)))
      goto err;

    context->resolve_in_table_list_only(table_list);
    wrapping_sel->add_joined_table(table_list);
  }

  pop_select();

  derived_tables|= DERIVED_SUBQUERY;

  DBUG_RETURN(wrapping_sel);

err:
  pop_select();
  DBUG_RETURN(NULL);
}

SELECT_LEX *LEX::wrap_select_chain_into_derived(SELECT_LEX *sel)
{
  SELECT_LEX *dummy_select;
  SELECT_LEX_UNIT *unit;
  Table_ident *ti;
  DBUG_ENTER("LEX::wrap_select_chain_into_derived");

  if (!(dummy_select= alloc_select(TRUE)))
     DBUG_RETURN(NULL);
  Name_resolution_context *context= &dummy_select->context;
  dummy_select->automatic_brackets= FALSE;
  sel->distinct= TRUE; // First select has not this attribute (safety)

  if (!(unit= dummy_select->attach_selects_chain(sel, context)))
    DBUG_RETURN(NULL);

  /* stuff dummy SELECT * FROM (...) */

  if (push_select(dummy_select)) // for Items & TABLE_LIST
    DBUG_RETURN(NULL);

  /* add SELECT list*/
  {
    Item *item= new (thd->mem_root) Item_field(thd, context, star_clex_str);
    if (item == NULL)
      goto err;
    if (add_item_to_list(thd, item))
      goto err;
    (dummy_select->with_wild)++;
  }

  sel->set_linkage(DERIVED_TABLE_TYPE);

  ti= new (thd->mem_root) Table_ident(unit);
  if (ti == NULL)
    goto err;
  {
    TABLE_LIST *table_list;
    LEX_CSTRING alias;
    if (dummy_select->make_unique_derived_name(thd, &alias))
      goto err;

    if (!(table_list= dummy_select->add_table_to_list(thd, ti, &alias,
                                                      0, TL_READ,
                                                      MDL_SHARED_READ)))
      goto err;

    context->resolve_in_table_list_only(table_list);
    dummy_select->add_joined_table(table_list);
  }

  pop_select();

  derived_tables|= DERIVED_SUBQUERY;

  DBUG_RETURN(dummy_select);

err:
  pop_select();
  DBUG_RETURN(NULL);
}

bool LEX::push_context(Name_resolution_context *context)
{
  DBUG_ENTER("LEX::push_context");
  DBUG_PRINT("info", ("Context: %p Select: %p (%d)",
                       context, context->select_lex,
                       (context->select_lex ?
                        context->select_lex->select_number:
                        0)));
  bool res= context_stack.push_front(context, thd->mem_root);
  DBUG_RETURN(res);
}


Name_resolution_context *LEX::pop_context()
{
  DBUG_ENTER("LEX::pop_context");
  Name_resolution_context *context= context_stack.pop();
  DBUG_PRINT("info", ("Context: %p Select: %p (%d)",
                       context, context->select_lex,
                       (context->select_lex ?
                        context->select_lex->select_number:
                        0)));
  DBUG_RETURN(context);
}


SELECT_LEX *LEX::create_priority_nest(SELECT_LEX *first_in_nest)
{
  DBUG_ENTER("LEX::create_priority_nest");
  DBUG_ASSERT(first_in_nest->first_nested);
  enum sub_select_type wr_unit_type= first_in_nest->get_linkage();
  bool wr_distinct= first_in_nest->distinct;
  SELECT_LEX *attach_to= first_in_nest->first_nested;
  attach_to->cut_next();
  SELECT_LEX *wrapper= wrap_select_chain_into_derived(first_in_nest);
  if (wrapper)
  {
    first_in_nest->first_nested= NULL;
    wrapper->set_linkage_and_distinct(wr_unit_type, wr_distinct);
    wrapper->first_nested= attach_to->first_nested;
    wrapper->set_master_unit(attach_to->master_unit());
    attach_to->link_neighbour(wrapper);
  }
  DBUG_RETURN(wrapper);
}


/**
  Checks if we need finish "automatic brackets" mode

  INTERSECT has higher priority then UNION and EXCEPT, so when it is need we
  automatically create lower layer for INTERSECT (automatic brackets) and
  here we check if we should return back one level up during parsing procedure.
*/

void LEX::check_automatic_up(enum sub_select_type type)
{
  if (type != INTERSECT_TYPE &&
      current_select->get_linkage() == INTERSECT_TYPE &&
      current_select->outer_select() &&
      current_select->outer_select()->automatic_brackets)
  {
    nest_level--;
    current_select= current_select->outer_select();
  }
}


sp_variable *LEX::sp_param_init(LEX_CSTRING *name)
{
  if (spcont->find_variable(name, true))
  {
    my_error(ER_SP_DUP_PARAM, MYF(0), name->str);
    return NULL;
  }
  sp_variable *spvar= spcont->add_variable(thd, name);
  init_last_field(&spvar->field_def, name);
  return spvar;
}


bool LEX::sp_param_fill_definition(sp_variable *spvar,
                                   const Lex_field_type_st &def)
<<<<<<< HEAD
{
  return
    last_field->set_attributes(thd, def, COLUMN_DEFINITION_ROUTINE_PARAM) ||
    sphead->fill_spvar_definition(thd, last_field, &spvar->name);
}


bool LEX::sf_return_fill_definition(const Lex_field_type_st &def)
{
  return
=======
{
  return
    last_field->set_attributes(thd, def, COLUMN_DEFINITION_ROUTINE_PARAM) ||
    sphead->fill_spvar_definition(thd, last_field, &spvar->name);
}


bool LEX::sf_return_fill_definition(const Lex_field_type_st &def)
{
  return
>>>>>>> 87e13722
    last_field->set_attributes(thd, def, COLUMN_DEFINITION_FUNCTION_RETURN) ||
    sphead->fill_field_definition(thd, last_field);
}


void LEX::set_stmt_init()
{
  sql_command= SQLCOM_SET_OPTION;
  init_select();
  option_type= OPT_SESSION;
  autocommit= 0;
  var_list.empty();
};


/**
  Find a local or a package body variable by name.
  @param IN  name    - the variable name
  @param OUT ctx     - NULL, if the variable was not found,
                       or LEX::spcont (if a local variable was found)
                       or the package top level context
                       (if a package variable was found)
  @param OUT handler - NULL, if the variable was not found,
                       or a pointer to rcontext handler
  @retval            - the variable (if found), or NULL otherwise.
*/
sp_variable *
LEX::find_variable(const LEX_CSTRING *name,
                   sp_pcontext **ctx,
                   const Sp_rcontext_handler **rh) const
{
  sp_variable *spv;
  if (spcont && (spv= spcont->find_variable(name, false)))
  {
    *ctx= spcont;
    *rh= &sp_rcontext_handler_local;
    return spv;
  }
  sp_package *pkg= sphead ? sphead->m_parent : NULL;
  if (pkg && (spv= pkg->find_package_variable(name)))
  {
    *ctx= pkg->get_parse_context()->child_context(0);
    *rh= &sp_rcontext_handler_package_body;
    return spv;
  }
  *ctx= NULL;
  *rh= NULL;
  return NULL;
}


static bool is_new(const char *str)
{
  return (str[0] == 'n' || str[0] == 'N') &&
         (str[1] == 'e' || str[1] == 'E') &&
         (str[2] == 'w' || str[2] == 'W');
}

static bool is_old(const char *str)
{
  return (str[0] == 'o' || str[0] == 'O') &&
         (str[1] == 'l' || str[1] == 'L') &&
         (str[2] == 'd' || str[2] == 'D');
}


bool LEX::is_trigger_new_or_old_reference(const LEX_CSTRING *name) const
{
  // "name" is not necessarily NULL-terminated!
  return sphead && sphead->m_handler->type() == SP_TYPE_TRIGGER &&
         name->length == 3 && (is_new(name->str) || is_old(name->str));
}


void LEX::sp_variable_declarations_init(THD *thd, int nvars)
{
  sp_variable *spvar= spcont->get_last_context_variable();

  sphead->reset_lex(thd);
  spcont->declare_var_boundary(nvars);
  thd->lex->init_last_field(&spvar->field_def, &spvar->name);
}


bool LEX::sp_variable_declarations_set_default(THD *thd, int nvars,
                                               Item *dflt_value_item)
{
  bool has_default_clause= dflt_value_item != NULL;
  if (!has_default_clause &&
      unlikely(!(dflt_value_item= new (thd->mem_root) Item_null(thd))))
    return true;

  sp_variable *first_spvar = NULL;

  for (uint i= 0 ; i < (uint) nvars ; i++)
  {
    sp_variable *spvar= spcont->get_last_context_variable((uint) nvars - 1 - i);

    if (i == 0) {
      first_spvar = spvar;
    } else if (has_default_clause) {
      Item_splocal *item =
              new (thd->mem_root)
                      Item_splocal(thd, &sp_rcontext_handler_local,
                                   &first_spvar->name, first_spvar->offset,
                                   first_spvar->type_handler(), 0, 0);
      if (item == NULL)
        return true; // OOM
#ifndef DBUG_OFF
      item->m_sp = sphead;
#endif
      dflt_value_item = item;
    }

    bool last= i + 1 == (uint) nvars;
    spvar->default_value= dflt_value_item;
    /* The last instruction is responsible for freeing LEX. */
    sp_instr_set *is= new (thd->mem_root)
                      sp_instr_set(sphead->instructions(),
                                   spcont, &sp_rcontext_handler_local,
                                   spvar->offset, dflt_value_item,
                                   this, last);
    if (unlikely(is == NULL || sphead->add_instr(is)))
      return true;
  }
  return false;
}


bool
LEX::sp_variable_declarations_copy_type_finalize(THD *thd, int nvars,
                                                 const Column_definition &ref,
                                                 Row_definition_list *fields,
                                                 Item *default_value)
{
  for (uint i= 0 ; i < (uint) nvars; i++)
  {
    sp_variable *spvar= spcont->get_last_context_variable((uint) nvars - 1 - i);
    spvar->field_def.set_type(ref);
    if (fields)
    {
      DBUG_ASSERT(ref.type_handler() == &type_handler_row);
      spvar->field_def.set_row_field_definitions(fields);
    }
    spvar->field_def.field_name= spvar->name;
  }
  if (unlikely(sp_variable_declarations_set_default(thd, nvars,
                                                    default_value)))
    return true;
  spcont->declare_var_boundary(0);
  return sphead->restore_lex(thd);
}


bool LEX::sp_variable_declarations_finalize(THD *thd, int nvars,
                                            const Column_definition *cdef,
                                            Item *dflt_value_item)
{
  DBUG_ASSERT(cdef);
  Column_definition tmp(*cdef);
  if (sphead->fill_spvar_definition(thd, &tmp))
    return true;
  return sp_variable_declarations_copy_type_finalize(thd, nvars, tmp, NULL,
                                                     dflt_value_item);
}


bool LEX::sp_variable_declarations_row_finalize(THD *thd, int nvars,
                                                Row_definition_list *row,
                                                Item *dflt_value_item)
{
  DBUG_ASSERT(row);
  /*
    Prepare all row fields.
    Note, we do it only one time outside of the below loop.
    The converted list in "row" is further reused by all variable
    declarations processed by the current call.
    Example:
      DECLARE
        a, b, c ROW(x VARCHAR(10) CHARACTER SET utf8);
      BEGIN
        ...
      END;
  */
  if (sphead->row_fill_field_definitions(thd, row))
    return true;

  for (uint i= 0 ; i < (uint) nvars ; i++)
  {
    sp_variable *spvar= spcont->get_last_context_variable((uint) nvars - 1 - i);
    spvar->field_def.set_row_field_definitions(row);
    if (sphead->fill_spvar_definition(thd, &spvar->field_def, &spvar->name))
      return true;
  }

  if (sp_variable_declarations_set_default(thd, nvars, dflt_value_item))
    return true;
  spcont->declare_var_boundary(0);
  return sphead->restore_lex(thd);
}


/**
  Finalize a %ROWTYPE declaration, e.g.:
    DECLARE a,b,c,d t1%ROWTYPE := ROW(1,2,3);

  @param thd   - the current thd
  @param nvars - the number of variables in the declaration
  @param ref   - the table or cursor name (see comments below)
  @param def   - the default value, e.g., ROW(1,2,3), or NULL (no default).
*/
bool
LEX::sp_variable_declarations_rowtype_finalize(THD *thd, int nvars,
                                               Qualified_column_ident *ref,
                                               Item *def)
{
  uint coffp;
  const sp_pcursor *pcursor= ref->table.str && ref->db.str ? NULL :
                             spcont->find_cursor(&ref->m_column, &coffp,
                                                 false);
  if (pcursor)
    return sp_variable_declarations_cursor_rowtype_finalize(thd, nvars,
                                                            coffp, def);
  /*
    When parsing a qualified identifier chain, the parser does not know yet
    if it's going to be a qualified column name (for %TYPE),
    or a qualified table name (for %ROWTYPE). So it collects the chain
    into Qualified_column_ident.
    Now we know that it was actually a qualified table name (%ROWTYPE).
    Create a new Table_ident from Qualified_column_ident,
    shifting fields as follows:
    - ref->m_column becomes table_ref->table
    - ref->table    becomes table_ref->db
  */
  return sp_variable_declarations_table_rowtype_finalize(thd, nvars,
                                                         ref->table,
                                                         ref->m_column,
                                                         def);
}


bool
LEX::sp_variable_declarations_table_rowtype_finalize(THD *thd, int nvars,
                                                     const LEX_CSTRING &db,
                                                     const LEX_CSTRING &table,
                                                     Item *def)
{
  Table_ident *table_ref;
  if (unlikely(!(table_ref=
                 new (thd->mem_root) Table_ident(thd, &db, &table, false))))
    return true;
  // Loop through all variables in the same declaration
  for (uint i= 0 ; i < (uint) nvars; i++)
  {
    sp_variable *spvar= spcont->get_last_context_variable((uint) nvars - 1 - i);
    spvar->field_def.set_table_rowtype_ref(table_ref);
    sphead->fill_spvar_definition(thd, &spvar->field_def, &spvar->name);
  }
  if (sp_variable_declarations_set_default(thd, nvars, def))
    return true;
  // Make sure sp_rcontext is created using the invoker security context:
  sphead->m_flags|= sp_head::HAS_COLUMN_TYPE_REFS;
  spcont->declare_var_boundary(0);
  return sphead->restore_lex(thd);
}


bool
LEX::sp_variable_declarations_cursor_rowtype_finalize(THD *thd, int nvars,
                                                      uint offset,
                                                      Item *def)
{
  const sp_pcursor *pcursor= spcont->find_cursor(offset);

  // Loop through all variables in the same declaration
  for (uint i= 0 ; i < (uint) nvars; i++)
  {
    sp_variable *spvar= spcont->get_last_context_variable((uint) nvars - 1 - i);

    spvar->field_def.set_cursor_rowtype_ref(offset);
    sp_instr_cursor_copy_struct *instr=
      new (thd->mem_root) sp_instr_cursor_copy_struct(sphead->instructions(),
                                                      spcont, offset,
                                                      pcursor->lex(),
                                                      spvar->offset);
    if (instr == NULL || sphead->add_instr(instr))
     return true;

    sphead->fill_spvar_definition(thd, &spvar->field_def, &spvar->name);
  }
  if (unlikely(sp_variable_declarations_set_default(thd, nvars, def)))
    return true;
  // Make sure sp_rcontext is created using the invoker security context:
  sphead->m_flags|= sp_head::HAS_COLUMN_TYPE_REFS;
  spcont->declare_var_boundary(0);
  return sphead->restore_lex(thd);
}


/*
  Add declarations for table column and SP variable anchor types:
  - DECLARE spvar1 TYPE OF db1.table1.column1;
  - DECLARE spvar1 TYPE OF table1.column1;
  - DECLARE spvar1 TYPE OF spvar0;
*/
bool
LEX::sp_variable_declarations_with_ref_finalize(THD *thd, int nvars,
                                                Qualified_column_ident *ref,
                                                Item *def)
{
  return ref->db.length == 0 && ref->table.length == 0 ?
    sp_variable_declarations_vartype_finalize(thd, nvars, ref->m_column, def) :
    sp_variable_declarations_column_type_finalize(thd, nvars, ref, def);
}


bool
LEX::sp_variable_declarations_column_type_finalize(THD *thd, int nvars,
                                                   Qualified_column_ident *ref,
                                                   Item *def)
{
  for (uint i= 0 ; i < (uint) nvars; i++)
  {
    sp_variable *spvar= spcont->get_last_context_variable((uint) nvars - 1 - i);
    spvar->field_def.set_column_type_ref(ref);
    spvar->field_def.field_name= spvar->name;
  }
  sphead->m_flags|= sp_head::HAS_COLUMN_TYPE_REFS;
  if (sp_variable_declarations_set_default(thd, nvars, def))
    return true;
  spcont->declare_var_boundary(0);
  return sphead->restore_lex(thd);
}


bool
LEX::sp_variable_declarations_vartype_finalize(THD *thd, int nvars,
                                               const LEX_CSTRING &ref,
                                               Item *default_value)
{
  sp_variable *t;
  if (!spcont || !(t= spcont->find_variable(&ref, false)))
  {
    my_error(ER_SP_UNDECLARED_VAR, MYF(0), ref.str);
    return true;
  }

  if (t->field_def.is_cursor_rowtype_ref())
  {
    uint offset= t->field_def.cursor_rowtype_offset();
    return sp_variable_declarations_cursor_rowtype_finalize(thd, nvars,
                                                            offset,
                                                            default_value);
  }

  if (t->field_def.is_column_type_ref())
  {
    Qualified_column_ident *tmp= t->field_def.column_type_ref();
    return sp_variable_declarations_column_type_finalize(thd, nvars, tmp,
                                                         default_value);
  }

  if (t->field_def.is_table_rowtype_ref())
  {
    const Table_ident *tmp= t->field_def.table_rowtype_ref();
    return sp_variable_declarations_table_rowtype_finalize(thd, nvars,
                                                           tmp->db,
                                                           tmp->table,
                                                           default_value);
  }

  // A reference to a scalar or a row variable with an explicit data type
  return sp_variable_declarations_copy_type_finalize(thd, nvars,
                                                     t->field_def,
                                                     t->field_def.
                                                       row_field_definitions(),
                                                     default_value);
}


/**********************************************************************
  The FOR LOOP statement

  This syntax:
    FOR i IN lower_bound .. upper_bound
    LOOP
      statements;
    END LOOP;

  is translated into:

    DECLARE
      i INT := lower_bound;
      j INT := upper_bound;
    BEGIN
      WHILE i <= j
      LOOP
        statements;
        i:= i + 1;
      END LOOP;
    END;
*/


sp_variable *LEX::sp_add_for_loop_variable(THD *thd, const LEX_CSTRING *name,
                                           Item *value)
{
  sp_variable *spvar= spcont->add_variable(thd, name);
  spcont->declare_var_boundary(1);
  spvar->field_def.field_name= spvar->name;
  spvar->field_def.set_handler(&type_handler_slonglong);
  type_handler_slonglong.Column_definition_prepare_stage2(&spvar->field_def,
                                                          NULL, HA_CAN_GEOMETRY);
  if (!value && unlikely(!(value= new (thd->mem_root) Item_null(thd))))
    return NULL;

  spvar->default_value= value;
  sp_instr_set *is= new (thd->mem_root)
                    sp_instr_set(sphead->instructions(),
                                 spcont, &sp_rcontext_handler_local,
                                 spvar->offset, value,
                                 this, true);
  if (unlikely(is == NULL || sphead->add_instr(is)))
    return NULL;
  spcont->declare_var_boundary(0);
  return spvar;
}


bool LEX::sp_for_loop_implicit_cursor_statement(THD *thd,
                                                Lex_for_loop_bounds_st *bounds,
                                                sp_lex_cursor *cur)
{
  Item *item;
  DBUG_ASSERT(sphead);
  LEX_CSTRING name= {STRING_WITH_LEN("[implicit_cursor]") };
  if (sp_declare_cursor(thd, &name, cur, NULL, true))
    return true;
  DBUG_ASSERT(thd->lex == this);
  if (unlikely(!(bounds->m_index=
                 new (thd->mem_root) sp_assignment_lex(thd, this))))
    return true;
  sphead->reset_lex(thd, bounds->m_index);
  DBUG_ASSERT(thd->lex != this);
  /*
    We pass NULL as Name_resolution_context here.
    It's OK, fix_fields() will not be called for this Item_field created.
    Item_field is only needed for LEX::sp_for_loop_cursor_declarations()
    and is used to transfer the loop index variable name, "rec" in this example:
      FOR rec IN (SELECT * FROM t1)
      DO
        SELECT rec.a, rec.b;
      END FOR;
  */
  if (!(item= new (thd->mem_root) Item_field(thd, NULL, name)))
    return true;
  bounds->m_index->set_item_and_free_list(item, NULL);
  if (thd->lex->sphead->restore_lex(thd))
    return true;
  DBUG_ASSERT(thd->lex == this);
  bounds->m_direction= 1;
  bounds->m_target_bound= NULL;
  bounds->m_implicit_cursor= true;
  return false;
}

sp_variable *
LEX::sp_add_for_loop_cursor_variable(THD *thd,
                                     const LEX_CSTRING *name,
                                     const sp_pcursor *pcursor,
                                     uint coffset,
                                     sp_assignment_lex *param_lex,
                                     Item_args *parameters)
{
  sp_variable *spvar= spcont->add_variable(thd, name);
  if (!spvar)
    return NULL;
  spcont->declare_var_boundary(1);
  sphead->fill_spvar_definition(thd, &spvar->field_def, &spvar->name);
  if (unlikely(!(spvar->default_value= new (thd->mem_root) Item_null(thd))))
    return NULL;

  spvar->field_def.set_cursor_rowtype_ref(coffset);

  if (unlikely(sphead->add_for_loop_open_cursor(thd, spcont, spvar, pcursor,
                                                coffset,
                                                param_lex, parameters)))
    return NULL;

  spcont->declare_var_boundary(0);
  return spvar;
}


/**
  Generate a code for a FOR loop condition:
  - Make Item_splocal for the FOR loop index variable
  - Make Item_splocal for the FOR loop upper bound variable
  - Make a comparison function item on top of these two variables
*/
bool LEX::sp_for_loop_condition(THD *thd, const Lex_for_loop_st &loop)
{
  Item_splocal *args[2];
  for (uint i= 0 ; i < 2; i++)
  {
    sp_variable *src= i == 0 ? loop.m_index : loop.m_target_bound;
    args[i]= new (thd->mem_root)
              Item_splocal(thd, &sp_rcontext_handler_local,
                           &src->name, src->offset, src->type_handler());
    if (unlikely(args[i] == NULL))
      return true;
#ifdef DBUG_ASSERT_EXISTS
    args[i]->m_sp= sphead;
#endif
  }

  Item *expr= loop.m_direction > 0 ?
    (Item *) new (thd->mem_root) Item_func_le(thd, args[0], args[1]) :
    (Item *) new (thd->mem_root) Item_func_ge(thd, args[0], args[1]);
  return unlikely(!expr) || unlikely(sp_while_loop_expression(thd, expr));
}


/**
  Generate the FOR LOOP condition code in its own lex
*/
bool LEX::sp_for_loop_intrange_condition_test(THD *thd,
                                              const Lex_for_loop_st &loop)
{
  spcont->set_for_loop(loop);
  sphead->reset_lex(thd);
  if (unlikely(thd->lex->sp_for_loop_condition(thd, loop)))
    return true;
  return thd->lex->sphead->restore_lex(thd);
}


bool LEX::sp_for_loop_cursor_condition_test(THD *thd,
                                            const Lex_for_loop_st &loop)
{
  const LEX_CSTRING *cursor_name;
  Item *expr;
  spcont->set_for_loop(loop);
  sphead->reset_lex(thd);
  cursor_name= spcont->find_cursor(loop.m_cursor_offset);
  DBUG_ASSERT(cursor_name);
  if (unlikely(!(expr=
                 new (thd->mem_root)
                 Item_func_cursor_found(thd, cursor_name,
                                        loop.m_cursor_offset))))
    return true;
  if (thd->lex->sp_while_loop_expression(thd, expr))
    return true;
  return thd->lex->sphead->restore_lex(thd);
}


bool LEX::sp_for_loop_intrange_declarations(THD *thd, Lex_for_loop_st *loop,
                                            const LEX_CSTRING *index,
                                            const Lex_for_loop_bounds_st &bounds)
{
  Item *item;
  if ((item= bounds.m_index->get_item())->type() == Item::FIELD_ITEM)
  {
    // We're here is the lower bound is unknown identifier
    my_error(ER_SP_UNDECLARED_VAR, MYF(0), item->full_name());
    return true;
  }
  if ((item= bounds.m_target_bound->get_item())->type() == Item::FIELD_ITEM)
  {
    // We're here is the upper bound is unknown identifier
    my_error(ER_SP_UNDECLARED_VAR, MYF(0), item->full_name());
    return true;
  }
  if (!(loop->m_index=
        bounds.m_index->sp_add_for_loop_variable(thd, index,
                                                 bounds.m_index->get_item())))
    return true;
  if (unlikely(!(loop->m_target_bound=
                 bounds.m_target_bound->
                 sp_add_for_loop_target_bound(thd,
                                              bounds.
                                              m_target_bound->get_item()))))
     return true;
  loop->m_direction= bounds.m_direction;
  loop->m_implicit_cursor= 0;
  return false;
}


bool LEX::sp_for_loop_cursor_declarations(THD *thd,
                                          Lex_for_loop_st *loop,
                                          const LEX_CSTRING *index,
                                          const Lex_for_loop_bounds_st &bounds)
{
  Item *item= bounds.m_index->get_item();
  Item_splocal *item_splocal;
  Item_field *item_field;
  Item_func_sp *item_func_sp= NULL;
  LEX_CSTRING name;
  uint coffs, param_count= 0;
  const sp_pcursor *pcursor;
  DBUG_ENTER("LEX::sp_for_loop_cursor_declarations");

  if ((item_splocal= item->get_item_splocal()))
    name= item_splocal->m_name;
  else if ((item_field= item->type() == Item::FIELD_ITEM ?
                        static_cast<Item_field *>(item) : NULL) &&
           item_field->table_name.str == NULL)
    name= item_field->field_name;
  else if (item->type() == Item::FUNC_ITEM &&
           static_cast<Item_func*>(item)->functype() == Item_func::FUNC_SP &&
           !static_cast<Item_func_sp*>(item)->get_sp_name()->m_explicit_name)
  {
    /*
      When a FOR LOOP for a cursor with parameters is parsed:
        FOR index IN cursor(1,2,3) LOOP
          statements;
        END LOOP;
      the parser scans "cursor(1,2,3)" using the "expr" rule,
      so it thinks that cursor(1,2,3) is a stored function call.
      It's not easy to implement this without using "expr" because
      of grammar conflicts.
      As a side effect, the Item_func_sp and its arguments in the parentheses
      belong to the same LEX. This is different from an explicit
      "OPEN cursor(1,2,3)" where every expression belongs to a separate LEX.
    */
    item_func_sp= static_cast<Item_func_sp*>(item);
    name= item_func_sp->get_sp_name()->m_name;
    param_count= item_func_sp->argument_count();
  }
  else
  {
    thd->parse_error();
    DBUG_RETURN(true);
  }
  if (unlikely(!(pcursor= spcont->find_cursor_with_error(&name, &coffs,
                                                         false)) ||
               pcursor->check_param_count_with_error(param_count)))
    DBUG_RETURN(true);

  if (!(loop->m_index= sp_add_for_loop_cursor_variable(thd, index,
                                                       pcursor, coffs,
                                                       bounds.m_index,
                                                       item_func_sp)))
    DBUG_RETURN(true);
  loop->m_target_bound= NULL;
  loop->m_direction= bounds.m_direction;
  loop->m_cursor_offset= coffs;
  loop->m_implicit_cursor= bounds.m_implicit_cursor;
  DBUG_RETURN(false);
}


/**
  Generate a code for a FOR loop index increment
*/
bool LEX::sp_for_loop_increment(THD *thd, const Lex_for_loop_st &loop)
{
  Item_splocal *splocal= new (thd->mem_root)
    Item_splocal(thd, &sp_rcontext_handler_local,
                      &loop.m_index->name, loop.m_index->offset,
                      loop.m_index->type_handler());
  if (unlikely(splocal == NULL))
    return true;
#ifdef DBUG_ASSERT_EXISTS
  splocal->m_sp= sphead;
#endif
  Item_int *inc= new (thd->mem_root) Item_int(thd, loop.m_direction);
  if (unlikely(!inc))
    return true;
  Item *expr= new (thd->mem_root) Item_func_plus(thd, splocal, inc);
  if (unlikely(!expr) ||
      unlikely(sphead->set_local_variable(thd, spcont,
                                          &sp_rcontext_handler_local,
                                          loop.m_index, expr, this, true)))
    return true;
  return false;
}


bool LEX::sp_for_loop_intrange_iterate(THD *thd, const Lex_for_loop_st &loop)
{
  sphead->reset_lex(thd);

  // Generate FOR LOOP index increment in its own lex
  DBUG_ASSERT(this != thd->lex);
  if (unlikely(thd->lex->sp_for_loop_increment(thd, loop) ||
               thd->lex->sphead->restore_lex(thd)))
    return true;

  return false;
}


bool LEX::sp_for_loop_cursor_iterate(THD *thd, const Lex_for_loop_st &loop)
{
  sp_instr_cfetch *instr=
    new (thd->mem_root) sp_instr_cfetch(sphead->instructions(),
                                        spcont, loop.m_cursor_offset, false);
  if (unlikely(instr == NULL) || unlikely(sphead->add_instr(instr)))
    return true;
  instr->add_to_varlist(loop.m_index);
  return false;
}


bool LEX::sp_for_loop_outer_block_finalize(THD *thd,
                                           const Lex_for_loop_st &loop)
{
  Lex_spblock tmp;
  tmp.curs= MY_TEST(loop.m_implicit_cursor);
  if (unlikely(sp_block_finalize(thd, tmp))) // The outer DECLARE..BEGIN..END
    return true;
  if (!loop.is_for_loop_explicit_cursor())
    return false;
  /*
    Explicit cursor FOR loop must close the cursor automatically.
    Note, implicit cursor FOR loop does not need to close the cursor,
    it's closed by sp_instr_cpop.
  */
  sp_instr_cclose *ic= new (thd->mem_root)
                       sp_instr_cclose(sphead->instructions(), spcont,
                                       loop.m_cursor_offset);
  return ic == NULL || sphead->add_instr(ic);
}

/***************************************************************************/

bool LEX::sp_declare_cursor(THD *thd, const LEX_CSTRING *name,
                            sp_lex_cursor *cursor_stmt,
                            sp_pcontext *param_ctx, bool add_cpush_instr)
{
  uint offp;
  sp_instr_cpush *i;

  /* In some cases param_ctx can be NULL. e.g.: FOR rec IN (SELECT...) */
  if (param_ctx)
  {
    for (uint prm= 0; prm < param_ctx->context_var_count(); prm++)
    {
      const sp_variable *param= param_ctx->get_context_variable(prm);
      if (param->mode != sp_variable::MODE_IN)
      {
        /*
          PL/SQL supports the IN keyword in cursor parameters.
          We also support this for compatibility. Note, OUT/INOUT parameters
          will unlikely be ever supported. So "YET" may sound confusing here.
          But it should be better than using a generic error. Adding a dedicated
          error message for this small issue is not desirable.
        */
        my_error(ER_NOT_SUPPORTED_YET, MYF(0), "OUT/INOUT cursor parameter");
        return true;
      }
    }
  }

  if (spcont->find_cursor(name, &offp, true))
  {
    my_error(ER_SP_DUP_CURS, MYF(0), name->str);
    return true;
  }

  if (unlikely(spcont->add_cursor(name, param_ctx, cursor_stmt)))
    return true;

  if (add_cpush_instr)
  {
    i= new (thd->mem_root)
         sp_instr_cpush(sphead->instructions(), spcont, cursor_stmt,
                        spcont->current_cursor_count() - 1);
    return unlikely(i == NULL) || unlikely(sphead->add_instr(i));
  }
  return false;
}


/**
  Generate an SP code for an "OPEN cursor_name" statement.
  @param thd
  @param name       - Name of the cursor
  @param parameters - Cursor parameters, e.g. OPEN c(1,2,3)
  @returns          - false on success, true on error
*/
bool LEX::sp_open_cursor(THD *thd, const LEX_CSTRING *name,
                         List<sp_assignment_lex> *parameters)
{
  uint offset;
  const sp_pcursor *pcursor;
  uint param_count= parameters ? parameters->elements : 0;
  return !(pcursor= spcont->find_cursor_with_error(name, &offset, false)) ||
         pcursor->check_param_count_with_error(param_count) ||
         sphead->add_open_cursor(thd, spcont, offset,
                                 pcursor->param_context(), parameters);
}


bool LEX::sp_handler_declaration_init(THD *thd, int type)
{
  sp_handler *h= spcont->add_handler(thd, (sp_handler::enum_type) type);

  spcont= spcont->push_context(thd, sp_pcontext::HANDLER_SCOPE);

  sp_instr_hpush_jump *i=
    new (thd->mem_root) sp_instr_hpush_jump(sphead->instructions(), spcont, h);

  if (unlikely(i == NULL) || unlikely(sphead->add_instr(i)))
    return true;

  /* For continue handlers, mark end of handler scope. */
  if (type == sp_handler::CONTINUE &&
      unlikely(sphead->push_backpatch(thd, i, spcont->last_label())))
    return true;

  if (unlikely(sphead->push_backpatch(thd, i,
                                      spcont->push_label(thd, &empty_clex_str,
                                                         0))))
    return true;

  return false;
}


bool LEX::sp_handler_declaration_finalize(THD *thd, int type)
{
  sp_label *hlab= spcont->pop_label(); /* After this hdlr */
  sp_instr_hreturn *i;

  if (type == sp_handler::CONTINUE)
  {
    i= new (thd->mem_root) sp_instr_hreturn(sphead->instructions(), spcont);
    if (unlikely(i == NULL) ||
        unlikely(sphead->add_instr(i)))
      return true;
  }
  else
  {  /* EXIT or UNDO handler, just jump to the end of the block */
    i= new (thd->mem_root) sp_instr_hreturn(sphead->instructions(), spcont);
    if (unlikely(i == NULL) ||
        unlikely(sphead->add_instr(i)) ||
        unlikely(sphead->push_backpatch(thd, i, spcont->last_label()))) /* Block end */
      return true;
  }
  sphead->backpatch(hlab);
  spcont= spcont->pop_context();
  return false;
}


void LEX::sp_block_init(THD *thd, const LEX_CSTRING *label)
{
  spcont->push_label(thd, label, sphead->instructions(), sp_label::BEGIN);
  spcont= spcont->push_context(thd, sp_pcontext::REGULAR_SCOPE);
}


bool LEX::sp_block_finalize(THD *thd, const Lex_spblock_st spblock,
                                      class sp_label **splabel)
{
  sp_head *sp= sphead;
  sp_pcontext *ctx= spcont;
  sp_instr *i;

  sp->backpatch(ctx->last_label()); /* We always have a label */
  if (spblock.hndlrs)
  {
    i= new (thd->mem_root)
      sp_instr_hpop(sp->instructions(), ctx, spblock.hndlrs);
    if (unlikely(i == NULL) ||
        unlikely(sp->add_instr(i)))
      return true;
  }
  if (spblock.curs)
  {
    i= new (thd->mem_root)
      sp_instr_cpop(sp->instructions(), ctx, spblock.curs);
    if (unlikely(i == NULL) ||
        unlikely(sp->add_instr(i)))
      return true;
  }
  spcont= ctx->pop_context();
  *splabel= spcont->pop_label();
  return false;
}


bool LEX::sp_block_finalize(THD *thd, const Lex_spblock_st spblock,
                            const LEX_CSTRING *end_label)
{
  sp_label *splabel;
  if (unlikely(sp_block_finalize(thd, spblock, &splabel)))
    return true;
  if (unlikely(end_label->str &&
               lex_string_cmp(system_charset_info,
                              end_label, &splabel->name) != 0))
  {
    my_error(ER_SP_LABEL_MISMATCH, MYF(0), end_label->str);
    return true;
  }
  return false;
}


sp_name *LEX::make_sp_name(THD *thd, const LEX_CSTRING *name)
{
  sp_name *res;
  LEX_CSTRING db;
  if (unlikely(check_routine_name(name)) ||
      unlikely(copy_db_to(&db)) ||
      unlikely((!(res= new (thd->mem_root) sp_name(&db, name, false)))))
    return NULL;
  return res;
}


/**
  When a package routine name is stored in memory in Database_qualified_name,
  the dot character is used to delimit package name from the routine name,
  e.g.:
    m_db=   'test';   -- database 'test'
    m_name= 'p1.p1';  -- package 'p1', routine 'p1'
  See database_qualified_name::make_package_routine_name() for details.
  Disallow package routine names with dots,
  to avoid ambiguity when interpreting m_name='p1.p1.p1', between:
    a.  package 'p1.p1' + routine 'p1'
    b.  package 'p1'    + routine 'p1.p1'
  m_name='p1.p1.p1' will always mean (a).
*/
sp_name *LEX::make_sp_name_package_routine(THD *thd, const LEX_CSTRING *name)
{
  sp_name *res= make_sp_name(thd, name);
  if (likely(res) && unlikely(strchr(res->m_name.str, '.')))
  {
    my_error(ER_SP_WRONG_NAME, MYF(0), res->m_name.str);
    res= NULL;
  }
  return res;
}


sp_name *LEX::make_sp_name(THD *thd, const LEX_CSTRING *name1,
                                     const LEX_CSTRING *name2)
{
  sp_name *res;
  LEX_CSTRING norm_name1;
  if (unlikely(!name1->str) ||
      unlikely(!thd->make_lex_string(&norm_name1, name1->str,
                                     name1->length)) ||
      unlikely(check_db_name((LEX_STRING *) &norm_name1)))
  {
    my_error(ER_WRONG_DB_NAME, MYF(0), name1->str);
    return NULL;
  }
  if (unlikely(check_routine_name(name2)) ||
      unlikely(!(res= new (thd->mem_root) sp_name(&norm_name1, name2, true))))
    return NULL;
  return res;
}


sp_head *LEX::make_sp_head(THD *thd, const sp_name *name,
                           const Sp_handler *sph,
                           enum_sp_aggregate_type agg_type)
{
  sp_package *package= get_sp_package();
  sp_head *sp;

  /* Order is important here: new - reset - init */
  if (likely((sp= sp_head::create(package, sph, agg_type))))
  {
    sp->reset_thd_mem_root(thd);
    sp->init(this);
    if (name)
    {
      if (package)
        sp->make_package_routine_name(sp->get_main_mem_root(),
                                      package->m_db,
                                      package->m_name,
                                      name->m_name);
      else
        sp->init_sp_name(name);
      if (!(sp->m_qname= sp->make_qname(sp->get_main_mem_root(), true)).str)
        return NULL;
    }
    sphead= sp;
  }
  sp_chistics.init();
  return sp;
}


sp_head *LEX::make_sp_head_no_recursive(THD *thd, const sp_name *name,
                                        const Sp_handler *sph,
                                        enum_sp_aggregate_type agg_type)
{
  sp_package *package= thd->lex->get_sp_package();
  /*
    Sp_handler::sp_clone_and_link_routine() generates a standalone-alike
    statement to clone package routines for recursion, e.g.:
      CREATE PROCEDURE p1 AS BEGIN NULL; END;
    Translate a standalone routine handler to the corresponding
    package routine handler if we're cloning a package routine, e.g.:
      sp_handler_procedure -> sp_handler_package_procedure
      sp_handler_function  -> sp_handler_package_function
  */
  if (package && package->m_is_cloning_routine)
    sph= sph->package_routine_handler();
  if (!sphead ||
      (package &&
       (sph == &sp_handler_package_procedure ||
        sph == &sp_handler_package_function)))
    return make_sp_head(thd, name, sph, agg_type);
  my_error(ER_SP_NO_RECURSIVE_CREATE, MYF(0), sph->type_str());
  return NULL;
}


bool LEX::sp_body_finalize_routine(THD *thd)
{
  if (sphead->check_unresolved_goto())
    return true;
  sphead->set_stmt_end(thd, thd->m_parser_state->m_lip.get_cpp_tok_start());
  sphead->restore_thd_mem_root(thd);
  return false;
}


bool LEX::sp_body_finalize_procedure(THD *thd)
{
  return sphead->check_group_aggregate_instructions_forbid() ||
         sp_body_finalize_routine(thd);
}


bool LEX::sp_body_finalize_procedure_standalone(THD *thd,
                                                const sp_name *end_name)
{
  return sp_body_finalize_procedure(thd) ||
         sphead->check_standalone_routine_end_name(end_name);
}


bool LEX::sp_body_finalize_function(THD *thd)
{
  if (sphead->is_not_allowed_in_function("function") ||
      sphead->check_group_aggregate_instructions_function())
    return true;
  if (!(sphead->m_flags & sp_head::HAS_RETURN))
  {
    my_error(ER_SP_NORETURN, MYF(0), ErrConvDQName(sphead).ptr());
    return true;
  }
  if (sp_body_finalize_routine(thd))
    return true;
  (void) is_native_function_with_warn(thd, &sphead->m_name);
  return false;
}


bool LEX::sp_body_finalize_trigger(THD *thd)
{
  return sphead->is_not_allowed_in_function("trigger") ||
         sp_body_finalize_procedure(thd);
}


bool LEX::sp_body_finalize_event(THD *thd)
{
  event_parse_data->body_changed= true;
  return sp_body_finalize_procedure(thd);
}


bool LEX::stmt_create_stored_function_finalize_standalone(const sp_name *end_name)
{
  if (sphead->check_standalone_routine_end_name(end_name))
    return true;
  stmt_create_routine_finalize();
  return false;
}


bool LEX::sp_block_with_exceptions_finalize_declarations(THD *thd)
{
  /*
    [ DECLARE declarations ]
    BEGIN executable_section
    [ EXCEPTION exceptions ]
    END

    We are now at the "BEGIN" keyword.
    We have collected all declarations, including DECLARE HANDLER directives.
    But there will be possibly more handlers in the EXCEPTION section.

    Generate a forward jump from the end of the DECLARE section to the
    beginning of the EXCEPTION section, over the executable section.
  */
  return sphead->add_instr_jump(thd, spcont);
}


bool
LEX::sp_block_with_exceptions_finalize_executable_section(THD *thd,
                                         uint executable_section_ip)
{
  /*
    We're now at the end of "executable_section" of the block,
    near the "EXCEPTION" or the "END" keyword.
    Generate a jump to the END of the block over the EXCEPTION section.
  */
  if (sphead->add_instr_jump_forward_with_backpatch(thd, spcont))
    return true;
  /*
    Set the destination for the jump that we added in
    sp_block_with_exceptions_finalize_declarations().
  */
  sp_instr *instr= sphead->get_instr(executable_section_ip - 1);
  instr->backpatch(sphead->instructions(), spcont);
  return false;
}


bool
LEX::sp_block_with_exceptions_finalize_exceptions(THD *thd,
                                                  uint executable_section_ip,
                                                  uint exception_count)
{
  if (!exception_count)
  {
    /*
      The jump from the end of DECLARE section to
      the beginning of the EXCEPTION section that we added in
      sp_block_with_exceptions_finalize_declarations() is useless
      if there were no exceptions.
      Replace it to "no operation".
    */
    return sphead->replace_instr_to_nop(thd, executable_section_ip - 1);
  }
  /*
    Generate a jump from the end of the EXCEPTION code
    to the executable section.
  */
  return sphead->add_instr_jump(thd, spcont, executable_section_ip);
}


bool LEX::sp_block_with_exceptions_add_empty(THD *thd)
{
  uint ip= sphead->instructions();
  return sp_block_with_exceptions_finalize_executable_section(thd, ip) ||
         sp_block_with_exceptions_finalize_exceptions(thd, ip, 0);
}


bool LEX::sp_change_context(THD *thd, const sp_pcontext *ctx, bool exclusive)
{
  uint n;
  uint ip= sphead->instructions();
  if ((n= spcont->diff_handlers(ctx, exclusive)))
  {
    sp_instr_hpop *hpop= new (thd->mem_root) sp_instr_hpop(ip++, spcont, n);
    if (unlikely(hpop == NULL) || unlikely(sphead->add_instr(hpop)))
      return true;
  }
  if ((n= spcont->diff_cursors(ctx, exclusive)))
  {
    sp_instr_cpop *cpop= new (thd->mem_root) sp_instr_cpop(ip++, spcont, n);
    if (unlikely(cpop == NULL) || unlikely(sphead->add_instr(cpop)))
      return true;
  }
  return false;
}


bool LEX::sp_leave_statement(THD *thd, const LEX_CSTRING *label_name)
{
  sp_label *lab= spcont->find_label(label_name);
  if (unlikely(!lab))
  {
    my_error(ER_SP_LILABEL_MISMATCH, MYF(0), "LEAVE", label_name->str);
    return true;
  }
  return sp_exit_block(thd, lab, NULL);
}

bool LEX::sp_goto_statement(THD *thd, const LEX_CSTRING *label_name)
{
  sp_label *lab= spcont->find_goto_label(label_name);
  if (!lab || lab->ip == 0)
  {
    sp_label *delayedlabel;
    if (!lab)
    {
      // Label not found --> add forward jump to an unknown label
      spcont->push_goto_label(thd, label_name, 0, sp_label::GOTO);
      delayedlabel= spcont->last_goto_label();
    }
    else
    {
      delayedlabel= lab;
    }
    return sphead->push_backpatch_goto(thd, spcont, delayedlabel);
  }
  else
  {
    // Label found (backward goto)
    return sp_change_context(thd, lab->ctx, false) ||
           sphead->add_instr_jump(thd, spcont, lab->ip); /* Jump back */
  }
  return false;
}

bool LEX::sp_push_goto_label(THD *thd, const LEX_CSTRING *label_name)
{
  sp_label *lab= spcont->find_goto_label(label_name, false);
  if (lab)
  {
    if (unlikely(lab->ip != 0))
    {
      my_error(ER_SP_LABEL_REDEFINE, MYF(0), label_name->str);
      return true;
    }
    lab->ip= sphead->instructions();

    sp_label *beginblocklabel= spcont->find_label(&empty_clex_str);
    sphead->backpatch_goto(thd, lab, beginblocklabel);
  }
  else
  {
    spcont->push_goto_label(thd, label_name, sphead->instructions());
  }
  return false;
}

bool LEX::sp_exit_block(THD *thd, sp_label *lab)
{
  /*
    When jumping to a BEGIN-END block end, the target jump
    points to the block hpop/cpop cleanup instructions,
    so we should exclude the block context here.
    When jumping to something else (i.e., SP_LAB_ITER),
    there are no hpop/cpop at the jump destination,
    so we should include the block context here for cleanup.
  */
  bool exclusive= (lab->type == sp_label::BEGIN);
  return sp_change_context(thd, lab->ctx, exclusive) ||
         sphead->add_instr_jump_forward_with_backpatch(thd, spcont, lab);
}


bool LEX::sp_exit_block(THD *thd, sp_label *lab, Item *when)
{
  if (!when)
    return sp_exit_block(thd, lab);

  DBUG_ASSERT(sphead == thd->lex->sphead);
  DBUG_ASSERT(spcont == thd->lex->spcont);
  sp_instr_jump_if_not *i= new (thd->mem_root)
                           sp_instr_jump_if_not(sphead->instructions(),
                                                spcont,
                                                when, this);
  if (unlikely(i == NULL) ||
      unlikely(sphead->add_instr(i)) ||
      unlikely(sp_exit_block(thd, lab)))
    return true;
  i->backpatch(sphead->instructions(), spcont);
  return false;
}


bool LEX::sp_exit_statement(THD *thd, Item *item)
{
  sp_label *lab= spcont->find_label_current_loop_start();
  if (unlikely(!lab))
  {
    my_error(ER_SP_LILABEL_MISMATCH, MYF(0), "EXIT", "");
    return true;
  }
  DBUG_ASSERT(lab->type == sp_label::ITERATION);
  return sp_exit_block(thd, lab, item);
}


bool LEX::sp_exit_statement(THD *thd, const LEX_CSTRING *label_name, Item *item)
{
  sp_label *lab= spcont->find_label(label_name);
  if (unlikely(!lab || lab->type != sp_label::ITERATION))
  {
    my_error(ER_SP_LILABEL_MISMATCH, MYF(0), "EXIT", label_name->str);
    return true;
  }
  return sp_exit_block(thd, lab, item);
}


bool LEX::sp_iterate_statement(THD *thd, const LEX_CSTRING *label_name)
{
  sp_label *lab= spcont->find_label(label_name);
  if (unlikely(!lab || lab->type != sp_label::ITERATION))
  {
    my_error(ER_SP_LILABEL_MISMATCH, MYF(0), "ITERATE", label_name->str);
    return true;
  }
  return sp_continue_loop(thd, lab);
}


bool LEX::sp_continue_loop(THD *thd, sp_label *lab)
{
  const sp_pcontext::Lex_for_loop &for_loop= lab->ctx->for_loop();
  /*
    FOR loops need some additional instructions (e.g. an integer increment or
    a cursor fetch) before the "jump to the start of the body" instruction.
    We need to check two things here:
    - If we're in a FOR loop at all.
    - If the label pointed by "lab" belongs exactly to the nearest FOR loop,
      rather than to a nested LOOP/WHILE/REPEAT inside the FOR.
  */
  if (for_loop.m_index /* we're in some FOR loop */ &&
      for_loop.m_start_label == lab /* lab belongs to the FOR loop */)
  {
    // We're in a FOR loop, and "ITERATE loop_label" belongs to this FOR loop.
    if (for_loop.is_for_loop_cursor() ?
        sp_for_loop_cursor_iterate(thd, for_loop) :
        sp_for_loop_intrange_iterate(thd, for_loop))
      return true;
  }
  return sp_change_context(thd, lab->ctx, false) ||
         sphead->add_instr_jump(thd, spcont, lab->ip); /* Jump back */
}


bool LEX::sp_continue_statement(THD *thd)
{
  sp_label *lab= spcont->find_label_current_loop_start();
  if (unlikely(!lab))
  {
    my_error(ER_SP_LILABEL_MISMATCH, MYF(0), "CONTINUE", "");
    return true;
  }
  DBUG_ASSERT(lab->type == sp_label::ITERATION);
  return sp_continue_loop(thd, lab);
}


bool LEX::sp_continue_statement(THD *thd, const LEX_CSTRING *label_name)
{
  sp_label *lab= spcont->find_label(label_name);
  if (!lab || lab->type != sp_label::ITERATION)
  {
    my_error(ER_SP_LILABEL_MISMATCH, MYF(0), "CONTINUE", label_name->str);
    return true;
  }
  return sp_continue_loop(thd, lab);
}


bool LEX::sp_continue_loop(THD *thd, sp_label *lab, Item *when)
{
  DBUG_ASSERT(when);
  DBUG_ASSERT(sphead == thd->lex->sphead);
  DBUG_ASSERT(spcont == thd->lex->spcont);
  sp_instr_jump_if_not *i= new (thd->mem_root)
                           sp_instr_jump_if_not(sphead->instructions(),
                                                spcont,
                                                when, this);
  if (unlikely(i == NULL) ||
      unlikely(sphead->add_instr(i)) ||
      unlikely(sp_continue_loop(thd, lab)))
    return true;
  i->backpatch(sphead->instructions(), spcont);
  return false;
}


bool sp_expr_lex::sp_continue_when_statement(THD *thd)
{
  sp_label *lab= spcont->find_label_current_loop_start();
  if (unlikely(!lab))
  {
    my_error(ER_SP_LILABEL_MISMATCH, MYF(0), "CONTINUE", "");
    return true;
  }
  DBUG_ASSERT(lab->type == sp_label::ITERATION);
  return sp_continue_loop(thd, lab, get_item());
}


bool sp_expr_lex::sp_continue_when_statement(THD *thd,
                                             const LEX_CSTRING *label_name)
{
  sp_label *lab= spcont->find_label(label_name);
  if (!lab || lab->type != sp_label::ITERATION)
  {
    my_error(ER_SP_LILABEL_MISMATCH, MYF(0), "CONTINUE", label_name->str);
    return true;
  }
  return sp_continue_loop(thd, lab, get_item());
}


bool LEX::maybe_start_compound_statement(THD *thd)
{
  if (!sphead)
  {
    if (!make_sp_head(thd, NULL, &sp_handler_procedure, DEFAULT_AGGREGATE))
      return true;
    sphead->set_suid(SP_IS_NOT_SUID);
    sphead->set_body_start(thd, thd->m_parser_state->m_lip.get_cpp_tok_start());
  }
  return false;
}


bool LEX::sp_push_loop_label(THD *thd, const LEX_CSTRING *label_name)
{
  sp_label *lab= spcont->find_label(label_name);
  if (lab)
  {
    my_error(ER_SP_LABEL_REDEFINE, MYF(0), label_name->str);
    return true;
  }
  spcont->push_label(thd, label_name, sphead->instructions(),
                     sp_label::ITERATION);
  return false;
}


bool LEX::sp_push_loop_empty_label(THD *thd)
{
  if (maybe_start_compound_statement(thd))
    return true;
  /* Unlabeled controls get an empty label. */
  spcont->push_label(thd, &empty_clex_str, sphead->instructions(),
                     sp_label::ITERATION);
  return false;
}


bool LEX::sp_pop_loop_label(THD *thd, const LEX_CSTRING *label_name)
{
  sp_label *lab= spcont->pop_label();
  sphead->backpatch(lab);
  if (label_name->str &&
      lex_string_cmp(system_charset_info, label_name,
                     &lab->name) != 0)
  {
    my_error(ER_SP_LABEL_MISMATCH, MYF(0), label_name->str);
    return true;
  }
  return false;
}


void LEX::sp_pop_loop_empty_label(THD *thd)
{
  sp_label *lab= spcont->pop_label();
  sphead->backpatch(lab);
  DBUG_ASSERT(lab->name.length == 0);
}


bool LEX::sp_while_loop_expression(THD *thd, Item *item)
{
  sp_instr_jump_if_not *i= new (thd->mem_root)
    sp_instr_jump_if_not(sphead->instructions(), spcont, item, this);
  return (unlikely(i == NULL) ||
          /* Jumping forward */
          unlikely(sphead->push_backpatch(thd, i, spcont->last_label())) ||
          unlikely(sphead->new_cont_backpatch(i)) ||
          unlikely(sphead->add_instr(i)));
}


bool LEX::sp_while_loop_finalize(THD *thd)
{
  sp_label *lab= spcont->last_label();  /* Jumping back */
  sp_instr_jump *i= new (thd->mem_root)
    sp_instr_jump(sphead->instructions(), spcont, lab->ip);
  if (unlikely(i == NULL) ||
      unlikely(sphead->add_instr(i)))
    return true;
  sphead->do_cont_backpatch();
  return false;
}


Item *LEX::create_and_link_Item_trigger_field(THD *thd,
                                              const LEX_CSTRING *name,
                                              bool new_row)
{
  Item_trigger_field *trg_fld;

  if (unlikely(trg_chistics.event == TRG_EVENT_INSERT && !new_row))
  {
    my_error(ER_TRG_NO_SUCH_ROW_IN_TRG, MYF(0), "OLD", "on INSERT");
    return NULL;
  }

  if (unlikely(trg_chistics.event == TRG_EVENT_DELETE && new_row))
  {
    my_error(ER_TRG_NO_SUCH_ROW_IN_TRG, MYF(0), "NEW", "on DELETE");
    return NULL;
  }

  DBUG_ASSERT(!new_row ||
              (trg_chistics.event == TRG_EVENT_INSERT ||
               trg_chistics.event == TRG_EVENT_UPDATE));

  const bool tmp_read_only=
    !(new_row && trg_chistics.action_time == TRG_ACTION_BEFORE);
  trg_fld= new (thd->mem_root)
             Item_trigger_field(thd, current_context(),
                                new_row ?
                                  Item_trigger_field::NEW_ROW:
                                  Item_trigger_field::OLD_ROW,
                                *name, SELECT_ACL, tmp_read_only);
  /*
    Let us add this item to list of all Item_trigger_field objects
    in trigger.
  */
  if (likely(trg_fld))
    trg_table_fields.link_in_list(trg_fld, &trg_fld->next_trg_field);

  return trg_fld;
}


Item *LEX::make_item_colon_ident_ident(THD *thd,
                                       const Lex_ident_cli_st *ca,
                                       const Lex_ident_cli_st *cb)
{
  Lex_ident_sys a(thd, ca), b(thd, cb);
  if (a.is_null() || b.is_null())
    return NULL; // OEM
  if (!is_trigger_new_or_old_reference(&a))
  {
    thd->parse_error();
    return NULL;
  }
  bool new_row= (a.str[0] == 'N' || a.str[0] == 'n');
  return create_and_link_Item_trigger_field(thd, &b, new_row);
}


Item *LEX::make_item_plsql_cursor_attr(THD *thd, const LEX_CSTRING *name,
                                       plsql_cursor_attr_t attr)
{
  uint offset;
  if (unlikely(!spcont || !spcont->find_cursor(name, &offset, false)))
  {
    my_error(ER_SP_CURSOR_MISMATCH, MYF(0), name->str);
    return NULL;
  }
  switch (attr) {
  case PLSQL_CURSOR_ATTR_ISOPEN:
    return new (thd->mem_root) Item_func_cursor_isopen(thd, name, offset);
  case PLSQL_CURSOR_ATTR_FOUND:
    return new (thd->mem_root) Item_func_cursor_found(thd, name, offset);
  case PLSQL_CURSOR_ATTR_NOTFOUND:
    return new (thd->mem_root) Item_func_cursor_notfound(thd, name, offset);
  case PLSQL_CURSOR_ATTR_ROWCOUNT:
    return new (thd->mem_root) Item_func_cursor_rowcount(thd, name, offset);
  }
  DBUG_ASSERT(0);
  return NULL;
}


Item *LEX::make_item_sysvar(THD *thd,
                            enum_var_type type,
                            const LEX_CSTRING *name,
                            const LEX_CSTRING *component)

{
  Item *item;
  DBUG_ASSERT(name->str);
  /*
    "SELECT @@global.global.variable" is not allowed
    Note, "global" can come through TEXT_STRING_sys.
  */
  if (component->str && unlikely(check_reserved_words(name)))
  {
    thd->parse_error();
    return NULL;
  }
  if (unlikely(!(item= get_system_var(thd, type, name, component))))
    return NULL;
  if (!((Item_func_get_system_var*) item)->is_written_to_binlog())
    set_stmt_unsafe(LEX::BINLOG_STMT_UNSAFE_SYSTEM_VARIABLE);
  return item;
}


static bool param_push_or_clone(THD *thd, LEX *lex, Item_param *item)
{
  return !lex->clone_spec_offset ?
         lex->param_list.push_back(item, thd->mem_root) :
         item->add_as_clone(thd);
}


Item_param *LEX::add_placeholder(THD *thd, const LEX_CSTRING *name,
                                 const char *start, const char *end)
{
  if (unlikely(!thd->m_parser_state->m_lip.stmt_prepare_mode))
  {
    thd->parse_error(ER_SYNTAX_ERROR, start);
    return NULL;
  }
  if (unlikely(!parsing_options.allows_variable))
  {
    my_error(ER_VIEW_SELECT_VARIABLE, MYF(0));
    return NULL;
  }
  Query_fragment pos(thd, sphead, start, end);
  Item_param *item= new (thd->mem_root) Item_param(thd, name,
                                                   pos.pos(), pos.length());
  if (unlikely(!item) || unlikely(param_push_or_clone(thd, this, item)))
  {
    my_error(ER_OUT_OF_RESOURCES, MYF(0));
    return NULL;
  }
  return item;
}


bool LEX::add_signal_statement(THD *thd, const sp_condition_value *v)
{
  Yacc_state *state= &thd->m_parser_state->m_yacc;
  sql_command= SQLCOM_SIGNAL;
  m_sql_cmd= new (thd->mem_root) Sql_cmd_signal(v, state->m_set_signal_info);
  return m_sql_cmd == NULL;
}


bool LEX::add_resignal_statement(THD *thd, const sp_condition_value *v)
{
  Yacc_state *state= &thd->m_parser_state->m_yacc;
  sql_command= SQLCOM_RESIGNAL;
  m_sql_cmd= new (thd->mem_root) Sql_cmd_resignal(v, state->m_set_signal_info);
  return m_sql_cmd == NULL;
}


/*
  Make an Item when an identifier is found in the FOR loop bounds:
    FOR rec IN cursor
    FOR var IN var1 .. xxx
    FOR var IN row1.field1 .. xxx
  When we parse the first expression after the "IN" keyword,
  we don't know yet if it's a cursor name, or a scalar SP variable name,
  or a field of a ROW SP variable. Here we create Item_field to remember
  the fully qualified name. Later sp_for_loop_cursor_declarations()
  detects how to treat this name properly.
*/
Item *LEX::create_item_for_loop_bound(THD *thd,
                                      const LEX_CSTRING *a,
                                      const LEX_CSTRING *b,
                                      const LEX_CSTRING *c)
{
  /*
    Pass NULL as the name resolution context.
    This is OK, fix_fields() won't be called for this Item_field.
  */
  return new (thd->mem_root) Item_field(thd, NULL, *a, *b, *c);
}


bool LEX::check_expr_allows_fields_or_error(THD *thd, const char *name) const
{
  if (select_stack_top > 0)
    return false; // OK, fields are allowed
  my_error(ER_BAD_FIELD_ERROR, MYF(0), name, thd->where);
  return true;    // Error, fields are not allowed
}

Item *LEX::create_item_ident_nospvar(THD *thd,
                                     const Lex_ident_sys_st *a,
                                     const Lex_ident_sys_st *b)
{
  DBUG_ASSERT(this == thd->lex);
  /*
    FIXME This will work ok in simple_ident_nospvar case because
    we can't meet simple_ident_nospvar in trigger now. But it
    should be changed in future.
  */
  if (is_trigger_new_or_old_reference(a))
  {
    bool new_row= (a->str[0]=='N' || a->str[0]=='n');

    return create_and_link_Item_trigger_field(thd, b, new_row);
  }

  if (unlikely(current_select->no_table_names_allowed))
  {
    my_error(ER_TABLENAME_NOT_ALLOWED_HERE, MYF(0), a->str, thd->where);
    return NULL;
  }

  if (current_select->parsing_place == FOR_LOOP_BOUND)
    return create_item_for_loop_bound(thd, &null_clex_str, a, b);

  return create_item_ident_field(thd, Lex_ident_sys(), *a, *b);
}


Item_splocal *LEX::create_item_spvar_row_field(THD *thd,
                                               const Sp_rcontext_handler *rh,
                                               const Lex_ident_sys *a,
                                               const Lex_ident_sys *b,
                                               sp_variable *spv,
                                               const char *start,
                                               const char *end)
{
  if (unlikely(!parsing_options.allows_variable))
  {
    my_error(ER_VIEW_SELECT_VARIABLE, MYF(0));
    return NULL;
  }

  Query_fragment pos(thd, sphead, start, end);
  Item_splocal *item;
  if (spv->field_def.is_table_rowtype_ref() ||
      spv->field_def.is_cursor_rowtype_ref())
  {
    if (unlikely(!(item= new (thd->mem_root)
                   Item_splocal_row_field_by_name(thd, rh, a, b, spv->offset,
                                                  &type_handler_null,
                                                  pos.pos(), pos.length()))))
      return NULL;
  }
  else
  {
    uint row_field_offset;
    const Spvar_definition *def;
    if (unlikely(!(def= spv->find_row_field(a, b, &row_field_offset))))
      return NULL;

    if (unlikely(!(item= new (thd->mem_root)
                   Item_splocal_row_field(thd, rh, a, b,
                                          spv->offset, row_field_offset,
                                          def->type_handler(),
                                          pos.pos(), pos.length()))))
      return NULL;
  }
#ifdef DBUG_ASSERT_EXISTS
  item->m_sp= sphead;
#endif
  safe_to_cache_query=0;
  return item;
}


my_var *LEX::create_outvar(THD *thd, const LEX_CSTRING *name)
{
  const Sp_rcontext_handler *rh;
  sp_variable *spv;
  if (likely((spv= find_variable(name, &rh))))
    return result ? new (thd->mem_root)
                    my_var_sp(rh, name, spv->offset,
                              spv->type_handler(), sphead) :
                    NULL /* EXPLAIN */;
  my_error(ER_SP_UNDECLARED_VAR, MYF(0), name->str);
  return NULL;
}


my_var *LEX::create_outvar(THD *thd,
                           const LEX_CSTRING *a,
                           const LEX_CSTRING *b)
{
  const Sp_rcontext_handler *rh;
  sp_variable *t;
  if (unlikely(!(t= find_variable(a, &rh))))
  {
    my_error(ER_SP_UNDECLARED_VAR, MYF(0), a->str);
    return NULL;
  }
  uint row_field_offset;
  if (!t->find_row_field(a, b, &row_field_offset))
    return NULL;
  return result ?
    new (thd->mem_root) my_var_sp_row_field(rh, a, b, t->offset,
                                            row_field_offset, sphead) :
    NULL /* EXPLAIN */;
}


Item *LEX::create_item_func_nextval(THD *thd, Table_ident *table_ident)
{
  TABLE_LIST *table;
  if (unlikely(!(table= current_select->add_table_to_list(thd, table_ident, 0,
                                                          TL_OPTION_SEQUENCE,
                                                          TL_WRITE_ALLOW_WRITE,
                                                          MDL_SHARED_WRITE))))
    return NULL;
  thd->lex->set_stmt_unsafe(LEX::BINLOG_STMT_UNSAFE_SYSTEM_FUNCTION);
  return new (thd->mem_root) Item_func_nextval(thd, table);
}


Item *LEX::create_item_func_lastval(THD *thd, Table_ident *table_ident)
{
  TABLE_LIST *table;
  if (unlikely(!(table= current_select->add_table_to_list(thd, table_ident, 0,
                                                          TL_OPTION_SEQUENCE,
                                                          TL_READ,
                                                          MDL_SHARED_READ))))
    return NULL;
  thd->lex->set_stmt_unsafe(LEX::BINLOG_STMT_UNSAFE_SYSTEM_FUNCTION);
  return new (thd->mem_root) Item_func_lastval(thd, table);
}


Item *LEX::create_item_func_nextval(THD *thd,
                                    const LEX_CSTRING *db,
                                    const LEX_CSTRING *name)
{
  Table_ident *table_ident;
  if (unlikely(!(table_ident=
                 new (thd->mem_root) Table_ident(thd, db, name, false))))
    return NULL;
  return create_item_func_nextval(thd, table_ident);
}


Item *LEX::create_item_func_lastval(THD *thd,
                                    const LEX_CSTRING *db,
                                    const LEX_CSTRING *name)
{
  Table_ident *table_ident;
  if (unlikely(!(table_ident=
                 new (thd->mem_root) Table_ident(thd, db, name, false))))
    return NULL;
  return create_item_func_lastval(thd, table_ident);
}


Item *LEX::create_item_func_setval(THD *thd, Table_ident *table_ident,
                                   longlong nextval, ulonglong round,
                                   bool is_used)
{
  TABLE_LIST *table;
  if (unlikely(!(table= current_select->add_table_to_list(thd, table_ident, 0,
                                                          TL_OPTION_SEQUENCE,
                                                          TL_WRITE_ALLOW_WRITE,
                                                          MDL_SHARED_WRITE))))
    return NULL;
  return new (thd->mem_root) Item_func_setval(thd, table, nextval, round,
                                              is_used);
}


Item *LEX::create_item_ident(THD *thd,
                             const Lex_ident_cli_st *ca,
                             const Lex_ident_cli_st *cb)
{
  const char *start= ca->pos();
  const char *end= cb->end();
  const Sp_rcontext_handler *rh;
  sp_variable *spv;
  DBUG_ASSERT(thd->m_parser_state->m_lip.get_buf() <= start);
  DBUG_ASSERT(start <= end);
  DBUG_ASSERT(end <= thd->m_parser_state->m_lip.get_end_of_query());
  Lex_ident_sys a(thd, ca), b(thd, cb);
  if (a.is_null() || b.is_null())
    return NULL; // OEM
  if ((spv= find_variable(&a, &rh)) &&
      (spv->field_def.is_row() ||
       spv->field_def.is_table_rowtype_ref() ||
       spv->field_def.is_cursor_rowtype_ref()))
    return create_item_spvar_row_field(thd, rh, &a, &b, spv, start, end);

  if ((thd->variables.sql_mode & MODE_ORACLE) && b.length == 7)
  {
    if (!system_charset_info->strnncoll(
                      (const uchar *) b.str, 7,
                      (const uchar *) "NEXTVAL", 7))
      return create_item_func_nextval(thd, &null_clex_str, &a);
    else if (!system_charset_info->strnncoll(
                          (const uchar *) b.str, 7,
                          (const uchar *) "CURRVAL", 7))
      return create_item_func_lastval(thd, &null_clex_str, &a);
  }

  return create_item_ident_nospvar(thd, &a, &b);
}


Item *LEX::create_item_ident(THD *thd,
                             const Lex_ident_sys_st *a,
                             const Lex_ident_sys_st *b,
                             const Lex_ident_sys_st *c)
{
  Lex_ident_sys_st schema= thd->client_capabilities & CLIENT_NO_SCHEMA ?
                           Lex_ident_sys() : *a;
  if ((thd->variables.sql_mode & MODE_ORACLE) && c->length == 7)
  {
    if (!system_charset_info->strnncoll(
                      (const uchar *) c->str, 7,
                      (const uchar *) "NEXTVAL", 7))
      return create_item_func_nextval(thd, a, b);
    else if (!system_charset_info->strnncoll(
                          (const uchar *) c->str, 7,
                          (const uchar *) "CURRVAL", 7))
      return create_item_func_lastval(thd, a, b);
  }

  if (current_select->no_table_names_allowed)
  {
    my_error(ER_TABLENAME_NOT_ALLOWED_HERE, MYF(0), b->str, thd->where);
    return NULL;
  }

  if (current_select->parsing_place == FOR_LOOP_BOUND)
    return create_item_for_loop_bound(thd, &null_clex_str, b, c);

  return create_item_ident_field(thd, schema, *b, *c);
}


Item *LEX::create_item_limit(THD *thd, const Lex_ident_cli_st *ca)
{
  DBUG_ASSERT(thd->m_parser_state->m_lip.get_buf() <= ca->pos());
  DBUG_ASSERT(ca->pos() <= ca->end());
  DBUG_ASSERT(ca->end() <= thd->m_parser_state->m_lip.get_end_of_query());

  const Sp_rcontext_handler *rh;
  sp_variable *spv;
  Lex_ident_sys sa(thd, ca);
  if (sa.is_null())
    return NULL; // EOM
  if (!(spv= find_variable(&sa, &rh)))
  {
    my_error(ER_SP_UNDECLARED_VAR, MYF(0), sa.str);
    return NULL;
  }

  Query_fragment pos(thd, sphead, ca->pos(), ca->end());
  Item_splocal *item;
  if (unlikely(!(item= new (thd->mem_root)
                 Item_splocal(thd, rh, &sa,
                              spv->offset, spv->type_handler(),
                              clone_spec_offset ? 0 : pos.pos(),
                              clone_spec_offset ? 0 : pos.length()))))
    return NULL;
#ifdef DBUG_ASSERT_EXISTS
  item->m_sp= sphead;
#endif
  safe_to_cache_query= 0;

  if (!item->is_valid_limit_clause_variable_with_error())
    return NULL;

  item->limit_clause_param= true;
  return item;
}


Item *LEX::create_item_limit(THD *thd,
                             const Lex_ident_cli_st *ca,
                             const Lex_ident_cli_st *cb)
{
  DBUG_ASSERT(thd->m_parser_state->m_lip.get_buf() <= ca->pos());
  DBUG_ASSERT(ca->pos() <= cb->end());
  DBUG_ASSERT(cb->end() <= thd->m_parser_state->m_lip.get_end_of_query());

  const Sp_rcontext_handler *rh;
  sp_variable *spv;
  Lex_ident_sys sa(thd, ca), sb(thd, cb);
  if (unlikely(sa.is_null() || sb.is_null()))
    return NULL; // EOM
  if (!(spv= find_variable(&sa, &rh)))
  {
    my_error(ER_SP_UNDECLARED_VAR, MYF(0), sa.str);
    return NULL;
  }
  // Qualified %TYPE variables are not possible
  DBUG_ASSERT(!spv->field_def.column_type_ref());
  Item_splocal *item;
  if (unlikely(!(item= create_item_spvar_row_field(thd, rh, &sa, &sb, spv,
                                                   ca->pos(), cb->end()))))
    return NULL;
  if (!item->is_valid_limit_clause_variable_with_error())
    return NULL;
  item->limit_clause_param= true;
  return item;
}


bool LEX::set_user_variable(THD *thd, const LEX_CSTRING *name, Item *val)
{
  Item_func_set_user_var *item;
  set_var_user *var;
  if (unlikely(!(item= new (thd->mem_root) Item_func_set_user_var(thd, name,
                                                                  val))) ||
      unlikely(!(var= new (thd->mem_root) set_var_user(item))))
    return true;
  if (unlikely(var_list.push_back(var, thd->mem_root)))
    return true;
  return false;
}


Item *LEX::create_item_ident_field(THD *thd,
                                   const Lex_ident_sys_st &db,
                                   const Lex_ident_sys_st &table,
                                   const Lex_ident_sys_st &name)
{
  if (check_expr_allows_fields_or_error(thd, name.str))
    return NULL;

  if (current_select->parsing_place != IN_HAVING ||
      current_select->get_in_sum_expr() > 0)
    return new (thd->mem_root) Item_field(thd, current_context(),
                                          db, table, name);

  return new (thd->mem_root) Item_ref(thd, current_context(),
                                      db, table, name);
}


Item *LEX::create_item_ident_sp(THD *thd, Lex_ident_sys_st *name,
                                const char *start,
                                const char *end)
{
  DBUG_ASSERT(thd->m_parser_state->m_lip.get_buf() <= start);
  DBUG_ASSERT(start <= end);
  DBUG_ASSERT(end <= thd->m_parser_state->m_lip.get_end_of_query());

  const Sp_rcontext_handler *rh;
  sp_variable *spv;
  uint unused_off;
  DBUG_ASSERT(spcont);
  DBUG_ASSERT(sphead);
  if ((spv= find_variable(name, &rh)))
  {
    /* We're compiling a stored procedure and found a variable */
    if (!parsing_options.allows_variable)
    {
      my_error(ER_VIEW_SELECT_VARIABLE, MYF(0));
      return NULL;
    }

    Query_fragment pos(thd, sphead, start, end);
    uint f_pos= clone_spec_offset ? 0 : pos.pos();
    uint f_length= clone_spec_offset ? 0 : pos.length();
    Item_splocal *splocal= spv->field_def.is_column_type_ref() ?
      new (thd->mem_root) Item_splocal_with_delayed_data_type(thd, rh, name,
                                                              spv->offset,
                                                              f_pos, f_length) :
      new (thd->mem_root) Item_splocal(thd, rh, name,
                                       spv->offset, spv->type_handler(),
                                       f_pos, f_length);
    if (unlikely(splocal == NULL))
      return NULL;
#ifdef DBUG_ASSERT_EXISTS
    splocal->m_sp= sphead;
#endif
    safe_to_cache_query= 0;
    return splocal;
  }

  if (thd->variables.sql_mode & MODE_ORACLE)
  {
    if (lex_string_eq(name, STRING_WITH_LEN("SQLCODE")))
      return new (thd->mem_root) Item_func_sqlcode(thd);
    if (lex_string_eq(name, STRING_WITH_LEN("SQLERRM")))
      return new (thd->mem_root) Item_func_sqlerrm(thd);
  }

  if (fields_are_impossible() &&
      (current_select->parsing_place != FOR_LOOP_BOUND ||
       spcont->find_cursor(name, &unused_off, false) == NULL))
  {
    // we are out of SELECT or FOR so it is syntax error
    my_error(ER_SP_UNDECLARED_VAR, MYF(0), name->str);
    return NULL;
  }

  if (current_select->parsing_place == FOR_LOOP_BOUND)
    return create_item_for_loop_bound(thd, &null_clex_str, &null_clex_str,
                                      name);

  return create_item_ident_nosp(thd, name);
}



bool LEX::set_variable(const Lex_ident_sys_st *name, Item *item)
{
  sp_pcontext *ctx;
  const Sp_rcontext_handler *rh;
  sp_variable *spv= find_variable(name, &ctx, &rh);
  return spv ? sphead->set_local_variable(thd, ctx, rh, spv, item, this, true) :
               set_system_variable(option_type, name, item);
}


/**
  Generate instructions for:
    SET x.y= expr;
*/
bool LEX::set_variable(const Lex_ident_sys_st *name1,
                       const Lex_ident_sys_st *name2,
                       Item *item)
{
  const Sp_rcontext_handler *rh;
  sp_pcontext *ctx;
  sp_variable *spv;
  if (spcont && (spv= find_variable(name1, &ctx, &rh)))
  {
    if (spv->field_def.is_table_rowtype_ref() ||
        spv->field_def.is_cursor_rowtype_ref())
      return sphead->set_local_variable_row_field_by_name(thd, ctx,
                                                          rh,
                                                          spv, name2,
                                                          item, this);
    // A field of a ROW variable
    uint row_field_offset;
    return !spv->find_row_field(name1, name2, &row_field_offset) ||
           sphead->set_local_variable_row_field(thd, ctx, rh,
                                                spv, row_field_offset,
                                                item, this);
  }

  if (is_trigger_new_or_old_reference(name1))
    return set_trigger_field(name1, name2, item);

  return set_system_variable(thd, option_type, name1, name2, item);
}


bool LEX::set_default_system_variable(enum_var_type var_type,
                                      const Lex_ident_sys_st *name,
                                      Item *val)
{
  static Lex_ident_sys default_base_name= {STRING_WITH_LEN("default")};
  sys_var *var= find_sys_var(thd, name->str, name->length);
  if (!var)
    return true;
  if (unlikely(!var->is_struct()))
  {
    my_error(ER_VARIABLE_IS_NOT_STRUCT, MYF(0), name->str);
    return true;
  }
  return set_system_variable(var_type, var, &default_base_name, val);
}


bool LEX::set_system_variable(enum_var_type var_type,
                              const Lex_ident_sys_st *name,
                              Item *val)
{
  sys_var *var= find_sys_var(thd, name->str, name->length);
  DBUG_ASSERT(thd->is_error() || var != NULL);
  static Lex_ident_sys null_str;
  return likely(var) ? set_system_variable(var_type, var, &null_str, val) : true;
}


bool LEX::set_system_variable(THD *thd, enum_var_type var_type,
                              const Lex_ident_sys_st *name1,
                              const Lex_ident_sys_st *name2,
                              Item *val)
{
  sys_var *tmp;
  if (unlikely(check_reserved_words(name1)) ||
      unlikely(!(tmp= find_sys_var(thd, name2->str, name2->length, true))))
  {
    my_error(ER_UNKNOWN_STRUCTURED_VARIABLE, MYF(0),
             (int) name1->length, name1->str);
    return true;
  }
  if (unlikely(!tmp->is_struct()))
  {
    my_error(ER_VARIABLE_IS_NOT_STRUCT, MYF(0), name2->str);
    return true;
  }
  return set_system_variable(var_type, tmp, name1, val);
}


bool LEX::set_trigger_field(const LEX_CSTRING *name1, const LEX_CSTRING *name2,
                            Item *val)
{
  DBUG_ASSERT(is_trigger_new_or_old_reference(name1));
  if (unlikely(name1->str[0]=='O' || name1->str[0]=='o'))
  {
    my_error(ER_TRG_CANT_CHANGE_ROW, MYF(0), "OLD", "");
    return true;
  }
  if (unlikely(trg_chistics.event == TRG_EVENT_DELETE))
  {
    my_error(ER_TRG_NO_SUCH_ROW_IN_TRG, MYF(0), "NEW", "on DELETE");
    return true;
  }
  if (unlikely(trg_chistics.action_time == TRG_ACTION_AFTER))
  {
    my_error(ER_TRG_CANT_CHANGE_ROW, MYF(0), "NEW", "after ");
    return true;
  }
  return set_trigger_new_row(name2, val);
}


#ifdef MYSQL_SERVER
uint binlog_unsafe_map[256];

#define UNSAFE(a, b, c) \
  { \
  DBUG_PRINT("unsafe_mixed_statement", ("SETTING BASE VALUES: %s, %s, %02X", \
    LEX::stmt_accessed_table_string(a), \
    LEX::stmt_accessed_table_string(b), \
    c)); \
  unsafe_mixed_statement(a, b, c); \
  }

/*
  Sets the combination given by "a" and "b" and automatically combinations
  given by other types of access, i.e. 2^(8 - 2), as unsafe.

  It may happen a colision when automatically defining a combination as unsafe.
  For that reason, a combination has its unsafe condition redefined only when
  the new_condition is greater then the old. For instance,
  
     . (BINLOG_DIRECT_ON & TRX_CACHE_NOT_EMPTY) is never overwritten by 
     . (BINLOG_DIRECT_ON | BINLOG_DIRECT_OFF).
*/
void unsafe_mixed_statement(LEX::enum_stmt_accessed_table a,
                            LEX::enum_stmt_accessed_table b, uint condition)
{
  int type= 0;
  int index= (1U << a) | (1U << b);
  
  
  for (type= 0; type < 256; type++)
  {
    if ((type & index) == index)
    {
      binlog_unsafe_map[type] |= condition;
    }
  }
}
/*
  The BINLOG_* AND TRX_CACHE_* values can be combined by using '&' or '|',
  which means that both conditions need to be satisfied or any of them is
  enough. For example, 
    
    . BINLOG_DIRECT_ON & TRX_CACHE_NOT_EMPTY means that the statment is
    unsafe when the option is on and trx-cache is not empty;

    . BINLOG_DIRECT_ON | BINLOG_DIRECT_OFF means the statement is unsafe
    in all cases.

    . TRX_CACHE_EMPTY | TRX_CACHE_NOT_EMPTY means the statement is unsafe
    in all cases. Similar as above.
*/
void binlog_unsafe_map_init()
{
  memset((void*) binlog_unsafe_map, 0, sizeof(uint) * 256);

  /*
    Classify a statement as unsafe when there is a mixed statement and an
    on-going transaction at any point of the execution if:

      1. The mixed statement is about to update a transactional table and
      a non-transactional table.

      2. The mixed statement is about to update a transactional table and
      read from a non-transactional table.

      3. The mixed statement is about to update a non-transactional table
      and temporary transactional table.

      4. The mixed statement is about to update a temporary transactional
      table and read from a non-transactional table.

      5. The mixed statement is about to update a transactional table and
      a temporary non-transactional table.
     
      6. The mixed statement is about to update a transactional table and
      read from a temporary non-transactional table.

      7. The mixed statement is about to update a temporary transactional
      table and temporary non-transactional table.

      8. The mixed statement is about to update a temporary transactional
      table and read from a temporary non-transactional table.

    After updating a transactional table if:

      9. The mixed statement is about to update a non-transactional table
      and read from a transactional table.

      10. The mixed statement is about to update a non-transactional table
      and read from a temporary transactional table.

      11. The mixed statement is about to update a temporary non-transactional
      table and read from a transactional table.
      
      12. The mixed statement is about to update a temporary non-transactional
      table and read from a temporary transactional table.

      13. The mixed statement is about to update a temporary non-transactional
      table and read from a non-transactional table.

    The reason for this is that locks acquired may not protected a concurrent
    transaction of interfering in the current execution and by consequence in
    the result.
  */
  /* Case 1. */
  UNSAFE(LEX::STMT_WRITES_TRANS_TABLE, LEX::STMT_WRITES_NON_TRANS_TABLE,
    BINLOG_DIRECT_ON | BINLOG_DIRECT_OFF);
  /* Case 2. */
  UNSAFE(LEX::STMT_WRITES_TRANS_TABLE, LEX::STMT_READS_NON_TRANS_TABLE,
    BINLOG_DIRECT_ON | BINLOG_DIRECT_OFF);
  /* Case 3. */
  UNSAFE(LEX::STMT_WRITES_NON_TRANS_TABLE, LEX::STMT_WRITES_TEMP_TRANS_TABLE,
    BINLOG_DIRECT_ON | BINLOG_DIRECT_OFF);
  /* Case 4. */
  UNSAFE(LEX::STMT_WRITES_TEMP_TRANS_TABLE, LEX::STMT_READS_NON_TRANS_TABLE,
    BINLOG_DIRECT_ON | BINLOG_DIRECT_OFF);
  /* Case 5. */
  UNSAFE(LEX::STMT_WRITES_TRANS_TABLE, LEX::STMT_WRITES_TEMP_NON_TRANS_TABLE,
    BINLOG_DIRECT_ON);
  /* Case 6. */
  UNSAFE(LEX::STMT_WRITES_TRANS_TABLE, LEX::STMT_READS_TEMP_NON_TRANS_TABLE,
    BINLOG_DIRECT_ON);
  /* Case 7. */
  UNSAFE(LEX::STMT_WRITES_TEMP_TRANS_TABLE, LEX::STMT_WRITES_TEMP_NON_TRANS_TABLE,
    BINLOG_DIRECT_ON);
  /* Case 8. */
  UNSAFE(LEX::STMT_WRITES_TEMP_TRANS_TABLE, LEX::STMT_READS_TEMP_NON_TRANS_TABLE,
    BINLOG_DIRECT_ON);
  /* Case 9. */
  UNSAFE(LEX::STMT_WRITES_NON_TRANS_TABLE, LEX::STMT_READS_TRANS_TABLE,
    (BINLOG_DIRECT_ON | BINLOG_DIRECT_OFF) & TRX_CACHE_NOT_EMPTY);
  /* Case 10 */
  UNSAFE(LEX::STMT_WRITES_NON_TRANS_TABLE, LEX::STMT_READS_TEMP_TRANS_TABLE,
    (BINLOG_DIRECT_ON | BINLOG_DIRECT_OFF) & TRX_CACHE_NOT_EMPTY);
  /* Case 11. */
  UNSAFE(LEX::STMT_WRITES_TEMP_NON_TRANS_TABLE, LEX::STMT_READS_TRANS_TABLE,
    BINLOG_DIRECT_ON & TRX_CACHE_NOT_EMPTY);
  /* Case 12. */
  UNSAFE(LEX::STMT_WRITES_TEMP_NON_TRANS_TABLE, LEX::STMT_READS_TEMP_TRANS_TABLE,
    BINLOG_DIRECT_ON & TRX_CACHE_NOT_EMPTY);
  /* Case 13. */
  UNSAFE(LEX::STMT_WRITES_TEMP_NON_TRANS_TABLE, LEX::STMT_READS_NON_TRANS_TABLE,
     BINLOG_DIRECT_OFF & TRX_CACHE_NOT_EMPTY);
}
#endif


/**
  @brief
    Collect fiels that are used in the GROUP BY of this st_select_lex
    
  @param thd  The thread handle

  @details
    This method looks through the fields that are used in the GROUP BY of this
    st_select_lex and saves info on these fields.
*/

void st_select_lex::collect_grouping_fields_for_derived(THD *thd,
                                                        ORDER *grouping_list)
{
  grouping_tmp_fields.empty();
  List_iterator<Item> li(join->fields_list);
  Item *item= li++;
  for (uint i= 0; i < master_unit()->derived->table->s->fields;
       i++, (item=li++))
  {
    for (ORDER *ord= grouping_list; ord; ord= ord->next)
    {
      if ((*ord->item)->eq((Item*)item, 0))
      {
        Field_pair *grouping_tmp_field=
          new Field_pair(master_unit()->derived->table->field[i], item);
        grouping_tmp_fields.push_back(grouping_tmp_field);
      }
    }
  }
}


/**
  Collect fields that are used in the GROUP BY of this SELECT
*/

bool st_select_lex::collect_grouping_fields(THD *thd)
{
  grouping_tmp_fields.empty();

  for (ORDER *ord= group_list.first; ord; ord= ord->next)
  {
    Item *item= *ord->item;
    if (item->type() != Item::FIELD_ITEM &&
        !(item->type() == Item::REF_ITEM &&
          item->real_type() == Item::FIELD_ITEM &&
          ((((Item_ref *) item)->ref_type() == Item_ref::VIEW_REF) ||
           (((Item_ref *) item)->ref_type() == Item_ref::REF))))
      continue;

    Field_pair *grouping_tmp_field=
      new Field_pair(((Item_field *)item->real_item())->field, item);
    if (grouping_tmp_fields.push_back(grouping_tmp_field, thd->mem_root))
      return false;
  }
  if (grouping_tmp_fields.elements)
    return false;
  return true;
}


/**
  @brief
   For a condition check possibility of exraction a formula over grouping fields 

  @param thd      The thread handle
  @param cond     The condition whose subformulas are to be analyzed
  @param checker  The checker callback function to be applied to the nodes
                  of the tree of the object
  
  @details
    This method traverses the AND-OR condition cond and for each subformula of
    the condition it checks whether it can be usable for the extraction of a
    condition over the grouping fields of this select. The method uses
    the call-back parameter checker to check whether a primary formula
    depends only on grouping fields.
    The subformulas that are not usable are marked with the flag MARKER_NO_EXTRACTION.
    The subformulas that can be entierly extracted are marked with the flag 
    MARKER_FULL_EXTRACTION.
  @note
    This method is called before any call of extract_cond_for_grouping_fields.
    The flag MARKER_NO_EXTRACTION set in a subformula allows to avoid building clone
    for the subformula when extracting the pushable condition.
    The flag MARKER_FULL_EXTRACTION allows to delete later all top level conjuncts
    from cond.
*/ 

void 
st_select_lex::check_cond_extraction_for_grouping_fields(THD *thd, Item *cond)
{
  if (cond->get_extraction_flag() == MARKER_NO_EXTRACTION)
    return;
  cond->clear_extraction_flag();
  if (cond->type() == Item::COND_ITEM)
  {
    Item_cond_and *and_cond=
      (((Item_cond*) cond)->functype() == Item_func::COND_AND_FUNC) ?
      ((Item_cond_and*) cond) : 0;

    List<Item> *arg_list=  ((Item_cond*) cond)->argument_list();
    List_iterator<Item> li(*arg_list);
    uint count= 0;         // to count items not containing MARKER_NO_EXTRACTION
    uint count_full= 0;    // to count items with MARKER_FULL_EXTRACTION
    Item *item;
    while ((item=li++))
    {
      check_cond_extraction_for_grouping_fields(thd, item);
      if (item->get_extraction_flag() !=  MARKER_NO_EXTRACTION)
      {
        count++;
        if (item->get_extraction_flag() == MARKER_FULL_EXTRACTION)
          count_full++;
      }
      else if (!and_cond)
        break;
    }
    if ((and_cond && count == 0) || item)
      cond->set_extraction_flag(MARKER_NO_EXTRACTION);
    if (count_full == arg_list->elements)
    {
      cond->set_extraction_flag(MARKER_FULL_EXTRACTION);
    }
    if (cond->get_extraction_flag() != 0)
    {
      li.rewind();
      while ((item=li++))
        item->clear_extraction_flag();
    }
  }
  else
  {
    int fl= cond->excl_dep_on_grouping_fields(this) && !cond->is_expensive() ?
      MARKER_FULL_EXTRACTION : MARKER_NO_EXTRACTION;
    cond->set_extraction_flag(fl);
  }
}


/**
  @brief
  Build condition extractable from the given one depended on grouping fields
 
  @param thd           The thread handle
  @param cond          The condition from which the condition depended 
                       on grouping fields is to be extracted
  @param no_top_clones If it's true then no clones for the top fully 
                       extractable conjuncts are built

  @details
    For the given condition cond this method finds out what condition depended
    only on the grouping fields can be extracted from cond. If such condition C
    exists the method builds the item for it.
    This method uses the flags MARKER_NO_EXTRACTION and MARKER_FULL_EXTRACTION set by the
    preliminary call of st_select_lex::check_cond_extraction_for_grouping_fields
    to figure out whether a subformula depends only on these fields or not.
  @note
    The built condition C is always implied by the condition cond
    (cond => C). The method tries to build the least restictive such
    condition (i.e. for any other condition C' such that cond => C'
    we have C => C').
  @note
    The build item is not ready for usage: substitution for the field items
    has to be done and it has to be re-fixed.
  
  @retval
    the built condition depended only on grouping fields if such a condition exists
    NULL if there is no such a condition
*/ 

Item *st_select_lex::build_cond_for_grouping_fields(THD *thd, Item *cond,
                                                    bool no_top_clones)
{
  if (cond->get_extraction_flag() == MARKER_FULL_EXTRACTION)
  {
    if (no_top_clones)
      return cond;
    cond->clear_extraction_flag();
    return cond->build_clone(thd);
  }
  if (cond->type() == Item::COND_ITEM)
  {
    bool cond_and= false;
    Item_cond *new_cond;
    if (((Item_cond*) cond)->functype() == Item_func::COND_AND_FUNC)
    {
      cond_and= true;
      new_cond=  new (thd->mem_root) Item_cond_and(thd);
    }
    else
      new_cond= new (thd->mem_root) Item_cond_or(thd);
    if (unlikely(!new_cond))
      return 0;
    List_iterator<Item> li(*((Item_cond*) cond)->argument_list());
    Item *item;
    while ((item=li++))
    {
      if (item->get_extraction_flag() == MARKER_NO_EXTRACTION)
      {
        DBUG_ASSERT(cond_and);
        item->clear_extraction_flag();
        continue;
      }
      Item *fix= build_cond_for_grouping_fields(thd, item,
                                                no_top_clones & cond_and);
      if (unlikely(!fix))
      {
        if (cond_and)
          continue;
        break;
      }
      new_cond->argument_list()->push_back(fix, thd->mem_root);
    }
    
    if (!cond_and && item)
    {
      while((item= li++))
        item->clear_extraction_flag();
      return 0;
    }
    switch (new_cond->argument_list()->elements) 
    {
    case 0:
      return 0;
    case 1:
      return new_cond->argument_list()->head();
    default:
      return new_cond;
    }
  }
  return 0;
}


bool st_select_lex::set_nest_level(int new_nest_level)
{
  DBUG_ENTER("st_select_lex::set_nest_level");
  DBUG_PRINT("enter", ("select #%d %p nest level: %d",
                       select_number, this, new_nest_level));
  if (new_nest_level > (int) MAX_SELECT_NESTING)
  {
    my_error(ER_TOO_HIGH_LEVEL_OF_NESTING_FOR_SELECT, MYF(0));
    DBUG_RETURN(TRUE);
  }
  nest_level= new_nest_level;
  new_nest_level++;
  for (SELECT_LEX_UNIT *u= first_inner_unit(); u; u= u->next_unit())
  {
    if (u->set_nest_level(new_nest_level))
      DBUG_RETURN(TRUE);
  }
  DBUG_RETURN(FALSE);
}

bool st_select_lex_unit::set_nest_level(int new_nest_level)
{
  DBUG_ENTER("st_select_lex_unit::set_nest_level");
  for(SELECT_LEX *sl= first_select(); sl; sl= sl->next_select())
  {
    if (sl->set_nest_level(new_nest_level))
      DBUG_RETURN(TRUE);
  }
  if (fake_select_lex &&
      fake_select_lex->set_nest_level(new_nest_level))
    DBUG_RETURN(TRUE);
  DBUG_RETURN(FALSE);
}


bool st_select_lex::check_parameters(SELECT_LEX *main_select)
{
  DBUG_ENTER("st_select_lex::check_parameters");
  DBUG_PRINT("enter", ("select #%d %p nest level: %d",
                       select_number, this, nest_level));


  if ((options & OPTION_PROCEDURE_CLAUSE) &&
      (!parent_lex->selects_allow_procedure ||
        next_select() != NULL ||
        this != master_unit()->first_select() ||
        nest_level != 0))
  {
    my_error(ER_CANT_USE_OPTION_HERE, MYF(0), "PROCEDURE");
    DBUG_RETURN(TRUE);
  }

  if ((options & SELECT_HIGH_PRIORITY) && this != main_select)
  {
    my_error(ER_CANT_USE_OPTION_HERE, MYF(0), "HIGH_PRIORITY");
    DBUG_RETURN(TRUE);
  }
  if ((options & OPTION_BUFFER_RESULT) && this != main_select)
  {
    my_error(ER_CANT_USE_OPTION_HERE, MYF(0), "SQL_BUFFER_RESULT");
    DBUG_RETURN(TRUE);
  }
  if ((options & OPTION_FOUND_ROWS) && this != main_select)
  {
    my_error(ER_CANT_USE_OPTION_HERE, MYF(0), "SQL_CALC_FOUND_ROWS");
    DBUG_RETURN(TRUE);
  }
  if (options & OPTION_NO_QUERY_CACHE)
  {
    /*
      Allow this flag only on the first top-level SELECT statement, if
      SQL_CACHE wasn't specified.
    */
    if (this != main_select)
    {
      my_error(ER_CANT_USE_OPTION_HERE, MYF(0), "SQL_NO_CACHE");
      DBUG_RETURN(TRUE);
    }
    if (parent_lex->sql_cache == LEX::SQL_CACHE)
    {
      my_error(ER_WRONG_USAGE, MYF(0), "SQL_CACHE", "SQL_NO_CACHE");
      DBUG_RETURN(TRUE);
    }
    parent_lex->safe_to_cache_query=0;
    parent_lex->sql_cache= LEX::SQL_NO_CACHE;
  }
  if (options & OPTION_TO_QUERY_CACHE)
  {
    /*
      Allow this flag only on the first top-level SELECT statement, if
      SQL_NO_CACHE wasn't specified.
    */
    if (this != main_select)
    {
      my_error(ER_CANT_USE_OPTION_HERE, MYF(0), "SQL_CACHE");
      DBUG_RETURN(TRUE);
    }
    if (parent_lex->sql_cache == LEX::SQL_NO_CACHE)
    {
      my_error(ER_WRONG_USAGE, MYF(0), "SQL_NO_CACHE", "SQL_CACHE");
      DBUG_RETURN(TRUE);
    }
    parent_lex->safe_to_cache_query=1;
    parent_lex->sql_cache= LEX::SQL_CACHE;
  }

  for (SELECT_LEX_UNIT *u= first_inner_unit(); u; u= u->next_unit())
  {
    if (u->check_parameters(main_select))
      DBUG_RETURN(TRUE);
  }
  DBUG_RETURN(FALSE);
}


bool st_select_lex_unit::check_parameters(SELECT_LEX *main_select)
{
  for(SELECT_LEX *sl= first_select(); sl; sl= sl->next_select())
  {
    if (sl->check_parameters(main_select))
      return TRUE;
  }
  return fake_select_lex && fake_select_lex->check_parameters(main_select);
}


bool LEX::check_main_unit_semantics()
{
  if (unit.set_nest_level(0) ||
      unit.check_parameters(first_select_lex()))
    return TRUE;
  if (check_cte_dependencies_and_resolve_references())
    return TRUE;
  return FALSE;
}

int set_statement_var_if_exists(THD *thd, const char *var_name,
                                size_t var_name_length, ulonglong value)
{
  sys_var *sysvar;
  if (unlikely(thd->lex->sql_command == SQLCOM_CREATE_VIEW))
  {
    my_error(ER_VIEW_SELECT_CLAUSE, MYF(0), "[NO]WAIT");
    return 1;
  }
  if (unlikely(thd->lex->sphead))
  {
    my_error(ER_SP_BADSTATEMENT, MYF(0), "[NO]WAIT");
    return 1;
  }
  if ((sysvar= find_sys_var(thd, var_name, var_name_length, true)))
  {
    Item *item= new (thd->mem_root) Item_uint(thd, value);
    set_var *var= new (thd->mem_root) set_var(thd, OPT_SESSION, sysvar,
                                              &null_clex_str, item);

    if (unlikely(!item) || unlikely(!var) ||
        unlikely(thd->lex->stmt_var_list.push_back(var, thd->mem_root)))
    {
      my_error(ER_OUT_OF_RESOURCES, MYF(0));
      return 1;
    }
  }
  return 0;
}


bool LEX::sp_add_cfetch(THD *thd, const LEX_CSTRING *name)
{
  uint offset;
  sp_instr_cfetch *i;

  if (!spcont->find_cursor(name, &offset, false))
  {
    my_error(ER_SP_CURSOR_MISMATCH, MYF(0), name->str);
    return true;
  }
  i= new (thd->mem_root)
    sp_instr_cfetch(sphead->instructions(), spcont, offset,
                    !(thd->variables.sql_mode & MODE_ORACLE));
  if (unlikely(i == NULL) || unlikely(sphead->add_instr(i)))
    return true;
  return false;
}


bool LEX::sp_add_agg_cfetch()
{
  sphead->m_flags|= sp_head::HAS_AGGREGATE_INSTR;
  sp_instr_agg_cfetch *i=
    new (thd->mem_root) sp_instr_agg_cfetch(sphead->instructions(), spcont);
  return i == NULL || sphead->add_instr(i);
}


bool LEX::create_or_alter_view_finalize(THD *thd, Table_ident *table_ident)
{
  sql_command= SQLCOM_CREATE_VIEW;
  /* first table in list is target VIEW name */
  if (!first_select_lex()->add_table_to_list(thd, table_ident, NULL,
                                             TL_OPTION_UPDATING,
                                             TL_IGNORE,
                                             MDL_EXCLUSIVE))
    return true;
  query_tables->open_strategy= TABLE_LIST::OPEN_STUB;
  return false;
}


bool LEX::add_alter_view(THD *thd, uint16 algorithm,
                         enum_view_suid suid,
                         Table_ident *table_ident)
{
  if (unlikely(sphead))
  {
    my_error(ER_SP_BADSTATEMENT, MYF(0), "ALTER VIEW");
    return true;
  }
  if (unlikely(!(create_view= new (thd->mem_root)
                 Create_view_info(VIEW_ALTER, algorithm, suid))))
    return true;
  return create_or_alter_view_finalize(thd, table_ident);
}


bool LEX::add_create_view(THD *thd, DDL_options_st ddl,
                          uint16 algorithm, enum_view_suid suid,
                          Table_ident *table_ident)
{
  if (unlikely(set_create_options_with_check(ddl)))
    return true;
  if (unlikely(!(create_view= new (thd->mem_root)
                 Create_view_info(ddl.or_replace() ?
                                  VIEW_CREATE_OR_REPLACE :
                                  VIEW_CREATE_NEW,
                                  algorithm, suid))))
    return true;
  return create_or_alter_view_finalize(thd, table_ident);
}


bool LEX::call_statement_start(THD *thd, sp_name *name)
{
  Database_qualified_name pkgname(&null_clex_str, &null_clex_str);
  const Sp_handler *sph= &sp_handler_procedure;
  sql_command= SQLCOM_CALL;
  value_list.empty();
  if (unlikely(sph->sp_resolve_package_routine(thd, thd->lex->sphead,
                                               name, &sph, &pkgname)))
    return true;
  if (unlikely(!(m_sql_cmd= new (thd->mem_root) Sql_cmd_call(name, sph))))
    return true;
  sph->add_used_routine(this, thd, name);
  if (pkgname.m_name.length)
    sp_handler_package_body.add_used_routine(this, thd, &pkgname);
  return false;
}


bool LEX::call_statement_start(THD *thd, const Lex_ident_sys_st *name)
{
  sp_name *spname= make_sp_name(thd, name);
  return unlikely(!spname) || call_statement_start(thd, spname);
}


bool LEX::call_statement_start(THD *thd, const Lex_ident_sys_st *name1,
                                         const Lex_ident_sys_st *name2)
{
  sp_name *spname= make_sp_name(thd, name1, name2);
  return unlikely(!spname) || call_statement_start(thd, spname);
}


bool LEX::call_statement_start(THD *thd,
                               const Lex_ident_sys_st *db,
                               const Lex_ident_sys_st *pkg,
                               const Lex_ident_sys_st *proc)
{
  Database_qualified_name q_db_pkg(db, pkg);
  Identifier_chain2 q_pkg_proc(*pkg, *proc);
  sp_name *spname;

  sql_command= SQLCOM_CALL;

  if (check_db_name(reinterpret_cast<LEX_STRING*>
                    (const_cast<LEX_CSTRING*>
                     (static_cast<const LEX_CSTRING*>(db)))))
  {
    my_error(ER_WRONG_DB_NAME, MYF(0), db->str);
    return true;
  }
  if (check_routine_name(pkg) ||
      check_routine_name(proc))
    return true;

  // Concat `pkg` and `name` to `pkg.name`
  LEX_CSTRING pkg_dot_proc;
  if (!(pkg_dot_proc= q_pkg_proc.make_qname(thd->mem_root, false)).str ||
      check_ident_length(&pkg_dot_proc) ||
      !(spname= new (thd->mem_root) sp_name(db, &pkg_dot_proc, true)))
    return true;

  sp_handler_package_function.add_used_routine(thd->lex, thd, spname);
  sp_handler_package_body.add_used_routine(thd->lex, thd, &q_db_pkg);

  return !(m_sql_cmd= new (thd->mem_root) Sql_cmd_call(spname,
                                              &sp_handler_package_procedure));
}


sp_package *LEX::get_sp_package() const
{
  return sphead ? sphead->get_package() : NULL;
}


sp_package *LEX::create_package_start(THD *thd,
                                      enum_sql_command command,
                                      const Sp_handler *sph,
                                      const sp_name *name_arg,
                                      DDL_options_st options)
{
  sp_package *pkg;

  if (unlikely(sphead))
  {
    my_error(ER_SP_NO_RECURSIVE_CREATE, MYF(0), sph->type_str());
    return NULL;
  }
  if (unlikely(set_command_with_check(command, options)))
    return NULL;
  if (sph->type() == SP_TYPE_PACKAGE_BODY)
  {
    /*
      If we start parsing a "CREATE PACKAGE BODY", we need to load
      the corresponding "CREATE PACKAGE", for the following reasons:
      1. "CREATE PACKAGE BODY" is allowed only if "CREATE PACKAGE"
         was done earlier for the same package name.
         So if "CREATE PACKAGE" does not exist, we throw an error here.
      2. When parsing "CREATE PACKAGE BODY", we need to know all package
         public and private routine names, to translate procedure and
         function calls correctly.
         For example, this statement inside a package routine:
           CALL p;
         can be translated to:
           CALL db.pkg.p; -- p is a known (public or private) package routine
           CALL db.p;     -- p is not a known package routine
    */
    sp_head *spec;
    int ret= sp_handler_package_spec.
               sp_cache_routine_reentrant(thd, name_arg, &spec);
    if (unlikely(!spec))
    {
      if (!ret)
        my_error(ER_SP_DOES_NOT_EXIST, MYF(0),
                 "PACKAGE", ErrConvDQName(name_arg).ptr());
      return 0;
    }
  }
  if (unlikely(!(pkg= sp_package::create(this, name_arg, sph))))
    return NULL;
  pkg->reset_thd_mem_root(thd);
  pkg->init(this);
  if (!(pkg->m_qname= pkg->make_qname(pkg->get_main_mem_root(), true)).str)
    return NULL;
  sphead= pkg;
  return pkg;
}


bool LEX::create_package_finalize(THD *thd,
                                  const sp_name *name,
                                  const sp_name *name2,
                                  const char *cpp_body_end)
{
  if (name2 &&
      (name2->m_explicit_name != name->m_explicit_name ||
       strcmp(name2->m_db.str, name->m_db.str) ||
       !Sp_handler::eq_routine_name(name2->m_name, name->m_name)))
  {
    bool exp= name2->m_explicit_name || name->m_explicit_name;
    my_error(ER_END_IDENTIFIER_DOES_NOT_MATCH, MYF(0),
             exp ? ErrConvDQName(name2).ptr() : name2->m_name.str,
             exp ? ErrConvDQName(name).ptr() : name->m_name.str);
    return true;
  }

  sphead->set_stmt_end(thd, cpp_body_end);
  sphead->restore_thd_mem_root(thd);
  sp_package *pkg= sphead->get_package();
  DBUG_ASSERT(pkg);
  return sphead->check_group_aggregate_instructions_forbid() ||
         pkg->validate_after_parser(thd);
}


bool LEX::add_grant_command(THD *thd, const List<LEX_COLUMN> &columns)
{
  if (columns.elements)
  {
    thd->parse_error();
    return true;
  }
  return false;
}


Item *LEX::make_item_func_sysdate(THD *thd, uint fsp)
{
  /*
    Unlike other time-related functions, SYSDATE() is
    replication-unsafe because it is not affected by the
    TIMESTAMP variable.  It is unsafe even if
    sysdate_is_now=1, because the slave may have
    sysdate_is_now=0.
  */
  set_stmt_unsafe(LEX::BINLOG_STMT_UNSAFE_SYSTEM_FUNCTION);
  Item *item= global_system_variables.sysdate_is_now == 0 ?
              (Item *) new (thd->mem_root) Item_func_sysdate_local(thd, fsp) :
              (Item *) new (thd->mem_root) Item_func_now_local(thd, fsp);
  if (unlikely(item == NULL))
    return NULL;
  safe_to_cache_query=0;
  return item;
}


const Schema *
LEX::find_func_schema_by_name_or_error(const Lex_ident_sys &schema,
                                       const Lex_ident_sys &func)
{
  Schema *res= Schema::find_by_name(schema);
  if (res)
    return res;
  Database_qualified_name qname(schema, func);
  my_error(ER_FUNCTION_NOT_DEFINED, MYF(0), ErrConvDQName(&qname).ptr());
  return NULL;
}


Item *LEX::make_item_func_substr(THD *thd,
                                 const Lex_ident_cli_st &schema_name_cli,
                                 const Lex_ident_cli_st &func_name_cli,
                                 const Lex_substring_spec_st &spec)
{
  Lex_ident_sys schema_name(thd, &schema_name_cli);
  Lex_ident_sys func_name(thd, &func_name_cli);
  if (schema_name.is_null() || func_name.is_null())
    return NULL; // EOM
  const Schema *schema= find_func_schema_by_name_or_error(schema_name,
                                                          func_name);
  return schema ? schema->make_item_func_substr(thd, spec) : NULL;
}


Item *LEX::make_item_func_substr(THD *thd,
                                 const Lex_ident_cli_st &schema_name_cli,
                                 const Lex_ident_cli_st &func_name_cli,
                                 List<Item> *item_list)
{
  Lex_ident_sys schema_name(thd, &schema_name_cli);
  Lex_ident_sys func_name(thd, &func_name_cli);
  if (schema_name.is_null() || func_name.is_null())
    return NULL; // EOM
  Schema *schema;
  if (item_list &&
      (item_list->elements == 2 || item_list->elements == 3) &&
      (schema= Schema::find_by_name(schema_name)))
  {
    Item_args args(thd, *item_list);
    Lex_substring_spec_st spec=
      Lex_substring_spec_st::init(args.arguments()[0],
                                  args.arguments()[1],
                                  item_list->elements == 3 ?
                                  args.arguments()[2] : NULL);
    return schema->make_item_func_substr(thd, spec);
  }
  return make_item_func_call_generic(thd, schema_name, func_name, item_list);
}


Item *LEX::make_item_func_replace(THD *thd,
                                  const Lex_ident_cli_st &schema_name_cli,
                                  const Lex_ident_cli_st &func_name_cli,
                                  Item *org,
                                  Item *find,
                                  Item *replace)
{
  Lex_ident_sys schema_name(thd, &schema_name_cli);
  Lex_ident_sys func_name(thd, &func_name_cli);
  if (schema_name.is_null() || func_name.is_null())
    return NULL; // EOM
  const Schema *schema= find_func_schema_by_name_or_error(schema_name,
                                                          func_name);
  return schema ? schema->make_item_func_replace(thd, org, find, replace) :
                  NULL;
}


Item *LEX::make_item_func_replace(THD *thd,
                                  const Lex_ident_cli_st &schema_name_cli,
                                  const Lex_ident_cli_st &func_name_cli,
                                  List<Item> *item_list)
{
  Lex_ident_sys schema_name(thd, &schema_name_cli);
  Lex_ident_sys func_name(thd, &func_name_cli);
  if (schema_name.is_null() || func_name.is_null())
    return NULL; // EOM
  const Schema *schema;
  if (item_list && item_list->elements == 3 &&
      (schema= Schema::find_by_name(schema_name)))
  {
    Item_args args(thd, *item_list);
    return schema->make_item_func_replace(thd, args.arguments()[0],
                                               args.arguments()[1],
                                               args.arguments()[2]);
  }
  return make_item_func_call_generic(thd, schema_name, func_name, item_list);
}


Item *LEX::make_item_func_trim(THD *thd,
                               const Lex_ident_cli_st &schema_name_cli,
                               const Lex_ident_cli_st &func_name_cli,
                               const Lex_trim_st &spec)
{
  Lex_ident_sys schema_name(thd, &schema_name_cli);
  Lex_ident_sys func_name(thd, &func_name_cli);
  if (schema_name.is_null() || func_name.is_null())
    return NULL; // EOM
  const Schema *schema= find_func_schema_by_name_or_error(schema_name,
                                                          func_name);
  return schema ? schema->make_item_func_trim(thd, spec) : NULL;
}


Item *LEX::make_item_func_trim(THD *thd,
                               const Lex_ident_cli_st &schema_name_cli,
                               const Lex_ident_cli_st &func_name_cli,
                               List<Item> *item_list)
{
  Lex_ident_sys schema_name(thd, &schema_name_cli);
  Lex_ident_sys func_name(thd, &func_name_cli);
  if (schema_name.is_null() || func_name.is_null())
    return NULL; // EOM
  const Schema *schema;
  if (item_list && item_list->elements == 1 &&
      (schema= Schema::find_by_name(schema_name)))
  {
    Item_args args(thd, *item_list);
    Lex_trim spec(TRIM_BOTH, args.arguments()[0]);
    return schema->make_item_func_trim(thd, spec);
  }
  return make_item_func_call_generic(thd, schema_name, func_name, item_list);
}


bool SELECT_LEX::vers_push_field(THD *thd, TABLE_LIST *table,
                                 const LEX_CSTRING field_name)
{
  DBUG_ASSERT(field_name.str);
  Item_field *fld= new (thd->mem_root) Item_field(thd, &context,
                                                  table->db,
                                                  table->alias,
                                                  field_name);
  if (unlikely(!fld) || unlikely(item_list.push_back(fld)))
    return true;

  if (thd->lex->view_list.elements)
  {
    LEX_CSTRING *l;
    if (unlikely(!(l= thd->make_clex_string(field_name.str,
                                            field_name.length))) ||
        unlikely(thd->lex->view_list.push_back(l)))
      return true;
  }

  return false;
}


Item *Lex_trim_st::make_item_func_trim_std(THD *thd) const
{
  if (m_remove)
  {
    switch (m_spec) {
    case TRIM_BOTH:
      return new (thd->mem_root) Item_func_trim(thd, m_source, m_remove);
    case TRIM_LEADING:
      return new (thd->mem_root) Item_func_ltrim(thd, m_source, m_remove);
    case TRIM_TRAILING:
     return new (thd->mem_root) Item_func_rtrim(thd, m_source, m_remove);
    }
  }

  switch (m_spec) {
  case TRIM_BOTH:
    return new (thd->mem_root) Item_func_trim(thd, m_source);
  case TRIM_LEADING:
    return new (thd->mem_root) Item_func_ltrim(thd, m_source);
  case TRIM_TRAILING:
   return new (thd->mem_root) Item_func_rtrim(thd, m_source);
  }
  DBUG_ASSERT(0);
  return NULL;
}


Item *Lex_trim_st::make_item_func_trim_oracle(THD *thd) const
{
  if (m_remove)
  {
    switch (m_spec) {
    case TRIM_BOTH:
      return new (thd->mem_root) Item_func_trim_oracle(thd, m_source, m_remove);
    case TRIM_LEADING:
      return new (thd->mem_root) Item_func_ltrim_oracle(thd, m_source, m_remove);
    case TRIM_TRAILING:
     return new (thd->mem_root) Item_func_rtrim_oracle(thd, m_source, m_remove);
    }
  }

  switch (m_spec) {
  case TRIM_BOTH:
    return new (thd->mem_root) Item_func_trim_oracle(thd, m_source);
  case TRIM_LEADING:
    return new (thd->mem_root) Item_func_ltrim_oracle(thd, m_source);
  case TRIM_TRAILING:
   return new (thd->mem_root) Item_func_rtrim_oracle(thd, m_source);
  }
  DBUG_ASSERT(0);
  return NULL;
}


Item *LEX::make_item_func_call_generic(THD *thd,
                                       const Lex_ident_cli_st *cdb,
                                       const Lex_ident_cli_st *cname,
                                       List<Item> *args)
{
  Lex_ident_sys db(thd, cdb), name(thd, cname);
  if (db.is_null() || name.is_null())
    return NULL; // EOM
  /*
    The following in practice calls:
    <code>Create_sp_func::create()</code>
    and builds a stored function.

    However, it's important to maintain the interface between the
    parser and the implementation in item_create.cc clean,
    since this will change with WL#2128 (SQL PATH):
    - INFORMATION_SCHEMA.version() is the SQL 99 syntax for the native
    function version(),
    - MySQL.version() is the SQL 2003 syntax for the native function
    version() (a vendor can specify any schema).
  */

  if (!name.str || check_db_name((LEX_STRING*) static_cast<LEX_CSTRING*>(&db)))
  {
    my_error(ER_WRONG_DB_NAME, MYF(0), db.str);
    return NULL;
  }
  if (check_routine_name(&name))
    return NULL;

  return make_item_func_call_generic(thd, db, name, args);
}


Item *LEX::make_item_func_call_generic(THD *thd,
                                       const Lex_ident_sys &db,
                                       const Lex_ident_sys &name,
                                       List<Item> *args)
{
  const Schema *schema= Schema::find_by_name(db);
  if (schema)
    return schema->make_item_func_call_native(thd, name, args);

  Create_qfunc *builder= find_qualified_function_builder(thd);
  DBUG_ASSERT(builder);
  return builder->create_with_db(thd, &db, &name, true, args);
}


/*
  Create a 3-step qualified function call.
  Currently it's possible for package routines only, e.g.:
     SELECT db.pkg.func();
*/
Item *LEX::make_item_func_call_generic(THD *thd,
                                       Lex_ident_cli_st *cdb,
                                       Lex_ident_cli_st *cpkg,
                                       Lex_ident_cli_st *cfunc,
                                       List<Item> *args)
{
  static Lex_cstring dot(".", 1);
  Lex_ident_sys db(thd, cdb), pkg(thd, cpkg), func(thd, cfunc);
  Database_qualified_name q_db_pkg(db, pkg);
  Identifier_chain2 q_pkg_func(pkg, func);
  sp_name *qname;

  if (db.is_null() || pkg.is_null() || func.is_null())
    return NULL; // EOM

  if (check_db_name((LEX_STRING*) static_cast<LEX_CSTRING*>(&db)))
  {
    my_error(ER_WRONG_DB_NAME, MYF(0), db.str);
    return NULL;
  }
  if (check_routine_name(&pkg) ||
      check_routine_name(&func))
    return NULL;

  // Concat `pkg` and `name` to `pkg.name`
  LEX_CSTRING pkg_dot_func;
  if (!(pkg_dot_func= q_pkg_func.make_qname(thd->mem_root, false)).str ||
      check_ident_length(&pkg_dot_func) ||
      !(qname= new (thd->mem_root) sp_name(&db, &pkg_dot_func, true)))
    return NULL;

  sp_handler_package_function.add_used_routine(thd->lex, thd, qname);
  sp_handler_package_body.add_used_routine(thd->lex, thd, &q_db_pkg);

  thd->lex->safe_to_cache_query= 0;

  if (args && args->elements > 0)
    return new (thd->mem_root) Item_func_sp(thd, thd->lex->current_context(),
                                            qname, &sp_handler_package_function,
                                            *args);
  return new (thd->mem_root) Item_func_sp(thd, thd->lex->current_context(),
                                          qname, &sp_handler_package_function);
}


Item *LEX::make_item_func_call_native_or_parse_error(THD *thd,
                                                     Lex_ident_cli_st &name,
                                                     List<Item> *args)
{
  Create_func *builder= native_functions_hash.find(thd, name);
  DBUG_EXECUTE_IF("make_item_func_call_native_simulate_not_found",
                  builder= NULL;);
  if (builder)
    return builder->create_func(thd, &name, args);
  thd->parse_error(ER_SYNTAX_ERROR, name.end());
  return NULL;
}


Item *LEX::create_item_qualified_asterisk(THD *thd,
                                          const Lex_ident_sys_st *name)
{
  Item *item;
  if (!(item= new (thd->mem_root) Item_field(thd, current_context(),
                                             null_clex_str, *name,
                                             star_clex_str)))
    return NULL;
  current_select->parsing_place == IN_RETURNING ?
              thd->lex->returning()->with_wild++ : current_select->with_wild++;
  return item;
}


Item *LEX::create_item_qualified_asterisk(THD *thd,
                                          const Lex_ident_sys_st *a,
                                          const Lex_ident_sys_st *b)
{
  Item *item;
  Lex_ident_sys_st schema= thd->client_capabilities & CLIENT_NO_SCHEMA ?
                           Lex_ident_sys() : *a;
  if (!(item= new (thd->mem_root) Item_field(thd, current_context(),
                                             schema, *b, star_clex_str)))
   return NULL;
  current_select->parsing_place == IN_RETURNING ?
            thd->lex->returning()->with_wild++ : current_select->with_wild++;
  return item;
}


bool Lex_ident_sys_st::copy_ident_cli(THD *thd, const Lex_ident_cli_st *str)
{
  return thd->to_ident_sys_alloc(this, str);
}

bool Lex_ident_sys_st::copy_keyword(THD *thd, const Lex_ident_cli_st *str)
{
  return thd->make_lex_string(static_cast<LEX_CSTRING*>(this),
                              str->str, str->length) == NULL;
}

bool Lex_ident_sys_st::copy_or_convert(THD *thd,
                                       const Lex_ident_cli_st *src,
                                       CHARSET_INFO *cs)
{
  if (!src->is_8bit())
    return copy_keyword(thd, src); // 7bit string makes a wellformed identifier
  return convert(thd, src, cs);
}


bool Lex_ident_sys_st::copy_sys(THD *thd, const LEX_CSTRING *src)
{
  if (thd->check_string_for_wellformedness(src->str, src->length,
                                           system_charset_info))
    return true;
  return thd->make_lex_string(this, src->str, src->length) == NULL;
}


bool Lex_ident_sys_st::convert(THD *thd,
                               const LEX_CSTRING *src, CHARSET_INFO *cs)
{
  LEX_STRING tmp;
  if (thd->convert_with_error(system_charset_info, &tmp, cs,
                              src->str, src->length))
    return true;
  str=    tmp.str;
  length= tmp.length;
  return false;
}


bool Lex_ident_sys_st::to_size_number(ulonglong *to) const
{
  ulonglong number;
  uint text_shift_number= 0;
  longlong prefix_number;
  const char *start_ptr= str;
  size_t str_len= length;
  const char *end_ptr= start_ptr + str_len;
  int error;
  prefix_number= my_strtoll10(start_ptr, (char**) &end_ptr, &error);
  if (likely((start_ptr + str_len - 1) == end_ptr))
  {
    switch (end_ptr[0])
    {
      case 'g':
      case 'G': text_shift_number+=30; break;
      case 'm':
      case 'M': text_shift_number+=20; break;
      case 'k':
      case 'K': text_shift_number+=10; break;
      default:
        my_error(ER_WRONG_SIZE_NUMBER, MYF(0));
        return true;
    }
    if (unlikely(prefix_number >> 31))
    {
      my_error(ER_SIZE_OVERFLOW_ERROR, MYF(0));
      return true;
    }
    number= prefix_number << text_shift_number;
  }
  else
  {
    my_error(ER_WRONG_SIZE_NUMBER, MYF(0));
    return true;
  }
  *to= number;
  return false;
}


#ifdef WITH_PARTITION_STORAGE_ENGINE
bool LEX::part_values_current(THD *thd)
{
  partition_element *elem= part_info->curr_part_elem;
  if (!is_partition_management())
  {
    if (unlikely(part_info->part_type != VERSIONING_PARTITION))
    {
      part_type_error(thd, NULL, "SYSTEM_TIME", part_info);
      return true;
    }
  }
  else
  {
    DBUG_ASSERT(create_last_non_select_table);
    DBUG_ASSERT(create_last_non_select_table->table_name.str);
    // FIXME: other ALTER commands?
    my_error(ER_VERS_WRONG_PARTS, MYF(0),
             create_last_non_select_table->table_name.str);
    return true;
  }
  elem->type= partition_element::CURRENT;
  DBUG_ASSERT(part_info->vers_info);
  part_info->vers_info->now_part= elem;
  return false;
}


bool LEX::part_values_history(THD *thd)
{
  partition_element *elem= part_info->curr_part_elem;
  if (!is_partition_management())
  {
    if (unlikely(part_info->part_type != VERSIONING_PARTITION))
    {
      part_type_error(thd, NULL, "SYSTEM_TIME", part_info);
      return true;
    }
  }
  else
  {
    if (unlikely(part_info->vers_init_info(thd)))
    {
      my_error(ER_OUT_OF_RESOURCES, MYF(0));
      return true;
    }
    elem->id= UINT_MAX32;
  }
  DBUG_ASSERT(part_info->vers_info);
  if (unlikely(part_info->vers_info->now_part))
  {
    DBUG_ASSERT(create_last_non_select_table);
    DBUG_ASSERT(create_last_non_select_table->table_name.str);
    my_error(ER_VERS_WRONG_PARTS, MYF(0),
             create_last_non_select_table->table_name.str);
    return true;
  }
  elem->type= partition_element::HISTORY;
  return false;
}
#endif /* WITH_PARTITION_STORAGE_ENGINE */


bool LEX::last_field_generated_always_as_row_start_or_end(Lex_ident *p,
                                                          const char *type,
                                                          uint flag)
{
  if (unlikely(p->str))
  {
    my_error(ER_VERS_DUPLICATE_ROW_START_END, MYF(0), type,
             last_field->field_name.str);
    return true;
  }
  last_field->flags|= (flag | NO_DEFAULT_VALUE_FLAG | NOT_NULL_FLAG);
  DBUG_ASSERT(p);
  *p= last_field->field_name;
  return false;
}



bool LEX::last_field_generated_always_as_row_start()
{
  Vers_parse_info &info= vers_get_info();
  Lex_ident *p= &info.as_row.start;
  return last_field_generated_always_as_row_start_or_end(p, "START",
                                                         VERS_ROW_START);
}


bool LEX::last_field_generated_always_as_row_end()
{
  Vers_parse_info &info= vers_get_info();
  Lex_ident *p= &info.as_row.end;
  return last_field_generated_always_as_row_start_or_end(p, "END",
                                                         VERS_ROW_END);
}

void st_select_lex_unit::reset_distinct()
{
  union_distinct= NULL;
  for(SELECT_LEX *sl= first_select()->next_select();
      sl;
      sl= sl->next_select())
  {
    if (sl->distinct)
    {
      union_distinct= sl;
    }
  }
}


void LEX::save_values_list_state()
{
  current_select->save_many_values= many_values;
  current_select->save_insert_list= insert_list;
}


void LEX::restore_values_list_state()
{
  many_values= current_select->save_many_values;
  insert_list= current_select->save_insert_list;
}


void st_select_lex_unit::fix_distinct()
{
  if (union_distinct && this != union_distinct->master_unit())
    reset_distinct();
}


void st_select_lex_unit::register_select_chain(SELECT_LEX *first_sel)
{
  DBUG_ASSERT(first_sel != 0);
  slave= first_sel;
  first_sel->prev= &slave;
  for(SELECT_LEX *sel=first_sel; sel; sel= sel->next_select())
  {
    sel->master= (st_select_lex_node *)this;
    uncacheable|= sel->uncacheable;
  }
}


void st_select_lex::register_unit(SELECT_LEX_UNIT *unit,
                                  Name_resolution_context *outer_context)
{
  if ((unit->next= slave))
    slave->prev= &unit->next;
  unit->prev= &slave;
  slave= unit;
  unit->master= this;
  uncacheable|= unit->uncacheable;

  for(SELECT_LEX *sel= unit->first_select();sel; sel= sel->next_select())
  {
    sel->context.outer_context= outer_context;
  }
}


void st_select_lex::add_statistics(SELECT_LEX_UNIT *unit)
{
  for (;
       unit;
       unit= unit->next_unit())
    for(SELECT_LEX *child= unit->first_select();
        child;
        child= child->next_select())
    {
      /*
        A subselect can add fields to an outer select.
        Reserve space for them.
      */
      select_n_where_fields+= child->select_n_where_fields;
      /*
        Aggregate functions in having clause may add fields
        to an outer select. Count them also.
      */
      select_n_having_items+= child->select_n_having_items;
    }
}


bool LEX::main_select_push(bool service)
{
  DBUG_ENTER("LEX::main_select_push");
  DBUG_PRINT("info", ("service: %u", service));
  current_select_number= ++thd->lex->stmt_lex->current_select_number;
  builtin_select.select_number= current_select_number;
  builtin_select.is_service_select= service;
  if (push_select(&builtin_select))
    DBUG_RETURN(TRUE);
  DBUG_RETURN(FALSE);
}

void Lex_select_lock::set_to(SELECT_LEX *sel)
{
  if (defined_lock)
  {
    if (sel->master_unit() &&
        sel == sel->master_unit()->fake_select_lex)
      sel->master_unit()->set_lock_to_the_last_select(*this);
    else
    {
      thr_lock_type lock_type;
      sel->parent_lex->safe_to_cache_query= 0;
      if (unlikely(skip_locked))
      {
        lock_type= update_lock ? TL_WRITE_SKIP_LOCKED : TL_READ_SKIP_LOCKED;
      }
      else
      {
        lock_type= update_lock ? TL_WRITE : TL_READ_WITH_SHARED_LOCKS;
      }
      sel->lock_type= lock_type;
      sel->select_lock= (update_lock ? st_select_lex::select_lock_type::FOR_UPDATE :
                         st_select_lex::select_lock_type::IN_SHARE_MODE);
      sel->set_lock_for_tables(lock_type, false, skip_locked);
    }
  }
  else
  {
    /*
      select_lock can be FOR_UPDATE in case of
      (SELECT x FROM t WINDOW w1 AS () FOR UPDATE) LIMIT 1
    */
    sel->select_lock= st_select_lex::select_lock_type::NONE;
  }
}

bool Lex_order_limit_lock::set_to(SELECT_LEX *sel)
{
  /*TODO: lock */
  //if (lock.defined_lock && sel == sel->master_unit()->fake_select_lex)
  //  return TRUE;
  if (lock.defined_timeout)
  {
    THD *thd= sel->parent_lex->thd;
     if (set_statement_var_if_exists(thd,
                                     C_STRING_WITH_LEN("lock_wait_timeout"),
                                     lock.timeout) ||
         set_statement_var_if_exists(thd,
                                     C_STRING_WITH_LEN("innodb_lock_wait_timeout"),
                                     lock.timeout))
       return TRUE;
  }
  lock.set_to(sel);
  sel->limit_params= limit;
  if (order_list)
  {
    if (sel->get_linkage() != GLOBAL_OPTIONS_TYPE &&
        sel->olap != UNSPECIFIED_OLAP_TYPE &&
        (sel->get_linkage() != UNION_TYPE || sel->braces))
    {
      my_error(ER_WRONG_USAGE, MYF(0),
          "CUBE/ROLLUP", "ORDER BY");
      return TRUE;
    }
    for (ORDER *order= order_list->first; order; order= order->next)
      (*order->item)->walk(&Item::change_context_processor, FALSE,
                           &sel->context);
    sel->order_list= *(order_list);
  }
  if (limit.select_limit)
    limit.select_limit->walk(&Item::change_context_processor, FALSE,
                             &sel->context);
  if (limit.offset_limit)
    limit.offset_limit->walk(&Item::change_context_processor, FALSE,
                             &sel->context);
  sel->is_set_query_expr_tail= true;
  return FALSE;
}


static void change_item_list_context(List<Item> *list,
                                     Name_resolution_context *context)
{
  List_iterator_fast<Item> it (*list);
  Item *item;
  while((item= it++))
  {
    item->walk(&Item::change_context_processor, FALSE, (void *)context);
  }
}


bool LEX::insert_select_hack(SELECT_LEX *sel)
{
  DBUG_ENTER("LEX::insert_select_hack");

  DBUG_ASSERT(first_select_lex() == &builtin_select);
  DBUG_ASSERT(sel != NULL);

  DBUG_ASSERT(builtin_select.first_inner_unit() == NULL);

  if (builtin_select.link_prev)
  {
    if ((*builtin_select.link_prev= builtin_select.link_next))
      ((st_select_lex *)builtin_select.link_next)->link_prev=
        builtin_select.link_prev;
    builtin_select.link_prev= NULL; // indicator of removal
  }

  if (set_main_unit(sel->master_unit()))
    return true;

  DBUG_ASSERT(builtin_select.table_list.elements == 1);
  TABLE_LIST *insert_table= builtin_select.table_list.first;

  if (!(insert_table->next_local= sel->table_list.first))
  {
    sel->table_list.next= &insert_table->next_local;
  }
  sel->table_list.first= insert_table;
  sel->table_list.elements++;
  insert_table->select_lex= sel;

  sel->context.first_name_resolution_table= insert_table;
  builtin_select.context= sel->context;
  change_item_list_context(&field_list, &sel->context);

  if (sel->tvc && !sel->next_select() &&
      (sql_command == SQLCOM_INSERT_SELECT ||
       sql_command == SQLCOM_REPLACE_SELECT))
  {
    DBUG_PRINT("info", ("'Usual' INSERT detected"));
    many_values= sel->tvc->lists_of_values;
    sel->options= sel->tvc->select_options;
    sel->tvc= NULL;
    if (sql_command == SQLCOM_INSERT_SELECT)
      sql_command= SQLCOM_INSERT;
    else
      sql_command= SQLCOM_REPLACE;
  }


  for (SELECT_LEX *sel= all_selects_list;
       sel;
       sel= sel->next_select_in_list())
  {
    if (sel->select_number != 1)
      sel->select_number--;
  };

  DBUG_RETURN(FALSE);
}


/**
  Create an Item_singlerow_subselect for a query expression.
*/

Item *LEX::create_item_query_expression(THD *thd,
                                        st_select_lex_unit *unit)
{
  if (clause_that_disallows_subselect)
  {
    my_error(ER_SUBQUERIES_NOT_SUPPORTED, MYF(0),
             clause_that_disallows_subselect);
    return NULL;
  }

  // Add the subtree of subquery to the current SELECT_LEX
  SELECT_LEX *curr_sel= select_stack_head();
  DBUG_ASSERT(current_select == curr_sel ||
              (curr_sel == NULL && current_select == &builtin_select));
  if (!curr_sel)
  {
    curr_sel= &builtin_select;
    curr_sel->register_unit(unit, &curr_sel->context);
    curr_sel->add_statistics(unit);
  }

  return new (thd->mem_root)
    Item_singlerow_subselect(thd, unit->first_select());
}


SELECT_LEX_UNIT *LEX::parsed_select_expr_start(SELECT_LEX *s1, SELECT_LEX *s2,
                                               enum sub_select_type unit_type,
                                               bool distinct)
{
  SELECT_LEX_UNIT *res;
  SELECT_LEX *sel1;
  SELECT_LEX *sel2;
  if (!s1->next_select())
    sel1= s1;
  else
  {
    sel1= wrap_unit_into_derived(s1->master_unit());
    if (!sel1)
      return NULL;
  }
  if (!s2->next_select())
    sel2= s2;
  else
  {
    sel2= wrap_unit_into_derived(s2->master_unit());
    if (!sel2)
      return NULL;
  }
  sel1->link_neighbour(sel2);
  sel2->set_linkage_and_distinct(unit_type, distinct);
  sel2->first_nested= sel1->first_nested= sel1;
  res= create_unit(sel1);
  if (res == NULL)
    return NULL;
  res->pre_last_parse= sel1;
  res->distinct= distinct;
  push_select(res->fake_select_lex);
  return res;
}


SELECT_LEX_UNIT *LEX::parsed_select_expr_cont(SELECT_LEX_UNIT *unit,
                                              SELECT_LEX *s2,
                                              enum sub_select_type unit_type,
                                              bool distinct, bool oracle)
{
  DBUG_ASSERT(!s2->next_select());
  SELECT_LEX *sel1= s2;
  SELECT_LEX *last= unit->pre_last_parse->next_select();

  int cmp= oracle? 0 : cmp_unit_op(unit_type, last->get_linkage());
  if (cmp == 0)
  {
    sel1->first_nested= last->first_nested;
  }
  else if (cmp > 0)
  {
    last->first_nested= unit->pre_last_parse;
    sel1->first_nested= last;
  }
  else /* cmp < 0 */
  {
    SELECT_LEX *first_in_nest= last->first_nested;
    if (first_in_nest->first_nested != first_in_nest)
    {
      /* There is a priority jump starting from first_in_nest */
      if ((last= create_priority_nest(first_in_nest)) == NULL)
        return NULL;
      unit->fix_distinct();
    }
    sel1->first_nested= last->first_nested;
  }
  last->link_neighbour(sel1);
  sel1->set_master_unit(unit);
  sel1->set_linkage_and_distinct(unit_type, distinct);
  unit->pre_last_parse= last;
  return unit;
}


/**
  Add primary expression as the next term in a given query expression body
  producing a new query expression body
*/

SELECT_LEX_UNIT *
LEX::add_primary_to_query_expression_body(SELECT_LEX_UNIT *unit,
                                          SELECT_LEX *sel,
                                          enum sub_select_type unit_type,
                                          bool distinct,
                                          bool oracle)
{
  SELECT_LEX *sel2= sel;
  if (sel->master_unit() && sel->master_unit()->first_select()->next_select())
  {
    sel2= wrap_unit_into_derived(sel->master_unit());
    if (!sel2)
      return NULL;
  }
  SELECT_LEX *sel1= unit->first_select();
  if (!sel1->next_select())
    unit= parsed_select_expr_start(sel1, sel2, unit_type, distinct);
  else
    unit= parsed_select_expr_cont(unit, sel2, unit_type, distinct, oracle);
  return unit;
}


SELECT_LEX_UNIT *
LEX::add_primary_to_query_expression_body(SELECT_LEX_UNIT *unit,
                                          SELECT_LEX *sel,
                                          enum sub_select_type unit_type,
                                          bool distinct)
{
  return
    add_primary_to_query_expression_body(unit, sel, unit_type, distinct,
                                         thd->variables.sql_mode & MODE_ORACLE);
}

/**
  Add query primary to a parenthesized query primary
  pruducing a new query expression body
*/

SELECT_LEX_UNIT *
LEX::add_primary_to_query_expression_body_ext_parens(
                                                 SELECT_LEX_UNIT *unit,
                                                 SELECT_LEX *sel,
                                                 enum sub_select_type unit_type,
                                                 bool distinct)
{
  SELECT_LEX *sel1= unit->first_select();
  if (unit->first_select()->next_select())
  {
    sel1= wrap_unit_into_derived(unit);
    if (!sel1)
      return NULL;
    if (!create_unit(sel1))
      return NULL;
  }
  SELECT_LEX *sel2= sel;
  if (sel->master_unit() && sel->master_unit()->first_select()->next_select())
  {
    sel2= wrap_unit_into_derived(sel->master_unit());
    if (!sel2)
      return NULL;
  }
  unit= parsed_select_expr_start(sel1, sel2, unit_type, distinct);
  return unit;
}


/**
  Process multi-operand query expression body
*/

bool LEX::parsed_multi_operand_query_expression_body(SELECT_LEX_UNIT *unit)
{
  SELECT_LEX *first_in_nest=
    unit->pre_last_parse->next_select()->first_nested;
  if (first_in_nest->first_nested != first_in_nest)
  {
    /* There is a priority jump starting from first_in_nest */
    if (create_priority_nest(first_in_nest) == NULL)
      return true;
    unit->fix_distinct();
  }
  return false;
}


/**
  Add non-empty tail to a query expression body
*/

SELECT_LEX_UNIT *LEX::add_tail_to_query_expression_body(SELECT_LEX_UNIT *unit,
                                                        Lex_order_limit_lock *l)
{
  DBUG_ASSERT(l != NULL);
  pop_select();
  SELECT_LEX *sel= unit->first_select()->next_select() ? unit->fake_select_lex :
                                                         unit->first_select();
  l->set_to(sel);
  return unit;
}


/**
  Add non-empty tail to a parenthesized query primary
*/

SELECT_LEX_UNIT *
LEX::add_tail_to_query_expression_body_ext_parens(SELECT_LEX_UNIT *unit,
                                                  Lex_order_limit_lock *l)
{
  SELECT_LEX *sel= unit->first_select()->next_select() ? unit->fake_select_lex :
                                                         unit->first_select();

  DBUG_ASSERT(l != NULL);

  pop_select();
  if (sel->is_set_query_expr_tail)
  {
    if (!l->order_list && !sel->limit_params.explicit_limit)
      l->order_list= &sel->order_list;
    else
    {
      if (!unit)
        return NULL;
      sel= wrap_unit_into_derived(unit);
      if (!sel)
        return NULL;
     if (!create_unit(sel))
      return NULL;
   }
  }
  l->set_to(sel);
  return sel->master_unit();
}


/**
  Process subselect parsing
*/

SELECT_LEX *LEX::parsed_subselect(SELECT_LEX_UNIT *unit)
{
  if (clause_that_disallows_subselect)
  {
    my_error(ER_SUBQUERIES_NOT_SUPPORTED, MYF(0),
             clause_that_disallows_subselect);
    return NULL;
  }

  // Add the subtree of subquery to the current SELECT_LEX
  SELECT_LEX *curr_sel= select_stack_head();
  DBUG_ASSERT(current_select == curr_sel ||
              (curr_sel == NULL && current_select == &builtin_select));
  if (curr_sel)
  {
    curr_sel->register_unit(unit, context_stack.head());
    curr_sel->add_statistics(unit);
  }

  return unit->first_select();
}


/**
  Process INSERT-like select
*/

bool LEX::parsed_insert_select(SELECT_LEX *first_select)
{
  if (sql_command == SQLCOM_INSERT ||
      sql_command == SQLCOM_REPLACE)
  {
    if (sql_command == SQLCOM_INSERT)
      sql_command= SQLCOM_INSERT_SELECT;
    else
      sql_command= SQLCOM_REPLACE_SELECT;
  }
  insert_select_hack(first_select);
  if (check_main_unit_semantics())
    return true;

  // fix "main" select
  SELECT_LEX *blt __attribute__((unused))= pop_select();
  DBUG_ASSERT(blt == &builtin_select);
  push_select(first_select);
  return false;
}


bool LEX::parsed_TVC_start()
{
  SELECT_LEX *sel;
  save_values_list_state();
  many_values.empty();
  insert_list= 0;
  if (!(sel= alloc_select(TRUE)) || push_select(sel))
    return true;
  sel->braces= FALSE; // just initialisation
  return false;
}


SELECT_LEX *LEX::parsed_TVC_end()
{
  SELECT_LEX *res= pop_select(); // above TVC select
  if (!(res->tvc=
        new (thd->mem_root) table_value_constr(many_values, res, res->options)))
    return NULL;
  restore_values_list_state();
  return res;
}



TABLE_LIST *LEX::parsed_derived_table(SELECT_LEX_UNIT *unit,
                                     int for_system_time,
                                     LEX_CSTRING *alias)
{
  TABLE_LIST *res;
  derived_tables|= DERIVED_SUBQUERY;
  unit->first_select()->set_linkage(DERIVED_TABLE_TYPE);

  // Add the subtree of subquery to the current SELECT_LEX
  SELECT_LEX *curr_sel= select_stack_head();
  DBUG_ASSERT(current_select == curr_sel ||
              (curr_sel == NULL && current_select == &builtin_select));

  Table_ident *ti= new (thd->mem_root) Table_ident(unit);
  if (ti == NULL)
    return NULL;
  if (!(res= curr_sel->add_table_to_list(thd, ti, alias, 0,
                                         TL_READ, MDL_SHARED_READ)))
    return NULL;
  if (for_system_time)
  {
    res->vers_conditions= vers_conditions;
  }
  return res;
}

bool LEX::parsed_create_view(SELECT_LEX_UNIT *unit, int check)
{
  SQL_I_List<TABLE_LIST> *save= &first_select_lex()->table_list;
  if (set_main_unit(unit))
    return true;
  if (check_main_unit_semantics())
    return true;
  first_select_lex()->table_list.push_front(save);
  current_select= first_select_lex();
  size_t len= thd->m_parser_state->m_lip.get_cpp_ptr() -
    create_view->select.str;
  void *create_view_select= thd->memdup(create_view->select.str, len);
  create_view->select.length= len;
  create_view->select.str= (char *) create_view_select;
  size_t not_used;
  trim_whitespace(thd->charset(),
      &create_view->select, &not_used);
  create_view->check= check;
  parsing_options.allows_variable= TRUE;
  return false;
}

bool LEX::select_finalize(st_select_lex_unit *expr)
{
  sql_command= SQLCOM_SELECT;
  selects_allow_procedure= TRUE;
  if (set_main_unit(expr))
    return true;
  return check_main_unit_semantics();
}


bool LEX::select_finalize(st_select_lex_unit *expr, Lex_select_lock l)
{
  return expr->set_lock_to_the_last_select(l) ||
         select_finalize(expr);
}


/*
  "IN" and "EXISTS" subselect can appear in two statement types:

  1. Statements that can have table columns, such as SELECT, DELETE, UPDATE
  2. Statements that cannot have table columns, e.g:
     RETURN ((1) IN (SELECT * FROM t1))
     IF ((1) IN (SELECT * FROM t1))

  Statements of the first type call master_select_push() in the beginning.
  In such case everything is properly linked.

  Statements of the second type do not call mastr_select_push().
  Here we catch the second case and relink thd->lex->builtin_select and
  select_lex to properly point to each other.

  QQ: Shouldn't subselects of other type also call relink_hack()?
  QQ: Can we do it at constructor time instead?
*/

void LEX::relink_hack(st_select_lex *select_lex)
{
  if (!select_stack_top) // Statements of the second type
  {
    if (!select_lex->outer_select() &&
        !builtin_select.first_inner_unit())
    {
      builtin_select.register_unit(select_lex->master_unit(),
                                   &builtin_select.context);
      builtin_select.add_statistics(select_lex->master_unit());
    }
  }
}


bool SELECT_LEX_UNIT::set_lock_to_the_last_select(Lex_select_lock l)
{
  if (l.defined_lock)
  {
    SELECT_LEX *sel= first_select();
    while (sel->next_select())
      sel= sel->next_select();
    if (sel->braces)
    {
      my_error(ER_WRONG_USAGE, MYF(0), "lock options",
               "SELECT in brackets");
      return TRUE;
    }
    l.set_to(sel);
  }
  return FALSE;
}

/**
  Generate unique name for generated derived table for this SELECT
*/

bool SELECT_LEX::make_unique_derived_name(THD *thd, LEX_CSTRING *alias)
{
  // uint32 digits + two underscores + trailing '\0'
  char buff[MAX_INT_WIDTH + 2 + 1];
  alias->length= my_snprintf(buff, sizeof(buff), "__%u", select_number);
  alias->str= thd->strmake(buff, alias->length);
  return !alias->str;
}


/*
  Make a new sp_instr_stmt and set its m_query to a concatenation
  of two strings.
*/
bool LEX::new_sp_instr_stmt(THD *thd,
                            const LEX_CSTRING &prefix,
                            const LEX_CSTRING &suffix)
{
  LEX_STRING qbuff;
  sp_instr_stmt *i;

  if (!(i= new (thd->mem_root) sp_instr_stmt(sphead->instructions(),
                                             spcont, this)))
    return true;

  qbuff.length= prefix.length + suffix.length;
  if (!(qbuff.str= (char*) alloc_root(thd->mem_root, qbuff.length + 1)))
    return true;
  if (prefix.length)
    memcpy(qbuff.str, prefix.str, prefix.length);
  strmake(qbuff.str + prefix.length, suffix.str, suffix.length);
  i->m_query= qbuff;
  return sphead->add_instr(i);
}


bool LEX::sp_proc_stmt_statement_finalize_buf(THD *thd, const LEX_CSTRING &qbuf)
{
  sphead->m_flags|= sp_get_flags_for_command(this);
  /* "USE db" doesn't work in a procedure */
  if (unlikely(sql_command == SQLCOM_CHANGE_DB))
  {
    my_error(ER_SP_BADSTATEMENT, MYF(0), "USE");
    return true;
  }
  /*
    Don't add an instruction for SET statements, since all
    instructions for them were already added during processing
    of "set" rule.
  */
  DBUG_ASSERT(sql_command != SQLCOM_SET_OPTION || var_list.is_empty());
  if (sql_command != SQLCOM_SET_OPTION)
    return new_sp_instr_stmt(thd, empty_clex_str, qbuf);
  return false;
}


bool LEX::sp_proc_stmt_statement_finalize(THD *thd, bool no_lookahead)
{
  // Extract the query statement from the tokenizer
  Lex_input_stream *lip= &thd->m_parser_state->m_lip;
  Lex_cstring qbuf(sphead->m_tmp_query, no_lookahead ? lip->get_ptr() :
                                                       lip->get_tok_start());
  return LEX::sp_proc_stmt_statement_finalize_buf(thd, qbuf);
}


/**
  @brief
    Extract the condition that can be pushed into WHERE clause

  @param thd             the thread handle
  @param cond            the condition from which to extract a pushed condition
  @param remaining_cond  IN/OUT the condition that will remain of cond after
                         the extraction
  @param transformer     the transformer callback function to be
                         applied to the fields of the condition so it
                         can be pushed`
  @param arg             parameter to be passed to the transformer

  @details
    This function builds the most restrictive condition depending only on
    the fields used in the GROUP BY of this SELECT. These fields were
    collected before in grouping_tmp_fields list of this SELECT.

    First this method checks if this SELECT doesn't have any aggregation
    functions and has no GROUP BY clause. If so cond can be entirely pushed
    into WHERE.

    Otherwise the method checks if there is a condition depending only on
    grouping fields that can be extracted from cond.

    The condition that can be pushed into WHERE should be transformed.
    It is done by transformer.

    The extracted condition is saved in cond_pushed_into_where of this select.
    COND can remain not empty after the extraction of the conditions that can be
    pushed into WHERE. It is saved in remaining_cond.

  @note
    This method is called for pushdown conditions into materialized
    derived tables/views optimization.
    Item::derived_field_transformer_for_where is passed as the actual
    callback function.
    Also it is called for pushdown into materialized IN subqueries.
    Item::in_subq_field_transformer_for_where is passed as the actual
    callback function.
*/

void st_select_lex::pushdown_cond_into_where_clause(THD *thd, Item *cond,
                                                    Item **remaining_cond,
                                                    Item_transformer transformer,
                                                    uchar *arg)
{
  if (!cond_pushdown_is_allowed())
    return;
  thd->lex->current_select= this;
  if (have_window_funcs())
  {
    Item *cond_over_partition_fields;
    check_cond_extraction_for_grouping_fields(thd, cond);
    cond_over_partition_fields=
      build_cond_for_grouping_fields(thd, cond, true);
    if (cond_over_partition_fields)
      cond_over_partition_fields= cond_over_partition_fields->transform(thd,
                                &Item::grouping_field_transformer_for_where,
                                (uchar*) this);
    if (cond_over_partition_fields)
    {
      cond_over_partition_fields->walk(
        &Item::cleanup_excluding_const_fields_processor, 0, 0);
      cond_pushed_into_where= cond_over_partition_fields;
    }

    return;
  }

  if (!join->group_list && !with_sum_func)
  {
    cond= transform_condition_or_part(thd, cond, transformer, arg);
    if (cond)
    {
      cond->walk(
        &Item::cleanup_excluding_const_fields_processor, 0, 0);
      cond_pushed_into_where= cond;
    }

    return;
  }

  /*
    Figure out what can be extracted from cond and pushed into
    the WHERE clause of this select.
  */
  Item *cond_over_grouping_fields;
  check_cond_extraction_for_grouping_fields(thd, cond);
  cond_over_grouping_fields=
    build_cond_for_grouping_fields(thd, cond, true);

  /*
    Transform references to the columns of condition that can be pushed
    into WHERE so it can be pushed.
  */
  if (cond_over_grouping_fields)
  {
    cond_over_grouping_fields= 
       transform_condition_or_part(thd, cond_over_grouping_fields,
                                   &Item::grouping_field_transformer_for_where,
                                   (uchar*) this);
  }

  if (cond_over_grouping_fields)
  {

    /*
      Remove top conjuncts in cond that has been pushed into the WHERE
      clause of this select
    */
    cond= remove_pushed_top_conjuncts(thd, cond);

    cond_over_grouping_fields->walk(
      &Item::cleanup_excluding_const_fields_processor, 0, 0);
    cond_pushed_into_where= cond_over_grouping_fields;
  }

  *remaining_cond= cond;
}


/**
  @brief
    Mark OR-conditions as non-pushable to avoid repeatable pushdown

  @param cond  the processed condition

  @details
    Consider pushdown into the materialized derived table/view.
    Consider OR condition that can be pushed into HAVING and some
    parts of this OR condition that can be pushed into WHERE.

    On example:

    SELECT *
    FROM t1,
    (
      SELECT a,MAX(c) AS m_c
      GROUP BY a
    ) AS dt
    WHERE ((dt.m_c>10) AND (dt.a>2)) OR ((dt.m_c<7) and (dt.a<3)) AND
          (t1.a=v1.a);


    Here ((dt.m_c>10) AND (dt.a>2)) OR ((dt.m_c<7) and (dt.a<3)) or1
    can be pushed down into the HAVING of the materialized
    derived table dt.

    (dt.a>2) OR (dt.a<3) part of or1 depends only on grouping fields
    of dt and can be pushed into WHERE.

    As a result:

    SELECT *
    FROM t1,
    (
      SELECT a,MAX(c) AS m_c
      WHERE (dt.a>2) OR (dt.a<3)
      GROUP BY a
      HAVING ((dt.m_c>10) AND (dt.a>2)) OR ((dt.m_c<7) and (dt.a<3))
    ) AS dt
    WHERE ((dt.m_c>10) AND (dt.a>2)) OR ((dt.m_c<7) and (dt.a<3)) AND
          (t1.a=v1.a);


    Here (dt.a>2) OR (dt.a<3) also remains in HAVING of dt.
    When SELECT that defines df is processed HAVING pushdown optimization
    is made. In HAVING pushdown optimization it will extract
    (dt.a>2) OR (dt.a<3) condition from or1 again and push it into WHERE.
    This will cause duplicate conditions in WHERE of dt.

    To avoid repeatable pushdown such OR conditions as or1 describen
    above are marked with MARKER_NO_EXTRACTION.

  @note
    This method is called for pushdown into materialized
    derived tables/views/IN subqueries optimization.
*/

void mark_or_conds_to_avoid_pushdown(Item *cond)
{
  if (cond->type() == Item::COND_ITEM &&
      ((Item_cond*) cond)->functype() == Item_func::COND_AND_FUNC)
  {
    List_iterator<Item> li(*((Item_cond*) cond)->argument_list());
    Item *item;
    while ((item=li++))
    {
      if (item->type() == Item::COND_ITEM &&
          ((Item_cond*) item)->functype() == Item_func::COND_OR_FUNC)
        item->set_extraction_flag(MARKER_NO_EXTRACTION);
    }
  }
  else if (cond->type() == Item::COND_ITEM &&
          ((Item_cond*) cond)->functype() == Item_func::COND_OR_FUNC)
    cond->set_extraction_flag(MARKER_NO_EXTRACTION);
}

/**
  @brief
    Get condition that can be pushed from HAVING into WHERE

  @param thd   the thread handle
  @param cond  the condition from which to extract the condition

  @details
    The method collects in attach_to_conds list conditions from cond
    that can be pushed from HAVING into WHERE.

    Conditions that can be pushed were marked with MARKER_FULL_EXTRACTION in
    check_cond_extraction_for_grouping_fields() method.
    Conditions that can't be pushed were marked with MARKER_NO_EXTRACTION.
    Conditions which parts can be pushed weren't marked.

    There are two types of conditions that can be pushed:
    1. Condition that can be simply moved from HAVING
       (if cond is marked with MARKER_FULL_EXTRACTION or
           cond is an AND condition and some of its parts are marked with
           MARKER_FULL_EXTRACTION)
       In this case condition is transformed and pushed into attach_to_conds
       list.
    2. Part of some other condition c1 that can't be entirely pushed
       (if с1 isn't marked with any flag).

       For example:

       SELECT t1.a,MAX(t1.b),t1.c
       FROM t1
       GROUP BY t1.a
       HAVING ((t1.a > 5) AND (t1.c < 3)) OR (t1.a = 3);

       Here (t1.a > 5) OR (t1.a = 3) from HAVING can be pushed into WHERE.

       In this case build_pushable_cond() is called for c1.
       This method builds a clone of the c1 part that can be pushed.

    Transformation mentioned above is made with multiple_equality_transformer
    transformer. It transforms all multiple equalities in the extracted
    condition into the set of equalities.

  @note
    Conditions that can be pushed are collected in attach_to_conds in this way:
    1. if cond is an AND condition its parts that can be pushed into WHERE
       are added to attach_to_conds list separately.
    2. in all other cases conditions are pushed into the list entirely.

  @retval
    true  - if an error occurs
    false - otherwise
*/

bool
st_select_lex::build_pushable_cond_for_having_pushdown(THD *thd, Item *cond)
{
  List<Item> equalities;

  /* Condition can't be pushed */
  if (cond->get_extraction_flag() == MARKER_NO_EXTRACTION)
    return false;

  /**
    Condition can be pushed entirely.
    Transform its multiple equalities and add to attach_to_conds list.
  */
  if (cond->get_extraction_flag() == MARKER_FULL_EXTRACTION)
  {
    Item *result= cond->top_level_transform(thd,
                        &Item::multiple_equality_transformer, (uchar *)this);
    if (!result)
      return true;
    if (result->type() == Item::COND_ITEM &&
        ((Item_cond*) result)->functype() == Item_func::COND_AND_FUNC)
    {
      List_iterator<Item> li(*((Item_cond*) result)->argument_list());
      Item *item;
      while ((item= li++))
      {
        if (attach_to_conds.push_back(item, thd->mem_root))
          return true;
      }
    }
    else
    {
      if (attach_to_conds.push_back(result, thd->mem_root))
        return true;
    }
    return false;
  }

  /**
    There is no flag set for this condition. It means that some
    part of this condition can be pushed.
  */
  if (cond->type() != Item::COND_ITEM)
    return false;

  if (((Item_cond *)cond)->functype() != Item_cond::COND_AND_FUNC)
  {
    /*
      cond is not a conjunctive formula and it cannot be pushed into WHERE.
      Try to extract a formula that can be pushed.
    */
    Item *fix= cond->build_pushable_cond(thd, 0, 0);
    if (!fix)
      return false;
    if (attach_to_conds.push_back(fix, thd->mem_root))
      return true;
  }
  else
  {
    List_iterator<Item> li(*((Item_cond*) cond)->argument_list());
    Item *item;
    while ((item=li++))
    {
      if (item->get_extraction_flag() == MARKER_NO_EXTRACTION)
        continue;
      else if (item->get_extraction_flag() == MARKER_FULL_EXTRACTION)
      {
        Item *result= item->transform(thd,
                                      &Item::multiple_equality_transformer,
                                      (uchar *)item);
        if (!result)
          return true;
        if (result->type() == Item::COND_ITEM &&
           ((Item_cond*) result)->functype() == Item_func::COND_AND_FUNC)
        {
          List_iterator<Item> li(*((Item_cond*) result)->argument_list());
          Item *item;
          while ((item=li++))
          {
            if (attach_to_conds.push_back(item, thd->mem_root))
              return true;
          }
        }
        else
        {
          if (attach_to_conds.push_back(result, thd->mem_root))
            return true;
        }
      }
      else
      {
        Item *fix= item->build_pushable_cond(thd, 0, 0);
        if (!fix)
          continue;
        if (attach_to_conds.push_back(fix, thd->mem_root))
          return true;
      }
    }
  }
  return false;
}


/**
  Check if item is equal to some field in Field_pair 'field_pair'
  from 'pair_list' and return found 'field_pair' if it exists.
*/

Field_pair *get_corresponding_field_pair(Item *item,
                                         List<Field_pair> pair_list)
{
  DBUG_ASSERT(item->type() == Item::FIELD_ITEM ||
              (item->type() == Item::REF_ITEM &&
               ((((Item_ref *) item)->ref_type() == Item_ref::VIEW_REF) ||
               (((Item_ref *) item)->ref_type() == Item_ref::REF))));

  List_iterator<Field_pair> it(pair_list);
  Field_pair *field_pair;
  Item_field *field_item= (Item_field *) (item->real_item());
  while ((field_pair= it++))
  {
    if (field_item->field == field_pair->field)
      return field_pair;
  }
  return NULL;
}


/**
  @brief
    Collect fields from multiple equalities which are equal to grouping

  @param thd  the thread handle

  @details
    This method checks if multiple equalities of the WHERE clause contain
    fields from GROUP BY of this SELECT. If so all fields of such multiple
    equalities are collected in grouping_tmp_fields list without repetitions.

  @retval
    true  - if an error occurs
    false - otherwise
*/

bool st_select_lex::collect_fields_equal_to_grouping(THD *thd)
{
  if (!join->cond_equal || join->cond_equal->is_empty())
    return false;

  List_iterator_fast<Item_equal> li(join->cond_equal->current_level);
  Item_equal *item_equal;

  while ((item_equal= li++))
  {
    Item_equal_fields_iterator it(*item_equal);
    Item *item;
    while ((item= it++))
    {
      if (get_corresponding_field_pair(item, grouping_tmp_fields))
        break;
    }
    if (!item)
      break;

    it.rewind();
    while ((item= it++))
    {
      if (get_corresponding_field_pair(item, grouping_tmp_fields))
        continue;
      Field_pair *grouping_tmp_field=
        new Field_pair(((Item_field *)item->real_item())->field, item);
      if (grouping_tmp_fields.push_back(grouping_tmp_field, thd->mem_root))
        return true;
    }
  }
  return false;
}


/**
  @brief
    Remove marked top conjuncts of HAVING for having pushdown

  @param thd   the thread handle
  @param cond  the condition which subformulas are to be removed

  @details
    This method removes from cond all subformulas that can be moved from HAVING
    into WHERE.

  @retval
     condition without removed subformulas
     0 if the whole 'cond' is removed
*/

Item *remove_pushed_top_conjuncts_for_having(THD *thd, Item *cond)
{
  /* Nothing to extract */
  if (cond->get_extraction_flag() == MARKER_NO_EXTRACTION)
  {
    cond->clear_extraction_flag();
    return cond;
  }
  /* cond can be pushed in WHERE entirely */
  if (cond->get_extraction_flag() == MARKER_FULL_EXTRACTION)
  {
    cond->clear_extraction_flag();
    return 0;
  }

  /* Some parts of cond can be pushed */
  if (cond->type() == Item::COND_ITEM &&
      ((Item_cond*) cond)->functype() == Item_func::COND_AND_FUNC)
  {
    List_iterator<Item> li(*((Item_cond*) cond)->argument_list());
    Item *item;
    while ((item=li++))
    {
      if (item->get_extraction_flag() == MARKER_NO_EXTRACTION)
        item->clear_extraction_flag();
      else if (item->get_extraction_flag() == MARKER_FULL_EXTRACTION)
      {
        if (item->type() == Item::FUNC_ITEM &&
            ((Item_func*) item)->functype() == Item_func::MULT_EQUAL_FUNC)
          item->set_extraction_flag(MARKER_DELETION);
        else
        {
          item->clear_extraction_flag();
          li.remove();
        }
      }
    }
    switch (((Item_cond*) cond)->argument_list()->elements)
    {
    case 0:
      return 0;
    case 1:
      return (((Item_cond*) cond)->argument_list()->head());
    default:
      return cond;
    }
  }
  return cond;
}


/**
  @brief
    Extract condition that can be pushed from HAVING into WHERE

  @param thd           the thread handle
  @param having        the HAVING clause of this select
  @param having_equal  multiple equalities of HAVING

  @details
    This method builds a set of conditions dependent only on
    fields used in the GROUP BY of this select (directly or indirectly
    through equalities). These conditions are extracted from the HAVING
    clause of this select.
    The method saves these conditions into attach_to_conds list and removes
    from HAVING conditions that can be entirely pushed into WHERE.

    Example of the HAVING pushdown transformation:

    SELECT t1.a,MAX(t1.b)
    FROM t1
    GROUP BY t1.a
    HAVING (t1.a>2) AND (MAX(c)>12);

    =>

    SELECT t1.a,MAX(t1.b)
    FROM t1
    WHERE (t1.a>2)
    GROUP BY t1.a
    HAVING (MAX(c)>12);

    In this method (t1.a>2) is not attached to the WHERE clause.
    It is pushed into the attach_to_conds list to be attached to
    the WHERE clause later.

    In details:
    1. Collect fields used in the GROUP BY grouping_fields of this SELECT
    2. Collect fields equal to grouping_fields from the WHERE clause
       of this SELECT and add them to the grouping_fields list.
    3. Extract the most restrictive condition from the HAVING clause of this
       select that depends only on the grouping fields (directly or indirectly
       through equality).
       If the extracted condition is an AND condition it is transformed into a
       list of all its conjuncts saved in attach_to_conds. Otherwise,
       the condition is put into attach_to_conds as the only its element.
    4. Remove conditions from HAVING clause that can be entirely pushed
       into WHERE.
       Multiple equalities are not removed but marked with MARKER_DELETION flag.
       They will be deleted later in substitite_for_best_equal_field() called
       for the HAVING condition.
    5. Unwrap fields wrapped in Item_ref wrappers contained in the condition
       of attach_to_conds so the condition could be pushed into WHERE.

  @note
    This method is similar to st_select_lex::pushdown_cond_into_where_clause().

  @retval TRUE   if an error occurs
  @retval FALSE  otherwise
*/

Item *st_select_lex::pushdown_from_having_into_where(THD *thd, Item *having)
{
  if (!having || !group_list.first)
    return having;
  if (!cond_pushdown_is_allowed())
    return having;

  st_select_lex *save_curr_select= thd->lex->current_select;
  thd->lex->current_select= this;

  /*
    1. Collect fields used in the GROUP BY grouping fields of this SELECT
    2. Collect fields equal to grouping_fields from the WHERE clause
       of this SELECT and add them to the grouping fields list.
  */
  if (collect_grouping_fields(thd) ||
      collect_fields_equal_to_grouping(thd))
    return having;

  /*
    3. Extract the most restrictive condition from the HAVING clause of this
       select that depends only on the grouping fields (directly or indirectly
       through equality).
       If the extracted condition is an AND condition it is transformed into a
       list of all its conjuncts saved in attach_to_conds. Otherwise,
       the condition is put into attach_to_conds as the only its element.
  */
  List_iterator_fast<Item> it(attach_to_conds);
  Item *item;
  check_cond_extraction_for_grouping_fields(thd, having);
  if (build_pushable_cond_for_having_pushdown(thd, having))
  {
    attach_to_conds.empty();
    goto exit;
  }
  if (!attach_to_conds.elements)
    goto exit;

  /*
    4. Remove conditions from HAVING clause that can be entirely pushed
       into WHERE.
       Multiple equalities are not removed but marked with MARKER_DELETION flag.
       They will be deleted later in substitite_for_best_equal_field() called
       for the HAVING condition.
  */
  having= remove_pushed_top_conjuncts_for_having(thd, having);

  /*
    Change join->cond_equal which points to the multiple equalities of
    the top level of HAVING.
    Removal of AND conditions may leave only one conjunct in HAVING.

    Example 1:
    SELECT *
    FROM t1
    GROUP BY t1.a
    (t1.a < 2) AND (t1.b = 2)

    (t1.a < 2) is pushed into WHERE.
    join->cond_equal should point on (t1.b = 2) multiple equality now.

    Example 2:
    SELECT *
    FROM t1
    GROUP BY t1.a
    (t1.a = 2) AND (t1.b < 2)

    (t1.a = 2) is pushed into WHERE.
    join->cond_equal should be NULL now.
  */
  if (having &&
      having->type() == Item::FUNC_ITEM &&
      ((Item_func*) having)->functype() == Item_func::MULT_EQUAL_FUNC)
    join->having_equal= new (thd->mem_root) COND_EQUAL((Item_equal *)having,
                                                       thd->mem_root);
  else if (!having ||
           having->type() != Item::COND_ITEM ||
           ((Item_cond *)having)->functype() != Item_cond::COND_AND_FUNC)
    join->having_equal= 0;

  /*
    5. Unwrap fields wrapped in Item_ref wrappers contained in the condition
       of attach_to_conds so the condition could be pushed into WHERE.
  */
  it.rewind();
  while ((item=it++))
  {
    item= item->transform(thd,
                          &Item::field_transformer_for_having_pushdown,
                          (uchar *)this);

    if (item->walk(&Item::cleanup_excluding_immutables_processor, 0, STOP_PTR)
        || item->fix_fields(thd, NULL))
    {
      attach_to_conds.empty();
      goto exit;
    }
  }
exit:
  thd->lex->current_select= save_curr_select;
  return having;
}


/**
  @brief
  Save the original names of items from the item list.

  @retval
    true  - if an error occurs
    false - otherwise
*/

bool st_select_lex::save_item_list_names(THD *thd)
{
  if (orig_names_of_item_list_elems)
    return false;

  Query_arena *arena, backup;
  arena= thd->activate_stmt_arena_if_needed(&backup);

  if (unlikely(!(orig_names_of_item_list_elems= new(thd->mem_root)
                                       List<Lex_ident_sys>)))
    return true;

  List_iterator_fast<Item> li(item_list);
  Item *item;

  while ((item= li++))
  {
    Lex_ident_sys *name= new (thd->mem_root) Lex_ident_sys(thd, &item->name);
    if (unlikely(!name ||
          orig_names_of_item_list_elems->push_back(name,  thd->mem_root)))
    {
      if (arena)
        thd->restore_active_arena(arena, &backup);
      orig_names_of_item_list_elems= 0;
      return true;
    }
  }

  if (arena)
    thd->restore_active_arena(arena, &backup);

  return false;
}


/**
  @brief
    Restore the name of each item in the item_list of this st_select_lex
    from orig_names_of_item_list_elems.
*/

void st_select_lex::restore_item_list_names()
{
  if (!orig_names_of_item_list_elems)
    return;

  DBUG_ASSERT(item_list.elements == orig_names_of_item_list_elems->elements);

  List_iterator_fast<Lex_ident_sys> it(*orig_names_of_item_list_elems);
  Lex_ident_sys *new_name;
  List_iterator_fast<Item> li(item_list);
  Item *item;

  while ((item= li++) && (new_name= it++))
    lex_string_set( &item->name, new_name->str);
}

bool LEX::stmt_install_plugin(const DDL_options_st &opt,
                              const Lex_ident_sys_st &name,
                              const LEX_CSTRING &soname)
{
  create_info.init();
  if (add_create_options_with_check(opt))
    return true;
  sql_command= SQLCOM_INSTALL_PLUGIN;
  comment= name;
  ident= soname;
  return false;
}


void LEX::stmt_install_plugin(const LEX_CSTRING &soname)
{
  sql_command= SQLCOM_INSTALL_PLUGIN;
  comment= null_clex_str;
  ident= soname;
}


bool LEX::stmt_uninstall_plugin_by_name(const DDL_options_st &opt,
                                        const Lex_ident_sys_st &name)
{
  check_opt.init();
  if (add_create_options_with_check(opt))
    return true;
  sql_command= SQLCOM_UNINSTALL_PLUGIN;
  comment= name;
  ident= null_clex_str;
  return false;
}


bool LEX::stmt_uninstall_plugin_by_soname(const DDL_options_st &opt,
                                          const LEX_CSTRING &soname)
{
  check_opt.init();
  if (add_create_options_with_check(opt))
    return true;
  sql_command= SQLCOM_UNINSTALL_PLUGIN;
  comment= null_clex_str;
  ident= soname;
  return false;
}


bool LEX::stmt_prepare_validate(const char *stmt_type)
{
  if (unlikely(table_or_sp_used()))
  {
    my_error(ER_SUBQUERIES_NOT_SUPPORTED, MYF(0), stmt_type);
    return true;
  }
  return check_main_unit_semantics();
}


bool LEX::stmt_prepare(const Lex_ident_sys_st &ident, Item *code)
{
  sql_command= SQLCOM_PREPARE;
  if (stmt_prepare_validate("PREPARE..FROM"))
    return true;
  prepared_stmt.set(ident, code, NULL);
  return false;
}


bool LEX::stmt_execute_immediate(Item *code, List<Item> *params)
{
  sql_command= SQLCOM_EXECUTE_IMMEDIATE;
  if (stmt_prepare_validate("EXECUTE IMMEDIATE"))
    return true;
  static const Lex_ident_sys immediate(STRING_WITH_LEN("IMMEDIATE"));
  prepared_stmt.set(immediate, code, params);
  return false;
}


bool LEX::stmt_execute(const Lex_ident_sys_st &ident, List<Item> *params)
{
  sql_command= SQLCOM_EXECUTE;
  prepared_stmt.set(ident, NULL, params);
  return stmt_prepare_validate("EXECUTE..USING");
}


void LEX::stmt_deallocate_prepare(const Lex_ident_sys_st &ident)
{
  sql_command= SQLCOM_DEALLOCATE_PREPARE;
  prepared_stmt.set(ident, NULL, NULL);
}


bool LEX::stmt_alter_table_exchange_partition(Table_ident *table)
{
  DBUG_ASSERT(sql_command == SQLCOM_ALTER_TABLE);
  first_select_lex()->db= table->db;
  if (first_select_lex()->db.str == NULL &&
      copy_db_to(&first_select_lex()->db))
    return true;
  name= table->table;
  alter_info.partition_flags|= ALTER_PARTITION_EXCHANGE;
  if (!first_select_lex()->add_table_to_list(thd, table, NULL,
                                             TL_OPTION_UPDATING,
                                             TL_READ_NO_INSERT,
                                             MDL_SHARED_NO_WRITE))
    return true;
  DBUG_ASSERT(!m_sql_cmd);
  m_sql_cmd= new (thd->mem_root) Sql_cmd_alter_table_exchange_partition();
  return m_sql_cmd == NULL;
}


bool LEX::stmt_alter_table(Table_ident *table)
{
  DBUG_ASSERT(sql_command == SQLCOM_ALTER_TABLE);
  first_select_lex()->db= table->db;
  if (first_select_lex()->db.str == NULL &&
      copy_db_to(&first_select_lex()->db))
    return true;
  if (unlikely(check_table_name(table->table.str, table->table.length,
                                false)) ||
      (table->db.str && unlikely(check_db_name((LEX_STRING*) &table->db))))
  {
    my_error(ER_WRONG_TABLE_NAME, MYF(0), table->table.str);
    return true;
  }
  name= table->table;
  return false;
}


void LEX::stmt_purge_to(const LEX_CSTRING &to)
{
  type= 0;
  sql_command= SQLCOM_PURGE;
  to_log= to.str;
}


bool LEX::stmt_purge_before(Item *item)
{
  type= 0;
  sql_command= SQLCOM_PURGE_BEFORE;
  value_list.empty();
  value_list.push_front(item, thd->mem_root);
  return check_main_unit_semantics();
}


bool LEX::stmt_create_udf_function(const DDL_options_st &options,
                                   enum_sp_aggregate_type agg_type,
                                   const Lex_ident_sys_st &name,
                                   Item_result return_type,
                                   const LEX_CSTRING &soname)
{
  if (stmt_create_function_start(options))
    return true;

   if (unlikely(is_native_function(thd, &name)))
   {
     my_error(ER_NATIVE_FCT_NAME_COLLISION, MYF(0), name.str);
     return true;
   }
   sql_command= SQLCOM_CREATE_FUNCTION;
   udf.name= name;
   udf.returns= return_type;
   udf.dl= soname.str;
   udf.type= agg_type == GROUP_AGGREGATE ? UDFTYPE_AGGREGATE :
                                           UDFTYPE_FUNCTION;
   stmt_create_routine_finalize();
   return false;
}


bool LEX::stmt_create_stored_function_start(const DDL_options_st &options,
                                            enum_sp_aggregate_type agg_type,
                                            const sp_name *spname)
{
  if (stmt_create_function_start(options) ||
      unlikely(!make_sp_head_no_recursive(thd, spname,
                                          &sp_handler_function, agg_type)))
    return true;
  return false;
}


bool LEX::stmt_drop_function(const DDL_options_st &options,
                             const Lex_ident_sys_st &db,
                             const Lex_ident_sys_st &name)
{
  if (unlikely(db.str && check_db_name((LEX_STRING*) &db)))
  {
    my_error(ER_WRONG_DB_NAME, MYF(0), db.str);
    return true;
  }
  if (unlikely(sphead))
  {
    my_error(ER_SP_NO_DROP_SP, MYF(0), "FUNCTION");
    return true;
  }
  set_command(SQLCOM_DROP_FUNCTION, options);
  spname= new (thd->mem_root) sp_name(&db, &name, true);
  return spname == NULL;
}


bool LEX::stmt_drop_function(const DDL_options_st &options,
                             const Lex_ident_sys_st &name)
{
  LEX_CSTRING db= {0, 0};
  if (unlikely(sphead))
  {
    my_error(ER_SP_NO_DROP_SP, MYF(0), "FUNCTION");
    return true;
  }
  if (thd->db.str && unlikely(copy_db_to(&db)))
    return true;
  set_command(SQLCOM_DROP_FUNCTION, options);
  spname= new (thd->mem_root) sp_name(&db, &name, false);
  return spname == NULL;
}


bool LEX::stmt_drop_procedure(const DDL_options_st &options,
                              sp_name *name)
{
  if (unlikely(sphead))
  {
    my_error(ER_SP_NO_DROP_SP, MYF(0), "PROCEDURE");
    return true;
  }
  set_command(SQLCOM_DROP_PROCEDURE, options);
  spname= name;
  return false;
}


bool LEX::stmt_alter_function_start(sp_name *name)
{
  if (unlikely(sphead))
  {
    my_error(ER_SP_NO_DROP_SP, MYF(0), "FUNCTION");
    return true;
  }
  if (main_select_push())
    return true;
  sp_chistics.init();
  sql_command= SQLCOM_ALTER_FUNCTION;
  spname= name;
  return false;
}


bool LEX::stmt_alter_procedure_start(sp_name *name)
{
  if (unlikely(sphead))
  {
    my_error(ER_SP_NO_DROP_SP, MYF(0), "PROCEDURE");
    return true;
  }
  if (main_select_push())
    return true;
  sp_chistics.init();
  sql_command= SQLCOM_ALTER_PROCEDURE;
  spname= name;
  return false;
}


Spvar_definition *LEX::row_field_name(THD *thd, const Lex_ident_sys_st &name)
{
  Spvar_definition *res;
  if (unlikely(check_string_char_length(&name, 0, NAME_CHAR_LEN,
                                        system_charset_info, 1)))
  {
    my_error(ER_TOO_LONG_IDENT, MYF(0), name.str);
    return NULL;
  }
  if (unlikely(!(res= new (thd->mem_root) Spvar_definition())))
    return NULL;
  init_last_field(res, &name);
  return res;
}


Item *
Lex_cast_type_st::create_typecast_item_or_error(THD *thd, Item *item) const
{
  Item *tmp= create_typecast_item(thd, item);
  if (!tmp)
  {
    Name name= m_type_handler->name();
    char buf[128];
    size_t length= my_snprintf(buf, sizeof(buf), "CAST(expr AS %.*s)",
                               (int) name.length(), name.ptr());
    my_error(ER_UNKNOWN_OPERATOR, MYF(0),
             ErrConvString(buf, length, system_charset_info).ptr());
  }
  return tmp;
}


void
Lex_length_and_dec_st::set(const char *plength, const char *pdec)
{
  reset();

  if ((m_has_explicit_length= (plength != nullptr)))
  {
    int err;
    ulonglong tmp= my_strtoll10(plength, NULL, &err);
    if ((m_length_overflowed= (tmp > UINT_MAX32 || err)))
      m_length= UINT_MAX32;
    else
      m_length= (uint32) tmp;
  }

  if ((m_has_explicit_dec= (pdec != nullptr)))
  {
    int err;
    ulonglong tmp= my_strtoll10(pdec, NULL, &err);
    if ((m_dec_overflowed= (tmp > 255 || err)))
      m_dec= 255;
    else
      m_dec= (uint8) tmp;
  }
}


void
Lex_field_type_st::set_handler_length_flags(const Type_handler *handler,
                                            const Lex_length_and_dec_st &attr,
                                            uint32 flags)
{
  DBUG_ASSERT(!handler->is_unsigned());
  set(handler, attr);
  if (flags & UNSIGNED_FLAG)
    m_handler= m_handler->type_handler_unsigned();
}


bool LEX::set_field_type_udt(Lex_field_type_st *type,
                             const LEX_CSTRING &name,
                             const Lex_length_and_dec_st &attr)
{
  const Type_handler *h;
  if (!(h= Type_handler::handler_by_name_or_error(thd, name)))
    return true;
  type->set(h, attr, &my_charset_bin);
  return false;
}


bool LEX::set_cast_type_udt(Lex_cast_type_st *type,
                             const LEX_CSTRING &name)
{
  const Type_handler *h;
  if (!(h= Type_handler::handler_by_name_or_error(thd, name)))
    return true;
  type->set(h);
  return false;
}


bool sp_expr_lex::sp_repeat_loop_finalize(THD *thd)
{
  uint ip= sphead->instructions();
  sp_label *lab= spcont->last_label();  /* Jumping back */
  sp_instr_jump_if_not *i= new (thd->mem_root)
    sp_instr_jump_if_not(ip, spcont, get_item(), lab->ip, this);
  if (unlikely(i == NULL) ||
      unlikely(sphead->add_instr(i)))
    return true;
  /* We can shortcut the cont_backpatch here */
  i->m_cont_dest= ip+1;
  return false;
}


bool sp_expr_lex::sp_if_expr(THD *thd)
{
  uint ip= sphead->instructions();
  sp_instr_jump_if_not *i= new (thd->mem_root)
                           sp_instr_jump_if_not(ip, spcont, get_item(), this);
  return
    (unlikely(i == NULL) ||
    unlikely(sphead->push_backpatch(thd, i,
                                    spcont->push_label(thd, &empty_clex_str,
                                                       0))) ||
    unlikely(sphead->add_cont_backpatch(i)) ||
    unlikely(sphead->add_instr(i)));
}


bool LEX::sp_if_after_statements(THD *thd)
{
  uint ip= sphead->instructions();
  sp_instr_jump *i= new (thd->mem_root) sp_instr_jump(ip, spcont);
  if (unlikely(i == NULL) ||
      unlikely(sphead->add_instr(i)))
    return true;
  sphead->backpatch(spcont->pop_label());
  sphead->push_backpatch(thd, i, spcont->push_label(thd, &empty_clex_str, 0));
  return false;
}


sp_condition_value *LEX::stmt_signal_value(const Lex_ident_sys_st &ident)
{
  sp_condition_value *cond;
  /* SIGNAL foo cannot be used outside of stored programs */
  if (unlikely(spcont == NULL))
  {
    my_error(ER_SP_COND_MISMATCH, MYF(0), ident.str);
    return NULL;
  }
  cond= spcont->find_declared_or_predefined_condition(thd, &ident);
  if (unlikely(cond == NULL))
  {
    my_error(ER_SP_COND_MISMATCH, MYF(0), ident.str);
    return NULL;
  }
  bool bad= thd->variables.sql_mode & MODE_ORACLE ?
            !cond->has_sql_state() :
            cond->type != sp_condition_value::SQLSTATE;
  if (unlikely(bad))
  {
    my_error(ER_SIGNAL_BAD_CONDITION_TYPE, MYF(0));
    return NULL;
  }
  return cond;
}


bool LEX::add_table_foreign_key(const LEX_CSTRING *name,
                                const LEX_CSTRING *constraint_name,
                                Table_ident *ref_table_name,
                                DDL_options ddl_options)
{
  Key *key= new (thd->mem_root) Foreign_key(name,
                                            &last_key->columns,
                                            constraint_name,
                                            &ref_table_name->db,
                                            &ref_table_name->table,
                                            &ref_list,
                                            fk_delete_opt,
                                            fk_update_opt,
                                            fk_match_option,
                                            ddl_options);
  if (unlikely(key == NULL))
    return true;

  /*
    handle_if_exists_options() expects the two keys in this order:
    the Foreign_key, followed by its auto-generated Key.
  */
  alter_info.key_list.push_back(key, thd->mem_root);
  alter_info.key_list.push_back(last_key, thd->mem_root);

  option_list= NULL;

  /* Only used for ALTER TABLE. Ignored otherwise. */
  alter_info.flags|= ALTER_ADD_FOREIGN_KEY;

  return false;
}


bool LEX::add_column_foreign_key(const LEX_CSTRING *name,
                                 const LEX_CSTRING *constraint_name,
                                 Table_ident *ref_table_name,
                                 DDL_options ddl_options)
{
  if (last_field->vcol_info || last_field->vers_sys_field())
  {
    thd->parse_error();
    return true;
  }
  if (unlikely(!(last_key= (new (thd->mem_root)
                            Key(Key::MULTIPLE, constraint_name,
                            HA_KEY_ALG_UNDEF, true, ddl_options)))))
    return true;
  Key_part_spec *key= new (thd->mem_root) Key_part_spec(name, 0);
  if (unlikely(key == NULL))
    return true;
  last_key->columns.push_back(key, thd->mem_root);
  if (ref_list.is_empty())
  {
    ref_list.push_back(key, thd->mem_root);
  }
  if (unlikely(add_table_foreign_key(constraint_name, constraint_name,
                                     ref_table_name, ddl_options)))
      return true;
  option_list= NULL;

  /* Only used for ALTER TABLE. Ignored otherwise. */
  alter_info.flags|= ALTER_ADD_FOREIGN_KEY;

  return false;
}


bool LEX::stmt_grant_table(THD *thd,
                           Grant_privilege *grant,
                           const Lex_grant_object_name &ident,
                           privilege_t grant_option)
{
  sql_command= SQLCOM_GRANT;
  return
    grant->set_object_name(thd, ident, current_select, grant_option) ||
    !(m_sql_cmd= new (thd->mem_root) Sql_cmd_grant_table(sql_command, *grant));
}


bool LEX::stmt_revoke_table(THD *thd,
                            Grant_privilege *grant,
                            const Lex_grant_object_name &ident)
{
  sql_command= SQLCOM_REVOKE;
  return
    grant->set_object_name(thd, ident, current_select, NO_ACL) ||
    !(m_sql_cmd= new (thd->mem_root) Sql_cmd_grant_table(sql_command, *grant));
}


bool LEX::stmt_grant_sp(THD *thd,
                        Grant_privilege *grant,
                        const Lex_grant_object_name &ident,
                        const Sp_handler &sph,
                        privilege_t grant_option)
{
  sql_command= SQLCOM_GRANT;
  return
    grant->set_object_name(thd, ident, current_select, grant_option) ||
    add_grant_command(thd, grant->columns()) ||
    !(m_sql_cmd= new (thd->mem_root) Sql_cmd_grant_sp(sql_command,
                                                      *grant, sph));
}


bool LEX::stmt_revoke_sp(THD *thd,
                         Grant_privilege *grant,
                         const Lex_grant_object_name &ident,
                         const Sp_handler &sph)
{
  sql_command= SQLCOM_REVOKE;
  return
    grant->set_object_name(thd, ident, current_select, NO_ACL) ||
    add_grant_command(thd, grant->columns()) ||
    !(m_sql_cmd= new (thd->mem_root) Sql_cmd_grant_sp(sql_command,
                                                      *grant, sph));
}


bool LEX::stmt_grant_proxy(THD *thd, LEX_USER *user, privilege_t grant_option)
{
  users_list.push_front(user);
  sql_command= SQLCOM_GRANT;
  return !(m_sql_cmd= new (thd->mem_root) Sql_cmd_grant_proxy(sql_command,
                                                              grant_option));
}


bool LEX::stmt_revoke_proxy(THD *thd, LEX_USER *user)
{
  users_list.push_front(user);
  sql_command= SQLCOM_REVOKE;
  return !(m_sql_cmd= new (thd->mem_root) Sql_cmd_grant_proxy(sql_command,
                                                              NO_ACL));
}


LEX_USER *LEX::current_user_for_set_password(THD *thd)
{
  LEX_CSTRING pw= { STRING_WITH_LEN("password") };
  if (unlikely(spcont && spcont->find_variable(&pw, false)))
  {
    my_error(ER_SP_BAD_VAR_SHADOW, MYF(0), pw.str);
    return NULL;
  }
  LEX_USER *res;
  if (unlikely(!(res= (LEX_USER*) thd->calloc(sizeof(LEX_USER)))))
    return NULL;
  res->user= current_user;
  return res;
}


bool LEX::sp_create_set_password_instr(THD *thd,
                                       LEX_USER *user,
                                       USER_AUTH *auth,
                                       bool no_lookahead)
{
  user->auth= auth;
  set_var_password *var= new (thd->mem_root) set_var_password(user);
  if (unlikely(var == NULL) ||
      unlikely(var_list.push_back(var, thd->mem_root)))
    return true;
  autocommit= true;
  if (sphead)
    sphead->m_flags|= sp_head::HAS_SET_AUTOCOMMIT_STMT;
  return sp_create_assignment_instr(thd, no_lookahead);
}


bool LEX::set_names(const char *pos,
                    const Lex_exact_charset_opt_extended_collate &cscl,
                    bool no_lookahead)
{
  if (sp_create_assignment_lex(thd, pos))
    return true;
  CHARSET_INFO *ci= cscl.collation().charset_info();
  set_var_collation_client *var;
  var= new (thd->mem_root) set_var_collation_client(ci, ci, ci);
  return unlikely(var == NULL) ||
         unlikely(thd->lex->var_list.push_back(var, thd->mem_root)) ||
         unlikely(sp_create_assignment_instr(thd, no_lookahead));
}


bool LEX::map_data_type(const Lex_ident_sys_st &schema_name,
                        Lex_field_type_st *type) const
{
  const Schema *schema= schema_name.str ?
                        Schema::find_by_name(schema_name) :
                        Schema::find_implied(thd);
  if (!schema)
  {
    char buf[128];
    const Name type_name= type->type_handler()->name();
    my_snprintf(buf, sizeof(buf), "%.*s.%.*s",
                (int) schema_name.length, schema_name.str,
                (int) type_name.length(), type_name.ptr());
    my_error(ER_UNKNOWN_DATA_TYPE, MYF(0), buf);
    return true;
  }
  const Type_handler *mapped= schema->map_data_type(thd, type->type_handler());
  type->set_handler(mapped);
  return false;
}


bool SELECT_LEX_UNIT::explainable() const
{
  /*
    EXPLAIN/ANALYZE unit, when:
    (1) if it's a subquery - it's not part of eliminated WHERE/ON clause.
    (2) if it's a CTE - it's not hanging (needed for execution)
    (3) if it's a derived - it's not merged or eliminated
    if it's not 1/2/3 - it's some weird internal thing, ignore it
  */

  return item ?
           !item->eliminated :                        // (1)
           with_element ?
             derived && derived->derived_result &&
               !with_element->is_hanging_recursive(): // (2)
             derived ?
               derived->is_materialized_derived() && // (3)
                 !is_derived_eliminated() :
               false;
}


bool st_select_lex::is_query_topmost(THD *thd)
{
  return get_master() == &thd->lex->unit;
}


/*
  Determines whether the derived table was eliminated during
  the call of eliminate_tables(JOIN *) made at the optimization stage
  or completely optimized out (for such degenerate statements like
  "SELECT 1", for example)
*/

bool SELECT_LEX_UNIT::is_derived_eliminated() const
{
  if (!derived)
    return false;
  if (!derived->table)
    return true;
  return derived->table->map & outer_select()->join->eliminated_tables;
}<|MERGE_RESOLUTION|>--- conflicted
+++ resolved
@@ -6468,7 +6468,6 @@
 
 bool LEX::sp_param_fill_definition(sp_variable *spvar,
                                    const Lex_field_type_st &def)
-<<<<<<< HEAD
 {
   return
     last_field->set_attributes(thd, def, COLUMN_DEFINITION_ROUTINE_PARAM) ||
@@ -6479,18 +6478,6 @@
 bool LEX::sf_return_fill_definition(const Lex_field_type_st &def)
 {
   return
-=======
-{
-  return
-    last_field->set_attributes(thd, def, COLUMN_DEFINITION_ROUTINE_PARAM) ||
-    sphead->fill_spvar_definition(thd, last_field, &spvar->name);
-}
-
-
-bool LEX::sf_return_fill_definition(const Lex_field_type_st &def)
-{
-  return
->>>>>>> 87e13722
     last_field->set_attributes(thd, def, COLUMN_DEFINITION_FUNCTION_RETURN) ||
     sphead->fill_field_definition(thd, last_field);
 }
