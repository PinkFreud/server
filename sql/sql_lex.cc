--- conflicted
+++ resolved
@@ -143,7 +143,6 @@
 }
 
 
-<<<<<<< HEAD
 /**
   Perform initialization of Lex_input_stream instance.
 
@@ -154,11 +153,8 @@
 */
 
 bool Lex_input_stream::init(THD *thd,
-			    const char* buff,
+			    char* buff,
 			    unsigned int length)
-=======
-bool Lex_input_stream::init(THD *thd, char *buff, unsigned int length)
->>>>>>> d7ad4352
 {
   DBUG_EXECUTE_IF("bug42064_simulate_oom",
                   DBUG_SET("+d,simulate_out_of_memory"););
@@ -187,7 +183,7 @@
 */
 
 void
-Lex_input_stream::reset(const char *buffer, unsigned int length)
+Lex_input_stream::reset(char *buffer, unsigned int length)
 {
   yylineno= 1;
   yytoklen= 0;
