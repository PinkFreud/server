/* Copyright 2000-2008 MySQL AB, 2008 Sun Microsystems, Inc.

   This program is free software; you can redistribute it and/or modify
   it under the terms of the GNU General Public License as published by
   the Free Software Foundation; version 2 of the License.

   This program is distributed in the hope that it will be useful,
   but WITHOUT ANY WARRANTY; without even the implied warranty of
   MERCHANTABILITY or FITNESS FOR A PARTICULAR PURPOSE.  See the
   GNU General Public License for more details.

   You should have received a copy of the GNU General Public License
   along with this program; if not, write to the Free Software
   Foundation, Inc., 59 Temple Place, Suite 330, Boston, MA  02111-1307  USA */


/* A lexical scanner on a temporary buffer with a yacc interface */

#define MYSQL_LEX 1
#include "sql_priv.h"
#include "unireg.h"                    // REQUIRED: for other includes
#include "sql_class.h"                          // sql_lex.h: SQLCOM_END
#include "sql_lex.h"
#include "sql_parse.h"                          // add_to_list
#include "item_create.h"
#include <m_ctype.h>
#include <hash.h>
#include "sp.h"
#include "sp_head.h"

static int lex_one_token(void *arg, void *yythd);

/*
  We are using pointer to this variable for distinguishing between assignment
  to NEW row field (when parsing trigger definition) and structured variable.
*/

sys_var *trg_new_row_fake_var= (sys_var*) 0x01;

/**
<<<<<<< HEAD
=======
  LEX_STRING constant for null-string to be used in parser and other places.
*/
const LEX_STRING null_lex_str= {NULL, 0};
const LEX_STRING empty_lex_str= {(char *) "", 0};
/**
>>>>>>> 5a0e7394
  @note The order of the elements of this array must correspond to
  the order of elements in enum_binlog_stmt_unsafe.
*/
const int
Query_tables_list::binlog_stmt_unsafe_errcode[BINLOG_STMT_UNSAFE_COUNT] =
{
  ER_BINLOG_UNSAFE_LIMIT,
  ER_BINLOG_UNSAFE_INSERT_DELAYED,
  ER_BINLOG_UNSAFE_SYSTEM_TABLE,
  ER_BINLOG_UNSAFE_AUTOINC_COLUMNS,
  ER_BINLOG_UNSAFE_UDF,
  ER_BINLOG_UNSAFE_SYSTEM_VARIABLE,
  ER_BINLOG_UNSAFE_SYSTEM_FUNCTION,
  ER_BINLOG_UNSAFE_NONTRANS_AFTER_TRANS,
  ER_BINLOG_UNSAFE_MULTIPLE_ENGINES_AND_SELF_LOGGING_ENGINE,
  ER_BINLOG_UNSAFE_MIXED_STATEMENT,
};


/* Longest standard keyword name */

#define TOCK_NAME_LENGTH 24

/*
  The following data is based on the latin1 character set, and is only
  used when comparing keywords
*/

static uchar to_upper_lex[]=
{
    0,  1,  2,  3,  4,  5,  6,  7,  8,  9, 10, 11, 12, 13, 14, 15,
   16, 17, 18, 19, 20, 21, 22, 23, 24, 25, 26, 27, 28, 29, 30, 31,
   32, 33, 34, 35, 36, 37, 38, 39, 40, 41, 42, 43, 44, 45, 46, 47,
   48, 49, 50, 51, 52, 53, 54, 55, 56, 57, 58, 59, 60, 61, 62, 63,
   64, 65, 66, 67, 68, 69, 70, 71, 72, 73, 74, 75, 76, 77, 78, 79,
   80, 81, 82, 83, 84, 85, 86, 87, 88, 89, 90, 91, 92, 93, 94, 95,
   96, 65, 66, 67, 68, 69, 70, 71, 72, 73, 74, 75, 76, 77, 78, 79,
   80, 81, 82, 83, 84, 85, 86, 87, 88, 89, 90,123,124,125,126,127,
  128,129,130,131,132,133,134,135,136,137,138,139,140,141,142,143,
  144,145,146,147,148,149,150,151,152,153,154,155,156,157,158,159,
  160,161,162,163,164,165,166,167,168,169,170,171,172,173,174,175,
  176,177,178,179,180,181,182,183,184,185,186,187,188,189,190,191,
  192,193,194,195,196,197,198,199,200,201,202,203,204,205,206,207,
  208,209,210,211,212,213,214,215,216,217,218,219,220,221,222,223,
  192,193,194,195,196,197,198,199,200,201,202,203,204,205,206,207,
  208,209,210,211,212,213,214,247,216,217,218,219,220,221,222,255
};

/* 
  Names of the index hints (for error messages). Keep in sync with 
  index_hint_type 
*/

const char * index_hint_type_name[] =
{
  "IGNORE INDEX", 
  "USE INDEX", 
  "FORCE INDEX"
};

inline int lex_casecmp(const char *s, const char *t, uint len)
{
  while (len-- != 0 &&
	 to_upper_lex[(uchar) *s++] == to_upper_lex[(uchar) *t++]) ;
  return (int) len+1;
}

#include <lex_hash.h>


void lex_init(void)
{
  uint i;
  DBUG_ENTER("lex_init");
  for (i=0 ; i < array_elements(symbols) ; i++)
    symbols[i].length=(uchar) strlen(symbols[i].name);
  for (i=0 ; i < array_elements(sql_functions) ; i++)
    sql_functions[i].length=(uchar) strlen(sql_functions[i].name);

  DBUG_VOID_RETURN;
}


void lex_free(void)
{					// Call this when daemon ends
  DBUG_ENTER("lex_free");
  DBUG_VOID_RETURN;
}

/**
  Initialize lex object for use in fix_fields and parsing.

  SYNOPSIS
    init_lex_with_single_table()
    @param thd                 The thread object
    @param table               The table object
  @return Operation status
    @retval TRUE                An error occurred, memory allocation error
    @retval FALSE               Ok

  DESCRIPTION
    This function is used to initialize a lex object on the
    stack for use by fix_fields and for parsing. In order to
    work properly it also needs to initialize the
    Name_resolution_context object of the lexer.
    Finally it needs to set a couple of variables to ensure
    proper functioning of fix_fields.
*/

int
init_lex_with_single_table(THD *thd, TABLE *table, LEX *lex)
{
  TABLE_LIST *table_list;
  Table_ident *table_ident;
  SELECT_LEX *select_lex= &lex->select_lex;
  Name_resolution_context *context= &select_lex->context;
  /*
    We will call the parser to create a part_info struct based on the
    partition string stored in the frm file.
    We will use a local lex object for this purpose. However we also
    need to set the Name_resolution_object for this lex object. We
    do this by using add_table_to_list where we add the table that
    we're working with to the Name_resolution_context.
  */
  thd->lex= lex;
  lex_start(thd);
  context->init();
  if ((!(table_ident= new Table_ident(thd,
                                      table->s->table_name,
                                      table->s->db, TRUE))) ||
      (!(table_list= select_lex->add_table_to_list(thd,
                                                   table_ident,
                                                   NULL,
                                                   0))))
    return TRUE;
  context->resolve_in_table_list_only(table_list);
  lex->use_only_table_context= TRUE;
  select_lex->cur_pos_in_select_list= UNDEF_POS;
  table->map= 1; //To ensure correct calculation of const item
  table->get_fields_in_item_tree= TRUE;
  table_list->table= table;
  return FALSE;
}

/**
  End use of local lex with single table

  SYNOPSIS
    end_lex_with_single_table()
    @param thd               The thread object
    @param table             The table object
    @param old_lex           The real lex object connected to THD

  DESCRIPTION
    This function restores the real lex object after calling
    init_lex_with_single_table and also restores some table
    variables temporarily set.
*/

void
end_lex_with_single_table(THD *thd, TABLE *table, LEX *old_lex)
{
  LEX *lex= thd->lex;
  table->map= 0;
  table->get_fields_in_item_tree= FALSE;
  lex_end(lex);
  thd->lex= old_lex;
}


void
st_parsing_options::reset()
{
  allows_variable= TRUE;
  allows_select_into= TRUE;
  allows_select_procedure= TRUE;
  allows_derived= TRUE;
}


/**
  Perform initialization of Lex_input_stream instance.

  Basically, a buffer for pre-processed query. This buffer should be large
  enough to keep multi-statement query. The allocation is done once in
  Lex_input_stream::init() in order to prevent memory pollution when
  the server is processing large multi-statement queries.
*/

bool Lex_input_stream::init(THD *thd,
			    char* buff,
			    unsigned int length)
{
  DBUG_EXECUTE_IF("bug42064_simulate_oom",
                  DBUG_SET("+d,simulate_out_of_memory"););

  m_cpp_buf= (char*) thd->alloc(length + 1);

  DBUG_EXECUTE_IF("bug42064_simulate_oom",
                  DBUG_SET("-d,bug42064_simulate_oom");); 

  if (m_cpp_buf == NULL)
    return TRUE;

  m_thd= thd;
  reset(buff, length);

  return FALSE;
}


/**
  Prepare Lex_input_stream instance state for use for handling next SQL statement.

  It should be called between two statements in a multi-statement query.
  The operation resets the input stream to the beginning-of-parse state,
  but does not reallocate m_cpp_buf.
*/

void
Lex_input_stream::reset(char *buffer, unsigned int length)
{
  yylineno= 1;
  yytoklen= 0;
  yylval= NULL;
  lookahead_token= -1;
  lookahead_yylval= NULL;
  m_ptr= buffer;
  m_tok_start= NULL;
  m_tok_end= NULL;
  m_end_of_query= buffer + length;
  m_tok_start_prev= NULL;
  m_buf= buffer;
  m_buf_length= length;
  m_echo= TRUE;
  m_cpp_tok_start= NULL;
  m_cpp_tok_start_prev= NULL;
  m_cpp_tok_end= NULL;
  m_body_utf8= NULL;
  m_cpp_utf8_processed_ptr= NULL;
  next_state= MY_LEX_START;
  found_semicolon= NULL;
  ignore_space= test(m_thd->variables.sql_mode & MODE_IGNORE_SPACE);
  stmt_prepare_mode= FALSE;
  multi_statements= TRUE;
  in_comment=NO_COMMENT;
  m_underscore_cs= NULL;
  m_cpp_ptr= m_cpp_buf;
}


/**
  The operation is called from the parser in order to
  1) designate the intention to have utf8 body;
  1) Indicate to the lexer that we will need a utf8 representation of this
     statement;
  2) Determine the beginning of the body.

  @param thd        Thread context.
  @param begin_ptr  Pointer to the start of the body in the pre-processed
                    buffer.
*/

void Lex_input_stream::body_utf8_start(THD *thd, const char *begin_ptr)
{
  DBUG_ASSERT(begin_ptr);
  DBUG_ASSERT(m_cpp_buf <= begin_ptr && begin_ptr <= m_cpp_buf + m_buf_length);

  uint body_utf8_length=
    (m_buf_length / thd->variables.character_set_client->mbminlen) *
    my_charset_utf8_bin.mbmaxlen;

  m_body_utf8= (char *) thd->alloc(body_utf8_length + 1);
  m_body_utf8_ptr= m_body_utf8;
  *m_body_utf8_ptr= 0;

  m_cpp_utf8_processed_ptr= begin_ptr;
}

/**
  @brief The operation appends unprocessed part of pre-processed buffer till
  the given pointer (ptr) and sets m_cpp_utf8_processed_ptr to end_ptr.

  The idea is that some tokens in the pre-processed buffer (like character
  set introducers) should be skipped.

  Example:
    CPP buffer: SELECT 'str1', _latin1 'str2';
    m_cpp_utf8_processed_ptr -- points at the "SELECT ...";
    In order to skip "_latin1", the following call should be made:
      body_utf8_append(<pointer to "_latin1 ...">, <pointer to " 'str2'...">)

  @param ptr      Pointer in the pre-processed buffer, which specifies the
                  end of the chunk, which should be appended to the utf8
                  body.
  @param end_ptr  Pointer in the pre-processed buffer, to which
                  m_cpp_utf8_processed_ptr will be set in the end of the
                  operation.
*/

void Lex_input_stream::body_utf8_append(const char *ptr,
                                        const char *end_ptr)
{
  DBUG_ASSERT(m_cpp_buf <= ptr && ptr <= m_cpp_buf + m_buf_length);
  DBUG_ASSERT(m_cpp_buf <= end_ptr && end_ptr <= m_cpp_buf + m_buf_length);

  if (!m_body_utf8)
    return;

  if (m_cpp_utf8_processed_ptr >= ptr)
    return;

  int bytes_to_copy= ptr - m_cpp_utf8_processed_ptr;

  memcpy(m_body_utf8_ptr, m_cpp_utf8_processed_ptr, bytes_to_copy);
  m_body_utf8_ptr += bytes_to_copy;
  *m_body_utf8_ptr= 0;

  m_cpp_utf8_processed_ptr= end_ptr;
}

/**
  The operation appends unprocessed part of the pre-processed buffer till
  the given pointer (ptr) and sets m_cpp_utf8_processed_ptr to ptr.

  @param ptr  Pointer in the pre-processed buffer, which specifies the end
              of the chunk, which should be appended to the utf8 body.
*/

void Lex_input_stream::body_utf8_append(const char *ptr)
{
  body_utf8_append(ptr, ptr);
}

/**
  The operation converts the specified text literal to the utf8 and appends
  the result to the utf8-body.

  @param thd      Thread context.
  @param txt      Text literal.
  @param txt_cs   Character set of the text literal.
  @param end_ptr  Pointer in the pre-processed buffer, to which
                  m_cpp_utf8_processed_ptr will be set in the end of the
                  operation.
*/

void Lex_input_stream::body_utf8_append_literal(THD *thd,
                                                const LEX_STRING *txt,
                                                CHARSET_INFO *txt_cs,
                                                const char *end_ptr)
{
  if (!m_cpp_utf8_processed_ptr)
    return;

  LEX_STRING utf_txt;

  if (!my_charset_same(txt_cs, &my_charset_utf8_general_ci))
  {
    thd->convert_string(&utf_txt,
                        &my_charset_utf8_general_ci,
                        txt->str, (uint) txt->length,
                        txt_cs);
  }
  else
  {
    utf_txt.str= txt->str;
    utf_txt.length= txt->length;
  }

  /* NOTE: utf_txt.length is in bytes, not in symbols. */

  memcpy(m_body_utf8_ptr, utf_txt.str, utf_txt.length);
  m_body_utf8_ptr += utf_txt.length;
  *m_body_utf8_ptr= 0;

  m_cpp_utf8_processed_ptr= end_ptr;
}


/*
  This is called before every query that is to be parsed.
  Because of this, it's critical to not do too much things here.
  (We already do too much here)
*/

void lex_start(THD *thd)
{
  LEX *lex= thd->lex;
  DBUG_ENTER("lex_start");

  lex->thd= lex->unit.thd= thd;

  lex->context_stack.empty();
  lex->unit.init_query();
  lex->unit.init_select();
  /* 'parent_lex' is used in init_query() so it must be before it. */
  lex->select_lex.parent_lex= lex;
  lex->select_lex.init_query();
  lex->value_list.empty();
  lex->update_list.empty();
  lex->set_var_list.empty();
  lex->param_list.empty();
  lex->view_list.empty();
  lex->prepared_stmt_params.empty();
  lex->auxiliary_table_list.empty();
  lex->unit.next= lex->unit.master=
    lex->unit.link_next= lex->unit.return_to= 0;
  lex->unit.prev= lex->unit.link_prev= 0;
  lex->unit.slave= lex->unit.global_parameters= lex->current_select=
    lex->all_selects_list= &lex->select_lex;
  lex->select_lex.master= &lex->unit;
  lex->select_lex.prev= &lex->unit.slave;
  lex->select_lex.link_next= lex->select_lex.slave= lex->select_lex.next= 0;
  lex->select_lex.link_prev= (st_select_lex_node**)&(lex->all_selects_list);
  lex->select_lex.options= 0;
  lex->select_lex.sql_cache= SELECT_LEX::SQL_CACHE_UNSPECIFIED;
  lex->select_lex.init_order();
  lex->select_lex.group_list.empty();
  lex->describe= 0;
  lex->subqueries= FALSE;
  lex->context_analysis_only= 0;
  lex->derived_tables= 0;
  lex->safe_to_cache_query= 1;
  lex->leaf_tables_insert= 0;
  lex->parsing_options.reset();
  lex->empty_field_list_on_rset= 0;
  lex->select_lex.select_number= 1;
  lex->length=0;
  lex->part_info= 0;
  lex->select_lex.in_sum_expr=0;
  lex->select_lex.ftfunc_list_alloc.empty();
  lex->select_lex.ftfunc_list= &lex->select_lex.ftfunc_list_alloc;
  lex->select_lex.group_list.empty();
  lex->select_lex.order_list.empty();
  lex->duplicates= DUP_ERROR;
  lex->ignore= 0;
  lex->spname= NULL;
  lex->sphead= NULL;
  lex->spcont= NULL;
  lex->m_stmt= NULL;
  lex->proc_list.first= 0;
  lex->escape_used= FALSE;
  lex->query_tables= 0;
  lex->reset_query_tables_list(FALSE);
  lex->expr_allows_subselect= TRUE;
  lex->use_only_table_context= FALSE;
  lex->parse_vcol_expr= FALSE;

  lex->name.str= 0;
  lex->name.length= 0;
  lex->event_parse_data= NULL;
  lex->profile_options= PROFILE_NONE;
  lex->nest_level=0 ;
  lex->allow_sum_func= 0;
  lex->in_sum_func= NULL;
  /*
    ok, there must be a better solution for this, long-term
    I tried "bzero" in the sql_yacc.yy code, but that for
    some reason made the values zero, even if they were set
  */
  lex->server_options.server_name= 0;
  lex->server_options.server_name_length= 0;
  lex->server_options.host= 0;
  lex->server_options.db= 0;
  lex->server_options.username= 0;
  lex->server_options.password= 0;
  lex->server_options.scheme= 0;
  lex->server_options.socket= 0;
  lex->server_options.owner= 0;
  lex->server_options.port= -1;

  lex->is_lex_started= TRUE;
  DBUG_VOID_RETURN;
}

void lex_end(LEX *lex)
{
  DBUG_ENTER("lex_end");
  DBUG_PRINT("enter", ("lex: 0x%lx", (long) lex));

  /* release used plugins */
  if (lex->plugins.elements) /* No function call and no mutex if no plugins. */
  {
    plugin_unlock_list(0, (plugin_ref*)lex->plugins.buffer, 
                       lex->plugins.elements);
  }
  reset_dynamic(&lex->plugins);

  delete lex->sphead;
  lex->sphead= NULL;

  DBUG_VOID_RETURN;
}

Yacc_state::~Yacc_state()
{
  if (yacc_yyss)
  {
    my_free(yacc_yyss);
    my_free(yacc_yyvs);
  }
}

static int find_keyword(Lex_input_stream *lip, uint len, bool function)
{
  const char *tok= lip->get_tok_start();

  SYMBOL *symbol= get_hash_symbol(tok, len, function);
  if (symbol)
  {
    lip->yylval->symbol.symbol=symbol;
    lip->yylval->symbol.str= (char*) tok;
    lip->yylval->symbol.length=len;

    if ((symbol->tok == NOT_SYM) &&
        (lip->m_thd->variables.sql_mode & MODE_HIGH_NOT_PRECEDENCE))
      return NOT2_SYM;
    if ((symbol->tok == OR_OR_SYM) &&
	!(lip->m_thd->variables.sql_mode & MODE_PIPES_AS_CONCAT))
      return OR2_SYM;

    return symbol->tok;
  }
  return 0;
}

/*
  Check if name is a keyword

  SYNOPSIS
    is_keyword()
    name      checked name (must not be empty)
    len       length of checked name

  RETURN VALUES
    0         name is a keyword
    1         name isn't a keyword
*/

bool is_keyword(const char *name, uint len)
{
  DBUG_ASSERT(len != 0);
  return get_hash_symbol(name,len,0)!=0;
}

/**
  Check if name is a sql function

    @param name      checked name

    @return is this a native function or not
    @retval 0         name is a function
    @retval 1         name isn't a function
*/

bool is_lex_native_function(const LEX_STRING *name)
{
  DBUG_ASSERT(name != NULL);
  return (get_hash_symbol(name->str, (uint) name->length, 1) != 0);
}

/* make a copy of token before ptr and set yytoklen */

static LEX_STRING get_token(Lex_input_stream *lip, uint skip, uint length)
{
  LEX_STRING tmp;
  lip->yyUnget();                       // ptr points now after last token char
  tmp.length=lip->yytoklen=length;
  tmp.str= lip->m_thd->strmake(lip->get_tok_start() + skip, tmp.length);

  lip->m_cpp_text_start= lip->get_cpp_tok_start() + skip;
  lip->m_cpp_text_end= lip->m_cpp_text_start + tmp.length;

  return tmp;
}

/* 
 todo: 
   There are no dangerous charsets in mysql for function 
   get_quoted_token yet. But it should be fixed in the 
   future to operate multichar strings (like ucs2)
*/

static LEX_STRING get_quoted_token(Lex_input_stream *lip,
                                   uint skip,
                                   uint length, char quote)
{
  LEX_STRING tmp;
  const char *from, *end;
  char *to;
  lip->yyUnget();                       // ptr points now after last token char
  tmp.length= lip->yytoklen=length;
  tmp.str=(char*) lip->m_thd->alloc(tmp.length+1);
  from= lip->get_tok_start() + skip;
  to= tmp.str;
  end= to+length;

  lip->m_cpp_text_start= lip->get_cpp_tok_start() + skip;
  lip->m_cpp_text_end= lip->m_cpp_text_start + length;

  for ( ; to != end; )
  {
    if ((*to++= *from++) == quote)
    {
      from++;					// Skip double quotes
      lip->m_cpp_text_start++;
    }
  }
  *to= 0;					// End null for safety
  return tmp;
}


/*
  Return an unescaped text literal without quotes
  Fix sometimes to do only one scan of the string
*/

static char *get_text(Lex_input_stream *lip, int pre_skip, int post_skip)
{
  reg1 uchar c,sep;
  uint found_escape=0;
  CHARSET_INFO *cs= lip->m_thd->charset();

  lip->tok_bitmap= 0;
  sep= lip->yyGetLast();                        // String should end with this
  while (! lip->eof())
  {
    c= lip->yyGet();
    lip->tok_bitmap|= c;
#ifdef USE_MB
    {
      int l;
      if (use_mb(cs) &&
          (l = my_ismbchar(cs,
                           lip->get_ptr() -1,
                           lip->get_end_of_query()))) {
        lip->skip_binary(l-1);
        continue;
      }
    }
#endif
    if (c == '\\' &&
        !(lip->m_thd->variables.sql_mode & MODE_NO_BACKSLASH_ESCAPES))
    {					// Escaped character
      found_escape=1;
      if (lip->eof())
	return 0;
      lip->yySkip();
    }
    else if (c == sep)
    {
      if (c == lip->yyGet())            // Check if two separators in a row
      {
        found_escape=1;                 // duplicate. Remember for delete
	continue;
      }
      else
        lip->yyUnget();

      /* Found end. Unescape and return string */
      const char *str, *end;
      char *start;

      str= lip->get_tok_start();
      end= lip->get_ptr();
      /* Extract the text from the token */
      str += pre_skip;
      end -= post_skip;
      DBUG_ASSERT(end >= str);

      if (!(start= (char*) lip->m_thd->alloc((uint) (end-str)+1)))
	return (char*) "";		// Sql_alloc has set error flag

      lip->m_cpp_text_start= lip->get_cpp_tok_start() + pre_skip;
      lip->m_cpp_text_end= lip->get_cpp_ptr() - post_skip;

      if (!found_escape)
      {
	lip->yytoklen=(uint) (end-str);
	memcpy(start,str,lip->yytoklen);
	start[lip->yytoklen]=0;
      }
      else
      {
        char *to;

	for (to=start ; str != end ; str++)
	{
#ifdef USE_MB
	  int l;
	  if (use_mb(cs) &&
              (l = my_ismbchar(cs, str, end))) {
	      while (l--)
		  *to++ = *str++;
	      str--;
	      continue;
	  }
#endif
	  if (!(lip->m_thd->variables.sql_mode & MODE_NO_BACKSLASH_ESCAPES) &&
              *str == '\\' && str+1 != end)
	  {
	    switch(*++str) {
	    case 'n':
	      *to++='\n';
	      break;
	    case 't':
	      *to++= '\t';
	      break;
	    case 'r':
	      *to++ = '\r';
	      break;
	    case 'b':
	      *to++ = '\b';
	      break;
	    case '0':
	      *to++= 0;			// Ascii null
	      break;
	    case 'Z':			// ^Z must be escaped on Win32
	      *to++='\032';
	      break;
	    case '_':
	    case '%':
	      *to++= '\\';		// remember prefix for wildcard
	      /* Fall through */
	    default:
              *to++= *str;
	      break;
	    }
	  }
	  else if (*str == sep)
	    *to++= *str++;		// Two ' or "
	  else
	    *to++ = *str;
	}
	*to=0;
	lip->yytoklen=(uint) (to-start);
      }
      return start;
    }
  }
  return 0;					// unexpected end of query
}


/*
** Calc type of integer; long integer, longlong integer or real.
** Returns smallest type that match the string.
** When using unsigned long long values the result is converted to a real
** because else they will be unexpected sign changes because all calculation
** is done with longlong or double.
*/

static const char *long_str="2147483647";
static const uint long_len=10;
static const char *signed_long_str="-2147483648";
static const char *longlong_str="9223372036854775807";
static const uint longlong_len=19;
static const char *signed_longlong_str="-9223372036854775808";
static const uint signed_longlong_len=19;
static const char *unsigned_longlong_str="18446744073709551615";
static const uint unsigned_longlong_len=20;

static inline uint int_token(const char *str,uint length)
{
  if (length < long_len)			// quick normal case
    return NUM;
  bool neg=0;

  if (*str == '+')				// Remove sign and pre-zeros
  {
    str++; length--;
  }
  else if (*str == '-')
  {
    str++; length--;
    neg=1;
  }
  while (*str == '0' && length)
  {
    str++; length --;
  }
  if (length < long_len)
    return NUM;

  uint smaller,bigger;
  const char *cmp;
  if (neg)
  {
    if (length == long_len)
    {
      cmp= signed_long_str+1;
      smaller=NUM;				// If <= signed_long_str
      bigger=LONG_NUM;				// If >= signed_long_str
    }
    else if (length < signed_longlong_len)
      return LONG_NUM;
    else if (length > signed_longlong_len)
      return DECIMAL_NUM;
    else
    {
      cmp=signed_longlong_str+1;
      smaller=LONG_NUM;				// If <= signed_longlong_str
      bigger=DECIMAL_NUM;
    }
  }
  else
  {
    if (length == long_len)
    {
      cmp= long_str;
      smaller=NUM;
      bigger=LONG_NUM;
    }
    else if (length < longlong_len)
      return LONG_NUM;
    else if (length > longlong_len)
    {
      if (length > unsigned_longlong_len)
        return DECIMAL_NUM;
      cmp=unsigned_longlong_str;
      smaller=ULONGLONG_NUM;
      bigger=DECIMAL_NUM;
    }
    else
    {
      cmp=longlong_str;
      smaller=LONG_NUM;
      bigger= ULONGLONG_NUM;
    }
  }
  while (*cmp && *cmp++ == *str++) ;
  return ((uchar) str[-1] <= (uchar) cmp[-1]) ? smaller : bigger;
}


/**
  Given a stream that is advanced to the first contained character in 
  an open comment, consume the comment.  Optionally, if we are allowed, 
  recurse so that we understand comments within this current comment.

  At this level, we do not support version-condition comments.  We might 
  have been called with having just passed one in the stream, though.  In 
  that case, we probably want to tolerate mundane comments inside.  Thus,
  the case for recursion.

  @retval  Whether EOF reached before comment is closed.
*/
bool consume_comment(Lex_input_stream *lip, int remaining_recursions_permitted)
{
  reg1 uchar c;
  while (! lip->eof())
  {
    c= lip->yyGet();

    if (remaining_recursions_permitted > 0)
    {
      if ((c == '/') && (lip->yyPeek() == '*'))
      {
        lip->yySkip(); /* Eat asterisk */
        consume_comment(lip, remaining_recursions_permitted-1);
        continue;
      }
    }

    if (c == '*')
    {
      if (lip->yyPeek() == '/')
      {
        lip->yySkip(); /* Eat slash */
        return FALSE;
      }
    }

    if (c == '\n')
      lip->yylineno++;
  }

  return TRUE;
}


/*
  MYSQLlex remember the following states from the following MYSQLlex()

  - MY_LEX_EOQ			Found end of query
  - MY_LEX_OPERATOR_OR_IDENT	Last state was an ident, text or number
				(which can't be followed by a signed number)
*/

int MYSQLlex(void *arg, void *yythd)
{
  THD *thd= (THD *)yythd;
  Lex_input_stream *lip= & thd->m_parser_state->m_lip;
  YYSTYPE *yylval=(YYSTYPE*) arg;
  int token;

  if (lip->lookahead_token >= 0)
  {
    /*
      The next token was already parsed in advance,
      return it.
    */
    token= lip->lookahead_token;
    lip->lookahead_token= -1;
    *yylval= *(lip->lookahead_yylval);
    lip->lookahead_yylval= NULL;
    return token;
  }

  token= lex_one_token(arg, yythd);

  switch(token) {
  case WITH:
    /*
      Parsing 'WITH' 'ROLLUP' or 'WITH' 'CUBE' requires 2 look ups,
      which makes the grammar LALR(2).
      Replace by a single 'WITH_ROLLUP' or 'WITH_CUBE' token,
      to transform the grammar into a LALR(1) grammar,
      which sql_yacc.yy can process.
    */
    token= lex_one_token(arg, yythd);
    switch(token) {
    case CUBE_SYM:
      return WITH_CUBE_SYM;
    case ROLLUP_SYM:
      return WITH_ROLLUP_SYM;
    default:
      /*
        Save the token following 'WITH'
      */
      lip->lookahead_yylval= lip->yylval;
      lip->yylval= NULL;
      lip->lookahead_token= token;
      return WITH;
    }
    break;
  default:
    break;
  }

  return token;
}

int lex_one_token(void *arg, void *yythd)
{
<<<<<<< HEAD
  reg1	uchar c;
=======
  reg1	uchar c= 0;
>>>>>>> 5a0e7394
  bool comment_closed;
  int	tokval, result_state;
  uint length;
  enum my_lex_states state;
  THD *thd= (THD *)yythd;
  Lex_input_stream *lip= & thd->m_parser_state->m_lip;
  LEX *lex= thd->lex;
  YYSTYPE *yylval=(YYSTYPE*) arg;
  CHARSET_INFO *const cs= thd->charset();
  const uchar *const state_map= cs->state_map;
  const uchar *const ident_map= cs->ident_map;

  LINT_INIT(c);
  lip->yylval=yylval;			// The global state

  lip->start_token();
  state=lip->next_state;
  lip->next_state=MY_LEX_OPERATOR_OR_IDENT;
  for (;;)
  {
    switch (state) {
    case MY_LEX_OPERATOR_OR_IDENT:	// Next is operator or keyword
    case MY_LEX_START:			// Start of token
      // Skip starting whitespace
      while(state_map[c= lip->yyPeek()] == MY_LEX_SKIP)
      {
	if (c == '\n')
	  lip->yylineno++;

        lip->yySkip();
      }

      /* Start of real token */
      lip->restart_token();
      c= lip->yyGet();
      state= (enum my_lex_states) state_map[c];
      break;
    case MY_LEX_ESCAPE:
      if (lip->yyGet() == 'N')
      {					// Allow \N as shortcut for NULL
	yylval->lex_str.str=(char*) "\\N";
	yylval->lex_str.length=2;
	return NULL_SYM;
      }
    case MY_LEX_CHAR:			// Unknown or single char token
    case MY_LEX_SKIP:			// This should not happen
      if (c == '-' && lip->yyPeek() == '-' &&
          (my_isspace(cs,lip->yyPeekn(1)) ||
           my_iscntrl(cs,lip->yyPeekn(1))))
      {
        state=MY_LEX_COMMENT;
        break;
      }

      if (c != ')')
	lip->next_state= MY_LEX_START;	// Allow signed numbers

      if (c == ',')
      {
        /*
          Warning:
          This is a work around, to make the "remember_name" rule in
          sql/sql_yacc.yy work properly.
          The problem is that, when parsing "select expr1, expr2",
          the code generated by bison executes the *pre* action
          remember_name (see select_item) *before* actually parsing the
          first token of expr2.
        */
        lip->restart_token();
      }
      else
      {
        /*
          Check for a placeholder: it should not precede a possible identifier
          because of binlogging: when a placeholder is replaced with
          its value in a query for the binlog, the query must stay
          grammatically correct.
        */
        if (c == '?' && lip->stmt_prepare_mode &&
            !ident_map[(uchar) lip->yyPeek()])
        return(PARAM_MARKER);
      }

      return((int) c);

    case MY_LEX_IDENT_OR_NCHAR:
      if (lip->yyPeek() != '\'')
      {
	state= MY_LEX_IDENT;
	break;
      }
      /* Found N'string' */
      lip->yySkip();                         // Skip '
      if (!(yylval->lex_str.str = get_text(lip, 2, 1)))
      {
	state= MY_LEX_CHAR;             // Read char by char
	break;
      }
      yylval->lex_str.length= lip->yytoklen;
      lex->text_string_is_7bit= (lip->tok_bitmap & 0x80) ? 0 : 1;
      return(NCHAR_STRING);

    case MY_LEX_IDENT_OR_HEX:
      if (lip->yyPeek() == '\'')
      {					// Found x'hex-number'
	state= MY_LEX_HEX_NUMBER;
	break;
      }
    case MY_LEX_IDENT_OR_BIN:
      if (lip->yyPeek() == '\'')
      {                                 // Found b'bin-number'
        state= MY_LEX_BIN_NUMBER;
        break;
      }
    case MY_LEX_IDENT:
      const char *start;
#if defined(USE_MB) && defined(USE_MB_IDENT)
      if (use_mb(cs))
      {
	result_state= IDENT_QUOTED;
        if (my_mbcharlen(cs, lip->yyGetLast()) > 1)
        {
          int l = my_ismbchar(cs,
                              lip->get_ptr() -1,
                              lip->get_end_of_query());
          if (l == 0) {
            state = MY_LEX_CHAR;
            continue;
          }
          lip->skip_binary(l - 1);
        }
        while (ident_map[c=lip->yyGet()])
        {
          if (my_mbcharlen(cs, c) > 1)
          {
            int l;
            if ((l = my_ismbchar(cs,
                                 lip->get_ptr() -1,
                                 lip->get_end_of_query())) == 0)
              break;
            lip->skip_binary(l-1);
          }
        }
      }
      else
#endif
      {
        for (result_state= c;
             ident_map[(uchar) (c= lip->yyGet())];
             result_state|= c)
          ;
        /* If there were non-ASCII characters, mark that we must convert */
        result_state= result_state & 0x80 ? IDENT_QUOTED : IDENT;
      }
      length= lip->yyLength();
      start= lip->get_ptr();
      if (lip->ignore_space)
      {
        /*
          If we find a space then this can't be an identifier. We notice this
          below by checking start != lex->ptr.
        */
        for (; state_map[(uchar) c] == MY_LEX_SKIP ; c= lip->yyGet())
          ;
      }
      if (start == lip->get_ptr() && c == '.' &&
          ident_map[(uchar) lip->yyPeek()])
	lip->next_state=MY_LEX_IDENT_SEP;
      else
      {					// '(' must follow directly if function
        lip->yyUnget();
	if ((tokval = find_keyword(lip, length, c == '(')))
	{
	  lip->next_state= MY_LEX_START;	// Allow signed numbers
	  return(tokval);		// Was keyword
	}
        lip->yySkip();                  // next state does a unget
      }
      yylval->lex_str=get_token(lip, 0, length);

      /*
         Note: "SELECT _bla AS 'alias'"
         _bla should be considered as a IDENT if charset haven't been found.
         So we don't use MYF(MY_WME) with get_charset_by_csname to avoid
         producing an error.
      */

      if (yylval->lex_str.str[0] == '_')
      {
        CHARSET_INFO *cs= get_charset_by_csname(yylval->lex_str.str + 1,
                                                MY_CS_PRIMARY, MYF(0));
        if (cs)
        {
          yylval->charset= cs;
          lip->m_underscore_cs= cs;

          lip->body_utf8_append(lip->m_cpp_text_start,
                                lip->get_cpp_tok_start() + length);
          return(UNDERSCORE_CHARSET);
        }
      }

      lip->body_utf8_append(lip->m_cpp_text_start);

      lip->body_utf8_append_literal(thd, &yylval->lex_str, cs,
                                    lip->m_cpp_text_end);

      return(result_state);			// IDENT or IDENT_QUOTED

    case MY_LEX_IDENT_SEP:                  // Found ident and now '.'
      yylval->lex_str.str= (char*) lip->get_ptr();
      yylval->lex_str.length= 1;
      c= lip->yyGet();                          // should be '.'
      lip->next_state= MY_LEX_IDENT_START;      // Next is ident (not keyword)
      if (!ident_map[(uchar) lip->yyPeek()])    // Probably ` or "
	lip->next_state= MY_LEX_START;
      return((int) c);

    case MY_LEX_NUMBER_IDENT:		// number or ident which num-start
      if (lip->yyGetLast() == '0')
      {
        c= lip->yyGet();
        if (c == 'x')
        {
          while (my_isxdigit(cs,(c = lip->yyGet()))) ;
          if ((lip->yyLength() >= 3) && !ident_map[c])
          {
            /* skip '0x' */
            yylval->lex_str=get_token(lip, 2, lip->yyLength()-2);
            return (HEX_NUM);
          }
          lip->yyUnget();
          state= MY_LEX_IDENT_START;
          break;
        }
        else if (c == 'b')
        {
          while ((c= lip->yyGet()) == '0' || c == '1')
            ;
          if ((lip->yyLength() >= 3) && !ident_map[c])
          {
            /* Skip '0b' */
            yylval->lex_str= get_token(lip, 2, lip->yyLength()-2);
            return (BIN_NUM);
          }
          lip->yyUnget();
          state= MY_LEX_IDENT_START;
          break;
        }
        lip->yyUnget();
      }

      while (my_isdigit(cs, (c = lip->yyGet()))) ;
      if (!ident_map[c])
      {					// Can't be identifier
	state=MY_LEX_INT_OR_REAL;
	break;
      }
      if (c == 'e' || c == 'E')
      {
	// The following test is written this way to allow numbers of type 1e1
        if (my_isdigit(cs,lip->yyPeek()) ||
            (c=(lip->yyGet())) == '+' || c == '-')
	{				// Allow 1E+10
          if (my_isdigit(cs,lip->yyPeek()))     // Number must have digit after sign
	  {
            lip->yySkip();
            while (my_isdigit(cs,lip->yyGet())) ;
            yylval->lex_str=get_token(lip, 0, lip->yyLength());
	    return(FLOAT_NUM);
	  }
	}
        lip->yyUnget();
      }
      // fall through
    case MY_LEX_IDENT_START:			// We come here after '.'
      result_state= IDENT;
#if defined(USE_MB) && defined(USE_MB_IDENT)
      if (use_mb(cs))
      {
	result_state= IDENT_QUOTED;
        while (ident_map[c=lip->yyGet()])
        {
          if (my_mbcharlen(cs, c) > 1)
          {
            int l;
            if ((l = my_ismbchar(cs,
                                 lip->get_ptr() -1,
                                 lip->get_end_of_query())) == 0)
              break;
            lip->skip_binary(l-1);
          }
        }
      }
      else
#endif
      {
        for (result_state=0; ident_map[c= lip->yyGet()]; result_state|= c)
          ;
        /* If there were non-ASCII characters, mark that we must convert */
        result_state= result_state & 0x80 ? IDENT_QUOTED : IDENT;
      }
      if (c == '.' && ident_map[(uchar) lip->yyPeek()])
	lip->next_state=MY_LEX_IDENT_SEP;// Next is '.'

      yylval->lex_str= get_token(lip, 0, lip->yyLength());

      lip->body_utf8_append(lip->m_cpp_text_start);

      lip->body_utf8_append_literal(thd, &yylval->lex_str, cs,
                                    lip->m_cpp_text_end);

      return(result_state);

    case MY_LEX_USER_VARIABLE_DELIMITER:	// Found quote char
    {
      uint double_quotes= 0;
      char quote_char= c;                       // Used char
      while ((c=lip->yyGet()))
      {
	int var_length;
	if ((var_length= my_mbcharlen(cs, c)) == 1)
	{
	  if (c == quote_char)
	  {
            if (lip->yyPeek() != quote_char)
	      break;
            c=lip->yyGet();
	    double_quotes++;
	    continue;
	  }
	}
#ifdef USE_MB
        else if (use_mb(cs))
        {
          if ((var_length= my_ismbchar(cs, lip->get_ptr() - 1,
                                       lip->get_end_of_query())))
            lip->skip_binary(var_length-1);
        }
#endif
      }
      if (double_quotes)
	yylval->lex_str=get_quoted_token(lip, 1,
                                         lip->yyLength() - double_quotes -1,
					 quote_char);
      else
        yylval->lex_str=get_token(lip, 1, lip->yyLength() -1);
      if (c == quote_char)
        lip->yySkip();                  // Skip end `
      lip->next_state= MY_LEX_START;

      lip->body_utf8_append(lip->m_cpp_text_start);

      lip->body_utf8_append_literal(thd, &yylval->lex_str, cs,
                                    lip->m_cpp_text_end);

      return(IDENT_QUOTED);
    }
    case MY_LEX_INT_OR_REAL:		// Complete int or incomplete real
      if (c != '.')
      {					// Found complete integer number.
        yylval->lex_str=get_token(lip, 0, lip->yyLength());
	return int_token(yylval->lex_str.str, (uint) yylval->lex_str.length);
      }
      // fall through
    case MY_LEX_REAL:			// Incomplete real number
      while (my_isdigit(cs,c = lip->yyGet())) ;

      if (c == 'e' || c == 'E')
      {
        c = lip->yyGet();
	if (c == '-' || c == '+')
          c = lip->yyGet();                     // Skip sign
	if (!my_isdigit(cs,c))
	{				// No digit after sign
	  state= MY_LEX_CHAR;
	  break;
	}
        while (my_isdigit(cs,lip->yyGet())) ;
        yylval->lex_str=get_token(lip, 0, lip->yyLength());
	return(FLOAT_NUM);
      }
      yylval->lex_str=get_token(lip, 0, lip->yyLength());
      return(DECIMAL_NUM);

    case MY_LEX_HEX_NUMBER:		// Found x'hexstring'
      lip->yySkip();                    // Accept opening '
      while (my_isxdigit(cs, (c= lip->yyGet()))) ;
      if (c != '\'')
        return(ABORT_SYM);              // Illegal hex constant
      lip->yySkip();                    // Accept closing '
      length= lip->yyLength();          // Length of hexnum+3
      if ((length % 2) == 0)
        return(ABORT_SYM);              // odd number of hex digits
      yylval->lex_str=get_token(lip,
                                2,          // skip x'
                                length-3);  // don't count x' and last '
      return (HEX_NUM);

    case MY_LEX_BIN_NUMBER:           // Found b'bin-string'
      lip->yySkip();                  // Accept opening '
      while ((c= lip->yyGet()) == '0' || c == '1')
        ;
      if (c != '\'')
        return(ABORT_SYM);            // Illegal hex constant
      lip->yySkip();                  // Accept closing '
      length= lip->yyLength();        // Length of bin-num + 3
      yylval->lex_str= get_token(lip,
                                 2,         // skip b'
                                 length-3); // don't count b' and last '
      return (BIN_NUM);

    case MY_LEX_CMP_OP:			// Incomplete comparison operator
      if (state_map[(uchar) lip->yyPeek()] == MY_LEX_CMP_OP ||
          state_map[(uchar) lip->yyPeek()] == MY_LEX_LONG_CMP_OP)
        lip->yySkip();
      if ((tokval = find_keyword(lip, lip->yyLength() + 1, 0)))
      {
	lip->next_state= MY_LEX_START;	// Allow signed numbers
	return(tokval);
      }
      state = MY_LEX_CHAR;		// Something fishy found
      break;

    case MY_LEX_LONG_CMP_OP:		// Incomplete comparison operator
      if (state_map[(uchar) lip->yyPeek()] == MY_LEX_CMP_OP ||
          state_map[(uchar) lip->yyPeek()] == MY_LEX_LONG_CMP_OP)
      {
        lip->yySkip();
        if (state_map[(uchar) lip->yyPeek()] == MY_LEX_CMP_OP)
          lip->yySkip();
      }
      if ((tokval = find_keyword(lip, lip->yyLength() + 1, 0)))
      {
	lip->next_state= MY_LEX_START;	// Found long op
	return(tokval);
      }
      state = MY_LEX_CHAR;		// Something fishy found
      break;

    case MY_LEX_BOOL:
      if (c != lip->yyPeek())
      {
	state=MY_LEX_CHAR;
	break;
      }
      lip->yySkip();
      tokval = find_keyword(lip,2,0);	// Is a bool operator
      lip->next_state= MY_LEX_START;	// Allow signed numbers
      return(tokval);

    case MY_LEX_STRING_OR_DELIMITER:
      if (thd->variables.sql_mode & MODE_ANSI_QUOTES)
      {
	state= MY_LEX_USER_VARIABLE_DELIMITER;
	break;
      }
      /* " used for strings */
    case MY_LEX_STRING:			// Incomplete text string
      if (!(yylval->lex_str.str = get_text(lip, 1, 1)))
      {
	state= MY_LEX_CHAR;		// Read char by char
	break;
      }
      yylval->lex_str.length=lip->yytoklen;

      lip->body_utf8_append(lip->m_cpp_text_start);

      lip->body_utf8_append_literal(thd, &yylval->lex_str,
        lip->m_underscore_cs ? lip->m_underscore_cs : cs,
        lip->m_cpp_text_end);

      lip->m_underscore_cs= NULL;

      lex->text_string_is_7bit= (lip->tok_bitmap & 0x80) ? 0 : 1;
      return(TEXT_STRING);

    case MY_LEX_COMMENT:			//  Comment
      lex->select_lex.options|= OPTION_FOUND_COMMENT;
      while ((c = lip->yyGet()) != '\n' && c) ;
      lip->yyUnget();                   // Safety against eof
      state = MY_LEX_START;		// Try again
      break;
    case MY_LEX_LONG_COMMENT:		/* Long C comment? */
      if (lip->yyPeek() != '*')
      {
	state=MY_LEX_CHAR;		// Probable division
	break;
      }
      lex->select_lex.options|= OPTION_FOUND_COMMENT;
      /* Reject '/' '*', since we might need to turn off the echo */
      lip->yyUnget();

      lip->save_in_comment_state();

      if (lip->yyPeekn(2) == '!')
      {
        lip->in_comment= DISCARD_COMMENT;
        /* Accept '/' '*' '!', but do not keep this marker. */
        lip->set_echo(FALSE);
        lip->yySkip();
        lip->yySkip();
        lip->yySkip();

        /*
          The special comment format is very strict:
          '/' '*' '!', followed by exactly
          1 digit (major), 2 digits (minor), then 2 digits (dot).
          32302 -> 3.23.02
          50032 -> 5.0.32
          50114 -> 5.1.14
        */
        char version_str[6];
        version_str[0]= lip->yyPeekn(0);
        version_str[1]= lip->yyPeekn(1);
        version_str[2]= lip->yyPeekn(2);
        version_str[3]= lip->yyPeekn(3);
        version_str[4]= lip->yyPeekn(4);
        version_str[5]= 0;
        if (  my_isdigit(cs, version_str[0])
           && my_isdigit(cs, version_str[1])
           && my_isdigit(cs, version_str[2])
           && my_isdigit(cs, version_str[3])
           && my_isdigit(cs, version_str[4])
           )
        {
          ulong version;
          version=strtol(version_str, NULL, 10);

          if (version <= MYSQL_VERSION_ID)
          {
            /* Accept 'M' 'm' 'm' 'd' 'd' */
            lip->yySkipn(5);
            /* Expand the content of the special comment as real code */
            lip->set_echo(TRUE);
            state=MY_LEX_START;
            break;  /* Do not treat contents as a comment.  */
          }
          else
          {
            /*
              Patch and skip the conditional comment to avoid it
              being propagated infinitely (eg. to a slave).
            */
            char *pcom= lip->yyUnput(' ');
            comment_closed= ! consume_comment(lip, 1);
            if (! comment_closed)
            {
              *pcom= '!';
            }
            /* version allowed to have one level of comment inside. */
          }
        }
        else
        {
          /* Not a version comment. */
          state=MY_LEX_START;
          lip->set_echo(TRUE);
          break;
        }
      }
      else
      {
        lip->in_comment= PRESERVE_COMMENT;
        lip->yySkip();                  // Accept /
        lip->yySkip();                  // Accept *
        comment_closed= ! consume_comment(lip, 0);
        /* regular comments can have zero comments inside. */
      }
      /*
        Discard:
        - regular '/' '*' comments,
        - special comments '/' '*' '!' for a future version,
        by scanning until we find a closing '*' '/' marker.

        Nesting regular comments isn't allowed.  The first 
        '*' '/' returns the parser to the previous state.

        /#!VERSI oned containing /# regular #/ is allowed #/

		Inside one versioned comment, another versioned comment
		is treated as a regular discardable comment.  It gets
		no special parsing.
      */

      /* Unbalanced comments with a missing '*' '/' are a syntax error */
      if (! comment_closed)
        return (ABORT_SYM);
      state = MY_LEX_START;             // Try again
      lip->restore_in_comment_state();
      break;
    case MY_LEX_END_LONG_COMMENT:
      if ((lip->in_comment != NO_COMMENT) && lip->yyPeek() == '/')
      {
        /* Reject '*' '/' */
        lip->yyUnget();
        /* Accept '*' '/', with the proper echo */
        lip->set_echo(lip->in_comment == PRESERVE_COMMENT);
        lip->yySkipn(2);
        /* And start recording the tokens again */
        lip->set_echo(TRUE);
        lip->in_comment=NO_COMMENT;
        state=MY_LEX_START;
      }
      else
	state=MY_LEX_CHAR;		// Return '*'
      break;
    case MY_LEX_SET_VAR:		// Check if ':='
      if (lip->yyPeek() != '=')
      {
	state=MY_LEX_CHAR;		// Return ':'
	break;
      }
      lip->yySkip();
      return (SET_VAR);
    case MY_LEX_SEMICOLON:			// optional line terminator
      state= MY_LEX_CHAR;               // Return ';'
      break;
    case MY_LEX_EOL:
      if (lip->eof())
      {
        lip->yyUnget();                 // Reject the last '\0'
        lip->set_echo(FALSE);
        lip->yySkip();
        lip->set_echo(TRUE);
        /* Unbalanced comments with a missing '*' '/' are a syntax error */
        if (lip->in_comment != NO_COMMENT)
          return (ABORT_SYM);
        lip->next_state=MY_LEX_END;     // Mark for next loop
        return(END_OF_INPUT);
      }
      state=MY_LEX_CHAR;
      break;
    case MY_LEX_END:
      lip->next_state=MY_LEX_END;
      return(0);			// We found end of input last time

      /* Actually real shouldn't start with . but allow them anyhow */
    case MY_LEX_REAL_OR_POINT:
      if (my_isdigit(cs,lip->yyPeek()))
	state = MY_LEX_REAL;		// Real
      else
      {
	state= MY_LEX_IDENT_SEP;	// return '.'
        lip->yyUnget();                 // Put back '.'
      }
      break;
    case MY_LEX_USER_END:		// end '@' of user@hostname
      switch (state_map[(uchar) lip->yyPeek()]) {
      case MY_LEX_STRING:
      case MY_LEX_USER_VARIABLE_DELIMITER:
      case MY_LEX_STRING_OR_DELIMITER:
	break;
      case MY_LEX_USER_END:
	lip->next_state=MY_LEX_SYSTEM_VAR;
	break;
      default:
	lip->next_state=MY_LEX_HOSTNAME;
	break;
      }
      yylval->lex_str.str=(char*) lip->get_ptr();
      yylval->lex_str.length=1;
      return((int) '@');
    case MY_LEX_HOSTNAME:		// end '@' of user@hostname
      for (c=lip->yyGet() ;
	   my_isalnum(cs,c) || c == '.' || c == '_' ||  c == '$';
           c= lip->yyGet()) ;
      yylval->lex_str=get_token(lip, 0, lip->yyLength());
      return(LEX_HOSTNAME);
    case MY_LEX_SYSTEM_VAR:
      yylval->lex_str.str=(char*) lip->get_ptr();
      yylval->lex_str.length=1;
      lip->yySkip();                                    // Skip '@'
      lip->next_state= (state_map[(uchar) lip->yyPeek()] ==
			MY_LEX_USER_VARIABLE_DELIMITER ?
			MY_LEX_OPERATOR_OR_IDENT :
			MY_LEX_IDENT_OR_KEYWORD);
      return((int) '@');
    case MY_LEX_IDENT_OR_KEYWORD:
      /*
	We come here when we have found two '@' in a row.
	We should now be able to handle:
	[(global | local | session) .]variable_name
      */

      for (result_state= 0; ident_map[c= lip->yyGet()]; result_state|= c)
        ;
      /* If there were non-ASCII characters, mark that we must convert */
      result_state= result_state & 0x80 ? IDENT_QUOTED : IDENT;

      if (c == '.')
	lip->next_state=MY_LEX_IDENT_SEP;
      length= lip->yyLength();
      if (length == 0)
        return(ABORT_SYM);              // Names must be nonempty.
      if ((tokval= find_keyword(lip, length,0)))
      {
        lip->yyUnget();                         // Put back 'c'
	return(tokval);				// Was keyword
      }
      yylval->lex_str=get_token(lip, 0, length);

      lip->body_utf8_append(lip->m_cpp_text_start);

      lip->body_utf8_append_literal(thd, &yylval->lex_str, cs,
                                    lip->m_cpp_text_end);

      return(result_state);
    }
  }
}


/**
  Construct a copy of this object to be used for mysql_alter_table
  and mysql_create_table.

  Historically, these two functions modify their Alter_info
  arguments. This behaviour breaks re-execution of prepared
  statements and stored procedures and is compensated by always
  supplying a copy of Alter_info to these functions.

  @return You need to use check the error in THD for out
  of memory condition after calling this function.
*/

Alter_info::Alter_info(const Alter_info &rhs, MEM_ROOT *mem_root)
  :drop_list(rhs.drop_list, mem_root),
  alter_list(rhs.alter_list, mem_root),
  key_list(rhs.key_list, mem_root),
  create_list(rhs.create_list, mem_root),
  flags(rhs.flags),
  keys_onoff(rhs.keys_onoff),
  tablespace_op(rhs.tablespace_op),
  partition_names(rhs.partition_names, mem_root),
  num_parts(rhs.num_parts),
  change_level(rhs.change_level),
  datetime_field(rhs.datetime_field),
  error_if_not_empty(rhs.error_if_not_empty)
{
  /*
    Make deep copies of used objects.
    This is not a fully deep copy - clone() implementations
    of Alter_drop, Alter_column, Key, foreign_key, Key_part_spec
    do not copy string constants. At the same length the only
    reason we make a copy currently is that ALTER/CREATE TABLE
    code changes input Alter_info definitions, but string
    constants never change.
  */
  list_copy_and_replace_each_value(drop_list, mem_root);
  list_copy_and_replace_each_value(alter_list, mem_root);
  list_copy_and_replace_each_value(key_list, mem_root);
  list_copy_and_replace_each_value(create_list, mem_root);
  /* partition_names are not deeply copied currently */
}


void trim_whitespace(CHARSET_INFO *cs, LEX_STRING *str)
{
  /*
    TODO:
    This code assumes that there are no multi-bytes characters
    that can be considered white-space.
  */

  while ((str->length > 0) && (my_isspace(cs, str->str[0])))
  {
    str->length --;
    str->str ++;
  }

  /*
    FIXME:
    Also, parsing backward is not safe with multi bytes characters
  */
  while ((str->length > 0) && (my_isspace(cs, str->str[str->length-1])))
  {
    str->length --;
  }
}


/*
  st_select_lex structures initialisations
*/

void st_select_lex_node::init_query()
{
  options= 0;
  sql_cache= SQL_CACHE_UNSPECIFIED;
  linkage= UNSPECIFIED_TYPE;
  no_error= no_table_names_allowed= 0;
  uncacheable= 0;
}

void st_select_lex_node::init_select()
{
}

void st_select_lex_unit::init_query()
{
  st_select_lex_node::init_query();
  linkage= GLOBAL_OPTIONS_TYPE;
  global_parameters= first_select();
  select_limit_cnt= HA_POS_ERROR;
  offset_limit_cnt= 0;
  union_distinct= 0;
  prepared= optimized= executed= 0;
  item= 0;
  union_result= 0;
  table= 0;
  fake_select_lex= 0;
  cleaned= 0;
  item_list.empty();
  describe= 0;
  found_rows_for_union= 0;
  insert_table_with_stored_vcol= 0;
}

void st_select_lex::init_query()
{
  st_select_lex_node::init_query();
  table_list.empty();
  top_join_list.empty();
  join_list= &top_join_list;
  embedding= leaf_tables= 0;
  item_list.empty();
  join= 0;
  having= prep_having= where= prep_where= 0;
  olap= UNSPECIFIED_OLAP_TYPE;
  having_fix_field= 0;
  context.select_lex= this;
  context.init();
  /*
    Add the name resolution context of the current (sub)query to the
    stack of contexts for the whole query.
    TODO:
    push_context may return an error if there is no memory for a new
    element in the stack, however this method has no return value,
    thus push_context should be moved to a place where query
    initialization is checked for failure.
  */
  parent_lex->push_context(&context);
  cond_count= between_count= with_wild= 0;
  max_equal_elems= 0;
  ref_pointer_array= 0;
  select_n_where_fields= 0;
  select_n_having_items= 0;
  subquery_in_having= explicit_limit= 0;
  is_item_list_lookup= 0;
  first_execution= 1;
  first_natural_join_processing= 1;
  first_cond_optimization= 1;
  parsing_place= NO_MATTER;
  exclude_from_table_unique_test= no_wrap_view_item= FALSE;
  nest_level= 0;
  link_next= 0;
<<<<<<< HEAD

  bzero((char*) expr_cache_may_be_used, sizeof(expr_cache_may_be_used));
=======
>>>>>>> 5a0e7394
}

void st_select_lex::init_select()
{
  st_select_lex_node::init_select();
  sj_nests.empty();
  group_list.empty();
  type= db= 0;
  having= 0;
  table_join_options= 0;
  in_sum_expr= with_wild= 0;
  options= 0;
  sql_cache= SQL_CACHE_UNSPECIFIED;
  braces= 0;
  interval_list.empty();
  ftfunc_list_alloc.empty();
  inner_sum_func_list= 0;
  ftfunc_list= &ftfunc_list_alloc;
  linkage= UNSPECIFIED_TYPE;
  order_list.elements= 0;
  order_list.first= 0;
  order_list.next= &order_list.first;
  /* Set limit and offset to default values */
  select_limit= 0;      /* denotes the default limit = HA_POS_ERROR */
  offset_limit= 0;      /* denotes the default offset = 0 */
  with_sum_func= 0;
  is_correlated= 0;
  cur_pos_in_select_list= UNDEF_POS;
  non_agg_fields.empty();
  cond_value= having_value= Item::COND_UNDEF;
  inner_refs_list.empty();
  full_group_by_flag= 0;
}

/*
  st_select_lex structures linking
*/

/* include on level down */
void st_select_lex_node::include_down(st_select_lex_node *upper)
{
  if ((next= upper->slave))
    next->prev= &next;
  prev= &upper->slave;
  upper->slave= this;
  master= upper;
  slave= 0;
}

/*
  include on level down (but do not link)

  SYNOPSYS
    st_select_lex_node::include_standalone()
    upper - reference on node underr which this node should be included
    ref - references on reference on this node
*/
void st_select_lex_node::include_standalone(st_select_lex_node *upper,
					    st_select_lex_node **ref)
{
  next= 0;
  prev= ref;
  master= upper;
  slave= 0;
}

/* include neighbour (on same level) */
void st_select_lex_node::include_neighbour(st_select_lex_node *before)
{
  if ((next= before->next))
    next->prev= &next;
  prev= &before->next;
  before->next= this;
  master= before->master;
  slave= 0;
}

/* including in global SELECT_LEX list */
void st_select_lex_node::include_global(st_select_lex_node **plink)
{
  if ((link_next= *plink))
    link_next->link_prev= &link_next;
  link_prev= plink;
  *plink= this;
}

//excluding from global list (internal function)
void st_select_lex_node::fast_exclude()
{
  if (link_prev)
  {
    if ((*link_prev= link_next))
      link_next->link_prev= link_prev;
  }
  // Remove slave structure
  for (; slave; slave= slave->next)
    slave->fast_exclude();
  
}

/*
  excluding select_lex structure (except first (first select can't be
  deleted, because it is most upper select))
*/
void st_select_lex_node::exclude()
{
  //exclude from global list
  fast_exclude();
  //exclude from other structures
  if ((*prev= next))
    next->prev= prev;
  /* 
     We do not need following statements, because prev pointer of first 
     list element point to master->slave
     if (master->slave == this)
       master->slave= next;
  */
}


/*
  Exclude level of current unit from tree of SELECTs

  SYNOPSYS
    st_select_lex_unit::exclude_level()

  NOTE: units which belong to current will be brought up on level of
  currernt unit 
*/
void st_select_lex_unit::exclude_level()
{
  SELECT_LEX_UNIT *units= 0, **units_last= &units;
  for (SELECT_LEX *sl= first_select(); sl; sl= sl->next_select())
  {
    // unlink current level from global SELECTs list
    if (sl->link_prev && (*sl->link_prev= sl->link_next))
      sl->link_next->link_prev= sl->link_prev;

    // bring up underlay levels
    SELECT_LEX_UNIT **last= 0;
    for (SELECT_LEX_UNIT *u= sl->first_inner_unit(); u; u= u->next_unit())
    {
      u->master= master;
      last= (SELECT_LEX_UNIT**)&(u->next);
    }
    if (last)
    {
      (*units_last)= sl->first_inner_unit();
      units_last= last;
    }
  }
  if (units)
  {
    // include brought up levels in place of current
    (*prev)= units;
    (*units_last)= (SELECT_LEX_UNIT*)next;
    if (next)
      next->prev= (SELECT_LEX_NODE**)units_last;
    units->prev= prev;
  }
  else
  {
    // exclude currect unit from list of nodes
    (*prev)= next;
    if (next)
      next->prev= prev;
  }
}


/*
  Exclude subtree of current unit from tree of SELECTs

  SYNOPSYS
    st_select_lex_unit::exclude_tree()
*/
void st_select_lex_unit::exclude_tree()
{
  for (SELECT_LEX *sl= first_select(); sl; sl= sl->next_select())
  {
    // unlink current level from global SELECTs list
    if (sl->link_prev && (*sl->link_prev= sl->link_next))
      sl->link_next->link_prev= sl->link_prev;

    // unlink underlay levels
    for (SELECT_LEX_UNIT *u= sl->first_inner_unit(); u; u= u->next_unit())
    {
      u->exclude_level();
    }
  }
  // exclude currect unit from list of nodes
  (*prev)= next;
  if (next)
    next->prev= prev;
}


/**
  Register reference to an item which the subqueries depends on

  @param def_sel         select against which the item is resolved
  @param dependency      reference to the item

  @details
  This function puts the reference dependency to an item that is either an
  outer field or an aggregate function resolved against an outer select into
  the list 'depends_on'. It adds it to the 'depends_on' lists for each
  subquery between this one and 'def_sel' - the subquery against which the
  item is resolved.
*/

void st_select_lex::register_dependency_item(st_select_lex *def_sel,
                                             Item **dependency)
{
  SELECT_LEX *s= this;
  DBUG_ENTER("st_select_lex::register_dependency_item");
  DBUG_ASSERT(this != def_sel);
  DBUG_ASSERT(*dependency);
  do
  {
    /* check duplicates */
    List_iterator_fast<Item*> li(s->master_unit()->item->depends_on);
    Item **dep;
    while ((dep= li++))
    {
      if ((*dep)->eq(*dependency, FALSE))
      {
         DBUG_PRINT("info", ("dependency %s already present",
                             ((*dependency)->name ?
                              (*dependency)->name :
                              "<no name>")));
         DBUG_VOID_RETURN;
      }
    }

    s->master_unit()->item->depends_on.push_back(dependency);
    DBUG_PRINT("info", ("depends_on: Select: %d  added: %s",
                        s->select_number,
                        ((*dependency)->name ?
                         (*dependency)->name :
                         "<no name>")));
  } while ((s= s->outer_select()) != def_sel);
  DBUG_VOID_RETURN;
}


/*
  st_select_lex_node::mark_as_dependent mark all st_select_lex struct from 
  this to 'last' as dependent

  SYNOPSIS
    last - pointer to last st_select_lex struct, before wich all 
           st_select_lex have to be marked as dependent

  NOTE
    'last' should be reachable from this st_select_lex_node
*/

bool st_select_lex::mark_as_dependent(THD *thd, st_select_lex *last, Item *dependency)
{

  DBUG_ASSERT(this != last);

  /*
    Mark all selects from resolved to 1 before select where was
    found table as depended (of select where was found table)
  */
  SELECT_LEX *s= this;
  do
  {
    if (!(s->uncacheable & UNCACHEABLE_DEPENDENT))
    {
      // Select is dependent of outer select
      s->uncacheable= (s->uncacheable & ~UNCACHEABLE_UNITED) |
                       UNCACHEABLE_DEPENDENT;
      SELECT_LEX_UNIT *munit= s->master_unit();
      munit->uncacheable= (munit->uncacheable & ~UNCACHEABLE_UNITED) |
                       UNCACHEABLE_DEPENDENT;
      for (SELECT_LEX *sl= munit->first_select(); sl ; sl= sl->next_select())
      {
        if (sl != s &&
            !(sl->uncacheable & (UNCACHEABLE_DEPENDENT | UNCACHEABLE_UNITED)))
          sl->uncacheable|= UNCACHEABLE_UNITED;
      }
    }

    Item_subselect *subquery_expr= s->master_unit()->item;
    if (subquery_expr && subquery_expr->mark_as_dependent(thd, last, 
                                                          dependency))
      return TRUE;
  } while ((s= s->outer_select()) != last && s != 0);
  is_correlated= TRUE;
  this->master_unit()->item->is_correlated= TRUE;
  return FALSE;
}

bool st_select_lex_node::set_braces(bool value)      { return 1; }
bool st_select_lex_node::inc_in_sum_expr()           { return 1; }
uint st_select_lex_node::get_in_sum_expr()           { return 0; }
TABLE_LIST* st_select_lex_node::get_table_list()     { return 0; }
List<Item>* st_select_lex_node::get_item_list()      { return 0; }
TABLE_LIST *st_select_lex_node::add_table_to_list (THD *thd, Table_ident *table,
						  LEX_STRING *alias,
						  ulong table_join_options,
						  thr_lock_type flags,
                                                  enum_mdl_type mdl_type,
						  List<Index_hint> *hints,
                                                  LEX_STRING *option)
{
  return 0;
}
ulong st_select_lex_node::get_table_join_options()
{
  return 0;
}

/*
  prohibit using LIMIT clause
*/
bool st_select_lex::test_limit()
{
  if (select_limit != 0)
  {
    my_error(ER_NOT_SUPPORTED_YET, MYF(0),
             "LIMIT & IN/ALL/ANY/SOME subquery");
    return(1);
  }
  return(0);
}


st_select_lex_unit* st_select_lex_unit::master_unit()
{
    return this;
}


st_select_lex* st_select_lex_unit::outer_select()
{
  return (st_select_lex*) master;
}


bool st_select_lex::add_order_to_list(THD *thd, Item *item, bool asc)
{
  return add_to_list(thd, order_list, item, asc);
}


bool st_select_lex::add_item_to_list(THD *thd, Item *item)
{
  DBUG_ENTER("st_select_lex::add_item_to_list");
  DBUG_PRINT("info", ("Item: 0x%lx", (long) item));
  DBUG_RETURN(item_list.push_back(item));
}


bool st_select_lex::add_group_to_list(THD *thd, Item *item, bool asc)
{
  return add_to_list(thd, group_list, item, asc);
}


bool st_select_lex::add_ftfunc_to_list(Item_func_match *func)
{
  return !func || ftfunc_list->push_back(func); // end of memory?
}


st_select_lex_unit* st_select_lex::master_unit()
{
  return (st_select_lex_unit*) master;
}


st_select_lex* st_select_lex::outer_select()
{
  return (st_select_lex*) master->get_master();
}


bool st_select_lex::set_braces(bool value)
{
  braces= value;
  return 0; 
}


bool st_select_lex::inc_in_sum_expr()
{
  in_sum_expr++;
  return 0;
}


uint st_select_lex::get_in_sum_expr()
{
  return in_sum_expr;
}


TABLE_LIST* st_select_lex::get_table_list()
{
  return table_list.first;
}

List<Item>* st_select_lex::get_item_list()
{
  return &item_list;
}

ulong st_select_lex::get_table_join_options()
{
  return table_join_options;
}


bool st_select_lex::setup_ref_array(THD *thd, uint order_group_num)
{
  if (ref_pointer_array)
    return 0;

  /*
    We have to create array in prepared statement memory if it is
    prepared statement
  */
  Query_arena *arena= thd->stmt_arena;
  return (ref_pointer_array=
          (Item **)arena->alloc(sizeof(Item*) * (n_child_sum_items +
                                                 item_list.elements +
                                                 select_n_having_items +
                                                 select_n_where_fields +
                                                 order_group_num)*5)) == 0;
}


void st_select_lex_unit::print(String *str, enum_query_type query_type)
{
  bool union_all= !union_distinct;
  for (SELECT_LEX *sl= first_select(); sl; sl= sl->next_select())
  {
    if (sl != first_select())
    {
      str->append(STRING_WITH_LEN(" union "));
      if (union_all)
	str->append(STRING_WITH_LEN("all "));
      else if (union_distinct == sl)
        union_all= TRUE;
    }
    if (sl->braces)
      str->append('(');
    sl->print(thd, str, query_type);
    if (sl->braces)
      str->append(')');
  }
  if (fake_select_lex == global_parameters)
  {
    if (fake_select_lex->order_list.elements)
    {
      str->append(STRING_WITH_LEN(" order by "));
      fake_select_lex->print_order(str,
        fake_select_lex->order_list.first,
        query_type);
    }
    fake_select_lex->print_limit(thd, str, query_type);
  }
}


void st_select_lex::print_order(String *str,
                                ORDER *order,
                                enum_query_type query_type)
{
  for (; order; order= order->next)
  {
    if (order->counter_used)
    {
      char buffer[20];
      size_t length= my_snprintf(buffer, 20, "%d", order->counter);
      str->append(buffer, (uint) length);
    }
    else
      (*order->item)->print(str, query_type);
    if (!order->asc)
      str->append(STRING_WITH_LEN(" desc"));
    if (order->next)
      str->append(',');
  }
}
 

void st_select_lex::print_limit(THD *thd,
                                String *str,
                                enum_query_type query_type)
{
  SELECT_LEX_UNIT *unit= master_unit();
  Item_subselect *item= unit->item;

  if (item && unit->global_parameters == this)
  {
    Item_subselect::subs_type subs_type= item->substype();
    if (subs_type == Item_subselect::EXISTS_SUBS ||
        subs_type == Item_subselect::IN_SUBS ||
        subs_type == Item_subselect::ALL_SUBS)
    {
      DBUG_ASSERT(!item->fixed ||
                  /*
                    If not using materialization both:
                    select_limit == 1, and there should be no offset_limit.
                  */
                  (((subs_type == Item_subselect::IN_SUBS) &&
                    ((Item_in_subselect*)item)->exec_method ==
                    Item_in_subselect::MATERIALIZATION) ?
                   TRUE :
                   (select_limit->val_int() == 1LL) &&
                   offset_limit == 0));
      return;
    }
  }
  if (explicit_limit)
  {
    str->append(STRING_WITH_LEN(" limit "));
    if (offset_limit)
    {
      offset_limit->print(str, query_type);
      str->append(',');
    }
    select_limit->print(str, query_type);
  }
}


/**
  @brief Restore the LEX and THD in case of a parse error.

  This is a clean up call that is invoked by the Bison generated
  parser before returning an error from MYSQLparse. If your
  semantic actions manipulate with the global thread state (which
  is a very bad practice and should not normally be employed) and
  need a clean-up in case of error, and you can not use %destructor
  rule in the grammar file itself, this function should be used
  to implement the clean up.
*/

void LEX::cleanup_lex_after_parse_error(THD *thd)
{
  /*
    Delete sphead for the side effect of restoring of the original
    LEX state, thd->lex, thd->mem_root and thd->free_list if they
    were replaced when parsing stored procedure statements.  We
    will never use sphead object after a parse error, so it's okay
    to delete it only for the sake of the side effect.
    TODO: make this functionality explicit in sp_head class.
    Sic: we must nullify the member of the main lex, not the
    current one that will be thrown away
  */
  if (thd->lex->sphead)
  {
    thd->lex->sphead->restore_thd_mem_root(thd);
    delete thd->lex->sphead;
    thd->lex->sphead= NULL;
  }
}

/*
  Initialize (or reset) Query_tables_list object.

  SYNOPSIS
    reset_query_tables_list()
      init  TRUE  - we should perform full initialization of object with
                    allocating needed memory
            FALSE - object is already initialized so we should only reset
                    its state so it can be used for parsing/processing
                    of new statement

  DESCRIPTION
    This method initializes Query_tables_list so it can be used as part
    of LEX object for parsing/processing of statement. One can also use
    this method to reset state of already initialized Query_tables_list
    so it can be used for processing of new statement.
*/

void Query_tables_list::reset_query_tables_list(bool init)
{
  sql_command= SQLCOM_END;
  if (!init && query_tables)
  {
    TABLE_LIST *table= query_tables;
    for (;;)
    {
      delete table->view;
      if (query_tables_last == &table->next_global ||
          !(table= table->next_global))
        break;
    }
  }
  query_tables= 0;
  query_tables_last= &query_tables;
  query_tables_own_last= 0;
  if (init)
  {
    /*
      We delay real initialization of hash (and therefore related
      memory allocation) until first insertion into this hash.
    */
    my_hash_clear(&sroutines);
  }
  else if (sroutines.records)
  {
    /* Non-zero sroutines.records means that hash was initialized. */
    my_hash_reset(&sroutines);
  }
  sroutines_list.empty();
  sroutines_list_own_last= sroutines_list.next;
  sroutines_list_own_elements= 0;
  binlog_stmt_flags= 0;
  stmt_accessed_table_flag= 0;
}


/*
  Destroy Query_tables_list object with freeing all resources used by it.

  SYNOPSIS
    destroy_query_tables_list()
*/

void Query_tables_list::destroy_query_tables_list()
{
  my_hash_free(&sroutines);
}


/*
  Initialize LEX object.

  SYNOPSIS
    LEX::LEX()

  NOTE
    LEX object initialized with this constructor can be used as part of
    THD object for which one can safely call open_tables(), lock_tables()
    and close_thread_tables() functions. But it is not yet ready for
    statement parsing. On should use lex_start() function to prepare LEX
    for this.
*/

LEX::LEX()
  :result(0), option_type(OPT_DEFAULT), is_lex_started(0)
{

  my_init_dynamic_array2(&plugins, sizeof(plugin_ref),
                         plugins_static_buffer,
                         INITIAL_LEX_PLUGIN_LIST_SIZE, 
                         INITIAL_LEX_PLUGIN_LIST_SIZE);
  reset_query_tables_list(TRUE);
}


/*
  Check whether the merging algorithm can be used on this VIEW

  SYNOPSIS
    LEX::can_be_merged()

  DESCRIPTION
    We can apply merge algorithm if it is single SELECT view  with
    subqueries only in WHERE clause (we do not count SELECTs of underlying
    views, and second level subqueries) and we have not grpouping, ordering,
    HAVING clause, aggregate functions, DISTINCT clause, LIMIT clause and
    several underlying tables.

  RETURN
    FALSE - only temporary table algorithm can be used
    TRUE  - merge algorithm can be used
*/

bool LEX::can_be_merged()
{
  // TODO: do not forget implement case when select_lex.table_list.elements==0

  /* find non VIEW subqueries/unions */
  bool selects_allow_merge= select_lex.next_select() == 0;
  if (selects_allow_merge)
  {
    for (SELECT_LEX_UNIT *tmp_unit= select_lex.first_inner_unit();
         tmp_unit;
         tmp_unit= tmp_unit->next_unit())
    {
      if (tmp_unit->first_select()->parent_lex == this &&
          (tmp_unit->item == 0 ||
           (tmp_unit->item->place() != IN_WHERE &&
            tmp_unit->item->place() != IN_ON)))
      {
        selects_allow_merge= 0;
        break;
      }
    }
  }

  return (selects_allow_merge &&
	  select_lex.group_list.elements == 0 &&
	  select_lex.having == 0 &&
          select_lex.with_sum_func == 0 &&
	  select_lex.table_list.elements >= 1 &&
	  !(select_lex.options & SELECT_DISTINCT) &&
          select_lex.select_limit == 0);
}


/*
  check if command can use VIEW with MERGE algorithm (for top VIEWs)

  SYNOPSIS
    LEX::can_use_merged()

  DESCRIPTION
    Only listed here commands can use merge algorithm in top level
    SELECT_LEX (for subqueries will be used merge algorithm if
    LEX::can_not_use_merged() is not TRUE).

  RETURN
    FALSE - command can't use merged VIEWs
    TRUE  - VIEWs with MERGE algorithms can be used
*/

bool LEX::can_use_merged()
{
  switch (sql_command)
  {
  case SQLCOM_SELECT:
  case SQLCOM_CREATE_TABLE:
  case SQLCOM_UPDATE:
  case SQLCOM_UPDATE_MULTI:
  case SQLCOM_DELETE:
  case SQLCOM_DELETE_MULTI:
  case SQLCOM_INSERT:
  case SQLCOM_INSERT_SELECT:
  case SQLCOM_REPLACE:
  case SQLCOM_REPLACE_SELECT:
  case SQLCOM_LOAD:
    return TRUE;
  default:
    return FALSE;
  }
}

/*
  Check if command can't use merged views in any part of command

  SYNOPSIS
    LEX::can_not_use_merged()

  DESCRIPTION
    Temporary table algorithm will be used on all SELECT levels for queries
    listed here (see also LEX::can_use_merged()).

  RETURN
    FALSE - command can't use merged VIEWs
    TRUE  - VIEWs with MERGE algorithms can be used
*/

bool LEX::can_not_use_merged()
{
  switch (sql_command)
  {
  case SQLCOM_CREATE_VIEW:
  case SQLCOM_SHOW_CREATE:
  /*
    SQLCOM_SHOW_FIELDS is necessary to make 
    information schema tables working correctly with views.
    see get_schema_tables_result function
  */
  case SQLCOM_SHOW_FIELDS:
    return TRUE;
  default:
    return FALSE;
  }
}

/*
  Detect that we need only table structure of derived table/view

  SYNOPSIS
    only_view_structure()

  RETURN
    TRUE yes, we need only structure
    FALSE no, we need data
*/

bool LEX::only_view_structure()
{
  switch (sql_command) {
  case SQLCOM_SHOW_CREATE:
  case SQLCOM_SHOW_TABLES:
  case SQLCOM_SHOW_FIELDS:
  case SQLCOM_REVOKE_ALL:
  case SQLCOM_REVOKE:
  case SQLCOM_GRANT:
  case SQLCOM_CREATE_VIEW:
    return TRUE;
  default:
    return FALSE;
  }
}


/*
  Should Items_ident be printed correctly

  SYNOPSIS
    need_correct_ident()

  RETURN
    TRUE yes, we need only structure
    FALSE no, we need data
*/


bool LEX::need_correct_ident()
{
  switch(sql_command)
  {
  case SQLCOM_SHOW_CREATE:
  case SQLCOM_SHOW_TABLES:
  case SQLCOM_CREATE_VIEW:
    return TRUE;
  default:
    return FALSE;
  }
}

/*
  Get effective type of CHECK OPTION for given view

  SYNOPSIS
    get_effective_with_check()
    view    given view

  NOTE
    It have not sense to set CHECK OPTION for SELECT satement or subqueries,
    so we do not.

  RETURN
    VIEW_CHECK_NONE      no need CHECK OPTION
    VIEW_CHECK_LOCAL     CHECK OPTION LOCAL
    VIEW_CHECK_CASCADED  CHECK OPTION CASCADED
*/

uint8 LEX::get_effective_with_check(TABLE_LIST *view)
{
  if (view->select_lex->master_unit() == &unit &&
      which_check_option_applicable())
    return (uint8)view->with_check;
  return VIEW_CHECK_NONE;
}


/**
  This method should be called only during parsing.
  It is aware of compound statements (stored routine bodies)
  and will initialize the destination with the default
  database of the stored routine, rather than the default
  database of the connection it is parsed in.
  E.g. if one has no current database selected, or current database 
  set to 'bar' and then issues:

  CREATE PROCEDURE foo.p1() BEGIN SELECT * FROM t1 END//

  t1 is meant to refer to foo.t1, not to bar.t1.

  This method is needed to support this rule.

  @return TRUE in case of error (parsing should be aborted, FALSE in
  case of success
*/

bool
LEX::copy_db_to(char **p_db, size_t *p_db_length) const
{
  if (sphead)
  {
    DBUG_ASSERT(sphead->m_db.str && sphead->m_db.length);
    /*
      It is safe to assign the string by-pointer, both sphead and
      its statements reside in the same memory root.
    */
    *p_db= sphead->m_db.str;
    if (p_db_length)
      *p_db_length= sphead->m_db.length;
    return FALSE;
  }
  return thd->copy_db_to(p_db, p_db_length);
}

/*
  initialize limit counters

  SYNOPSIS
    st_select_lex_unit::set_limit()
    values	- SELECT_LEX with initial values for counters
*/

void st_select_lex_unit::set_limit(st_select_lex *sl)
{
  ha_rows select_limit_val;
  ulonglong val;

  DBUG_ASSERT(! thd->stmt_arena->is_stmt_prepare());
  val= sl->select_limit ? sl->select_limit->val_uint() : HA_POS_ERROR;
  select_limit_val= (ha_rows)val;
#ifndef BIG_TABLES
  /*
    Check for overflow : ha_rows can be smaller then ulonglong if
    BIG_TABLES is off.
    */
  if (val != (ulonglong)select_limit_val)
    select_limit_val= HA_POS_ERROR;
#endif
  val= sl->offset_limit ? sl->offset_limit->val_uint() : ULL(0);
  offset_limit_cnt= (ha_rows)val;
#ifndef BIG_TABLES
  /* Check for truncation. */
  if (val != (ulonglong)offset_limit_cnt)
    offset_limit_cnt= HA_POS_ERROR;
#endif
  select_limit_cnt= select_limit_val + offset_limit_cnt;
  if (select_limit_cnt < select_limit_val)
    select_limit_cnt= HA_POS_ERROR;		// no limit
}


/**
  @brief Set the initial purpose of this TABLE_LIST object in the list of used
    tables.

  We need to track this information on table-by-table basis, since when this
  table becomes an element of the pre-locked list, it's impossible to identify
  which SQL sub-statement it has been originally used in.

  E.g.:

  User request:                 SELECT * FROM t1 WHERE f1();
  FUNCTION f1():                DELETE FROM t2; RETURN 1;
  BEFORE DELETE trigger on t2:  INSERT INTO t3 VALUES (old.a);

  For this user request, the pre-locked list will contain t1, t2, t3
  table elements, each needed for different DML.

  The trigger event map is updated to reflect INSERT, UPDATE, DELETE,
  REPLACE, LOAD DATA, CREATE TABLE .. SELECT, CREATE TABLE ..
  REPLACE SELECT statements, and additionally ON DUPLICATE KEY UPDATE
  clause.
*/

void LEX::set_trg_event_type_for_tables()
{
  uint8 new_trg_event_map= 0;

  /*
    Some auxiliary operations
    (e.g. GRANT processing) create TABLE_LIST instances outside
    the parser. Additionally, some commands (e.g. OPTIMIZE) change
    the lock type for a table only after parsing is done. Luckily,
    these do not fire triggers and do not need to pre-load them.
    For these TABLE_LISTs set_trg_event_type is never called, and
    trg_event_map is always empty. That means that the pre-locking
    algorithm will ignore triggers defined on these tables, if
    any, and the execution will either fail with an assert in
    sql_trigger.cc or with an error that a used table was not
    pre-locked, in case of a production build.

    TODO: this usage pattern creates unnecessary module dependencies
    and should be rewritten to go through the parser.
    Table list instances created outside the parser in most cases
    refer to mysql.* system tables. It is not allowed to have
    a trigger on a system table, but keeping track of
    initialization provides extra safety in case this limitation
    is circumvented.
  */

  switch (sql_command) {
  case SQLCOM_LOCK_TABLES:
  /*
    On a LOCK TABLE, all triggers must be pre-loaded for this TABLE_LIST
    when opening an associated TABLE.
  */
    new_trg_event_map= static_cast<uint8>
                        (1 << static_cast<int>(TRG_EVENT_INSERT)) |
                      static_cast<uint8>
                        (1 << static_cast<int>(TRG_EVENT_UPDATE)) |
                      static_cast<uint8>
                        (1 << static_cast<int>(TRG_EVENT_DELETE));
    break;
  /*
    Basic INSERT. If there is an additional ON DUPLIATE KEY UPDATE
    clause, it will be handled later in this method.
  */
  case SQLCOM_INSERT:                           /* fall through */
  case SQLCOM_INSERT_SELECT:
  /*
    LOAD DATA ... INFILE is expected to fire BEFORE/AFTER INSERT
    triggers.
    If the statement also has REPLACE clause, it will be
    handled later in this method.
  */
  case SQLCOM_LOAD:                             /* fall through */
  /*
    REPLACE is semantically equivalent to INSERT. In case
    of a primary or unique key conflict, it deletes the old
    record and inserts a new one. So we also may need to
    fire ON DELETE triggers. This functionality is handled
    later in this method.
  */
  case SQLCOM_REPLACE:                          /* fall through */
  case SQLCOM_REPLACE_SELECT:
  /*
    CREATE TABLE ... SELECT defaults to INSERT if the table or
    view already exists. REPLACE option of CREATE TABLE ...
    REPLACE SELECT is handled later in this method.
  */
  case SQLCOM_CREATE_TABLE:
    new_trg_event_map|= static_cast<uint8>
                          (1 << static_cast<int>(TRG_EVENT_INSERT));
    break;
  /* Basic update and multi-update */
  case SQLCOM_UPDATE:                           /* fall through */
  case SQLCOM_UPDATE_MULTI:
    new_trg_event_map|= static_cast<uint8>
                          (1 << static_cast<int>(TRG_EVENT_UPDATE));
    break;
  /* Basic delete and multi-delete */
  case SQLCOM_DELETE:                           /* fall through */
  case SQLCOM_DELETE_MULTI:
    new_trg_event_map|= static_cast<uint8>
                          (1 << static_cast<int>(TRG_EVENT_DELETE));
    break;
  default:
    break;
  }

  switch (duplicates) {
  case DUP_UPDATE:
    new_trg_event_map|= static_cast<uint8>
                          (1 << static_cast<int>(TRG_EVENT_UPDATE));
    break;
  case DUP_REPLACE:
    new_trg_event_map|= static_cast<uint8>
                          (1 << static_cast<int>(TRG_EVENT_DELETE));
    break;
  case DUP_ERROR:
  default:
    break;
  }


  /*
    Do not iterate over sub-selects, only the tables in the outermost
    SELECT_LEX can be modified, if any.
  */
  TABLE_LIST *tables= select_lex.get_table_list();

  while (tables)
  {
    /*
      This is a fast check to filter out statements that do
      not change data, or tables  on the right side, in case of
      INSERT .. SELECT, CREATE TABLE .. SELECT and so on.
      Here we also filter out OPTIMIZE statement and non-updateable
      views, for which lock_type is TL_UNLOCK or TL_READ after
      parsing.
    */
    if (static_cast<int>(tables->lock_type) >=
        static_cast<int>(TL_WRITE_ALLOW_WRITE))
      tables->trg_event_map= new_trg_event_map;
    tables= tables->next_local;
  }
}


/*
  Unlink the first table from the global table list and the first table from
  outer select (lex->select_lex) local list

  SYNOPSIS
    unlink_first_table()
    link_to_local	Set to 1 if caller should link this table to local list

  NOTES
    We assume that first tables in both lists is the same table or the local
    list is empty.

  RETURN
    0	If 'query_tables' == 0
    unlinked table
      In this case link_to_local is set.

*/
TABLE_LIST *LEX::unlink_first_table(bool *link_to_local)
{
  TABLE_LIST *first;
  if ((first= query_tables))
  {
    /*
      Exclude from global table list
    */
    if ((query_tables= query_tables->next_global))
      query_tables->prev_global= &query_tables;
    else
      query_tables_last= &query_tables;
    first->next_global= 0;

    /*
      and from local list if it is not empty
    */
    if ((*link_to_local= test(select_lex.table_list.first)))
    {
      select_lex.context.table_list= 
        select_lex.context.first_name_resolution_table= first->next_local;
      select_lex.table_list.first= first->next_local;
      select_lex.table_list.elements--;	//safety
      first->next_local= 0;
      /*
        Ensure that the global list has the same first table as the local
        list.
      */
      first_lists_tables_same();
    }
  }
  return first;
}


/*
  Bring first local table of first most outer select to first place in global
  table list

  SYNOPSYS
     LEX::first_lists_tables_same()

  NOTES
    In many cases (for example, usual INSERT/DELETE/...) the first table of
    main SELECT_LEX have special meaning => check that it is the first table
    in global list and re-link to be first in the global list if it is
    necessary.  We need such re-linking only for queries with sub-queries in
    the select list, as only in this case tables of sub-queries will go to
    the global list first.
*/

void LEX::first_lists_tables_same()
{
  TABLE_LIST *first_table= select_lex.table_list.first;
  if (query_tables != first_table && first_table != 0)
  {
    TABLE_LIST *next;
    if (query_tables_last == &first_table->next_global)
      query_tables_last= first_table->prev_global;

    if ((next= *first_table->prev_global= first_table->next_global))
      next->prev_global= first_table->prev_global;
    /* include in new place */
    first_table->next_global= query_tables;
    /*
       We are sure that query_tables is not 0, because first_table was not
       first table in the global list => we can use
       query_tables->prev_global without check of query_tables
    */
    query_tables->prev_global= &first_table->next_global;
    first_table->prev_global= &query_tables;
    query_tables= first_table;
  }
}


/*
  Link table back that was unlinked with unlink_first_table()

  SYNOPSIS
    link_first_table_back()
    link_to_local	do we need link this table to local

  RETURN
    global list
*/

void LEX::link_first_table_back(TABLE_LIST *first,
				   bool link_to_local)
{
  if (first)
  {
    if ((first->next_global= query_tables))
      query_tables->prev_global= &first->next_global;
    else
      query_tables_last= &first->next_global;
    query_tables= first;

    if (link_to_local)
    {
      first->next_local= select_lex.table_list.first;
      select_lex.context.table_list= first;
      select_lex.table_list.first= first;
      select_lex.table_list.elements++;	//safety
    }
  }
}



/*
  cleanup lex for case when we open table by table for processing

  SYNOPSIS
    LEX::cleanup_after_one_table_open()

  NOTE
    This method is mostly responsible for cleaning up of selects lists and
    derived tables state. To rollback changes in Query_tables_list one has
    to call Query_tables_list::reset_query_tables_list(FALSE).
*/

void LEX::cleanup_after_one_table_open()
{
  /*
    thd->lex->derived_tables & additional units may be set if we open
    a view. It is necessary to clear thd->lex->derived_tables flag
    to prevent processing of derived tables during next open_and_lock_tables
    if next table is a real table and cleanup & remove underlying units
    NOTE: all units will be connected to thd->lex->select_lex, because we
    have not UNION on most upper level.
    */
  if (all_selects_list != &select_lex)
  {
    derived_tables= 0;
    /* cleunup underlying units (units of VIEW) */
    for (SELECT_LEX_UNIT *un= select_lex.first_inner_unit();
         un;
         un= un->next_unit())
      un->cleanup();
    /* reduce all selects list to default state */
    all_selects_list= &select_lex;
    /* remove underlying units (units of VIEW) subtree */
    select_lex.cut_subtree();
  }
}


/*
  Save current state of Query_tables_list for this LEX, and prepare it
  for processing of new statemnt.

  SYNOPSIS
    reset_n_backup_query_tables_list()
      backup  Pointer to Query_tables_list instance to be used for backup
*/

void LEX::reset_n_backup_query_tables_list(Query_tables_list *backup)
{
  backup->set_query_tables_list(this);
  /*
    We have to perform full initialization here since otherwise we
    will damage backed up state.
  */
  this->reset_query_tables_list(TRUE);
}


/*
  Restore state of Query_tables_list for this LEX from backup.

  SYNOPSIS
    restore_backup_query_tables_list()
      backup  Pointer to Query_tables_list instance used for backup
*/

void LEX::restore_backup_query_tables_list(Query_tables_list *backup)
{
  this->destroy_query_tables_list();
  this->set_query_tables_list(backup);
}


/*
  Checks for usage of routines and/or tables in a parsed statement

  SYNOPSIS
    LEX:table_or_sp_used()

  RETURN
    FALSE  No routines and tables used
    TRUE   Either or both routines and tables are used.
*/

bool LEX::table_or_sp_used()
{
  DBUG_ENTER("table_or_sp_used");

  if (sroutines.records || query_tables)
    DBUG_RETURN(TRUE);

  DBUG_RETURN(FALSE);
}


/*
  Do end-of-prepare fixup for list of tables and their merge-VIEWed tables

  SYNOPSIS
    fix_prepare_info_in_table_list()
      thd  Thread handle
      tbl  List of tables to process

  DESCRIPTION
    Perform end-end-of prepare fixup for list of tables, if any of the tables
    is a merge-algorithm VIEW, recursively fix up its underlying tables as
    well.

*/

static void fix_prepare_info_in_table_list(THD *thd, TABLE_LIST *tbl)
{
  for (; tbl; tbl= tbl->next_local)
  {
    if (tbl->on_expr)
    {
      tbl->prep_on_expr= tbl->on_expr;
      tbl->on_expr= tbl->on_expr->copy_andor_structure(thd);
    }
    fix_prepare_info_in_table_list(thd, tbl->merge_underlying_list);
  }
}


/*
  Save WHERE/HAVING/ON clauses and replace them with disposable copies

  SYNOPSIS
    st_select_lex::fix_prepare_information
      thd          thread handler
      conds        in/out pointer to WHERE condition to be met at execution
      having_conds in/out pointer to HAVING condition to be met at execution
  
  DESCRIPTION
    The passed WHERE and HAVING are to be saved for the future executions.
    This function saves it, and returns a copy which can be thrashed during
    this execution of the statement. By saving/thrashing here we mean only
    AND/OR trees.
    The function also calls fix_prepare_info_in_table_list that saves all
    ON expressions.    
*/

void st_select_lex::fix_prepare_information(THD *thd, Item **conds, 
                                            Item **having_conds)
{
  if (!thd->stmt_arena->is_conventional() && first_execution)
  {
    first_execution= 0;
    if (*conds)
    {
      prep_where= *conds;
      *conds= where= prep_where->copy_andor_structure(thd);
    }
    if (*having_conds)
    {
      prep_having= *having_conds;
      *having_conds= having= prep_having->copy_andor_structure(thd);
    }
    fix_prepare_info_in_table_list(thd, table_list.first);
  }
}


/*
  There are st_select_lex::add_table_to_list &
  st_select_lex::set_lock_for_tables are in sql_parse.cc

  st_select_lex::print is in sql_select.cc

  st_select_lex_unit::prepare, st_select_lex_unit::exec,
  st_select_lex_unit::cleanup, st_select_lex_unit::reinit_exec_mechanism,
  st_select_lex_unit::change_result
  are in sql_union.cc
*/

/*
  Sets the kind of hints to be added by the calls to add_index_hint().

  SYNOPSIS
    set_index_hint_type()
      type_arg     The kind of hints to be added from now on.
      clause       The clause to use for hints to be added from now on.

  DESCRIPTION
    Used in filling up the tagged hints list.
    This list is filled by first setting the kind of the hint as a 
    context variable and then adding hints of the current kind.
    Then the context variable index_hint_type can be reset to the
    next hint type.
*/
void st_select_lex::set_index_hint_type(enum index_hint_type type_arg,
                                        index_clause_map clause)
{ 
  current_index_hint_type= type_arg;
  current_index_hint_clause= clause;
}


/*
  Makes an array to store index usage hints (ADD/FORCE/IGNORE INDEX).

  SYNOPSIS
    alloc_index_hints()
      thd         current thread.
*/

void st_select_lex::alloc_index_hints (THD *thd)
{ 
  index_hints= new (thd->mem_root) List<Index_hint>(); 
}



/*
  adds an element to the array storing index usage hints 
  (ADD/FORCE/IGNORE INDEX).

  SYNOPSIS
    add_index_hint()
      thd         current thread.
      str         name of the index.
      length      number of characters in str.

  RETURN VALUE
    0 on success, non-zero otherwise
*/
bool st_select_lex::add_index_hint (THD *thd, char *str, uint length)
{
  return index_hints->push_front (new (thd->mem_root) 
                                 Index_hint(current_index_hint_type,
                                            current_index_hint_clause,
                                            str, length));
}

/**
  A routine used by the parser to decide whether we are specifying a full
  partitioning or if only partitions to add or to split.

  @note  This needs to be outside of WITH_PARTITION_STORAGE_ENGINE since it
  is used from the sql parser that doesn't have any ifdef's

  @retval  TRUE    Yes, it is part of a management partition command
  @retval  FALSE          No, not a management partition command
*/

bool LEX::is_partition_management() const
{
  return (sql_command == SQLCOM_ALTER_TABLE &&
          (alter_info.flags == ALTER_ADD_PARTITION ||
           alter_info.flags == ALTER_REORGANIZE_PARTITION));
}


#ifdef MYSQL_SERVER
uint binlog_unsafe_map[256];

#define UNSAFE(a, b, c) \
  { \
  DBUG_PRINT("unsafe_mixed_statement", ("SETTING BASE VALUES: %s, %s, %02X\n", \
    LEX::stmt_accessed_table_string(a), \
    LEX::stmt_accessed_table_string(b), \
    c)); \
  unsafe_mixed_statement(a, b, c); \
  }

/*
  Sets the combination given by "a" and "b" and automatically combinations
  given by other types of access, i.e. 2^(8 - 2), as unsafe.

  It may happen a colision when automatically defining a combination as unsafe.
  For that reason, a combination has its unsafe condition redefined only when
  the new_condition is greater then the old. For instance,
  
     . (BINLOG_DIRECT_ON & TRX_CACHE_NOT_EMPTY) is never overwritten by 
     . (BINLOG_DIRECT_ON | BINLOG_DIRECT_OFF).
*/
void unsafe_mixed_statement(LEX::enum_stmt_accessed_table a,
                            LEX::enum_stmt_accessed_table b, uint condition)
{
  int type= 0;
  int index= (1U << a) | (1U << b);
  
  
  for (type= 0; type < 256; type++)
  {
    if ((type & index) == index)
    {
      binlog_unsafe_map[type] |= condition;
    }
  }
}
/*
  The BINLOG_* AND TRX_CACHE_* values can be combined by using '&' or '|',
  which means that both conditions need to be satisfied or any of them is
  enough. For example, 
    
    . BINLOG_DIRECT_ON & TRX_CACHE_NOT_EMPTY means that the statment is
    unsafe when the option is on and trx-cache is not empty;

    . BINLOG_DIRECT_ON | BINLOG_DIRECT_OFF means the statement is unsafe
    in all cases.

    . TRX_CACHE_EMPTY | TRX_CACHE_NOT_EMPTY means the statement is unsafe
    in all cases. Similar as above.
*/
void binlog_unsafe_map_init()
{
  memset((void*) binlog_unsafe_map, 0, sizeof(uint) * 256);

  /*
    Classify a statement as unsafe when there is a mixed statement and an
    on-going transaction at any point of the execution if:

      1. The mixed statement is about to update a transactional table and
      a non-transactional table.

      2. The mixed statement is about to update a transactional table and
      read from a non-transactional table.

      3. The mixed statement is about to update a non-transactional table
      and temporary transactional table.

      4. The mixed statement is about to update a temporary transactional
      table and read from a non-transactional table.

      5. The mixed statement is about to update a transactional table and
      a temporary non-transactional table.
     
      6. The mixed statement is about to update a transactional table and
      read from a temporary non-transactional table.

      7. The mixed statement is about to update a temporary transactional
      table and temporary non-transactional table.

      8. The mixed statement is about to update a temporary transactional
      table and read from a temporary non-transactional table.

    After updating a transactional table if:

      9. The mixed statement is about to update a non-transactional table
      and read from a transactional table.

      10. The mixed statement is about to update a non-transactional table
      and read from a temporary transactional table.

      11. The mixed statement is about to update a temporary non-transactional
      table and read from a transactional table.
      
      12. The mixed statement is about to update a temporary non-transactional
      table and read from a temporary transactional table.

      13. The mixed statement is about to update a temporary non-transactional
      table and read from a non-transactional table.

    The reason for this is that locks acquired may not protected a concurrent
    transaction of interfering in the current execution and by consequence in
    the result.
  */
  /* Case 1. */
  UNSAFE(LEX::STMT_WRITES_TRANS_TABLE, LEX::STMT_WRITES_NON_TRANS_TABLE,
    BINLOG_DIRECT_ON | BINLOG_DIRECT_OFF);
  /* Case 2. */
  UNSAFE(LEX::STMT_WRITES_TRANS_TABLE, LEX::STMT_READS_NON_TRANS_TABLE,
    BINLOG_DIRECT_ON | BINLOG_DIRECT_OFF);
  /* Case 3. */
  UNSAFE(LEX::STMT_WRITES_NON_TRANS_TABLE, LEX::STMT_WRITES_TEMP_TRANS_TABLE,
    BINLOG_DIRECT_ON | BINLOG_DIRECT_OFF);
  /* Case 4. */
  UNSAFE(LEX::STMT_WRITES_TEMP_TRANS_TABLE, LEX::STMT_READS_NON_TRANS_TABLE,
    BINLOG_DIRECT_ON | BINLOG_DIRECT_OFF);
  /* Case 5. */
  UNSAFE(LEX::STMT_WRITES_TRANS_TABLE, LEX::STMT_WRITES_TEMP_NON_TRANS_TABLE,
    BINLOG_DIRECT_ON);
  /* Case 6. */
  UNSAFE(LEX::STMT_WRITES_TRANS_TABLE, LEX::STMT_READS_TEMP_NON_TRANS_TABLE,
    BINLOG_DIRECT_ON);
  /* Case 7. */
  UNSAFE(LEX::STMT_WRITES_TEMP_TRANS_TABLE, LEX::STMT_WRITES_TEMP_NON_TRANS_TABLE,
    BINLOG_DIRECT_ON);
  /* Case 8. */
  UNSAFE(LEX::STMT_WRITES_TEMP_TRANS_TABLE, LEX::STMT_READS_TEMP_NON_TRANS_TABLE,
    BINLOG_DIRECT_ON);
  /* Case 9. */
  UNSAFE(LEX::STMT_WRITES_NON_TRANS_TABLE, LEX::STMT_READS_TRANS_TABLE,
    (BINLOG_DIRECT_ON | BINLOG_DIRECT_OFF) & TRX_CACHE_NOT_EMPTY);
  /* Case 10 */
  UNSAFE(LEX::STMT_WRITES_NON_TRANS_TABLE, LEX::STMT_READS_TEMP_TRANS_TABLE,
    (BINLOG_DIRECT_ON | BINLOG_DIRECT_OFF) & TRX_CACHE_NOT_EMPTY);
  /* Case 11. */
  UNSAFE(LEX::STMT_WRITES_TEMP_NON_TRANS_TABLE, LEX::STMT_READS_TRANS_TABLE,
    BINLOG_DIRECT_ON & TRX_CACHE_NOT_EMPTY);
  /* Case 12. */
  UNSAFE(LEX::STMT_WRITES_TEMP_NON_TRANS_TABLE, LEX::STMT_READS_TEMP_TRANS_TABLE,
    BINLOG_DIRECT_ON & TRX_CACHE_NOT_EMPTY);
  /* Case 13. */
  UNSAFE(LEX::STMT_WRITES_TEMP_NON_TRANS_TABLE, LEX::STMT_READS_NON_TRANS_TABLE,
     BINLOG_DIRECT_OFF & TRX_CACHE_NOT_EMPTY);
}
#endif<|MERGE_RESOLUTION|>--- conflicted
+++ resolved
@@ -38,14 +38,11 @@
 sys_var *trg_new_row_fake_var= (sys_var*) 0x01;
 
 /**
-<<<<<<< HEAD
-=======
   LEX_STRING constant for null-string to be used in parser and other places.
 */
 const LEX_STRING null_lex_str= {NULL, 0};
 const LEX_STRING empty_lex_str= {(char *) "", 0};
 /**
->>>>>>> 5a0e7394
   @note The order of the elements of this array must correspond to
   the order of elements in enum_binlog_stmt_unsafe.
 */
@@ -992,11 +989,7 @@
 
 int lex_one_token(void *arg, void *yythd)
 {
-<<<<<<< HEAD
   reg1	uchar c;
-=======
-  reg1	uchar c= 0;
->>>>>>> 5a0e7394
   bool comment_closed;
   int	tokval, result_state;
   uint length;
@@ -1854,11 +1847,8 @@
   exclude_from_table_unique_test= no_wrap_view_item= FALSE;
   nest_level= 0;
   link_next= 0;
-<<<<<<< HEAD
 
   bzero((char*) expr_cache_may_be_used, sizeof(expr_cache_may_be_used));
-=======
->>>>>>> 5a0e7394
 }
 
 void st_select_lex::init_select()
