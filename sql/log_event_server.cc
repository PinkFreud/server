--- conflicted
+++ resolved
@@ -3980,29 +3980,21 @@
                 data_type_name_length_length +
                 (uint) m_data_type_name.length;
 
-<<<<<<< HEAD
+  uchar unsig= m_is_unsigned ? CHUNK_UNSIGNED : CHUNK_SIGNED;
+  uchar data_type_name_length= (uchar) m_data_type_name.length;
   return write_header(writer, event_length) ||
          write_data(writer, buf, sizeof(buf))   ||
          write_data(writer, name, name_len)     ||
          write_data(writer, buf1, buf1_length) ||
          write_data(writer, pos, val_len) ||
-         write_data(writer, &flags, unsigned_len) ||
+         write_data(writer, &unsig, unsigned_len) ||
+         write_data(writer, &data_type_name_chunk_signature,
+                    data_type_name_chunk_signature_length) ||
+         write_data(writer, &data_type_name_length,
+                    data_type_name_length_length) ||
+         write_data(writer, m_data_type_name.str,
+                    (uint) m_data_type_name.length) ||
          write_footer(writer);
-=======
-  uchar unsig= m_is_unsigned ? CHUNK_UNSIGNED : CHUNK_SIGNED;
-  uchar data_type_name_length= (uchar) m_data_type_name.length;
-  return write_header(event_length) ||
-         write_data(buf, sizeof(buf))   ||
-         write_data(name, name_len)     ||
-         write_data(buf1, buf1_length) ||
-         write_data(pos, val_len) ||
-         write_data(&unsig, unsigned_len) ||
-         write_data(&data_type_name_chunk_signature,
-                    data_type_name_chunk_signature_length) ||
-         write_data(&data_type_name_length, data_type_name_length_length) ||
-         write_data(m_data_type_name.str, (uint) m_data_type_name.length) ||
-         write_footer();
->>>>>>> 61129ad0
 }
 
 
