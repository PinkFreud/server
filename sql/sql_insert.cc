/* Copyright 2000-2008 MySQL AB, 2008-2009 Sun Microsystems, Inc.

   This program is free software; you can redistribute it and/or modify
   it under the terms of the GNU General Public License as published by
   the Free Software Foundation; version 2 of the License.

   This program is distributed in the hope that it will be useful,
   but WITHOUT ANY WARRANTY; without even the implied warranty of
   MERCHANTABILITY or FITNESS FOR A PARTICULAR PURPOSE.  See the
   GNU General Public License for more details.

   You should have received a copy of the GNU General Public License
   along with this program; if not, write to the Free Software
   Foundation, Inc., 59 Temple Place, Suite 330, Boston, MA  02111-1307  USA */


/* Insert of records */

/*
  INSERT DELAYED

  Insert delayed is distinguished from a normal insert by lock_type ==
  TL_WRITE_DELAYED instead of TL_WRITE. It first tries to open a
  "delayed" table (delayed_get_table()), but falls back to
  open_and_lock_tables() on error and proceeds as normal insert then.

  Opening a "delayed" table means to find a delayed insert thread that
  has the table open already. If this fails, a new thread is created and
  waited for to open and lock the table.

  If accessing the thread succeeded, in
  Delayed_insert::get_local_table() the table of the thread is copied
  for local use. A copy is required because the normal insert logic
  works on a target table, but the other threads table object must not
  be used. The insert logic uses the record buffer to create a record.
  And the delayed insert thread uses the record buffer to pass the
  record to the table handler. So there must be different objects. Also
  the copied table is not included in the lock, so that the statement
  can proceed even if the real table cannot be accessed at this moment.

  Copying a table object is not a trivial operation. Besides the TABLE
  object there are the field pointer array, the field objects and the
  record buffer. After copying the field objects, their pointers into
  the record must be "moved" to point to the new record buffer.

  After this setup the normal insert logic is used. Only that for
  delayed inserts write_delayed() is called instead of write_record().
  It inserts the rows into a queue and signals the delayed insert thread
  instead of writing directly to the table.

  The delayed insert thread awakes from the signal. It locks the table,
  inserts the rows from the queue, unlocks the table, and waits for the
  next signal. It does normally live until a FLUSH TABLES or SHUTDOWN.

*/

#include "my_global.h"                          /* NO_EMBEDDED_ACCESS_CHECKS */
#include "sql_priv.h"
#include "unireg.h"                    // REQUIRED: for other includes
#include "sql_insert.h"
#include "sql_update.h"                         // compare_record
#include "sql_base.h"                           // close_thread_tables
#include "sql_cache.h"                          // query_cache_*
#include "key.h"                                // key_copy
#include "lock.h"                               // mysql_unlock_tables
#include "sp_head.h"
#include "sql_view.h"         // check_key_in_view, insert_view_fields
#include "sql_table.h"        // mysql_create_table_no_lock
#include "sql_acl.h"          // *_ACL, check_grant_all_columns
#include "sql_trigger.h"
#include "sql_select.h"
#include "sql_show.h"
#include "slave.h"
#include "sql_parse.h"                          // end_active_trans
#include "rpl_mi.h"
#include "transaction.h"
#include "sql_audit.h"

#ifndef EMBEDDED_LIBRARY
static bool delayed_get_table(THD *thd, MDL_request *grl_protection_request,
                              TABLE_LIST *table_list);
static int write_delayed(THD *thd, TABLE *table, enum_duplicates duplic,
                         LEX_STRING query, bool ignore, bool log_on);
static void end_delayed_insert(THD *thd);
pthread_handler_t handle_delayed_insert(void *arg);
static void unlink_blobs(register TABLE *table);
#endif
static bool check_view_insertability(THD *thd, TABLE_LIST *view);

/* Define to force use of my_malloc() if the allocated memory block is big */

#ifndef HAVE_ALLOCA
#define my_safe_alloca(size, min_length) my_alloca(size)
#define my_safe_afree(ptr, size, min_length) my_afree(ptr)
#else
#define my_safe_alloca(size, min_length) ((size <= min_length) ? my_alloca(size) : my_malloc(size,MYF(0)))
#define my_safe_afree(ptr, size, min_length) if (size > min_length) my_free(ptr)
#endif

/*
  Check that insert/update fields are from the same single table of a view.

  SYNOPSIS
    check_view_single_update()
    fields            The insert/update fields to be checked.
    view              The view for insert.
    map     [in/out]  The insert table map.

  DESCRIPTION
    This function is called in 2 cases:
    1. to check insert fields. In this case *map will be set to 0.
       Insert fields are checked to be all from the same single underlying
       table of the given view. Otherwise the error is thrown. Found table
       map is returned in the map parameter.
    2. to check update fields of the ON DUPLICATE KEY UPDATE clause.
       In this case *map contains table_map found on the previous call of
       the function to check insert fields. Update fields are checked to be
       from the same table as the insert fields.

  RETURN
    0   OK
    1   Error
*/

bool check_view_single_update(List<Item> &fields, List<Item> *values,
                              TABLE_LIST *view, table_map *map)
{
  /* it is join view => we need to find the table for update */
  List_iterator_fast<Item> it(fields);
  Item *item;
  TABLE_LIST *tbl= 0;            // reset for call to check_single_table()
  table_map tables= 0;

  while ((item= it++))
    tables|= item->used_tables();

  if (values)
  {
    it.init(*values);
    while ((item= it++))
      tables|= item->used_tables();
  }

  /* Convert to real table bits */
  tables&= ~PSEUDO_TABLE_BITS;


  /* Check found map against provided map */
  if (*map)
  {
    if (tables != *map)
      goto error;
    return FALSE;
  }

  if (view->check_single_table(&tbl, tables, view) || tbl == 0)
    goto error;

  view->table= tbl->table;
  *map= tables;

  return FALSE;

error:
  my_error(ER_VIEW_MULTIUPDATE, MYF(0),
           view->view_db.str, view->view_name.str);
  return TRUE;
}


/*
  Check if insert fields are correct.

  SYNOPSIS
    check_insert_fields()
    thd                         The current thread.
    table                       The table for insert.
    fields                      The insert fields.
    values                      The insert values.
    check_unique                If duplicate values should be rejected.

  NOTE
    Clears TIMESTAMP_AUTO_SET_ON_INSERT from table->timestamp_field_type
    or leaves it as is, depending on if timestamp should be updated or
    not.

  RETURN
    0           OK
    -1          Error
*/

static int check_insert_fields(THD *thd, TABLE_LIST *table_list,
                               List<Item> &fields, List<Item> &values,
                               bool check_unique,
                               bool fields_and_values_from_different_maps,
                               table_map *map)
{
  TABLE *table= table_list->table;

  if (!table_list->updatable)
  {
    my_error(ER_NON_INSERTABLE_TABLE, MYF(0), table_list->alias, "INSERT");
    return -1;
  }

  if (fields.elements == 0 && values.elements != 0)
  {
    if (!table)
    {
      my_error(ER_VIEW_NO_INSERT_FIELD_LIST, MYF(0),
               table_list->view_db.str, table_list->view_name.str);
      return -1;
    }
    if (values.elements != table->s->fields)
    {
      my_error(ER_WRONG_VALUE_COUNT_ON_ROW, MYF(0), 1L);
      return -1;
    }
#ifndef NO_EMBEDDED_ACCESS_CHECKS
    Field_iterator_table_ref field_it;
    field_it.set(table_list);
    if (check_grant_all_columns(thd, INSERT_ACL, &field_it))
      return -1;
#endif
    clear_timestamp_auto_bits(table->timestamp_field_type,
                              TIMESTAMP_AUTO_SET_ON_INSERT);
    /*
      No fields are provided so all fields must be provided in the values.
      Thus we set all bits in the write set.
    */
    bitmap_set_all(table->write_set);
  }
  else
  {						// Part field list
    SELECT_LEX *select_lex= &thd->lex->select_lex;
    Name_resolution_context *context= &select_lex->context;
    Name_resolution_context_state ctx_state;
    int res;

    if (fields.elements != values.elements)
    {
      my_error(ER_WRONG_VALUE_COUNT_ON_ROW, MYF(0), 1L);
      return -1;
    }

    thd->dup_field= 0;
    select_lex->no_wrap_view_item= TRUE;

    /* Save the state of the current name resolution context. */
    ctx_state.save_state(context, table_list);

    /*
      Perform name resolution only in the first table - 'table_list',
      which is the table that is inserted into.
    */
    table_list->next_local= 0;
    context->resolve_in_table_list_only(table_list);
    res= setup_fields(thd, 0, fields, MARK_COLUMNS_WRITE, 0, 0);

    /* Restore the current context. */
    ctx_state.restore_state(context, table_list);
    thd->lex->select_lex.no_wrap_view_item= FALSE;

    if (res)
      return -1;

    if (table_list->effective_algorithm == VIEW_ALGORITHM_MERGE)
    {
      if (check_view_single_update(fields,
                                   fields_and_values_from_different_maps ?
                                   (List<Item>*) 0 : &values,
                                   table_list, map))
        return -1;
      table= table_list->table;
    }

    if (check_unique && thd->dup_field)
    {
      my_error(ER_FIELD_SPECIFIED_TWICE, MYF(0), thd->dup_field->field_name);
      return -1;
    }
    if (table->timestamp_field)	// Don't automaticly set timestamp if used
    {
      if (bitmap_is_set(table->write_set,
                        table->timestamp_field->field_index))
        clear_timestamp_auto_bits(table->timestamp_field_type,
                                  TIMESTAMP_AUTO_SET_ON_INSERT);
      else
      {
        bitmap_set_bit(table->write_set,
                       table->timestamp_field->field_index);
      }
    }
  }
  // For the values we need select_priv
#ifndef NO_EMBEDDED_ACCESS_CHECKS
  table->grant.want_privilege= (SELECT_ACL & ~table->grant.privilege);
#endif

  if (check_key_in_view(thd, table_list) ||
      (table_list->view &&
       check_view_insertability(thd, table_list)))
  {
    my_error(ER_NON_INSERTABLE_TABLE, MYF(0), table_list->alias, "INSERT");
    return -1;
  }

  return 0;
}


/*
  Check update fields for the timestamp field.

  SYNOPSIS
    check_update_fields()
    thd                         The current thread.
    insert_table_list           The insert table list.
    table                       The table for update.
    update_fields               The update fields.

  NOTE
    If the update fields include the timestamp field,
    remove TIMESTAMP_AUTO_SET_ON_UPDATE from table->timestamp_field_type.

  RETURN
    0           OK
    -1          Error
*/

static int check_update_fields(THD *thd, TABLE_LIST *insert_table_list,
                               List<Item> &update_fields,
                               List<Item> &update_values, table_map *map)
{
  TABLE *table= insert_table_list->table;
  my_bool timestamp_mark= 0;

  if (table->timestamp_field)
  {
    /*
      Unmark the timestamp field so that we can check if this is modified
      by update_fields
    */
    timestamp_mark= bitmap_test_and_clear(table->write_set,
                                          table->timestamp_field->field_index);
  }

  /* Check the fields we are going to modify */
  if (setup_fields(thd, 0, update_fields, MARK_COLUMNS_WRITE, 0, 0))
    return -1;

  if (insert_table_list->effective_algorithm == VIEW_ALGORITHM_MERGE &&
      check_view_single_update(update_fields, &update_values,
                               insert_table_list, map))
    return -1;

  if (table->timestamp_field)
  {
    /* Don't set timestamp column if this is modified. */
    if (bitmap_is_set(table->write_set,
                      table->timestamp_field->field_index))
      clear_timestamp_auto_bits(table->timestamp_field_type,
                                TIMESTAMP_AUTO_SET_ON_UPDATE);
    if (timestamp_mark)
      bitmap_set_bit(table->write_set,
                     table->timestamp_field->field_index);
  }
  return 0;
}

/*
  Prepare triggers  for INSERT-like statement.

  SYNOPSIS
    prepare_triggers_for_insert_stmt()
      table   Table to which insert will happen

  NOTE
    Prepare triggers for INSERT-like statement by marking fields
    used by triggers and inform handlers that batching of UPDATE/DELETE 
    cannot be done if there are BEFORE UPDATE/DELETE triggers.
*/

void prepare_triggers_for_insert_stmt(TABLE *table)
{
  if (table->triggers)
  {
    if (table->triggers->has_triggers(TRG_EVENT_DELETE,
                                      TRG_ACTION_AFTER))
    {
      /*
        The table has AFTER DELETE triggers that might access to 
        subject table and therefore might need delete to be done 
        immediately. So we turn-off the batching.
      */ 
      (void) table->file->extra(HA_EXTRA_DELETE_CANNOT_BATCH);
    }
    if (table->triggers->has_triggers(TRG_EVENT_UPDATE,
                                      TRG_ACTION_AFTER))
    {
      /*
        The table has AFTER UPDATE triggers that might access to subject 
        table and therefore might need update to be done immediately. 
        So we turn-off the batching.
      */ 
      (void) table->file->extra(HA_EXTRA_UPDATE_CANNOT_BATCH);
    }
  }
  table->mark_columns_needed_for_insert();
}


/**
  Upgrade table-level lock of INSERT statement to TL_WRITE if
  a more concurrent lock is infeasible for some reason. This is
  necessary for engines without internal locking support (MyISAM).
  An engine with internal locking implementation might later
  downgrade the lock in handler::store_lock() method.
*/

static
void upgrade_lock_type(THD *thd, thr_lock_type *lock_type,
                       enum_duplicates duplic)
{
  if (duplic == DUP_UPDATE ||
      (duplic == DUP_REPLACE && *lock_type == TL_WRITE_CONCURRENT_INSERT))
  {
    *lock_type= TL_WRITE_DEFAULT;
    return;
  }

  if (*lock_type == TL_WRITE_DELAYED)
  {
    /*
      We do not use delayed threads if:
      - we're running in the safe mode or skip-new mode -- the
        feature is disabled in these modes
      - we're executing this statement on a replication slave --
        we need to ensure serial execution of queries on the
        slave
      - it is INSERT .. ON DUPLICATE KEY UPDATE - in this case the
        insert cannot be concurrent
      - this statement is directly or indirectly invoked from
        a stored function or trigger (under pre-locking) - to
        avoid deadlocks, since INSERT DELAYED involves a lock
        upgrade (TL_WRITE_DELAYED -> TL_WRITE) which we should not
        attempt while keeping other table level locks.
      - this statement itself may require pre-locking.
        We should upgrade the lock even though in most cases
        delayed functionality may work. Unfortunately, we can't
        easily identify whether the subject table is not used in
        the statement indirectly via a stored function or trigger:
        if it is used, that will lead to a deadlock between the
        client connection and the delayed thread.
    */
    if (specialflag & (SPECIAL_NO_NEW_FUNC | SPECIAL_SAFE_MODE) ||
        thd->variables.max_insert_delayed_threads == 0 ||
        thd->locked_tables_mode > LTM_LOCK_TABLES ||
        thd->lex->uses_stored_routines())
    {
      *lock_type= TL_WRITE;
      return;
    }
    if (thd->slave_thread)
    {
      /* Try concurrent insert */
      *lock_type= (duplic == DUP_UPDATE || duplic == DUP_REPLACE) ?
                  TL_WRITE : TL_WRITE_CONCURRENT_INSERT;
      return;
    }

    bool log_on= (thd->variables.option_bits & OPTION_BIN_LOG);
    if (global_system_variables.binlog_format == BINLOG_FORMAT_STMT &&
        log_on && mysql_bin_log.is_open())
    {
      /*
        Statement-based binary logging does not work in this case, because:
        a) two concurrent statements may have their rows intermixed in the
        queue, leading to autoincrement replication problems on slave (because
        the values generated used for one statement don't depend only on the
        value generated for the first row of this statement, so are not
        replicable)
        b) if first row of the statement has an error the full statement is
        not binlogged, while next rows of the statement may be inserted.
        c) if first row succeeds, statement is binlogged immediately with a
        zero error code (i.e. "no error"), if then second row fails, query
        will fail on slave too and slave will stop (wrongly believing that the
        master got no error).
        So we fallback to non-delayed INSERT.
        Note that to be fully correct, we should test the "binlog format which
        the delayed thread is going to use for this row". But in the common case
        where the global binlog format is not changed and the session binlog
        format may be changed, that is equal to the global binlog format.
        We test it without mutex for speed reasons (condition rarely true), and
        in the common case (global not changed) it is as good as without mutex;
        if global value is changed, anyway there is uncertainty as the delayed
        thread may be old and use the before-the-change value.
      */
      *lock_type= TL_WRITE;
    }
  }
}


/**
  Find or create a delayed insert thread for the first table in
  the table list, then open and lock the remaining tables.
  If a table can not be used with insert delayed, upgrade the lock
  and open and lock all tables using the standard mechanism.

  @param thd         thread context
  @param table_list  list of "descriptors" for tables referenced
                     directly in statement SQL text.
                     The first element in the list corresponds to
                     the destination table for inserts, remaining
                     tables, if any, are usually tables referenced
                     by sub-queries in the right part of the
                     INSERT.

  @return Status of the operation. In case of success 'table'
  member of every table_list element points to an instance of
  class TABLE.

  @sa open_and_lock_tables for more information about MySQL table
  level locking
*/

static
bool open_and_lock_for_insert_delayed(THD *thd, TABLE_LIST *table_list)
{
  MDL_request protection_request;
  DBUG_ENTER("open_and_lock_for_insert_delayed");

#ifndef EMBEDDED_LIBRARY
  /*
    In order for the deadlock detector to be able to find any deadlocks
    caused by the handler thread waiting for GRL or this table, we acquire
    protection against GRL (global IX metadata lock) and metadata lock on
    table to being inserted into inside the connection thread.
    If this goes ok, the tickets are cloned and added to the list of granted
    locks held by the handler thread.
  */
  if (thd->global_read_lock.can_acquire_protection())
    DBUG_RETURN(TRUE);

  protection_request.init(MDL_key::GLOBAL, "", "", MDL_INTENTION_EXCLUSIVE,
                          MDL_STATEMENT);

  if (thd->mdl_context.acquire_lock(&protection_request,
                                    thd->variables.lock_wait_timeout))
    DBUG_RETURN(TRUE);

  if (thd->mdl_context.acquire_lock(&table_list->mdl_request,
                                    thd->variables.lock_wait_timeout))
    /*
      If a lock can't be acquired, it makes no sense to try normal insert.
      Therefore we just abort the statement.
    */
    DBUG_RETURN(TRUE);

  bool error= FALSE;
  if (delayed_get_table(thd, &protection_request, table_list))
    error= TRUE;
  else if (table_list->table)
  {
    /*
      Open tables used for sub-selects or in stored functions, will also
      cache these functions.
    */
    if (open_and_lock_tables(thd, table_list->next_global, TRUE, 0))
    {
      end_delayed_insert(thd);
      error= TRUE;
    }
    else
    {
      /*
        First table was not processed by open_and_lock_tables(),
        we need to set updatability flag "by hand".
      */
      if (!table_list->derived && !table_list->view)
        table_list->updatable= 1;  // usual table
    }
  }

  /*
    We can't release protection against GRL and metadata lock on the table
    being inserted into here. These locks might be required, for example,
    because this INSERT DELAYED calls functions which may try to update
    this or another tables (updating the same table is of course illegal,
    but such an attempt can be discovered only later during statement
    execution).
  */

  /*
    Reset the ticket in case we end up having to use normal insert and
    therefore will reopen the table and reacquire the metadata lock.
  */
  table_list->mdl_request.ticket= NULL;

  if (error || table_list->table)
    DBUG_RETURN(error);
#endif
  /*
    * This is embedded library and we don't have auxiliary
    threads OR
    * a lock upgrade was requested inside delayed_get_table
      because
      - there are too many delayed insert threads OR
      - the table has triggers.
    Use a normal insert.
  */
  table_list->lock_type= TL_WRITE;
  DBUG_RETURN(open_and_lock_tables(thd, table_list, TRUE, 0));
}


/**
  Create a new query string for removing DELAYED keyword for
  multi INSERT DEALAYED statement.

  @param[in] thd                 Thread handler
  @param[in] buf                 Query string

  @return
             0           ok
             1           error
*/
static int
create_insert_stmt_from_insert_delayed(THD *thd, String *buf)
{
  /* Make a copy of thd->query() and then remove the "DELAYED" keyword */
  if (buf->append(thd->query()) ||
      buf->replace(thd->lex->keyword_delayed_begin_offset,
                   thd->lex->keyword_delayed_end_offset -
                   thd->lex->keyword_delayed_begin_offset, 0))
    return 1;
  return 0;
}


/**
  INSERT statement implementation

  @note Like implementations of other DDL/DML in MySQL, this function
  relies on the caller to close the thread tables. This is done in the
  end of dispatch_command().
*/

bool mysql_insert(THD *thd,TABLE_LIST *table_list,
                  List<Item> &fields,
                  List<List_item> &values_list,
                  List<Item> &update_fields,
                  List<Item> &update_values,
                  enum_duplicates duplic,
		  bool ignore)
{
  int error, res;
  bool transactional_table, joins_freed= FALSE;
  bool changed;
  bool was_insert_delayed= (table_list->lock_type ==  TL_WRITE_DELAYED);
  uint value_count;
  ulong counter = 1;
  ulonglong id;
  COPY_INFO info;
  TABLE *table= 0;
  List_iterator_fast<List_item> its(values_list);
  List_item *values;
  Name_resolution_context *context;
  Name_resolution_context_state ctx_state;
#ifndef EMBEDDED_LIBRARY
  char *query= thd->query();
  /*
    log_on is about delayed inserts only.
    By default, both logs are enabled (this won't cause problems if the server
    runs without --log-bin).
  */
  bool log_on= (thd->variables.option_bits & OPTION_BIN_LOG);
#endif
  thr_lock_type lock_type;
  Item *unused_conds= 0;
  DBUG_ENTER("mysql_insert");

  /*
    Upgrade lock type if the requested lock is incompatible with
    the current connection mode or table operation.
  */
  upgrade_lock_type(thd, &table_list->lock_type, duplic);

  /*
    We can't write-delayed into a table locked with LOCK TABLES:
    this will lead to a deadlock, since the delayed thread will
    never be able to get a lock on the table. QQQ: why not
    upgrade the lock here instead?
  */
  if (table_list->lock_type == TL_WRITE_DELAYED &&
      thd->locked_tables_mode &&
      find_locked_table(thd->open_tables, table_list->db,
                        table_list->table_name))
  {
    my_error(ER_DELAYED_INSERT_TABLE_LOCKED, MYF(0),
             table_list->table_name);
    DBUG_RETURN(TRUE);
  }

  if (table_list->lock_type == TL_WRITE_DELAYED)
  {
    if (open_and_lock_for_insert_delayed(thd, table_list))
      DBUG_RETURN(TRUE);
  }
  else
  {
    if (open_and_lock_tables(thd, table_list, TRUE, 0))
      DBUG_RETURN(TRUE);
  }
  lock_type= table_list->lock_type;

  thd_proc_info(thd, "init");
  thd->used_tables=0;
  values= its++;
  value_count= values->elements;

  if (mysql_prepare_insert(thd, table_list, table, fields, values,
			   update_fields, update_values, duplic, &unused_conds,
                           FALSE,
                           (fields.elements || !value_count ||
                            table_list->view != 0),
                           !ignore && (thd->variables.sql_mode &
                                       (MODE_STRICT_TRANS_TABLES |
                                        MODE_STRICT_ALL_TABLES))))
    goto abort;

  /* mysql_prepare_insert set table_list->table if it was not set */
  table= table_list->table;

  context= &thd->lex->select_lex.context;
  /*
    These three asserts test the hypothesis that the resetting of the name
    resolution context below is not necessary at all since the list of local
    tables for INSERT always consists of one table.
  */
  DBUG_ASSERT(!table_list->next_local);
  DBUG_ASSERT(!context->table_list->next_local);
  DBUG_ASSERT(!context->first_name_resolution_table->next_name_resolution_table);

  /* Save the state of the current name resolution context. */
  ctx_state.save_state(context, table_list);

  /*
    Perform name resolution only in the first table - 'table_list',
    which is the table that is inserted into.
  */
  table_list->next_local= 0;
  context->resolve_in_table_list_only(table_list);

  while ((values= its++))
  {
    counter++;
    if (values->elements != value_count)
    {
      my_error(ER_WRONG_VALUE_COUNT_ON_ROW, MYF(0), counter);
      goto abort;
    }
    if (setup_fields(thd, 0, *values, MARK_COLUMNS_READ, 0, 0))
      goto abort;
  }
  its.rewind ();
 
  /* Restore the current context. */
  ctx_state.restore_state(context, table_list);

  /*
    Fill in the given fields and dump it to the table file
  */
  bzero((char*) &info,sizeof(info));
  info.ignore= ignore;
  info.handle_duplicates=duplic;
  info.update_fields= &update_fields;
  info.update_values= &update_values;
  info.view= (table_list->view ? table_list : 0);

  /*
    Count warnings for all inserts.
    For single line insert, generate an error if try to set a NOT NULL field
    to NULL.
  */
  thd->count_cuted_fields= ((values_list.elements == 1 &&
                             !ignore) ?
			    CHECK_FIELD_ERROR_FOR_NULL :
			    CHECK_FIELD_WARN);
  thd->cuted_fields = 0L;
  table->next_number_field=table->found_next_number_field;

#ifdef HAVE_REPLICATION
  if (thd->slave_thread &&
      (info.handle_duplicates == DUP_UPDATE) &&
      (table->next_number_field != NULL) &&
      rpl_master_has_bug(&active_mi->rli, 24432, TRUE, NULL, NULL))
    goto abort;
#endif

  error=0;
  thd_proc_info(thd, "update");
  if (duplic == DUP_REPLACE &&
      (!table->triggers || !table->triggers->has_delete_triggers()))
    table->file->extra(HA_EXTRA_WRITE_CAN_REPLACE);
  if (duplic == DUP_UPDATE)
    table->file->extra(HA_EXTRA_INSERT_WITH_UPDATE);
  /*
    let's *try* to start bulk inserts. It won't necessary
    start them as values_list.elements should be greater than
    some - handler dependent - threshold.
    We should not start bulk inserts if this statement uses
    functions or invokes triggers since they may access
    to the same table and therefore should not see its
    inconsistent state created by this optimization.
    So we call start_bulk_insert to perform nesessary checks on
    values_list.elements, and - if nothing else - to initialize
    the code to make the call of end_bulk_insert() below safe.
  */
#ifndef EMBEDDED_LIBRARY
  if (lock_type != TL_WRITE_DELAYED)
#endif /* EMBEDDED_LIBRARY */
  {
    if (duplic != DUP_ERROR || ignore)
      table->file->extra(HA_EXTRA_IGNORE_DUP_KEY);
    /**
      This is a simple check for the case when the table has a trigger
      that reads from it, or when the statement invokes a stored function
      that reads from the table being inserted to.
      Engines can't handle a bulk insert in parallel with a read form the
      same table in the same connection.
    */
    if (thd->locked_tables_mode <= LTM_LOCK_TABLES)
      table->file->ha_start_bulk_insert(values_list.elements);
  }

  thd->abort_on_warning= (!ignore && (thd->variables.sql_mode &
                                       (MODE_STRICT_TRANS_TABLES |
                                        MODE_STRICT_ALL_TABLES)));

  prepare_triggers_for_insert_stmt(table);


  if (table_list->prepare_where(thd, 0, TRUE) ||
      table_list->prepare_check_option(thd))
    error= 1;

  while ((values= its++))
  {
    if (fields.elements || !value_count)
    {
      restore_record(table,s->default_values);	// Get empty record
      if (fill_record_n_invoke_before_triggers(thd, fields, *values, 0,
                                               table->triggers,
                                               TRG_EVENT_INSERT))
      {
	if (values_list.elements != 1 && ! thd->is_error())
	{
	  info.records++;
	  continue;
	}
	/*
	  TODO: set thd->abort_on_warning if values_list.elements == 1
	  and check that all items return warning in case of problem with
	  storing field.
        */
	error=1;
	break;
      }
    }
    else
    {
      if (thd->used_tables)			// Column used in values()
	restore_record(table,s->default_values);	// Get empty record
      else
      {
        TABLE_SHARE *share= table->s;

        /*
          Fix delete marker. No need to restore rest of record since it will
          be overwritten by fill_record() anyway (and fill_record() does not
          use default values in this case).
        */
        table->record[0][0]= share->default_values[0];

        /* Fix undefined null_bits. */
        if (share->null_bytes > 1 && share->last_null_bit_pos)
        {
          table->record[0][share->null_bytes - 1]= 
            share->default_values[share->null_bytes - 1];
        }
      }
      if (fill_record_n_invoke_before_triggers(thd, table->field, *values, 0,
                                               table->triggers,
                                               TRG_EVENT_INSERT))
      {
	if (values_list.elements != 1 && ! thd->is_error())
	{
	  info.records++;
	  continue;
	}
	error=1;
	break;
      }
    }

    if ((res= table_list->view_check_option(thd,
					    (values_list.elements == 1 ?
					     0 :
					     ignore))) ==
        VIEW_CHECK_SKIP)
      continue;
    else if (res == VIEW_CHECK_ERROR)
    {
      error= 1;
      break;
    }
#ifndef EMBEDDED_LIBRARY
    if (lock_type == TL_WRITE_DELAYED)
    {
      LEX_STRING const st_query = { query, thd->query_length() };
      error=write_delayed(thd, table, duplic, st_query, ignore, log_on);
      query=0;
    }
    else
#endif
      error=write_record(thd, table ,&info);
    if (error)
      break;
    thd->warning_info->inc_current_row_for_warning();
  }

  free_underlaid_joins(thd, &thd->lex->select_lex);
  joins_freed= TRUE;

  /*
    Now all rows are inserted.  Time to update logs and sends response to
    user
  */
#ifndef EMBEDDED_LIBRARY
  if (lock_type == TL_WRITE_DELAYED)
  {
    if (!error)
    {
      info.copied=values_list.elements;
      end_delayed_insert(thd);
    }
  }
  else
#endif
  {
    /*
      Do not do this release if this is a delayed insert, it would steal
      auto_inc values from the delayed_insert thread as they share TABLE.
    */
    table->file->ha_release_auto_increment();
    if (thd->locked_tables_mode <= LTM_LOCK_TABLES &&
        table->file->ha_end_bulk_insert() && !error)
    {
      table->file->print_error(my_errno,MYF(0));
      error=1;
    }
    if (duplic != DUP_ERROR || ignore)
      table->file->extra(HA_EXTRA_NO_IGNORE_DUP_KEY);

    transactional_table= table->file->has_transactions();

    if ((changed= (info.copied || info.deleted || info.updated)))
    {
      /*
        Invalidate the table in the query cache if something changed.
        For the transactional algorithm to work the invalidation must be
        before binlog writing and ha_autocommit_or_rollback
      */
      query_cache_invalidate3(thd, table_list, 1);
    }
<<<<<<< HEAD

    if (thd->transaction.stmt.modified_non_trans_table)
      thd->transaction.all.modified_non_trans_table= TRUE;

    if ((changed && error <= 0) ||
=======
    if (error <= 0 ||
>>>>>>> 54c58cea
        thd->transaction.stmt.modified_non_trans_table ||
        was_insert_delayed)
    {
      if (mysql_bin_log.is_open())
      {
        int errcode= 0;
	if (error <= 0)
        {
	  /*
	    [Guilhem wrote] Temporary errors may have filled
	    thd->net.last_error/errno.  For example if there has
	    been a disk full error when writing the row, and it was
	    MyISAM, then thd->net.last_error/errno will be set to
            "disk full"... and the mysql_file_pwrite() will wait until free
	    space appears, and so when it finishes then the
	    write_row() was entirely successful
	  */
	  /* todo: consider removing */
	  thd->clear_error();
	}
        else
          errcode= query_error_code(thd, thd->killed == THD::NOT_KILLED);
        
	/* bug#22725:

	A query which per-row-loop can not be interrupted with
	KILLED, like INSERT, and that does not invoke stored
	routines can be binlogged with neglecting the KILLED error.
        
	If there was no error (error == zero) until after the end of
	inserting loop the KILLED flag that appeared later can be
	disregarded since previously possible invocation of stored
	routines did not result in any error due to the KILLED.  In
	such case the flag is ignored for constructing binlog event.
	*/
	DBUG_ASSERT(thd->killed != THD::KILL_BAD_DATA || error > 0);
        if (was_insert_delayed && table_list->lock_type ==  TL_WRITE)
        {
          /* Binlog INSERT DELAYED as INSERT without DELAYED. */
          String log_query;
          if (create_insert_stmt_from_insert_delayed(thd, &log_query))
          {
            sql_print_error("Event Error: An error occurred while creating query string"
                            "for INSERT DELAYED stmt, before writing it into binary log.");

            error= 1;
          }
          else if (thd->binlog_query(THD::ROW_QUERY_TYPE,
                                     log_query.c_ptr(), log_query.length(),
                                     transactional_table, FALSE, FALSE,
                                     errcode))
            error= 1;
        }
        else if (thd->binlog_query(THD::ROW_QUERY_TYPE,
			           thd->query(), thd->query_length(),
			           transactional_table, FALSE, FALSE,
                                   errcode))
	  error= 1;
      }
    }
    DBUG_ASSERT(transactional_table || !changed || 
                thd->transaction.stmt.modified_non_trans_table);
  }
  thd_proc_info(thd, "end");
  /*
    We'll report to the client this id:
    - if the table contains an autoincrement column and we successfully
    inserted an autogenerated value, the autogenerated value.
    - if the table contains no autoincrement column and LAST_INSERT_ID(X) was
    called, X.
    - if the table contains an autoincrement column, and some rows were
    inserted, the id of the last "inserted" row (if IGNORE, that value may not
    have been really inserted but ignored).
  */
  id= (thd->first_successful_insert_id_in_cur_stmt > 0) ?
    thd->first_successful_insert_id_in_cur_stmt :
    (thd->arg_of_last_insert_id_function ?
     thd->first_successful_insert_id_in_prev_stmt :
     ((table->next_number_field && info.copied) ?
     table->next_number_field->val_int() : 0));
  table->next_number_field=0;
  thd->count_cuted_fields= CHECK_FIELD_IGNORE;
  table->auto_increment_field_not_null= FALSE;
  if (duplic == DUP_REPLACE &&
      (!table->triggers || !table->triggers->has_delete_triggers()))
    table->file->extra(HA_EXTRA_WRITE_CANNOT_REPLACE);

  if (error)
    goto abort;
  if (values_list.elements == 1 && (!(thd->variables.option_bits & OPTION_WARNINGS) ||
				    !thd->cuted_fields))
  {
    my_ok(thd, info.copied + info.deleted +
               ((thd->client_capabilities & CLIENT_FOUND_ROWS) ?
                info.touched : info.updated),
          id);
  }
  else
  {
    char buff[160];
    ha_rows updated=((thd->client_capabilities & CLIENT_FOUND_ROWS) ?
                     info.touched : info.updated);
    if (ignore)
      sprintf(buff, ER(ER_INSERT_INFO), (ulong) info.records,
	      (lock_type == TL_WRITE_DELAYED) ? (ulong) 0 :
	      (ulong) (info.records - info.copied),
              (ulong) thd->warning_info->statement_warn_count());
    else
      sprintf(buff, ER(ER_INSERT_INFO), (ulong) info.records,
	      (ulong) (info.deleted + updated),
              (ulong) thd->warning_info->statement_warn_count());
    ::my_ok(thd, info.copied + info.deleted + updated, id, buff);
  }
  thd->abort_on_warning= 0;
  DBUG_RETURN(FALSE);

abort:
#ifndef EMBEDDED_LIBRARY
  if (lock_type == TL_WRITE_DELAYED)
    end_delayed_insert(thd);
#endif
  if (table != NULL)
    table->file->ha_release_auto_increment();
  if (!joins_freed)
    free_underlaid_joins(thd, &thd->lex->select_lex);
  thd->abort_on_warning= 0;
  DBUG_RETURN(TRUE);
}


/*
  Additional check for insertability for VIEW

  SYNOPSIS
    check_view_insertability()
    thd     - thread handler
    view    - reference on VIEW

  IMPLEMENTATION
    A view is insertable if the folloings are true:
    - All columns in the view are columns from a table
    - All not used columns in table have a default values
    - All field in view are unique (not referring to the same column)

  RETURN
    FALSE - OK
      view->contain_auto_increment is 1 if and only if the view contains an
      auto_increment field

    TRUE  - can't be used for insert
*/

static bool check_view_insertability(THD * thd, TABLE_LIST *view)
{
  uint num= view->view->select_lex.item_list.elements;
  TABLE *table= view->table;
  Field_translator *trans_start= view->field_translation,
		   *trans_end= trans_start + num;
  Field_translator *trans;
  uint used_fields_buff_size= bitmap_buffer_size(table->s->fields);
  uint32 *used_fields_buff= (uint32*)thd->alloc(used_fields_buff_size);
  MY_BITMAP used_fields;
  enum_mark_columns save_mark_used_columns= thd->mark_used_columns;
  DBUG_ENTER("check_key_in_view");

  if (!used_fields_buff)
    DBUG_RETURN(TRUE);  // EOM

  DBUG_ASSERT(view->table != 0 && view->field_translation != 0);

  (void) bitmap_init(&used_fields, used_fields_buff, table->s->fields, 0);
  bitmap_clear_all(&used_fields);

  view->contain_auto_increment= 0;
  /* 
    we must not set query_id for fields as they're not 
    really used in this context
  */
  thd->mark_used_columns= MARK_COLUMNS_NONE;
  /* check simplicity and prepare unique test of view */
  for (trans= trans_start; trans != trans_end; trans++)
  {
    if (!trans->item->fixed && trans->item->fix_fields(thd, &trans->item))
    {
      thd->mark_used_columns= save_mark_used_columns;
      DBUG_RETURN(TRUE);
    }
    Item_field *field;
    /* simple SELECT list entry (field without expression) */
    if (!(field= trans->item->filed_for_view_update()))
    {
      thd->mark_used_columns= save_mark_used_columns;
      DBUG_RETURN(TRUE);
    }
    if (field->field->unireg_check == Field::NEXT_NUMBER)
      view->contain_auto_increment= 1;
    /* prepare unique test */
    /*
      remove collation (or other transparent for update function) if we have
      it
    */
    trans->item= field;
  }
  thd->mark_used_columns= save_mark_used_columns;
  /* unique test */
  for (trans= trans_start; trans != trans_end; trans++)
  {
    /* Thanks to test above, we know that all columns are of type Item_field */
    Item_field *field= (Item_field *)trans->item;
    /* check fields belong to table in which we are inserting */
    if (field->field->table == table &&
        bitmap_fast_test_and_set(&used_fields, field->field->field_index))
      DBUG_RETURN(TRUE);
  }

  DBUG_RETURN(FALSE);
}


/*
  Check if table can be updated

  SYNOPSIS
     mysql_prepare_insert_check_table()
     thd		Thread handle
     table_list		Table list
     fields		List of fields to be updated
     where		Pointer to where clause
     select_insert      Check is making for SELECT ... INSERT

   RETURN
     FALSE ok
     TRUE  ERROR
*/

static bool mysql_prepare_insert_check_table(THD *thd, TABLE_LIST *table_list,
                                             List<Item> &fields,
                                             bool select_insert)
{
  bool insert_into_view= (table_list->view != 0);
  DBUG_ENTER("mysql_prepare_insert_check_table");

  /*
     first table in list is the one we'll INSERT into, requires INSERT_ACL.
     all others require SELECT_ACL only. the ACL requirement below is for
     new leaves only anyway (view-constituents), so check for SELECT rather
     than INSERT.
  */

  if (setup_tables_and_check_access(thd, &thd->lex->select_lex.context,
                                    &thd->lex->select_lex.top_join_list,
                                    table_list,
                                    &thd->lex->select_lex.leaf_tables,
                                    select_insert, INSERT_ACL, SELECT_ACL))
    DBUG_RETURN(TRUE);

  if (insert_into_view && !fields.elements)
  {
    thd->lex->empty_field_list_on_rset= 1;
    if (!table_list->table)
    {
      my_error(ER_VIEW_NO_INSERT_FIELD_LIST, MYF(0),
               table_list->view_db.str, table_list->view_name.str);
      DBUG_RETURN(TRUE);
    }
    DBUG_RETURN(insert_view_fields(thd, &fields, table_list));
  }

  DBUG_RETURN(FALSE);
}


/*
  Get extra info for tables we insert into

  @param table     table(TABLE object) we insert into,
                   might be NULL in case of view
  @param           table(TABLE_LIST object) or view we insert into
*/

static void prepare_for_positional_update(TABLE *table, TABLE_LIST *tables)
{
  if (table)
  {
    if(table->reginfo.lock_type != TL_WRITE_DELAYED)
      table->prepare_for_position();
    return;
  }

  DBUG_ASSERT(tables->view);
  List_iterator<TABLE_LIST> it(*tables->view_tables);
  TABLE_LIST *tbl;
  while ((tbl= it++))
    prepare_for_positional_update(tbl->table, tbl);

  return;
}


/*
  Prepare items in INSERT statement

  SYNOPSIS
    mysql_prepare_insert()
    thd			Thread handler
    table_list	        Global/local table list
    table		Table to insert into (can be NULL if table should
			be taken from table_list->table)    
    where		Where clause (for insert ... select)
    select_insert	TRUE if INSERT ... SELECT statement
    check_fields        TRUE if need to check that all INSERT fields are 
                        given values.
    abort_on_warning    whether to report if some INSERT field is not 
                        assigned as an error (TRUE) or as a warning (FALSE).

  TODO (in far future)
    In cases of:
    INSERT INTO t1 SELECT a, sum(a) as sum1 from t2 GROUP BY a
    ON DUPLICATE KEY ...
    we should be able to refer to sum1 in the ON DUPLICATE KEY part

  WARNING
    You MUST set table->insert_values to 0 after calling this function
    before releasing the table object.
  
  RETURN VALUE
    FALSE OK
    TRUE  error
*/

bool mysql_prepare_insert(THD *thd, TABLE_LIST *table_list,
                          TABLE *table, List<Item> &fields, List_item *values,
                          List<Item> &update_fields, List<Item> &update_values,
                          enum_duplicates duplic,
                          COND **where, bool select_insert,
                          bool check_fields, bool abort_on_warning)
{
  SELECT_LEX *select_lex= &thd->lex->select_lex;
  Name_resolution_context *context= &select_lex->context;
  Name_resolution_context_state ctx_state;
  bool insert_into_view= (table_list->view != 0);
  bool res= 0;
  table_map map= 0;
  DBUG_ENTER("mysql_prepare_insert");
  DBUG_PRINT("enter", ("table_list 0x%lx, table 0x%lx, view %d",
		       (ulong)table_list, (ulong)table,
		       (int)insert_into_view));
  /* INSERT should have a SELECT or VALUES clause */
  DBUG_ASSERT (!select_insert || !values);

  /*
    For subqueries in VALUES() we should not see the table in which we are
    inserting (for INSERT ... SELECT this is done by changing table_list,
    because INSERT ... SELECT share SELECT_LEX it with SELECT.
  */
  if (!select_insert)
  {
    for (SELECT_LEX_UNIT *un= select_lex->first_inner_unit();
         un;
         un= un->next_unit())
    {
      for (SELECT_LEX *sl= un->first_select();
           sl;
           sl= sl->next_select())
      {
        sl->context.outer_context= 0;
      }
    }
  }

  if (duplic == DUP_UPDATE)
  {
    /* it should be allocated before Item::fix_fields() */
    if (table_list->set_insert_values(thd->mem_root))
      DBUG_RETURN(TRUE);
  }

  if (mysql_prepare_insert_check_table(thd, table_list, fields, select_insert))
    DBUG_RETURN(TRUE);


  /* Prepare the fields in the statement. */
  if (values)
  {
    /* if we have INSERT ... VALUES () we cannot have a GROUP BY clause */
    DBUG_ASSERT (!select_lex->group_list.elements);

    /* Save the state of the current name resolution context. */
    ctx_state.save_state(context, table_list);

    /*
      Perform name resolution only in the first table - 'table_list',
      which is the table that is inserted into.
     */
    table_list->next_local= 0;
    context->resolve_in_table_list_only(table_list);

    res= (setup_fields(thd, 0, *values, MARK_COLUMNS_READ, 0, 0) ||
          check_insert_fields(thd, context->table_list, fields, *values,
                              !insert_into_view, 0, &map));

    if (!res && check_fields)
    {
      bool saved_abort_on_warning= thd->abort_on_warning;
      thd->abort_on_warning= abort_on_warning;
      res= check_that_all_fields_are_given_values(thd, 
                                                  table ? table : 
                                                  context->table_list->table,
                                                  context->table_list);
      thd->abort_on_warning= saved_abort_on_warning;
    }

   if (!res)
     res= setup_fields(thd, 0, update_values, MARK_COLUMNS_READ, 0, 0);

    if (!res && duplic == DUP_UPDATE)
    {
      select_lex->no_wrap_view_item= TRUE;
      res= check_update_fields(thd, context->table_list, update_fields,
                               update_values, &map);
      select_lex->no_wrap_view_item= FALSE;
    }

    /* Restore the current context. */
    ctx_state.restore_state(context, table_list);
  }

  if (res)
    DBUG_RETURN(res);

  if (!table)
    table= table_list->table;

  if (!select_insert)
  {
    Item *fake_conds= 0;
    TABLE_LIST *duplicate;
    if ((duplicate= unique_table(thd, table_list, table_list->next_global, 1)))
    {
      update_non_unique_table_error(table_list, "INSERT", duplicate);
      DBUG_RETURN(TRUE);
    }
    select_lex->fix_prepare_information(thd, &fake_conds, &fake_conds);
    select_lex->first_execution= 0;
  }
  /*
    Only call prepare_for_posistion() if we are not performing a DELAYED
    operation. It will instead be executed by delayed insert thread.
  */
  if (duplic == DUP_UPDATE || duplic == DUP_REPLACE)
    prepare_for_positional_update(table, table_list);
  DBUG_RETURN(FALSE);
}


	/* Check if there is more uniq keys after field */

static int last_uniq_key(TABLE *table,uint keynr)
{
  /*
    When an underlying storage engine informs that the unique key
    conflicts are not reported in the ascending order by setting
    the HA_DUPLICATE_KEY_NOT_IN_ORDER flag, we cannot rely on this
    information to determine the last key conflict.
   
    The information about the last key conflict will be used to
    do a replace of the new row on the conflicting row, rather
    than doing a delete (of old row) + insert (of new row).
   
    Hence check for this flag and disable replacing the last row
    by returning 0 always. Returning 0 will result in doing
    a delete + insert always.
  */
  if (table->file->ha_table_flags() & HA_DUPLICATE_KEY_NOT_IN_ORDER)
    return 0;

  while (++keynr < table->s->keys)
    if (table->key_info[keynr].flags & HA_NOSAME)
      return 0;
  return 1;
}


/*
  Write a record to table with optional deleting of conflicting records,
  invoke proper triggers if needed.

  SYNOPSIS
     write_record()
      thd   - thread context
      table - table to which record should be written
      info  - COPY_INFO structure describing handling of duplicates
              and which is used for counting number of records inserted
              and deleted.

  NOTE
    Once this record will be written to table after insert trigger will
    be invoked. If instead of inserting new record we will update old one
    then both on update triggers will work instead. Similarly both on
    delete triggers will be invoked if we will delete conflicting records.

    Sets thd->transaction.stmt.modified_non_trans_table to TRUE if table which is updated didn't have
    transactions.

  RETURN VALUE
    0     - success
    non-0 - error
*/


int write_record(THD *thd, TABLE *table,COPY_INFO *info)
{
  int error, trg_error= 0;
  char *key=0;
  MY_BITMAP *save_read_set, *save_write_set;
  ulonglong prev_insert_id= table->file->next_insert_id;
  ulonglong insert_id_for_cur_row= 0;
  DBUG_ENTER("write_record");

  info->records++;
  save_read_set=  table->read_set;
  save_write_set= table->write_set;

  if (info->handle_duplicates == DUP_REPLACE ||
      info->handle_duplicates == DUP_UPDATE)
  {
    while ((error=table->file->ha_write_row(table->record[0])))
    {
      uint key_nr;
      /*
        If we do more than one iteration of this loop, from the second one the
        row will have an explicit value in the autoinc field, which was set at
        the first call of handler::update_auto_increment(). So we must save
        the autogenerated value to avoid thd->insert_id_for_cur_row to become
        0.
      */
      if (table->file->insert_id_for_cur_row > 0)
        insert_id_for_cur_row= table->file->insert_id_for_cur_row;
      else
        table->file->insert_id_for_cur_row= insert_id_for_cur_row;
      bool is_duplicate_key_error;
      if (table->file->is_fatal_error(error, HA_CHECK_DUP))
	goto err;
      is_duplicate_key_error= table->file->is_fatal_error(error, 0);
      if (!is_duplicate_key_error)
      {
        /*
          We come here when we had an ignorable error which is not a duplicate
          key error. In this we ignore error if ignore flag is set, otherwise
          report error as usual. We will not do any duplicate key processing.
        */
        if (info->ignore)
          goto ok_or_after_trg_err; /* Ignoring a not fatal error, return 0 */
        goto err;
      }
      if ((int) (key_nr = table->file->get_dup_key(error)) < 0)
      {
	error= HA_ERR_FOUND_DUPP_KEY;         /* Database can't find key */
	goto err;
      }
      /* Read all columns for the row we are going to replace */
      table->use_all_columns();
      /*
	Don't allow REPLACE to replace a row when a auto_increment column
	was used.  This ensures that we don't get a problem when the
	whole range of the key has been used.
      */
      if (info->handle_duplicates == DUP_REPLACE &&
          table->next_number_field &&
          key_nr == table->s->next_number_index &&
	  (insert_id_for_cur_row > 0))
	goto err;
      if (table->file->ha_table_flags() & HA_DUPLICATE_POS)
      {
	if (table->file->rnd_pos(table->record[1],table->file->dup_ref))
	  goto err;
      }
      else
      {
	if (table->file->extra(HA_EXTRA_FLUSH_CACHE)) /* Not needed with NISAM */
	{
	  error=my_errno;
	  goto err;
	}

	if (!key)
	{
	  if (!(key=(char*) my_safe_alloca(table->s->max_unique_length,
					   MAX_KEY_LENGTH)))
	  {
	    error=ENOMEM;
	    goto err;
	  }
	}
	key_copy((uchar*) key,table->record[0],table->key_info+key_nr,0);
	if ((error=(table->file->index_read_idx_map(table->record[1],key_nr,
                                                    (uchar*) key, HA_WHOLE_KEY,
                                                    HA_READ_KEY_EXACT))))
	  goto err;
      }
      if (info->handle_duplicates == DUP_UPDATE)
      {
        int res= 0;
        /*
          We don't check for other UNIQUE keys - the first row
          that matches, is updated. If update causes a conflict again,
          an error is returned
        */
	DBUG_ASSERT(table->insert_values != NULL);
        store_record(table,insert_values);
        restore_record(table,record[1]);
        DBUG_ASSERT(info->update_fields->elements ==
                    info->update_values->elements);
        if (fill_record_n_invoke_before_triggers(thd, *info->update_fields,
                                                 *info->update_values,
                                                 info->ignore,
                                                 table->triggers,
                                                 TRG_EVENT_UPDATE))
          goto before_trg_err;

        /* CHECK OPTION for VIEW ... ON DUPLICATE KEY UPDATE ... */
        if (info->view &&
            (res= info->view->view_check_option(current_thd, info->ignore)) ==
            VIEW_CHECK_SKIP)
          goto ok_or_after_trg_err;
        if (res == VIEW_CHECK_ERROR)
          goto before_trg_err;

        table->file->restore_auto_increment(prev_insert_id);
        if (table->next_number_field)
          table->file->adjust_next_insert_id_after_explicit_value(
            table->next_number_field->val_int());
        info->touched++;
        if (!records_are_comparable(table) || compare_records(table))
        {
          if ((error=table->file->ha_update_row(table->record[1],
                                                table->record[0])) &&
              error != HA_ERR_RECORD_IS_THE_SAME)
          {
            if (info->ignore &&
                !table->file->is_fatal_error(error, HA_CHECK_DUP_KEY))
            {
              goto ok_or_after_trg_err;
            }
            goto err;
          }

          if (error != HA_ERR_RECORD_IS_THE_SAME)
            info->updated++;
          else
            error= 0;
          /*
            If ON DUP KEY UPDATE updates a row instead of inserting one, it's
            like a regular UPDATE statement: it should not affect the value of a
            next SELECT LAST_INSERT_ID() or mysql_insert_id().
            Except if LAST_INSERT_ID(#) was in the INSERT query, which is
            handled separately by THD::arg_of_last_insert_id_function.
          */
          insert_id_for_cur_row= table->file->insert_id_for_cur_row= 0;
          trg_error= (table->triggers &&
                      table->triggers->process_triggers(thd, TRG_EVENT_UPDATE,
                                                        TRG_ACTION_AFTER, TRUE));
          info->copied++;
        }

        if (table->next_number_field)
          table->file->adjust_next_insert_id_after_explicit_value(
            table->next_number_field->val_int());
        info->touched++;

        goto ok_or_after_trg_err;
      }
      else /* DUP_REPLACE */
      {
	/*
	  The manual defines the REPLACE semantics that it is either
	  an INSERT or DELETE(s) + INSERT; FOREIGN KEY checks in
	  InnoDB do not function in the defined way if we allow MySQL
	  to convert the latter operation internally to an UPDATE.
          We also should not perform this conversion if we have 
          timestamp field with ON UPDATE which is different from DEFAULT.
          Another case when conversion should not be performed is when
          we have ON DELETE trigger on table so user may notice that
          we cheat here. Note that it is ok to do such conversion for
          tables which have ON UPDATE but have no ON DELETE triggers,
          we just should not expose this fact to users by invoking
          ON UPDATE triggers.
	*/
	if (last_uniq_key(table,key_nr) &&
	    !table->file->referenced_by_foreign_key() &&
            (table->timestamp_field_type == TIMESTAMP_NO_AUTO_SET ||
             table->timestamp_field_type == TIMESTAMP_AUTO_SET_ON_BOTH) &&
            (!table->triggers || !table->triggers->has_delete_triggers()))
        {
          if ((error=table->file->ha_update_row(table->record[1],
					        table->record[0])) &&
              error != HA_ERR_RECORD_IS_THE_SAME)
            goto err;
          if (error != HA_ERR_RECORD_IS_THE_SAME)
            info->deleted++;
          else
            error= 0;
          thd->record_first_successful_insert_id_in_cur_stmt(table->file->insert_id_for_cur_row);
          /*
            Since we pretend that we have done insert we should call
            its after triggers.
          */
          goto after_trg_n_copied_inc;
        }
        else
        {
          if (table->triggers &&
              table->triggers->process_triggers(thd, TRG_EVENT_DELETE,
                                                TRG_ACTION_BEFORE, TRUE))
            goto before_trg_err;
          if ((error=table->file->ha_delete_row(table->record[1])))
            goto err;
          info->deleted++;
          if (!table->file->has_transactions())
            thd->transaction.stmt.modified_non_trans_table= TRUE;
          if (table->triggers &&
              table->triggers->process_triggers(thd, TRG_EVENT_DELETE,
                                                TRG_ACTION_AFTER, TRUE))
          {
            trg_error= 1;
            goto ok_or_after_trg_err;
          }
          /* Let us attempt do write_row() once more */
        }
      }
    }
    
    /*
        If more than one iteration of the above while loop is done, from the second 
        one the row being inserted will have an explicit value in the autoinc field, 
        which was set at the first call of handler::update_auto_increment(). This 
        value is saved to avoid thd->insert_id_for_cur_row becoming 0. Use this saved
        autoinc value.
     */
    if (table->file->insert_id_for_cur_row == 0)
      table->file->insert_id_for_cur_row= insert_id_for_cur_row;
      
    thd->record_first_successful_insert_id_in_cur_stmt(table->file->insert_id_for_cur_row);
    /*
      Restore column maps if they where replaced during an duplicate key
      problem.
    */
    if (table->read_set != save_read_set ||
        table->write_set != save_write_set)
      table->column_bitmaps_set(save_read_set, save_write_set);
  }
  else if ((error=table->file->ha_write_row(table->record[0])))
  {
    if (!info->ignore ||
        table->file->is_fatal_error(error, HA_CHECK_DUP))
      goto err;
    table->file->restore_auto_increment(prev_insert_id);
    goto ok_or_after_trg_err;
  }

after_trg_n_copied_inc:
  info->copied++;
  thd->record_first_successful_insert_id_in_cur_stmt(table->file->insert_id_for_cur_row);
  trg_error= (table->triggers &&
              table->triggers->process_triggers(thd, TRG_EVENT_INSERT,
                                                TRG_ACTION_AFTER, TRUE));

ok_or_after_trg_err:
  if (key)
    my_safe_afree(key,table->s->max_unique_length,MAX_KEY_LENGTH);
  if (!table->file->has_transactions())
    thd->transaction.stmt.modified_non_trans_table= TRUE;
  DBUG_RETURN(trg_error);

err:
  info->last_errno= error;
  /* current_select is NULL if this is a delayed insert */
  if (thd->lex->current_select)
    thd->lex->current_select->no_error= 0;        // Give error
  table->file->print_error(error,MYF(0));
  
before_trg_err:
  table->file->restore_auto_increment(prev_insert_id);
  if (key)
    my_safe_afree(key, table->s->max_unique_length, MAX_KEY_LENGTH);
  table->column_bitmaps_set(save_read_set, save_write_set);
  DBUG_RETURN(1);
}


/******************************************************************************
  Check that all fields with arn't null_fields are used
******************************************************************************/

int check_that_all_fields_are_given_values(THD *thd, TABLE *entry,
                                           TABLE_LIST *table_list)
{
  int err= 0;
  MY_BITMAP *write_set= entry->write_set;

  for (Field **field=entry->field ; *field ; field++)
  {
    if (!bitmap_is_set(write_set, (*field)->field_index) &&
        ((*field)->flags & NO_DEFAULT_VALUE_FLAG) &&
        ((*field)->real_type() != MYSQL_TYPE_ENUM))
    {
      bool view= FALSE;
      if (table_list)
      {
        table_list= table_list->top_table();
        view= test(table_list->view);
      }
      if (view)
      {
        push_warning_printf(thd, MYSQL_ERROR::WARN_LEVEL_WARN,
                            ER_NO_DEFAULT_FOR_VIEW_FIELD,
                            ER(ER_NO_DEFAULT_FOR_VIEW_FIELD),
                            table_list->view_db.str,
                            table_list->view_name.str);
      }
      else
      {
        push_warning_printf(thd, MYSQL_ERROR::WARN_LEVEL_WARN,
                            ER_NO_DEFAULT_FOR_FIELD,
                            ER(ER_NO_DEFAULT_FOR_FIELD),
                            (*field)->field_name);
      }
      err= 1;
    }
  }
  return thd->abort_on_warning ? err : 0;
}

/*****************************************************************************
  Handling of delayed inserts
  A thread is created for each table that one uses with the DELAYED attribute.
*****************************************************************************/

#ifndef EMBEDDED_LIBRARY

class delayed_row :public ilink {
public:
  char *record;
  enum_duplicates dup;
  time_t start_time;
  ulong sql_mode;
  bool auto_increment_field_not_null;
  bool query_start_used, ignore, log_query;
  bool stmt_depends_on_first_successful_insert_id_in_prev_stmt;
  ulonglong first_successful_insert_id_in_prev_stmt;
  ulonglong forced_insert_id;
  ulong auto_increment_increment;
  ulong auto_increment_offset;
  timestamp_auto_set_type timestamp_field_type;
  LEX_STRING query;
  Time_zone *time_zone;

  delayed_row(LEX_STRING const query_arg, enum_duplicates dup_arg,
              bool ignore_arg, bool log_query_arg)
    : record(0), dup(dup_arg), ignore(ignore_arg), log_query(log_query_arg),
      forced_insert_id(0), query(query_arg), time_zone(0)
    {}
  ~delayed_row()
  {
    my_free(query.str);
    my_free(record);
  }
};

/**
  Delayed_insert - context of a thread responsible for delayed insert
  into one table. When processing delayed inserts, we create an own
  thread for every distinct table. Later on all delayed inserts directed
  into that table are handled by a dedicated thread.
*/

class Delayed_insert :public ilink {
  uint locks_in_memory;
  thr_lock_type delayed_lock;
public:
  THD thd;
  TABLE *table;
  mysql_mutex_t mutex;
  mysql_cond_t cond, cond_client;
  volatile uint tables_in_use,stacked_inserts;
  volatile bool status;
  /**
    When the handler thread starts, it clones a metadata lock ticket
    which protects against GRL and ticket for the table to be inserted.
    This is done to allow the deadlock detector to detect deadlocks
    resulting from these locks.
    Before this is done, the connection thread cannot safely exit
    without causing problems for clone_ticket().
    Once handler_thread_initialized has been set, it is safe for the
    connection thread to exit.
    Access to handler_thread_initialized is protected by di->mutex.
  */
  bool handler_thread_initialized;
  COPY_INFO info;
  I_List<delayed_row> rows;
  ulong group_count;
  TABLE_LIST table_list;			// Argument
  /**
    Request for IX metadata lock protecting against GRL which is
    passed from connection thread to the handler thread.
  */
  MDL_request grl_protection;

  Delayed_insert()
    :locks_in_memory(0), table(0),tables_in_use(0),stacked_inserts(0),
     status(0), handler_thread_initialized(FALSE), group_count(0)
  {
    DBUG_ENTER("Delayed_insert constructor");
    thd.security_ctx->user=(char*) delayed_user;
    thd.security_ctx->host=(char*) my_localhost;
    strmake(thd.security_ctx->priv_user, thd.security_ctx->user,
            USERNAME_LENGTH);
    thd.current_tablenr=0;
    thd.command=COM_DELAYED_INSERT;
    thd.lex->current_select= 0; 		// for my_message_sql
    thd.lex->sql_command= SQLCOM_INSERT;        // For innodb::store_lock()
    /*
      Prevent changes to global.lock_wait_timeout from affecting
      delayed insert threads as any timeouts in delayed inserts
      are not communicated to the client.
    */
    thd.variables.lock_wait_timeout= LONG_TIMEOUT;

    bzero((char*) &thd.net, sizeof(thd.net));		// Safety
    bzero((char*) &table_list, sizeof(table_list));	// Safety
    thd.system_thread= SYSTEM_THREAD_DELAYED_INSERT;
    thd.security_ctx->host_or_ip= "";
    bzero((char*) &info,sizeof(info));
    mysql_mutex_init(key_delayed_insert_mutex, &mutex, MY_MUTEX_INIT_FAST);
    mysql_cond_init(key_delayed_insert_cond, &cond, NULL);
    mysql_cond_init(key_delayed_insert_cond_client, &cond_client, NULL);
    mysql_mutex_lock(&LOCK_thread_count);
    delayed_insert_threads++;
    delayed_lock= global_system_variables.low_priority_updates ?
                                          TL_WRITE_LOW_PRIORITY : TL_WRITE;
    mysql_mutex_unlock(&LOCK_thread_count);
    DBUG_VOID_RETURN;
  }
  ~Delayed_insert()
  {
    /* The following is not really needed, but just for safety */
    delayed_row *row;
    while ((row=rows.get()))
      delete row;
    if (table)
    {
      close_thread_tables(&thd);
      thd.mdl_context.release_transactional_locks();
    }
    mysql_mutex_lock(&LOCK_thread_count);
    mysql_mutex_destroy(&mutex);
    mysql_cond_destroy(&cond);
    mysql_cond_destroy(&cond_client);
    thd.unlink();				// Must be unlinked under lock
    my_free(thd.query());
    thd.security_ctx->user= thd.security_ctx->host=0;
    thread_count--;
    delayed_insert_threads--;
    mysql_mutex_unlock(&LOCK_thread_count);
    mysql_cond_broadcast(&COND_thread_count); /* Tell main we are ready */
  }

  /* The following is for checking when we can delete ourselves */
  inline void lock()
  {
    locks_in_memory++;				// Assume LOCK_delay_insert
  }
  void unlock()
  {
    mysql_mutex_lock(&LOCK_delayed_insert);
    if (!--locks_in_memory)
    {
      mysql_mutex_lock(&mutex);
      if (thd.killed && ! stacked_inserts && ! tables_in_use)
      {
        mysql_cond_signal(&cond);
	status=1;
      }
      mysql_mutex_unlock(&mutex);
    }
    mysql_mutex_unlock(&LOCK_delayed_insert);
  }
  inline uint lock_count() { return locks_in_memory; }

  TABLE* get_local_table(THD* client_thd);
  bool open_and_lock_table();
  bool handle_inserts(void);
};


I_List<Delayed_insert> delayed_threads;


/**
  Return an instance of delayed insert thread that can handle
  inserts into a given table, if it exists. Otherwise return NULL.
*/

static
Delayed_insert *find_handler(THD *thd, TABLE_LIST *table_list)
{
  thd_proc_info(thd, "waiting for delay_list");
  mysql_mutex_lock(&LOCK_delayed_insert);       // Protect master list
  I_List_iterator<Delayed_insert> it(delayed_threads);
  Delayed_insert *di;
  while ((di= it++))
  {
    if (!strcmp(table_list->db, di->table_list.db) &&
	!strcmp(table_list->table_name, di->table_list.table_name))
    {
      di->lock();
      break;
    }
  }
  mysql_mutex_unlock(&LOCK_delayed_insert); // For unlink from list
  return di;
}


/**
  Attempt to find or create a delayed insert thread to handle inserts
  into this table.

  @return In case of success, table_list->table points to a local copy
          of the delayed table or is set to NULL, which indicates a
          request for lock upgrade. In case of failure, value of
          table_list->table is undefined.
  @retval TRUE  - this thread ran out of resources OR
                - a newly created delayed insert thread ran out of
                  resources OR
                - the created thread failed to open and lock the table
                  (e.g. because it does not exist) OR
                - the table opened in the created thread turned out to
                  be a view
  @retval FALSE - table successfully opened OR
                - too many delayed insert threads OR
                - the table has triggers and we have to fall back to
                  a normal INSERT
                Two latter cases indicate a request for lock upgrade.

  XXX: why do we regard INSERT DELAYED into a view as an error and
  do not simply perform a lock upgrade?

  TODO: The approach with using two mutexes to work with the
  delayed thread list -- LOCK_delayed_insert and
  LOCK_delayed_create -- is redundant, and we only need one of
  them to protect the list.  The reason we have two locks is that
  we do not want to block look-ups in the list while we're waiting
  for the newly created thread to open the delayed table. However,
  this wait itself is redundant -- we always call get_local_table
  later on, and there wait again until the created thread acquires
  a table lock.

  As is redundant the concept of locks_in_memory, since we already
  have another counter with similar semantics - tables_in_use,
  both of them are devoted to counting the number of producers for
  a given consumer (delayed insert thread), only at different
  stages of producer-consumer relationship.

  The 'status' variable in Delayed_insert is redundant
  too, since there is already di->stacked_inserts.
*/

static
bool delayed_get_table(THD *thd, MDL_request *grl_protection_request,
                       TABLE_LIST *table_list)
{
  int error;
  Delayed_insert *di;
  DBUG_ENTER("delayed_get_table");

  /* Must be set in the parser */
  DBUG_ASSERT(table_list->db);

  /* Find the thread which handles this table. */
  if (!(di= find_handler(thd, table_list)))
  {
    /*
      No match. Create a new thread to handle the table, but
      no more than max_insert_delayed_threads.
    */
    if (delayed_insert_threads >= thd->variables.max_insert_delayed_threads)
      DBUG_RETURN(0);
    thd_proc_info(thd, "Creating delayed handler");
    mysql_mutex_lock(&LOCK_delayed_create);
    /*
      The first search above was done without LOCK_delayed_create.
      Another thread might have created the handler in between. Search again.
    */
    if (! (di= find_handler(thd, table_list)))
    {
      if (!(di= new Delayed_insert()))
        goto end_create;
      mysql_mutex_lock(&LOCK_thread_count);
      thread_count++;
      mysql_mutex_unlock(&LOCK_thread_count);
      di->thd.set_db(table_list->db, (uint) strlen(table_list->db));
      di->thd.set_query(my_strdup(table_list->table_name,
                                  MYF(MY_WME | ME_FATALERROR)),
                        0, system_charset_info);
      if (di->thd.db == NULL || di->thd.query() == NULL)
      {
        /* The error is reported */
	delete di;
        goto end_create;
      }
      di->table_list= *table_list;			// Needed to open table
      /* Replace volatile strings with local copies */
      di->table_list.alias= di->table_list.table_name= di->thd.query();
      di->table_list.db= di->thd.db;
      /* We need the tickets so that they can be cloned in handle_delayed_insert */
      di->grl_protection.init(MDL_key::GLOBAL, "", "",
                              MDL_INTENTION_EXCLUSIVE, MDL_STATEMENT);
      di->grl_protection.ticket= grl_protection_request->ticket;
      init_mdl_requests(&di->table_list);
      di->table_list.mdl_request.ticket= table_list->mdl_request.ticket;

      di->lock();
      mysql_mutex_lock(&di->mutex);
      if ((error= mysql_thread_create(key_thread_delayed_insert,
                                      &di->thd.real_id, &connection_attrib,
                                      handle_delayed_insert, (void*) di)))
      {
	DBUG_PRINT("error",
		   ("Can't create thread to handle delayed insert (error %d)",
		    error));
        mysql_mutex_unlock(&di->mutex);
	di->unlock();
	delete di;
	my_error(ER_CANT_CREATE_THREAD, MYF(ME_FATALERROR), error);
        goto end_create;
      }

      /*
        Wait until table is open unless the handler thread or the connection
        thread has been killed. Note that we in all cases must wait until the
        handler thread has been properly initialized before exiting. Otherwise
        we risk doing clone_ticket() on a ticket that is no longer valid.
      */
      thd_proc_info(thd, "waiting for handler open");
      while (!di->handler_thread_initialized ||
             (!di->thd.killed && !di->table && !thd->killed))
      {
        mysql_cond_wait(&di->cond_client, &di->mutex);
      }
      mysql_mutex_unlock(&di->mutex);
      thd_proc_info(thd, "got old table");
      if (thd->killed)
      {
        di->unlock();
        goto end_create;
      }
      if (di->thd.killed)
      {
        if (di->thd.is_error())
        {
          /*
            Copy the error message. Note that we don't treat fatal
            errors in the delayed thread as fatal errors in the
            main thread. If delayed thread was killed, we don't
            want to send "Server shutdown in progress" in the
            INSERT THREAD.
          */
          if (di->thd.stmt_da->sql_errno() == ER_SERVER_SHUTDOWN)
            my_message(ER_QUERY_INTERRUPTED, ER(ER_QUERY_INTERRUPTED), MYF(0));
          else
            my_message(di->thd.stmt_da->sql_errno(), di->thd.stmt_da->message(),
                       MYF(0));
        }
        di->unlock();
        goto end_create;
      }
      mysql_mutex_lock(&LOCK_delayed_insert);
      delayed_threads.append(di);
      mysql_mutex_unlock(&LOCK_delayed_insert);
    }
    mysql_mutex_unlock(&LOCK_delayed_create);
  }

  mysql_mutex_lock(&di->mutex);
  table_list->table= di->get_local_table(thd);
  mysql_mutex_unlock(&di->mutex);
  if (table_list->table)
  {
    DBUG_ASSERT(! thd->is_error());
    thd->di= di;
  }
  /* Unlock the delayed insert object after its last access. */
  di->unlock();
  DBUG_RETURN((table_list->table == NULL));

end_create:
  mysql_mutex_unlock(&LOCK_delayed_create);
  DBUG_RETURN(thd->is_error());
}


/**
  As we can't let many client threads modify the same TABLE
  structure of the dedicated delayed insert thread, we create an
  own structure for each client thread. This includes a row
  buffer to save the column values and new fields that point to
  the new row buffer. The memory is allocated in the client
  thread and is freed automatically.

  @pre This function is called from the client thread.  Delayed
       insert thread mutex must be acquired before invoking this
       function.

  @return Not-NULL table object on success. NULL in case of an error,
                    which is set in client_thd.
*/

TABLE *Delayed_insert::get_local_table(THD* client_thd)
{
  my_ptrdiff_t adjust_ptrs;
  Field **field,**org_field, *found_next_number_field;
  TABLE *copy;
  TABLE_SHARE *share;
  uchar *bitmap;
  DBUG_ENTER("Delayed_insert::get_local_table");

  /* First request insert thread to get a lock */
  status=1;
  tables_in_use++;
  if (!thd.lock)				// Table is not locked
  {
    thd_proc_info(client_thd, "waiting for handler lock");
    mysql_cond_signal(&cond);			// Tell handler to lock table
    while (!thd.killed && !thd.lock && ! client_thd->killed)
    {
      mysql_cond_wait(&cond_client, &mutex);
    }
    thd_proc_info(client_thd, "got handler lock");
    if (client_thd->killed)
      goto error;
    if (thd.killed)
    {
      /*
        Copy the error message. Note that we don't treat fatal
        errors in the delayed thread as fatal errors in the
        main thread. If delayed thread was killed, we don't
        want to send "Server shutdown in progress" in the
        INSERT THREAD.

        The thread could be killed with an error message if
        di->handle_inserts() or di->open_and_lock_table() fails.
        The thread could be killed without an error message if
        killed using mysql_notify_thread_having_shared_lock() or
        kill_delayed_threads_for_table().
      */
      if (!thd.is_error() || thd.stmt_da->sql_errno() == ER_SERVER_SHUTDOWN)
        my_message(ER_QUERY_INTERRUPTED, ER(ER_QUERY_INTERRUPTED), MYF(0));
      else
        my_message(thd.stmt_da->sql_errno(), thd.stmt_da->message(), MYF(0));
      goto error;
    }
  }
  share= table->s;

  /*
    Allocate memory for the TABLE object, the field pointers array, and
    one record buffer of reclength size. Normally a table has three
    record buffers of rec_buff_length size, which includes alignment
    bytes. Since the table copy is used for creating one record only,
    the other record buffers and alignment are unnecessary.
  */
  thd_proc_info(client_thd, "allocating local table");
  copy= (TABLE*) client_thd->alloc(sizeof(*copy)+
				   (share->fields+1)*sizeof(Field**)+
				   share->reclength +
                                   share->column_bitmap_size*2);
  if (!copy)
    goto error;

  /* Copy the TABLE object. */
  *copy= *table;
  /* We don't need to change the file handler here */
  /* Assign the pointers for the field pointers array and the record. */
  field= copy->field= (Field**) (copy + 1);
  bitmap= (uchar*) (field + share->fields + 1);
  copy->record[0]= (bitmap + share->column_bitmap_size * 2);
  memcpy((char*) copy->record[0], (char*) table->record[0], share->reclength);
  /*
    Make a copy of all fields.
    The copied fields need to point into the copied record. This is done
    by copying the field objects with their old pointer values and then
    "move" the pointers by the distance between the original and copied
    records. That way we preserve the relative positions in the records.
  */
  adjust_ptrs= PTR_BYTE_DIFF(copy->record[0], table->record[0]);
  found_next_number_field= table->found_next_number_field;
  for (org_field= table->field; *org_field; org_field++, field++)
  {
    if (!(*field= (*org_field)->new_field(client_thd->mem_root, copy, 1)))
      goto error;
    (*field)->orig_table= copy;			// Remove connection
    (*field)->move_field_offset(adjust_ptrs);	// Point at copy->record[0]
    if (*org_field == found_next_number_field)
      (*field)->table->found_next_number_field= *field;
  }
  *field=0;

  /* Adjust timestamp */
  if (table->timestamp_field)
  {
    /* Restore offset as this may have been reset in handle_inserts */
    copy->timestamp_field=
      (Field_timestamp*) copy->field[share->timestamp_field_offset];
    copy->timestamp_field->unireg_check= table->timestamp_field->unireg_check;
    copy->timestamp_field_type= copy->timestamp_field->get_auto_set_type();
  }

  /* Adjust in_use for pointing to client thread */
  copy->in_use= client_thd;

  /* Adjust lock_count. This table object is not part of a lock. */
  copy->lock_count= 0;

  /* Adjust bitmaps */
  copy->def_read_set.bitmap= (my_bitmap_map*) bitmap;
  copy->def_write_set.bitmap= ((my_bitmap_map*)
                               (bitmap + share->column_bitmap_size));
  copy->tmp_set.bitmap= 0;                      // To catch errors
  bzero((char*) bitmap, share->column_bitmap_size*2);
  copy->read_set=  &copy->def_read_set;
  copy->write_set= &copy->def_write_set;

  DBUG_RETURN(copy);

  /* Got fatal error */
 error:
  tables_in_use--;
  status=1;
  mysql_cond_signal(&cond);                     // Inform thread about abort
  DBUG_RETURN(0);
}


/* Put a question in queue */

static
int write_delayed(THD *thd, TABLE *table, enum_duplicates duplic,
                  LEX_STRING query, bool ignore, bool log_on)
{
  delayed_row *row= 0;
  Delayed_insert *di=thd->di;
  const Discrete_interval *forced_auto_inc;
  DBUG_ENTER("write_delayed");
  DBUG_PRINT("enter", ("query = '%s' length %lu", query.str,
                       (ulong) query.length));

  thd_proc_info(thd, "waiting for handler insert");
  mysql_mutex_lock(&di->mutex);
  while (di->stacked_inserts >= delayed_queue_size && !thd->killed)
    mysql_cond_wait(&di->cond_client, &di->mutex);
  thd_proc_info(thd, "storing row into queue");

  if (thd->killed)
    goto err;

  /*
    Take a copy of the query string, if there is any. The string will
    be free'ed when the row is destroyed. If there is no query string,
    we don't do anything special.
   */

  if (query.str)
  {
    char *str;
    if (!(str= my_strndup(query.str, query.length, MYF(MY_WME))))
      goto err;
    query.str= str;
  }
  row= new delayed_row(query, duplic, ignore, log_on);
  if (row == NULL)
  {
    my_free(query.str);
    goto err;
  }

  if (!(row->record= (char*) my_malloc(table->s->reclength, MYF(MY_WME))))
    goto err;
  memcpy(row->record, table->record[0], table->s->reclength);
  row->start_time=		thd->start_time;
  row->query_start_used=	thd->query_start_used;
  /*
    those are for the binlog: LAST_INSERT_ID() has been evaluated at this
    time, so record does not need it, but statement-based binlogging of the
    INSERT will need when the row is actually inserted.
    As for SET INSERT_ID, DELAYED does not honour it (BUG#20830).
  */
  row->stmt_depends_on_first_successful_insert_id_in_prev_stmt=
    thd->stmt_depends_on_first_successful_insert_id_in_prev_stmt;
  row->first_successful_insert_id_in_prev_stmt=
    thd->first_successful_insert_id_in_prev_stmt;
  row->timestamp_field_type=    table->timestamp_field_type;

  /* Add session variable timezone
     Time_zone object will not be freed even the thread is ended.
     So we can get time_zone object from thread which handling delayed statement.
     See the comment of my_tz_find() for detail.
  */
  if (thd->time_zone_used)
  {
    row->time_zone = thd->variables.time_zone;
  }
  else
  {
    row->time_zone = NULL;
  }
  /* Copy session variables. */
  row->auto_increment_increment= thd->variables.auto_increment_increment;
  row->auto_increment_offset=    thd->variables.auto_increment_offset;
  row->sql_mode=                 thd->variables.sql_mode;
  row->auto_increment_field_not_null= table->auto_increment_field_not_null;

  /* Copy the next forced auto increment value, if any. */
  if ((forced_auto_inc= thd->auto_inc_intervals_forced.get_next()))
  {
    row->forced_insert_id= forced_auto_inc->minimum();
    DBUG_PRINT("delayed", ("transmitting auto_inc: %lu",
                           (ulong) row->forced_insert_id));
  }

  di->rows.push_back(row);
  di->stacked_inserts++;
  di->status=1;
  if (table->s->blob_fields)
    unlink_blobs(table);
  mysql_cond_signal(&di->cond);

  thread_safe_increment(delayed_rows_in_use,&LOCK_delayed_status);
  mysql_mutex_unlock(&di->mutex);
  DBUG_RETURN(0);

 err:
  delete row;
  mysql_mutex_unlock(&di->mutex);
  DBUG_RETURN(1);
}

/**
  Signal the delayed insert thread that this user connection
  is finished using it for this statement.
*/

static void end_delayed_insert(THD *thd)
{
  DBUG_ENTER("end_delayed_insert");
  Delayed_insert *di=thd->di;
  mysql_mutex_lock(&di->mutex);
  DBUG_PRINT("info",("tables in use: %d",di->tables_in_use));
  if (!--di->tables_in_use || di->thd.killed)
  {						// Unlock table
    di->status=1;
    mysql_cond_signal(&di->cond);
  }
  mysql_mutex_unlock(&di->mutex);
  DBUG_VOID_RETURN;
}


/* We kill all delayed threads when doing flush-tables */

void kill_delayed_threads(void)
{
  mysql_mutex_lock(&LOCK_delayed_insert); // For unlink from list

  I_List_iterator<Delayed_insert> it(delayed_threads);
  Delayed_insert *di;
  while ((di= it++))
  {
    di->thd.killed= THD::KILL_CONNECTION;
    if (di->thd.mysys_var)
    {
      mysql_mutex_lock(&di->thd.mysys_var->mutex);
      if (di->thd.mysys_var->current_cond)
      {
	/*
	  We need the following test because the main mutex may be locked
	  in handle_delayed_insert()
	*/
	if (&di->mutex != di->thd.mysys_var->current_mutex)
          mysql_mutex_lock(di->thd.mysys_var->current_mutex);
        mysql_cond_broadcast(di->thd.mysys_var->current_cond);
	if (&di->mutex != di->thd.mysys_var->current_mutex)
          mysql_mutex_unlock(di->thd.mysys_var->current_mutex);
      }
      mysql_mutex_unlock(&di->thd.mysys_var->mutex);
    }
  }
  mysql_mutex_unlock(&LOCK_delayed_insert); // For unlink from list
}


/**
  A strategy for the prelocking algorithm which prevents the
  delayed insert thread from opening tables with engines which
  do not support delayed inserts.

  Particularly it allows to abort open_tables() as soon as we
  discover that we have opened a MERGE table, without acquiring
  metadata locks on underlying tables.
*/

class Delayed_prelocking_strategy : public Prelocking_strategy
{
public:
  virtual bool handle_routine(THD *thd, Query_tables_list *prelocking_ctx,
                              Sroutine_hash_entry *rt, sp_head *sp,
                              bool *need_prelocking);
  virtual bool handle_table(THD *thd, Query_tables_list *prelocking_ctx,
                            TABLE_LIST *table_list, bool *need_prelocking);
  virtual bool handle_view(THD *thd, Query_tables_list *prelocking_ctx,
                           TABLE_LIST *table_list, bool *need_prelocking);
};


bool Delayed_prelocking_strategy::
handle_table(THD *thd, Query_tables_list *prelocking_ctx,
             TABLE_LIST *table_list, bool *need_prelocking)
{
  DBUG_ASSERT(table_list->lock_type == TL_WRITE_DELAYED);

  if (!(table_list->table->file->ha_table_flags() & HA_CAN_INSERT_DELAYED))
  {
    my_error(ER_DELAYED_NOT_SUPPORTED, MYF(0), table_list->table_name);
    return TRUE;
  }
  return FALSE;
}


bool Delayed_prelocking_strategy::
handle_routine(THD *thd, Query_tables_list *prelocking_ctx,
               Sroutine_hash_entry *rt, sp_head *sp,
               bool *need_prelocking)
{
  /* LEX used by the delayed insert thread has no routines. */
  DBUG_ASSERT(0);
  return FALSE;
}


bool Delayed_prelocking_strategy::
handle_view(THD *thd, Query_tables_list *prelocking_ctx,
            TABLE_LIST *table_list, bool *need_prelocking)
{
  /* We don't open views in the delayed insert thread. */
  DBUG_ASSERT(0);
  return FALSE;
}


/**
   Open and lock table for use by delayed thread and check that
   this table is suitable for delayed inserts.

   @retval FALSE - Success.
   @retval TRUE  - Failure.
*/

bool Delayed_insert::open_and_lock_table()
{
  Delayed_prelocking_strategy prelocking_strategy;

  /*
    Use special prelocking strategy to get ER_DELAYED_NOT_SUPPORTED
    error for tables with engines which don't support delayed inserts.
  */
  if (!(table= open_n_lock_single_table(&thd, &table_list,
                                        TL_WRITE_DELAYED,
                                        MYSQL_OPEN_IGNORE_GLOBAL_READ_LOCK,
                                        &prelocking_strategy)))
  {
    thd.fatal_error();				// Abort waiting inserts
    return TRUE;
  }

  if (table->triggers)
  {
    /*
      Table has triggers. This is not an error, but we do
      not support triggers with delayed insert. Terminate the delayed
      thread without an error and thus request lock upgrade.
    */
    return TRUE;
  }
  table->copy_blobs= 1;
  return FALSE;
}


/*
 * Create a new delayed insert thread
*/

pthread_handler_t handle_delayed_insert(void *arg)
{
  Delayed_insert *di=(Delayed_insert*) arg;
  THD *thd= &di->thd;

  pthread_detach_this_thread();
  /* Add thread to THD list so that's it's visible in 'show processlist' */
  mysql_mutex_lock(&LOCK_thread_count);
  thd->thread_id= thd->variables.pseudo_thread_id= thread_id++;
  thd->set_current_time();
  threads.append(thd);
  thd->killed=abort_loop ? THD::KILL_CONNECTION : THD::NOT_KILLED;
  mysql_mutex_unlock(&LOCK_thread_count);

  mysql_thread_set_psi_id(thd->thread_id);

  /*
    Wait until the client runs into mysql_cond_wait(),
    where we free it after the table is opened and di linked in the list.
    If we did not wait here, the client might detect the opened table
    before it is linked to the list. It would release LOCK_delayed_create
    and allow another thread to create another handler for the same table,
    since it does not find one in the list.
  */
  mysql_mutex_lock(&di->mutex);
  if (my_thread_init())
  {
    /* Can't use my_error since store_globals has not yet been called */
    thd->stmt_da->set_error_status(thd, ER_OUT_OF_RESOURCES,
                                   ER(ER_OUT_OF_RESOURCES), NULL);
    di->handler_thread_initialized= TRUE;
  }
  else
  {
    DBUG_ENTER("handle_delayed_insert");
    thd->thread_stack= (char*) &thd;
    if (init_thr_lock() || thd->store_globals())
    {
      /* Can't use my_error since store_globals has perhaps failed */
      thd->stmt_da->set_error_status(thd, ER_OUT_OF_RESOURCES,
                                     ER(ER_OUT_OF_RESOURCES), NULL);
      di->handler_thread_initialized= TRUE;
      thd->fatal_error();
      goto err;
    }

    thd->lex->sql_command= SQLCOM_INSERT;        // For innodb::store_lock()

    /*
      INSERT DELAYED has to go to row-based format because the time
      at which rows are inserted cannot be determined in mixed mode.
    */
    thd->set_current_stmt_binlog_format_row_if_mixed();

    /*
      Clone tickets representing protection against GRL and the lock on
      the target table for the insert and add them to the list of granted
      metadata locks held by the handler thread. This is safe since the
      handler thread is not holding nor waiting on any metadata locks.
    */
    if (thd->mdl_context.clone_ticket(&di->grl_protection) ||
        thd->mdl_context.clone_ticket(&di->table_list.mdl_request))
    {
      thd->mdl_context.release_transactional_locks();
      di->handler_thread_initialized= TRUE;
      goto err;
    }

    /*
      Now that the ticket has been cloned, it is safe for the connection
      thread to exit.
    */
    di->handler_thread_initialized= TRUE;
    di->table_list.mdl_request.ticket= NULL;

    if (di->open_and_lock_table())
      goto err;

    /* Tell client that the thread is initialized */
    mysql_cond_signal(&di->cond_client);

    /* Now wait until we get an insert or lock to handle */
    /* We will not abort as long as a client thread uses this thread */

    for (;;)
    {
      if (thd->killed)
      {
        uint lock_count;
        /*
          Remove this from delay insert list so that no one can request a
          table from this
        */
        mysql_mutex_unlock(&di->mutex);
        mysql_mutex_lock(&LOCK_delayed_insert);
        di->unlink();
        lock_count=di->lock_count();
        mysql_mutex_unlock(&LOCK_delayed_insert);
        mysql_mutex_lock(&di->mutex);
        if (!lock_count && !di->tables_in_use && !di->stacked_inserts)
          break;					// Time to die
      }

      /* Shouldn't wait if killed or an insert is waiting. */
      if (!thd->killed && !di->status && !di->stacked_inserts)
      {
        struct timespec abstime;
        set_timespec(abstime, delayed_insert_timeout);

        /* Information for pthread_kill */
        di->thd.mysys_var->current_mutex= &di->mutex;
        di->thd.mysys_var->current_cond= &di->cond;
        thd_proc_info(&(di->thd), "Waiting for INSERT");

        DBUG_PRINT("info",("Waiting for someone to insert rows"));
        while (!thd->killed && !di->status)
        {
          int error;
          mysql_audit_release(thd);
#if defined(HAVE_BROKEN_COND_TIMEDWAIT)
          error= mysql_cond_wait(&di->cond, &di->mutex);
#else
          error= mysql_cond_timedwait(&di->cond, &di->mutex, &abstime);
#ifdef EXTRA_DEBUG
          if (error && error != EINTR && error != ETIMEDOUT)
          {
            fprintf(stderr, "Got error %d from mysql_cond_timedwait\n", error);
            DBUG_PRINT("error", ("Got error %d from mysql_cond_timedwait",
                                 error));
          }
#endif
#endif
          if (error == ETIMEDOUT || error == ETIME)
            thd->killed= THD::KILL_CONNECTION;
        }
        /* We can't lock di->mutex and mysys_var->mutex at the same time */
        mysql_mutex_unlock(&di->mutex);
        mysql_mutex_lock(&di->thd.mysys_var->mutex);
        di->thd.mysys_var->current_mutex= 0;
        di->thd.mysys_var->current_cond= 0;
        mysql_mutex_unlock(&di->thd.mysys_var->mutex);
        mysql_mutex_lock(&di->mutex);
      }
      thd_proc_info(&(di->thd), 0);

      if (di->tables_in_use && ! thd->lock && !thd->killed)
      {
        /*
          Request for new delayed insert.
          Lock the table, but avoid to be blocked by a global read lock.
          If we got here while a global read lock exists, then one or more
          inserts started before the lock was requested. These are allowed
          to complete their work before the server returns control to the
          client which requested the global read lock. The delayed insert
          handler will close the table and finish when the outstanding
          inserts are done.
        */
        if (! (thd->lock= mysql_lock_tables(thd, &di->table, 1, 0)))
        {
          /* Fatal error */
          thd->killed= THD::KILL_CONNECTION;
        }
        mysql_cond_broadcast(&di->cond_client);
      }
      if (di->stacked_inserts)
      {
        if (di->handle_inserts())
        {
          /* Some fatal error */
          thd->killed= THD::KILL_CONNECTION;
        }
      }
      di->status=0;
      if (!di->stacked_inserts && !di->tables_in_use && thd->lock)
      {
        /*
          No one is doing a insert delayed
          Unlock table so that other threads can use it
        */
        MYSQL_LOCK *lock=thd->lock;
        thd->lock=0;
        mysql_mutex_unlock(&di->mutex);
        /*
          We need to release next_insert_id before unlocking. This is
          enforced by handler::ha_external_lock().
        */
        di->table->file->ha_release_auto_increment();
        mysql_unlock_tables(thd, lock);
        trans_commit_stmt(thd);
        di->group_count=0;
        mysql_audit_release(thd);
        mysql_mutex_lock(&di->mutex);
      }
      if (di->tables_in_use)
        mysql_cond_broadcast(&di->cond_client); // If waiting clients
    }

  err:
    DBUG_LEAVE;
  }

  close_thread_tables(thd);			// Free the table
  thd->mdl_context.release_transactional_locks();
  di->table=0;
  thd->killed= THD::KILL_CONNECTION;	        // If error
  mysql_cond_broadcast(&di->cond_client);       // Safety
  mysql_mutex_unlock(&di->mutex);

  mysql_mutex_lock(&LOCK_delayed_create);       // Because of delayed_get_table
  mysql_mutex_lock(&LOCK_delayed_insert);
  /*
    di should be unlinked from the thread handler list and have no active
    clients
  */
  delete di;
  mysql_mutex_unlock(&LOCK_delayed_insert);
  mysql_mutex_unlock(&LOCK_delayed_create);

  my_thread_end();
  pthread_exit(0);

  return 0;
}


/* Remove pointers from temporary fields to allocated values */

static void unlink_blobs(register TABLE *table)
{
  for (Field **ptr=table->field ; *ptr ; ptr++)
  {
    if ((*ptr)->flags & BLOB_FLAG)
      ((Field_blob *) (*ptr))->clear_temporary();
  }
}

/* Free blobs stored in current row */

static void free_delayed_insert_blobs(register TABLE *table)
{
  for (Field **ptr=table->field ; *ptr ; ptr++)
  {
    if ((*ptr)->flags & BLOB_FLAG)
    {
      uchar *str;
      ((Field_blob *) (*ptr))->get_ptr(&str);
      my_free(str);
      ((Field_blob *) (*ptr))->reset();
    }
  }
}


bool Delayed_insert::handle_inserts(void)
{
  int error;
  ulong max_rows;
  bool has_trans = TRUE;
  bool using_ignore= 0, using_opt_replace= 0,
       using_bin_log= mysql_bin_log.is_open();
  delayed_row *row;
  DBUG_ENTER("handle_inserts");

  /* Allow client to insert new rows */
  mysql_mutex_unlock(&mutex);

  table->next_number_field=table->found_next_number_field;
  table->use_all_columns();

  thd_proc_info(&thd, "upgrading lock");
  if (thr_upgrade_write_delay_lock(*thd.lock->locks, delayed_lock,
                                   thd.variables.lock_wait_timeout))
  {
    /*
      This can happen if thread is killed either by a shutdown
      or if another thread is removing the current table definition
      from the table cache.
    */
    my_error(ER_DELAYED_CANT_CHANGE_LOCK,MYF(ME_FATALERROR),
             table->s->table_name.str);
    goto err;
  }

  thd_proc_info(&thd, "insert");
  max_rows= delayed_insert_limit;
  if (thd.killed || table->s->has_old_version())
  {
    thd.killed= THD::KILL_CONNECTION;
    max_rows= ULONG_MAX;                     // Do as much as possible
  }

  /*
    We can't use row caching when using the binary log because if
    we get a crash, then binary log will contain rows that are not yet
    written to disk, which will cause problems in replication.
  */
  if (!using_bin_log)
    table->file->extra(HA_EXTRA_WRITE_CACHE);
  mysql_mutex_lock(&mutex);

  while ((row=rows.get()))
  {
    stacked_inserts--;
    mysql_mutex_unlock(&mutex);
    memcpy(table->record[0],row->record,table->s->reclength);

    thd.start_time=row->start_time;
    thd.query_start_used=row->query_start_used;
    /*
      To get the exact auto_inc interval to store in the binlog we must not
      use values from the previous interval (of the previous rows).
    */
    bool log_query= (row->log_query && row->query.str != NULL);
    DBUG_PRINT("delayed", ("query: '%s'  length: %lu", row->query.str ?
                           row->query.str : "[NULL]",
                           (ulong) row->query.length));
    if (log_query)
    {
      /*
        Guaranteed that the INSERT DELAYED STMT will not be here
        in SBR when mysql binlog is enabled.
      */
      DBUG_ASSERT(!(mysql_bin_log.is_open() &&
                  !thd.is_current_stmt_binlog_format_row()));

      /*
        This is the first value of an INSERT statement.
        It is the right place to clear a forced insert_id.
        This is usually done after the last value of an INSERT statement,
        but we won't know this in the insert delayed thread. But before
        the first value is sufficiently equivalent to after the last
        value of the previous statement.
      */
      table->file->ha_release_auto_increment();
      thd.auto_inc_intervals_in_cur_stmt_for_binlog.empty();
    }
    thd.first_successful_insert_id_in_prev_stmt= 
      row->first_successful_insert_id_in_prev_stmt;
    thd.stmt_depends_on_first_successful_insert_id_in_prev_stmt= 
      row->stmt_depends_on_first_successful_insert_id_in_prev_stmt;
    table->timestamp_field_type= row->timestamp_field_type;
    table->auto_increment_field_not_null= row->auto_increment_field_not_null;

    /* Copy the session variables. */
    thd.variables.auto_increment_increment= row->auto_increment_increment;
    thd.variables.auto_increment_offset=    row->auto_increment_offset;
    thd.variables.sql_mode=                 row->sql_mode;

    /* Copy a forced insert_id, if any. */
    if (row->forced_insert_id)
    {
      DBUG_PRINT("delayed", ("received auto_inc: %lu",
                             (ulong) row->forced_insert_id));
      thd.force_one_auto_inc_interval(row->forced_insert_id);
    }

    info.ignore= row->ignore;
    info.handle_duplicates= row->dup;
    if (info.ignore ||
	info.handle_duplicates != DUP_ERROR)
    {
      table->file->extra(HA_EXTRA_IGNORE_DUP_KEY);
      using_ignore=1;
    }
    if (info.handle_duplicates == DUP_REPLACE &&
        (!table->triggers ||
         !table->triggers->has_delete_triggers()))
    {
      table->file->extra(HA_EXTRA_WRITE_CAN_REPLACE);
      using_opt_replace= 1;
    }
    if (info.handle_duplicates == DUP_UPDATE)
      table->file->extra(HA_EXTRA_INSERT_WITH_UPDATE);
    thd.clear_error(); // reset error for binlog
    if (write_record(&thd, table, &info))
    {
      info.error_count++;				// Ignore errors
      thread_safe_increment(delayed_insert_errors,&LOCK_delayed_status);
      row->log_query = 0;
    }

    if (using_ignore)
    {
      using_ignore=0;
      table->file->extra(HA_EXTRA_NO_IGNORE_DUP_KEY);
    }
    if (using_opt_replace)
    {
      using_opt_replace= 0;
      table->file->extra(HA_EXTRA_WRITE_CANNOT_REPLACE);
    }

    if (table->s->blob_fields)
      free_delayed_insert_blobs(table);
    thread_safe_decrement(delayed_rows_in_use,&LOCK_delayed_status);
    thread_safe_increment(delayed_insert_writes,&LOCK_delayed_status);
    mysql_mutex_lock(&mutex);

    /*
      Reset the table->auto_increment_field_not_null as it is valid for
      only one row.
    */
    table->auto_increment_field_not_null= FALSE;

    delete row;
    /*
      Let READ clients do something once in a while
      We should however not break in the middle of a multi-line insert
      if we have binary logging enabled as we don't want other commands
      on this table until all entries has been processed
    */
    if (group_count++ >= max_rows && (row= rows.head()) &&
	(!(row->log_query & using_bin_log)))
    {
      group_count=0;
      if (stacked_inserts || tables_in_use)	// Let these wait a while
      {
	if (tables_in_use)
          mysql_cond_broadcast(&cond_client);   // If waiting clients
	thd_proc_info(&thd, "reschedule");
        mysql_mutex_unlock(&mutex);
	if ((error=table->file->extra(HA_EXTRA_NO_CACHE)))
	{
	  /* This should never happen */
	  table->file->print_error(error,MYF(0));
	  sql_print_error("%s", thd.stmt_da->message());
          DBUG_PRINT("error", ("HA_EXTRA_NO_CACHE failed in loop"));
	  goto err;
	}
	query_cache_invalidate3(&thd, table, 1);
	if (thr_reschedule_write_lock(*thd.lock->locks,
                                thd.variables.lock_wait_timeout))
	{
    /* This is not known to happen. */
    my_error(ER_DELAYED_CANT_CHANGE_LOCK,MYF(ME_FATALERROR),
             table->s->table_name.str);
    goto err;
	}
	if (!using_bin_log)
	  table->file->extra(HA_EXTRA_WRITE_CACHE);
        mysql_mutex_lock(&mutex);
	thd_proc_info(&thd, "insert");
      }
      if (tables_in_use)
        mysql_cond_broadcast(&cond_client);     // If waiting clients
    }
  }
  thd_proc_info(&thd, 0);
  mysql_mutex_unlock(&mutex);

  /*
    We need to flush the pending event when using row-based
    replication since the flushing normally done in binlog_query() is
    not done last in the statement: for delayed inserts, the insert
    statement is logged *before* all rows are inserted.

    We can flush the pending event without checking the thd->lock
    since the delayed insert *thread* is not inside a stored function
    or trigger.

    TODO: Move the logging to last in the sequence of rows.
  */
  has_trans= thd.lex->sql_command == SQLCOM_CREATE_TABLE ||
              table->file->has_transactions();
  if (thd.is_current_stmt_binlog_format_row() &&
      thd.binlog_flush_pending_rows_event(TRUE, has_trans))
    goto err;

  if ((error=table->file->extra(HA_EXTRA_NO_CACHE)))
  {						// This shouldn't happen
    table->file->print_error(error,MYF(0));
    sql_print_error("%s", thd.stmt_da->message());
    DBUG_PRINT("error", ("HA_EXTRA_NO_CACHE failed after loop"));
    goto err;
  }
  query_cache_invalidate3(&thd, table, 1);
  mysql_mutex_lock(&mutex);
  DBUG_RETURN(0);

 err:
#ifndef DBUG_OFF
  max_rows= 0;                                  // For DBUG output
#endif
  /* Remove all not used rows */
  while ((row=rows.get()))
  {
    if (table->s->blob_fields)
    {
      memcpy(table->record[0],row->record,table->s->reclength);
      free_delayed_insert_blobs(table);
    }
    delete row;
    thread_safe_increment(delayed_insert_errors,&LOCK_delayed_status);
    stacked_inserts--;
#ifndef DBUG_OFF
    max_rows++;
#endif
  }
  DBUG_PRINT("error", ("dropped %lu rows after an error", max_rows));
  thread_safe_increment(delayed_insert_errors, &LOCK_delayed_status);
  mysql_mutex_lock(&mutex);
  DBUG_RETURN(1);
}
#endif /* EMBEDDED_LIBRARY */

/***************************************************************************
  Store records in INSERT ... SELECT *
***************************************************************************/


/*
  make insert specific preparation and checks after opening tables

  SYNOPSIS
    mysql_insert_select_prepare()
    thd         thread handler

  RETURN
    FALSE OK
    TRUE  Error
*/

bool mysql_insert_select_prepare(THD *thd)
{
  LEX *lex= thd->lex;
  SELECT_LEX *select_lex= &lex->select_lex;
  TABLE_LIST *first_select_leaf_table;
  DBUG_ENTER("mysql_insert_select_prepare");

  /*
    SELECT_LEX do not belong to INSERT statement, so we can't add WHERE
    clause if table is VIEW
  */
  
  if (mysql_prepare_insert(thd, lex->query_tables,
                           lex->query_tables->table, lex->field_list, 0,
                           lex->update_list, lex->value_list,
                           lex->duplicates,
                           &select_lex->where, TRUE, FALSE, FALSE))
    DBUG_RETURN(TRUE);

  /*
    exclude first table from leaf tables list, because it belong to
    INSERT
  */
  DBUG_ASSERT(select_lex->leaf_tables != 0);
  lex->leaf_tables_insert= select_lex->leaf_tables;
  /* skip all leaf tables belonged to view where we are insert */
  for (first_select_leaf_table= select_lex->leaf_tables->next_leaf;
       first_select_leaf_table &&
       first_select_leaf_table->belong_to_view &&
       first_select_leaf_table->belong_to_view ==
       lex->leaf_tables_insert->belong_to_view;
       first_select_leaf_table= first_select_leaf_table->next_leaf)
  {}
  select_lex->leaf_tables= first_select_leaf_table;
  DBUG_RETURN(FALSE);
}


select_insert::select_insert(TABLE_LIST *table_list_par, TABLE *table_par,
                             List<Item> *fields_par,
                             List<Item> *update_fields,
                             List<Item> *update_values,
                             enum_duplicates duplic,
                             bool ignore_check_option_errors)
  :table_list(table_list_par), table(table_par), fields(fields_par),
   autoinc_value_of_last_inserted_row(0),
   insert_into_view(table_list_par && table_list_par->view != 0)
{
  bzero((char*) &info,sizeof(info));
  info.handle_duplicates= duplic;
  info.ignore= ignore_check_option_errors;
  info.update_fields= update_fields;
  info.update_values= update_values;
  if (table_list_par)
    info.view= (table_list_par->view ? table_list_par : 0);
}


int
select_insert::prepare(List<Item> &values, SELECT_LEX_UNIT *u)
{
  LEX *lex= thd->lex;
  int res;
  table_map map= 0;
  SELECT_LEX *lex_current_select_save= lex->current_select;
  DBUG_ENTER("select_insert::prepare");

  unit= u;

  /*
    Since table in which we are going to insert is added to the first
    select, LEX::current_select should point to the first select while
    we are fixing fields from insert list.
  */
  lex->current_select= &lex->select_lex;

  /* Errors during check_insert_fields() should not be ignored. */
  lex->current_select->no_error= FALSE;
  res= (setup_fields(thd, 0, values, MARK_COLUMNS_READ, 0, 0) ||
        check_insert_fields(thd, table_list, *fields, values,
                            !insert_into_view, 1, &map));

  if (!res && fields->elements)
  {
    bool saved_abort_on_warning= thd->abort_on_warning;
    thd->abort_on_warning= !info.ignore && (thd->variables.sql_mode &
                                            (MODE_STRICT_TRANS_TABLES |
                                             MODE_STRICT_ALL_TABLES));
    res= check_that_all_fields_are_given_values(thd, table_list->table, 
                                                table_list);
    thd->abort_on_warning= saved_abort_on_warning;
  }

  if (info.handle_duplicates == DUP_UPDATE && !res)
  {
    Name_resolution_context *context= &lex->select_lex.context;
    Name_resolution_context_state ctx_state;

    /* Save the state of the current name resolution context. */
    ctx_state.save_state(context, table_list);

    /* Perform name resolution only in the first table - 'table_list'. */
    table_list->next_local= 0;
    context->resolve_in_table_list_only(table_list);

    lex->select_lex.no_wrap_view_item= TRUE;
    res= res || check_update_fields(thd, context->table_list,
                                    *info.update_fields, *info.update_values,
                                    &map);
    lex->select_lex.no_wrap_view_item= FALSE;
    /*
      When we are not using GROUP BY and there are no ungrouped aggregate functions 
      we can refer to other tables in the ON DUPLICATE KEY part.
      We use next_name_resolution_table descructively, so check it first (views?)
    */
    DBUG_ASSERT (!table_list->next_name_resolution_table);
    if (lex->select_lex.group_list.elements == 0 &&
        !lex->select_lex.with_sum_func)
      /*
        We must make a single context out of the two separate name resolution contexts :
        the INSERT table and the tables in the SELECT part of INSERT ... SELECT.
        To do that we must concatenate the two lists
      */  
      table_list->next_name_resolution_table= 
        ctx_state.get_first_name_resolution_table();

    res= res || setup_fields(thd, 0, *info.update_values,
                             MARK_COLUMNS_READ, 0, 0);
    if (!res)
    {
      /*
        Traverse the update values list and substitute fields from the
        select for references (Item_ref objects) to them. This is done in
        order to get correct values from those fields when the select
        employs a temporary table.
      */
      List_iterator<Item> li(*info.update_values);
      Item *item;

      while ((item= li++))
      {
        item->transform(&Item::update_value_transformer,
                        (uchar*)lex->current_select);
      }
    }

    /* Restore the current context. */
    ctx_state.restore_state(context, table_list);
  }

  lex->current_select= lex_current_select_save;
  if (res)
    DBUG_RETURN(1);
  /*
    if it is INSERT into join view then check_insert_fields already found
    real table for insert
  */
  table= table_list->table;

  /*
    Is table which we are changing used somewhere in other parts of
    query
  */
  if (unique_table(thd, table_list, table_list->next_global, 0))
  {
    /* Using same table for INSERT and SELECT */
    lex->current_select->options|= OPTION_BUFFER_RESULT;
    lex->current_select->join->select_options|= OPTION_BUFFER_RESULT;
  }
  else if (!(lex->current_select->options & OPTION_BUFFER_RESULT) &&
           thd->locked_tables_mode <= LTM_LOCK_TABLES)
  {
    /*
      We must not yet prepare the result table if it is the same as one of the 
      source tables (INSERT SELECT). The preparation may disable 
      indexes on the result table, which may be used during the select, if it
      is the same table (Bug #6034). Do the preparation after the select phase
      in select_insert::prepare2().
      We won't start bulk inserts at all if this statement uses functions or
      should invoke triggers since they may access to the same table too.
    */
    table->file->ha_start_bulk_insert((ha_rows) 0);
  }
  restore_record(table,s->default_values);		// Get empty record
  table->next_number_field=table->found_next_number_field;

#ifdef HAVE_REPLICATION
  if (thd->slave_thread &&
      (info.handle_duplicates == DUP_UPDATE) &&
      (table->next_number_field != NULL) &&
      rpl_master_has_bug(&active_mi->rli, 24432, TRUE, NULL, NULL))
    DBUG_RETURN(1);
#endif

  thd->cuted_fields=0;
  if (info.ignore || info.handle_duplicates != DUP_ERROR)
    table->file->extra(HA_EXTRA_IGNORE_DUP_KEY);
  if (info.handle_duplicates == DUP_REPLACE &&
      (!table->triggers || !table->triggers->has_delete_triggers()))
    table->file->extra(HA_EXTRA_WRITE_CAN_REPLACE);
  if (info.handle_duplicates == DUP_UPDATE)
    table->file->extra(HA_EXTRA_INSERT_WITH_UPDATE);
  thd->abort_on_warning= (!info.ignore &&
                          (thd->variables.sql_mode &
                           (MODE_STRICT_TRANS_TABLES |
                            MODE_STRICT_ALL_TABLES)));
  res= (table_list->prepare_where(thd, 0, TRUE) ||
        table_list->prepare_check_option(thd));

  if (!res)
     prepare_triggers_for_insert_stmt(table);

  DBUG_RETURN(res);
}


/*
  Finish the preparation of the result table.

  SYNOPSIS
    select_insert::prepare2()
    void

  DESCRIPTION
    If the result table is the same as one of the source tables (INSERT SELECT),
    the result table is not finally prepared at the join prepair phase.
    Do the final preparation now.
		       
  RETURN
    0   OK
*/

int select_insert::prepare2(void)
{
  DBUG_ENTER("select_insert::prepare2");
  if (thd->lex->current_select->options & OPTION_BUFFER_RESULT &&
      thd->locked_tables_mode <= LTM_LOCK_TABLES)
    table->file->ha_start_bulk_insert((ha_rows) 0);
  DBUG_RETURN(0);
}


void select_insert::cleanup()
{
  /* select_insert/select_create are never re-used in prepared statement */
  DBUG_ASSERT(0);
}

select_insert::~select_insert()
{
  DBUG_ENTER("~select_insert");
  if (table)
  {
    table->next_number_field=0;
    table->auto_increment_field_not_null= FALSE;
    table->file->ha_reset();
  }
  thd->count_cuted_fields= CHECK_FIELD_IGNORE;
  thd->abort_on_warning= 0;
  DBUG_VOID_RETURN;
}


bool select_insert::send_data(List<Item> &values)
{
  DBUG_ENTER("select_insert::send_data");
  bool error=0;

  if (unit->offset_limit_cnt)
  {						// using limit offset,count
    unit->offset_limit_cnt--;
    DBUG_RETURN(0);
  }

  thd->count_cuted_fields= CHECK_FIELD_WARN;	// Calculate cuted fields
  store_values(values);
  thd->count_cuted_fields= CHECK_FIELD_ERROR_FOR_NULL;
  if (thd->is_error())
  {
    table->auto_increment_field_not_null= FALSE;
    DBUG_RETURN(1);
  }
  if (table_list)                               // Not CREATE ... SELECT
  {
    switch (table_list->view_check_option(thd, info.ignore)) {
    case VIEW_CHECK_SKIP:
      DBUG_RETURN(0);
    case VIEW_CHECK_ERROR:
      DBUG_RETURN(1);
    }
  }

  // Release latches in case bulk insert takes a long time
  ha_release_temporary_latches(thd);

  error= write_record(thd, table, &info);
  table->auto_increment_field_not_null= FALSE;
  
  if (!error)
  {
    if (table->triggers || info.handle_duplicates == DUP_UPDATE)
    {
      /*
        Restore fields of the record since it is possible that they were
        changed by ON DUPLICATE KEY UPDATE clause.
    
        If triggers exist then whey can modify some fields which were not
        originally touched by INSERT ... SELECT, so we have to restore
        their original values for the next row.
      */
      restore_record(table, s->default_values);
    }
    if (table->next_number_field)
    {
      /*
        If no value has been autogenerated so far, we need to remember the
        value we just saw, we may need to send it to client in the end.
      */
      if (thd->first_successful_insert_id_in_cur_stmt == 0) // optimization
        autoinc_value_of_last_inserted_row= 
          table->next_number_field->val_int();
      /*
        Clear auto-increment field for the next record, if triggers are used
        we will clear it twice, but this should be cheap.
      */
      table->next_number_field->reset();
    }
  }
  DBUG_RETURN(error);
}


void select_insert::store_values(List<Item> &values)
{
  if (fields->elements)
    fill_record_n_invoke_before_triggers(thd, *fields, values, 1,
                                         table->triggers, TRG_EVENT_INSERT);
  else
    fill_record_n_invoke_before_triggers(thd, table->field, values, 1,
                                         table->triggers, TRG_EVENT_INSERT);
}

void select_insert::send_error(uint errcode,const char *err)
{
  DBUG_ENTER("select_insert::send_error");

  my_message(errcode, err, MYF(0));

  DBUG_VOID_RETURN;
}


bool select_insert::send_eof()
{
  int error;
  bool const trans_table= table->file->has_transactions();
  ulonglong id, row_count;
  bool changed;
  THD::killed_state killed_status= thd->killed;
  DBUG_ENTER("select_insert::send_eof");
  DBUG_PRINT("enter", ("trans_table=%d, table_type='%s'",
                       trans_table, table->file->table_type()));

  error= (thd->locked_tables_mode <= LTM_LOCK_TABLES ?
          table->file->ha_end_bulk_insert() : 0);
  if (!error && thd->is_error())
    error= thd->stmt_da->sql_errno();

  table->file->extra(HA_EXTRA_NO_IGNORE_DUP_KEY);
  table->file->extra(HA_EXTRA_WRITE_CANNOT_REPLACE);

  changed= (info.copied || info.deleted || info.updated);
  if (changed)
  {
    /*
      We must invalidate the table in the query cache before binlog writing
      and ha_autocommit_or_rollback.
    */
    query_cache_invalidate3(thd, table, 1);
  }

  if (thd->transaction.stmt.modified_non_trans_table)
    thd->transaction.all.modified_non_trans_table= TRUE;

  DBUG_ASSERT(trans_table || !changed || 
              thd->transaction.stmt.modified_non_trans_table);

  /*
    Write to binlog before commiting transaction.  No statement will
    be written by the binlog_query() below in RBR mode.  All the
    events are in the transaction cache and will be written when
    ha_autocommit_or_rollback() is issued below.
  */
  if (mysql_bin_log.is_open() &&
      (!error || thd->transaction.stmt.modified_non_trans_table))
  {
    int errcode= 0;
    if (!error)
      thd->clear_error();
    else
      errcode= query_error_code(thd, killed_status == THD::NOT_KILLED);
    if (thd->binlog_query(THD::ROW_QUERY_TYPE,
                      thd->query(), thd->query_length(),
                      trans_table, FALSE, FALSE, errcode))
    {
      table->file->ha_release_auto_increment();
      DBUG_RETURN(1);
    }
  }
  table->file->ha_release_auto_increment();

  if (error)
  {
    table->file->print_error(error,MYF(0));
    DBUG_RETURN(1);
  }
  char buff[160];
  if (info.ignore)
    sprintf(buff, ER(ER_INSERT_INFO), (ulong) info.records,
	    (ulong) (info.records - info.copied),
            (ulong) thd->warning_info->statement_warn_count());
  else
    sprintf(buff, ER(ER_INSERT_INFO), (ulong) info.records,
	    (ulong) (info.deleted+info.updated),
            (ulong) thd->warning_info->statement_warn_count());
  row_count= info.copied + info.deleted +
             ((thd->client_capabilities & CLIENT_FOUND_ROWS) ?
              info.touched : info.updated);
  id= (thd->first_successful_insert_id_in_cur_stmt > 0) ?
    thd->first_successful_insert_id_in_cur_stmt :
    (thd->arg_of_last_insert_id_function ?
     thd->first_successful_insert_id_in_prev_stmt :
     (info.copied ? autoinc_value_of_last_inserted_row : 0));
  ::my_ok(thd, row_count, id, buff);
  DBUG_RETURN(0);
}

void select_insert::abort_result_set() {

  DBUG_ENTER("select_insert::abort_result_set");
  /*
    If the creation of the table failed (due to a syntax error, for
    example), no table will have been opened and therefore 'table'
    will be NULL. In that case, we still need to execute the rollback
    and the end of the function.
   */
  if (table)
  {
    bool changed, transactional_table;
    /*
      If we are not in prelocked mode, we end the bulk insert started
      before.
    */
    if (thd->locked_tables_mode <= LTM_LOCK_TABLES)
      table->file->ha_end_bulk_insert();

    /*
      If at least one row has been inserted/modified and will stay in
      the table (the table doesn't have transactions) we must write to
      the binlog (and the error code will make the slave stop).

      For many errors (example: we got a duplicate key error while
      inserting into a MyISAM table), no row will be added to the table,
      so passing the error to the slave will not help since there will
      be an error code mismatch (the inserts will succeed on the slave
      with no error).

      If table creation failed, the number of rows modified will also be
      zero, so no check for that is made.
    */
    changed= (info.copied || info.deleted || info.updated);
    transactional_table= table->file->has_transactions();
    if (thd->transaction.stmt.modified_non_trans_table)
    {
        if (!can_rollback_data())
          thd->transaction.all.modified_non_trans_table= TRUE;

        if (mysql_bin_log.is_open())
        {
          int errcode= query_error_code(thd, thd->killed == THD::NOT_KILLED);
          /* error of writing binary log is ignored */
          (void) thd->binlog_query(THD::ROW_QUERY_TYPE, thd->query(),
                                   thd->query_length(),
                                   transactional_table, FALSE, FALSE, errcode);
        }
	if (changed)
	  query_cache_invalidate3(thd, table, 1);
    }
    DBUG_ASSERT(transactional_table || !changed ||
		thd->transaction.stmt.modified_non_trans_table);
    table->file->ha_release_auto_increment();
  }

  DBUG_VOID_RETURN;
}


/***************************************************************************
  CREATE TABLE (SELECT) ...
***************************************************************************/

/**
  Create table from lists of fields and items (or just return TABLE
  object for pre-opened existing table).

  @param thd           [in]     Thread object
  @param create_info   [in]     Create information (like MAX_ROWS, ENGINE or
                                temporary table flag)
  @param create_table  [in]     Pointer to TABLE_LIST object providing database
                                and name for table to be created or to be open
  @param alter_info    [in/out] Initial list of columns and indexes for the
                                table to be created
  @param items         [in]     List of items which should be used to produce
                                rest of fields for the table (corresponding
                                fields will be added to the end of
                                alter_info->create_list)
  @param lock          [out]    Pointer to the MYSQL_LOCK object for table
                                created will be returned in this parameter.
                                Since this table is not included in THD::lock
                                caller is responsible for explicitly unlocking
                                this table.
  @param hooks         [in]     Hooks to be invoked before and after obtaining
                                table lock on the table being created.

  @note
    This function assumes that either table exists and was pre-opened and
    locked at open_and_lock_tables() stage (and in this case we just emit
    error or warning and return pre-opened TABLE object) or an exclusive
    metadata lock was acquired on table so we can safely create, open and
    lock table in it (we don't acquire metadata lock if this create is
    for temporary table).

  @note
    Since this function contains some logic specific to CREATE TABLE ...
    SELECT it should be changed before it can be used in other contexts.

  @retval non-zero  Pointer to TABLE object for table created or opened
  @retval 0         Error
*/

static TABLE *create_table_from_items(THD *thd, HA_CREATE_INFO *create_info,
                                      TABLE_LIST *create_table,
                                      Alter_info *alter_info,
                                      List<Item> *items,
                                      MYSQL_LOCK **lock,
                                      TABLEOP_HOOKS *hooks)
{
  TABLE tmp_table;		// Used during 'Create_field()'
  TABLE_SHARE share;
  TABLE *table= 0;
  uint select_field_count= items->elements;
  /* Add selected items to field list */
  List_iterator_fast<Item> it(*items);
  Item *item;
  Field *tmp_field;
  DBUG_ENTER("create_table_from_items");

  tmp_table.alias= 0;
  tmp_table.timestamp_field= 0;
  tmp_table.s= &share;
  init_tmp_table_share(thd, &share, "", 0, "", "");

  tmp_table.s->db_create_options=0;
  tmp_table.s->blob_ptr_size= portable_sizeof_char_ptr;
  tmp_table.s->db_low_byte_first= 
        test(create_info->db_type == myisam_hton ||
             create_info->db_type == heap_hton);
  tmp_table.null_row=tmp_table.maybe_null=0;

  while ((item=it++))
  {
    Create_field *cr_field;
    Field *field, *def_field;
    if (item->type() == Item::FUNC_ITEM)
      if (item->result_type() != STRING_RESULT)
        field= item->tmp_table_field(&tmp_table);
      else
        field= item->tmp_table_field_from_field_type(&tmp_table, 0);
    else
      field= create_tmp_field(thd, &tmp_table, item, item->type(),
                              (Item ***) 0, &tmp_field, &def_field, 0, 0, 0, 0,
                              0);
    if (!field ||
	!(cr_field=new Create_field(field,(item->type() == Item::FIELD_ITEM ?
					   ((Item_field *)item)->field :
					   (Field*) 0))))
      DBUG_RETURN(0);
    if (item->maybe_null)
      cr_field->flags &= ~NOT_NULL_FLAG;
    alter_info->create_list.push_back(cr_field);
  }

  DBUG_EXECUTE_IF("sleep_create_select_before_create", my_sleep(6000000););

  /*
    Create and lock table.

    Note that we either creating (or opening existing) temporary table or
    creating base table on which name we have exclusive lock. So code below
    should not cause deadlocks or races.

    We don't log the statement, it will be logged later.

    If this is a HEAP table, the automatic DELETE FROM which is written to the
    binlog when a HEAP table is opened for the first time since startup, must
    not be written: 1) it would be wrong (imagine we're in CREATE SELECT: we
    don't want to delete from it) 2) it would be written before the CREATE
    TABLE, which is a wrong order. So we keep binary logging disabled when we
    open_table().
  */
  {
    if (!mysql_create_table_no_lock(thd, create_table->db,
                                    create_table->table_name,
                                    create_info, alter_info, 0,
                                    select_field_count, NULL))
    {
      DBUG_EXECUTE_IF("sleep_create_select_before_open", my_sleep(6000000););

      if (!(create_info->options & HA_LEX_CREATE_TMP_TABLE))
      {
        Open_table_context ot_ctx(thd, MYSQL_OPEN_REOPEN);
        /*
          Here we open the destination table, on which we already have
          an exclusive metadata lock.
        */
        if (open_table(thd, create_table, thd->mem_root, &ot_ctx))
        {
          quick_rm_table(create_info->db_type, create_table->db,
                         table_case_name(create_info, create_table->table_name),
                         0);
        }
        else
          table= create_table->table;
      }
      else
      {
        Open_table_context ot_ctx(thd, MYSQL_OPEN_TEMPORARY_ONLY);
        if (open_table(thd, create_table, thd->mem_root, &ot_ctx))
        {
          /*
            This shouldn't happen as creation of temporary table should make
            it preparable for open. But let us do close_temporary_table() here
            just in case.
          */
          drop_temporary_table(thd, create_table, NULL);
        }
        else
          table= create_table->table;
      }
    }
    if (!table)                                   // open failed
      DBUG_RETURN(0);
  }

  DBUG_EXECUTE_IF("sleep_create_select_before_lock", my_sleep(6000000););

  table->reginfo.lock_type=TL_WRITE;
  hooks->prelock(&table, 1);                    // Call prelock hooks
  /*
    mysql_lock_tables() below should never fail with request to reopen table
    since it won't wait for the table lock (we have exclusive metadata lock on
    the table) and thus can't get aborted.
  */
  if (! ((*lock)= mysql_lock_tables(thd, &table, 1, 0)) ||
        hooks->postlock(&table, 1))
  {
    if (*lock)
    {
      mysql_unlock_tables(thd, *lock);
      *lock= 0;
    }
    drop_open_table(thd, table, create_table->db, create_table->table_name);
    DBUG_RETURN(0);
  }
  DBUG_RETURN(table);
}


int
select_create::prepare(List<Item> &values, SELECT_LEX_UNIT *u)
{
  MYSQL_LOCK *extra_lock= NULL;
  DBUG_ENTER("select_create::prepare");

  TABLEOP_HOOKS *hook_ptr= NULL;
  /*
    For row-based replication, the CREATE-SELECT statement is written
    in two pieces: the first one contain the CREATE TABLE statement
    necessary to create the table and the second part contain the rows
    that should go into the table.

    For non-temporary tables, the start of the CREATE-SELECT
    implicitly commits the previous transaction, and all events
    forming the statement will be stored the transaction cache. At end
    of the statement, the entire statement is committed as a
    transaction, and all events are written to the binary log.

    On the master, the table is locked for the duration of the
    statement, but since the CREATE part is replicated as a simple
    statement, there is no way to lock the table for accesses on the
    slave.  Hence, we have to hold on to the CREATE part of the
    statement until the statement has finished.
   */
  class MY_HOOKS : public TABLEOP_HOOKS {
  public:
    MY_HOOKS(select_create *x, TABLE_LIST *create_table_arg,
             TABLE_LIST *select_tables_arg)
      : ptr(x),
        create_table(create_table_arg),
        select_tables(select_tables_arg)
      {
      }

  private:
    virtual int do_postlock(TABLE **tables, uint count)
    {
      int error;
      THD *thd= const_cast<THD*>(ptr->get_thd());
      TABLE_LIST *save_next_global= create_table->next_global;

      create_table->next_global= select_tables;

      error= thd->decide_logging_format(create_table);

      create_table->next_global= save_next_global;

      if (error)
        return error;

      TABLE const *const table = *tables;
      if (thd->is_current_stmt_binlog_format_row()  &&
          !table->s->tmp_table)
      {
        if (int error= ptr->binlog_show_create_table(tables, count))
          return error;
      }
      return 0;
    }
    select_create *ptr;
    TABLE_LIST *create_table;
    TABLE_LIST *select_tables;
  };

  MY_HOOKS hooks(this, create_table, select_tables);
  hook_ptr= &hooks;

  unit= u;

  /*
    Start a statement transaction before the create if we are using
    row-based replication for the statement.  If we are creating a
    temporary table, we need to start a statement transaction.
  */
  if ((thd->lex->create_info.options & HA_LEX_CREATE_TMP_TABLE) == 0 &&
      thd->is_current_stmt_binlog_format_row() &&
      mysql_bin_log.is_open())
  {
    thd->binlog_start_trans_and_stmt();
  }

  DBUG_ASSERT(create_table->table == NULL);

  DBUG_EXECUTE_IF("sleep_create_select_before_check_if_exists", my_sleep(6000000););

  if (!(table= create_table_from_items(thd, create_info, create_table,
                                       alter_info, &values,
                                       &extra_lock, hook_ptr)))
    /* abort() deletes table */
    DBUG_RETURN(-1);

  if (extra_lock)
  {
    DBUG_ASSERT(m_plock == NULL);

    if (create_info->options & HA_LEX_CREATE_TMP_TABLE)
      m_plock= &m_lock;
    else
      m_plock= &thd->extra_lock;

    *m_plock= extra_lock;
  }

  if (table->s->fields < values.elements)
  {
    my_error(ER_WRONG_VALUE_COUNT_ON_ROW, MYF(0), 1);
    DBUG_RETURN(-1);
  }

 /* First field to copy */
  field= table->field+table->s->fields - values.elements;

  /* Mark all fields that are given values */
  for (Field **f= field ; *f ; f++)
    bitmap_set_bit(table->write_set, (*f)->field_index);

  /* Don't set timestamp if used */
  table->timestamp_field_type= TIMESTAMP_NO_AUTO_SET;
  table->next_number_field=table->found_next_number_field;

  restore_record(table,s->default_values);      // Get empty record
  thd->cuted_fields=0;
  if (info.ignore || info.handle_duplicates != DUP_ERROR)
    table->file->extra(HA_EXTRA_IGNORE_DUP_KEY);
  if (info.handle_duplicates == DUP_REPLACE &&
      (!table->triggers || !table->triggers->has_delete_triggers()))
    table->file->extra(HA_EXTRA_WRITE_CAN_REPLACE);
  if (info.handle_duplicates == DUP_UPDATE)
    table->file->extra(HA_EXTRA_INSERT_WITH_UPDATE);
  if (thd->locked_tables_mode <= LTM_LOCK_TABLES)
    table->file->ha_start_bulk_insert((ha_rows) 0);
  thd->abort_on_warning= (!info.ignore &&
                          (thd->variables.sql_mode &
                           (MODE_STRICT_TRANS_TABLES |
                            MODE_STRICT_ALL_TABLES)));
  if (check_that_all_fields_are_given_values(thd, table, table_list))
    DBUG_RETURN(1);
  table->mark_columns_needed_for_insert();
  table->file->extra(HA_EXTRA_WRITE_CACHE);
  DBUG_RETURN(0);
}

int
select_create::binlog_show_create_table(TABLE **tables, uint count)
{
  /*
    Note 1: In RBR mode, we generate a CREATE TABLE statement for the
    created table by calling store_create_info() (behaves as SHOW
    CREATE TABLE).  In the event of an error, nothing should be
    written to the binary log, even if the table is non-transactional;
    therefore we pretend that the generated CREATE TABLE statement is
    for a transactional table.  The event will then be put in the
    transaction cache, and any subsequent events (e.g., table-map
    events and binrow events) will also be put there.  We can then use
    ha_autocommit_or_rollback() to either throw away the entire
    kaboodle of events, or write them to the binary log.

    We write the CREATE TABLE statement here and not in prepare()
    since there potentially are sub-selects or accesses to information
    schema that will do a close_thread_tables(), destroying the
    statement transaction cache.
  */
  DBUG_ASSERT(thd->is_current_stmt_binlog_format_row());
  DBUG_ASSERT(tables && *tables && count > 0);

  char buf[2048];
  String query(buf, sizeof(buf), system_charset_info);
  int result;
  TABLE_LIST tmp_table_list;

  memset(&tmp_table_list, 0, sizeof(tmp_table_list));
  tmp_table_list.table = *tables;
  query.length(0);      // Have to zero it since constructor doesn't

  result= store_create_info(thd, &tmp_table_list, &query, create_info,
                            /* show_database */ TRUE);
  DBUG_ASSERT(result == 0); /* store_create_info() always return 0 */

  if (mysql_bin_log.is_open())
  {
    int errcode= query_error_code(thd, thd->killed == THD::NOT_KILLED);
    result= thd->binlog_query(THD::STMT_QUERY_TYPE,
                              query.ptr(), query.length(),
                              /* is_trans */ TRUE,
                              /* direct */ FALSE,
                              /* suppress_use */ FALSE,
                              errcode);
  }
  return result;
}

void select_create::store_values(List<Item> &values)
{
  fill_record_n_invoke_before_triggers(thd, field, values, 1,
                                       table->triggers, TRG_EVENT_INSERT);
}


void select_create::send_error(uint errcode,const char *err)
{
  DBUG_ENTER("select_create::send_error");

  DBUG_PRINT("info",
             ("Current statement %s row-based",
              thd->is_current_stmt_binlog_format_row() ? "is" : "is NOT"));
  DBUG_PRINT("info",
             ("Current table (at 0x%lu) %s a temporary (or non-existant) table",
              (ulong) table,
              table && !table->s->tmp_table ? "is NOT" : "is"));
  /*
    This will execute any rollbacks that are necessary before writing
    the transcation cache.

    We disable the binary log since nothing should be written to the
    binary log.  This disabling is important, since we potentially do
    a "roll back" of non-transactional tables by removing the table,
    and the actual rollback might generate events that should not be
    written to the binary log.

  */
  tmp_disable_binlog(thd);
  select_insert::send_error(errcode, err);
  reenable_binlog(thd);

  DBUG_VOID_RETURN;
}


bool select_create::send_eof()
{
  bool tmp=select_insert::send_eof();
  if (tmp)
    abort_result_set();
  else
  {
    /*
      Do an implicit commit at end of statement for non-temporary
      tables.  This can fail, but we should unlock the table
      nevertheless.
    */
    if (!table->s->tmp_table)
    {
      trans_commit_stmt(thd);
      trans_commit_implicit(thd);
    }

    table->file->extra(HA_EXTRA_NO_IGNORE_DUP_KEY);
    table->file->extra(HA_EXTRA_WRITE_CANNOT_REPLACE);
    if (m_plock)
    {
      mysql_unlock_tables(thd, *m_plock);
      *m_plock= NULL;
      m_plock= NULL;
    }
  }
  return tmp;
}


void select_create::abort_result_set()
{
  DBUG_ENTER("select_create::abort_result_set");

  /*
    In select_insert::abort_result_set() we roll back the statement, including
    truncating the transaction cache of the binary log. To do this, we
    pretend that the statement is transactional, even though it might
    be the case that it was not.

    We roll back the statement prior to deleting the table and prior
    to releasing the lock on the table, since there might be potential
    for failure if the rollback is executed after the drop or after
    unlocking the table.

    We also roll back the statement regardless of whether the creation
    of the table succeeded or not, since we need to reset the binary
    log state.
  */
  tmp_disable_binlog(thd);
  select_insert::abort_result_set();
  thd->transaction.stmt.modified_non_trans_table= FALSE;
  reenable_binlog(thd);
  /* possible error of writing binary log is ignored deliberately */
  (void) thd->binlog_flush_pending_rows_event(TRUE, TRUE);

  if (m_plock)
  {
    mysql_unlock_tables(thd, *m_plock);
    *m_plock= NULL;
    m_plock= NULL;
  }

  if (table)
  {
    table->file->extra(HA_EXTRA_NO_IGNORE_DUP_KEY);
    table->file->extra(HA_EXTRA_WRITE_CANNOT_REPLACE);
    table->auto_increment_field_not_null= FALSE;
    drop_open_table(thd, table, create_table->db, create_table->table_name);
    table=0;                                    // Safety
  }
  DBUG_VOID_RETURN;
}


/*****************************************************************************
  Instansiate templates
*****************************************************************************/

#ifdef HAVE_EXPLICIT_TEMPLATE_INSTANTIATION
template class List_iterator_fast<List_item>;
#ifndef EMBEDDED_LIBRARY
template class I_List<Delayed_insert>;
template class I_List_iterator<Delayed_insert>;
template class I_List<delayed_row>;
#endif /* EMBEDDED_LIBRARY */
#endif /* HAVE_EXPLICIT_TEMPLATE_INSTANTIATION */<|MERGE_RESOLUTION|>--- conflicted
+++ resolved
@@ -975,15 +975,11 @@
       */
       query_cache_invalidate3(thd, table_list, 1);
     }
-<<<<<<< HEAD
 
     if (thd->transaction.stmt.modified_non_trans_table)
       thd->transaction.all.modified_non_trans_table= TRUE;
 
-    if ((changed && error <= 0) ||
-=======
     if (error <= 0 ||
->>>>>>> 54c58cea
         thd->transaction.stmt.modified_non_trans_table ||
         was_insert_delayed)
     {
