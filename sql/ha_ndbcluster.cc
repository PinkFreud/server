--- conflicted
+++ resolved
@@ -3586,29 +3586,16 @@
 
 Ndb* check_ndb_in_thd(THD* thd)
 {
-<<<<<<< HEAD
+  DBUG_ENTER("check_ndb_in_thd");
   THD *thd= current_thd;
   Thd_ndb *thd_ndb= (Thd_ndb*)thd->transaction.thd_ndb;
-  DBUG_ENTER("check_ndb_connection");
   
   if (!thd_ndb)
   {
     thd_ndb= seize_thd_ndb();
     if (!thd_ndb)
-      DBUG_RETURN(2);
+      DBUG_RETURN(NULL);
     thd->transaction.thd_ndb= thd_ndb;
-  }
-  m_ndb= thd_ndb->ndb;
-=======
-  Ndb* ndb;
-  DBUG_ENTER("check_ndb_in_thd");
-  
-  if (!(ndb= (Ndb*)thd->transaction.ndb))
-  {
-    ndb= ha_ndbcluster::seize_ndb();
-    if (!ndb)
-      DBUG_RETURN(NULL);
-    thd->transaction.ndb= ndb;
   }
   DBUG_RETURN(ndb);
 }
@@ -3621,8 +3608,7 @@
   
   if (!(ndb= check_ndb_in_thd(thd)))
     DBUG_RETURN(HA_ERR_NO_CONNECTION);
-  m_ndb= (Ndb*)thd->transaction.ndb;
->>>>>>> 619b8a0b
+  m_ndb= thd_ndb->ndb;
   m_ndb->setDatabaseName(m_dbname);
   DBUG_RETURN(0);
 }
@@ -3652,14 +3638,8 @@
   const NDBTAB* tab;
   Ndb* ndb;
   DBUG_ENTER("ndbcluster_discover");
-<<<<<<< HEAD
-  DBUG_PRINT("enter", ("db: %s, name: %s", dbname, name)); 
-
-  Ndb ndb(g_ndb_cluster_connection, dbname);
   ndb.getDictionary()->set_local_table_data_size(sizeof(Ndb_table_local_info));
-=======
   DBUG_PRINT("enter", ("db: %s, name: %s", db, name)); 
->>>>>>> 619b8a0b
 
   if (!(ndb= check_ndb_in_thd(thd)))
     DBUG_RETURN(HA_ERR_NO_CONNECTION);  
