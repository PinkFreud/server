/* Copyright (C) 2000-2003 MySQL AB

  This program is free software; you can redistribute it and/or modify
  it under the terms of the GNU General Public License as published by
  the Free Software Foundation; either version 2 of the License, or
  (at your option) any later version.

  This program is distributed in the hope that it will be useful,
  but WITHOUT ANY WARRANTY; without even the implied warranty of
  MERCHANTABILITY or FITNESS FOR A PARTICULAR PURPOSE.  See the
  GNU General Public License for more details.

  You should have received a copy of the GNU General Public License
  along with this program; if not, write to the Free Software
  Foundation, Inc., 59 Temple Place, Suite 330, Boston, MA  02111-1307  USA
*/

/*
  This file defines the NDB Cluster handler: the interface between MySQL and
  NDB Cluster
*/

#ifdef __GNUC__
#pragma implementation                          // gcc: Class implementation
#endif

#include "mysql_priv.h"

#ifdef HAVE_NDBCLUSTER_DB
#include <my_dir.h>
#include "ha_ndbcluster.h"
#include <ndbapi/NdbApi.hpp>
#include <ndbapi/NdbScanFilter.hpp>

// options from from mysqld.cc
extern my_bool opt_ndb_optimized_node_selection;
extern const char *opt_ndbcluster_connectstring;

// Default value for parallelism
static const int parallelism= 0;

// Default value for max number of transactions
// createable against NDB from this handler
static const int max_transactions= 256;

static const char *ha_ndb_ext=".ndb";

static int ndbcluster_close_connection(THD *thd);
static int ndbcluster_commit(THD *thd, bool all);
static int ndbcluster_rollback(THD *thd, bool all);

static handlerton ndbcluster_hton = {
  "ndbcluster",
  0, /* slot */
  0, /* savepoint size */
  ndbcluster_close_connection,
  NULL, /* savepoint_set */
  NULL, /* savepoint_rollback */
  NULL, /* savepoint_release */
  ndbcluster_commit,
  ndbcluster_rollback,
  NULL, /* prepare */
  NULL, /* recover */
  NULL, /* commit_by_xid */
  NULL  /* rollback_by_xid */
};

#define NDB_HIDDEN_PRIMARY_KEY_LENGTH 8


#define ERR_PRINT(err) \
  DBUG_PRINT("error", ("%d  message: %s", err.code, err.message))

#define ERR_RETURN(err)                  \
{                                        \
  const NdbError& tmp= err;              \
  ERR_PRINT(tmp);                        \
  DBUG_RETURN(ndb_to_mysql_error(&tmp)); \
}

// Typedefs for long names
typedef NdbDictionary::Column NDBCOL;
typedef NdbDictionary::Table NDBTAB;
typedef NdbDictionary::Index  NDBINDEX;
typedef NdbDictionary::Dictionary  NDBDICT;

bool ndbcluster_inited= FALSE;

static Ndb* g_ndb= NULL;
static Ndb_cluster_connection* g_ndb_cluster_connection= NULL;

// Handler synchronization
pthread_mutex_t ndbcluster_mutex;

// Table lock handling
static HASH ndbcluster_open_tables;

static byte *ndbcluster_get_key(NDB_SHARE *share,uint *length,
                                my_bool not_used __attribute__((unused)));
static NDB_SHARE *get_share(const char *table_name);
static void free_share(NDB_SHARE *share);

static int packfrm(const void *data, uint len, const void **pack_data, uint *pack_len);
static int unpackfrm(const void **data, uint *len,
                     const void* pack_data);

static int ndb_get_table_statistics(Ndb*, const char *, 
                                    struct Ndb_statistics *);

// Util thread variables
static pthread_t ndb_util_thread;
pthread_mutex_t LOCK_ndb_util_thread;
pthread_cond_t COND_ndb_util_thread;
extern "C" pthread_handler_decl(ndb_util_thread_func, arg);
ulong ndb_cache_check_time;

/*
  Dummy buffer to read zero pack_length fields
  which are mapped to 1 char
*/
static uint32 dummy_buf;

/*
  Stats that can be retrieved from ndb
*/

struct Ndb_statistics {
  Uint64 row_count;
  Uint64 commit_count;
  Uint64 row_size;
  Uint64 fragment_memory;
};

/* Status variables shown with 'show status like 'Ndb%' */

static long ndb_cluster_node_id= 0;
static const char * ndb_connected_host= 0;
static long ndb_connected_port= 0;
static long ndb_number_of_replicas= 0;
static long ndb_number_of_storage_nodes= 0;

static int update_status_variables(Ndb_cluster_connection *c)
{
  ndb_cluster_node_id=         c->node_id();
  ndb_connected_port=          c->get_connected_port();
  ndb_connected_host=          c->get_connected_host();
  ndb_number_of_replicas=      0;
  ndb_number_of_storage_nodes= c->no_db_nodes();
  return 0;
}

struct show_var_st ndb_status_variables[]= {
  {"cluster_node_id",        (char*) &ndb_cluster_node_id,         SHOW_LONG},
  {"connected_host",         (char*) &ndb_connected_host,      SHOW_CHAR_PTR},
  {"connected_port",         (char*) &ndb_connected_port,          SHOW_LONG},
//  {"number_of_replicas",     (char*) &ndb_number_of_replicas,      SHOW_LONG},
  {"number_of_storage_nodes",(char*) &ndb_number_of_storage_nodes, SHOW_LONG},
  {NullS, NullS, SHOW_LONG}
};

/*
  Error handling functions
*/

struct err_code_mapping
{
  int ndb_err;
  int my_err;
  int show_warning;
};

static const err_code_mapping err_map[]= 
{
  { 626, HA_ERR_KEY_NOT_FOUND, 0 },
  { 630, HA_ERR_FOUND_DUPP_KEY, 0 },
  { 893, HA_ERR_FOUND_DUPP_KEY, 0 },
  { 721, HA_ERR_TABLE_EXIST, 1 },
  { 4244, HA_ERR_TABLE_EXIST, 1 },

<<<<<<< HEAD
  { 709, HA_ERR_NO_SUCH_TABLE, 0 },
  { 284, HA_ERR_NO_SUCH_TABLE, 1 },
=======
  { 709, HA_ERR_NO_SUCH_TABLE, 1 },
>>>>>>> 804159db

  { 266, HA_ERR_LOCK_WAIT_TIMEOUT, 1 },
  { 274, HA_ERR_LOCK_WAIT_TIMEOUT, 1 },
  { 296, HA_ERR_LOCK_WAIT_TIMEOUT, 1 },
  { 297, HA_ERR_LOCK_WAIT_TIMEOUT, 1 },
  { 237, HA_ERR_LOCK_WAIT_TIMEOUT, 1 },

  { 623, HA_ERR_RECORD_FILE_FULL, 1 },
  { 624, HA_ERR_RECORD_FILE_FULL, 1 },
  { 625, HA_ERR_RECORD_FILE_FULL, 1 },
  { 826, HA_ERR_RECORD_FILE_FULL, 1 },
  { 827, HA_ERR_RECORD_FILE_FULL, 1 },
  { 832, HA_ERR_RECORD_FILE_FULL, 1 },

  { 0, 1, 0 },

  { -1, -1, 1 }
};


static int ndb_to_mysql_error(const NdbError *err)
{
  uint i;
  for (i=0; err_map[i].ndb_err != err->code && err_map[i].my_err != -1; i++);
  if (err_map[i].show_warning)
  {
    // Push the NDB error message as warning
    push_warning_printf(current_thd, MYSQL_ERROR::WARN_LEVEL_ERROR,
                        ER_GET_ERRMSG, ER(ER_GET_ERRMSG),
                        err->code, err->message, "NDB");
  }
  if (err_map[i].my_err == -1)
    return err->code;
  return err_map[i].my_err;
}



inline
int execute_no_commit(ha_ndbcluster *h, NdbTransaction *trans)
{
#ifdef NOT_USED
  int m_batch_execute= 0;
  if (m_batch_execute)
    return 0;
#endif
  return trans->execute(NdbTransaction::NoCommit,
                        NdbTransaction::AbortOnError,
                        h->m_force_send);
}

inline
int execute_commit(ha_ndbcluster *h, NdbTransaction *trans)
{
#ifdef NOT_USED
  int m_batch_execute= 0;
  if (m_batch_execute)
    return 0;
#endif
  return trans->execute(NdbTransaction::Commit,
                        NdbTransaction::AbortOnError,
                        h->m_force_send);
}

inline
int execute_commit(THD *thd, NdbTransaction *trans)
{
#ifdef NOT_USED
  int m_batch_execute= 0;
  if (m_batch_execute)
    return 0;
#endif
  return trans->execute(NdbTransaction::Commit,
                        NdbTransaction::AbortOnError,
                        thd->variables.ndb_force_send);
}

inline
int execute_no_commit_ie(ha_ndbcluster *h, NdbTransaction *trans)
{
#ifdef NOT_USED
  int m_batch_execute= 0;
  if (m_batch_execute)
    return 0;
#endif
  return trans->execute(NdbTransaction::NoCommit,
                        NdbTransaction::AO_IgnoreError,
                        h->m_force_send);
}

/*
  Place holder for ha_ndbcluster thread specific data
*/
Thd_ndb::Thd_ndb()
{
  ndb= new Ndb(g_ndb_cluster_connection, "");
  lock_count= 0;
  count= 0;
  all= NULL;
  stmt= NULL;
  error= 0;
}

Thd_ndb::~Thd_ndb()
{
  if (ndb)
    delete ndb;
  ndb= NULL;
  changed_tables.empty();
}

inline
Thd_ndb *
get_thd_ndb(THD *thd) { return (Thd_ndb *) thd->ha_data[ndbcluster_hton.slot]; }

inline
void
set_thd_ndb(THD *thd, Thd_ndb *thd_ndb) { thd->ha_data[ndbcluster_hton.slot]= thd_ndb; }

inline
Ndb *ha_ndbcluster::get_ndb()
{
  return get_thd_ndb(current_thd)->ndb;
}

/*
 * manage uncommitted insert/deletes during transactio to get records correct
 */

struct Ndb_local_table_statistics {
  int no_uncommitted_rows_count;
  ulong last_count;
  ha_rows records;
};

void ha_ndbcluster::set_rec_per_key()
{
  DBUG_ENTER("ha_ndbcluster::get_status_const");
  for (uint i=0 ; i < table->s->keys ; i++)
  {
    table->key_info[i].rec_per_key[table->key_info[i].key_parts-1]= 1;
  }
  DBUG_VOID_RETURN;
}

void ha_ndbcluster::records_update()
{
  if (m_ha_not_exact_count)
    return;
  DBUG_ENTER("ha_ndbcluster::records_update");
  struct Ndb_local_table_statistics *info= 
    (struct Ndb_local_table_statistics *)m_table_info;
  DBUG_PRINT("info", ("id=%d, no_uncommitted_rows_count=%d",
                      ((const NDBTAB *)m_table)->getTableId(),
                      info->no_uncommitted_rows_count));
  //  if (info->records == ~(ha_rows)0)
  {
    Ndb *ndb= get_ndb();
    struct Ndb_statistics stat;
    if(ndb_get_table_statistics(ndb, m_tabname, &stat) == 0){
      mean_rec_length= stat.row_size;
      data_file_length= stat.fragment_memory;
      info->records= stat.row_count;
    }
  }
  {
    THD *thd= current_thd;
    if (get_thd_ndb(thd)->error)
      info->no_uncommitted_rows_count= 0;
  }
  records= info->records+ info->no_uncommitted_rows_count;
  DBUG_VOID_RETURN;
}

void ha_ndbcluster::no_uncommitted_rows_execute_failure()
{
  if (m_ha_not_exact_count)
    return;
  DBUG_ENTER("ha_ndbcluster::no_uncommitted_rows_execute_failure");
  get_thd_ndb(current_thd)->error= 1;
  DBUG_VOID_RETURN;
}

void ha_ndbcluster::no_uncommitted_rows_init(THD *thd)
{
  if (m_ha_not_exact_count)
    return;
  DBUG_ENTER("ha_ndbcluster::no_uncommitted_rows_init");
  struct Ndb_local_table_statistics *info= 
    (struct Ndb_local_table_statistics *)m_table_info;
  Thd_ndb *thd_ndb= get_thd_ndb(thd);
  if (info->last_count != thd_ndb->count)
  {
    info->last_count= thd_ndb->count;
    info->no_uncommitted_rows_count= 0;
    info->records= ~(ha_rows)0;
    DBUG_PRINT("info", ("id=%d, no_uncommitted_rows_count=%d",
                        ((const NDBTAB *)m_table)->getTableId(),
                        info->no_uncommitted_rows_count));
  }
  DBUG_VOID_RETURN;
}

void ha_ndbcluster::no_uncommitted_rows_update(int c)
{
  if (m_ha_not_exact_count)
    return;
  DBUG_ENTER("ha_ndbcluster::no_uncommitted_rows_update");
  struct Ndb_local_table_statistics *info=
    (struct Ndb_local_table_statistics *)m_table_info;
  info->no_uncommitted_rows_count+= c;
  DBUG_PRINT("info", ("id=%d, no_uncommitted_rows_count=%d",
                      ((const NDBTAB *)m_table)->getTableId(),
                      info->no_uncommitted_rows_count));
  DBUG_VOID_RETURN;
}

void ha_ndbcluster::no_uncommitted_rows_reset(THD *thd)
{
  if (m_ha_not_exact_count)
    return;
  DBUG_ENTER("ha_ndbcluster::no_uncommitted_rows_reset");
  Thd_ndb *thd_ndb= get_thd_ndb(thd);
  thd_ndb->count++;
  thd_ndb->error= 0;
  DBUG_VOID_RETURN;
}

/*
  Take care of the error that occured in NDB

  RETURN
    0   No error
    #   The mapped error code
*/

void ha_ndbcluster::invalidateDictionaryCache()
{
  NDBDICT *dict= get_ndb()->getDictionary();
  DBUG_PRINT("info", ("invalidating %s", m_tabname));
  dict->invalidateTable(m_tabname);
  table->s->version=0L;			/* Free when thread is ready */
  /* Invalidate indexes */
  for (uint i= 0; i < table->s->keys; i++)
  {
    NDBINDEX *index = (NDBINDEX *) m_index[i].index;
    NDBINDEX *unique_index = (NDBINDEX *) m_index[i].unique_index;
    NDB_INDEX_TYPE idx_type= m_index[i].type;

    switch(idx_type) {
    case(PRIMARY_KEY_ORDERED_INDEX):
    case(ORDERED_INDEX):
      dict->invalidateIndex(index->getName(), m_tabname);
      break;
    case(UNIQUE_ORDERED_INDEX):
      dict->invalidateIndex(index->getName(), m_tabname);
    case(UNIQUE_INDEX):
      dict->invalidateIndex(unique_index->getName(), m_tabname);
      break;
    case(PRIMARY_KEY_INDEX):
    case(UNDEFINED_INDEX):
      break;
    }
  }
}

int ha_ndbcluster::ndb_err(NdbTransaction *trans)
{
  int res;
  NdbError err= trans->getNdbError();
  DBUG_ENTER("ndb_err");
  
  ERR_PRINT(err);
  switch (err.classification) {
  case NdbError::SchemaError:
    invalidateDictionaryCache();

    if (err.code==284)
    {
      /*
         Check if the table is _really_ gone or if the table has
         been alterend and thus changed table id
       */
      NDBDICT *dict= get_ndb()->getDictionary();
      DBUG_PRINT("info", ("Check if table %s is really gone", m_tabname));
      if (!(dict->getTable(m_tabname)))
      {
        err= dict->getNdbError();
        DBUG_PRINT("info", ("Table not found, error: %d", err.code));
        if (err.code != 709)
          DBUG_RETURN(1);
      }
      else
      {
        DBUG_PRINT("info", ("Table exist but must have changed"));
        /* In 5.0, this should be replaced with a mapping to a mysql error */
        my_printf_error(ER_UNKNOWN_ERROR,
                        "Table definition has changed, "\
                        "please retry transaction",
                        MYF(0));
        DBUG_RETURN(1);
      }
    }
    break;
  default:
    break;
  }
  res= ndb_to_mysql_error(&err);
  DBUG_PRINT("info", ("transformed ndbcluster error %d to mysql error %d", 
                      err.code, res));
  if (res == HA_ERR_FOUND_DUPP_KEY)
    m_dupkey= table->s->primary_key;
  
  DBUG_RETURN(res);
}


/*
  Override the default get_error_message in order to add the 
  error message of NDB 
 */

bool ha_ndbcluster::get_error_message(int error, 
                                      String *buf)
{
  DBUG_ENTER("ha_ndbcluster::get_error_message");
  DBUG_PRINT("enter", ("error: %d", error));

  Ndb *ndb= get_ndb();
  if (!ndb)
    DBUG_RETURN(FALSE);

  const NdbError err= ndb->getNdbError(error);
  bool temporary= err.status==NdbError::TemporaryError;
  buf->set(err.message, strlen(err.message), &my_charset_bin);
  DBUG_PRINT("exit", ("message: %s, temporary: %d", buf->ptr(), temporary));
  DBUG_RETURN(temporary);
}


/*
  Check if type is supported by NDB.
  TODO Use this once in open(), not in every operation

*/

static inline bool ndb_supported_type(enum_field_types type)
{
  switch (type) {
  case MYSQL_TYPE_TINY:        
  case MYSQL_TYPE_SHORT:
  case MYSQL_TYPE_LONG:
  case MYSQL_TYPE_INT24:       
  case MYSQL_TYPE_LONGLONG:
  case MYSQL_TYPE_FLOAT:
  case MYSQL_TYPE_DOUBLE:
  case MYSQL_TYPE_DECIMAL:    
  case MYSQL_TYPE_NEWDECIMAL:
  case MYSQL_TYPE_TIMESTAMP:
  case MYSQL_TYPE_DATETIME:    
  case MYSQL_TYPE_DATE:
  case MYSQL_TYPE_NEWDATE:
  case MYSQL_TYPE_TIME:        
  case MYSQL_TYPE_YEAR:        
  case MYSQL_TYPE_STRING:      
  case MYSQL_TYPE_VAR_STRING:
  case MYSQL_TYPE_VARCHAR:
  case MYSQL_TYPE_TINY_BLOB:
  case MYSQL_TYPE_BLOB:    
  case MYSQL_TYPE_MEDIUM_BLOB:   
  case MYSQL_TYPE_LONG_BLOB:  
  case MYSQL_TYPE_ENUM:
  case MYSQL_TYPE_SET:         
  case MYSQL_TYPE_BIT:
    return TRUE;
  case MYSQL_TYPE_NULL:   
  case MYSQL_TYPE_GEOMETRY:
    break;
  }
  return FALSE;
}


/*
  Instruct NDB to set the value of the hidden primary key
*/

bool ha_ndbcluster::set_hidden_key(NdbOperation *ndb_op,
                                   uint fieldnr, const byte *field_ptr)
{
  DBUG_ENTER("set_hidden_key");
  DBUG_RETURN(ndb_op->equal(fieldnr, (char*)field_ptr,
                            NDB_HIDDEN_PRIMARY_KEY_LENGTH) != 0);
}


/*
  Instruct NDB to set the value of one primary key attribute
*/

int ha_ndbcluster::set_ndb_key(NdbOperation *ndb_op, Field *field,
                               uint fieldnr, const byte *field_ptr)
{
  uint32 pack_len= field->pack_length();
  DBUG_ENTER("set_ndb_key");
  DBUG_PRINT("enter", ("%d: %s, ndb_type: %u, len=%d", 
                       fieldnr, field->field_name, field->type(),
                       pack_len));
  DBUG_DUMP("key", (char*)field_ptr, pack_len);
  
  if (ndb_supported_type(field->type()))
  {
    if (! (field->flags & BLOB_FLAG))
      // Common implementation for most field types
      DBUG_RETURN(ndb_op->equal(fieldnr, (char*) field_ptr, pack_len) != 0);
  }
  // Unhandled field types
  DBUG_PRINT("error", ("Field type %d not supported", field->type()));
  DBUG_RETURN(2);
}


/*
 Instruct NDB to set the value of one attribute
*/

int ha_ndbcluster::set_ndb_value(NdbOperation *ndb_op, Field *field, 
                                 uint fieldnr, bool *set_blob_value)
{
  const byte* field_ptr= field->ptr;
  uint32 pack_len=  field->pack_length();
  DBUG_ENTER("set_ndb_value");
  DBUG_PRINT("enter", ("%d: %s, type: %u, len=%d, is_null=%s", 
                       fieldnr, field->field_name, field->type(), 
                       pack_len, field->is_null()?"Y":"N"));
  DBUG_DUMP("value", (char*) field_ptr, pack_len);

  if (ndb_supported_type(field->type()))
  {
    // ndb currently does not support size 0
    uint32 empty_field;
    if (pack_len == 0)
    {
      pack_len= sizeof(empty_field);
      field_ptr= (byte *)&empty_field;
      if (field->is_null())
        empty_field= 0;
      else
        empty_field= 1;
    }
    if (! (field->flags & BLOB_FLAG))
    {
      if (field->type() != MYSQL_TYPE_BIT)
      {
        if (field->is_null())
          // Set value to NULL
          DBUG_RETURN((ndb_op->setValue(fieldnr, 
                                        (char*)NULL, pack_len) != 0));
        // Common implementation for most field types
        DBUG_RETURN(ndb_op->setValue(fieldnr, 
                                     (char*)field_ptr, pack_len) != 0);
      }
      else // if (field->type() == MYSQL_TYPE_BIT)
      {
        longlong bits= field->val_int();
 
        // Round up bit field length to nearest word boundry
        pack_len= ((pack_len + 3) >> 2) << 2;
        DBUG_ASSERT(pack_len <= 8);
        if (field->is_null())
          // Set value to NULL
          DBUG_RETURN((ndb_op->setValue(fieldnr, (char*)NULL, pack_len) != 0));
        DBUG_PRINT("info", ("bit field"));
        DBUG_DUMP("value", (char*)&bits, pack_len);
#ifdef WORDS_BIGENDIAN
        if (pack_len < 5)
        {
          DBUG_RETURN(ndb_op->setValue(fieldnr, 
                                       ((char*)&bits)+4, pack_len) != 0);
        }
#endif
        DBUG_RETURN(ndb_op->setValue(fieldnr, (char*)&bits, pack_len) != 0);
      }
    }
    // Blob type
    NdbBlob *ndb_blob= ndb_op->getBlobHandle(fieldnr);
    if (ndb_blob != NULL)
    {
      if (field->is_null())
        DBUG_RETURN(ndb_blob->setNull() != 0);

      Field_blob *field_blob= (Field_blob*)field;

      // Get length and pointer to data
      uint32 blob_len= field_blob->get_length(field_ptr);
      char* blob_ptr= NULL;
      field_blob->get_ptr(&blob_ptr);

      // Looks like NULL ptr signals length 0 blob
      if (blob_ptr == NULL) {
        DBUG_ASSERT(blob_len == 0);
        blob_ptr= (char*)"";
      }

      DBUG_PRINT("value", ("set blob ptr=%x len=%u",
                           (unsigned)blob_ptr, blob_len));
      DBUG_DUMP("value", (char*)blob_ptr, min(blob_len, 26));

      if (set_blob_value)
        *set_blob_value= TRUE;
      // No callback needed to write value
      DBUG_RETURN(ndb_blob->setValue(blob_ptr, blob_len) != 0);
    }
    DBUG_RETURN(1);
  }
  // Unhandled field types
  DBUG_PRINT("error", ("Field type %d not supported", field->type()));
  DBUG_RETURN(2);
}


/*
  Callback to read all blob values.
  - not done in unpack_record because unpack_record is valid
    after execute(Commit) but reading blobs is not
  - may only generate read operations; they have to be executed
    somewhere before the data is available
  - due to single buffer for all blobs, we let the last blob
    process all blobs (last so that all are active)
  - null bit is still set in unpack_record
  - TODO allocate blob part aligned buffers
*/

NdbBlob::ActiveHook g_get_ndb_blobs_value;

int g_get_ndb_blobs_value(NdbBlob *ndb_blob, void *arg)
{
  DBUG_ENTER("g_get_ndb_blobs_value");
  if (ndb_blob->blobsNextBlob() != NULL)
    DBUG_RETURN(0);
  ha_ndbcluster *ha= (ha_ndbcluster *)arg;
  DBUG_RETURN(ha->get_ndb_blobs_value(ndb_blob));
}

int ha_ndbcluster::get_ndb_blobs_value(NdbBlob *last_ndb_blob)
{
  DBUG_ENTER("get_ndb_blobs_value");

  // Field has no field number so cannot use TABLE blob_field
  // Loop twice, first only counting total buffer size
  for (int loop= 0; loop <= 1; loop++)
  {
    uint32 offset= 0;
    for (uint i= 0; i < table->s->fields; i++)
    {
      Field *field= table->field[i];
      NdbValue value= m_value[i];
      if (value.ptr != NULL && (field->flags & BLOB_FLAG))
      {
        Field_blob *field_blob= (Field_blob *)field;
        NdbBlob *ndb_blob= value.blob;
        Uint64 blob_len= 0;
        if (ndb_blob->getLength(blob_len) != 0)
          DBUG_RETURN(-1);
        // Align to Uint64
        uint32 blob_size= blob_len;
        if (blob_size % 8 != 0)
          blob_size+= 8 - blob_size % 8;
        if (loop == 1)
        {
          char *buf= m_blobs_buffer + offset;
          uint32 len= 0xffffffff;  // Max uint32
          DBUG_PRINT("value", ("read blob ptr=%x len=%u",
                               (UintPtr)buf, (uint)blob_len));
          if (ndb_blob->readData(buf, len) != 0)
            DBUG_RETURN(-1);
          DBUG_ASSERT(len == blob_len);
          field_blob->set_ptr(len, buf);
        }
        offset+= blob_size;
      }
    }
    if (loop == 0 && offset > m_blobs_buffer_size)
    {
      my_free(m_blobs_buffer, MYF(MY_ALLOW_ZERO_PTR));
      m_blobs_buffer_size= 0;
      DBUG_PRINT("value", ("allocate blobs buffer size %u", offset));
      m_blobs_buffer= my_malloc(offset, MYF(MY_WME));
      if (m_blobs_buffer == NULL)
        DBUG_RETURN(-1);
      m_blobs_buffer_size= offset;
    }
  }
  DBUG_RETURN(0);
}


/*
  Instruct NDB to fetch one field
  - data is read directly into buffer provided by field
    if field is NULL, data is read into memory provided by NDBAPI
*/

int ha_ndbcluster::get_ndb_value(NdbOperation *ndb_op, Field *field,
                                 uint fieldnr, byte* buf)
{
  DBUG_ENTER("get_ndb_value");
  DBUG_PRINT("enter", ("fieldnr: %d flags: %o", fieldnr,
                       (int)(field != NULL ? field->flags : 0)));

  if (field != NULL)
  {
    DBUG_ASSERT(buf);
    if (ndb_supported_type(field->type()))
    {
      DBUG_ASSERT(field->ptr != NULL);
      if (! (field->flags & BLOB_FLAG))
      { 
        if (field->type() != MYSQL_TYPE_BIT)
        {
          byte *field_buf;
          if (field->pack_length() != 0)
            field_buf= buf + (field->ptr - table->record[0]);
          else
            field_buf= (byte *)&dummy_buf;
          m_value[fieldnr].rec= ndb_op->getValue(fieldnr, 
                                                 field_buf);
        }
        else // if (field->type() == MYSQL_TYPE_BIT)
        {
          m_value[fieldnr].rec= ndb_op->getValue(fieldnr);
        }
        DBUG_RETURN(m_value[fieldnr].rec == NULL);
      }

      // Blob type
      NdbBlob *ndb_blob= ndb_op->getBlobHandle(fieldnr);
      m_value[fieldnr].blob= ndb_blob;
      if (ndb_blob != NULL)
      {
        // Set callback
        void *arg= (void *)this;
        DBUG_RETURN(ndb_blob->setActiveHook(g_get_ndb_blobs_value, arg) != 0);
      }
      DBUG_RETURN(1);
    }
    // Unhandled field types
    DBUG_PRINT("error", ("Field type %d not supported", field->type()));
    DBUG_RETURN(2);
  }

  // Used for hidden key only
  m_value[fieldnr].rec= ndb_op->getValue(fieldnr, NULL);
  DBUG_RETURN(m_value[fieldnr].rec == NULL);
}


/*
  Check if any set or get of blob value in current query.
*/
bool ha_ndbcluster::uses_blob_value(bool all_fields)
{
  if (table->s->blob_fields == 0)
    return FALSE;
  if (all_fields)
    return TRUE;
  {
    uint no_fields= table->s->fields;
    int i;
    THD *thd= current_thd;
    // They always put blobs at the end..
    for (i= no_fields - 1; i >= 0; i--)
    {
      Field *field= table->field[i];
      if (thd->query_id == field->query_id)
      {
        return TRUE;
      }
    }
  }
  return FALSE;
}


/*
  Get metadata for this table from NDB 

  IMPLEMENTATION
    - check that frm-file on disk is equal to frm-file
      of table accessed in NDB
*/

int ha_ndbcluster::get_metadata(const char *path)
{
  Ndb *ndb= get_ndb();
  NDBDICT *dict= ndb->getDictionary();
  const NDBTAB *tab;
  int error;
  bool invalidating_ndb_table= FALSE;

  DBUG_ENTER("get_metadata");
  DBUG_PRINT("enter", ("m_tabname: %s, path: %s", m_tabname, path));

  do {
    const void *data, *pack_data;
    uint length, pack_length;

    if (!(tab= dict->getTable(m_tabname)))
      ERR_RETURN(dict->getNdbError());
    DBUG_PRINT("info", ("Table schema version: %d", tab->getObjectVersion()));
    /*
      Compare FrmData in NDB with frm file from disk.
    */
    error= 0;
    if (readfrm(path, &data, &length) ||
        packfrm(data, length, &pack_data, &pack_length))
    {
      my_free((char*)data, MYF(MY_ALLOW_ZERO_PTR));
      my_free((char*)pack_data, MYF(MY_ALLOW_ZERO_PTR));
      DBUG_RETURN(1);
    }
    
    if ((pack_length != tab->getFrmLength()) || 
        (memcmp(pack_data, tab->getFrmData(), pack_length)))
    {
      if (!invalidating_ndb_table)
      {
        DBUG_PRINT("info", ("Invalidating table"));
        invalidateDictionaryCache();
        invalidating_ndb_table= TRUE;
      }
      else
      {
        DBUG_PRINT("error", 
                   ("metadata, pack_length: %d getFrmLength: %d memcmp: %d", 
                    pack_length, tab->getFrmLength(),
                    memcmp(pack_data, tab->getFrmData(), pack_length)));      
        DBUG_DUMP("pack_data", (char*)pack_data, pack_length);
        DBUG_DUMP("frm", (char*)tab->getFrmData(), tab->getFrmLength());
        error= 3;
        invalidating_ndb_table= FALSE;
      }
    }
    else
    {
      invalidating_ndb_table= FALSE;
    }
    my_free((char*)data, MYF(0));
    my_free((char*)pack_data, MYF(0));
  } while (invalidating_ndb_table);

  if (error)
    DBUG_RETURN(error);
  
  m_tableVersion= tab->getObjectVersion();
  m_table= (void *)tab; 
  m_table_info= NULL; // Set in external lock
  
  DBUG_RETURN(build_index_list(ndb, table, ILBP_OPEN));
}

static int fix_unique_index_attr_order(NDB_INDEX_DATA &data,
                                       const NDBINDEX *index,
                                       KEY *key_info)
{
  DBUG_ENTER("fix_unique_index_attr_order");
  unsigned sz= index->getNoOfIndexColumns();

  if (data.unique_index_attrid_map)
    my_free((char*)data.unique_index_attrid_map, MYF(0));
  data.unique_index_attrid_map= (unsigned char*)my_malloc(sz,MYF(MY_WME));

  KEY_PART_INFO* key_part= key_info->key_part;
  KEY_PART_INFO* end= key_part+key_info->key_parts;
  DBUG_ASSERT(key_info->key_parts == sz);
  for (unsigned i= 0; key_part != end; key_part++, i++) 
  {
    const char *field_name= key_part->field->field_name;
    unsigned name_sz= strlen(field_name);
    if (name_sz >= NDB_MAX_ATTR_NAME_SIZE)
      name_sz= NDB_MAX_ATTR_NAME_SIZE-1;
#ifndef DBUG_OFF
   data.unique_index_attrid_map[i]= 255;
#endif
    for (unsigned j= 0; j < sz; j++)
    {
      const NDBCOL *c= index->getColumn(j);
      if (strncmp(field_name, c->getName(), name_sz) == 0)
      {
        data.unique_index_attrid_map[i]= j;
        break;
      }
    }
    DBUG_ASSERT(data.unique_index_attrid_map[i] != 255);
  }
  DBUG_RETURN(0);
}

int ha_ndbcluster::build_index_list(Ndb *ndb, TABLE *tab, enum ILBP phase)
{
  uint i;
  int error= 0;
  const char *index_name;
  char unique_index_name[FN_LEN];
  static const char* unique_suffix= "$unique";
  KEY* key_info= tab->key_info;
  const char **key_name= tab->s->keynames.type_names;
  NDBDICT *dict= ndb->getDictionary();
  DBUG_ENTER("ha_ndbcluster::build_index_list");
  
  // Save information about all known indexes
  for (i= 0; i < tab->s->keys; i++, key_info++, key_name++)
  {
    index_name= *key_name;
    NDB_INDEX_TYPE idx_type= get_index_type_from_table(i);
    m_index[i].type= idx_type;
    if (idx_type == UNIQUE_ORDERED_INDEX || idx_type == UNIQUE_INDEX)
    {
      strxnmov(unique_index_name, FN_LEN, index_name, unique_suffix, NullS);
      DBUG_PRINT("info", ("Created unique index name \'%s\' for index %d",
                          unique_index_name, i));
    }
    // Create secondary indexes if in create phase
    if (phase == ILBP_CREATE)
    {
      DBUG_PRINT("info", ("Creating index %u: %s", i, index_name));      
      switch (idx_type){
        
      case PRIMARY_KEY_INDEX:
        // Do nothing, already created
        break;
      case PRIMARY_KEY_ORDERED_INDEX:
        error= create_ordered_index(index_name, key_info);
        break;
      case UNIQUE_ORDERED_INDEX:
        if (!(error= create_ordered_index(index_name, key_info)))
          error= create_unique_index(unique_index_name, key_info);
        break;
      case UNIQUE_INDEX:
        if (!(error= check_index_fields_not_null(i)))
          error= create_unique_index(unique_index_name, key_info);
        break;
      case ORDERED_INDEX:
        error= create_ordered_index(index_name, key_info);
        break;
      default:
        DBUG_ASSERT(FALSE);
        break;
      }
      if (error)
      {
        DBUG_PRINT("error", ("Failed to create index %u", i));
        drop_table();
        break;
      }
    }
    // Add handles to index objects
    if (idx_type != PRIMARY_KEY_INDEX && idx_type != UNIQUE_INDEX)
    {
      DBUG_PRINT("info", ("Get handle to index %s", index_name));
      const NDBINDEX *index= dict->getIndex(index_name, m_tabname);
      if (!index) DBUG_RETURN(1);
      m_index[i].index= (void *) index;
    }
    if (idx_type == UNIQUE_ORDERED_INDEX || idx_type == UNIQUE_INDEX)
    {
      DBUG_PRINT("info", ("Get handle to unique_index %s", unique_index_name));
      const NDBINDEX *index= dict->getIndex(unique_index_name, m_tabname);
      if (!index) DBUG_RETURN(1);
      m_index[i].unique_index= (void *) index;
      error= fix_unique_index_attr_order(m_index[i], index, key_info);
    }
  }
  
  DBUG_RETURN(error);
}


/*
  Decode the type of an index from information 
  provided in table object
*/
NDB_INDEX_TYPE ha_ndbcluster::get_index_type_from_table(uint inx) const
{
  bool is_hash_index=  (table->key_info[inx].algorithm == HA_KEY_ALG_HASH);
  if (inx == table->s->primary_key)
    return is_hash_index ? PRIMARY_KEY_INDEX : PRIMARY_KEY_ORDERED_INDEX;

  return ((table->key_info[inx].flags & HA_NOSAME) ? 
          (is_hash_index ? UNIQUE_INDEX : UNIQUE_ORDERED_INDEX) :
          ORDERED_INDEX);
} 

int ha_ndbcluster::check_index_fields_not_null(uint inx)
{
  KEY* key_info= table->key_info + inx;
  KEY_PART_INFO* key_part= key_info->key_part;
  KEY_PART_INFO* end= key_part+key_info->key_parts;
  DBUG_ENTER("ha_ndbcluster::check_index_fields_not_null");
  
  for (; key_part != end; key_part++) 
    {
      Field* field= key_part->field;
      if (field->maybe_null())
      {
        my_printf_error(ER_NULL_COLUMN_IN_INDEX,ER(ER_NULL_COLUMN_IN_INDEX),
                        MYF(0),field->field_name);
        DBUG_RETURN(ER_NULL_COLUMN_IN_INDEX);
      }
    }
  
  DBUG_RETURN(0);
}

void ha_ndbcluster::release_metadata()
{
  uint i;

  DBUG_ENTER("release_metadata");
  DBUG_PRINT("enter", ("m_tabname: %s", m_tabname));

  m_table= NULL;
  m_table_info= NULL;

  // Release index list 
  for (i= 0; i < MAX_KEY; i++)
  {
    m_index[i].unique_index= NULL;      
    m_index[i].index= NULL;      
    if (m_index[i].unique_index_attrid_map)
    {
      my_free((char *)m_index[i].unique_index_attrid_map, MYF(0));
      m_index[i].unique_index_attrid_map= NULL;
    }
  }

  DBUG_VOID_RETURN;
}

int ha_ndbcluster::get_ndb_lock_type(enum thr_lock_type type)
{
  if (type >= TL_WRITE_ALLOW_WRITE)
    return NdbOperation::LM_Exclusive;
  else if (uses_blob_value(m_retrieve_all_fields))
    return NdbOperation::LM_Read;
  else
    return NdbOperation::LM_CommittedRead;
}

static const ulong index_type_flags[]=
{
  /* UNDEFINED_INDEX */
  0,                         

  /* PRIMARY_KEY_INDEX */
  HA_ONLY_WHOLE_INDEX, 

  /* PRIMARY_KEY_ORDERED_INDEX */
  /* 
     Enable HA_KEYREAD_ONLY when "sorted" indexes are supported, 
     thus ORDERD BY clauses can be optimized by reading directly 
     through the index.
  */
  // HA_KEYREAD_ONLY | 
  HA_READ_NEXT |
  HA_READ_PREV |
  HA_READ_RANGE |
  HA_READ_ORDER,

  /* UNIQUE_INDEX */
  HA_ONLY_WHOLE_INDEX,

  /* UNIQUE_ORDERED_INDEX */
  HA_READ_NEXT |
  HA_READ_PREV |
  HA_READ_RANGE |
  HA_READ_ORDER,

  /* ORDERED_INDEX */
  HA_READ_NEXT |
  HA_READ_PREV |
  HA_READ_RANGE |
  HA_READ_ORDER
};

static const int index_flags_size= sizeof(index_type_flags)/sizeof(ulong);

inline NDB_INDEX_TYPE ha_ndbcluster::get_index_type(uint idx_no) const
{
  DBUG_ASSERT(idx_no < MAX_KEY);
  return m_index[idx_no].type;
}


/*
  Get the flags for an index

  RETURN
    flags depending on the type of the index.
*/

inline ulong ha_ndbcluster::index_flags(uint idx_no, uint part,
                                        bool all_parts) const 
{ 
  DBUG_ENTER("ha_ndbcluster::index_flags");
  DBUG_PRINT("info", ("idx_no: %d", idx_no));
  DBUG_ASSERT(get_index_type_from_table(idx_no) < index_flags_size);
  DBUG_RETURN(index_type_flags[get_index_type_from_table(idx_no)]);
}

static void shrink_varchar(Field* field, const byte* & ptr, char* buf)
{
  if (field->type() == MYSQL_TYPE_VARCHAR) {
    Field_varstring* f= (Field_varstring*)field;
    if (f->length_bytes < 256) {
      uint pack_len= field->pack_length();
      DBUG_ASSERT(1 <= pack_len && pack_len <= 256);
      if (ptr[1] == 0) {
        buf[0]= ptr[0];
      } else {
        DBUG_ASSERT(false);
        buf[0]= 255;
      }
      memmove(buf + 1, ptr + 2, pack_len - 1);
      ptr= buf;
    }
  }
}

int ha_ndbcluster::set_primary_key(NdbOperation *op, const byte *key)
{
  KEY* key_info= table->key_info + table->s->primary_key;
  KEY_PART_INFO* key_part= key_info->key_part;
  KEY_PART_INFO* end= key_part+key_info->key_parts;
  DBUG_ENTER("set_primary_key");

  for (; key_part != end; key_part++) 
  {
    Field* field= key_part->field;
    const byte* ptr= key;
    char buf[256];
    shrink_varchar(field, ptr, buf);
    if (set_ndb_key(op, field, 
                    key_part->fieldnr-1, ptr))
      ERR_RETURN(op->getNdbError());
    key += key_part->store_length;
  }
  DBUG_RETURN(0);
}


int ha_ndbcluster::set_primary_key_from_old_data(NdbOperation *op, const byte *old_data)
{
  KEY* key_info= table->key_info + table->s->primary_key;
  KEY_PART_INFO* key_part= key_info->key_part;
  KEY_PART_INFO* end= key_part+key_info->key_parts;
  DBUG_ENTER("set_primary_key_from_old_data");

  for (; key_part != end; key_part++) 
  {
    Field* field= key_part->field;
    if (set_ndb_key(op, field, 
                    key_part->fieldnr-1, old_data+key_part->offset))
      ERR_RETURN(op->getNdbError());
  }
  DBUG_RETURN(0);
}


int ha_ndbcluster::set_primary_key(NdbOperation *op)
{
  DBUG_ENTER("set_primary_key");
  KEY* key_info= table->key_info + table->s->primary_key;
  KEY_PART_INFO* key_part= key_info->key_part;
  KEY_PART_INFO* end= key_part+key_info->key_parts;

  for (; key_part != end; key_part++) 
  {
    Field* field= key_part->field;
    if (set_ndb_key(op, field, 
                    key_part->fieldnr-1, field->ptr))
      ERR_RETURN(op->getNdbError());
  }
  DBUG_RETURN(0);
}

int 
ha_ndbcluster::set_index_key(NdbOperation *op, 
                             const KEY *key_info, 
                             const byte * key_ptr)
{
  DBUG_ENTER("ha_ndbcluster::set_index_key");
  uint i;
  KEY_PART_INFO* key_part= key_info->key_part;
  KEY_PART_INFO* end= key_part+key_info->key_parts;
  
  for (i= 0; key_part != end; key_part++, i++) 
  {
    Field* field= key_part->field;
    const byte* ptr= key_part->null_bit ? key_ptr + 1 : key_ptr;
    char buf[256];
    shrink_varchar(field, ptr, buf);
    if (set_ndb_key(op, field, m_index[active_index].unique_index_attrid_map[i], ptr))
      ERR_RETURN(m_active_trans->getNdbError());
    key_ptr+= key_part->store_length;
  }
  DBUG_RETURN(0);
}

inline 
int ha_ndbcluster::define_read_attrs(byte* buf, NdbOperation* op)
{
  uint i;
  THD *thd= current_thd;

  DBUG_ENTER("define_read_attrs");  

  // Define attributes to read
  for (i= 0; i < table->s->fields; i++) 
  {
    Field *field= table->field[i];
    if ((thd->query_id == field->query_id) ||
        ((field->flags & PRI_KEY_FLAG)) || 
        m_retrieve_all_fields)
    {      
      if (get_ndb_value(op, field, i, buf))
        ERR_RETURN(op->getNdbError());
    } 
    else 
    {
      m_value[i].ptr= NULL;
    }
  }
    
  if (table->s->primary_key == MAX_KEY) 
  {
    DBUG_PRINT("info", ("Getting hidden key"));
    // Scanning table with no primary key
    int hidden_no= table->s->fields;      
#ifndef DBUG_OFF
    const NDBTAB *tab= (const NDBTAB *) m_table;    
    if (!tab->getColumn(hidden_no))
      DBUG_RETURN(1);
#endif
    if (get_ndb_value(op, NULL, hidden_no, NULL))
      ERR_RETURN(op->getNdbError());
  }
  DBUG_RETURN(0);
} 

/*
  Read one record from NDB using primary key
*/

int ha_ndbcluster::pk_read(const byte *key, uint key_len, byte *buf) 
{
  uint no_fields= table->s->fields;
  NdbConnection *trans= m_active_trans;
  NdbOperation *op;

  int res;
  DBUG_ENTER("pk_read");
  DBUG_PRINT("enter", ("key_len: %u", key_len));
  DBUG_DUMP("key", (char*)key, key_len);

  NdbOperation::LockMode lm=
    (NdbOperation::LockMode)get_ndb_lock_type(m_lock.type);
  if (!(op= trans->getNdbOperation((const NDBTAB *) m_table)) || 
      op->readTuple(lm) != 0)
    ERR_RETURN(trans->getNdbError());
  
  if (table->s->primary_key == MAX_KEY) 
  {
    // This table has no primary key, use "hidden" primary key
    DBUG_PRINT("info", ("Using hidden key"));
    DBUG_DUMP("key", (char*)key, 8);    
    if (set_hidden_key(op, no_fields, key))
      ERR_RETURN(trans->getNdbError());
    
    // Read key at the same time, for future reference
    if (get_ndb_value(op, NULL, no_fields, NULL))
      ERR_RETURN(trans->getNdbError());
  } 
  else 
  {
    if ((res= set_primary_key(op, key)))
      return res;
  }
  
  if((res= define_read_attrs(buf, op)))
    DBUG_RETURN(res);
  
  if (execute_no_commit_ie(this,trans) != 0) 
  {
    table->status= STATUS_NOT_FOUND;
    DBUG_RETURN(ndb_err(trans));
  }

  // The value have now been fetched from NDB  
  unpack_record(buf);
  table->status= 0;     
  DBUG_RETURN(0);
}

/*
  Read one complementing record from NDB using primary key from old_data
*/

int ha_ndbcluster::complemented_pk_read(const byte *old_data, byte *new_data)
{
  uint no_fields= table->s->fields, i;
  NdbTransaction *trans= m_active_trans;
  NdbOperation *op;
  THD *thd= current_thd;
  DBUG_ENTER("complemented_pk_read");

  if (m_retrieve_all_fields)
    // We have allready retrieved all fields, nothing to complement
    DBUG_RETURN(0);

  NdbOperation::LockMode lm=
    (NdbOperation::LockMode)get_ndb_lock_type(m_lock.type);
  if (!(op= trans->getNdbOperation((const NDBTAB *) m_table)) || 
      op->readTuple(lm) != 0)
    ERR_RETURN(trans->getNdbError());
  
  int res;
  if ((res= set_primary_key_from_old_data(op, old_data)))
    ERR_RETURN(trans->getNdbError());
  
  // Read all unreferenced non-key field(s)
  for (i= 0; i < no_fields; i++) 
  {
    Field *field= table->field[i];
    if (!((field->flags & PRI_KEY_FLAG) ||
          (thd->query_id == field->query_id)))
    {
      if (get_ndb_value(op, field, i, new_data))
        ERR_RETURN(trans->getNdbError());
    }
  }
  
  if (execute_no_commit(this,trans) != 0) 
  {
    table->status= STATUS_NOT_FOUND;
    DBUG_RETURN(ndb_err(trans));
  }

  // The value have now been fetched from NDB  
  unpack_record(new_data);
  table->status= 0;     

  /**
   * restore m_value
   */
  for (i= 0; i < no_fields; i++) 
  {
    Field *field= table->field[i];
    if (!((field->flags & PRI_KEY_FLAG) ||
          (thd->query_id == field->query_id)))
    {
      m_value[i].ptr= NULL;
    }
  }
  
  DBUG_RETURN(0);
}

/*
  Peek to check if a particular row already exists
*/

int ha_ndbcluster::peek_row()
{
  NdbTransaction *trans= m_active_trans;
  NdbOperation *op;
  DBUG_ENTER("peek_row");

  NdbOperation::LockMode lm=
    (NdbOperation::LockMode)get_ndb_lock_type(m_lock.type);
  if (!(op= trans->getNdbOperation((const NDBTAB *) m_table)) ||
      op->readTuple(lm) != 0)
    ERR_RETURN(trans->getNdbError());

  int res;
  if ((res= set_primary_key(op)))
    ERR_RETURN(trans->getNdbError());

  if (execute_no_commit_ie(this,trans) != 0)
  {
    table->status= STATUS_NOT_FOUND;
    DBUG_RETURN(ndb_err(trans));
  } 
  DBUG_RETURN(0);
}

/*
  Read one record from NDB using unique secondary index
*/

int ha_ndbcluster::unique_index_read(const byte *key,
                                     uint key_len, byte *buf)
{
  int res;
  NdbTransaction *trans= m_active_trans;
  NdbIndexOperation *op;
  DBUG_ENTER("ha_ndbcluster::unique_index_read");
  DBUG_PRINT("enter", ("key_len: %u, index: %u", key_len, active_index));
  DBUG_DUMP("key", (char*)key, key_len);
  
  NdbOperation::LockMode lm=
    (NdbOperation::LockMode)get_ndb_lock_type(m_lock.type);
  if (!(op= trans->getNdbIndexOperation((NDBINDEX *) 
                                        m_index[active_index].unique_index, 
                                        (const NDBTAB *) m_table)) ||
      op->readTuple(lm) != 0)
    ERR_RETURN(trans->getNdbError());
  
  // Set secondary index key(s)
  if((res= set_index_key(op, table->key_info + active_index, key)))
    DBUG_RETURN(res);
  
  if((res= define_read_attrs(buf, op)))
    DBUG_RETURN(res);

  if (execute_no_commit_ie(this,trans) != 0) 
  {
    table->status= STATUS_NOT_FOUND;
    DBUG_RETURN(ndb_err(trans));
  }
  // The value have now been fetched from NDB
  unpack_record(buf);
  table->status= 0;
  DBUG_RETURN(0);
}

inline int ha_ndbcluster::fetch_next(NdbScanOperation* cursor)
{
  DBUG_ENTER("fetch_next");
  int check;
  NdbTransaction *trans= m_active_trans;
  
  bool contact_ndb= m_lock.type < TL_WRITE_ALLOW_WRITE;
  do {
    DBUG_PRINT("info", ("Call nextResult, contact_ndb: %d", contact_ndb));
    /*
      We can only handle one tuple with blobs at a time.
    */
    if (m_ops_pending && m_blobs_pending)
    {
      if (execute_no_commit(this,trans) != 0)
        DBUG_RETURN(ndb_err(trans));
      m_ops_pending= 0;
      m_blobs_pending= FALSE;
    }
    
    if ((check= cursor->nextResult(contact_ndb, m_force_send)) == 0)
    {
      DBUG_RETURN(0);
    } 
    else if (check == 1 || check == 2)
    {
      // 1: No more records
      // 2: No more cached records
      
      /*
        Before fetching more rows and releasing lock(s),
        all pending update or delete operations should 
        be sent to NDB
      */
      DBUG_PRINT("info", ("ops_pending: %d", m_ops_pending));    
      if (m_ops_pending)
      {
        if (m_transaction_on)
        {
          if (execute_no_commit(this,trans) != 0)
            DBUG_RETURN(-1);
        }
        else
        {
          if  (execute_commit(this,trans) != 0)
            DBUG_RETURN(-1);
          if(trans->restart() != 0)
          {
            DBUG_ASSERT(0);
            DBUG_RETURN(-1);
          }
        }
        m_ops_pending= 0;
      }
      contact_ndb= (check == 2);
    }
    else
    {
      DBUG_RETURN(-1);
    }
  } while (check == 2);

  DBUG_RETURN(1);
}

/*
  Get the next record of a started scan. Try to fetch
  it locally from NdbApi cached records if possible, 
  otherwise ask NDB for more.

  NOTE
  If this is a update/delete make sure to not contact 
  NDB before any pending ops have been sent to NDB.

*/

inline int ha_ndbcluster::next_result(byte *buf)
{  
  int res;
  DBUG_ENTER("next_result");
    
  if (!m_active_cursor)
    DBUG_RETURN(HA_ERR_END_OF_FILE);
  
  if((res= fetch_next(m_active_cursor)) == 0)
  {
    DBUG_PRINT("info", ("One more record found"));    
    
    unpack_record(buf);
    table->status= 0;
    DBUG_RETURN(0);
  }
  else if(res == 1)
  {
    // No more records
    table->status= STATUS_NOT_FOUND;
    
    DBUG_PRINT("info", ("No more records"));
    DBUG_RETURN(HA_ERR_END_OF_FILE);
  }
  else
  {
    DBUG_RETURN(ndb_err(m_active_trans));
  }
}

/*
  Set bounds for ordered index scan.
*/

int ha_ndbcluster::set_bounds(NdbIndexScanOperation *op,
                              const key_range *keys[2],
                              uint range_no)
{
  const KEY *const key_info= table->key_info + active_index;
  const uint key_parts= key_info->key_parts;
  uint key_tot_len[2];
  uint tot_len;
  uint i, j;

  DBUG_ENTER("set_bounds");
  DBUG_PRINT("info", ("key_parts=%d", key_parts));

  for (j= 0; j <= 1; j++)
  {
    const key_range *key= keys[j];
    if (key != NULL)
    {
      // for key->flag see ha_rkey_function
      DBUG_PRINT("info", ("key %d length=%d flag=%d",
                          j, key->length, key->flag));
      key_tot_len[j]= key->length;
    }
    else
    {
      DBUG_PRINT("info", ("key %d not present", j));
      key_tot_len[j]= 0;
    }
  }
  tot_len= 0;

  for (i= 0; i < key_parts; i++)
  {
    KEY_PART_INFO *key_part= &key_info->key_part[i];
    Field *field= key_part->field;
#ifndef DBUG_OFF
    uint part_len= key_part->length;
#endif
    uint part_store_len= key_part->store_length;
    // Info about each key part
    struct part_st {
      bool part_last;
      const key_range *key;
      const byte *part_ptr;
      bool part_null;
      int bound_type;
      const char* bound_ptr;
    };
    struct part_st part[2];

    for (j= 0; j <= 1; j++)
    {
      struct part_st &p= part[j];
      p.key= NULL;
      p.bound_type= -1;
      if (tot_len < key_tot_len[j])
      {
        p.part_last= (tot_len + part_store_len >= key_tot_len[j]);
        p.key= keys[j];
        p.part_ptr= &p.key->key[tot_len];
        p.part_null= key_part->null_bit && *p.part_ptr;
        p.bound_ptr= (const char *)
          p.part_null ? 0 : key_part->null_bit ? p.part_ptr + 1 : p.part_ptr;

        if (j == 0)
        {
          switch (p.key->flag)
          {
            case HA_READ_KEY_EXACT:
              p.bound_type= NdbIndexScanOperation::BoundEQ;
              break;
            // ascending
            case HA_READ_KEY_OR_NEXT:
              p.bound_type= NdbIndexScanOperation::BoundLE;
              break;
            case HA_READ_AFTER_KEY:
              if (! p.part_last)
                p.bound_type= NdbIndexScanOperation::BoundLE;
              else
                p.bound_type= NdbIndexScanOperation::BoundLT;
              break;
            // descending
            case HA_READ_PREFIX_LAST:           // weird
              p.bound_type= NdbIndexScanOperation::BoundEQ;
              break;
            case HA_READ_PREFIX_LAST_OR_PREV:   // weird
              p.bound_type= NdbIndexScanOperation::BoundGE;
              break;
            case HA_READ_BEFORE_KEY:
              if (! p.part_last)
                p.bound_type= NdbIndexScanOperation::BoundGE;
              else
                p.bound_type= NdbIndexScanOperation::BoundGT;
              break;
            default:
              break;
          }
        }
        if (j == 1) {
          switch (p.key->flag)
          {
            // ascending
            case HA_READ_BEFORE_KEY:
              if (! p.part_last)
                p.bound_type= NdbIndexScanOperation::BoundGE;
              else
                p.bound_type= NdbIndexScanOperation::BoundGT;
              break;
            case HA_READ_AFTER_KEY:     // weird
              p.bound_type= NdbIndexScanOperation::BoundGE;
              break;
            default:
              break;
            // descending strangely sets no end key
          }
        }

        if (p.bound_type == -1)
        {
          DBUG_PRINT("error", ("key %d unknown flag %d", j, p.key->flag));
          DBUG_ASSERT(false);
          // Stop setting bounds but continue with what we have
          op->end_of_bound(range_no);
          DBUG_RETURN(0);
        }
      }
    }

    // Seen with e.g. b = 1 and c > 1
    if (part[0].bound_type == NdbIndexScanOperation::BoundLE &&
        part[1].bound_type == NdbIndexScanOperation::BoundGE &&
        memcmp(part[0].part_ptr, part[1].part_ptr, part_store_len) == 0)
    {
      DBUG_PRINT("info", ("replace LE/GE pair by EQ"));
      part[0].bound_type= NdbIndexScanOperation::BoundEQ;
      part[1].bound_type= -1;
    }
    // Not seen but was in previous version
    if (part[0].bound_type == NdbIndexScanOperation::BoundEQ &&
        part[1].bound_type == NdbIndexScanOperation::BoundGE &&
        memcmp(part[0].part_ptr, part[1].part_ptr, part_store_len) == 0)
    {
      DBUG_PRINT("info", ("remove GE from EQ/GE pair"));
      part[1].bound_type= -1;
    }

    for (j= 0; j <= 1; j++)
    {
      struct part_st &p= part[j];
      // Set bound if not done with this key
      if (p.key != NULL)
      {
        DBUG_PRINT("info", ("key %d:%d offset=%d length=%d last=%d bound=%d",
                            j, i, tot_len, part_len, p.part_last, p.bound_type));
        DBUG_DUMP("info", (const char*)p.part_ptr, part_store_len);

        // Set bound if not cancelled via type -1
        if (p.bound_type != -1)
        {
          const char* ptr= p.bound_ptr;
          char buf[256];
          shrink_varchar(field, ptr, buf);
          if (op->setBound(i, p.bound_type, ptr))
            ERR_RETURN(op->getNdbError());
        }
      }
    }

    tot_len+= part_store_len;
  }
  op->end_of_bound(range_no);
  DBUG_RETURN(0);
}

/*
  Start ordered index scan in NDB
*/

int ha_ndbcluster::ordered_index_scan(const key_range *start_key,
                                      const key_range *end_key,
                                      bool sorted, bool descending, byte* buf)
{  
  int res;
  bool restart;
  NdbTransaction *trans= m_active_trans;
  NdbIndexScanOperation *op;

  DBUG_ENTER("ha_ndbcluster::ordered_index_scan");
  DBUG_PRINT("enter", ("index: %u, sorted: %d, descending: %d",
             active_index, sorted, descending));  
  DBUG_PRINT("enter", ("Starting new ordered scan on %s", m_tabname));

  // Check that sorted seems to be initialised
  DBUG_ASSERT(sorted == 0 || sorted == 1);
  
  if (m_active_cursor == 0)
  {
    restart= false;
    NdbOperation::LockMode lm=
      (NdbOperation::LockMode)get_ndb_lock_type(m_lock.type);
    if (!(op= trans->getNdbIndexScanOperation((NDBINDEX *)
                                              m_index[active_index].index, 
                                              (const NDBTAB *) m_table)) ||
        op->readTuples(lm, 0, parallelism, sorted, descending))
      ERR_RETURN(trans->getNdbError());
    m_active_cursor= op;
  } else {
    restart= true;
    op= (NdbIndexScanOperation*)m_active_cursor;
    
    DBUG_ASSERT(op->getSorted() == sorted);
    DBUG_ASSERT(op->getLockMode() == 
                (NdbOperation::LockMode)get_ndb_lock_type(m_lock.type));
    if(op->reset_bounds(m_force_send))
      DBUG_RETURN(ndb_err(m_active_trans));
  }
  
  {
    const key_range *keys[2]= { start_key, end_key };
    res= set_bounds(op, keys);
    if (res)
      DBUG_RETURN(res);
  }

  if (!restart && generate_scan_filter(m_cond_stack, op))
    DBUG_RETURN(ndb_err(trans));
  
  if (!restart && (res= define_read_attrs(buf, op)))
  {
    DBUG_RETURN(res);
  }

  if (execute_no_commit(this,trans) != 0)
    DBUG_RETURN(ndb_err(trans));
  
  DBUG_RETURN(next_result(buf));
}

/*
  Start full table scan in NDB
 */

int ha_ndbcluster::full_table_scan(byte *buf)
{
  int res;
  NdbScanOperation *op;
  NdbTransaction *trans= m_active_trans;

  DBUG_ENTER("full_table_scan");  
  DBUG_PRINT("enter", ("Starting new scan on %s", m_tabname));

  NdbOperation::LockMode lm=
    (NdbOperation::LockMode)get_ndb_lock_type(m_lock.type);
  if (!(op=trans->getNdbScanOperation((const NDBTAB *) m_table)) ||
      op->readTuples(lm, 0, parallelism))
    ERR_RETURN(trans->getNdbError());
  m_active_cursor= op;
  if (generate_scan_filter(m_cond_stack, op))
    DBUG_RETURN(ndb_err(trans));
  if((res= define_read_attrs(buf, op)))
    DBUG_RETURN(res);

  if (execute_no_commit(this,trans) != 0)
    DBUG_RETURN(ndb_err(trans));
  DBUG_PRINT("exit", ("Scan started successfully"));
  DBUG_RETURN(next_result(buf));
}

/*
  Insert one record into NDB
*/
int ha_ndbcluster::write_row(byte *record)
{
  bool has_auto_increment;
  uint i;
  NdbTransaction *trans= m_active_trans;
  NdbOperation *op;
  int res;
  THD *thd= current_thd;

  DBUG_ENTER("write_row");

  if (m_ignore_dup_key && table->s->primary_key != MAX_KEY)
  {
    int peek_res= peek_row();
    
    if (!peek_res) 
    {
      m_dupkey= table->s->primary_key;
      DBUG_RETURN(HA_ERR_FOUND_DUPP_KEY);
    }
    if (peek_res != HA_ERR_KEY_NOT_FOUND)
      DBUG_RETURN(peek_res);
  }

  statistic_increment(thd->status_var.ha_write_count, &LOCK_status);
  if (table->timestamp_field_type & TIMESTAMP_AUTO_SET_ON_INSERT)
    table->timestamp_field->set_time();
  has_auto_increment= (table->next_number_field && record == table->record[0]);

  if (!(op= trans->getNdbOperation((const NDBTAB *) m_table)))
    ERR_RETURN(trans->getNdbError());

  res= (m_use_write) ? op->writeTuple() :op->insertTuple(); 
  if (res != 0)
    ERR_RETURN(trans->getNdbError());  
 
  if (table->s->primary_key == MAX_KEY) 
  {
    // Table has hidden primary key
    Ndb *ndb= get_ndb();
    Uint64 auto_value= ndb->getAutoIncrementValue((const NDBTAB *) m_table);
    if (set_hidden_key(op, table->s->fields, (const byte*)&auto_value))
      ERR_RETURN(op->getNdbError());
  } 
  else 
  {
    int res;

    if (has_auto_increment) 
    {
      m_skip_auto_increment= FALSE;
      update_auto_increment();
      m_skip_auto_increment= !auto_increment_column_changed;
    }

    if ((res= set_primary_key(op)))
      return res;
  }

  // Set non-key attribute(s)
  bool set_blob_value= FALSE;
  for (i= 0; i < table->s->fields; i++) 
  {
    Field *field= table->field[i];
    if (!(field->flags & PRI_KEY_FLAG) &&
        set_ndb_value(op, field, i, &set_blob_value))
    {
      m_skip_auto_increment= TRUE;
      ERR_RETURN(op->getNdbError());
    }
  }

  m_rows_changed++;

  /*
    Execute write operation
    NOTE When doing inserts with many values in 
    each INSERT statement it should not be necessary
    to NoCommit the transaction between each row.
    Find out how this is detected!
  */
  m_rows_inserted++;
  no_uncommitted_rows_update(1);
  m_bulk_insert_not_flushed= TRUE;
  if ((m_rows_to_insert == 1) || 
      ((m_rows_inserted % m_bulk_insert_rows) == 0) ||
      set_blob_value)
  {
    // Send rows to NDB
    DBUG_PRINT("info", ("Sending inserts to NDB, "\
                        "rows_inserted:%d, bulk_insert_rows: %d", 
                        (int)m_rows_inserted, (int)m_bulk_insert_rows));

    m_bulk_insert_not_flushed= FALSE;
    if (m_transaction_on)
    {
      if (execute_no_commit(this,trans) != 0)
      {
        m_skip_auto_increment= TRUE;
        no_uncommitted_rows_execute_failure();
        DBUG_RETURN(ndb_err(trans));
      }
    }
    else
    {
      if (execute_commit(this,trans) != 0)
      {
        m_skip_auto_increment= TRUE;
        no_uncommitted_rows_execute_failure();
        DBUG_RETURN(ndb_err(trans));
      }
      if(trans->restart() != 0)
      {
        DBUG_ASSERT(0);
        DBUG_RETURN(-1);
      }
    }
  }
  if ((has_auto_increment) && (m_skip_auto_increment))
  {
    Ndb *ndb= get_ndb();
    Uint64 next_val= (Uint64) table->next_number_field->val_int() + 1;
    DBUG_PRINT("info", 
               ("Trying to set next auto increment value to %lu",
                (ulong) next_val));
    if (ndb->setAutoIncrementValue((const NDBTAB *) m_table, next_val, TRUE))
      DBUG_PRINT("info", 
                 ("Setting next auto increment value to %u", next_val));  
  }
  m_skip_auto_increment= TRUE;

  DBUG_RETURN(0);
}


/* Compare if a key in a row has changed */

int ha_ndbcluster::key_cmp(uint keynr, const byte * old_row,
                           const byte * new_row)
{
  KEY_PART_INFO *key_part=table->key_info[keynr].key_part;
  KEY_PART_INFO *end=key_part+table->key_info[keynr].key_parts;

  for (; key_part != end ; key_part++)
  {
    if (key_part->null_bit)
    {
      if ((old_row[key_part->null_offset] & key_part->null_bit) !=
          (new_row[key_part->null_offset] & key_part->null_bit))
        return 1;
    }
    if (key_part->key_part_flag & (HA_BLOB_PART | HA_VAR_LENGTH_PART))
    {

      if (key_part->field->cmp_binary((char*) (old_row + key_part->offset),
                                      (char*) (new_row + key_part->offset),
                                      (ulong) key_part->length))
        return 1;
    }
    else
    {
      if (memcmp(old_row+key_part->offset, new_row+key_part->offset,
                 key_part->length))
        return 1;
    }
  }
  return 0;
}

/*
  Update one record in NDB using primary key
*/

int ha_ndbcluster::update_row(const byte *old_data, byte *new_data)
{
  THD *thd= current_thd;
  NdbTransaction *trans= m_active_trans;
  NdbScanOperation* cursor= m_active_cursor;
  NdbOperation *op;
  uint i;
  DBUG_ENTER("update_row");
  
  statistic_increment(thd->status_var.ha_update_count, &LOCK_status);
  if (table->timestamp_field_type & TIMESTAMP_AUTO_SET_ON_UPDATE)
  {
    table->timestamp_field->set_time();
    // Set query_id so that field is really updated
    table->timestamp_field->query_id= thd->query_id;
  }

  /* Check for update of primary key for special handling */  
  if ((table->s->primary_key != MAX_KEY) &&
      (key_cmp(table->s->primary_key, old_data, new_data)))
  {
    int read_res, insert_res, delete_res;

    DBUG_PRINT("info", ("primary key update, doing pk read+insert+delete"));
    // Get all old fields, since we optimize away fields not in query
    read_res= complemented_pk_read(old_data, new_data);
    if (read_res)
    {
      DBUG_PRINT("info", ("pk read failed"));
      DBUG_RETURN(read_res);
    }
    // Insert new row
    insert_res= write_row(new_data);
    if (insert_res)
    {
      DBUG_PRINT("info", ("insert failed"));
      DBUG_RETURN(insert_res);
    }
    // Delete old row
    DBUG_PRINT("info", ("insert succeded"));
    m_primary_key_update= TRUE;
    delete_res= delete_row(old_data);
    m_primary_key_update= FALSE;
    if (delete_res)
    {
      DBUG_PRINT("info", ("delete failed"));
      // Undo write_row(new_data)
      DBUG_RETURN(delete_row(new_data));
    }     
    DBUG_PRINT("info", ("insert+delete succeeded"));
    DBUG_RETURN(0);
  }

  if (cursor)
  {
    /*
      We are scanning records and want to update the record
      that was just found, call updateTuple on the cursor 
      to take over the lock to a new update operation
      And thus setting the primary key of the record from 
      the active record in cursor
    */
    DBUG_PRINT("info", ("Calling updateTuple on cursor"));
    if (!(op= cursor->updateCurrentTuple()))
      ERR_RETURN(trans->getNdbError());
    m_ops_pending++;
    if (uses_blob_value(FALSE))
      m_blobs_pending= TRUE;
  }
  else
  {  
    if (!(op= trans->getNdbOperation((const NDBTAB *) m_table)) ||
        op->updateTuple() != 0)
      ERR_RETURN(trans->getNdbError());  
    
    if (table->s->primary_key == MAX_KEY) 
    {
      // This table has no primary key, use "hidden" primary key
      DBUG_PRINT("info", ("Using hidden key"));
      
      // Require that the PK for this record has previously been 
      // read into m_value
      uint no_fields= table->s->fields;
      const NdbRecAttr* rec= m_value[no_fields].rec;
      DBUG_ASSERT(rec);
      DBUG_DUMP("key", (char*)rec->aRef(), NDB_HIDDEN_PRIMARY_KEY_LENGTH);
      
      if (set_hidden_key(op, no_fields, rec->aRef()))
        ERR_RETURN(op->getNdbError());
    } 
    else 
    {
      int res;
      if ((res= set_primary_key_from_old_data(op, old_data)))
        DBUG_RETURN(res);
    }
  }

  m_rows_changed++;

  // Set non-key attribute(s)
  for (i= 0; i < table->s->fields; i++) 
  {
    Field *field= table->field[i];
    if (((thd->query_id == field->query_id) || m_retrieve_all_fields) &&
        (!(field->flags & PRI_KEY_FLAG)) &&
        set_ndb_value(op, field, i))
      ERR_RETURN(op->getNdbError());
  }

  // Execute update operation
  if (!cursor && execute_no_commit(this,trans) != 0) {
    no_uncommitted_rows_execute_failure();
    DBUG_RETURN(ndb_err(trans));
  }
  
  DBUG_RETURN(0);
}


/*
  Delete one record from NDB, using primary key 
*/

int ha_ndbcluster::delete_row(const byte *record)
{
  THD *thd= current_thd;
  NdbTransaction *trans= m_active_trans;
  NdbScanOperation* cursor= m_active_cursor;
  NdbOperation *op;
  DBUG_ENTER("delete_row");

  statistic_increment(thd->status_var.ha_delete_count,&LOCK_status);
  m_rows_changed++;

  if (cursor)
  {
    /*
      We are scanning records and want to delete the record
      that was just found, call deleteTuple on the cursor 
      to take over the lock to a new delete operation
      And thus setting the primary key of the record from 
      the active record in cursor
    */
    DBUG_PRINT("info", ("Calling deleteTuple on cursor"));
    if (cursor->deleteCurrentTuple() != 0)
      ERR_RETURN(trans->getNdbError());     
    m_ops_pending++;

    no_uncommitted_rows_update(-1);

    // If deleting from cursor, NoCommit will be handled in next_result
    DBUG_RETURN(0);
  }
  else
  {
    
    if (!(op=trans->getNdbOperation((const NDBTAB *) m_table)) || 
        op->deleteTuple() != 0)
      ERR_RETURN(trans->getNdbError());
    
    no_uncommitted_rows_update(-1);
    
    if (table->s->primary_key == MAX_KEY) 
    {
      // This table has no primary key, use "hidden" primary key
      DBUG_PRINT("info", ("Using hidden key"));
      uint no_fields= table->s->fields;
      const NdbRecAttr* rec= m_value[no_fields].rec;
      DBUG_ASSERT(rec != NULL);
      
      if (set_hidden_key(op, no_fields, rec->aRef()))
        ERR_RETURN(op->getNdbError());
    } 
    else 
    {
      int res;
      if ((res= (m_primary_key_update ?
                 set_primary_key_from_old_data(op, record)
                 : set_primary_key(op))))
          return res;  
    }
  }

  // Execute delete operation
  if (execute_no_commit(this,trans) != 0) {
    no_uncommitted_rows_execute_failure();
    DBUG_RETURN(ndb_err(trans));
  }
  DBUG_RETURN(0);
}
  
/*
  Unpack a record read from NDB 

  SYNOPSIS
    unpack_record()
    buf                 Buffer to store read row

  NOTE
    The data for each row is read directly into the
    destination buffer. This function is primarily 
    called in order to check if any fields should be 
    set to null.
*/

void ha_ndbcluster::unpack_record(byte* buf)
{
  uint row_offset= (uint) (buf - table->record[0]);
  Field **field, **end;
  NdbValue *value= m_value;
  DBUG_ENTER("unpack_record");

  end= table->field + table->s->fields;
  
  // Set null flag(s)
  bzero(buf, table->s->null_bytes);
  for (field= table->field;
       field < end;
       field++, value++)
  {
    if ((*value).ptr)
    {
      if (! ((*field)->flags & BLOB_FLAG))
      {
        if ((*value).rec->isNULL())
         (*field)->set_null(row_offset);
        else if ((*field)->type() == MYSQL_TYPE_BIT)
        {
          uint pack_len= (*field)->pack_length();
          if (pack_len < 5)
          {
            DBUG_PRINT("info", ("bit field H'%.8X", 
                                (*value).rec->u_32_value()));
            ((Field_bit *) *field)->store((longlong) 
                                          (*value).rec->u_32_value());
          }
          else
          {
            DBUG_PRINT("info", ("bit field H'%.8X%.8X",
                                *(Uint32 *)(*value).rec->aRef(),
                                *((Uint32 *)(*value).rec->aRef()+1)));
            ((Field_bit *) *field)->store((longlong)
                                          (*value).rec->u_64_value());          }
        }
      }
      else
      {
        NdbBlob* ndb_blob= (*value).blob;
        bool isNull= TRUE;
#ifndef DBUG_OFF
        int ret= 
#endif
          ndb_blob->getNull(isNull);
        DBUG_ASSERT(ret == 0);
        if (isNull)
          (*field)->set_null(row_offset);
      }
    }
  }
  
#ifndef DBUG_OFF
  // Read and print all values that was fetched
  if (table->s->primary_key == MAX_KEY)
  {
    // Table with hidden primary key
    int hidden_no= table->s->fields;
    const NDBTAB *tab= (const NDBTAB *) m_table;
    const NDBCOL *hidden_col= tab->getColumn(hidden_no);
    const NdbRecAttr* rec= m_value[hidden_no].rec;
    DBUG_ASSERT(rec);
    DBUG_PRINT("hidden", ("%d: %s \"%llu\"", hidden_no, 
                          hidden_col->getName(), rec->u_64_value()));
  } 
  //print_results();
#endif
  DBUG_VOID_RETURN;
}

/*
  Utility function to print/dump the fetched field
 */

void ha_ndbcluster::print_results()
{
  DBUG_ENTER("print_results");

#ifndef DBUG_OFF
  const NDBTAB *tab= (const NDBTAB*) m_table;

  if (!_db_on_)
    DBUG_VOID_RETURN;

  char buf_type[MAX_FIELD_WIDTH], buf_val[MAX_FIELD_WIDTH];
  String type(buf_type, sizeof(buf_type), &my_charset_bin);
  String val(buf_val, sizeof(buf_val), &my_charset_bin);
  for (uint f= 0; f < table->s->fields; f++)
  {
    /* Use DBUG_PRINT since DBUG_FILE cannot be filtered out */
    char buf[2000];
    Field *field;
    void* ptr;
    NdbValue value;

    buf[0]= 0;
    field= table->field[f];
    if (!(value= m_value[f]).ptr)
    {
      my_snprintf(buf, sizeof(buf), "not read");
      goto print_value;
    }

    ptr= field->ptr;

    if (! (field->flags & BLOB_FLAG))
    {
      if (value.rec->isNULL())
      {
        my_snprintf(buf, sizeof(buf), "NULL");
        goto print_value;
      }
      type.length(0);
      val.length(0);
      field->sql_type(type);
      field->val_str(&val);
      my_snprintf(buf, sizeof(buf), "%s %s", type.c_ptr(), val.c_ptr());
    }
    else
    {
      NdbBlob *ndb_blob= value.blob;
      bool isNull= TRUE;
      ndb_blob->getNull(isNull);
      if (isNull) {
        my_snprintf(buf, sizeof(buf), "NULL");
        goto print_value;
      }
    }

print_value:
    DBUG_PRINT("value", ("%u,%s: %s", f, field->field_name, buf));
  }
#endif
  DBUG_VOID_RETURN;
}


int ha_ndbcluster::index_init(uint index)
{
  DBUG_ENTER("ha_ndbcluster::index_init");
  DBUG_PRINT("enter", ("index: %u", index));
  DBUG_RETURN(handler::index_init(index));
}


int ha_ndbcluster::index_end()
{
  DBUG_ENTER("ha_ndbcluster::index_end");
  DBUG_RETURN(close_scan());
}

/**
 * Check if key contains null
 */
static
int
check_null_in_key(const KEY* key_info, const byte *key, uint key_len)
{
  KEY_PART_INFO *curr_part, *end_part;
  const byte* end_ptr= key + key_len;
  curr_part= key_info->key_part;
  end_part= curr_part + key_info->key_parts;
  

  for (; curr_part != end_part && key < end_ptr; curr_part++)
  {
    if(curr_part->null_bit && *key)
      return 1;

    key += curr_part->store_length;
  }
  return 0;
}

int ha_ndbcluster::index_read(byte *buf,
                              const byte *key, uint key_len, 
                              enum ha_rkey_function find_flag)
{
  DBUG_ENTER("ha_ndbcluster::index_read");
  DBUG_PRINT("enter", ("active_index: %u, key_len: %u, find_flag: %d", 
                       active_index, key_len, find_flag));

  int error;
  ndb_index_type type= get_index_type(active_index);
  const KEY* key_info= table->key_info+active_index;
  switch (type){
  case PRIMARY_KEY_ORDERED_INDEX:
  case PRIMARY_KEY_INDEX:
    if (find_flag == HA_READ_KEY_EXACT && key_info->key_length == key_len)
    {
      if(m_active_cursor && (error= close_scan()))
        DBUG_RETURN(error);
      DBUG_RETURN(pk_read(key, key_len, buf));
    }
    else if (type == PRIMARY_KEY_INDEX)
    {
      DBUG_RETURN(1);
    }
    break;
  case UNIQUE_ORDERED_INDEX:
  case UNIQUE_INDEX:
    if (find_flag == HA_READ_KEY_EXACT && key_info->key_length == key_len &&
        !check_null_in_key(key_info, key, key_len))
    {
      if(m_active_cursor && (error= close_scan()))
        DBUG_RETURN(error);
      DBUG_RETURN(unique_index_read(key, key_len, buf));
    }
    else if (type == UNIQUE_INDEX)
    {
      DBUG_RETURN(1);
    }
    break;
  case ORDERED_INDEX:
    break;
  default:
  case UNDEFINED_INDEX:
    DBUG_ASSERT(FALSE);
    DBUG_RETURN(1);
    break;
  }
  
  key_range start_key;
  start_key.key= key;
  start_key.length= key_len;
  start_key.flag= find_flag;
  bool descending= FALSE;
  switch (find_flag) {
  case HA_READ_KEY_OR_PREV:
  case HA_READ_BEFORE_KEY:
  case HA_READ_PREFIX_LAST:
  case HA_READ_PREFIX_LAST_OR_PREV:
    descending= TRUE;
    break;
  default:
    break;
  }
  error= ordered_index_scan(&start_key, 0, TRUE, descending, buf);  
  DBUG_RETURN(error == HA_ERR_END_OF_FILE ? HA_ERR_KEY_NOT_FOUND : error);
}


int ha_ndbcluster::index_read_idx(byte *buf, uint index_no, 
                              const byte *key, uint key_len, 
                              enum ha_rkey_function find_flag)
{
  statistic_increment(current_thd->status_var.ha_read_key_count, &LOCK_status);
  DBUG_ENTER("ha_ndbcluster::index_read_idx");
  DBUG_PRINT("enter", ("index_no: %u, key_len: %u", index_no, key_len));  
  index_init(index_no);  
  DBUG_RETURN(index_read(buf, key, key_len, find_flag));
}


int ha_ndbcluster::index_next(byte *buf)
{
  DBUG_ENTER("ha_ndbcluster::index_next");
  statistic_increment(current_thd->status_var.ha_read_next_count,
                      &LOCK_status);
  DBUG_RETURN(next_result(buf));
}


int ha_ndbcluster::index_prev(byte *buf)
{
  DBUG_ENTER("ha_ndbcluster::index_prev");
  statistic_increment(current_thd->status_var.ha_read_prev_count,
                      &LOCK_status);
  DBUG_RETURN(next_result(buf));
}


int ha_ndbcluster::index_first(byte *buf)
{
  DBUG_ENTER("ha_ndbcluster::index_first");
  statistic_increment(current_thd->status_var.ha_read_first_count,
                      &LOCK_status);
  // Start the ordered index scan and fetch the first row

  // Only HA_READ_ORDER indexes get called by index_first
  DBUG_RETURN(ordered_index_scan(0, 0, TRUE, FALSE, buf));
}


int ha_ndbcluster::index_last(byte *buf)
{
  DBUG_ENTER("ha_ndbcluster::index_last");
  statistic_increment(current_thd->status_var.ha_read_last_count,&LOCK_status);
  DBUG_RETURN(ordered_index_scan(0, 0, TRUE, TRUE, buf));
}

int ha_ndbcluster::index_read_last(byte * buf, const byte * key, uint key_len)
{
  DBUG_ENTER("ha_ndbcluster::index_read_last");
  DBUG_RETURN(index_read(buf, key, key_len, HA_READ_PREFIX_LAST));
}

inline
int ha_ndbcluster::read_range_first_to_buf(const key_range *start_key,
                                           const key_range *end_key,
                                           bool eq_r, bool sorted,
                                           byte* buf)
{
  KEY* key_info;
  int error= 1; 
  DBUG_ENTER("ha_ndbcluster::read_range_first_to_buf");
  DBUG_PRINT("info", ("eq_r: %d, sorted: %d", eq_r, sorted));

  switch (get_index_type(active_index)){
  case PRIMARY_KEY_ORDERED_INDEX:
  case PRIMARY_KEY_INDEX:
    key_info= table->key_info + active_index;
    if (start_key && 
        start_key->length == key_info->key_length &&
        start_key->flag == HA_READ_KEY_EXACT)
    {
      if(m_active_cursor && (error= close_scan()))
        DBUG_RETURN(error);
      error= pk_read(start_key->key, start_key->length, buf);      
      DBUG_RETURN(error == HA_ERR_KEY_NOT_FOUND ? HA_ERR_END_OF_FILE : error);
    }
    break;
  case UNIQUE_ORDERED_INDEX:
  case UNIQUE_INDEX:
    key_info= table->key_info + active_index;
    if (start_key && start_key->length == key_info->key_length &&
        start_key->flag == HA_READ_KEY_EXACT && 
        !check_null_in_key(key_info, start_key->key, start_key->length))
    {
      if(m_active_cursor && (error= close_scan()))
        DBUG_RETURN(error);
      error= unique_index_read(start_key->key, start_key->length, buf);
      DBUG_RETURN(error == HA_ERR_KEY_NOT_FOUND ? HA_ERR_END_OF_FILE : error);
    }
    break;
  default:
    break;
  }

  // Start the ordered index scan and fetch the first row
  error= ordered_index_scan(start_key, end_key, sorted, FALSE, buf);
  DBUG_RETURN(error);
}


int ha_ndbcluster::read_range_first(const key_range *start_key,
                                    const key_range *end_key,
                                    bool eq_r, bool sorted)
{
  byte* buf= table->record[0];
  DBUG_ENTER("ha_ndbcluster::read_range_first");
  
  DBUG_RETURN(read_range_first_to_buf(start_key,
                                      end_key,
                                      eq_r, 
                                      sorted,
                                      buf));
}

int ha_ndbcluster::read_range_next()
{
  DBUG_ENTER("ha_ndbcluster::read_range_next");
  DBUG_RETURN(next_result(table->record[0]));
}


int ha_ndbcluster::rnd_init(bool scan)
{
  NdbScanOperation *cursor= m_active_cursor;
  DBUG_ENTER("rnd_init");
  DBUG_PRINT("enter", ("scan: %d", scan));
  // Check if scan is to be restarted
  if (cursor)
  {
    if (!scan)
      DBUG_RETURN(1);
    if(cursor->restart(m_force_send) != 0)
    {
      DBUG_ASSERT(0);
      DBUG_RETURN(-1);
    }
  }
  index_init(table->s->primary_key);
  DBUG_RETURN(0);
}

int ha_ndbcluster::close_scan()
{
  NdbTransaction *trans= m_active_trans;
  DBUG_ENTER("close_scan");

  m_multi_cursor= 0;
  if (!m_active_cursor && !m_multi_cursor)
    DBUG_RETURN(1);

  NdbScanOperation *cursor= m_active_cursor ? m_active_cursor : m_multi_cursor;
  
  if (m_ops_pending)
  {
    /*
      Take over any pending transactions to the 
      deleteing/updating transaction before closing the scan    
    */
    DBUG_PRINT("info", ("ops_pending: %d", m_ops_pending));    
    if (execute_no_commit(this,trans) != 0) {
      no_uncommitted_rows_execute_failure();
      DBUG_RETURN(ndb_err(trans));
    }
    m_ops_pending= 0;
  }
  
  cursor->close(m_force_send);
  m_active_cursor= m_multi_cursor= NULL;
  DBUG_RETURN(0);
}

int ha_ndbcluster::rnd_end()
{
  DBUG_ENTER("rnd_end");
  DBUG_RETURN(close_scan());
}


int ha_ndbcluster::rnd_next(byte *buf)
{
  DBUG_ENTER("rnd_next");
  statistic_increment(current_thd->status_var.ha_read_rnd_next_count,
                      &LOCK_status);

  if (!m_active_cursor)
    DBUG_RETURN(full_table_scan(buf));
  DBUG_RETURN(next_result(buf));
}


/*
  An "interesting" record has been found and it's pk 
  retrieved by calling position
  Now it's time to read the record from db once 
  again
*/

int ha_ndbcluster::rnd_pos(byte *buf, byte *pos)
{
  DBUG_ENTER("rnd_pos");
  statistic_increment(current_thd->status_var.ha_read_rnd_count,
                      &LOCK_status);
  // The primary key for the record is stored in pos
  // Perform a pk_read using primary key "index"
  DBUG_RETURN(pk_read(pos, ref_length, buf));  
}


/*
  Store the primary key of this record in ref 
  variable, so that the row can be retrieved again later
  using "reference" in rnd_pos
*/

void ha_ndbcluster::position(const byte *record)
{
  KEY *key_info;
  KEY_PART_INFO *key_part;
  KEY_PART_INFO *end;
  byte *buff;
  DBUG_ENTER("position");

  if (table->s->primary_key != MAX_KEY) 
  {
    key_info= table->key_info + table->s->primary_key;
    key_part= key_info->key_part;
    end= key_part + key_info->key_parts;
    buff= ref;
    
    for (; key_part != end; key_part++) 
    {
      if (key_part->null_bit) {
        /* Store 0 if the key part is a NULL part */      
        if (record[key_part->null_offset]
            & key_part->null_bit) {
          *buff++= 1;
          continue;
        }      
        *buff++= 0;
      }
      memcpy(buff, record + key_part->offset, key_part->length);
      buff += key_part->length;
    }
  } 
  else 
  {
    // No primary key, get hidden key
    DBUG_PRINT("info", ("Getting hidden key"));
    int hidden_no= table->s->fields;
    const NdbRecAttr* rec= m_value[hidden_no].rec;
    memcpy(ref, (const void*)rec->aRef(), ref_length);
#ifndef DBUG_OFF
    const NDBTAB *tab= (const NDBTAB *) m_table;  
    const NDBCOL *hidden_col= tab->getColumn(hidden_no);
    DBUG_ASSERT(hidden_col->getPrimaryKey() && 
                hidden_col->getAutoIncrement() &&
                rec != NULL && 
                ref_length == NDB_HIDDEN_PRIMARY_KEY_LENGTH);
#endif
  }
  
  DBUG_DUMP("ref", (char*)ref, ref_length);
  DBUG_VOID_RETURN;
}


void ha_ndbcluster::info(uint flag)
{
  DBUG_ENTER("info");
  DBUG_PRINT("enter", ("flag: %d", flag));
  
  if (flag & HA_STATUS_POS)
    DBUG_PRINT("info", ("HA_STATUS_POS"));
  if (flag & HA_STATUS_NO_LOCK)
    DBUG_PRINT("info", ("HA_STATUS_NO_LOCK"));
  if (flag & HA_STATUS_TIME)
    DBUG_PRINT("info", ("HA_STATUS_TIME"));
  if (flag & HA_STATUS_VARIABLE)
  {
    DBUG_PRINT("info", ("HA_STATUS_VARIABLE"));
    if (m_table_info)
    {
      if (m_ha_not_exact_count)
        records= 100;
      else
        records_update();
    }
    else
    {
      if ((my_errno= check_ndb_connection()))
        DBUG_VOID_RETURN;
      Ndb *ndb= get_ndb();
      struct Ndb_statistics stat;
      if (current_thd->variables.ndb_use_exact_count &&
          ndb_get_table_statistics(ndb, m_tabname, &stat) == 0)
      {
        mean_rec_length= stat.row_size;
        data_file_length= stat.fragment_memory;
        records= stat.row_count;
      }
      else
      {
        mean_rec_length= 0;
        records= 100;
      }
    }
  }
  if (flag & HA_STATUS_CONST)
  {
    DBUG_PRINT("info", ("HA_STATUS_CONST"));
    set_rec_per_key();
  }
  if (flag & HA_STATUS_ERRKEY)
  {
    DBUG_PRINT("info", ("HA_STATUS_ERRKEY"));
    errkey= m_dupkey;
  }
  if (flag & HA_STATUS_AUTO)
    DBUG_PRINT("info", ("HA_STATUS_AUTO"));
  DBUG_VOID_RETURN;
}


int ha_ndbcluster::extra(enum ha_extra_function operation)
{
  DBUG_ENTER("extra");
  switch (operation) {
  case HA_EXTRA_NORMAL:              /* Optimize for space (def) */
    DBUG_PRINT("info", ("HA_EXTRA_NORMAL"));
    break;
  case HA_EXTRA_QUICK:                 /* Optimize for speed */
    DBUG_PRINT("info", ("HA_EXTRA_QUICK"));
    break;
  case HA_EXTRA_RESET:                 /* Reset database to after open */
    DBUG_PRINT("info", ("HA_EXTRA_RESET"));
    DBUG_PRINT("info", ("Clearing condition stack"));
    cond_clear();
    break;
  case HA_EXTRA_CACHE:                 /* Cash record in HA_rrnd() */
    DBUG_PRINT("info", ("HA_EXTRA_CACHE"));
    break;
  case HA_EXTRA_NO_CACHE:              /* End cacheing of records (def) */
    DBUG_PRINT("info", ("HA_EXTRA_NO_CACHE"));
    break;
  case HA_EXTRA_NO_READCHECK:          /* No readcheck on update */
    DBUG_PRINT("info", ("HA_EXTRA_NO_READCHECK"));
    break;
  case HA_EXTRA_READCHECK:             /* Use readcheck (def) */
    DBUG_PRINT("info", ("HA_EXTRA_READCHECK"));
    break;
  case HA_EXTRA_KEYREAD:               /* Read only key to database */
    DBUG_PRINT("info", ("HA_EXTRA_KEYREAD"));
    break;
  case HA_EXTRA_NO_KEYREAD:            /* Normal read of records (def) */
    DBUG_PRINT("info", ("HA_EXTRA_NO_KEYREAD"));
    break;
  case HA_EXTRA_NO_USER_CHANGE:        /* No user is allowed to write */
    DBUG_PRINT("info", ("HA_EXTRA_NO_USER_CHANGE"));
    break;
  case HA_EXTRA_KEY_CACHE:
    DBUG_PRINT("info", ("HA_EXTRA_KEY_CACHE"));
    break;
  case HA_EXTRA_NO_KEY_CACHE:
    DBUG_PRINT("info", ("HA_EXTRA_NO_KEY_CACHE"));
    break;
  case HA_EXTRA_WAIT_LOCK:            /* Wait until file is avalably (def) */
    DBUG_PRINT("info", ("HA_EXTRA_WAIT_LOCK"));
    break;
  case HA_EXTRA_NO_WAIT_LOCK:         /* If file is locked, return quickly */
    DBUG_PRINT("info", ("HA_EXTRA_NO_WAIT_LOCK"));
    break;
  case HA_EXTRA_WRITE_CACHE:           /* Use write cache in ha_write() */
    DBUG_PRINT("info", ("HA_EXTRA_WRITE_CACHE"));
    break;
  case HA_EXTRA_FLUSH_CACHE:           /* flush write_record_cache */
    DBUG_PRINT("info", ("HA_EXTRA_FLUSH_CACHE"));
    break;
  case HA_EXTRA_NO_KEYS:               /* Remove all update of keys */
    DBUG_PRINT("info", ("HA_EXTRA_NO_KEYS"));
    break;
  case HA_EXTRA_KEYREAD_CHANGE_POS:         /* Keyread, but change pos */
    DBUG_PRINT("info", ("HA_EXTRA_KEYREAD_CHANGE_POS")); /* xxxxchk -r must be used */
    break;                                  
  case HA_EXTRA_REMEMBER_POS:          /* Remember pos for next/prev */
    DBUG_PRINT("info", ("HA_EXTRA_REMEMBER_POS"));
    break;
  case HA_EXTRA_RESTORE_POS:
    DBUG_PRINT("info", ("HA_EXTRA_RESTORE_POS"));
    break;
  case HA_EXTRA_REINIT_CACHE:          /* init cache from current record */
    DBUG_PRINT("info", ("HA_EXTRA_REINIT_CACHE"));
    break;
  case HA_EXTRA_FORCE_REOPEN:          /* Datafile have changed on disk */
    DBUG_PRINT("info", ("HA_EXTRA_FORCE_REOPEN"));
    break;
  case HA_EXTRA_FLUSH:                 /* Flush tables to disk */
    DBUG_PRINT("info", ("HA_EXTRA_FLUSH"));
    break;
  case HA_EXTRA_NO_ROWS:               /* Don't write rows */
    DBUG_PRINT("info", ("HA_EXTRA_NO_ROWS"));
    break;
  case HA_EXTRA_RESET_STATE:           /* Reset positions */
    DBUG_PRINT("info", ("HA_EXTRA_RESET_STATE"));
    break;
  case HA_EXTRA_IGNORE_DUP_KEY:       /* Dup keys don't rollback everything*/
    DBUG_PRINT("info", ("HA_EXTRA_IGNORE_DUP_KEY"));
    if (current_thd->lex->sql_command == SQLCOM_REPLACE)
    {
      DBUG_PRINT("info", ("Turning ON use of write instead of insert"));
      m_use_write= TRUE;
    } else 
    {
      DBUG_PRINT("info", ("Ignoring duplicate key"));
      m_ignore_dup_key= TRUE;
    }
    break;
  case HA_EXTRA_NO_IGNORE_DUP_KEY:
    DBUG_PRINT("info", ("HA_EXTRA_NO_IGNORE_DUP_KEY"));
    DBUG_PRINT("info", ("Turning OFF use of write instead of insert"));
    m_use_write= FALSE;
    m_ignore_dup_key= FALSE;
    break;
  case HA_EXTRA_RETRIEVE_ALL_COLS:    /* Retrieve all columns, not just those
                                         where field->query_id is the same as
                                         the current query id */
    DBUG_PRINT("info", ("HA_EXTRA_RETRIEVE_ALL_COLS"));
    m_retrieve_all_fields= TRUE;
    break;
  case HA_EXTRA_PREPARE_FOR_DELETE:
    DBUG_PRINT("info", ("HA_EXTRA_PREPARE_FOR_DELETE"));
    break;
  case HA_EXTRA_PREPARE_FOR_UPDATE:     /* Remove read cache if problems */
    DBUG_PRINT("info", ("HA_EXTRA_PREPARE_FOR_UPDATE"));
    break;
  case HA_EXTRA_PRELOAD_BUFFER_SIZE: 
    DBUG_PRINT("info", ("HA_EXTRA_PRELOAD_BUFFER_SIZE"));
    break;
  case HA_EXTRA_RETRIEVE_PRIMARY_KEY: 
    DBUG_PRINT("info", ("HA_EXTRA_RETRIEVE_PRIMARY_KEY"));
    m_retrieve_primary_key= TRUE;
    break;
  case HA_EXTRA_CHANGE_KEY_TO_UNIQUE: 
    DBUG_PRINT("info", ("HA_EXTRA_CHANGE_KEY_TO_UNIQUE"));
    break;
  case HA_EXTRA_CHANGE_KEY_TO_DUP: 
    DBUG_PRINT("info", ("HA_EXTRA_CHANGE_KEY_TO_DUP"));
  case HA_EXTRA_KEYREAD_PRESERVE_FIELDS:
    DBUG_PRINT("info", ("HA_EXTRA_KEYREAD_PRESERVE_FIELDS"));
    break;

  }
  
  DBUG_RETURN(0);
}

/* 
   Start of an insert, remember number of rows to be inserted, it will
   be used in write_row and get_autoincrement to send an optimal number
   of rows in each roundtrip to the server

   SYNOPSIS
   rows     number of rows to insert, 0 if unknown

*/

void ha_ndbcluster::start_bulk_insert(ha_rows rows)
{
  int bytes, batch;
  const NDBTAB *tab= (const NDBTAB *) m_table;    

  DBUG_ENTER("start_bulk_insert");
  DBUG_PRINT("enter", ("rows: %d", (int)rows));
  
  m_rows_inserted= 0;
  m_rows_to_insert= rows; 

  /* 
    Calculate how many rows that should be inserted
    per roundtrip to NDB. This is done in order to minimize the 
    number of roundtrips as much as possible. However performance will 
    degrade if too many bytes are inserted, thus it's limited by this 
    calculation.   
  */
  const int bytesperbatch= 8192;
  bytes= 12 + tab->getRowSizeInBytes() + 4 * tab->getNoOfColumns();
  batch= bytesperbatch/bytes;
  batch= batch == 0 ? 1 : batch;
  DBUG_PRINT("info", ("batch: %d, bytes: %d", batch, bytes));
  m_bulk_insert_rows= batch;

  DBUG_VOID_RETURN;
}

/*
  End of an insert
 */
int ha_ndbcluster::end_bulk_insert()
{
  int error= 0;

  DBUG_ENTER("end_bulk_insert");
  // Check if last inserts need to be flushed
  if (m_bulk_insert_not_flushed)
  {
    NdbTransaction *trans= m_active_trans;
    // Send rows to NDB
    DBUG_PRINT("info", ("Sending inserts to NDB, "\
                        "rows_inserted:%d, bulk_insert_rows: %d", 
                        m_rows_inserted, m_bulk_insert_rows)); 
    m_bulk_insert_not_flushed= FALSE;
    if (execute_no_commit(this,trans) != 0) {
      no_uncommitted_rows_execute_failure();
      my_errno= error= ndb_err(trans);
    }
  }

  m_rows_inserted= 0;
  m_rows_to_insert= 1;
  DBUG_RETURN(error);
}


int ha_ndbcluster::extra_opt(enum ha_extra_function operation, ulong cache_size)
{
  DBUG_ENTER("extra_opt");
  DBUG_PRINT("enter", ("cache_size: %lu", cache_size));
  DBUG_RETURN(extra(operation));
}


const char** ha_ndbcluster::bas_ext() const
{ static const char *ext[]= { ha_ndb_ext, NullS }; return ext; }


/*
  How many seeks it will take to read through the table
  This is to be comparable to the number returned by records_in_range so
  that we can decide if we should scan the table or use keys.
*/

double ha_ndbcluster::scan_time()
{
  DBUG_ENTER("ha_ndbcluster::scan_time()");
  double res= rows2double(records*1000);
  DBUG_PRINT("exit", ("table: %s value: %f", 
                      m_tabname, res));
  DBUG_RETURN(res);
}


THR_LOCK_DATA **ha_ndbcluster::store_lock(THD *thd,
                                          THR_LOCK_DATA **to,
                                          enum thr_lock_type lock_type)
{
  DBUG_ENTER("store_lock");
  if (lock_type != TL_IGNORE && m_lock.type == TL_UNLOCK) 
  {

    /* If we are not doing a LOCK TABLE, then allow multiple
       writers */
    
    /* Since NDB does not currently have table locks
       this is treated as a ordinary lock */

    if ((lock_type >= TL_WRITE_ALLOW_WRITE &&
         lock_type <= TL_WRITE) && !thd->in_lock_tables)      
      lock_type= TL_WRITE_ALLOW_WRITE;
    
    /* In queries of type INSERT INTO t1 SELECT ... FROM t2 ...
       MySQL would use the lock TL_READ_NO_INSERT on t2, and that
       would conflict with TL_WRITE_ALLOW_WRITE, blocking all inserts
       to t2. Convert the lock to a normal read lock to allow
       concurrent inserts to t2. */
    
    if (lock_type == TL_READ_NO_INSERT && !thd->in_lock_tables)
      lock_type= TL_READ;
    
    m_lock.type=lock_type;
  }
  *to++= &m_lock;

  DBUG_PRINT("exit", ("lock_type: %d", lock_type));
  
  DBUG_RETURN(to);
}

#ifndef DBUG_OFF
#define PRINT_OPTION_FLAGS(t) { \
      if (t->options & OPTION_NOT_AUTOCOMMIT) \
        DBUG_PRINT("thd->options", ("OPTION_NOT_AUTOCOMMIT")); \
      if (t->options & OPTION_BEGIN) \
        DBUG_PRINT("thd->options", ("OPTION_BEGIN")); \
      if (t->options & OPTION_TABLE_LOCK) \
        DBUG_PRINT("thd->options", ("OPTION_TABLE_LOCK")); \
}
#else
#define PRINT_OPTION_FLAGS(t)
#endif


/*
  As MySQL will execute an external lock for every new table it uses
  we can use this to start the transactions.
  If we are in auto_commit mode we just need to start a transaction
  for the statement, this will be stored in thd_ndb.stmt.
  If not, we have to start a master transaction if there doesn't exist
  one from before, this will be stored in thd_ndb.all
 
  When a table lock is held one transaction will be started which holds
  the table lock and for each statement a hupp transaction will be started  
  If we are locking the table then:
  - save the NdbDictionary::Table for easy access
  - save reference to table statistics
  - refresh list of the indexes for the table if needed (if altered)
 */

int ha_ndbcluster::external_lock(THD *thd, int lock_type)
{
  int error=0;
  NdbTransaction* trans= NULL;

  DBUG_ENTER("external_lock");
  /*
    Check that this handler instance has a connection
    set up to the Ndb object of thd
   */
  if (check_ndb_connection(thd))
    DBUG_RETURN(1);

  Thd_ndb *thd_ndb= get_thd_ndb(thd);
  Ndb *ndb= thd_ndb->ndb;

  DBUG_PRINT("enter", ("thd: %x, thd_ndb: %x, thd_ndb->lock_count: %d",
                       thd, thd_ndb, thd_ndb->lock_count));

  if (lock_type != F_UNLCK)
  {
    DBUG_PRINT("info", ("lock_type != F_UNLCK"));
    if (!thd_ndb->lock_count++)
    {
      PRINT_OPTION_FLAGS(thd);
      if (!(thd->options & (OPTION_NOT_AUTOCOMMIT | OPTION_BEGIN | OPTION_TABLE_LOCK))) 
      {
        // Autocommit transaction
        DBUG_ASSERT(!thd_ndb->stmt);
        DBUG_PRINT("trans",("Starting transaction stmt"));      

        trans= ndb->startTransaction();
        if (trans == NULL)
          ERR_RETURN(ndb->getNdbError());
        no_uncommitted_rows_reset(thd);
        thd_ndb->stmt= trans;
        trans_register_ha(thd, FALSE, &ndbcluster_hton);
      } 
      else 
      { 
        if (!thd_ndb->all)
        {
          // Not autocommit transaction
          // A "master" transaction ha not been started yet
          DBUG_PRINT("trans",("starting transaction, all"));
          
          trans= ndb->startTransaction();
          if (trans == NULL)
            ERR_RETURN(ndb->getNdbError());
          no_uncommitted_rows_reset(thd);
          thd_ndb->all= trans; 
          trans_register_ha(thd, TRUE, &ndbcluster_hton);

          /*
            If this is the start of a LOCK TABLE, a table look 
            should be taken on the table in NDB
           
            Check if it should be read or write lock
           */
          if (thd->options & (OPTION_TABLE_LOCK))
          {
            //lockThisTable();
            DBUG_PRINT("info", ("Locking the table..." ));
          }

        }
      }
    }
    /*
      This is the place to make sure this handler instance
      has a started transaction.
     
      The transaction is started by the first handler on which 
      MySQL Server calls external lock
     
      Other handlers in the same stmt or transaction should use 
      the same NDB transaction. This is done by setting up the m_active_trans
      pointer to point to the NDB transaction. 
     */

    // store thread specific data first to set the right context
    m_force_send=          thd->variables.ndb_force_send;
    m_ha_not_exact_count= !thd->variables.ndb_use_exact_count;
    m_autoincrement_prefetch= thd->variables.ndb_autoincrement_prefetch_sz;
    if (!thd->transaction.on)
      m_transaction_on= FALSE;
    else
      m_transaction_on= thd->variables.ndb_use_transactions;

    m_active_trans= thd_ndb->all ? thd_ndb->all : thd_ndb->stmt;
    DBUG_ASSERT(m_active_trans);
    // Start of transaction
    m_rows_changed= 0;
    m_retrieve_all_fields= FALSE;
    m_retrieve_primary_key= FALSE;
    m_ops_pending= 0;
    {
      NDBDICT *dict= ndb->getDictionary();
      const NDBTAB *tab;
      void *tab_info;
      if (!(tab= dict->getTable(m_tabname, &tab_info)))
        ERR_RETURN(dict->getNdbError());
      DBUG_PRINT("info", ("Table schema version: %d", tab->getObjectVersion()));
      if (m_table != (void *)tab || m_tableVersion != tab->getObjectVersion())
      {
        /*
          The table has been altered, refresh the index list
        */
        build_index_list(ndb, table, ILBP_OPEN);  
        m_table= (void *)tab;
        m_tableVersion = tab->getObjectVersion();
      }
      m_table_info= tab_info;
    }
    no_uncommitted_rows_init(thd);
  }
  else
  {
    DBUG_PRINT("info", ("lock_type == F_UNLCK"));

    if (ndb_cache_check_time && m_rows_changed)
    {
      DBUG_PRINT("info", ("Rows has changed and util thread is running"));
      if (thd->options & (OPTION_NOT_AUTOCOMMIT | OPTION_BEGIN))
      {
        DBUG_PRINT("info", ("Add share to list of tables to be invalidated"));
        /* NOTE push_back allocates memory using transactions mem_root! */
        thd_ndb->changed_tables.push_back(m_share, &thd->transaction.mem_root);
      }

      pthread_mutex_lock(&m_share->mutex);
      DBUG_PRINT("info", ("Invalidating commit_count"));
      m_share->commit_count= 0;
      m_share->commit_count_lock++;
      pthread_mutex_unlock(&m_share->mutex);
    }

    if (!--thd_ndb->lock_count)
    {
      DBUG_PRINT("trans", ("Last external_lock"));
      PRINT_OPTION_FLAGS(thd);

      if (thd_ndb->stmt)
      {
        /*
          Unlock is done without a transaction commit / rollback.
          This happens if the thread didn't update any rows
          We must in this case close the transaction to release resources
        */
        DBUG_PRINT("trans",("ending non-updating transaction"));
        ndb->closeTransaction(m_active_trans);
        thd_ndb->stmt= NULL;
      }
    }
    m_table= NULL;
    m_table_info= NULL;

    /*
      This is the place to make sure this handler instance
      no longer are connected to the active transaction.

      And since the handler is no longer part of the transaction 
      it can't have open cursors, ops or blobs pending.
    */
    m_active_trans= NULL;    

    if (m_active_cursor)
      DBUG_PRINT("warning", ("m_active_cursor != NULL"));
    m_active_cursor= NULL;

    if (m_multi_cursor)
      DBUG_PRINT("warning", ("m_multi_cursor != NULL"));
    m_multi_cursor= NULL;
    
    if (m_blobs_pending)
      DBUG_PRINT("warning", ("blobs_pending != 0"));
    m_blobs_pending= 0;
    
    if (m_ops_pending)
      DBUG_PRINT("warning", ("ops_pending != 0L"));
    m_ops_pending= 0;
  }
  DBUG_RETURN(error);
}

/*
  When using LOCK TABLE's external_lock is only called when the actual
  TABLE LOCK is done.
  Under LOCK TABLES, each used tables will force a call to start_stmt.
  Ndb doesn't currently support table locks, and will do ordinary
  startTransaction for each transaction/statement.
*/

int ha_ndbcluster::start_stmt(THD *thd)
{
  int error=0;
  DBUG_ENTER("start_stmt");
  PRINT_OPTION_FLAGS(thd);

  Thd_ndb *thd_ndb= get_thd_ndb(thd);
  NdbTransaction *trans= thd_ndb->stmt;
  if (!trans){
    Ndb *ndb= thd_ndb->ndb;
    DBUG_PRINT("trans",("Starting transaction stmt"));  

#if 0    
    NdbTransaction *tablock_trans= thd_ndb->all;
    DBUG_PRINT("info", ("tablock_trans: %x", (UintPtr)tablock_trans));
    DBUG_ASSERT(tablock_trans);
//    trans= ndb->hupp(tablock_trans);
#endif
    trans= ndb->startTransaction();
    if (trans == NULL)
      ERR_RETURN(ndb->getNdbError());
    no_uncommitted_rows_reset(thd);
    thd_ndb->stmt= trans;
    trans_register_ha(thd, FALSE, &ndbcluster_hton);
  }
  m_active_trans= trans;

  // Start of statement
  m_retrieve_all_fields= FALSE;
  m_retrieve_primary_key= FALSE;
  m_ops_pending= 0;    
  
  DBUG_RETURN(error);
}


/*
  Commit a transaction started in NDB
 */

int ndbcluster_commit(THD *thd, bool all)
{
  int res= 0;
  Thd_ndb *thd_ndb= get_thd_ndb(thd);
  Ndb *ndb= thd_ndb->ndb;
  NdbTransaction *trans= all ? thd_ndb->all : thd_ndb->stmt;

  DBUG_ENTER("ndbcluster_commit");
  DBUG_PRINT("transaction",("%s",
                            trans == thd_ndb->stmt ?
                            "stmt" : "all"));
  DBUG_ASSERT(ndb && trans);

  if (execute_commit(thd,trans) != 0)
  {
    const NdbError err= trans->getNdbError();
    const NdbOperation *error_op= trans->getNdbErrorOperation();
    ERR_PRINT(err);
    res= ndb_to_mysql_error(&err);
    if (res != -1)
      ndbcluster_print_error(res, error_op);
  }
  ndb->closeTransaction(trans);

  if(all)
    thd_ndb->all= NULL;
  else
    thd_ndb->stmt= NULL;

  /* Clear commit_count for tables changed by transaction */
  NDB_SHARE* share;
  List_iterator_fast<NDB_SHARE> it(thd_ndb->changed_tables);
  while ((share= it++))
  {
    pthread_mutex_lock(&share->mutex);
    DBUG_PRINT("info", ("Invalidate commit_count for %s, share->commit_count: %d ", share->table_name, share->commit_count));
    share->commit_count= 0;
    share->commit_count_lock++;
    pthread_mutex_unlock(&share->mutex);
  }
  thd_ndb->changed_tables.empty();

  DBUG_RETURN(res);
}


/*
  Rollback a transaction started in NDB
 */

int ndbcluster_rollback(THD *thd, bool all)
{
  int res= 0;
  Thd_ndb *thd_ndb= get_thd_ndb(thd);
  Ndb *ndb= thd_ndb->ndb;
  NdbTransaction *trans= all ? thd_ndb->all : thd_ndb->stmt;

  DBUG_ENTER("ndbcluster_rollback");
  DBUG_PRINT("transaction",("%s",
                            trans == thd_ndb->stmt ? 
                            "stmt" : "all"));
  DBUG_ASSERT(ndb && trans);

  if (trans->execute(NdbTransaction::Rollback) != 0)
  {
    const NdbError err= trans->getNdbError();
    const NdbOperation *error_op= trans->getNdbErrorOperation();
    ERR_PRINT(err);     
    res= ndb_to_mysql_error(&err);
    if (res != -1) 
      ndbcluster_print_error(res, error_op);
  }
  ndb->closeTransaction(trans);

  if(all)
    thd_ndb->all= NULL;
  else
    thd_ndb->stmt= NULL;

  /* Clear list of tables changed by transaction */
  thd_ndb->changed_tables.empty();

  DBUG_RETURN(res);
}


/*
  Define NDB column based on Field.
  Returns 0 or mysql error code.
  Not member of ha_ndbcluster because NDBCOL cannot be declared.

  MySQL text types with character set "binary" are mapped to true
  NDB binary types without a character set.  This may change.
 */

static int create_ndb_column(NDBCOL &col,
                             Field *field,
                             HA_CREATE_INFO *info)
{
  // Set name
  {
    char truncated_field_name[NDB_MAX_ATTR_NAME_SIZE];
    strnmov(truncated_field_name,field->field_name,sizeof(truncated_field_name));
    truncated_field_name[sizeof(truncated_field_name)-1]= '\0';
    col.setName(truncated_field_name);
  }
  // Get char set
  CHARSET_INFO *cs= field->charset();
  // Set type and sizes
  const enum enum_field_types mysql_type= field->real_type();
  switch (mysql_type) {
  // Numeric types
  case MYSQL_TYPE_TINY:        
    if (field->flags & UNSIGNED_FLAG)
      col.setType(NDBCOL::Tinyunsigned);
    else
      col.setType(NDBCOL::Tinyint);
    col.setLength(1);
    break;
  case MYSQL_TYPE_SHORT:
    if (field->flags & UNSIGNED_FLAG)
      col.setType(NDBCOL::Smallunsigned);
    else
      col.setType(NDBCOL::Smallint);
    col.setLength(1);
    break;
  case MYSQL_TYPE_LONG:
    if (field->flags & UNSIGNED_FLAG)
      col.setType(NDBCOL::Unsigned);
    else
      col.setType(NDBCOL::Int);
    col.setLength(1);
    break;
  case MYSQL_TYPE_INT24:       
    if (field->flags & UNSIGNED_FLAG)
      col.setType(NDBCOL::Mediumunsigned);
    else
      col.setType(NDBCOL::Mediumint);
    col.setLength(1);
    break;
  case MYSQL_TYPE_LONGLONG:
    if (field->flags & UNSIGNED_FLAG)
      col.setType(NDBCOL::Bigunsigned);
    else
      col.setType(NDBCOL::Bigint);
    col.setLength(1);
    break;
  case MYSQL_TYPE_FLOAT:
    col.setType(NDBCOL::Float);
    col.setLength(1);
    break;
  case MYSQL_TYPE_DOUBLE:
    col.setType(NDBCOL::Double);
    col.setLength(1);
    break;
  case MYSQL_TYPE_DECIMAL:    
    {
      Field_decimal *f= (Field_decimal*)field;
      uint precision= f->pack_length();
      uint scale= f->decimals();
      if (field->flags & UNSIGNED_FLAG)
      {
        col.setType(NDBCOL::Olddecimalunsigned);
        precision-= (scale > 0);
      }
      else
      {
        col.setType(NDBCOL::Olddecimal);
        precision-= 1 + (scale > 0);
      }
      col.setPrecision(precision);
      col.setScale(scale);
      col.setLength(1);
    }
    break;
  case MYSQL_TYPE_NEWDECIMAL:    
    {
      Field_new_decimal *f= (Field_new_decimal*)field;
      uint precision= f->field_length;
      uint scale= f->decimals();
      if (field->flags & UNSIGNED_FLAG)
      {
        col.setType(NDBCOL::Decimalunsigned);
      }
      else
      {
        col.setType(NDBCOL::Decimal);
      }
      col.setPrecision(precision);
      col.setScale(scale);
      col.setLength(1);
    }
    break;
  // Date types
  case MYSQL_TYPE_DATETIME:    
    col.setType(NDBCOL::Datetime);
    col.setLength(1);
    break;
  case MYSQL_TYPE_DATE: // ?
    col.setType(NDBCOL::Char);
    col.setLength(field->pack_length());
    break;
  case MYSQL_TYPE_NEWDATE:
    col.setType(NDBCOL::Date);
    col.setLength(1);
    break;
  case MYSQL_TYPE_TIME:        
    col.setType(NDBCOL::Time);
    col.setLength(1);
    break;
  case MYSQL_TYPE_YEAR:
    col.setType(NDBCOL::Year);
    col.setLength(1);
    break;
  case MYSQL_TYPE_TIMESTAMP:
    col.setType(NDBCOL::Timestamp);
    col.setLength(1);
    break;
  // Char types
  case MYSQL_TYPE_STRING:      
    if (field->pack_length() == 0)
    {
      col.setType(NDBCOL::Bit);
      col.setLength(1);
    }
    else if ((field->flags & BINARY_FLAG) && cs == &my_charset_bin)
    {
      col.setType(NDBCOL::Binary);
      col.setLength(field->pack_length());
    }
    else
    {
      col.setType(NDBCOL::Char);
      col.setCharset(cs);
      col.setLength(field->pack_length());
    }
    break;
  case MYSQL_TYPE_VAR_STRING: // ?
  case MYSQL_TYPE_VARCHAR:
    {
      Field_varstring* f= (Field_varstring*)field;
      if (f->length_bytes == 1)
      {
        if ((field->flags & BINARY_FLAG) && cs == &my_charset_bin)
          col.setType(NDBCOL::Varbinary);
        else {
          col.setType(NDBCOL::Varchar);
          col.setCharset(cs);
        }
      }
      else if (f->length_bytes == 2)
      {
        if ((field->flags & BINARY_FLAG) && cs == &my_charset_bin)
          col.setType(NDBCOL::Longvarbinary);
        else {
          col.setType(NDBCOL::Longvarchar);
          col.setCharset(cs);
        }
      }
      else
      {
        return HA_ERR_UNSUPPORTED;
      }
      col.setLength(field->field_length);
    }
    break;
  // Blob types (all come in as MYSQL_TYPE_BLOB)
  mysql_type_tiny_blob:
  case MYSQL_TYPE_TINY_BLOB:
    if ((field->flags & BINARY_FLAG) && cs == &my_charset_bin)
      col.setType(NDBCOL::Blob);
    else {
      col.setType(NDBCOL::Text);
      col.setCharset(cs);
    }
    col.setInlineSize(256);
    // No parts
    col.setPartSize(0);
    col.setStripeSize(0);
    break;
  //mysql_type_blob:
  case MYSQL_TYPE_BLOB:    
    if ((field->flags & BINARY_FLAG) && cs == &my_charset_bin)
      col.setType(NDBCOL::Blob);
    else {
      col.setType(NDBCOL::Text);
      col.setCharset(cs);
    }
    // Use "<=" even if "<" is the exact condition
    if (field->max_length() <= (1 << 8))
      goto mysql_type_tiny_blob;
    else if (field->max_length() <= (1 << 16))
    {
      col.setInlineSize(256);
      col.setPartSize(2000);
      col.setStripeSize(16);
    }
    else if (field->max_length() <= (1 << 24))
      goto mysql_type_medium_blob;
    else
      goto mysql_type_long_blob;
    break;
  mysql_type_medium_blob:
  case MYSQL_TYPE_MEDIUM_BLOB:   
    if ((field->flags & BINARY_FLAG) && cs == &my_charset_bin)
      col.setType(NDBCOL::Blob);
    else {
      col.setType(NDBCOL::Text);
      col.setCharset(cs);
    }
    col.setInlineSize(256);
    col.setPartSize(4000);
    col.setStripeSize(8);
    break;
  mysql_type_long_blob:
  case MYSQL_TYPE_LONG_BLOB:  
    if ((field->flags & BINARY_FLAG) && cs == &my_charset_bin)
      col.setType(NDBCOL::Blob);
    else {
      col.setType(NDBCOL::Text);
      col.setCharset(cs);
    }
    col.setInlineSize(256);
    col.setPartSize(8000);
    col.setStripeSize(4);
    break;
  // Other types
  case MYSQL_TYPE_ENUM:
    col.setType(NDBCOL::Char);
    col.setLength(field->pack_length());
    break;
  case MYSQL_TYPE_SET:         
    col.setType(NDBCOL::Char);
    col.setLength(field->pack_length());
    break;
  case MYSQL_TYPE_BIT: {
    int no_of_bits= field->field_length*8 + ((Field_bit *) field)->bit_len;
    col.setType(NDBCOL::Bit);
    if (!no_of_bits)
      col.setLength(1);
      else
        col.setLength(no_of_bits);
    break;
  }
  case MYSQL_TYPE_NULL:        
  case MYSQL_TYPE_GEOMETRY:
    goto mysql_type_unsupported;
  mysql_type_unsupported:
  default:
    return HA_ERR_UNSUPPORTED;
  }
  // Set nullable and pk
  col.setNullable(field->maybe_null());
  col.setPrimaryKey(field->flags & PRI_KEY_FLAG);
  // Set autoincrement
  if (field->flags & AUTO_INCREMENT_FLAG) 
  {
    col.setAutoIncrement(TRUE);
    ulonglong value= info->auto_increment_value ?
      info->auto_increment_value : (ulonglong) 1;
    DBUG_PRINT("info", ("Autoincrement key, initial: %llu", value));
    col.setAutoIncrementInitialValue(value);
  }
  else
    col.setAutoIncrement(FALSE);
  return 0;
}

/*
  Create a table in NDB Cluster
 */

static void ndb_set_fragmentation(NDBTAB &tab, TABLE *form, uint pk_length)
{
  if (form->s->max_rows == 0) /* default setting, don't set fragmentation */
    return;
  /**
   * get the number of fragments right
   */
  uint no_fragments;
  {
#if MYSQL_VERSION_ID >= 50000
    uint acc_row_size= 25 + /*safety margin*/ 2;
#else
    uint acc_row_size= pk_length*4;
    /* add acc overhead */
    if (pk_length <= 8)  /* main page will set the limit */
      acc_row_size+= 25 + /*safety margin*/ 2;
    else                /* overflow page will set the limit */
      acc_row_size+= 4 + /*safety margin*/ 4;
#endif
    ulonglong acc_fragment_size= 512*1024*1024;
    ulonglong max_rows= form->s->max_rows;
#if MYSQL_VERSION_ID >= 50100
    no_fragments= (max_rows*acc_row_size)/acc_fragment_size+1;
#else
    no_fragments= ((max_rows*acc_row_size)/acc_fragment_size+1
                   +1/*correct rounding*/)/2;
#endif
  }
  {
    uint no_nodes= g_ndb_cluster_connection->no_db_nodes();
    NDBTAB::FragmentType ftype;
    if (no_fragments > 2*no_nodes)
    {
      ftype= NDBTAB::FragAllLarge;
      if (no_fragments > 4*no_nodes)
        push_warning(current_thd, MYSQL_ERROR::WARN_LEVEL_WARN, ER_UNKNOWN_ERROR,
                     "Ndb might have problems storing the max amount of rows specified");
    }
    else if (no_fragments > no_nodes)
      ftype= NDBTAB::FragAllMedium;
    else
      ftype= NDBTAB::FragAllSmall;
    tab.setFragmentType(ftype);
  }
}

int ha_ndbcluster::create(const char *name, 
                          TABLE *form, 
                          HA_CREATE_INFO *info)
{
  NDBTAB tab;
  NDBCOL col;
  uint pack_length, length, i, pk_length= 0;
  const void *data, *pack_data;
  char name2[FN_HEADLEN];
  bool create_from_engine= (info->table_options & HA_CREATE_FROM_ENGINE);
   
  DBUG_ENTER("ha_ndbcluster::create");
  DBUG_PRINT("enter", ("name: %s", name));
  fn_format(name2, name, "", "",2);       // Remove the .frm extension
  set_dbname(name2);
  set_tabname(name2);    

  if (create_from_engine)
  {
    /*
      Table alreay exists in NDB and frm file has been created by 
      caller.
      Do Ndb specific stuff, such as create a .ndb file
    */
    my_errno= write_ndb_file();
    DBUG_RETURN(my_errno);
  }

  DBUG_PRINT("table", ("name: %s", m_tabname));  
  tab.setName(m_tabname);
  tab.setLogging(!(info->options & HA_LEX_CREATE_TMP_TABLE));    
   
  // Save frm data for this table
  if (readfrm(name, &data, &length))
    DBUG_RETURN(1);
  if (packfrm(data, length, &pack_data, &pack_length))
    DBUG_RETURN(2);
  
  DBUG_PRINT("info", ("setFrm data=%x, len=%d", pack_data, pack_length));
  tab.setFrm(pack_data, pack_length);      
  my_free((char*)data, MYF(0));
  my_free((char*)pack_data, MYF(0));
  
  for (i= 0; i < form->s->fields; i++) 
  {
    Field *field= form->field[i];
    DBUG_PRINT("info", ("name: %s, type: %u, pack_length: %d", 
                        field->field_name, field->real_type(),
                        field->pack_length()));
    if ((my_errno= create_ndb_column(col, field, info)))
      DBUG_RETURN(my_errno);
    tab.addColumn(col);
    if(col.getPrimaryKey())
      pk_length += (field->pack_length() + 3) / 4;
  }
  
  // No primary key, create shadow key as 64 bit, auto increment  
  if (form->s->primary_key == MAX_KEY) 
  {
    DBUG_PRINT("info", ("Generating shadow key"));
    col.setName("$PK");
    col.setType(NdbDictionary::Column::Bigunsigned);
    col.setLength(1);
    col.setNullable(FALSE);
    col.setPrimaryKey(TRUE);
    col.setAutoIncrement(TRUE);
    tab.addColumn(col);
    pk_length += 2;
  }
  
  // Make sure that blob tables don't have to big part size
  for (i= 0; i < form->s->fields; i++) 
  {
    /**
     * The extra +7 concists
     * 2 - words from pk in blob table
     * 5 - from extra words added by tup/dict??
     */
    switch (form->field[i]->real_type()) {
    case MYSQL_TYPE_BLOB:    
    case MYSQL_TYPE_MEDIUM_BLOB:   
    case MYSQL_TYPE_LONG_BLOB: 
    {
      NdbDictionary::Column * col= tab.getColumn(i);
      int size= pk_length + (col->getPartSize()+3)/4 + 7;
      if(size > NDB_MAX_TUPLE_SIZE_IN_WORDS && 
         (pk_length+7) < NDB_MAX_TUPLE_SIZE_IN_WORDS)
      {
        size= NDB_MAX_TUPLE_SIZE_IN_WORDS - pk_length - 7;
        col->setPartSize(4*size);
      }
      /**
       * If size > NDB_MAX and pk_length+7 >= NDB_MAX
       *   then the table can't be created anyway, so skip
       *   changing part size, and have error later
       */ 
    }
    default:
      break;
    }
  }

  ndb_set_fragmentation(tab, form, pk_length);

  if ((my_errno= check_ndb_connection()))
    DBUG_RETURN(my_errno);
  
  // Create the table in NDB     
  Ndb *ndb= get_ndb();
  NDBDICT *dict= ndb->getDictionary();
  if (dict->createTable(tab) != 0) 
  {
    const NdbError err= dict->getNdbError();
    ERR_PRINT(err);
    my_errno= ndb_to_mysql_error(&err);
    DBUG_RETURN(my_errno);
  }
  DBUG_PRINT("info", ("Table %s/%s created successfully", 
                      m_dbname, m_tabname));

  // Create secondary indexes
  my_errno= build_index_list(ndb, form, ILBP_CREATE);

  if (!my_errno)
    my_errno= write_ndb_file();

  DBUG_RETURN(my_errno);
}


int ha_ndbcluster::create_ordered_index(const char *name, 
                                        KEY *key_info)
{
  DBUG_ENTER("ha_ndbcluster::create_ordered_index");
  DBUG_RETURN(create_index(name, key_info, FALSE));
}

int ha_ndbcluster::create_unique_index(const char *name, 
                                       KEY *key_info)
{

  DBUG_ENTER("ha_ndbcluster::create_unique_index");
  DBUG_RETURN(create_index(name, key_info, TRUE));
}


/*
  Create an index in NDB Cluster
 */

int ha_ndbcluster::create_index(const char *name, 
                                KEY *key_info,
                                bool unique)
{
  Ndb *ndb= get_ndb();
  NdbDictionary::Dictionary *dict= ndb->getDictionary();
  KEY_PART_INFO *key_part= key_info->key_part;
  KEY_PART_INFO *end= key_part + key_info->key_parts;
  
  DBUG_ENTER("ha_ndbcluster::create_index");
  DBUG_PRINT("enter", ("name: %s ", name));

  NdbDictionary::Index ndb_index(name);
  if (unique)
    ndb_index.setType(NdbDictionary::Index::UniqueHashIndex);
  else 
  {
    ndb_index.setType(NdbDictionary::Index::OrderedIndex);
    // TODO Only temporary ordered indexes supported
    ndb_index.setLogging(FALSE); 
  }
  ndb_index.setTable(m_tabname);

  for (; key_part != end; key_part++) 
  {
    Field *field= key_part->field;
    DBUG_PRINT("info", ("attr: %s", field->field_name));
    {
      char truncated_field_name[NDB_MAX_ATTR_NAME_SIZE];
      strnmov(truncated_field_name,field->field_name,sizeof(truncated_field_name));
      truncated_field_name[sizeof(truncated_field_name)-1]= '\0';
      ndb_index.addColumnName(truncated_field_name);
    }
  }
  
  if (dict->createIndex(ndb_index))
    ERR_RETURN(dict->getNdbError());

  // Success
  DBUG_PRINT("info", ("Created index %s", name));
  DBUG_RETURN(0);  
}


/*
  Rename a table in NDB Cluster
*/

int ha_ndbcluster::rename_table(const char *from, const char *to)
{
  NDBDICT *dict;
  char new_tabname[FN_HEADLEN];
  const NDBTAB *orig_tab;
  int result;

  DBUG_ENTER("ha_ndbcluster::rename_table");
  DBUG_PRINT("info", ("Renaming %s to %s", from, to));
  set_dbname(from);
  set_tabname(from);
  set_tabname(to, new_tabname);

  if (check_ndb_connection())
    DBUG_RETURN(my_errno= HA_ERR_NO_CONNECTION);

  Ndb *ndb= get_ndb();
  dict= ndb->getDictionary();
  if (!(orig_tab= dict->getTable(m_tabname)))
    ERR_RETURN(dict->getNdbError());

  m_table= (void *)orig_tab;
  // Change current database to that of target table
  set_dbname(to);
  ndb->setDatabaseName(m_dbname);
  if (!(result= alter_table_name(new_tabname)))
  {
    // Rename .ndb file
    result= handler::rename_table(from, to);
  }

  DBUG_RETURN(result);
}


/*
  Rename a table in NDB Cluster using alter table
 */

int ha_ndbcluster::alter_table_name(const char *to)
{
  Ndb *ndb= get_ndb();
  NDBDICT *dict= ndb->getDictionary();
  const NDBTAB *orig_tab= (const NDBTAB *) m_table;
  DBUG_ENTER("alter_table_name_table");

  NdbDictionary::Table new_tab= *orig_tab;
  new_tab.setName(to);
  if (dict->alterTable(new_tab) != 0)
    ERR_RETURN(dict->getNdbError());

  m_table= NULL;
  m_table_info= NULL;
                                                                             
  DBUG_RETURN(0);
}


/*
  Delete table from NDB Cluster

 */

int ha_ndbcluster::delete_table(const char *name)
{
  DBUG_ENTER("ha_ndbcluster::delete_table");
  DBUG_PRINT("enter", ("name: %s", name));
  set_dbname(name);
  set_tabname(name);

  if (check_ndb_connection())
    DBUG_RETURN(HA_ERR_NO_CONNECTION);

  /* Call ancestor function to delete .ndb file */
  handler::delete_table(name);
  
  /* Drop the table from NDB */
  DBUG_RETURN(drop_table());
}


/*
  Drop table in NDB Cluster
 */

int ha_ndbcluster::drop_table()
{
  Ndb *ndb= get_ndb();
  NdbDictionary::Dictionary *dict= ndb->getDictionary();

  DBUG_ENTER("drop_table");
  DBUG_PRINT("enter", ("Deleting %s", m_tabname));

  release_metadata();
  if (dict->dropTable(m_tabname))
    ERR_RETURN(dict->getNdbError());
  DBUG_RETURN(0);
}


/*
  Drop a database in NDB Cluster
 */

int ndbcluster_drop_database(const char *path)
{
  DBUG_ENTER("ndbcluster_drop_database");
  // TODO drop all tables for this database
  DBUG_RETURN(1);
}


ulonglong ha_ndbcluster::get_auto_increment()
{  
  int cache_size;
  Uint64 auto_value;
  DBUG_ENTER("get_auto_increment");
  DBUG_PRINT("enter", ("m_tabname: %s", m_tabname));
  Ndb *ndb= get_ndb();
  cache_size= 
    (m_rows_to_insert - m_rows_inserted < m_autoincrement_prefetch) ?
    m_rows_to_insert - m_rows_inserted 
    : (m_rows_to_insert > m_autoincrement_prefetch) ? 
    m_rows_to_insert 
    : m_autoincrement_prefetch;
  auto_value= 
    (m_skip_auto_increment) ? 
    ndb->readAutoIncrementValue((const NDBTAB *) m_table)
    : ndb->getAutoIncrementValue((const NDBTAB *) m_table, cache_size);
  DBUG_RETURN((longlong)auto_value);
}


/*
  Constructor for the NDB Cluster table handler 
 */

ha_ndbcluster::ha_ndbcluster(TABLE *table_arg):
  handler(table_arg),
  m_active_trans(NULL),
  m_active_cursor(NULL),
  m_table(NULL),
  m_tableVersion(-1),
  m_table_info(NULL),
  m_table_flags(HA_REC_NOT_IN_SEQ |
                HA_NULL_IN_KEY |
                HA_AUTO_PART_KEY |
                HA_NO_PREFIX_CHAR_KEYS |
                HA_NEED_READ_RANGE_BUFFER |
                HA_CAN_BIT_FIELD),
  m_share(0),
  m_use_write(FALSE),
  m_ignore_dup_key(FALSE),
  m_primary_key_update(FALSE),
  m_retrieve_all_fields(FALSE),
  m_retrieve_primary_key(FALSE),
  m_rows_to_insert(1),
  m_rows_inserted(0),
  m_bulk_insert_rows(1024),
  m_rows_changed(0),
  m_bulk_insert_not_flushed(FALSE),
  m_ops_pending(0),
  m_skip_auto_increment(TRUE),
  m_blobs_pending(0),
  m_blobs_buffer(0),
  m_blobs_buffer_size(0),
  m_dupkey((uint) -1),
  m_ha_not_exact_count(FALSE),
  m_force_send(TRUE),
  m_autoincrement_prefetch(32),
  m_transaction_on(TRUE),
  m_cond_stack(NULL),
  m_multi_cursor(NULL)
{
  int i;
 
  DBUG_ENTER("ha_ndbcluster");

  m_tabname[0]= '\0';
  m_dbname[0]= '\0';

  records= ~(ha_rows)0; // uninitialized
  block_size= 1024;

  for (i= 0; i < MAX_KEY; i++)
  {
    m_index[i].type= UNDEFINED_INDEX;
    m_index[i].unique_index= NULL;
    m_index[i].index= NULL;
    m_index[i].unique_index_attrid_map= NULL;
  }

  DBUG_VOID_RETURN;
}


/*
  Destructor for NDB Cluster table handler
 */

ha_ndbcluster::~ha_ndbcluster() 
{
  DBUG_ENTER("~ha_ndbcluster");

  if (m_share)
    free_share(m_share);
  release_metadata();
  my_free(m_blobs_buffer, MYF(MY_ALLOW_ZERO_PTR));
  m_blobs_buffer= 0;

  // Check for open cursor/transaction
  if (m_active_cursor) {
  }
  DBUG_ASSERT(m_active_cursor == NULL);
  if (m_active_trans) {
  }
  DBUG_ASSERT(m_active_trans == NULL);

  // Discard the condition stack
  DBUG_PRINT("info", ("Clearing condition stack"));
  cond_clear();

  DBUG_VOID_RETURN;
}



/*
  Open a table for further use
  - fetch metadata for this table from NDB
  - check that table exists
*/

int ha_ndbcluster::open(const char *name, int mode, uint test_if_locked)
{
  int res;
  KEY *key;
  DBUG_ENTER("open");
  DBUG_PRINT("enter", ("name: %s mode: %d test_if_locked: %d",
                       name, mode, test_if_locked));
  
  // Setup ref_length to make room for the whole 
  // primary key to be written in the ref variable
  
  if (table->s->primary_key != MAX_KEY) 
  {
    key= table->key_info+table->s->primary_key;
    ref_length= key->key_length;
    DBUG_PRINT("info", (" ref_length: %d", ref_length));
  }
  // Init table lock structure 
  if (!(m_share=get_share(name)))
    DBUG_RETURN(1);
  thr_lock_data_init(&m_share->lock,&m_lock,(void*) 0);
  
  set_dbname(name);
  set_tabname(name);
  
  if (check_ndb_connection()) {
    free_share(m_share); m_share= 0;
    DBUG_RETURN(HA_ERR_NO_CONNECTION);
  }
  
  res= get_metadata(name);
  if (!res)
    info(HA_STATUS_VARIABLE | HA_STATUS_CONST);

  DBUG_RETURN(res);
}


/*
  Close the table
  - release resources setup by open()
 */

int ha_ndbcluster::close(void)
{
  DBUG_ENTER("close");  
  free_share(m_share); m_share= 0;
  release_metadata();
  DBUG_RETURN(0);
}


Thd_ndb* ha_ndbcluster::seize_thd_ndb()
{
  Thd_ndb *thd_ndb;
  DBUG_ENTER("seize_thd_ndb");

  thd_ndb= new Thd_ndb();
  thd_ndb->ndb->getDictionary()->set_local_table_data_size(
    sizeof(Ndb_local_table_statistics)
    );
  if (thd_ndb->ndb->init(max_transactions) != 0)
  {
    ERR_PRINT(thd_ndb->ndb->getNdbError());
    /*
      TODO 
      Alt.1 If init fails because to many allocated Ndb 
      wait on condition for a Ndb object to be released.
      Alt.2 Seize/release from pool, wait until next release 
    */
    delete thd_ndb;
    thd_ndb= NULL;
  }
  DBUG_RETURN(thd_ndb);
}


void ha_ndbcluster::release_thd_ndb(Thd_ndb* thd_ndb)
{
  DBUG_ENTER("release_thd_ndb");
  delete thd_ndb;
  DBUG_VOID_RETURN;
}


/*
  If this thread already has a Thd_ndb object allocated
  in current THD, reuse it. Otherwise
  seize a Thd_ndb object, assign it to current THD and use it.
 
*/

Ndb* check_ndb_in_thd(THD* thd)
{
  Thd_ndb *thd_ndb= get_thd_ndb(thd);
  if (!thd_ndb)
  {
    if (!(thd_ndb= ha_ndbcluster::seize_thd_ndb()))
      return NULL;
    set_thd_ndb(thd, thd_ndb);
  }
  return thd_ndb->ndb;
}



int ha_ndbcluster::check_ndb_connection(THD* thd)
{
  Ndb *ndb;
  DBUG_ENTER("check_ndb_connection");
  
  if (!(ndb= check_ndb_in_thd(thd)))
    DBUG_RETURN(HA_ERR_NO_CONNECTION);
  ndb->setDatabaseName(m_dbname);
  DBUG_RETURN(0);
}


int ndbcluster_close_connection(THD *thd)
{
  Thd_ndb *thd_ndb= get_thd_ndb(thd);
  DBUG_ENTER("ndbcluster_close_connection");
  if (thd_ndb)
  {
    ha_ndbcluster::release_thd_ndb(thd_ndb);
    set_thd_ndb(thd, NULL); // not strictly required but does not hurt either
  }
  DBUG_RETURN(0);
}


/*
  Try to discover one table from NDB
 */

int ndbcluster_discover(THD* thd, const char *db, const char *name,
                        const void** frmblob, uint* frmlen)
{
  uint len;
  const void* data;
  const NDBTAB* tab;
  Ndb* ndb;
  DBUG_ENTER("ndbcluster_discover");
  DBUG_PRINT("enter", ("db: %s, name: %s", db, name)); 

  if (!(ndb= check_ndb_in_thd(thd)))
    DBUG_RETURN(HA_ERR_NO_CONNECTION);  
  ndb->setDatabaseName(db);

  NDBDICT* dict= ndb->getDictionary();
  dict->set_local_table_data_size(sizeof(Ndb_local_table_statistics));
  dict->invalidateTable(name);
  if (!(tab= dict->getTable(name)))
  {    
    const NdbError err= dict->getNdbError();
    if (err.code == 709)
      DBUG_RETURN(1);
    ERR_RETURN(err);
  }
  
  DBUG_PRINT("info", ("Found table %s", tab->getName()));
  
  len= tab->getFrmLength();  
  if (len == 0 || tab->getFrmData() == NULL)
  {
    DBUG_PRINT("No frm data found",
               ("Table is probably created via NdbApi")); 
    DBUG_RETURN(2);
  }
  
  if (unpackfrm(&data, &len, tab->getFrmData()))
    DBUG_RETURN(3);

  *frmlen= len;
  *frmblob= data;
  
  DBUG_RETURN(0);
}

/*
  Check if a table exists in NDB

 */

int ndbcluster_table_exists(THD* thd, const char *db, const char *name)
{
  const NDBTAB* tab;
  Ndb* ndb;
  DBUG_ENTER("ndbcluster_table_exists");
  DBUG_PRINT("enter", ("db: %s, name: %s", db, name));

  if (!(ndb= check_ndb_in_thd(thd)))
    DBUG_RETURN(HA_ERR_NO_CONNECTION);
  ndb->setDatabaseName(db);

  NDBDICT* dict= ndb->getDictionary();
  dict->set_local_table_data_size(sizeof(Ndb_local_table_statistics));
  dict->invalidateTable(name);
  if (!(tab= dict->getTable(name)))
  {
    const NdbError err= dict->getNdbError();
    if (err.code == 709)
      DBUG_RETURN(0);
    ERR_RETURN(err);
  }

  DBUG_PRINT("info", ("Found table %s", tab->getName()));
  DBUG_RETURN(1);
}



extern "C" byte* tables_get_key(const char *entry, uint *length,
                                my_bool not_used __attribute__((unused)))
{
  *length= strlen(entry);
  return (byte*) entry;
}


int ndbcluster_find_files(THD *thd,const char *db,const char *path,
                          const char *wild, bool dir, List<char> *files)
{
  DBUG_ENTER("ndbcluster_find_files");
  DBUG_PRINT("enter", ("db: %s", db));
  { // extra bracket to avoid gcc 2.95.3 warning
  uint i;
  Ndb* ndb;
  char name[FN_REFLEN];
  HASH ndb_tables, ok_tables;
  NdbDictionary::Dictionary::List list;

  if (!(ndb= check_ndb_in_thd(thd)))
    DBUG_RETURN(HA_ERR_NO_CONNECTION);

  if (dir)
    DBUG_RETURN(0); // Discover of databases not yet supported

  // List tables in NDB
  NDBDICT *dict= ndb->getDictionary();
  if (dict->listObjects(list, 
                        NdbDictionary::Object::UserTable) != 0)
    ERR_RETURN(dict->getNdbError());

  if (hash_init(&ndb_tables, system_charset_info,list.count,0,0,
                (hash_get_key)tables_get_key,0,0))
  {
    DBUG_PRINT("error", ("Failed to init HASH ndb_tables"));
    DBUG_RETURN(-1);
  }

  if (hash_init(&ok_tables, system_charset_info,32,0,0,
                (hash_get_key)tables_get_key,0,0))
  {
    DBUG_PRINT("error", ("Failed to init HASH ok_tables"));
    hash_free(&ndb_tables);
    DBUG_RETURN(-1);
  }  

  for (i= 0 ; i < list.count ; i++)
  {
    NdbDictionary::Dictionary::List::Element& t= list.elements[i];
    DBUG_PRINT("info", ("Found %s/%s in NDB", t.database, t.name));     

    // Add only tables that belongs to db
    if (my_strcasecmp(system_charset_info, t.database, db))
      continue;

    // Apply wildcard to list of tables in NDB
    if (wild)
    {
      if (lower_case_table_names)
      {
        if (wild_case_compare(files_charset_info, t.name, wild))
          continue;
      }
      else if (wild_compare(t.name,wild,0))
        continue;
    }
    DBUG_PRINT("info", ("Inserting %s into ndb_tables hash", t.name));     
    my_hash_insert(&ndb_tables, (byte*)thd->strdup(t.name));
  }

  char *file_name;
  List_iterator<char> it(*files);
  List<char> delete_list;
  while ((file_name=it++))
  {
    DBUG_PRINT("info", ("%s", file_name));     
    if (hash_search(&ndb_tables, file_name, strlen(file_name)))
    {
      DBUG_PRINT("info", ("%s existed in NDB _and_ on disk ", file_name));
      // File existed in NDB and as frm file, put in ok_tables list
      my_hash_insert(&ok_tables, (byte*)file_name);
      continue;
    }
    
    // File is not in NDB, check for .ndb file with this name
    (void)strxnmov(name, FN_REFLEN, 
                   mysql_data_home,"/",db,"/",file_name,ha_ndb_ext,NullS);
    DBUG_PRINT("info", ("Check access for %s", name));
    if (access(name, F_OK))
    {
      DBUG_PRINT("info", ("%s did not exist on disk", name));     
      // .ndb file did not exist on disk, another table type
      continue;
    }

    DBUG_PRINT("info", ("%s existed on disk", name));     
    // The .ndb file exists on disk, but it's not in list of tables in ndb
    // Verify that handler agrees table is gone.
    if (ndbcluster_table_exists(thd, db, file_name) == 0)    
    {
      DBUG_PRINT("info", ("NDB says %s does not exists", file_name));     
      it.remove();
      // Put in list of tables to remove from disk
      delete_list.push_back(thd->strdup(file_name));
    }
  }

  // Check for new files to discover
  DBUG_PRINT("info", ("Checking for new files to discover"));       
  List<char> create_list;
  for (i= 0 ; i < ndb_tables.records ; i++)
  {
    file_name= hash_element(&ndb_tables, i);
    if (!hash_search(&ok_tables, file_name, strlen(file_name)))
    {
      DBUG_PRINT("info", ("%s must be discovered", file_name));       
      // File is in list of ndb tables and not in ok_tables
      // This table need to be created
      create_list.push_back(thd->strdup(file_name));
    }
  }

  // Lock mutex before deleting and creating frm files
  pthread_mutex_lock(&LOCK_open);

  if (!global_read_lock)
  {
    // Delete old files
    List_iterator_fast<char> it3(delete_list);
    while ((file_name=it3++))
    {
      DBUG_PRINT("info", ("Remove table %s/%s", db, file_name));
      // Delete the table and all related files
      TABLE_LIST table_list;
      bzero((char*) &table_list,sizeof(table_list));
      table_list.db= (char*) db;
      table_list.alias= table_list.table_name= (char*)file_name;
      (void)mysql_rm_table_part2(thd, &table_list,
                                                                 /* if_exists */ FALSE,
                                                                 /* drop_temporary */ FALSE,
                                                                 /* drop_view */ FALSE,
                                                                 /* dont_log_query*/ TRUE);
      /* Clear error message that is returned when table is deleted */
      thd->clear_error();
    }
  }

  // Create new files
  List_iterator_fast<char> it2(create_list);
  while ((file_name=it2++))
  {  
    DBUG_PRINT("info", ("Table %s need discovery", name));
    if (ha_create_table_from_engine(thd, db, file_name, TRUE) == 0)
      files->push_back(thd->strdup(file_name)); 
  }

  pthread_mutex_unlock(&LOCK_open);      
  
  hash_free(&ok_tables);
  hash_free(&ndb_tables);
  } // extra bracket to avoid gcc 2.95.3 warning
  DBUG_RETURN(0);    
}


/*
  Initialise all gloal variables before creating 
  a NDB Cluster table handler
 */

/* Call back after cluster connect */
static int connect_callback()
{
  update_status_variables(g_ndb_cluster_connection);
  return 0;
}

handlerton *
ndbcluster_init()
{
  int res;
  DBUG_ENTER("ndbcluster_init");
  // Set connectstring if specified
  if (opt_ndbcluster_connectstring != 0)
    DBUG_PRINT("connectstring", ("%s", opt_ndbcluster_connectstring));     
  if ((g_ndb_cluster_connection=
       new Ndb_cluster_connection(opt_ndbcluster_connectstring)) == 0)
  {
    DBUG_PRINT("error",("Ndb_cluster_connection(%s)",
                        opt_ndbcluster_connectstring));
    goto ndbcluster_init_error;
  }

  g_ndb_cluster_connection->set_optimized_node_selection
    (opt_ndb_optimized_node_selection);

  // Create a Ndb object to open the connection  to NDB
  if ( (g_ndb= new Ndb(g_ndb_cluster_connection, "sys")) == 0 )
  {
    DBUG_PRINT("error", ("failed to create global ndb object"));
    goto ndbcluster_init_error;
  }
  g_ndb->getDictionary()->set_local_table_data_size(sizeof(Ndb_local_table_statistics));
  if (g_ndb->init() != 0)
  {
    ERR_PRINT (g_ndb->getNdbError());
    goto ndbcluster_init_error;
  }

  if ((res= g_ndb_cluster_connection->connect(0,0,0)) == 0)
  {
    connect_callback();
    DBUG_PRINT("info",("NDBCLUSTER storage engine at %s on port %d",
                       g_ndb_cluster_connection->get_connected_host(),
                       g_ndb_cluster_connection->get_connected_port()));
    g_ndb_cluster_connection->wait_until_ready(10,3);
  } 
  else if(res == 1)
  {
    if (g_ndb_cluster_connection->start_connect_thread(connect_callback)) 
    {
      DBUG_PRINT("error", ("g_ndb_cluster_connection->start_connect_thread()"));
      goto ndbcluster_init_error;
    }
#ifndef DBUG_OFF
    {
      char buf[1024];
      DBUG_PRINT("info",
                 ("NDBCLUSTER storage engine not started, "
                  "will connect using %s",
                  g_ndb_cluster_connection->
                  get_connectstring(buf,sizeof(buf))));
    }
#endif
  }
  else
  {
    DBUG_ASSERT(res == -1);
    DBUG_PRINT("error", ("permanent error"));
    goto ndbcluster_init_error;
  }
  
  (void) hash_init(&ndbcluster_open_tables,system_charset_info,32,0,0,
                   (hash_get_key) ndbcluster_get_key,0,0);
  pthread_mutex_init(&ndbcluster_mutex,MY_MUTEX_INIT_FAST);
  pthread_mutex_init(&LOCK_ndb_util_thread, MY_MUTEX_INIT_FAST);
  pthread_cond_init(&COND_ndb_util_thread, NULL);


  // Create utility thread
  pthread_t tmp;
  if (pthread_create(&tmp, &connection_attrib, ndb_util_thread_func, 0))
  {
    DBUG_PRINT("error", ("Could not create ndb utility thread"));
    hash_free(&ndbcluster_open_tables);
    pthread_mutex_destroy(&ndbcluster_mutex);
    pthread_mutex_destroy(&LOCK_ndb_util_thread);
    pthread_cond_destroy(&COND_ndb_util_thread);
    goto ndbcluster_init_error;
  }
  
  ndbcluster_inited= 1;
  DBUG_RETURN(&ndbcluster_hton);

 ndbcluster_init_error:
  if(g_ndb)
    delete g_ndb;
  g_ndb= NULL;
  if (g_ndb_cluster_connection)
    delete g_ndb_cluster_connection;
  g_ndb_cluster_connection= NULL;
  DBUG_RETURN(NULL);
}


/*
  End use of the NDB Cluster table handler
  - free all global variables allocated by 
    ndbcluster_init()
*/

bool ndbcluster_end()
{
  DBUG_ENTER("ndbcluster_end");

  if (!ndbcluster_inited)
    DBUG_RETURN(0);

  // Kill ndb utility thread
  (void) pthread_mutex_lock(&LOCK_ndb_util_thread);  
  DBUG_PRINT("exit",("killing ndb util thread: %lx", ndb_util_thread));
  (void) pthread_cond_signal(&COND_ndb_util_thread);
  (void) pthread_mutex_unlock(&LOCK_ndb_util_thread);

  if(g_ndb)
    delete g_ndb;
  g_ndb= NULL;
  if (g_ndb_cluster_connection)
    delete g_ndb_cluster_connection;
  g_ndb_cluster_connection= NULL;

  hash_free(&ndbcluster_open_tables);
  pthread_mutex_destroy(&ndbcluster_mutex);
  pthread_mutex_destroy(&LOCK_ndb_util_thread);
  pthread_cond_destroy(&COND_ndb_util_thread);
  ndbcluster_inited= 0;
  DBUG_RETURN(0);
}

/*
  Static error print function called from
  static handler method ndbcluster_commit
  and ndbcluster_rollback
*/

void ndbcluster_print_error(int error, const NdbOperation *error_op)
{
  DBUG_ENTER("ndbcluster_print_error");
  TABLE tab;
  const char *tab_name= (error_op) ? error_op->getTableName() : "";
  tab.alias= (char *) tab_name;
  ha_ndbcluster error_handler(&tab);
  tab.file= &error_handler;
  error_handler.print_error(error, MYF(0));
  DBUG_VOID_RETURN;
}

/*
  Set m_tabname from full pathname to table file 
 */

void ha_ndbcluster::set_tabname(const char *path_name)
{
  char *end, *ptr;
  
  /* Scan name from the end */
  end= strend(path_name)-1;
  ptr= end;
  while (ptr >= path_name && *ptr != '\\' && *ptr != '/') {
    ptr--;
  }
  uint name_len= end - ptr;
  memcpy(m_tabname, ptr + 1, end - ptr);
  m_tabname[name_len]= '\0';
#ifdef __WIN__
  /* Put to lower case */
  ptr= m_tabname;
  
  while (*ptr != '\0') {
    *ptr= tolower(*ptr);
    ptr++;
  }
#endif
}

/**
 * Set a given location from full pathname to table file
 *
 */
void
ha_ndbcluster::set_tabname(const char *path_name, char * tabname)
{
  char *end, *ptr;
  
  /* Scan name from the end */
  end= strend(path_name)-1;
  ptr= end;
  while (ptr >= path_name && *ptr != '\\' && *ptr != '/') {
    ptr--;
  }
  uint name_len= end - ptr;
  memcpy(tabname, ptr + 1, end - ptr);
  tabname[name_len]= '\0';
#ifdef __WIN__
  /* Put to lower case */
  ptr= tabname;
  
  while (*ptr != '\0') {
    *ptr= tolower(*ptr);
    ptr++;
  }
#endif
}


/*
  Set m_dbname from full pathname to table file
 
 */

void ha_ndbcluster::set_dbname(const char *path_name)
{
  char *end, *ptr;
  
  /* Scan name from the end */
  ptr= strend(path_name)-1;
  while (ptr >= path_name && *ptr != '\\' && *ptr != '/') {
    ptr--;
  }
  ptr--;
  end= ptr;
  while (ptr >= path_name && *ptr != '\\' && *ptr != '/') {
    ptr--;
  }
  uint name_len= end - ptr;
  memcpy(m_dbname, ptr + 1, name_len);
  m_dbname[name_len]= '\0';
#ifdef __WIN__
  /* Put to lower case */
  
  ptr= m_dbname;
  
  while (*ptr != '\0') {
    *ptr= tolower(*ptr);
    ptr++;
  }
#endif
}


ha_rows 
ha_ndbcluster::records_in_range(uint inx, key_range *min_key,
                                key_range *max_key)
{
  KEY *key_info= table->key_info + inx;
  uint key_length= key_info->key_length;
  NDB_INDEX_TYPE idx_type= get_index_type(inx);  

  DBUG_ENTER("records_in_range");
  // Prevent partial read of hash indexes by returning HA_POS_ERROR
  if ((idx_type == UNIQUE_INDEX || idx_type == PRIMARY_KEY_INDEX) &&
      ((min_key && min_key->length < key_length) ||
       (max_key && max_key->length < key_length)))
    DBUG_RETURN(HA_POS_ERROR);
  
  // Read from hash index with full key
  // This is a "const" table which returns only one record!      
  if ((idx_type != ORDERED_INDEX) &&
      ((min_key && min_key->length == key_length) || 
       (max_key && max_key->length == key_length)))
    DBUG_RETURN(1);
  
  DBUG_RETURN(10); /* Good guess when you don't know anything */
}

ulong ha_ndbcluster::table_flags(void) const
{
  if (m_ha_not_exact_count)
    return m_table_flags | HA_NOT_EXACT_COUNT;
  else
    return m_table_flags;
}
const char * ha_ndbcluster::table_type() const 
{
  return("ndbcluster");
}
uint ha_ndbcluster::max_supported_record_length() const
{ 
  return NDB_MAX_TUPLE_SIZE;
}
uint ha_ndbcluster::max_supported_keys() const
{
  return MAX_KEY;
}
uint ha_ndbcluster::max_supported_key_parts() const 
{
  return NDB_MAX_NO_OF_ATTRIBUTES_IN_KEY;
}
uint ha_ndbcluster::max_supported_key_length() const
{
  return NDB_MAX_KEY_SIZE;
}
bool ha_ndbcluster::low_byte_first() const
{ 
#ifdef WORDS_BIGENDIAN
  return FALSE;
#else
  return TRUE;
#endif
}
bool ha_ndbcluster::has_transactions()
{
  return m_transaction_on;
}
const char* ha_ndbcluster::index_type(uint key_number)
{
  switch (get_index_type(key_number)) {
  case ORDERED_INDEX:
  case UNIQUE_ORDERED_INDEX:
  case PRIMARY_KEY_ORDERED_INDEX:
    return "BTREE";
  case UNIQUE_INDEX:
  case PRIMARY_KEY_INDEX:
  default:
    return "HASH";
  }
}

uint8 ha_ndbcluster::table_cache_type()
{
  DBUG_ENTER("ha_ndbcluster::table_cache_type=HA_CACHE_TBL_ASKTRANSACT");
  DBUG_RETURN(HA_CACHE_TBL_ASKTRANSACT);
}


uint ndb_get_commitcount(THD *thd, char *dbname, char *tabname,
                         Uint64 *commit_count)
{
  DBUG_ENTER("ndb_get_commitcount");

  char name[FN_REFLEN];
  NDB_SHARE *share;
  (void)strxnmov(name, FN_REFLEN, "./",dbname,"/",tabname,NullS);
  DBUG_PRINT("enter", ("name: %s", name));
  pthread_mutex_lock(&ndbcluster_mutex);
  if (!(share=(NDB_SHARE*) hash_search(&ndbcluster_open_tables,
                                       (byte*) name,
                                       strlen(name))))
  {
    pthread_mutex_unlock(&ndbcluster_mutex);
    DBUG_PRINT("info", ("Table %s not found in ndbcluster_open_tables",
                        name));
    DBUG_RETURN(1);
  }
  share->use_count++;
  pthread_mutex_unlock(&ndbcluster_mutex);

  pthread_mutex_lock(&share->mutex);
  if (ndb_cache_check_time > 0)
  {
    if (share->commit_count != 0)
    {
      *commit_count= share->commit_count;
      DBUG_PRINT("info", ("Getting commit_count: %llu from share",
                          share->commit_count));
      pthread_mutex_unlock(&share->mutex);
      free_share(share);
      DBUG_RETURN(0);
    }
  }
  DBUG_PRINT("info", ("Get commit_count from NDB"));
  Ndb *ndb;
  if (!(ndb= check_ndb_in_thd(thd)))
    DBUG_RETURN(1);
  ndb->setDatabaseName(dbname);
  uint lock= share->commit_count_lock;
  pthread_mutex_unlock(&share->mutex);

  struct Ndb_statistics stat;
  if (ndb_get_table_statistics(ndb, tabname, &stat))
  {
    free_share(share);
    DBUG_RETURN(1);
  }

  pthread_mutex_lock(&share->mutex);
  if(share->commit_count_lock == lock)
  {
    DBUG_PRINT("info", ("Setting commit_count to %llu", stat.commit_count));
    share->commit_count= stat.commit_count;
    *commit_count= stat.commit_count;
  }
  else
  {
    DBUG_PRINT("info", ("Discarding commit_count, comit_count_lock changed"));
    *commit_count= 0;
  }
  pthread_mutex_unlock(&share->mutex);
  free_share(share);
  DBUG_RETURN(0);
}


/*
  Check if a cached query can be used.
  This is done by comparing the supplied engine_data to commit_count of
  the table.
  The commit_count is either retrieved from the share for the table, where
  it has been cached by the util thread. If the util thread is not started,
  NDB has to be contacetd to retrieve the commit_count, this will introduce
  a small delay while waiting for NDB to answer.


  SYNOPSIS
  ndbcluster_cache_retrieval_allowed
    thd            thread handle
    full_name      concatenation of database name,
                   the null character '\0', and the table
                   name
    full_name_len  length of the full name,
                   i.e. len(dbname) + len(tablename) + 1

    engine_data    parameter retrieved when query was first inserted into
                   the cache. If the value of engine_data is changed,
                   all queries for this table should be invalidated.

  RETURN VALUE
    TRUE  Yes, use the query from cache
    FALSE No, don't use the cached query, and if engine_data
          has changed, all queries for this table should be invalidated

*/

static my_bool
ndbcluster_cache_retrieval_allowed(THD *thd,
                                   char *full_name, uint full_name_len,
                                   ulonglong *engine_data)
{
  DBUG_ENTER("ndbcluster_cache_retrieval_allowed");

  Uint64 commit_count;
  bool is_autocommit= !(thd->options & (OPTION_NOT_AUTOCOMMIT | OPTION_BEGIN));
  char *dbname= full_name;
  char *tabname= dbname+strlen(dbname)+1;

  DBUG_PRINT("enter", ("dbname: %s, tabname: %s, is_autocommit: %d",
                       dbname, tabname, is_autocommit));

  if (!is_autocommit)
  {
    DBUG_PRINT("exit", ("No, don't use cache in transaction"));
    DBUG_RETURN(FALSE);
  }

  if (ndb_get_commitcount(thd, dbname, tabname, &commit_count))
  {
    *engine_data= 0; /* invalidate */
    DBUG_PRINT("exit", ("No, could not retrieve commit_count"));
    DBUG_RETURN(FALSE);
  }
  DBUG_PRINT("info", ("*engine_data: %llu, commit_count: %llu",
                      *engine_data, commit_count));
  if (commit_count == 0)
  {
    *engine_data= 0; /* invalidate */
    DBUG_PRINT("exit", ("No, local commit has been performed"));
    DBUG_RETURN(FALSE);
  }
  else if (*engine_data != commit_count)
  {
    *engine_data= commit_count; /* invalidate */
     DBUG_PRINT("exit", ("No, commit_count has changed"));
     DBUG_RETURN(FALSE);
   }

  DBUG_PRINT("exit", ("OK to use cache, engine_data: %llu", *engine_data));
  DBUG_RETURN(TRUE);
}


/**
   Register a table for use in the query cache. Fetch the commit_count
   for the table and return it in engine_data, this will later be used
   to check if the table has changed, before the cached query is reused.

   SYNOPSIS
   ha_ndbcluster::can_query_cache_table
    thd            thread handle
    full_name      concatenation of database name,
                   the null character '\0', and the table
                   name
    full_name_len  length of the full name,
                   i.e. len(dbname) + len(tablename) + 1
    qc_engine_callback  function to be called before using cache on this table
    engine_data    out, commit_count for this table

  RETURN VALUE
    TRUE  Yes, it's ok to cahce this query
    FALSE No, don't cach the query

*/

my_bool
ha_ndbcluster::register_query_cache_table(THD *thd,
                                          char *full_name, uint full_name_len,
                                          qc_engine_callback *engine_callback,
                                          ulonglong *engine_data)
{
  DBUG_ENTER("ha_ndbcluster::register_query_cache_table");

  bool is_autocommit= !(thd->options & (OPTION_NOT_AUTOCOMMIT | OPTION_BEGIN));

  DBUG_PRINT("enter",("dbname: %s, tabname: %s, is_autocommit: %d",
		      m_dbname, m_tabname, is_autocommit));

  if (!is_autocommit)
  {
    DBUG_PRINT("exit", ("Can't register table during transaction"))
    DBUG_RETURN(FALSE);
  }

  Uint64 commit_count;
  if (ndb_get_commitcount(thd, m_dbname, m_tabname, &commit_count))
  {
    *engine_data= 0;
    DBUG_PRINT("exit", ("Error, could not get commitcount"))
    DBUG_RETURN(FALSE);
  }
  *engine_data= commit_count;
  *engine_callback= ndbcluster_cache_retrieval_allowed;
  DBUG_PRINT("exit", ("commit_count: %llu", commit_count));
  DBUG_RETURN(commit_count > 0);
}


/*
  Handling the shared NDB_SHARE structure that is needed to
  provide table locking.
  It's also used for sharing data with other NDB handlers
  in the same MySQL Server. There is currently not much
  data we want to or can share.
 */

static byte* ndbcluster_get_key(NDB_SHARE *share,uint *length,
                                my_bool not_used __attribute__((unused)))
{
  *length=share->table_name_length;
  return (byte*) share->table_name;
}

static NDB_SHARE* get_share(const char *table_name)
{
  NDB_SHARE *share;
  pthread_mutex_lock(&ndbcluster_mutex);
  uint length=(uint) strlen(table_name);
  if (!(share=(NDB_SHARE*) hash_search(&ndbcluster_open_tables,
                                       (byte*) table_name,
                                       length)))
  {
    if ((share=(NDB_SHARE *) my_malloc(sizeof(*share)+length+1,
                                       MYF(MY_WME | MY_ZEROFILL))))
    {
      share->table_name_length=length;
      share->table_name=(char*) (share+1);
      strmov(share->table_name,table_name);
      if (my_hash_insert(&ndbcluster_open_tables, (byte*) share))
      {
        pthread_mutex_unlock(&ndbcluster_mutex);
        my_free((gptr) share,0);
        return 0;
      }
      thr_lock_init(&share->lock);
      pthread_mutex_init(&share->mutex,MY_MUTEX_INIT_FAST);
      share->commit_count= 0;
      share->commit_count_lock= 0;
    }
    else
    {
      DBUG_PRINT("error", ("Failed to alloc share"));
      pthread_mutex_unlock(&ndbcluster_mutex);
      return 0;
    }
  }
  share->use_count++;

  DBUG_PRINT("share",
	     ("table_name: %s, length: %d, use_count: %d, commit_count: %d",
	      share->table_name, share->table_name_length, share->use_count,
	      share->commit_count));
  pthread_mutex_unlock(&ndbcluster_mutex);
  return share;
}


static void free_share(NDB_SHARE *share)
{
  pthread_mutex_lock(&ndbcluster_mutex);
  if (!--share->use_count)
  {
     hash_delete(&ndbcluster_open_tables, (byte*) share);
    thr_lock_delete(&share->lock);
    pthread_mutex_destroy(&share->mutex);
    my_free((gptr) share, MYF(0));
  }
  pthread_mutex_unlock(&ndbcluster_mutex);
}



/*
  Internal representation of the frm blob
   
*/

struct frm_blob_struct 
{
  struct frm_blob_header 
  {
    uint ver;      // Version of header
    uint orglen;   // Original length of compressed data
    uint complen;  // Compressed length of data, 0=uncompressed
  } head;
  char data[1];  
};



static int packfrm(const void *data, uint len, 
                   const void **pack_data, uint *pack_len)
{
  int error;
  ulong org_len, comp_len;
  uint blob_len;
  frm_blob_struct* blob;
  DBUG_ENTER("packfrm");
  DBUG_PRINT("enter", ("data: %x, len: %d", data, len));
  
  error= 1;
  org_len= len;
  if (my_compress((byte*)data, &org_len, &comp_len))
    goto err;
  
  DBUG_PRINT("info", ("org_len: %d, comp_len: %d", org_len, comp_len));
  DBUG_DUMP("compressed", (char*)data, org_len);
  
  error= 2;
  blob_len= sizeof(frm_blob_struct::frm_blob_header)+org_len;
  if (!(blob= (frm_blob_struct*) my_malloc(blob_len,MYF(MY_WME))))
    goto err;
  
  // Store compressed blob in machine independent format
  int4store((char*)(&blob->head.ver), 1);
  int4store((char*)(&blob->head.orglen), comp_len);
  int4store((char*)(&blob->head.complen), org_len);
  
  // Copy frm data into blob, already in machine independent format
  memcpy(blob->data, data, org_len);  
  
  *pack_data= blob;
  *pack_len= blob_len;
  error= 0;
  
  DBUG_PRINT("exit", ("pack_data: %x, pack_len: %d", *pack_data, *pack_len));
err:
  DBUG_RETURN(error);
  
}


static int unpackfrm(const void **unpack_data, uint *unpack_len,
                    const void *pack_data)
{
   const frm_blob_struct *blob= (frm_blob_struct*)pack_data;
   byte *data;
   ulong complen, orglen, ver;
   DBUG_ENTER("unpackfrm");
   DBUG_PRINT("enter", ("pack_data: %x", pack_data));

   complen=     uint4korr((char*)&blob->head.complen);
   orglen=      uint4korr((char*)&blob->head.orglen);
   ver=         uint4korr((char*)&blob->head.ver);
 
   DBUG_PRINT("blob",("ver: %d complen: %d orglen: %d",
                     ver,complen,orglen));
   DBUG_DUMP("blob->data", (char*) blob->data, complen);
 
   if (ver != 1)
     DBUG_RETURN(1);
   if (!(data= my_malloc(max(orglen, complen), MYF(MY_WME))))
     DBUG_RETURN(2);
   memcpy(data, blob->data, complen);
 
   if (my_uncompress(data, &complen, &orglen))
   {
     my_free((char*)data, MYF(0));
     DBUG_RETURN(3);
   }

   *unpack_data= data;
   *unpack_len= complen;

   DBUG_PRINT("exit", ("frmdata: %x, len: %d", *unpack_data, *unpack_len));

   DBUG_RETURN(0);
}

static 
int
ndb_get_table_statistics(Ndb* ndb, const char * table,
                         struct Ndb_statistics * ndbstat)
{
  DBUG_ENTER("ndb_get_table_statistics");
  DBUG_PRINT("enter", ("table: %s", table));
  NdbTransaction* pTrans= ndb->startTransaction();
  do 
  {
    if (pTrans == NULL)
      break;
      
    NdbScanOperation* pOp= pTrans->getNdbScanOperation(table);
    if (pOp == NULL)
      break;
    
    if (pOp->readTuples(NdbOperation::LM_CommittedRead))
      break;
    
    int check= pOp->interpret_exit_last_row();
    if (check == -1)
      break;
    
    Uint64 rows, commits, mem;
    Uint32 size;
    pOp->getValue(NdbDictionary::Column::ROW_COUNT, (char*)&rows);
    pOp->getValue(NdbDictionary::Column::COMMIT_COUNT, (char*)&commits);
    pOp->getValue(NdbDictionary::Column::ROW_SIZE, (char*)&size);
    pOp->getValue(NdbDictionary::Column::FRAGMENT_MEMORY, (char*)&mem);
    
    check= pTrans->execute(NdbTransaction::NoCommit,
                           NdbTransaction::AbortOnError,
                           TRUE);
    if (check == -1)
      break;
    
    Uint32 count= 0;
    Uint64 sum_rows= 0;
    Uint64 sum_commits= 0;
    Uint64 sum_row_size= 0;
    Uint64 sum_mem= 0;
    while((check= pOp->nextResult(TRUE, TRUE)) == 0)
    {
      sum_rows+= rows;
      sum_commits+= commits;
      if (sum_row_size < size)
        sum_row_size= size;
      sum_mem+= mem;
      count++;
    }
    
    if (check == -1)
      break;

    pOp->close(TRUE);

    ndb->closeTransaction(pTrans);

    ndbstat->row_count= sum_rows;
    ndbstat->commit_count= sum_commits;
    ndbstat->row_size= sum_row_size;
    ndbstat->fragment_memory= sum_mem;

    DBUG_PRINT("exit", ("records: %llu commits: %llu "
                        "row_size: %llu mem: %llu count: %u",
			sum_rows, sum_commits, sum_row_size,
                        sum_mem, count));

    DBUG_RETURN(0);
  } while(0);

  ndb->closeTransaction(pTrans);
  DBUG_PRINT("exit", ("failed"));
  DBUG_RETURN(-1);
}

/*
  Create a .ndb file to serve as a placeholder indicating 
  that the table with this name is a ndb table
*/

int ha_ndbcluster::write_ndb_file()
{
  File file;
  bool error=1;
  char path[FN_REFLEN];
  
  DBUG_ENTER("write_ndb_file");
  DBUG_PRINT("enter", ("db: %s, name: %s", m_dbname, m_tabname));

  (void)strxnmov(path, FN_REFLEN, 
                 mysql_data_home,"/",m_dbname,"/",m_tabname,ha_ndb_ext,NullS);

  if ((file=my_create(path, CREATE_MODE,O_RDWR | O_TRUNC,MYF(MY_WME))) >= 0)
  {
    // It's an empty file
    error=0;
    my_close(file,MYF(0));
  }
  DBUG_RETURN(error);
}

int
ha_ndbcluster::read_multi_range_first(KEY_MULTI_RANGE **found_range_p,
                                      KEY_MULTI_RANGE *ranges, 
                                      uint range_count,
                                      bool sorted, 
                                      HANDLER_BUFFER *buffer)
{
  DBUG_ENTER("ha_ndbcluster::read_multi_range_first");
  
  int res;
  KEY* key_info= table->key_info + active_index;
  NDB_INDEX_TYPE index_type= get_index_type(active_index);
  ulong reclength= table->s->reclength;
  NdbOperation* op;

  if (uses_blob_value(m_retrieve_all_fields))
  {
    /**
     * blobs can't be batched currently
     */
    m_disable_multi_read= true;
    DBUG_RETURN(handler::read_multi_range_first(found_range_p, 
                                                ranges, 
                                                range_count,
                                                sorted, 
                                                buffer));
  }

  m_disable_multi_read= false;

  /**
   * Copy arguments into member variables
   */
  m_multi_ranges= ranges;
  multi_range_curr= ranges;
  multi_range_end= ranges+range_count;
  multi_range_sorted= sorted;
  multi_range_buffer= buffer;

  /**
   * read multi range will read ranges as follows (if not ordered)
   *
   * input    read order
   * ======   ==========
   * pk-op 1  pk-op 1
   * pk-op 2  pk-op 2
   * range 3  range (3,5) NOTE result rows will be intermixed
   * pk-op 4  pk-op 4
   * range 5
   * pk-op 6  pk-ok 6
   */   

  /**
   * Variables for loop
   */
  byte *curr= (byte*)buffer->buffer;
  byte *end_of_buffer= (byte*)buffer->buffer_end;
  NdbOperation::LockMode lm= 
    (NdbOperation::LockMode)get_ndb_lock_type(m_lock.type);
  const NDBTAB *tab= (const NDBTAB *) m_table;
  const NDBINDEX *unique_idx= (NDBINDEX *) m_index[active_index].unique_index;
  const NDBINDEX *idx= (NDBINDEX *) m_index[active_index].index; 
  const NdbOperation* lastOp= m_active_trans->getLastDefinedOperation();
  NdbIndexScanOperation* scanOp= 0;
  for(; multi_range_curr<multi_range_end && curr+reclength <= end_of_buffer; 
      multi_range_curr++)
  {
    switch(index_type){
    case PRIMARY_KEY_INDEX:
  pk:
    {
      multi_range_curr->range_flag |= UNIQUE_RANGE;
      if ((op= m_active_trans->getNdbOperation(tab)) && 
          !op->readTuple(lm) && 
          !set_primary_key(op, multi_range_curr->start_key.key) &&
          !define_read_attrs(curr, op) &&
          (op->setAbortOption(AO_IgnoreError), true))
        curr += reclength;
      else
        ERR_RETURN(op ? op->getNdbError() : m_active_trans->getNdbError());
      break;
    }
    break;
    case UNIQUE_INDEX:
  sk:
    {
      multi_range_curr->range_flag |= UNIQUE_RANGE;
      if ((op= m_active_trans->getNdbIndexOperation(unique_idx, tab)) && 
          !op->readTuple(lm) && 
          !set_index_key(op, key_info, multi_range_curr->start_key.key) &&
          !define_read_attrs(curr, op) &&
          (op->setAbortOption(AO_IgnoreError), true))
        curr += reclength;
      else
        ERR_RETURN(op ? op->getNdbError() : m_active_trans->getNdbError());
      break;
    }
    case PRIMARY_KEY_ORDERED_INDEX:
      if (multi_range_curr->start_key.length == key_info->key_length &&
          multi_range_curr->start_key.flag == HA_READ_KEY_EXACT)
        goto pk;
      goto range;
    case UNIQUE_ORDERED_INDEX:
      if (multi_range_curr->start_key.length == key_info->key_length &&
          multi_range_curr->start_key.flag == HA_READ_KEY_EXACT &&
          !check_null_in_key(key_info, multi_range_curr->start_key.key,
                             multi_range_curr->start_key.length))
        goto sk;
      goto range;
    case ORDERED_INDEX: {
  range:
      multi_range_curr->range_flag &= ~(uint)UNIQUE_RANGE;
      if (scanOp == 0)
      {
        if (m_multi_cursor)
        {
          scanOp= m_multi_cursor;
          DBUG_ASSERT(scanOp->getSorted() == sorted);
          DBUG_ASSERT(scanOp->getLockMode() == 
                      (NdbOperation::LockMode)get_ndb_lock_type(m_lock.type));
          if(scanOp->reset_bounds(m_force_send))
            DBUG_RETURN(ndb_err(m_active_trans));
          
          end_of_buffer -= reclength;
        }
        else if ((scanOp= m_active_trans->getNdbIndexScanOperation(idx, tab)) 
                 &&!scanOp->readTuples(lm, 0, parallelism, sorted, false, true)
                 &&!generate_scan_filter(m_cond_stack, scanOp)
                 &&!define_read_attrs(end_of_buffer-reclength, scanOp))
        {
          m_multi_cursor= scanOp;
          m_multi_range_cursor_result_ptr= end_of_buffer-reclength;
        }
        else
        {
          ERR_RETURN(scanOp ? scanOp->getNdbError() : 
                     m_active_trans->getNdbError());
        }
      }

      const key_range *keys[2]= { &multi_range_curr->start_key, 
                                  &multi_range_curr->end_key };
      if ((res= set_bounds(scanOp, keys, multi_range_curr-ranges)))
        DBUG_RETURN(res);
      break;
    }
    case(UNDEFINED_INDEX):
      DBUG_ASSERT(FALSE);
      DBUG_RETURN(1);
      break;
    }
  }
  
  if (multi_range_curr != multi_range_end)
  {
    /**
     * Mark that we're using entire buffer (even if might not) as
     *   we haven't read all ranges for some reason
     * This as we don't want mysqld to reuse the buffer when we read
     *   the remaining ranges
     */
    buffer->end_of_used_area= (byte*)buffer->buffer_end;
  }
  else
  {
    buffer->end_of_used_area= curr;
  }
  
  /**
   * Set first operation in multi range
   */
  m_current_multi_operation= 
    lastOp ? lastOp->next() : m_active_trans->getFirstDefinedOperation();
  if (!(res= execute_no_commit_ie(this, m_active_trans)))
  {
    m_multi_range_defined= multi_range_curr;
    multi_range_curr= ranges;
    m_multi_range_result_ptr= (byte*)buffer->buffer;
    DBUG_RETURN(read_multi_range_next(found_range_p));
  }
  ERR_RETURN(m_active_trans->getNdbError());
}

#if 0
#define DBUG_MULTI_RANGE(x) printf("read_multi_range_next: case %d\n", x);
#else
#define DBUG_MULTI_RANGE(x)
#endif

int
ha_ndbcluster::read_multi_range_next(KEY_MULTI_RANGE ** multi_range_found_p)
{
  DBUG_ENTER("ha_ndbcluster::read_multi_range_next");
  if (m_disable_multi_read)
  {
    DBUG_RETURN(handler::read_multi_range_next(multi_range_found_p));
  }
  
  int res;
  int range_no;
  ulong reclength= table->s->reclength;
  const NdbOperation* op= m_current_multi_operation;
  for(;multi_range_curr < m_multi_range_defined; multi_range_curr++)
  {
    if (multi_range_curr->range_flag & UNIQUE_RANGE)
    {
      if (op->getNdbError().code == 0)
        goto found_next;
      
      op= m_active_trans->getNextCompletedOperation(op);
      m_multi_range_result_ptr += reclength;
      continue;
    } 
    else if (m_multi_cursor && !multi_range_sorted)
    {
      DBUG_MULTI_RANGE(1);
      if ((res= fetch_next(m_multi_cursor)) == 0)
      {
        DBUG_MULTI_RANGE(2);
        range_no= m_multi_cursor->get_range_no();
        goto found;
      } 
      else
      {
        goto close_scan;
      }
    }
    else if (m_multi_cursor && multi_range_sorted)
    {
      if (m_active_cursor && (res= fetch_next(m_multi_cursor)))
      {
        DBUG_MULTI_RANGE(3);
        goto close_scan;
      }
      
      range_no= m_multi_cursor->get_range_no();
      uint current_range_no= multi_range_curr - m_multi_ranges;
      if ((uint) range_no == current_range_no)
      {
        DBUG_MULTI_RANGE(4);
        // return current row
        goto found;
      }
      else if (range_no > (int)current_range_no)
      {
        DBUG_MULTI_RANGE(5);
        // wait with current row
        m_active_cursor= 0;
        continue;
      }
      else 
      {
        DBUG_MULTI_RANGE(6);
        // First fetch from cursor
        DBUG_ASSERT(range_no == -1);
        if((res= m_multi_cursor->nextResult(true)))
        {
          goto close_scan;
        }
        multi_range_curr--; // Will be increased in for-loop
        continue;
      }
    }
    else /** m_multi_cursor == 0 */
    {
      DBUG_MULTI_RANGE(7);
      /**
       * Corresponds to range 5 in example in read_multi_range_first
       */
      (void)1;
      continue;
    }
    
    DBUG_ASSERT(false); // Should only get here via goto's
close_scan:
    if (res == 1)
    {
      m_multi_cursor->close();
      m_active_cursor= m_multi_cursor= 0;
      DBUG_MULTI_RANGE(8);
      continue;
    } 
    else 
    {
      DBUG_RETURN(ndb_err(m_active_trans));
    }
  }
  
  if (multi_range_curr == multi_range_end)
    DBUG_RETURN(HA_ERR_END_OF_FILE);
  
  /**
   * Read remaining ranges
   */
  DBUG_RETURN(read_multi_range_first(multi_range_found_p, 
                                     multi_range_curr,
                                     multi_range_end - multi_range_curr, 
                                     multi_range_sorted,
                                     multi_range_buffer));
  
found:
  /**
   * Found a record belonging to a scan
   */
  m_active_cursor= m_multi_cursor;
  * multi_range_found_p= m_multi_ranges + range_no;
  memcpy(table->record[0], m_multi_range_cursor_result_ptr, reclength);
  setup_recattr(m_active_cursor->getFirstRecAttr());
  unpack_record(table->record[0]);
  table->status= 0;     
  DBUG_RETURN(0);
  
found_next:
  /**
   * Found a record belonging to a pk/index op,
   *   copy result and move to next to prepare for next call
   */
  * multi_range_found_p= multi_range_curr;
  memcpy(table->record[0], m_multi_range_result_ptr, reclength);
  setup_recattr(op->getFirstRecAttr());
  unpack_record(table->record[0]);
  table->status= 0;
  
  multi_range_curr++;
  m_current_multi_operation= m_active_trans->getNextCompletedOperation(op);
  m_multi_range_result_ptr += reclength;
  DBUG_RETURN(0);
}

int
ha_ndbcluster::setup_recattr(const NdbRecAttr* curr)
{
  DBUG_ENTER("setup_recattr");

  Field **field, **end;
  NdbValue *value= m_value;
  
  end= table->field + table->s->fields;
  
  for (field= table->field; field < end; field++, value++)
  {
    if ((* value).ptr)
    {
      DBUG_ASSERT(curr != 0);
      (* value).rec= curr;
      curr= curr->next();
    }
  }
  
  DBUG_RETURN(0);
}

char*
ha_ndbcluster::update_table_comment(
                                /* out: table comment + additional */
        const char*     comment)/* in:  table comment defined by user */
{
  uint length= strlen(comment);
  if(length > 64000 - 3)
  {
    return((char*)comment); /* string too long */
  }

  Ndb* ndb;
  if (!(ndb= get_ndb()))
  {
    return((char*)comment);
  }

  ndb->setDatabaseName(m_dbname);
  NDBDICT* dict= ndb->getDictionary();
  const NDBTAB* tab;
  if (!(tab= dict->getTable(m_tabname)))
  {
    return((char*)comment);
  }

  char *str;
  const char *fmt="%s%snumber_of_replicas: %d";
  const unsigned fmt_len_plus_extra= length + strlen(fmt);
  if ((str= my_malloc(fmt_len_plus_extra, MYF(0))) == NULL)
  {
    return (char*)comment;
  }

  snprintf(str,fmt_len_plus_extra,fmt,comment,
           length > 0 ? " ":"",
           tab->getReplicaCount());
  return str;
}


// Utility thread main loop
extern "C" pthread_handler_decl(ndb_util_thread_func,
                                arg __attribute__((unused)))
{
  THD *thd; /* needs to be first for thread_stack */
  Ndb* ndb;
  int error= 0;
  struct timespec abstime;

  my_thread_init();
  DBUG_ENTER("ndb_util_thread");
  DBUG_PRINT("enter", ("ndb_cache_check_time: %d", ndb_cache_check_time));

  thd= new THD; /* note that contructor of THD uses DBUG_ */
  THD_CHECK_SENTRY(thd);
  ndb= new Ndb(g_ndb_cluster_connection, "");

  pthread_detach_this_thread();
  ndb_util_thread= pthread_self();

  thd->thread_stack= (char*)&thd; /* remember where our stack is */
  if (thd->store_globals() && (ndb->init() != -1))
  {
    thd->cleanup();
    delete thd;
    DBUG_RETURN(NULL);
  }

  List<NDB_SHARE> util_open_tables;
  set_timespec(abstime, 0);
  for (;;)
  {

    pthread_mutex_lock(&LOCK_ndb_util_thread);
    error= pthread_cond_timedwait(&COND_ndb_util_thread,
                                  &LOCK_ndb_util_thread,
                                  &abstime);
    pthread_mutex_unlock(&LOCK_ndb_util_thread);

    DBUG_PRINT("ndb_util_thread", ("Started, ndb_cache_check_time: %d",
                                   ndb_cache_check_time));

    if (abort_loop)
      break; /* Shutting down server */

    if (ndb_cache_check_time == 0)
    {
      /* Wake up in 1 second to check if value has changed */
      set_timespec(abstime, 1);
      continue;
    }

    /* Lock mutex and fill list with pointers to all open tables */
    NDB_SHARE *share;
    pthread_mutex_lock(&ndbcluster_mutex);
    for (uint i= 0; i < ndbcluster_open_tables.records; i++)
    {
      share= (NDB_SHARE *)hash_element(&ndbcluster_open_tables, i);
      share->use_count++; /* Make sure the table can't be closed */
      DBUG_PRINT("ndb_util_thread",
                 ("Found open table[%d]: %s, use_count: %d",
                  i, share->table_name, share->use_count));

      /* Store pointer to table */
      util_open_tables.push_back(share);
    }
    pthread_mutex_unlock(&ndbcluster_mutex);

    /* Iterate through the  open files list */
    List_iterator_fast<NDB_SHARE> it(util_open_tables);
    while ((share= it++))
    {
      /* Split tab- and dbname */
      char buf[FN_REFLEN];
      char *tabname, *db;
      uint length= dirname_length(share->table_name);
      tabname= share->table_name+length;
      memcpy(buf, share->table_name, length-1);
      buf[length-1]= 0;
      db= buf+dirname_length(buf);
      DBUG_PRINT("ndb_util_thread",
                 ("Fetching commit count for: %s",
                  share->table_name));

      /* Contact NDB to get commit count for table */
      ndb->setDatabaseName(db);
      struct Ndb_statistics stat;

      uint lock;
      pthread_mutex_lock(&share->mutex);
      lock= share->commit_count_lock;
      pthread_mutex_unlock(&share->mutex);

      if(ndb_get_table_statistics(ndb, tabname, &stat) == 0)
      {
        DBUG_PRINT("ndb_util_thread",
                   ("Table: %s, commit_count: %llu, rows: %llu",
                    share->table_name, stat.commit_count, stat.row_count));
      }
      else
      {
        DBUG_PRINT("ndb_util_thread",
                   ("Error: Could not get commit count for table %s",
                    share->table_name));
        stat.commit_count= 0;
      }

      pthread_mutex_lock(&share->mutex);
      if (share->commit_count_lock == lock)
        share->commit_count= stat.commit_count;
      pthread_mutex_unlock(&share->mutex);

      /* Decrease the use count and possibly free share */
      free_share(share);
    }

    /* Clear the list of open tables */
    util_open_tables.empty();

    /* Calculate new time to wake up */
    int secs= 0;
    int msecs= ndb_cache_check_time;

    struct timeval tick_time;
    gettimeofday(&tick_time, 0);
    abstime.tv_sec=  tick_time.tv_sec;
    abstime.tv_nsec= tick_time.tv_usec * 1000;

    if(msecs >= 1000){
      secs=  msecs / 1000;
      msecs= msecs % 1000;
    }

    abstime.tv_sec+=  secs;
    abstime.tv_nsec+= msecs * 1000000;
    if (abstime.tv_nsec >= 1000000000) {
      abstime.tv_sec+=  1;
      abstime.tv_nsec-= 1000000000;
    }
  }

  thd->cleanup();
  delete thd;
  DBUG_PRINT("exit", ("ndb_util_thread"));
  my_thread_end();
  pthread_exit(0);
  DBUG_RETURN(NULL);
}

/*
  Condition pushdown
*/
/*
  Push a condition to ndbcluster storage engine for evaluation 
  during table   and index scans. The conditions will be stored on a stack
  for possibly storing several conditions. The stack can be popped
  by calling cond_pop, handler::extra(HA_EXTRA_RESET) (handler::reset())
  will clear the stack.
  The current implementation supports arbitrary AND/OR nested conditions
  with comparisons between columns and constants (including constant
  expressions and function calls) and the following comparison operators:
  =, !=, >, >=, <, <=, "is null", and "is not null".
  
  RETURN
    NULL The condition was supported and will be evaluated for each 
    row found during the scan
    cond The condition was not supported and all rows will be returned from
         the scan for evaluation (and thus not saved on stack)
*/
const 
COND* 
ha_ndbcluster::cond_push(const COND *cond) 
{ 
  Ndb_cond_stack *ndb_cond = new Ndb_cond_stack();
  DBUG_ENTER("cond_push");
  DBUG_EXECUTE("where",print_where((COND *)cond, m_tabname););
  if (m_cond_stack)
    ndb_cond->next= m_cond_stack;
  else
    ndb_cond->next= NULL;
  m_cond_stack= ndb_cond;
  
  if (serialize_cond(cond, ndb_cond))
  {
    DBUG_RETURN(NULL);
  }
  else
  {
    cond_pop();
  }

  DBUG_RETURN(cond); 
}

/*
  Pop the top condition from the condition stack of the handler instance.
*/
void 
ha_ndbcluster::cond_pop() 
{ 
  Ndb_cond_stack *ndb_cond_stack= m_cond_stack;  
  if (ndb_cond_stack)
  {
    m_cond_stack= ndb_cond_stack->next;
    delete ndb_cond_stack;
  }
}

/*
  Clear the condition stack
*/
void
ha_ndbcluster::cond_clear()
{
  DBUG_ENTER("cond_clear");
  while (m_cond_stack)
    cond_pop();

  DBUG_VOID_RETURN;
}

/*
  Serialize the item tree into a linked list represented by Ndb_cond
  for fast generation of NbdScanFilter. Adds information such as
  position of fields that is not directly available in the Item tree.
  Also checks if condition is supported.
*/
void ndb_serialize_cond(const Item *item, void *arg)
{
  Ndb_cond_traverse_context *context= (Ndb_cond_traverse_context *) arg;
  DBUG_ENTER("ndb_serialize_cond");  

  // Check if we are skipping arguments to a function to be evaluated
  if (context->skip)
  {
    DBUG_PRINT("info", ("Skiping argument %d", context->skip));
    context->skip--;
    switch(item->type()) {
    case (Item::FUNC_ITEM): {
      Item_func *func_item= (Item_func *) item;
      context->skip+= func_item->argument_count();
      break;
    }
    case(Item::INT_ITEM):
    case(Item::REAL_ITEM):
    case(Item::STRING_ITEM):
    case(Item::VARBIN_ITEM):
    case(Item::DECIMAL_ITEM):
      break;
    default:
      context->supported= FALSE;
      break;
    }

    DBUG_VOID_RETURN;
  }
  
  if (context->supported)
  {
    Ndb_cond_stack *ndb_stack= context->stack_ptr;
    Ndb_cond *prev_cond= context->cond_ptr;
    Ndb_cond *curr_cond= context->cond_ptr= new Ndb_cond();
    if (!ndb_stack->ndb_cond)
      ndb_stack->ndb_cond= curr_cond;
    curr_cond->prev= prev_cond;
    if (prev_cond) prev_cond->next= curr_cond;

    // Check for end of AND/OR expression
    if (!item)
    {
      // End marker for condition group
      DBUG_PRINT("info", ("End of condition group"));
      curr_cond->ndb_item= new Ndb_item(NDB_END_COND);
    }
    else
      switch(item->type()) {
      case(Item::FIELD_ITEM): {
        Item_field *field_item= (Item_field *) item;
        Field *field= field_item->field;
        enum_field_types type= field->type();
        /*
          Check that the field is part of the table of the handler
          instance and that we expect a field with of this result type.
        */
        if (context->table == field->table)
        {       
          const NDBTAB *tab= (const NDBTAB *) context->ndb_table;
          DBUG_PRINT("info", ("FIELD_ITEM"));
          DBUG_PRINT("info", ("table %s", tab->getName()));
          DBUG_PRINT("info", ("column %s", field->field_name));
          DBUG_PRINT("info", ("result type %d", field->result_type()));
          
          // Check that we are expecting a field and with the correct
          // result type
          if(context->expecting(Item::FIELD_ITEM) &&
             (context->expecting_field_result(field->result_type()) ||
              // Date and year can be written as strings
              (type == MYSQL_TYPE_TIME ||
               type == MYSQL_TYPE_DATE || 
               type == MYSQL_TYPE_YEAR ||
               type == MYSQL_TYPE_DATETIME)
              ? context->expecting_field_result(STRING_RESULT) : true)
             // Bit fields no yet supported in scan filter
             && type != MYSQL_TYPE_BIT)
          {
            const NDBCOL *col= tab->getColumn(field->field_name);
            DBUG_ASSERT(col);
            curr_cond->ndb_item= new Ndb_item(field, col->getColumnNo());
            context->dont_expect(Item::FIELD_ITEM);
            context->expect_no_field_result();
            if (context->expect_mask)
            {
              // We have not seen second argument yet
              if (type == MYSQL_TYPE_TIME ||
                  type == MYSQL_TYPE_DATE || 
                  type == MYSQL_TYPE_YEAR ||
                  type == MYSQL_TYPE_DATETIME)
              {
                context->expect_only(Item::STRING_ITEM);
                context->expect(Item::INT_ITEM);
              }
              else
                switch(field->result_type()) {
                case(STRING_RESULT):
                  // Expect char string or binary string
                  context->expect_only(Item::STRING_ITEM);
                  context->expect(Item::VARBIN_ITEM);
                  context->expect_collation(field_item->collation.collation);
                  break;
                case(REAL_RESULT):
                  context->expect_only(Item::REAL_ITEM);
                  context->expect(Item::DECIMAL_ITEM);
                  break;
                case(INT_RESULT):
                  context->expect_only(Item::INT_ITEM);
                  context->expect(Item::VARBIN_ITEM);
                  break;
                case(DECIMAL_RESULT):
                  context->expect_only(Item::DECIMAL_ITEM);
                  context->expect(Item::REAL_ITEM);
                  break;
                default:
                  break;
                }    
            }
            else
            {
              // Expect another logical expression
              context->expect_only(Item::FUNC_ITEM);
              context->expect(Item::COND_ITEM);
              // Check that field and string constant collations are the same
              if ((field->result_type() == STRING_RESULT) &&
                  !context->expecting_collation(item->collation.collation))
              {
                DBUG_PRINT("info", ("Found non-matching collation %s",  
                                    item->collation.collation->name)); 
                context->supported= FALSE;                
              }
            }
            break;
          }
        }
        DBUG_PRINT("info", ("Was not expecting field of type %u",
                            field->result_type()));
        context->supported= FALSE;
        break;
      }
      case(Item::FUNC_ITEM): {
        Item_func *func_item= (Item_func *) item;
        // Check that we expect a function or functional expression here
        if (context->expecting(Item::FUNC_ITEM) || 
            func_item->functype() == Item_func::UNKNOWN_FUNC)
          context->expect_nothing();
        else
        {
          // Did not expect function here
          context->supported= FALSE;
          break;
        }

        switch(func_item->functype()) {
        case(Item_func::EQ_FUNC): {
          DBUG_PRINT("info", ("EQ_FUNC"));      
          curr_cond->ndb_item= new Ndb_item(func_item->functype(), 
                                            func_item);      
          context->expect(Item::STRING_ITEM);
          context->expect(Item::INT_ITEM);
          context->expect(Item::REAL_ITEM);
          context->expect(Item::DECIMAL_ITEM);
          context->expect(Item::VARBIN_ITEM);
          context->expect(Item::FIELD_ITEM);
          context->expect_field_result(STRING_RESULT);
          context->expect_field_result(REAL_RESULT);
          context->expect_field_result(INT_RESULT);
          context->expect_field_result(DECIMAL_RESULT);
          break;
        }
        case(Item_func::NE_FUNC): {
          DBUG_PRINT("info", ("NE_FUNC"));      
          curr_cond->ndb_item= new Ndb_item(func_item->functype(),
                                            func_item);      
          context->expect(Item::STRING_ITEM);
          context->expect(Item::INT_ITEM);
          context->expect(Item::REAL_ITEM);
          context->expect(Item::DECIMAL_ITEM);
          context->expect(Item::VARBIN_ITEM);
          context->expect(Item::FIELD_ITEM);
          context->expect_field_result(STRING_RESULT);
          context->expect_field_result(REAL_RESULT);
          context->expect_field_result(INT_RESULT);
          context->expect_field_result(DECIMAL_RESULT);
          break;
        }
        case(Item_func::LT_FUNC): {
          DBUG_PRINT("info", ("LT_FUNC"));      
          curr_cond->ndb_item= new Ndb_item(func_item->functype(),
                                            func_item);      
          context->expect(Item::STRING_ITEM);
          context->expect(Item::INT_ITEM);
          context->expect(Item::REAL_ITEM);
          context->expect(Item::DECIMAL_ITEM);
          context->expect(Item::VARBIN_ITEM);
          context->expect(Item::FIELD_ITEM);
          context->expect_field_result(STRING_RESULT);
          context->expect_field_result(REAL_RESULT);
          context->expect_field_result(INT_RESULT);
          context->expect_field_result(DECIMAL_RESULT);
          break;
        }
        case(Item_func::LE_FUNC): {
          DBUG_PRINT("info", ("LE_FUNC"));      
          curr_cond->ndb_item= new Ndb_item(func_item->functype(),
                                            func_item);      
          context->expect(Item::STRING_ITEM);
          context->expect(Item::INT_ITEM);
          context->expect(Item::REAL_ITEM);
          context->expect(Item::DECIMAL_ITEM);
          context->expect(Item::VARBIN_ITEM);
          context->expect(Item::FIELD_ITEM);
          context->expect_field_result(STRING_RESULT);
          context->expect_field_result(REAL_RESULT);
          context->expect_field_result(INT_RESULT);
          context->expect_field_result(DECIMAL_RESULT);
          break;
        }
        case(Item_func::GE_FUNC): {
          DBUG_PRINT("info", ("GE_FUNC"));      
          curr_cond->ndb_item= new Ndb_item(func_item->functype(),
                                            func_item);      
          context->expect(Item::STRING_ITEM);
          context->expect(Item::INT_ITEM);
          context->expect(Item::REAL_ITEM);
          context->expect(Item::DECIMAL_ITEM);
          context->expect(Item::VARBIN_ITEM);
          context->expect(Item::FIELD_ITEM);
          context->expect_field_result(STRING_RESULT);
          context->expect_field_result(REAL_RESULT);
          context->expect_field_result(INT_RESULT);
          context->expect_field_result(DECIMAL_RESULT);
          break;
        }
        case(Item_func::GT_FUNC): {
          DBUG_PRINT("info", ("GT_FUNC"));      
          curr_cond->ndb_item= new Ndb_item(func_item->functype(),
                                            func_item);      
          context->expect(Item::STRING_ITEM);
          context->expect(Item::REAL_ITEM);
          context->expect(Item::DECIMAL_ITEM);
          context->expect(Item::INT_ITEM);
          context->expect(Item::VARBIN_ITEM);
          context->expect(Item::FIELD_ITEM);
          context->expect_field_result(STRING_RESULT);
          context->expect_field_result(REAL_RESULT);
          context->expect_field_result(INT_RESULT);
          context->expect_field_result(DECIMAL_RESULT);
          break;
        }
        case(Item_func::LIKE_FUNC): {
          DBUG_PRINT("info", ("LIKE_FUNC"));      
          curr_cond->ndb_item= new Ndb_item(func_item->functype(),
                                            func_item);      
          context->expect(Item::STRING_ITEM);
          context->expect(Item::FIELD_ITEM);
          context->expect_field_result(STRING_RESULT);
          break;
        }
        case(Item_func::NOTLIKE_FUNC): {
          DBUG_PRINT("info", ("NOTLIKE_FUNC"));      
          curr_cond->ndb_item= new Ndb_item(func_item->functype(),
                                            func_item);      
          context->expect(Item::STRING_ITEM);
          context->expect(Item::FIELD_ITEM);
          context->expect_field_result(STRING_RESULT);
          break;
        }
        case(Item_func::ISNULL_FUNC): {
          DBUG_PRINT("info", ("ISNULL_FUNC"));      
          curr_cond->ndb_item= new Ndb_item(func_item->functype(),
                                            func_item);      
          context->expect(Item::FIELD_ITEM);
          context->expect_field_result(STRING_RESULT);
          context->expect_field_result(REAL_RESULT);
          context->expect_field_result(INT_RESULT);
          context->expect_field_result(DECIMAL_RESULT);
          break;
        }
        case(Item_func::ISNOTNULL_FUNC): {
          DBUG_PRINT("info", ("ISNOTNULL_FUNC"));      
          curr_cond->ndb_item= new Ndb_item(func_item->functype(),
                                            func_item);     
          context->expect(Item::FIELD_ITEM);
          context->expect_field_result(STRING_RESULT);
          context->expect_field_result(REAL_RESULT);
          context->expect_field_result(INT_RESULT);
          context->expect_field_result(DECIMAL_RESULT);
          break;
        }
        case(Item_func::NOT_FUNC): {
          DBUG_PRINT("info", ("NOT_FUNC"));      
          curr_cond->ndb_item= new Ndb_item(func_item->functype(),
                                            func_item);     
          context->expect(Item::FUNC_ITEM);
          context->expect(Item::COND_ITEM);
          break;
        }
        case(Item_func::UNKNOWN_FUNC): {
          DBUG_PRINT("info", ("UNKNOWN_FUNC %s", 
                              func_item->const_item()?"const":""));  
          DBUG_PRINT("info", ("result type %d", func_item->result_type()));
          if (func_item->const_item())
            switch(func_item->result_type()) {
            case(STRING_RESULT): {
              NDB_ITEM_QUALIFICATION q;
              q.value_type= Item::STRING_ITEM;
              curr_cond->ndb_item= new Ndb_item(NDB_VALUE, q, item); 
              if (context->expect_field_result_mask)
              {
                // We have not seen the field argument yet
                context->expect_only(Item::FIELD_ITEM);
                context->expect_only_field_result(STRING_RESULT);
                context->expect_collation(func_item->collation.collation);
              }
              else
              {
                // Expect another logical expression
                context->expect_only(Item::FUNC_ITEM);
                context->expect(Item::COND_ITEM);
                // Check that string result have correct collation
                if (!context->expecting_collation(item->collation.collation))
                {
                  DBUG_PRINT("info", ("Found non-matching collation %s",  
                                      item->collation.collation->name));
                  context->supported= FALSE;
                }
              }
              // Skip any arguments since we will evaluate function instead
              DBUG_PRINT("info", ("Skip until end of arguments marker"));
              context->skip= func_item->argument_count();
              break;
            }
            case(REAL_RESULT): {
              NDB_ITEM_QUALIFICATION q;
              q.value_type= Item::REAL_ITEM;
              curr_cond->ndb_item= new Ndb_item(NDB_VALUE, q, item);
              if (context->expect_field_result_mask) 
              {
                // We have not seen the field argument yet
                context->expect_only(Item::FIELD_ITEM);
                context->expect_only_field_result(REAL_RESULT);
              }
              else
              {
                // Expect another logical expression
                context->expect_only(Item::FUNC_ITEM);
                context->expect(Item::COND_ITEM);
              }

              // Skip any arguments since we will evaluate function instead
              DBUG_PRINT("info", ("Skip until end of arguments marker"));
              context->skip= func_item->argument_count();
              break;
            }
            case(INT_RESULT): {
              NDB_ITEM_QUALIFICATION q;
              q.value_type= Item::INT_ITEM;
              curr_cond->ndb_item= new Ndb_item(NDB_VALUE, q, item);
              if (context->expect_field_result_mask) 
              {
                // We have not seen the field argument yet
                context->expect_only(Item::FIELD_ITEM);
                context->expect_only_field_result(INT_RESULT);
              }
              else
              {
                // Expect another logical expression
                context->expect_only(Item::FUNC_ITEM);
                context->expect(Item::COND_ITEM);
              }
              
              // Skip any arguments since we will evaluate function instead
              DBUG_PRINT("info", ("Skip until end of arguments marker"));
              context->skip= func_item->argument_count();
              break;
            }
            case(DECIMAL_RESULT): {
              NDB_ITEM_QUALIFICATION q;
              q.value_type= Item::DECIMAL_ITEM;
              curr_cond->ndb_item= new Ndb_item(NDB_VALUE, q, item);
              if (context->expect_field_result_mask) 
              {
                // We have not seen the field argument yet
                context->expect_only(Item::FIELD_ITEM);
                context->expect_only_field_result(DECIMAL_RESULT);
              }
              else
              {
                // Expect another logical expression
                context->expect_only(Item::FUNC_ITEM);
                context->expect(Item::COND_ITEM);
              }
              // Skip any arguments since we will evaluate function instead
              DBUG_PRINT("info", ("Skip until end of arguments marker"));
              context->skip= func_item->argument_count();
              break;
            }
            default:
              break;
            }
          else
            // Function does not return constant expression
            context->supported= FALSE;
          break;
        }
        default: {
          DBUG_PRINT("info", ("Found func_item of type %d", 
                              func_item->functype()));
          context->supported= FALSE;
        }
        }
        break;
      }
      case(Item::STRING_ITEM):
        DBUG_PRINT("info", ("STRING_ITEM")); 
        if (context->expecting(Item::STRING_ITEM)) 
        {
#ifndef DBUG_OFF
          char buff[256];
          String str(buff,(uint32) sizeof(buff), system_charset_info);
          str.length(0);
          Item_string *string_item= (Item_string *) item;
          DBUG_PRINT("info", ("value \"%s\"", 
                              string_item->val_str(&str)->ptr()));
#endif
          NDB_ITEM_QUALIFICATION q;
          q.value_type= Item::STRING_ITEM;
          curr_cond->ndb_item= new Ndb_item(NDB_VALUE, q, item);      
          if (context->expect_field_result_mask)
          {
            // We have not seen the field argument yet
            context->expect_only(Item::FIELD_ITEM);
            context->expect_only_field_result(STRING_RESULT);
            context->expect_collation(item->collation.collation);
          }
          else 
          {
            // Expect another logical expression
            context->expect_only(Item::FUNC_ITEM);
            context->expect(Item::COND_ITEM);
            // Check that we are comparing with a field with same collation
            if (!context->expecting_collation(item->collation.collation))
            {
              DBUG_PRINT("info", ("Found non-matching collation %s",  
                                  item->collation.collation->name));
              context->supported= FALSE;
            }
          }
        }
        else
          context->supported= FALSE;
        break;
      case(Item::INT_ITEM): 
        DBUG_PRINT("info", ("INT_ITEM"));
        if (context->expecting(Item::INT_ITEM)) 
        {
          Item_int *int_item= (Item_int *) item;      
          DBUG_PRINT("info", ("value %d", int_item->value));
          NDB_ITEM_QUALIFICATION q;
          q.value_type= Item::INT_ITEM;
          curr_cond->ndb_item= new Ndb_item(NDB_VALUE, q, item);
          if (context->expect_field_result_mask) 
          {
            // We have not seen the field argument yet
            context->expect_only(Item::FIELD_ITEM);
            context->expect_only_field_result(INT_RESULT);
          }
          else
          {
            // Expect another logical expression
            context->expect_only(Item::FUNC_ITEM);
            context->expect(Item::COND_ITEM);
          }
        }
        else
          context->supported= FALSE;
        break;
      case(Item::REAL_ITEM):
        DBUG_PRINT("info", ("REAL_ITEM %s"));
        if (context->expecting(Item::REAL_ITEM)) 
        {
          Item_float *float_item= (Item_float *) item;      
          DBUG_PRINT("info", ("value %f", float_item->value));
          NDB_ITEM_QUALIFICATION q;
          q.value_type= Item::REAL_ITEM;
          curr_cond->ndb_item= new Ndb_item(NDB_VALUE, q, item);
          if (context->expect_field_result_mask) 
          {
            // We have not seen the field argument yet
            context->expect_only(Item::FIELD_ITEM);
            context->expect_only_field_result(REAL_RESULT);
          }
          else
          {
            // Expect another logical expression
            context->expect_only(Item::FUNC_ITEM);
            context->expect(Item::COND_ITEM);
          }
        }
        else
          context->supported= FALSE;
        break;
      case(Item::VARBIN_ITEM):
        DBUG_PRINT("info", ("VARBIN_ITEM"));
        if (context->expecting(Item::VARBIN_ITEM)) 
        {
#ifndef DBUG_OFF
          char buff[256];
          String str(buff,(uint32) sizeof(buff), system_charset_info);
          str.length(0);
          Item_hex_string *varbin_item= (Item_hex_string *) item;      
          DBUG_PRINT("info", ("value \"%s\"", 
                              varbin_item->val_str(&str)->ptr()));
#endif
          NDB_ITEM_QUALIFICATION q;
          q.value_type= Item::VARBIN_ITEM;
          curr_cond->ndb_item= new Ndb_item(NDB_VALUE, q, item);      
          if (context->expect_field_result_mask)
          {
            // We have not seen the field argument yet
            context->expect_only(Item::FIELD_ITEM);
            context->expect_only_field_result(STRING_RESULT);
          }
          else
          {
            // Expect another logical expression
            context->expect_only(Item::FUNC_ITEM);
            context->expect(Item::COND_ITEM);
          }
        }
        else
          context->supported= FALSE;
        break;
      case(Item::DECIMAL_ITEM):
        DBUG_PRINT("info", ("DECIMAL_ITEM %s"));
        if (context->expecting(Item::DECIMAL_ITEM)) 
        {
          Item_decimal *decimal_item= (Item_decimal *) item;      
          DBUG_PRINT("info", ("value %f", decimal_item->val_real()));
          NDB_ITEM_QUALIFICATION q;
          q.value_type= Item::DECIMAL_ITEM;
          curr_cond->ndb_item= new Ndb_item(NDB_VALUE, q, item);
          if (context->expect_field_result_mask) 
          {
            // We have not seen the field argument yet
            context->expect_only(Item::FIELD_ITEM);
            context->expect_only_field_result(REAL_RESULT);
            context->expect_field_result(DECIMAL_RESULT);
          }
          else
          {
            // Expect another logical expression
            context->expect_only(Item::FUNC_ITEM);
            context->expect(Item::COND_ITEM);
          }
        }
        else
          context->supported= FALSE;
        break;
      case(Item::COND_ITEM): {
        Item_cond *cond_item= (Item_cond *) item;

        if (context->expecting(Item::COND_ITEM))
          switch(cond_item->functype()) {
          case(Item_func::COND_AND_FUNC):
            DBUG_PRINT("info", ("COND_AND_FUNC"));
            curr_cond->ndb_item= new Ndb_item(cond_item->functype(),
                                              cond_item);      
            break;
          case(Item_func::COND_OR_FUNC):
            DBUG_PRINT("info", ("COND_OR_FUNC"));
            curr_cond->ndb_item= new Ndb_item(cond_item->functype(),
                                              cond_item);      
            break;
          default:
            DBUG_PRINT("info", ("COND_ITEM %d", cond_item->functype()));
            context->supported= FALSE;
            break;
          }
        else
          // Did not expect condition
          context->supported= FALSE;          
        break;
      }
      default: {
        DBUG_PRINT("info", ("Found item of type %d", item->type()));
        context->supported= FALSE;
      }
      }
  }
  
  DBUG_VOID_RETURN;
}

bool
ha_ndbcluster::serialize_cond(const COND *cond, Ndb_cond_stack *ndb_cond)
{
  DBUG_ENTER("serialize_cond");
  Item *item= (Item *) cond;
  Ndb_cond_traverse_context context(table, (void *)m_table, ndb_cond);
  // Expect a logical expression
  context.expect(Item::FUNC_ITEM);
  context.expect(Item::COND_ITEM);
  item->traverse_cond(&ndb_serialize_cond, (void *) &context, Item::PREFIX);
  DBUG_PRINT("info", ("The pushed condition is %ssupported", (context.supported)?"":"not "));

  DBUG_RETURN(context.supported);
}

int
ha_ndbcluster::build_scan_filter_predicate(Ndb_cond * &cond, 
                                           NdbScanFilter *filter,
                                           bool negated)
{
  DBUG_ENTER("build_scan_filter_predicate");  
  switch(cond->ndb_item->type) {
  case(NDB_FUNCTION): {
    if (!cond->next)
      break;
    Ndb_item *a= cond->next->ndb_item;
    Ndb_item *b, *field, *value= NULL;
    switch(cond->ndb_item->argument_count()) {
    case(1):
      field= 
        (a->type == NDB_FIELD)? a : NULL;
      break;
    case(2):
      if (!cond->next->next)
        break;
      b= cond->next->next->ndb_item;
      value= 
        (a->type == NDB_VALUE)? a
        : (b->type == NDB_VALUE)? b
        : NULL;
      field= 
        (a->type == NDB_FIELD)? a
        : (b->type == NDB_FIELD)? b
        : NULL;
      break;
    default:
      break;
    }
    switch((negated) ? 
           Ndb_item::negate(cond->ndb_item->qualification.function_type)
           : cond->ndb_item->qualification.function_type)
    {
    case(Item_func::EQ_FUNC): {
      if (!value || !field) break;
      // Save value in right format for the field type
      value->save_in_field(field);
      DBUG_PRINT("info", ("Generating EQ filter"));
      if (filter->cmp(NdbScanFilter::COND_EQ, 
                      field->get_field_no(),
                      field->get_val(),
                      field->pack_length()) == -1)
        DBUG_RETURN(1);
      cond= cond->next->next->next;
      DBUG_RETURN(0);
    }
    case(Item_func::NE_FUNC): {
      if (!value || !field) break;
      // Save value in right format for the field type
      value->save_in_field(field);
      DBUG_PRINT("info", ("Generating NE filter"));
      if (filter->cmp(NdbScanFilter::COND_NE, 
                      field->get_field_no(),
                      field->get_val(),
                      field->pack_length()) == -1)
        DBUG_RETURN(1);
      cond= cond->next->next->next;
      DBUG_RETURN(0);
    }
    case(Item_func::LT_FUNC): {
      if (!value || !field) break;
      // Save value in right format for the field type
      value->save_in_field(field);
      if (a == field)
      {
        DBUG_PRINT("info", ("Generating LT filter")); 
        if (filter->cmp(NdbScanFilter::COND_LT, 
                        field->get_field_no(),
                        field->get_val(),
                        field->pack_length()) == -1)
          DBUG_RETURN(1);
      }
      else
      {
        DBUG_PRINT("info", ("Generating GT filter")); 
        if (filter->cmp(NdbScanFilter::COND_GT, 
                        field->get_field_no(),
                        field->get_val(),
                        field->pack_length()) == -1)
          DBUG_RETURN(1);
      }
      cond= cond->next->next->next;
      DBUG_RETURN(0);
    }
    case(Item_func::LE_FUNC): {
      if (!value || !field) break;
      // Save value in right format for the field type
      value->save_in_field(field);
      if (a == field)
      {
        DBUG_PRINT("info", ("Generating LE filter")); 
        if (filter->cmp(NdbScanFilter::COND_LE, 
                        field->get_field_no(),
                        field->get_val(),
                        field->pack_length()) == -1)
          DBUG_RETURN(1);       
      }
      else
      {
        DBUG_PRINT("info", ("Generating GE filter")); 
        if (filter->cmp(NdbScanFilter::COND_GE, 
                        field->get_field_no(),
                        field->get_val(),
                        field->pack_length()) == -1)
          DBUG_RETURN(1);
      }
      cond= cond->next->next->next;
      DBUG_RETURN(0);
    }
    case(Item_func::GE_FUNC): {
      if (!value || !field) break;
      // Save value in right format for the field type
      value->save_in_field(field);
      if (a == field)
      {
        DBUG_PRINT("info", ("Generating GE filter")); 
        if (filter->cmp(NdbScanFilter::COND_GE, 
                        field->get_field_no(),
                        field->get_val(),
                        field->pack_length()) == -1)
          DBUG_RETURN(1);
      }
      else
      {
        DBUG_PRINT("info", ("Generating LE filter")); 
        if (filter->cmp(NdbScanFilter::COND_LE, 
                        field->get_field_no(),
                        field->get_val(),
                        field->pack_length()) == -1)
          DBUG_RETURN(1);
      }
      cond= cond->next->next->next;
      DBUG_RETURN(0);
    }
    case(Item_func::GT_FUNC): {
      if (!value || !field) break;
      // Save value in right format for the field type
      value->save_in_field(field);
      if (a == field)
      {
        DBUG_PRINT("info", ("Generating GT filter"));
        if (filter->cmp(NdbScanFilter::COND_GT, 
                        field->get_field_no(),
                        field->get_val(),
                        field->pack_length()) == -1)
          DBUG_RETURN(1);
      }
      else
      {
        DBUG_PRINT("info", ("Generating LT filter"));
        if (filter->cmp(NdbScanFilter::COND_LT, 
                        field->get_field_no(),
                        field->get_val(),
                        field->pack_length()) == -1)
          DBUG_RETURN(1);
      }
      cond= cond->next->next->next;
      DBUG_RETURN(0);
    }
    case(Item_func::LIKE_FUNC): {
      if (!value || !field) break;
      if ((value->qualification.value_type != Item::STRING_ITEM) &&
          (value->qualification.value_type != Item::VARBIN_ITEM))
          break;
      // Save value in right format for the field type
      value->save_in_field(field);
      DBUG_PRINT("info", ("Generating LIKE filter: like(%d,%s,%d)", 
                          field->get_field_no(), value->get_val(), 
                          value->pack_length()));
      if (filter->cmp(NdbScanFilter::COND_LIKE, 
                      field->get_field_no(),
                      value->get_val(),
                      value->pack_length()) == -1)
        DBUG_RETURN(1);
      cond= cond->next->next->next;
      DBUG_RETURN(0);
    }
    case(Item_func::NOTLIKE_FUNC): {
      if (!value || !field) break;
      if ((value->qualification.value_type != Item::STRING_ITEM) &&
          (value->qualification.value_type != Item::VARBIN_ITEM))
        break;
      // Save value in right format for the field type
      value->save_in_field(field);
      DBUG_PRINT("info", ("Generating NOTLIKE filter: notlike(%d,%s,%d)", 
                          field->get_field_no(), value->get_val(), 
                          value->pack_length()));
      if (filter->cmp(NdbScanFilter::COND_NOT_LIKE, 
                      field->get_field_no(),
                      value->get_val(),
                      value->pack_length()) == -1)
        DBUG_RETURN(1);
      cond= cond->next->next->next;
      DBUG_RETURN(0);
    }
    case(Item_func::ISNULL_FUNC):
      if (!field)
        break;
      DBUG_PRINT("info", ("Generating ISNULL filter"));
      if (filter->isnull(field->get_field_no()) == -1)
        DBUG_RETURN(1);
      cond= cond->next->next;
      DBUG_RETURN(0);
    case(Item_func::ISNOTNULL_FUNC): {
      if (!field)
        break;
      DBUG_PRINT("info", ("Generating ISNOTNULL filter"));
      if (filter->isnotnull(field->get_field_no()) == -1)
        DBUG_RETURN(1);         
      cond= cond->next->next;
      DBUG_RETURN(0);
    }
    default:
      break;
    }
    break;
  }
  default:
    break;
  }
  DBUG_PRINT("info", ("Found illegal condition"));
  DBUG_RETURN(1);
}

int
ha_ndbcluster::build_scan_filter_group(Ndb_cond* &cond, NdbScanFilter *filter)
{
  uint level=0;
  bool negated= false;

  DBUG_ENTER("build_scan_filter_group");
  do
  {
    if (!cond) DBUG_RETURN(1);
    switch(cond->ndb_item->type) {
    case(NDB_FUNCTION):
      switch(cond->ndb_item->qualification.function_type) {
      case(Item_func::COND_AND_FUNC): {
        level++;
        DBUG_PRINT("info", ("Generating %s group %u", (negated)?"NAND":"AND",
                            level));
        if ((negated) ? filter->begin(NdbScanFilter::NAND)
            : filter->begin(NdbScanFilter::AND) == -1)
          DBUG_RETURN(1);
        negated= false;
        cond= cond->next;
        break;
      }
      case(Item_func::COND_OR_FUNC): {
        level++;
        DBUG_PRINT("info", ("Generating %s group %u", (negated)?"NOR":"OR",
                            level));
        if ((negated) ? filter->begin(NdbScanFilter::NOR)
            : filter->begin(NdbScanFilter::OR) == -1)
          DBUG_RETURN(1);
        negated= false;
        cond= cond->next;
        break;
      }
      case(Item_func::NOT_FUNC): {
        cond= cond->next;
        negated= true;
        break;
      }
      default:
        if (build_scan_filter_predicate(cond, filter, negated))
          DBUG_RETURN(1);
        negated= false;
        break;
      }
      break;
    case(NDB_END_COND):
      DBUG_PRINT("info", ("End of group %u", level));
      level--;
      if (cond) cond= cond->next;
      if (filter->end() == -1)
        DBUG_RETURN(1);
      break;
    default: {
      DBUG_PRINT("info", ("Illegal scan filter"));
    }
    }
  }  while (level > 0);
  
  DBUG_RETURN(0);
}

int
ha_ndbcluster::build_scan_filter(Ndb_cond * &cond, NdbScanFilter *filter)
{
  bool simple_cond= TRUE;
  DBUG_ENTER("build_scan_filter");  

  switch(cond->ndb_item->type) {
  case(Item_func::COND_AND_FUNC):
  case(Item_func::COND_OR_FUNC):
    simple_cond= FALSE;
    break;
  default:
    break;
  }
  if (simple_cond && filter->begin() == -1)
    DBUG_RETURN(1);
  if (build_scan_filter_group(cond, filter))
    DBUG_RETURN(1);
  if (simple_cond && filter->end() == -1)
    DBUG_RETURN(1);

  DBUG_RETURN(0);
}

int
ha_ndbcluster::generate_scan_filter(Ndb_cond_stack *ndb_cond_stack,
                                    NdbScanOperation *op)
{
  DBUG_ENTER("generate_scan_filter");
  if (ndb_cond_stack)
  {
    NdbScanFilter filter(op);
    bool multiple_cond= FALSE;
    // Wrap an AND group around multiple conditions
    if (ndb_cond_stack->next) {
      multiple_cond= TRUE;
      if (filter.begin() == -1)
        DBUG_RETURN(1); 
    }
    for (Ndb_cond_stack *stack= ndb_cond_stack; 
         (stack); 
         stack= stack->next)
      {
        Ndb_cond *cond= stack->ndb_cond;

        if (build_scan_filter(cond, &filter))
        {
          DBUG_PRINT("info", ("build_scan_filter failed"));
          DBUG_RETURN(1);
        }
      }
    if (multiple_cond && filter.end() == -1)
      DBUG_RETURN(1);
  }
  else
  {  
    DBUG_PRINT("info", ("Empty stack"));
  }

  DBUG_RETURN(0);
}

#endif /* HAVE_NDBCLUSTER_DB */<|MERGE_RESOLUTION|>--- conflicted
+++ resolved
@@ -177,12 +177,7 @@
   { 721, HA_ERR_TABLE_EXIST, 1 },
   { 4244, HA_ERR_TABLE_EXIST, 1 },
 
-<<<<<<< HEAD
   { 709, HA_ERR_NO_SUCH_TABLE, 0 },
-  { 284, HA_ERR_NO_SUCH_TABLE, 1 },
-=======
-  { 709, HA_ERR_NO_SUCH_TABLE, 1 },
->>>>>>> 804159db
 
   { 266, HA_ERR_LOCK_WAIT_TIMEOUT, 1 },
   { 274, HA_ERR_LOCK_WAIT_TIMEOUT, 1 },
