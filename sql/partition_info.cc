--- conflicted
+++ resolved
@@ -820,22 +820,11 @@
 */
 bool partition_info::vers_set_hist_part(THD *thd, uint *create_count)
 {
-<<<<<<< HEAD
   DBUG_ASSERT(!thd->lex->last_table() ||
               !thd->lex->last_table()->vers_conditions.delete_history);
 
   const bool auto_hist= create_count && vers_info->auto_hist;
 
-=======
-  if (!vers_require_hist_part(thd))
-    return 0;
-
-  if (table->pos_in_table_list &&
-      table->pos_in_table_list->partition_names)
-  {
-    return HA_ERR_PARTITION_LIST;
-  }
->>>>>>> b7ffccf4
   if (vers_info->limit)
   {
     DBUG_ASSERT(!vers_info->interval.is_set());
@@ -853,26 +842,17 @@
       vers_info->hist_part= next;
       records= next_records;
     }
-<<<<<<< HEAD
     if (records >= vers_info->limit)
     {
       if (next == vers_info->now_part)
       {
         if (auto_hist)
           *create_count= 1;
-        else
-          my_error(WARN_VERS_PART_FULL, MYF(ME_WARNING|ME_ERROR_LOG),
-                  table->s->db.str, table->s->table_name.str,
-                  vers_info->hist_part->partition_name, "LIMIT");
       }
       else
         vers_info->hist_part= next;
     }
-=======
-    if (records >= vers_info->limit && next != vers_info->now_part)
-      vers_info->hist_part= next;
     return 0;
->>>>>>> b7ffccf4
   }
   else if (vers_info->interval.is_set() &&
            vers_info->hist_part->range_value <= thd->query_start())
@@ -1059,7 +1039,7 @@
 */
 void partition_info::vers_check_limit(THD *thd)
 {
-  if (!vers_info->limit ||
+  if (vers_info->auto_hist || !vers_info->limit ||
       vers_info->hist_part->id + 1 < vers_info->now_part->id)
     return;
 
