/*
   Copyright (c) 2002, 2011, Oracle and/or its affiliates.
   Copyright (c) 2010, 2015, MariaDB

   This program is free software; you can redistribute it and/or modify
   it under the terms of the GNU General Public License as published by
   the Free Software Foundation; version 2 of the License.

   This program is distributed in the hope that it will be useful,
   but WITHOUT ANY WARRANTY; without even the implied warranty of
   MERCHANTABILITY or FITNESS FOR A PARTICULAR PURPOSE.  See the
   GNU General Public License for more details.

   You should have received a copy of the GNU General Public License
   along with this program; if not, write to the Free Software
   Foundation, Inc., 51 Franklin St, Fifth Floor, Boston, MA 02110-1301  USA */


/*
  Derived tables
  These were introduced by Sinisa <sinisa@mysql.com>
*/


#include <my_global.h>                         /* NO_EMBEDDED_ACCESS_CHECKS */
#include "sql_priv.h"
#include "unireg.h"
#include "sql_derived.h"
#include "sql_select.h"
#include "sql_base.h"
#include "sql_view.h"                         // check_duplicate_names
#include "sql_acl.h"                          // SELECT_ACL
#include "sql_class.h"
#include "sql_cte.h"

typedef bool (*dt_processor)(THD *thd, LEX *lex, TABLE_LIST *derived);

bool mysql_derived_init(THD *thd, LEX *lex, TABLE_LIST *derived);
bool mysql_derived_prepare(THD *thd, LEX *lex, TABLE_LIST *derived);
bool mysql_derived_optimize(THD *thd, LEX *lex, TABLE_LIST *derived);
bool mysql_derived_merge(THD *thd, LEX *lex, TABLE_LIST *derived);
bool mysql_derived_create(THD *thd, LEX *lex, TABLE_LIST *derived);
bool mysql_derived_fill(THD *thd, LEX *lex, TABLE_LIST *derived);
bool mysql_derived_reinit(THD *thd, LEX *lex, TABLE_LIST *derived);
bool mysql_derived_merge_for_insert(THD *thd, LEX *lex, TABLE_LIST *derived);


dt_processor processors[]=
{
  &mysql_derived_init,
  &mysql_derived_prepare,
  &mysql_derived_optimize,
  &mysql_derived_merge,
  &mysql_derived_merge_for_insert,
  &mysql_derived_create,
  &mysql_derived_fill,
  &mysql_derived_reinit,
};

/*
  Run specified phases on all derived tables/views in given LEX.

  @param lex              LEX for this thread
  @param phases           phases to run derived tables/views through

  @return FALSE  OK
  @return TRUE   Error
*/
bool
mysql_handle_derived(LEX *lex, uint phases)
{
  bool res= FALSE;
  THD *thd= lex->thd;
  DBUG_ENTER("mysql_handle_derived");
  DBUG_PRINT("enter", ("phases: 0x%x", phases));
  if (!lex->derived_tables)
    DBUG_RETURN(FALSE);

  lex->thd->derived_tables_processing= TRUE;

  for (uint phase= 0; phase < DT_PHASES && !res; phase++)
  {
    uint phase_flag= DT_INIT << phase;
    if (phase_flag > phases)
      break;
    if (!(phases & phase_flag))
      continue;
    if (phase_flag >= DT_CREATE && !thd->fill_derived_tables())
      break;

    for (SELECT_LEX *sl= lex->all_selects_list;
	 sl && !res;
	 sl= sl->next_select_in_list())
    {
      TABLE_LIST *cursor= sl->get_table_list();
      /*
        DT_MERGE_FOR_INSERT is not needed for views/derived tables inside
        subqueries. Views and derived tables of subqueries should be
        processed normally.
      */
      if (phases == DT_MERGE_FOR_INSERT &&
          cursor && cursor->top_table()->select_lex != &lex->select_lex)
        continue;
      for (;
	   cursor && !res;
	   cursor= cursor->next_local)
      {
        if (!cursor->is_view_or_derived() && phases == DT_MERGE_FOR_INSERT)
          continue;
        uint8 allowed_phases= (cursor->is_merged_derived() ? DT_PHASES_MERGE :
                               DT_PHASES_MATERIALIZE | DT_MERGE_FOR_INSERT);
        /*
          Skip derived tables to which the phase isn't applicable.
          TODO: mark derived at the parse time, later set it's type
          (merged or materialized)
        */
        if ((phase_flag != DT_PREPARE && !(allowed_phases & phase_flag)) ||
            (cursor->merged_for_insert && phase_flag != DT_REINIT &&
             phase_flag != DT_PREPARE))
          continue;
	res= (*processors[phase])(lex->thd, lex, cursor);
      }
      if (lex->describe)
      {
	/*
	  Force join->join_tmp creation, because we will use this JOIN
	  twice for EXPLAIN and we have to have unchanged join for EXPLAINing
	*/
	sl->uncacheable|= UNCACHEABLE_EXPLAIN;
	sl->master_unit()->uncacheable|= UNCACHEABLE_EXPLAIN;
      }
    }
  }
  lex->thd->derived_tables_processing= FALSE;
  DBUG_RETURN(res);
}

/*
  Run through phases for the given derived table/view.

  @param lex             LEX for this thread
  @param derived         the derived table to handle
  @param phase_map       phases to process tables/views through

  @details

  This function process the derived table (view) 'derived' to performs all
  actions that are to be done on the table at the phases specified by
  phase_map. The processing is carried out starting from the actions
  performed at the earlier phases (those having smaller ordinal numbers).

  @note
  This function runs specified phases of the derived tables handling on the
  given derived table/view. This function is used in the chain of calls:
    SELECT_LEX::handle_derived ->
      TABLE_LIST::handle_derived ->
        mysql_handle_single_derived
  This chain of calls implements the bottom-up handling of the derived tables:
  i.e. most inner derived tables/views are handled first. This order is
  required for the all phases except the merge and the create steps.
  For the sake of code simplicity this order is kept for all phases.

  @return FALSE ok
  @return TRUE  error
*/

bool
mysql_handle_single_derived(LEX *lex, TABLE_LIST *derived, uint phases)
{
  bool res= FALSE;
  THD *thd= lex->thd;
  uint8 allowed_phases= (derived->is_merged_derived() ? DT_PHASES_MERGE :
                         DT_PHASES_MATERIALIZE);
  DBUG_ENTER("mysql_handle_single_derived");
  DBUG_PRINT("enter", ("phases: 0x%x  allowed: 0x%x  alias: '%s'",
                       phases, allowed_phases,
                       (derived->alias ? derived->alias : "<NULL>")));
  if (!lex->derived_tables)
    DBUG_RETURN(FALSE);

  lex->thd->derived_tables_processing= TRUE;

  for (uint phase= 0; phase < DT_PHASES; phase++)
  {
    uint phase_flag= DT_INIT << phase;
    if (phase_flag > phases)
      break;
    if (!(phases & phase_flag))
      continue;
    /* Skip derived tables to which the phase isn't applicable.  */
    if (phase_flag != DT_PREPARE &&
        !(allowed_phases & phase_flag))
      continue;
    if (phase_flag >= DT_CREATE && !thd->fill_derived_tables())
      break;

    if ((res= (*processors[phase])(lex->thd, lex, derived)))
      break;
  }
  lex->thd->derived_tables_processing= FALSE;
  DBUG_RETURN(res);
}


/**
  Run specified phases for derived tables/views in the given list

  @param lex        LEX for this thread
  @param table_list list of derived tables/view to handle
  @param phase_map  phases to process tables/views through

  @details
  This function runs phases specified by the 'phases_map' on derived
  tables/views found in the 'dt_list' with help of the
  TABLE_LIST::handle_derived function.
  'lex' is passed as an argument to the TABLE_LIST::handle_derived.

  @return FALSE ok
  @return TRUE  error
*/

bool
mysql_handle_list_of_derived(LEX *lex, TABLE_LIST *table_list, uint phases)
{
  for (TABLE_LIST *tl= table_list; tl; tl= tl->next_local)
  {
    if (tl->is_view_or_derived() &&
        tl->handle_derived(lex, phases))
      return TRUE;
  }
  return FALSE;
}


/**
  Merge a derived table/view into the embedding select

  @param thd     thread handle
  @param lex     LEX of the embedding query.
  @param derived reference to the derived table.

  @details
  This function merges the given derived table / view into the parent select
  construction. Any derived table/reference to view occurred in the FROM
  clause of the embedding select is represented by a TABLE_LIST structure a
  pointer to which is passed to the function as in the parameter 'derived'.
  This structure contains  the number/map, alias, a link to SELECT_LEX of the
  derived table and other info. If the 'derived' table is used in a nested join
  then additionally the structure contains a reference to the ON expression
  for this join.

  The merge process results in elimination of the derived table (or the
  reference to a view) such that:
    - the FROM list of the derived table/view is wrapped into a nested join
      after which the nest is added to the FROM list of the embedding select
    - the WHERE condition of the derived table (view) is ANDed with the ON
      condition attached to the table.

  @note
  Tables are merged into the leaf_tables list, original derived table is removed
  from this list also. SELECT_LEX::table_list list is left untouched.
  Where expression is merged with derived table's on_expr and can be found after
  the merge through the SELECT_LEX::table_list.

  Examples of the derived table/view merge:

  Schema:
  Tables: t1(f1), t2(f2), t3(f3)
  View v1: SELECT f1 FROM t1 WHERE f1 < 1

  Example with a view:
    Before merge:

    The query (Q1): SELECT f1,f2 FROM t2 LEFT JOIN v1 ON f1 = f2

       (LEX of the main query)
                 |
           (select_lex)
                 |
         (FROM table list)
                 |
            (join list)= t2, v1
                             / \
                            /  (on_expr)= (f1 = f2)
                            |
                    (LEX of the v1 view)
                            |
                       (select_lex)= SELECT f1 FROM t1 WHERE f1 < 1


    After merge:

    The rewritten query Q1 (Q1'):
      SELECT f1,f2 FROM t2 LEFT JOIN (t1) ON ((f1 = f2) and (f1 < 1))

        (LEX of the main query)
                   |
             (select_lex)
                   |
           (FROM table list)
                   |
               (join list)= t2, (t1)
                                    \
                                   (on_expr)= (f1 = f2) and (f1 < 1)

    In this example table numbers are assigned as follows:
      (outer select): t2 - 1, v1 - 2
      (inner select): t1 - 1
    After the merge table numbers will be:
      (outer select): t2 - 1, t1 - 2

  Example with a derived table:
    The query Q2:
      SELECT f1,f2
       FROM (SELECT f1 FROM t1, t3 WHERE f1=f3 and f1 < 1) tt, t2
       WHERE f1 = f2

    Before merge:
              (LEX of the main query)
                        |
                  (select_lex)
                  /           \
       (FROM table list)   (WHERE clause)= (f1 = f2)
                  |
           (join list)= tt, t2
                       / \
                      /  (on_expr)= (empty)
                     /
           (select_lex)= SELECT f1 FROM t1, t3 WHERE f1 = f3 and f1 < 1

    After merge:

    The rewritten query Q2 (Q2'):
      SELECT f1,f2
       FROM (t1, t3) JOIN t2 ON (f1 = f3 and f1 < 1)
       WHERE f1 = f2

              (LEX of the main query)
                        |
                  (select_lex)
                  /           \
       (FROM table list)   (WHERE clause)= (f1 = f2)
                 |
          (join list)= t2, (t1, t3)
                                   \
                                 (on_expr)= (f1 = f3 and f1 < 1)

  In this example table numbers are assigned as follows:
    (outer select): tt - 1, t2 - 2
    (inner select): t1 - 1, t3 - 2
  After the merge table numbers will be:
    (outer select): t1 - 1, t2 - 2, t3 - 3

  @return FALSE if derived table/view were successfully merged.
  @return TRUE if an error occur.
*/

bool mysql_derived_merge(THD *thd, LEX *lex, TABLE_LIST *derived)
{
  bool res= FALSE;
  SELECT_LEX *dt_select= derived->get_single_select();
  table_map map;
  uint tablenr;
  SELECT_LEX *parent_lex= derived->select_lex;
  Query_arena *arena, backup;
  DBUG_ENTER("mysql_derived_merge");
  DBUG_PRINT("enter", ("Alias: '%s'  Unit: %p",
                       (derived->alias ? derived->alias : "<NULL>"),
                       derived->get_unit()));

  if (derived->merged)
    DBUG_RETURN(FALSE);

  if (dt_select->uncacheable & UNCACHEABLE_RAND)
  {
    /* There is random function => fall back to materialization. */
    derived->change_refs_to_fields();
    derived->set_materialized_derived();
    DBUG_RETURN(FALSE);
  }

 if (thd->lex->sql_command == SQLCOM_UPDATE_MULTI ||
     thd->lex->sql_command == SQLCOM_DELETE_MULTI)
   thd->save_prep_leaf_list= TRUE;

  arena= thd->activate_stmt_arena_if_needed(&backup);  // For easier test
  derived->merged= TRUE;

  if (!derived->merged_for_insert || 
      (derived->is_multitable() && 
       (thd->lex->sql_command == SQLCOM_UPDATE_MULTI ||
        thd->lex->sql_command == SQLCOM_DELETE_MULTI)))
  {
    /*
      Check whether there is enough free bits in table map to merge subquery.
      If not - materialize it. This check isn't cached so when there is a big
      and small subqueries, and the bigger one can't be merged it wouldn't
      block the smaller one.
    */
    if (parent_lex->get_free_table_map(&map, &tablenr))
    {
      /* There is no enough table bits, fall back to materialization. */
      goto unconditional_materialization;
    }

    if (dt_select->leaf_tables.elements + tablenr > MAX_TABLES)
    {
      /* There is no enough table bits, fall back to materialization. */
      goto unconditional_materialization;
    }

    if (dt_select->options & OPTION_SCHEMA_TABLE)
      parent_lex->options |= OPTION_SCHEMA_TABLE;

    if (!derived->get_unit()->prepared)
    {
      dt_select->leaf_tables.empty();
      make_leaves_list(thd, dt_select->leaf_tables, derived, TRUE, 0);
    } 

    derived->nested_join= (NESTED_JOIN*) thd->calloc(sizeof(NESTED_JOIN));
    if (!derived->nested_join)
    {
      res= TRUE;
      goto exit_merge;
    }

    /* Merge derived table's subquery in the parent select. */
    if (parent_lex->merge_subquery(thd, derived, dt_select, tablenr, map))
    {
      res= TRUE;
      goto exit_merge;
    }

    /*
      exclude select lex so it doesn't show up in explain.
      do this only for derived table as for views this is already done.

      From sql_view.cc
        Add subqueries units to SELECT into which we merging current view.
        unit(->next)* chain starts with subqueries that are used by this
        view and continues with subqueries that are used by other views.
        We must not add any subquery twice (otherwise we'll form a loop),
        to do this we remember in end_unit the first subquery that has
        been already added.
    */
    derived->get_unit()->exclude_level();
    if (parent_lex->join) 
      parent_lex->join->table_count+= dt_select->join->table_count - 1;
  }
  if (derived->get_unit()->prepared)
  {
    Item *expr= derived->on_expr;
    expr= and_conds(thd, expr, dt_select->join ? dt_select->join->conds : 0);
    if (expr)
      expr->top_level_item();

    if (expr && (derived->prep_on_expr || expr != derived->on_expr))
    {
      derived->on_expr= expr;
      derived->prep_on_expr= expr->copy_andor_structure(thd);
    }
    if (derived->on_expr &&
        ((!derived->on_expr->fixed &&
          derived->on_expr->fix_fields(thd, &derived->on_expr)) ||
          derived->on_expr->check_cols(1)))
    {
      res= TRUE; /* purecov: inspected */
      goto exit_merge;
    }
    // Update used tables cache according to new table map
    if (derived->on_expr)
    {
      derived->on_expr->fix_after_pullout(parent_lex, &derived->on_expr,
                                          TRUE);
      fix_list_after_tbl_changes(parent_lex, &derived->nested_join->join_list);
    }
  }

exit_merge:
  if (arena)
    thd->restore_active_arena(arena, &backup);
  DBUG_RETURN(res);

unconditional_materialization:
  derived->change_refs_to_fields();
  derived->set_materialized_derived();
  if (!derived->table || !derived->table->is_created())
    res= mysql_derived_create(thd, lex, derived);
  goto exit_merge;
}


/**
  Merge a view for the embedding INSERT/UPDATE/DELETE

  @param thd     thread handle
  @param lex     LEX of the embedding query.
  @param derived reference to the derived table.

  @details
  This function substitutes the derived table for the first table from
  the query of the derived table thus making it a correct target table for the
  INSERT/UPDATE/DELETE statements. As this operation is correct only for
  single table views only, for multi table views this function does nothing.
  The derived parameter isn't checked to be a view as derived tables aren't
  allowed for INSERT/UPDATE/DELETE statements.

  @return FALSE if derived table/view were successfully merged.
  @return TRUE if an error occur.
*/

bool mysql_derived_merge_for_insert(THD *thd, LEX *lex, TABLE_LIST *derived)
{
  DBUG_ENTER("mysql_derived_merge_for_insert");
  DBUG_PRINT("enter", ("Alias: '%s'  Unit: %p",
                       (derived->alias ? derived->alias : "<NULL>"),
                       derived->get_unit()));
  DBUG_PRINT("info", ("merged_for_insert: %d  is_materialized_derived: %d  "
                      "is_multitable: %d  single_table_updatable: %d  "
                      "merge_underlying_list: %d",
                      derived->merged_for_insert,
                      derived->is_materialized_derived(),
                      derived->is_multitable(),
                      derived->single_table_updatable(),
                      derived->merge_underlying_list != 0));
  if (derived->merged_for_insert)
    DBUG_RETURN(FALSE);
  if (derived->init_derived(thd, FALSE))
    DBUG_RETURN(TRUE);
  if (derived->is_materialized_derived())
    DBUG_RETURN(mysql_derived_prepare(thd, lex, derived));
  if ((thd->lex->sql_command == SQLCOM_UPDATE_MULTI ||
       thd->lex->sql_command == SQLCOM_DELETE_MULTI))
    DBUG_RETURN(FALSE);
  if (!derived->is_multitable())
  {
    if (!derived->single_table_updatable())
      DBUG_RETURN(derived->create_field_translation(thd));
    if (derived->merge_underlying_list)
    {
      derived->table= derived->merge_underlying_list->table;
      derived->schema_table= derived->merge_underlying_list->schema_table;
      derived->merged_for_insert= TRUE;
      DBUG_ASSERT(derived->table);
    }
  }
  DBUG_RETURN(FALSE);
}


/*
  Initialize a derived table/view

  @param thd	     Thread handle
  @param lex         LEX of the embedding query.
  @param derived     reference to the derived table.

  @detail
  Fill info about derived table/view without preparing an
  underlying select. Such as: create a field translation for views, mark it as
  a multitable if it is and so on.

  @return
    false  OK
    true   Error
*/


bool mysql_derived_init(THD *thd, LEX *lex, TABLE_LIST *derived)
{
  SELECT_LEX_UNIT *unit= derived->get_unit();
  DBUG_ENTER("mysql_derived_init");
  DBUG_PRINT("enter", ("Alias: '%s'  Unit: %p",
                       (derived->alias ? derived->alias : "<NULL>"),
                       derived->get_unit()));

  // Skip already prepared views/DT
  if (!unit || unit->prepared)
    DBUG_RETURN(FALSE);

  bool res= derived->init_derived(thd, TRUE);

  derived->updatable= derived->updatable && derived->is_view();

  DBUG_RETURN(res);
}


/*
  Create temporary table structure (but do not fill it)

  @param thd	     Thread handle
  @param lex         LEX of the embedding query.
  @param derived     reference to the derived table.

  @detail
  Prepare underlying select for a derived table/view. To properly resolve
  names in the embedding query the TABLE structure is created. Actual table
  is created later by the mysql_derived_create function.

  This function is called before any command containing derived table
  is executed. All types of derived tables are handled by this function:
  - Anonymous derived tables, or
  - Named derived tables (aka views).

  The table reference, contained in @c derived, is updated with the
  fields of a new temporary table.
  Derived tables are stored in @c thd->derived_tables and closed by
  close_thread_tables().

  This function is part of the procedure that starts in
  open_and_lock_tables(), a procedure that - among other things - introduces
  new table and table reference objects (to represent derived tables) that
  don't exist in the privilege database. This means that normal privilege
  checking cannot handle them. Hence this function does some extra tricks in
  order to bypass normal privilege checking, by exploiting the fact that the
  current state of privilege verification is attached as GRANT_INFO structures
  on the relevant TABLE and TABLE_REF objects.

  For table references, the current state of accrued access is stored inside
  TABLE_LIST::grant. Hence this function must update the state of fulfilled
  privileges for the new TABLE_LIST, an operation which is normally performed
  exclusively by the table and database access checking functions,
  check_access() and check_grant(), respectively. This modification is done
  for both views and anonymous derived tables: The @c SELECT privilege is set
  as fulfilled by the user. However, if a view is referenced and the table
  reference is queried against directly (see TABLE_LIST::referencing_view),
  the state of privilege checking (GRANT_INFO struct) is copied as-is to the
  temporary table.

  Only the TABLE structure is created here, actual table is created by the
  mysql_derived_create function.

  @note This function sets @c SELECT_ACL for @c TEMPTABLE views as well as
  anonymous derived tables, but this is ok since later access checking will
  distinguish between them.

  @see mysql_handle_derived(), mysql_derived_fill(), GRANT_INFO

  @return
    false  OK
    true   Error
*/


bool mysql_derived_prepare(THD *thd, LEX *lex, TABLE_LIST *derived)
{
  SELECT_LEX_UNIT *unit= derived->get_unit();
  DBUG_ENTER("mysql_derived_prepare");
  bool res= FALSE;
  DBUG_PRINT("enter", ("Alias: '%s'  Unit: %p",
                       (derived->alias ? derived->alias : "<NULL>"),
                       unit));

  if (!unit)
    DBUG_RETURN(FALSE);

  SELECT_LEX *first_select= unit->first_select();

  if (derived->is_recursive_with_table() &&
      !derived->is_with_table_recursive_reference() &&
      !derived->with->rec_result && derived->with->get_sq_rec_ref())
  {
    /*
      This is a non-recursive reference to a recursive CTE whose
      specification unit has not been prepared at the regular processing of
      derived table references. This can happen  only in the case when
      the specification unit has no recursive references at the top level. 
      Force the preparation of the specification unit. Use a recursive
      table reference from a subquery for this.
    */
    DBUG_ASSERT(derived->with->get_sq_rec_ref());
    if (mysql_derived_prepare(lex->thd, lex, derived->with->get_sq_rec_ref()))
      DBUG_RETURN(TRUE);
  }

  if (unit->prepared && derived->is_recursive_with_table() &&
      !derived->table)
  {
    /* 
      Here 'derived' is either a non-recursive table reference to a recursive
      with table or a recursive table reference to a recursvive table whose
      specification has been already prepared (a secondary recursive table
      reference.
    */ 
    if (!(derived->derived_result= new (thd->mem_root) select_unit(thd)))
      DBUG_RETURN(TRUE); // out of memory
    thd->create_tmp_table_for_derived= TRUE;
    res= derived->derived_result->create_result_table(
                                  thd, &unit->types, FALSE,
                                  (first_select->options |
                                   thd->variables.option_bits |
                                   TMP_TABLE_ALL_COLUMNS),
                                  derived->alias, FALSE, FALSE, FALSE, 0);
    thd->create_tmp_table_for_derived= FALSE;

    if (!res && !derived->table)
    {
      derived->derived_result->set_unit(unit);
      derived->table= derived->derived_result->table;
      if (derived->is_with_table_recursive_reference())
      {
        /* Here 'derived" is a secondary recursive table reference */
        unit->with_element->rec_result->rec_tables.push_back(derived->table);
      }
    }
    DBUG_ASSERT(derived->table || res);
    goto exit;
  }

  // Skip already prepared views/DT
  if (unit->prepared ||
      (derived->merged_for_insert && 
       !(derived->is_multitable() &&
         (thd->lex->sql_command == SQLCOM_UPDATE_MULTI ||
          thd->lex->sql_command == SQLCOM_DELETE_MULTI))))
    DBUG_RETURN(FALSE);

  /* prevent name resolving out of derived table */
  for (SELECT_LEX *sl= first_select; sl; sl= sl->next_select())
  {
    sl->context.outer_context= 0;
    if (!derived->is_with_table_recursive_reference() ||
        (!derived->with->with_anchor && 
         !derived->with->is_with_prepared_anchor()))
    {
      /* 
        Prepare underlying views/DT first unless 'derived' is a recursive
        table reference and either the anchors from the specification of
        'derived' has been already prepared or there no anchor in this
        specification
      */  
      if ((res= sl->handle_derived(lex, DT_PREPARE)))
        goto exit;
    }
    if (derived->outer_join && sl->first_cond_optimization)
    {
      /* Mark that table is part of OUTER JOIN and fields may be NULL */
      for (TABLE_LIST *cursor= (TABLE_LIST*) sl->table_list.first;
           cursor;
           cursor= cursor->next_local)
        cursor->outer_join|= JOIN_TYPE_OUTER;
    }
  }

  unit->derived= derived;
  derived->fill_me= FALSE;

  if (!(derived->derived_result= new (thd->mem_root) select_unit(thd)))
    DBUG_RETURN(TRUE); // out of memory

  lex->context_analysis_only|= CONTEXT_ANALYSIS_ONLY_DERIVED;
  // st_select_lex_unit::prepare correctly work for single select
  if ((res= unit->prepare(thd, derived->derived_result, 0)))
    goto exit;
  if (derived->with &&
      (res= derived->with->rename_columns_of_derived_unit(thd, unit)))
    goto exit; 
  lex->context_analysis_only&= ~CONTEXT_ANALYSIS_ONLY_DERIVED;
  if ((res= check_duplicate_names(thd, unit->types, 0)))
    goto exit;

  /*
    Check whether we can merge this derived table into main select.
    Depending on the result field translation will or will not
    be created.
  */
  if (derived->init_derived(thd, FALSE))
    goto exit;

  /*
    Temp table is created so that it hounours if UNION without ALL is to be 
    processed

    As 'distinct' parameter we always pass FALSE (0), because underlying
    query will control distinct condition by itself. Correct test of
    distinct underlying query will be is_unit_op &&
    !unit->union_distinct->next_select() (i.e. it is union and last distinct
    SELECT is last SELECT of UNION).
  */
  thd->create_tmp_table_for_derived= TRUE;
  if (!(derived->table) &&
      derived->derived_result->create_result_table(thd, &unit->types, FALSE,
                                                   (first_select->options |
                                                   thd->variables.option_bits |
                                                   TMP_TABLE_ALL_COLUMNS),
                                                   derived->alias,
                                                   FALSE, FALSE, FALSE,
                                                   0))
  { 
    thd->create_tmp_table_for_derived= FALSE;
    goto exit;
  }
  thd->create_tmp_table_for_derived= FALSE;

  if (!derived->table)
    derived->table= derived->derived_result->table;
  DBUG_ASSERT(derived->table);
  if (derived->is_derived() && derived->is_merged_derived())
    first_select->mark_as_belong_to_derived(derived);

exit:
  /* Hide "Unknown column" or "Unknown function" error */
  if (derived->view)
  {
    if (thd->is_error() &&
        (thd->get_stmt_da()->sql_errno() == ER_BAD_FIELD_ERROR ||
        thd->get_stmt_da()->sql_errno() == ER_FUNC_INEXISTENT_NAME_COLLISION ||
        thd->get_stmt_da()->sql_errno() == ER_SP_DOES_NOT_EXIST))
    {
      thd->clear_error();
      my_error(ER_VIEW_INVALID, MYF(0), derived->db,
               derived->table_name);
    }
  }

  /*
    if it is preparation PS only or commands that need only VIEW structure
    then we do not need real data and we can skip execution (and parameters
    is not defined, too)
  */
  if (res)
  {
    if (!derived->is_with_table_recursive_reference())
    {
      if (derived->table)
        free_tmp_table(thd, derived->table);
      delete derived->derived_result;
    }
  }
  else
  {
    TABLE *table= derived->table;
    table->derived_select_number= first_select->select_number;
    table->s->tmp_table= INTERNAL_TMP_TABLE;
#ifndef NO_EMBEDDED_ACCESS_CHECKS
    if (derived->is_view())
      table->grant= derived->grant;
    else
    {
      DBUG_ASSERT(derived->is_derived());
      DBUG_ASSERT(derived->is_anonymous_derived_table());
      table->grant.privilege= SELECT_ACL;
      derived->grant.privilege= SELECT_ACL;
    }
#endif
    /* Add new temporary table to list of open derived tables */
    if (!derived->is_with_table_recursive_reference())
    {
      table->next= thd->derived_tables;
      thd->derived_tables= table;
    }

    /* If table is used by a left join, mark that any column may be null */
    if (derived->outer_join)
      table->maybe_null= 1;
  }
  DBUG_RETURN(res);
}


/**
  Runs optimize phase for a derived table/view.

  @param thd     thread handle
  @param lex     LEX of the embedding query.
  @param derived reference to the derived table.

  @details
  Runs optimize phase for given 'derived' derived table/view.
  If optimizer finds out that it's of the type "SELECT a_constant" then this
  functions also materializes it.

  @return FALSE ok.
  @return TRUE if an error occur.
*/

bool mysql_derived_optimize(THD *thd, LEX *lex, TABLE_LIST *derived)
{
  SELECT_LEX_UNIT *unit= derived->get_unit();
  SELECT_LEX *first_select= unit->first_select();
  SELECT_LEX *save_current_select= lex->current_select;

  bool res= FALSE;
  DBUG_ENTER("mysql_derived_optimize");
  DBUG_PRINT("enter", ("Alias: '%s'  Unit: %p",
                       (derived->alias ? derived->alias : "<NULL>"),
                       derived->get_unit()));

  lex->current_select= first_select;

  if (unit->is_unit_op())
  {
    if (unit->optimized)
      DBUG_RETURN(FALSE);
    // optimize union without execution
    res= unit->optimize();
  }
  else if (unit->derived)
  {
    if (!derived->is_merged_derived())
    {
      JOIN *join= first_select->join;
      unit->set_limit(unit->global_parameters());
      if (join &&
          join->optimization_state == JOIN::OPTIMIZATION_PHASE_1_DONE &&
          join->with_two_phase_optimization)
      {
        if (unit->optimized_2)
          DBUG_RETURN(FALSE);
        unit->optimized_2= TRUE;
      }
      else
      {
        if (unit->optimized)
          DBUG_RETURN(FALSE);        
	unit->optimized= TRUE;
      }
      if ((res= join->optimize()))
        goto err;
      if (join->table_count == join->const_tables)
        derived->fill_me= TRUE;
    }
  }
  /*
    Materialize derived tables/views of the "SELECT a_constant" type.
    Such tables should be materialized at the optimization phase for
    correct constant evaluation.
  */
  if (!res && derived->fill_me && !derived->merged_for_insert)
  {
    if (derived->is_merged_derived())
    {
      derived->change_refs_to_fields();
      derived->set_materialized_derived();
    }
    if ((res= mysql_derived_create(thd, lex, derived)))
      goto err;
    if ((res= mysql_derived_fill(thd, lex, derived)))
      goto err;
  }
err:
  lex->current_select= save_current_select;
  DBUG_RETURN(res);
}


/**
  Actually create result table for a materialized derived table/view.

  @param thd     thread handle
  @param lex     LEX of the embedding query.
  @param derived reference to the derived table.

  @details
  This function actually creates the result table for given 'derived'
  table/view, but it doesn't fill it.
  'thd' and 'lex' parameters are not used  by this function.

  @return FALSE ok.
  @return TRUE if an error occur.
*/

bool mysql_derived_create(THD *thd, LEX *lex, TABLE_LIST *derived)
{
  DBUG_ENTER("mysql_derived_create");
  DBUG_PRINT("enter", ("Alias: '%s'  Unit: %p",
                       (derived->alias ? derived->alias : "<NULL>"),
                       derived->get_unit()));
  TABLE *table= derived->table;
  SELECT_LEX_UNIT *unit= derived->get_unit();

  if (table->is_created())
    DBUG_RETURN(FALSE);
  select_unit *result= derived->derived_result;
  if (table->s->db_type() == TMP_ENGINE_HTON)
  {
    result->tmp_table_param.keyinfo= table->s->key_info;
    if (create_internal_tmp_table(table, result->tmp_table_param.keyinfo,
                                  result->tmp_table_param.start_recinfo,
                                  &result->tmp_table_param.recinfo,
                                  (unit->first_select()->options |
                                   thd->variables.option_bits | TMP_TABLE_ALL_COLUMNS)))
      DBUG_RETURN(TRUE);
  }
  if (open_tmp_table(table))
    DBUG_RETURN(TRUE);
  table->file->extra(HA_EXTRA_WRITE_CACHE);
  table->file->extra(HA_EXTRA_IGNORE_DUP_KEY);
  DBUG_RETURN(FALSE);
}


/**
  @brief
    Fill the recursive with table 

  @param thd  The thread handle

  @details
    The method is called only for recursive with tables. 
    The method executes the recursive part of the specification
    of this with table until no more rows are added to the table
    or the number of the performed iteration reaches the allowed
    maximum. 

  @retval
    false   on success
    true    on failure 
*/

bool TABLE_LIST::fill_recursive(THD *thd)
{
  bool rc= false;
  st_select_lex_unit *unit= get_unit();
  rc= with->instantiate_tmp_tables();
  while (!rc && !with->all_are_stabilized())
  {
    if (with->level > thd->variables.max_recursive_iterations)
      break;
    with->prepare_for_next_iteration();
    rc= unit->exec_recursive();
  }
  if (!rc)
  {
    TABLE *src= with->rec_result->table;
    rc =src->insert_all_rows_into_tmp_table(thd,
                                            table,
                                            &with->rec_result->tmp_table_param,
                                            true);
  } 
  return rc;
}


/*
  Execute subquery of a materialized derived table/view and fill the result
  table.

  @param thd      Thread handle
  @param lex      LEX for this thread
  @param derived  reference to the derived table.

  @details
  Execute subquery of given 'derived' table/view and fill the result
  table. After result table is filled, if this is not the EXPLAIN statement
  and the table is not specified with a recursion the entire unit / node
  is deleted. unit is deleted if UNION is used  for derived table and node
  is deleted is it is a simple SELECT.
  'lex' is unused and 'thd' is passed as an argument to an underlying function.

  @note
  If you use this function, make sure it's not called at prepare.
  Due to evaluation of LIMIT clause it can not be used at prepared stage.

  @return FALSE  OK
  @return TRUE   Error
*/


bool mysql_derived_fill(THD *thd, LEX *lex, TABLE_LIST *derived)
{
  Field_iterator_table field_iterator;
  SELECT_LEX_UNIT *unit= derived->get_unit();
  bool derived_is_recursive= derived->is_recursive_with_table();
  bool res= FALSE;
  DBUG_ENTER("mysql_derived_fill");
  DBUG_PRINT("enter", ("Alias: '%s'  Unit: %p",
                       (derived->alias ? derived->alias : "<NULL>"),
                       derived->get_unit()));

  if (unit->executed && !unit->uncacheable && !unit->describe &&
      !derived_is_recursive)
    DBUG_RETURN(FALSE);
  /*check that table creation passed without problems. */
  DBUG_ASSERT(derived->table && derived->table->is_created());
  select_unit *derived_result= derived->derived_result;
  SELECT_LEX *save_current_select= lex->current_select;

  if (unit->executed && !derived_is_recursive &&
      (unit->uncacheable & UNCACHEABLE_DEPENDENT))
  {
    if ((res= derived->table->file->ha_delete_all_rows()))
      goto err;
    JOIN *join= unit->first_select()->join;
    join->first_record= false;
    for (uint i= join->top_join_tab_count;
         i < join->top_join_tab_count + join->aggr_tables;
         i++)
    { 
      if ((res= join->join_tab[i].table->file->ha_delete_all_rows()))
        goto err;
    }   
  }
  
  if (derived_is_recursive)
  {
    if (derived->is_with_table_recursive_reference())
    {
      /* Here only one iteration step is performed */
      res= unit->exec_recursive();
    }
    else
    {
      /* In this case all iteration are performed */
      res= derived->fill_recursive(thd);
    }
  }
  else if (unit->is_unit_op())
  {
    // execute union without clean up
    res= unit->exec();
  }
  else
  {
    SELECT_LEX *first_select= unit->first_select();
    unit->set_limit(unit->global_parameters());
    if (unit->select_limit_cnt == HA_POS_ERROR)
      first_select->options&= ~OPTION_FOUND_ROWS;

    lex->current_select= first_select;
    res= mysql_select(thd,
                      first_select->table_list.first,
                      first_select->with_wild,
                      first_select->item_list, first_select->where,
                      (first_select->order_list.elements+
                       first_select->group_list.elements),
                      first_select->order_list.first,
                      first_select->group_list.first,
                      first_select->having, (ORDER*) NULL,
                      (first_select->options |thd->variables.option_bits |
                       SELECT_NO_UNLOCK),
                      derived_result, unit, first_select);
  }

  if (!res && !derived_is_recursive)
  {
    if (derived_result->flush())
      res= TRUE;
    unit->executed= TRUE;

    if (derived->field_translation)
    {
      /* reset translation table to materialized table */
      field_iterator.set_table(derived->table);
      for (uint i= 0;
           !field_iterator.end_of_fields();
           field_iterator.next(), i= i + 1)
      {
        Item *item;

        if (!(item= field_iterator.create_item(thd)))
        {
          res= TRUE;
          break;
        }
        thd->change_item_tree(&derived->field_translation[i].item, item);
      }
    }
  }
<<<<<<< HEAD
err:
  if (res || (!lex->describe && !derived_is_recursive && !unit->uncacheable)) 
=======

  if (res || (!lex->describe && !derived_is_recursive))
>>>>>>> d361401b
    unit->cleanup();
  lex->current_select= save_current_select;

  DBUG_RETURN(res);
}


/**
  Re-initialize given derived table/view for the next execution.

  @param  thd         thread handle
  @param  lex         LEX for this thread
  @param  derived     reference to the derived table.

  @details
  Re-initialize given 'derived' table/view for the next execution.
  All underlying views/derived tables are recursively reinitialized prior
  to re-initialization of given derived table.
  'thd' and 'lex' are passed as arguments to called functions.

  @return FALSE  OK
  @return TRUE   Error
*/

bool mysql_derived_reinit(THD *thd, LEX *lex, TABLE_LIST *derived)
{
  DBUG_ENTER("mysql_derived_reinit");
  DBUG_PRINT("enter", ("Alias: '%s'  Unit: %p",
                       (derived->alias ? derived->alias : "<NULL>"),
                       derived->get_unit()));
  st_select_lex_unit *unit= derived->get_unit();

  derived->merged_for_insert= FALSE;
  unit->unclean();
  unit->types.empty();
  /* for derived tables & PS (which can't be reset by Item_subselect) */
  unit->reinit_exec_mechanism();
  for (st_select_lex *sl= unit->first_select(); sl; sl= sl->next_select())
  {
    sl->cond_pushed_into_where= NULL;
    sl->cond_pushed_into_having= NULL;
  }
  unit->set_thd(thd);
  DBUG_RETURN(FALSE);
}


/**
  @brief
  Extract the condition depended on derived table/view and pushed it there 
   
  @param thd       The thread handle
  @param cond      The condition from which to extract the pushed condition 
  @param derived   The reference to the derived table/view

  @details
   This functiom builds the most restrictive condition depending only on
   the derived table/view that can be extracted from the condition cond. 
   The built condition is pushed into the having clauses of the
   selects contained in the query specifying the derived table/view.
   The function also checks for each select whether any condition depending
   only on grouping fields can be extracted from the pushed condition.
   If so, it pushes the condition over grouping fields into the where
   clause of the select.
  
  @retval
    true    if an error is reported 
    false   otherwise
*/

bool pushdown_cond_for_derived(THD *thd, Item *cond, TABLE_LIST *derived)
{
  DBUG_ENTER("pushdown_cond_for_derived");
  if (!cond)
    DBUG_RETURN(false);

  st_select_lex_unit *unit= derived->get_unit();
  st_select_lex *sl= unit->first_select();

  if (derived->prohibit_cond_pushdown)
    DBUG_RETURN(false);

  /* Do not push conditions into constant derived */
  if (unit->executed)
    DBUG_RETURN(false);

  /* Do not push conditions into recursive with tables */
  if (derived->is_recursive_with_table())
    DBUG_RETURN(false);

  /* Do not push conditions into unit with global ORDER BY ... LIMIT */
  if (unit->fake_select_lex && unit->fake_select_lex->explicit_limit)
    DBUG_RETURN(false);

  /* Check whether any select of 'unit' allows condition pushdown */
  bool some_select_allows_cond_pushdown= false;
  for (; sl; sl= sl->next_select())
  {
    if (sl->cond_pushdown_is_allowed())
    {
      some_select_allows_cond_pushdown= true;
      break;
    }
  }
  if (!some_select_allows_cond_pushdown)
    DBUG_RETURN(false);

  /*
    Build the most restrictive condition extractable from 'cond'
    that can be pushed into the derived table 'derived'.
    All subexpressions of this condition are cloned from the
    subexpressions of 'cond'.
    This condition has to be fixed yet.
  */
  Item *extracted_cond;
  derived->check_pushable_cond_for_table(cond);
  extracted_cond= derived->build_pushable_cond_for_table(thd, cond);
  if (!extracted_cond)
  {
    /* Nothing can be pushed into the derived table */
    DBUG_RETURN(false);
  }
  /* Push extracted_cond into every select of the unit specifying 'derived' */
  st_select_lex *save_curr_select= thd->lex->current_select;
  for (; sl; sl= sl->next_select())
  {
    Item *extracted_cond_copy;
    if (!sl->cond_pushdown_is_allowed())
      continue;
    thd->lex->current_select= sl;
    if (sl->have_window_funcs())
    {
      if (sl->join->group_list || sl->join->implicit_grouping)
        continue;
      ORDER *common_partition_fields= 
	       sl->find_common_window_func_partition_fields(thd);           
      if (!common_partition_fields)
        continue;
      extracted_cond_copy= !sl->next_select() ?
                           extracted_cond :
                           extracted_cond->build_clone(thd, thd->mem_root);
      if (!extracted_cond_copy)
        continue;

      Item *cond_over_partition_fields;; 
      sl->collect_grouping_fields(thd, common_partition_fields);
      sl->check_cond_extraction_for_grouping_fields(extracted_cond_copy,
                                                    derived);
      cond_over_partition_fields=
        sl->build_cond_for_grouping_fields(thd, extracted_cond_copy, true);
      if (cond_over_partition_fields)
        cond_over_partition_fields= cond_over_partition_fields->transform(thd,
                         &Item::derived_grouping_field_transformer_for_where,
                         (uchar*) sl);
      if (cond_over_partition_fields)
      {
        cond_over_partition_fields->walk(
          &Item::cleanup_excluding_const_fields_processor, 0, 0);
        sl->cond_pushed_into_where= cond_over_partition_fields;     
      }

      continue;
    }

    /*
      For each select of the unit except the last one
      create a clone of extracted_cond
    */
    extracted_cond_copy= !sl->next_select() ?
                         extracted_cond :
                         extracted_cond->build_clone(thd, thd->mem_root);
    if (!extracted_cond_copy)
      continue;

    if (!sl->join->group_list && !sl->with_sum_func)
    {
      /* extracted_cond_copy is pushed into where of sl */
      extracted_cond_copy= extracted_cond_copy->transform(thd,
                                 &Item::derived_field_transformer_for_where,
                                 (uchar*) sl);
      if (extracted_cond_copy)
      {
        extracted_cond_copy->walk(
          &Item::cleanup_excluding_const_fields_processor, 0, 0);
        sl->cond_pushed_into_where= extracted_cond_copy;
      }      
  
      continue;
    }

    /*
      Figure out what can be extracted from the pushed condition
      that could be pushed into the where clause of sl
    */
    Item *cond_over_grouping_fields;
    sl->collect_grouping_fields(thd, sl->join->group_list);
    sl->check_cond_extraction_for_grouping_fields(extracted_cond_copy,
                                                  derived);
    cond_over_grouping_fields=
      sl->build_cond_for_grouping_fields(thd, extracted_cond_copy, true);
  
    /*
      Transform the references to the 'derived' columns from the condition
      pushed into the where clause of sl to make them usable in the new context
    */
    if (cond_over_grouping_fields)
      cond_over_grouping_fields= cond_over_grouping_fields->transform(thd,
                         &Item::derived_grouping_field_transformer_for_where,
                         (uchar*) sl);
     
    if (cond_over_grouping_fields)
    {
      /*
        In extracted_cond_copy remove top conjuncts that
        has been pushed into the where clause of sl
      */
      extracted_cond_copy= remove_pushed_top_conjuncts(thd, extracted_cond_copy);

      cond_over_grouping_fields->walk(
        &Item::cleanup_excluding_const_fields_processor, 0, 0);
      sl->cond_pushed_into_where= cond_over_grouping_fields;

      if (!extracted_cond_copy)
        continue;
    }
    
    /*
      Transform the references to the 'derived' columns from the condition
      pushed into the having clause of sl to make them usable in the new context
    */
    extracted_cond_copy= extracted_cond_copy->transform(thd,
                         &Item::derived_field_transformer_for_having,
                         (uchar*) sl);
    if (!extracted_cond_copy)
      continue;

    extracted_cond_copy->walk(&Item::cleanup_excluding_const_fields_processor,
                              0, 0);
    sl->cond_pushed_into_having= extracted_cond_copy;
  }
  thd->lex->current_select= save_curr_select;
  DBUG_RETURN(false);
}
<|MERGE_RESOLUTION|>--- conflicted
+++ resolved
@@ -1159,13 +1159,8 @@
       }
     }
   }
-<<<<<<< HEAD
 err:
-  if (res || (!lex->describe && !derived_is_recursive && !unit->uncacheable)) 
-=======
-
-  if (res || (!lex->describe && !derived_is_recursive))
->>>>>>> d361401b
+  if (res || (!lex->describe && !derived_is_recursive && !unit->uncacheable))
     unit->cleanup();
   lex->current_select= save_current_select;
 
