--- conflicted
+++ resolved
@@ -43,14 +43,7 @@
 #include <mysql/psi/mysql_statement.h>
 #include <strfunc.h>
 #include "compat56.h"
-<<<<<<< HEAD
 #include "wsrep_mysqld.h"
-=======
-
-#if WITH_WSREP
-#include "wsrep_mysqld.h"
-#endif
->>>>>>> 0e3170e3
 #endif /* MYSQL_CLIENT */
 
 #include <my_bitmap.h>
@@ -3251,25 +3244,16 @@
    master_data_written(0)
 {
   time_t end_time;
-<<<<<<< HEAD
-
-=======
->>>>>>> 0e3170e3
+
 #ifdef WITH_WSREP
   /*
     If Query_log_event will contain non trans keyword (not BEGIN, COMMIT,
     SAVEPOINT or ROLLBACK) we disable PA for this transaction.
    */
-<<<<<<< HEAD
   if (WSREP_ON && !is_trans_keyword())
     thd->wsrep_PA_safe= false;
 #endif /* WITH_WSREP */
 
-=======
-  if (!is_trans_keyword())
-    thd->wsrep_PA_safe= false;
-#endif /* WITH_WSREP */
->>>>>>> 0e3170e3
   memset(&user, 0, sizeof(user));
   memset(&host, 0, sizeof(host));
 
@@ -4244,11 +4228,7 @@
   uint64 sub_id= 0;
   rpl_gtid gtid;
   Relay_log_info const *rli= rgi->rli;
-#ifdef WITH_WSREP
-  Rpl_filter *rpl_filter= (rli->mi) ? rli->mi->rpl_filter: NULL;
-#else
   Rpl_filter *rpl_filter= rli->mi->rpl_filter;
-#endif /* WITH_WSREP */
   bool current_stmt_is_commit;
   DBUG_ENTER("Query_log_event::do_apply_event");
 
@@ -4703,14 +4683,9 @@
     }
   }
 #ifdef WITH_WSREP
-<<<<<<< HEAD
   else if (WSREP_ON && wsrep_mysql_replication_bundle && opt_slave_domain_parallel_threads == 0 &&
            thd->wsrep_mysql_replicated > 0 &&
            (is_begin() || is_commit()))
-=======
-  else if (wsrep_mysql_replication_bundle && WSREP_ON && thd->wsrep_mysql_replicated > 0 &&
-       (!strncasecmp(query , "BEGIN", 5) || !strncasecmp(query , "COMMIT", 6)))
->>>>>>> 0e3170e3
   {
     if (++thd->wsrep_mysql_replicated < (int)wsrep_mysql_replication_bundle)
     {
@@ -7611,16 +7586,9 @@
     Record any GTID in the same transaction, so slave state is transactionally
     consistent.
   */
-<<<<<<< HEAD
 #ifdef WITH_WSREP
-  /*Set wsrep_affected_rows = 0 */
   thd->wsrep_affected_rows= 0;
 #endif
-=======
-
-  /*Set wsrep_affected_rows = 0 */
-  thd->wsrep_affected_rows= 0;
->>>>>>> 0e3170e3
 
   if (rgi->gtid_pending)
   {
@@ -7683,12 +7651,8 @@
     DBUG_RETURN(Log_event::EVENT_SKIP_COUNT);
   }
 #ifdef WITH_WSREP
-<<<<<<< HEAD
   else if (wsrep_mysql_replication_bundle && WSREP_ON &&
            opt_slave_domain_parallel_threads == 0)
-=======
-  else if (wsrep_mysql_replication_bundle && WSREP_ON)
->>>>>>> 0e3170e3
   {
     if (++thd->wsrep_mysql_replicated < (int)wsrep_mysql_replication_bundle)
     {
@@ -8579,14 +8543,6 @@
     end_io_cache(&file);
   if (fd >= 0)
     mysql_file_close(fd, MYF(0));
-#ifdef WITH_WSREP
-  if (WSREP(thd))
-    thd_proc_info(thd, "exit Create_file_log_event::do_apply_event()");
-  else
-    thd_proc_info(thd, 0);
-#else /* WITH_WSREP */
-  thd_proc_info(thd, 0);
-#endif /* WITH_WSREP */
   return error != 0;
 }
 #endif /* defined(HAVE_REPLICATION) && !defined(MYSQL_CLIENT) */
@@ -8758,14 +8714,6 @@
 err:
   if (fd >= 0)
     mysql_file_close(fd, MYF(0));
-#ifdef WITH_WSREP
-  if (WSREP(thd))
-    thd_proc_info(thd, "exit Append_block_log_event::do_apply_event()");
-  else
-    thd_proc_info(thd, 0);
-#else /* WITH_WSREP */
-  thd_proc_info(thd, 0);
-#endif /* WITH_WSREP */
   DBUG_RETURN(error);
 }
 #endif
@@ -9871,10 +9819,6 @@
     if (open_and_lock_tables(thd, rgi->tables_to_lock, FALSE, 0))
     {
       uint actual_error= thd->get_stmt_da()->sql_errno();
-<<<<<<< HEAD
-=======
-
->>>>>>> 0e3170e3
 #ifdef WITH_WSREP
       if (WSREP(thd))
       {
@@ -9887,10 +9831,6 @@
                    (long long)wsrep_thd_trx_seqno(thd));
       }
 #endif
-<<<<<<< HEAD
-=======
-
->>>>>>> 0e3170e3
       if ((thd->is_slave_error || thd->is_fatal_error) &&
           !is_parallel_retry_error(rgi, actual_error))
       {
@@ -11092,18 +11032,8 @@
   DBUG_ENTER("check_table_map");
   enum_tbl_map_status res= OK_TO_PROCESS;
   Relay_log_info *rli= rgi->rli;
-<<<<<<< HEAD
   if ((rgi->thd->slave_thread /* filtering is for slave only */ ||
         IF_WSREP((WSREP(rgi->thd) && rgi->thd->wsrep_applier), 0)) &&
-=======
-
-#ifdef WITH_WSREP
-  if ((rgi->thd->slave_thread /* filtering is for slave only */  ||
-       (WSREP(rgi->thd) && rgi->thd->wsrep_applier))         &&
-#else
-  if (rgi->thd->slave_thread /* filtering is for slave only */ &&
-#endif /* WITH_WSREP */
->>>>>>> 0e3170e3
       (!rli->mi->rpl_filter->db_ok(table_list->db) ||
        (rli->mi->rpl_filter->is_on() && !rli->mi->rpl_filter->tables_ok("", table_list))))
     res= FILTERED_OUT;
@@ -11840,7 +11770,6 @@
 Write_rows_log_event::do_exec_row(rpl_group_info *rgi)
 {
   DBUG_ASSERT(m_table != NULL);
-<<<<<<< HEAD
   const char *tmp= thd->get_proc_info();
   const char *message= "Write_rows_log_event::write_row()";
 
@@ -11852,26 +11781,9 @@
 #endif /* WSREP_PROC_INFO */
 
   thd_proc_info(thd, message);
-=======
-#ifdef WITH_WSREP
-#ifdef WSREP_PROC_INFO
-  char info[64];
-  info[sizeof(info) - 1] = '\0';
-  snprintf(info, sizeof(info) - 1, "Write_rows_log_event::write_row(%lld)",
-           (long long) wsrep_thd_trx_seqno(thd));
-  const char* tmp = (WSREP(thd)) ? thd_proc_info(thd, info) : NULL;
-#else
-  const char* tmp = (WSREP(thd)) ?
-    thd_proc_info(thd,"Write_rows_log_event::write_row()") :  NULL;
-#endif /* WSREP_PROC_INFO */
-#endif /* WITH_WSREP */
->>>>>>> 0e3170e3
   int error= write_row(rgi, slave_exec_mode == SLAVE_EXEC_MODE_IDEMPOTENT);
   thd_proc_info(thd, tmp);
 
-#ifdef WITH_WSREP
-  if (WSREP(thd)) thd_proc_info(thd, tmp);
-#endif /* WITH_WSREP */
   if (error && !thd->is_error())
   {
     DBUG_ASSERT(0);
@@ -12471,7 +12383,6 @@
     slave_run_triggers_for_rbr && !master_had_triggers && m_table->triggers;
   DBUG_ASSERT(m_table != NULL);
 
-<<<<<<< HEAD
 #ifdef WSREP_PROC_INFO
   my_snprintf(thd->wsrep_info, sizeof(thd->wsrep_info) - 1,
               "Delete_rows_log_event::find_row(%lld)",
@@ -12480,26 +12391,11 @@
 #endif /* WSREP_PROC_INFO */
 
   thd_proc_info(thd, message);
-=======
-#ifdef WITH_WSREP
-#ifdef WSREP_PROC_INFO
-  char info[64];
-  info[sizeof(info) - 1] = '\0';
-  snprintf(info, sizeof(info) - 1, "Delete_rows_log_event::find_row(%lld)",
-           (long long) wsrep_thd_trx_seqno(thd));
-  const char* tmp = (WSREP(thd)) ? thd_proc_info(thd, info) : NULL;
-#else
-  const char* tmp = (WSREP(thd)) ?
-    thd_proc_info(thd,"Delete_rows_log_event::find_row()") : NULL;
-#endif /* WSREP_PROC_INFO */
-#endif /* WITH_WSREP */
->>>>>>> 0e3170e3
   if (!(error= find_row(rgi))) 
   { 
     /*
       Delete the record found, located in record[0]
     */
-<<<<<<< HEAD
     message= "Delete_rows_log_event::ha_delete_row()";
 #ifdef WSREP_PROC_INFO
     snprintf(thd->wsrep_info, sizeof(thd->wsrep_info) - 1,
@@ -12509,18 +12405,6 @@
 #endif
     thd_proc_info(thd, message);
 
-=======
-#ifdef WITH_WSREP
-#ifdef WSREP_PROC_INFO
-    snprintf(info, sizeof(info) - 1,
-             "Delete_rows_log_event::ha_delete_row(%lld)",
-             (long long) wsrep_thd_trx_seqno(thd));
-    if (WSREP(thd)) thd_proc_info(thd, info);
-#else
-    if (WSREP(thd)) thd_proc_info(thd,"Delete_rows_log_event::ha_delete_row()");
-#endif /* WSREP_PROC_INFO */
-#endif /* WITH_WSREP */
->>>>>>> 0e3170e3
     if (invoke_triggers &&
         process_triggers(TRG_EVENT_DELETE, TRG_ACTION_BEFORE, FALSE))
       error= HA_ERR_GENERIC; // in case if error is not set yet
@@ -12535,13 +12419,7 @@
       error= HA_ERR_GENERIC; // in case if error is not set yet
     m_table->file->ha_index_or_rnd_end();
   }
-<<<<<<< HEAD
   thd_proc_info(thd, tmp);
-=======
-#ifdef WITH_WSREP
-  if (WSREP(thd)) thd_proc_info(thd, tmp);
-#endif /* WITH_WSREP */
->>>>>>> 0e3170e3
   return error;
 }
 
@@ -12663,7 +12541,6 @@
   const char *message= "Update_rows_log_event::find_row()";
   DBUG_ASSERT(m_table != NULL);
 
-<<<<<<< HEAD
 #ifdef WSREP_PROC_INFO
   my_snprintf(thd->wsrep_info, sizeof(thd->wsrep_info) - 1,
               "Update_rows_log_event::find_row(%lld)",
@@ -12672,20 +12549,6 @@
 #endif /* WSREP_PROC_INFO */
 
   thd_proc_info(thd, message);
-=======
-#ifdef WITH_WSREP
-#ifdef WSREP_PROC_INFO
-  char info[64];
-  info[sizeof(info) - 1] = '\0';
-  snprintf(info, sizeof(info) - 1, "Update_rows_log_event::find_row(%lld)",
-           (long long) wsrep_thd_trx_seqno(thd));
-  const char* tmp = (WSREP(thd)) ? thd_proc_info(thd, info) : NULL;
-#else
-  const char* tmp = (WSREP(thd)) ? 
-    thd_proc_info(thd,"Update_rows_log_event::find_row()") : NULL;
-#endif /* WSREP_PROC_INFO */
-#endif /* WITH_WSREP */
->>>>>>> 0e3170e3
   int error= find_row(rgi); 
   if (error)
   {
@@ -12713,7 +12576,6 @@
   store_record(m_table,record[1]);
 
   m_curr_row= m_curr_row_end;
-<<<<<<< HEAD
   message= "Update_rows_log_event::unpack_current_row()";
 #ifdef WSREP_PROC_INFO
   my_snprintf(thd->wsrep_info, sizeof(thd->wsrep_info) - 1,
@@ -12722,19 +12584,6 @@
   message= thd->wsrep_info;
 #endif /* WSREP_PROC_INFO */
 
-=======
-#ifdef WITH_WSREP
-#ifdef WSREP_PROC_INFO
-  snprintf(info, sizeof(info) - 1,
-           "Update_rows_log_event::unpack_current_row(%lld)",
-           (long long) wsrep_thd_trx_seqno(thd));
-  if (WSREP(thd)) thd_proc_info(thd, info);
-#else
-  if (WSREP(thd)) 
-    thd_proc_info(thd,"Update_rows_log_event::unpack_current_row()");
-#endif /* WSREP_PROC_INFO */
-#endif /* WITH_WSREP */
->>>>>>> 0e3170e3
   /* this also updates m_curr_row_end */
   thd_proc_info(thd, message);
   if ((error= unpack_current_row(rgi, &m_cols_ai)))
@@ -12754,7 +12603,6 @@
   DBUG_DUMP("new values", m_table->record[0], m_table->s->reclength);
 #endif
 
-<<<<<<< HEAD
   message= "Update_rows_log_event::ha_update_row()";
 #ifdef WSREP_PROC_INFO
   my_snprintf(thd->wsrep_info, sizeof(thd->wsrep_info) - 1,
@@ -12764,19 +12612,6 @@
 #endif /* WSREP_PROC_INFO */
 
   thd_proc_info(thd, message);
-=======
-#ifdef WITH_WSREP
-#ifdef WSREP_PROC_INFO
-  snprintf(info, sizeof(info) - 1,
-           "Update_rows_log_event::ha_update_row(%lld)",
-           (long long) wsrep_thd_trx_seqno(thd));
-  if (WSREP(thd)) thd_proc_info(thd, info);
-#else
-  if (WSREP(thd)) thd_proc_info(thd,"Update_rows_log_event::ha_update_row()");
-#endif /* WSREP_PROC_INFO */
-#endif /* WITH_WSREP */
-
->>>>>>> 0e3170e3
   if (invoke_triggers &&
       process_triggers(TRG_EVENT_UPDATE, TRG_ACTION_BEFORE, TRUE))
   {
@@ -12798,14 +12633,8 @@
       process_triggers(TRG_EVENT_UPDATE, TRG_ACTION_AFTER, TRUE))
     error= HA_ERR_GENERIC; // in case if error is not set yet
 
-<<<<<<< HEAD
   thd_proc_info(thd, tmp);
 
-=======
-#ifdef WITH_WSREP
-  if (WSREP(thd)) thd_proc_info(thd, tmp);
-#endif /* WITH_WSREP */
->>>>>>> 0e3170e3
 err:
   m_table->file->ha_index_or_rnd_end();
   return error;
@@ -12931,47 +12760,6 @@
   const char *error= 0;
   Log_event *res=  0;
   DBUG_ENTER("wsrep_read_log_event");
-
-  if (data_len > WSREP_MAX_ALLOWED_PACKET)
-  {
-    error = "Event too big";
-    goto err;
-  }
-
-  res= Log_event::read_log_event(buf, data_len, &error, description_event, false);
-
-err:
-  if (!res)
-  {
-    DBUG_ASSERT(error != 0);
-    sql_print_error("Error in Log_event::read_log_event(): "
-                    "'%s', data_len: %d, event_type: %d",
-		    error,data_len,head[EVENT_TYPE_OFFSET]);
-  }
-  (*arg_buf)+= data_len;
-  (*arg_buf_len)-= data_len;
-  DBUG_RETURN(res);
-}
-#endif
-#if WITH_WSREP && !defined(MYSQL_CLIENT)
-/*
-  read the first event from (*buf). The size of the (*buf) is (*buf_len).
-  At the end (*buf) is shitfed to point to the following event or NULL and
-  (*buf_len) will be changed to account just being read bytes of the 1st event.
-*/
-#define WSREP_MAX_ALLOWED_PACKET 1024*1024*1024 // current protocol max
-
-Log_event* wsrep_read_log_event(
-  char **arg_buf, size_t *arg_buf_len,
-  const Format_description_log_event *description_event)
-{
-  DBUG_ENTER("wsrep_read_log_event");
-  char *head= (*arg_buf);
-
-  uint data_len = uint4korr(head + EVENT_LEN_OFFSET);
-  char *buf= (*arg_buf);
-  const char *error= 0;
-  Log_event *res=  0;
 
   if (data_len > WSREP_MAX_ALLOWED_PACKET)
   {
