/*
   Copyright (c) 2000, 2012, Oracle and/or its affiliates. All rights reserved.

   This program is free software; you can redistribute it and/or modify
   it under the terms of the GNU General Public License as published by
   the Free Software Foundation; version 2 of the License.

   This program is distributed in the hope that it will be useful,
   but WITHOUT ANY WARRANTY; without even the implied warranty of
   MERCHANTABILITY or FITNESS FOR A PARTICULAR PURPOSE.  See the
   GNU General Public License for more details.

   You should have received a copy of the GNU General Public License
   along with this program; if not, write to the Free Software
   Foundation, Inc., 51 Franklin St, Fifth Floor, Boston, MA 02110-1301  USA */


#ifdef MYSQL_CLIENT

#include "sql_priv.h"

#else

#ifdef USE_PRAGMA_IMPLEMENTATION
#pragma implementation				// gcc: Class implementation
#endif

#include "sql_priv.h"
#include "unireg.h"
#include "my_global.h" // REQUIRED by log_event.h > m_string.h > my_bitmap.h
#include "log_event.h"
#include "sql_base.h"                           // close_thread_tables
#include "sql_cache.h"                       // QUERY_CACHE_FLAGS_SIZE
#include "sql_locale.h" // MY_LOCALE, my_locale_by_number, my_locale_en_US
#include "key.h"        // key_copy
#include "lock.h"       // mysql_unlock_tables
#include "sql_parse.h"  // mysql_test_parse_for_slave
#include "tztime.h"     // struct Time_zone
#include "sql_load.h"   // mysql_load
#include "sql_db.h"     // load_db_opt_by_name
#include "slave.h"
#include "rpl_rli.h"
#include "rpl_mi.h"
#include "rpl_filter.h"
#include "rpl_record.h"
#include "transaction.h"
#include <my_dir.h>

#endif /* MYSQL_CLIENT */

#include <base64.h>
#include <my_bitmap.h>
#include "rpl_utility.h"

#define log_cs	&my_charset_latin1

#define FLAGSTR(V,F) ((V)&(F)?#F" ":"")


/*
  Size of buffer for printing a double in format %.<PREC>g

  optional '-' + optional zero + '.'  + PREC digits + 'e' + sign +
  exponent digits + '\0'
*/
#define FMT_G_BUFSIZE(PREC) (3 + (PREC) + 5 + 1)


#if !defined(MYSQL_CLIENT) && defined(HAVE_REPLICATION)
static int rows_event_stmt_cleanup(Relay_log_info const *rli, THD* thd);

static const char *HA_ERR(int i)
{
  /* 
    This function should only be called in case of an error
    was detected 
   */
  DBUG_ASSERT(i != 0);
  switch (i) {
  case HA_ERR_KEY_NOT_FOUND: return "HA_ERR_KEY_NOT_FOUND";
  case HA_ERR_FOUND_DUPP_KEY: return "HA_ERR_FOUND_DUPP_KEY";
  case HA_ERR_RECORD_CHANGED: return "HA_ERR_RECORD_CHANGED";
  case HA_ERR_WRONG_INDEX: return "HA_ERR_WRONG_INDEX";
  case HA_ERR_CRASHED: return "HA_ERR_CRASHED";
  case HA_ERR_WRONG_IN_RECORD: return "HA_ERR_WRONG_IN_RECORD";
  case HA_ERR_OUT_OF_MEM: return "HA_ERR_OUT_OF_MEM";
  case HA_ERR_NOT_A_TABLE: return "HA_ERR_NOT_A_TABLE";
  case HA_ERR_WRONG_COMMAND: return "HA_ERR_WRONG_COMMAND";
  case HA_ERR_OLD_FILE: return "HA_ERR_OLD_FILE";
  case HA_ERR_NO_ACTIVE_RECORD: return "HA_ERR_NO_ACTIVE_RECORD";
  case HA_ERR_RECORD_DELETED: return "HA_ERR_RECORD_DELETED";
  case HA_ERR_RECORD_FILE_FULL: return "HA_ERR_RECORD_FILE_FULL";
  case HA_ERR_INDEX_FILE_FULL: return "HA_ERR_INDEX_FILE_FULL";
  case HA_ERR_END_OF_FILE: return "HA_ERR_END_OF_FILE";
  case HA_ERR_UNSUPPORTED: return "HA_ERR_UNSUPPORTED";
  case HA_ERR_TO_BIG_ROW: return "HA_ERR_TO_BIG_ROW";
  case HA_WRONG_CREATE_OPTION: return "HA_WRONG_CREATE_OPTION";
  case HA_ERR_FOUND_DUPP_UNIQUE: return "HA_ERR_FOUND_DUPP_UNIQUE";
  case HA_ERR_UNKNOWN_CHARSET: return "HA_ERR_UNKNOWN_CHARSET";
  case HA_ERR_WRONG_MRG_TABLE_DEF: return "HA_ERR_WRONG_MRG_TABLE_DEF";
  case HA_ERR_CRASHED_ON_REPAIR: return "HA_ERR_CRASHED_ON_REPAIR";
  case HA_ERR_CRASHED_ON_USAGE: return "HA_ERR_CRASHED_ON_USAGE";
  case HA_ERR_LOCK_WAIT_TIMEOUT: return "HA_ERR_LOCK_WAIT_TIMEOUT";
  case HA_ERR_LOCK_TABLE_FULL: return "HA_ERR_LOCK_TABLE_FULL";
  case HA_ERR_READ_ONLY_TRANSACTION: return "HA_ERR_READ_ONLY_TRANSACTION";
  case HA_ERR_LOCK_DEADLOCK: return "HA_ERR_LOCK_DEADLOCK";
  case HA_ERR_CANNOT_ADD_FOREIGN: return "HA_ERR_CANNOT_ADD_FOREIGN";
  case HA_ERR_NO_REFERENCED_ROW: return "HA_ERR_NO_REFERENCED_ROW";
  case HA_ERR_ROW_IS_REFERENCED: return "HA_ERR_ROW_IS_REFERENCED";
  case HA_ERR_NO_SAVEPOINT: return "HA_ERR_NO_SAVEPOINT";
  case HA_ERR_NON_UNIQUE_BLOCK_SIZE: return "HA_ERR_NON_UNIQUE_BLOCK_SIZE";
  case HA_ERR_NO_SUCH_TABLE: return "HA_ERR_NO_SUCH_TABLE";
  case HA_ERR_TABLE_EXIST: return "HA_ERR_TABLE_EXIST";
  case HA_ERR_NO_CONNECTION: return "HA_ERR_NO_CONNECTION";
  case HA_ERR_NULL_IN_SPATIAL: return "HA_ERR_NULL_IN_SPATIAL";
  case HA_ERR_TABLE_DEF_CHANGED: return "HA_ERR_TABLE_DEF_CHANGED";
  case HA_ERR_NO_PARTITION_FOUND: return "HA_ERR_NO_PARTITION_FOUND";
  case HA_ERR_RBR_LOGGING_FAILED: return "HA_ERR_RBR_LOGGING_FAILED";
  case HA_ERR_DROP_INDEX_FK: return "HA_ERR_DROP_INDEX_FK";
  case HA_ERR_FOREIGN_DUPLICATE_KEY: return "HA_ERR_FOREIGN_DUPLICATE_KEY";
  case HA_ERR_TABLE_NEEDS_UPGRADE: return "HA_ERR_TABLE_NEEDS_UPGRADE";
  case HA_ERR_TABLE_READONLY: return "HA_ERR_TABLE_READONLY";
  case HA_ERR_AUTOINC_READ_FAILED: return "HA_ERR_AUTOINC_READ_FAILED";
  case HA_ERR_AUTOINC_ERANGE: return "HA_ERR_AUTOINC_ERANGE";
  case HA_ERR_GENERIC: return "HA_ERR_GENERIC";
  case HA_ERR_RECORD_IS_THE_SAME: return "HA_ERR_RECORD_IS_THE_SAME";
  case HA_ERR_LOGGING_IMPOSSIBLE: return "HA_ERR_LOGGING_IMPOSSIBLE";
  case HA_ERR_CORRUPT_EVENT: return "HA_ERR_CORRUPT_EVENT";
  case HA_ERR_ROWS_EVENT_APPLY : return "HA_ERR_ROWS_EVENT_APPLY";
  }
  return "No Error!";
}

/**
   Error reporting facility for Rows_log_event::do_apply_event

   @param level     error, warning or info
   @param ha_error  HA_ERR_ code
   @param rli       pointer to the active Relay_log_info instance
   @param thd       pointer to the slave thread's thd
   @param table     pointer to the event's table object
   @param type      the type of the event
   @param log_name  the master binlog file name
   @param pos       the master binlog file pos (the next after the event)

*/
static void inline slave_rows_error_report(enum loglevel level, int ha_error,
                                           Relay_log_info const *rli, THD *thd,
                                           TABLE *table, const char * type,
                                           const char *log_name, ulong pos)
{
  const char *handler_error= (ha_error ? HA_ERR(ha_error) : NULL);
  char buff[MAX_SLAVE_ERRMSG], *slider;
  const char *buff_end= buff + sizeof(buff);
  uint len;
  List_iterator_fast<MYSQL_ERROR> it(thd->warning_info->warn_list());
  MYSQL_ERROR *err;
  buff[0]= 0;

  for (err= it++, slider= buff; err && slider < buff_end - 1;
       slider += len, err= it++)
  {
    len= my_snprintf(slider, buff_end - slider,
                     " %s, Error_code: %d;", err->get_message_text(),
                     err->get_sql_errno());
  }

  if (ha_error != 0)
    rli->report(level, thd->is_error() ? thd->stmt_da->sql_errno() : 0,
                "Could not execute %s event on table %s.%s;"
                "%s handler error %s; "
                "the event's master log %s, end_log_pos %lu",
                type, table->s->db.str, table->s->table_name.str,
                buff, handler_error == NULL ? "<unknown>" : handler_error,
                log_name, pos);
  else
    rli->report(level, thd->is_error() ? thd->stmt_da->sql_errno() : 0,
                "Could not execute %s event on table %s.%s;"
                "%s the event's master log %s, end_log_pos %lu",
                type, table->s->db.str, table->s->table_name.str,
                buff, log_name, pos);
}
#endif

/*
  Cache that will automatically be written to a dedicated file on
  destruction.

  DESCRIPTION

 */
class Write_on_release_cache
{
public:
  enum flag
  {
    FLUSH_F
  };

  typedef unsigned short flag_set;

  /*
    Constructor.

    SYNOPSIS
      Write_on_release_cache
      cache  Pointer to cache to use
      file   File to write cache to upon destruction
      flags  Flags for the cache

    DESCRIPTION

      Class used to guarantee copy of cache to file before exiting the
      current block.  On successful copy of the cache, the cache will
      be reinited as a WRITE_CACHE.

      Currently, a pointer to the cache is provided in the
      constructor, but it would be possible to create a subclass
      holding the IO_CACHE itself.
   */
  Write_on_release_cache(IO_CACHE *cache, FILE *file, flag_set flags = 0)
    : m_cache(cache), m_file(file), m_flags(flags)
  {
    reinit_io_cache(m_cache, WRITE_CACHE, 0L, FALSE, TRUE);
  }

  ~Write_on_release_cache()
  {
    copy_event_cache_to_file_and_reinit(m_cache, m_file);
    if (m_flags | FLUSH_F)
      fflush(m_file);
  }

  /*
    Return a pointer to the internal IO_CACHE.

    SYNOPSIS
      operator&()

    DESCRIPTION

      Function to return a pointer to the internal cache, so that the
      object can be treated as a IO_CACHE and used with the my_b_*
      IO_CACHE functions

    RETURN VALUE
      A pointer to the internal IO_CACHE.
   */
  IO_CACHE *operator&()
  {
    return m_cache;
  }

private:
  // Hidden, to prevent usage.
  Write_on_release_cache(Write_on_release_cache const&);

  IO_CACHE *m_cache;
  FILE *m_file;
  flag_set m_flags;
};

#ifndef DBUG_OFF
uint debug_not_change_ts_if_art_event= 1; // bug#29309 simulation
#endif

/*
  pretty_print_str()
*/

#ifdef MYSQL_CLIENT
static void pretty_print_str(IO_CACHE* cache, const char* str, int len)
{
  const char* end = str + len;
  my_b_printf(cache, "\'");
  while (str < end)
  {
    char c;
    switch ((c=*str++)) {
    case '\n': my_b_printf(cache, "\\n"); break;
    case '\r': my_b_printf(cache, "\\r"); break;
    case '\\': my_b_printf(cache, "\\\\"); break;
    case '\b': my_b_printf(cache, "\\b"); break;
    case '\t': my_b_printf(cache, "\\t"); break;
    case '\'': my_b_printf(cache, "\\'"); break;
    case 0   : my_b_printf(cache, "\\0"); break;
    default:
      my_b_printf(cache, "%c", c);
      break;
    }
  }
  my_b_printf(cache, "\'");
}
#endif /* MYSQL_CLIENT */

#if defined(HAVE_REPLICATION) && !defined(MYSQL_CLIENT)

static void clear_all_errors(THD *thd, Relay_log_info *rli)
{
  thd->is_slave_error = 0;
  thd->clear_error();
  rli->clear_error();
}

inline int idempotent_error_code(int err_code)
{
  int ret= 0;

  switch (err_code)
  {
    case 0:
      ret= 1;
    break;
    /*
      The following list of "idempotent" errors
      means that an error from the list might happen
      because of idempotent (more than once)
      applying of a binlog file.
      Notice, that binlog has a  ddl operation its
      second applying may cause

      case HA_ERR_TABLE_DEF_CHANGED:
      case HA_ERR_CANNOT_ADD_FOREIGN:

      which are not included into to the list.

      Note that HA_ERR_RECORD_DELETED is not in the list since
      do_exec_row() should not return that error code.
    */
    case HA_ERR_RECORD_CHANGED:
    case HA_ERR_KEY_NOT_FOUND:
    case HA_ERR_END_OF_FILE:
    case HA_ERR_FOUND_DUPP_KEY:
    case HA_ERR_FOUND_DUPP_UNIQUE:
    case HA_ERR_FOREIGN_DUPLICATE_KEY:
    case HA_ERR_NO_REFERENCED_ROW:
    case HA_ERR_ROW_IS_REFERENCED:
      ret= 1;
    break;
    default:
      ret= 0;
    break;
  }
  return (ret);
}

/**
  Ignore error code specified on command line.
*/

inline int ignored_error_code(int err_code)
{
#ifdef HAVE_NDB_BINLOG
  /*
    The following error codes are hard-coded and will always be ignored.
  */
  switch (err_code)
  {
  case ER_DB_CREATE_EXISTS:
  case ER_DB_DROP_EXISTS:
    return 1;
  default:
    /* Nothing to do */
    break;
  }
#endif
  return ((err_code == ER_SLAVE_IGNORED_TABLE) ||
          (use_slave_mask && bitmap_is_set(&slave_error_mask, err_code)));
}

/*
  This function converts an engine's error to a server error.
   
  If the thread does not have an error already reported, it tries to 
  define it by calling the engine's method print_error. However, if a 
  mapping is not found, it uses the ER_UNKNOWN_ERROR and prints out a 
  warning message.
*/ 
int convert_handler_error(int error, THD* thd, TABLE *table)
{
  uint actual_error= (thd->is_error() ? thd->stmt_da->sql_errno() :
                           0);

  if (actual_error == 0)
  {
    table->file->print_error(error, MYF(0));
    actual_error= (thd->is_error() ? thd->stmt_da->sql_errno() :
                        ER_UNKNOWN_ERROR);
    if (actual_error == ER_UNKNOWN_ERROR)
      if (global_system_variables.log_warnings)
        sql_print_warning("Unknown error detected %d in handler", error);
  }

  return (actual_error);
}

inline bool concurrency_error_code(int error)
{
  switch (error)
  {
  case ER_LOCK_WAIT_TIMEOUT:
  case ER_LOCK_DEADLOCK:
  case ER_XA_RBDEADLOCK:
    return TRUE;
  default: 
    return (FALSE);
  }
}

inline bool unexpected_error_code(int unexpected_error)
{
  switch (unexpected_error) 
  {
  case ER_NET_READ_ERROR:
  case ER_NET_ERROR_ON_WRITE:
  case ER_QUERY_INTERRUPTED:
  case ER_SERVER_SHUTDOWN:
  case ER_NEW_ABORTING_CONNECTION:
    return(TRUE);
  default:
    return(FALSE);
  }
}

/*
  pretty_print_str()
*/

static char *pretty_print_str(char *packet, const char *str, int len)
{
  const char *end= str + len;
  char *pos= packet;
  *pos++= '\'';
  while (str < end)
  {
    char c;
    switch ((c=*str++)) {
    case '\n': *pos++= '\\'; *pos++= 'n'; break;
    case '\r': *pos++= '\\'; *pos++= 'r'; break;
    case '\\': *pos++= '\\'; *pos++= '\\'; break;
    case '\b': *pos++= '\\'; *pos++= 'b'; break;
    case '\t': *pos++= '\\'; *pos++= 't'; break;
    case '\'': *pos++= '\\'; *pos++= '\''; break;
    case 0   : *pos++= '\\'; *pos++= '0'; break;
    default:
      *pos++= c;
      break;
    }
  }
  *pos++= '\'';
  return pos;
}
#endif /* !MYSQL_CLIENT */


#if defined(HAVE_REPLICATION) && !defined(MYSQL_CLIENT)

/**
  Creates a temporary name for load data infile:.

  @param buf		      Store new filename here
  @param file_id	      File_id (part of file name)
  @param event_server_id     Event_id (part of file name)
  @param ext		      Extension for file name

  @return
    Pointer to start of extension
*/

static char *slave_load_file_stem(char *buf, uint file_id,
                                  int event_server_id, const char *ext)
{
  char *res;
  fn_format(buf,PREFIX_SQL_LOAD,slave_load_tmpdir, "", MY_UNPACK_FILENAME);
  to_unix_path(buf);

  buf = strend(buf);
  buf = int10_to_str(::server_id, buf, 10);
  *buf++ = '-';
  buf = int10_to_str(event_server_id, buf, 10);
  *buf++ = '-';
  res= int10_to_str(file_id, buf, 10);
  strmov(res, ext);                             // Add extension last
  return res;                                   // Pointer to extension
}
#endif


#if defined(HAVE_REPLICATION) && !defined(MYSQL_CLIENT)

/**
  Delete all temporary files used for SQL_LOAD.
*/

static void cleanup_load_tmpdir()
{
  MY_DIR *dirp;
  FILEINFO *file;
  uint i;
  char fname[FN_REFLEN], prefbuf[31], *p;

  if (!(dirp=my_dir(slave_load_tmpdir,MYF(0))))
    return;

  /* 
     When we are deleting temporary files, we should only remove
     the files associated with the server id of our server.
     We don't use event_server_id here because since we've disabled
     direct binlogging of Create_file/Append_file/Exec_load events
     we cannot meet Start_log event in the middle of events from one 
     LOAD DATA.
  */
  p= strmake(prefbuf, STRING_WITH_LEN(PREFIX_SQL_LOAD));
  p= int10_to_str(::server_id, p, 10);
  *(p++)= '-';
  *p= 0;

  for (i=0 ; i < (uint)dirp->number_off_files; i++)
  {
    file=dirp->dir_entry+i;
    if (is_prefix(file->name, prefbuf))
    {
      fn_format(fname,file->name,slave_load_tmpdir,"",MY_UNPACK_FILENAME);
      mysql_file_delete(key_file_misc, fname, MYF(0));
    }
  }

  my_dirend(dirp);
}
#endif


/*
  write_str()
*/

static bool write_str(IO_CACHE *file, const char *str, uint length)
{
  uchar tmp[1];
  tmp[0]= (uchar) length;
  return (my_b_safe_write(file, tmp, sizeof(tmp)) ||
	  my_b_safe_write(file, (uchar*) str, length));
}


/*
  read_str()
*/

static inline int read_str(const char **buf, const char *buf_end,
                           const char **str, uint8 *len)
{
  if (*buf + ((uint) (uchar) **buf) >= buf_end)
    return 1;
  *len= (uint8) **buf;
  *str= (*buf)+1;
  (*buf)+= (uint) *len+1;
  return 0;
}


/**
  Transforms a string into "" or its expression in 0x... form.
*/

char *str_to_hex(char *to, const char *from, uint len)
{
  if (len)
  {
    *to++= '0';
    *to++= 'x';
    to= octet2hex(to, from, len);
  }
  else
    to= strmov(to, "\"\"");
  return to;                               // pointer to end 0 of 'to'
}

#ifndef MYSQL_CLIENT

/**
  Append a version of the 'from' string suitable for use in a query to
  the 'to' string.  To generate a correct escaping, the character set
  information in 'csinfo' is used.
*/

int
append_query_string(THD *thd, CHARSET_INFO *csinfo,
                    String const *from, String *to)
{
  char *beg, *ptr;
  uint32 const orig_len= to->length();
  if (to->reserve(orig_len + from->length()*2+3))
    return 1;

  beg= to->c_ptr_quick() + to->length();
  ptr= beg;
  if (csinfo->escape_with_backslash_is_dangerous)
    ptr= str_to_hex(ptr, from->ptr(), from->length());
  else
  {
    *ptr++= '\'';
    if (!(thd->variables.sql_mode & MODE_NO_BACKSLASH_ESCAPES))
    {
      ptr+= escape_string_for_mysql(csinfo, ptr, 0,
                                    from->ptr(), from->length());
    }
    else
    {
      const char *frm_str= from->ptr();

      for (; frm_str < (from->ptr() + from->length()); frm_str++)
      {
        /* Using '' way to represent "'" */
        if (*frm_str == '\'')
          *ptr++= *frm_str;

        *ptr++= *frm_str;
      }
    }

    *ptr++= '\'';
  }
  to->length(orig_len + ptr - beg);
  return 0;
}
#endif


/**
  Prints a "session_var=value" string. Used by mysqlbinlog to print some SET
  commands just before it prints a query.
*/

#ifdef MYSQL_CLIENT

static void print_set_option(IO_CACHE* file, uint32 bits_changed,
                             uint32 option, uint32 flags, const char* name,
                             bool* need_comma)
{
  if (bits_changed & option)
  {
    if (*need_comma)
      my_b_printf(file,", ");
    my_b_printf(file,"%s=%d", name, test(flags & option));
    *need_comma= 1;
  }
}
#endif

/**************************************************************************
	Log_event methods (= the parent class of all events)
**************************************************************************/

/**
  @return
  returns the human readable name of the event's type
*/

const char* Log_event::get_type_str(Log_event_type type)
{
  switch(type) {
  case START_EVENT_V3:  return "Start_v3";
  case STOP_EVENT:   return "Stop";
  case QUERY_EVENT:  return "Query";
  case ROTATE_EVENT: return "Rotate";
  case INTVAR_EVENT: return "Intvar";
  case LOAD_EVENT:   return "Load";
  case NEW_LOAD_EVENT:   return "New_load";
  case SLAVE_EVENT:  return "Slave";
  case CREATE_FILE_EVENT: return "Create_file";
  case APPEND_BLOCK_EVENT: return "Append_block";
  case DELETE_FILE_EVENT: return "Delete_file";
  case EXEC_LOAD_EVENT: return "Exec_load";
  case RAND_EVENT: return "RAND";
  case XID_EVENT: return "Xid";
  case USER_VAR_EVENT: return "User var";
  case FORMAT_DESCRIPTION_EVENT: return "Format_desc";
  case TABLE_MAP_EVENT: return "Table_map";
  case PRE_GA_WRITE_ROWS_EVENT: return "Write_rows_event_old";
  case PRE_GA_UPDATE_ROWS_EVENT: return "Update_rows_event_old";
  case PRE_GA_DELETE_ROWS_EVENT: return "Delete_rows_event_old";
  case WRITE_ROWS_EVENT: return "Write_rows";
  case UPDATE_ROWS_EVENT: return "Update_rows";
  case DELETE_ROWS_EVENT: return "Delete_rows";
  case BEGIN_LOAD_QUERY_EVENT: return "Begin_load_query";
  case EXECUTE_LOAD_QUERY_EVENT: return "Execute_load_query";
  case INCIDENT_EVENT: return "Incident";
  default: return "Unknown";				/* impossible */
  }
}

const char* Log_event::get_type_str()
{
  return get_type_str(get_type_code());
}


/*
  Log_event::Log_event()
*/

#ifndef MYSQL_CLIENT
Log_event::Log_event(THD* thd_arg, uint16 flags_arg, bool using_trans)
  :log_pos(0), temp_buf(0), exec_time(0), flags(flags_arg),
  cache_type(Log_event::EVENT_INVALID_CACHE), thd(thd_arg)
{
  server_id=	thd->server_id;
  when=		thd->start_time;

  if (using_trans)
    cache_type= Log_event::EVENT_TRANSACTIONAL_CACHE;
  else
    cache_type= Log_event::EVENT_STMT_CACHE;
}

/**
  This minimal constructor is for when you are not even sure that there
  is a valid THD. For example in the server when we are shutting down or
  flushing logs after receiving a SIGHUP (then we must write a Rotate to
  the binlog but we have no THD, so we need this minimal constructor).
*/

Log_event::Log_event()
  :temp_buf(0), exec_time(0), flags(0),
  cache_type(Log_event::EVENT_INVALID_CACHE), thd(0)
{
  server_id=	::server_id;
  /*
    We can't call my_time() here as this would cause a call before
    my_init() is called
  */
  when=		0;
  log_pos=	0;
}
#endif /* !MYSQL_CLIENT */


/*
  Log_event::Log_event()
*/

Log_event::Log_event(const char* buf,
                     const Format_description_log_event* description_event)
  :temp_buf(0), cache_type(Log_event::EVENT_INVALID_CACHE)
{
#ifndef MYSQL_CLIENT
  thd = 0;
#endif
  when = uint4korr(buf);
  server_id = uint4korr(buf + SERVER_ID_OFFSET);
  data_written= uint4korr(buf + EVENT_LEN_OFFSET);
  if (description_event->binlog_version==1)
  {
    log_pos= 0;
    flags= 0;
    return;
  }
  /* 4.0 or newer */
  log_pos= uint4korr(buf + LOG_POS_OFFSET);
  /*
    If the log is 4.0 (so here it can only be a 4.0 relay log read by
    the SQL thread or a 4.0 master binlog read by the I/O thread),
    log_pos is the beginning of the event: we transform it into the end
    of the event, which is more useful.
    But how do you know that the log is 4.0: you know it if
    description_event is version 3 *and* you are not reading a
    Format_desc (remember that mysqlbinlog starts by assuming that 5.0
    logs are in 4.0 format, until it finds a Format_desc).
  */
  if (description_event->binlog_version==3 &&
      buf[EVENT_TYPE_OFFSET]<FORMAT_DESCRIPTION_EVENT && log_pos)
  {
      /*
        If log_pos=0, don't change it. log_pos==0 is a marker to mean
        "don't change rli->group_master_log_pos" (see
        inc_group_relay_log_pos()). As it is unreal log_pos, adding the
        event len's is nonsense. For example, a fake Rotate event should
        not have its log_pos (which is 0) changed or it will modify
        Exec_master_log_pos in SHOW SLAVE STATUS, displaying a nonsense
        value of (a non-zero offset which does not exist in the master's
        binlog, so which will cause problems if the user uses this value
        in CHANGE MASTER).
      */
    log_pos+= data_written; /* purecov: inspected */
  }
  DBUG_PRINT("info", ("log_pos: %lu", (ulong) log_pos));

  flags= uint2korr(buf + FLAGS_OFFSET);
  if ((buf[EVENT_TYPE_OFFSET] == FORMAT_DESCRIPTION_EVENT) ||
      (buf[EVENT_TYPE_OFFSET] == ROTATE_EVENT))
  {
    /*
      These events always have a header which stops here (i.e. their
      header is FROZEN).
    */
    /*
      Initialization to zero of all other Log_event members as they're
      not specified. Currently there are no such members; in the future
      there will be an event UID (but Format_description and Rotate
      don't need this UID, as they are not propagated through
      --log-slave-updates (remember the UID is used to not play a query
      twice when you have two masters which are slaves of a 3rd master).
      Then we are done.
    */
    return;
  }
  /* otherwise, go on with reading the header from buf (nothing now) */
}

#ifndef MYSQL_CLIENT
#ifdef HAVE_REPLICATION

int Log_event::do_update_pos(Relay_log_info *rli)
{
  /*
    rli is null when (as far as I (Guilhem) know) the caller is
    Load_log_event::do_apply_event *and* that one is called from
    Execute_load_log_event::do_apply_event.  In this case, we don't
    do anything here ; Execute_load_log_event::do_apply_event will
    call Log_event::do_apply_event again later with the proper rli.
    Strictly speaking, if we were sure that rli is null only in the
    case discussed above, 'if (rli)' is useless here.  But as we are
    not 100% sure, keep it for now.

    Matz: I don't think we will need this check with this refactoring.
  */
  if (rli)
  {
    /*
      bug#29309 simulation: resetting the flag to force
      wrong behaviour of artificial event to update
      rli->last_master_timestamp for only one time -
      the first FLUSH LOGS in the test.
    */
    DBUG_EXECUTE_IF("let_first_flush_log_change_timestamp",
                    if (debug_not_change_ts_if_art_event == 1
                        && is_artificial_event())
                    {
                      debug_not_change_ts_if_art_event= 0;
                    });
#ifndef DBUG_OFF
    rli->stmt_done(log_pos, 
                   is_artificial_event() &&
                   debug_not_change_ts_if_art_event > 0 ? 0 : when);
#else
    rli->stmt_done(log_pos, is_artificial_event()? 0 : when);
#endif
    DBUG_EXECUTE_IF("let_first_flush_log_change_timestamp",
                    if (debug_not_change_ts_if_art_event == 0)
                    {
                      debug_not_change_ts_if_art_event= 2;
                    });
  }
  return 0;                                   // Cannot fail currently
}


Log_event::enum_skip_reason
Log_event::do_shall_skip(Relay_log_info *rli)
{
  DBUG_PRINT("info", ("ev->server_id=%lu, ::server_id=%lu,"
                      " rli->replicate_same_server_id=%d,"
                      " rli->slave_skip_counter=%d",
                      (ulong) server_id, (ulong) ::server_id,
                      rli->replicate_same_server_id,
                      rli->slave_skip_counter));
  if ((server_id == ::server_id && !rli->replicate_same_server_id) ||
      (rli->slave_skip_counter == 1 && rli->is_in_group()))
    return EVENT_SKIP_IGNORE;
  else if (rli->slave_skip_counter > 0)
    return EVENT_SKIP_COUNT;
  else
    return EVENT_SKIP_NOT;
}


/*
  Log_event::pack_info()
*/

void Log_event::pack_info(Protocol *protocol)
{
  protocol->store("", &my_charset_bin);
}


/**
  Only called by SHOW BINLOG EVENTS
*/
int Log_event::net_send(Protocol *protocol, const char* log_name, my_off_t pos)
{
  const char *p= strrchr(log_name, FN_LIBCHAR);
  const char *event_type;
  if (p)
    log_name = p + 1;

  protocol->prepare_for_resend();
  protocol->store(log_name, &my_charset_bin);
  protocol->store((ulonglong) pos);
  event_type = get_type_str();
  protocol->store(event_type, strlen(event_type), &my_charset_bin);
  protocol->store((uint32) server_id);
  protocol->store((ulonglong) log_pos);
  pack_info(protocol);
  return protocol->write();
}
#endif /* HAVE_REPLICATION */


/**
  init_show_field_list() prepares the column names and types for the
  output of SHOW BINLOG EVENTS; it is used only by SHOW BINLOG
  EVENTS.
*/

void Log_event::init_show_field_list(List<Item>* field_list)
{
  field_list->push_back(new Item_empty_string("Log_name", 20));
  field_list->push_back(new Item_return_int("Pos", MY_INT32_NUM_DECIMAL_DIGITS,
					    MYSQL_TYPE_LONGLONG));
  field_list->push_back(new Item_empty_string("Event_type", 20));
  field_list->push_back(new Item_return_int("Server_id", 10,
					    MYSQL_TYPE_LONG));
  field_list->push_back(new Item_return_int("End_log_pos",
                                            MY_INT32_NUM_DECIMAL_DIGITS,
					    MYSQL_TYPE_LONGLONG));
  field_list->push_back(new Item_empty_string("Info", 20));
}


/*
  Log_event::write()
*/

bool Log_event::write_header(IO_CACHE* file, ulong event_data_length)
{
  uchar header[LOG_EVENT_HEADER_LEN];
  ulong now;
  DBUG_ENTER("Log_event::write_header");

  /* Store number of bytes that will be written by this event */
  data_written= event_data_length + sizeof(header);

  /*
    log_pos != 0 if this is relay-log event. In this case we should not
    change the position
  */

  if (is_artificial_event())
  {
    /*
      Artificial events are automatically generated and do not exist
      in master's binary log, so log_pos should be set to 0.
    */
    log_pos= 0;
  }
  else  if (!log_pos)
  {
    /*
      Calculate position of end of event

      Note that with a SEQ_READ_APPEND cache, my_b_tell() does not
      work well.  So this will give slightly wrong positions for the
      Format_desc/Rotate/Stop events which the slave writes to its
      relay log. For example, the initial Format_desc will have
      end_log_pos=91 instead of 95. Because after writing the first 4
      bytes of the relay log, my_b_tell() still reports 0. Because
      my_b_append() does not update the counter which my_b_tell()
      later uses (one should probably use my_b_append_tell() to work
      around this).  To get right positions even when writing to the
      relay log, we use the (new) my_b_safe_tell().

      Note that this raises a question on the correctness of all these
      DBUG_ASSERT(my_b_tell()=rli->event_relay_log_pos).

      If in a transaction, the log_pos which we calculate below is not
      very good (because then my_b_safe_tell() returns start position
      of the BEGIN, so it's like the statement was at the BEGIN's
      place), but it's not a very serious problem (as the slave, when
      it is in a transaction, does not take those end_log_pos into
      account (as it calls inc_event_relay_log_pos()). To be fixed
      later, so that it looks less strange. But not bug.
    */

    log_pos= my_b_safe_tell(file)+data_written;
  }

  now= (ulong) get_time();                              // Query start time

  /*
    Header will be of size LOG_EVENT_HEADER_LEN for all events, except for
    FORMAT_DESCRIPTION_EVENT and ROTATE_EVENT, where it will be
    LOG_EVENT_MINIMAL_HEADER_LEN (remember these 2 have a frozen header,
    because we read them before knowing the format).
  */

  int4store(header, now);              // timestamp
  header[EVENT_TYPE_OFFSET]= get_type_code();
  int4store(header+ SERVER_ID_OFFSET, server_id);
  int4store(header+ EVENT_LEN_OFFSET, data_written);
  int4store(header+ LOG_POS_OFFSET, log_pos);
  int2store(header+ FLAGS_OFFSET, flags);

  DBUG_RETURN(my_b_safe_write(file, header, sizeof(header)) != 0);
}


/**
  This needn't be format-tolerant, because we only read
  LOG_EVENT_MINIMAL_HEADER_LEN (we just want to read the event's length).
*/

int Log_event::read_log_event(IO_CACHE* file, String* packet,
                              mysql_mutex_t* log_lock)
{
  ulong data_len;
  int result=0;
  char buf[LOG_EVENT_MINIMAL_HEADER_LEN];
  DBUG_ENTER("Log_event::read_log_event");

  if (log_lock)
    mysql_mutex_lock(log_lock);
  if (my_b_read(file, (uchar*) buf, sizeof(buf)))
  {
    /*
      If the read hits eof, we must report it as eof so the caller
      will know it can go into cond_wait to be woken up on the next
      update to the log.
    */
    DBUG_PRINT("error",("file->error: %d", file->error));
    if (!file->error)
      result= LOG_READ_EOF;
    else
      result= (file->error > 0 ? LOG_READ_TRUNC : LOG_READ_IO);
    goto end;
  }
  data_len= uint4korr(buf + EVENT_LEN_OFFSET);
  if (data_len < LOG_EVENT_MINIMAL_HEADER_LEN ||
      data_len > current_thd->variables.max_allowed_packet)
  {
    DBUG_PRINT("error",("data_len: %ld", data_len));
    result= ((data_len < LOG_EVENT_MINIMAL_HEADER_LEN) ? LOG_READ_BOGUS :
	     LOG_READ_TOO_LARGE);
    goto end;
  }

  /* Append the log event header to packet */
  if (packet->append(buf, sizeof(buf)))
  {
    /* Failed to allocate packet */
    result= LOG_READ_MEM;
    goto end;
  }
  data_len-= LOG_EVENT_MINIMAL_HEADER_LEN;
  if (data_len)
  {
    /* Append rest of event, read directly from file into packet */
    if (packet->append(file, data_len))
    {
      /*
        Fatal error occured when appending rest of the event
        to packet, possible failures:
	1. EOF occured when reading from file, it's really an error
           as data_len is >=0 there's supposed to be more bytes available.
           file->error will have been set to number of bytes left to read
        2. Read was interrupted, file->error would normally be set to -1
        3. Failed to allocate memory for packet, my_errno
           will be ENOMEM(file->error shuold be 0, but since the
           memory allocation occurs before the call to read it might
           be uninitialized)
      */
      result= (my_errno == ENOMEM ? LOG_READ_MEM :
               (file->error >= 0 ? LOG_READ_TRUNC: LOG_READ_IO));
      /* Implicit goto end; */
    }
  }

end:
  if (log_lock)
    mysql_mutex_unlock(log_lock);
  DBUG_RETURN(result);
}
#endif /* !MYSQL_CLIENT */

#ifndef MYSQL_CLIENT
#define UNLOCK_MUTEX if (log_lock) mysql_mutex_unlock(log_lock);
#define LOCK_MUTEX if (log_lock) mysql_mutex_lock(log_lock);
#else
#define UNLOCK_MUTEX
#define LOCK_MUTEX
#endif

#ifndef MYSQL_CLIENT
/**
  @note
    Allocates memory;  The caller is responsible for clean-up.
*/
Log_event* Log_event::read_log_event(IO_CACHE* file,
                                     mysql_mutex_t* log_lock,
                                     const Format_description_log_event
                                     *description_event)
#else
Log_event* Log_event::read_log_event(IO_CACHE* file,
                                     const Format_description_log_event
                                     *description_event)
#endif
{
  DBUG_ENTER("Log_event::read_log_event");
  DBUG_ASSERT(description_event != 0);
  char head[LOG_EVENT_MINIMAL_HEADER_LEN];
  /*
    First we only want to read at most LOG_EVENT_MINIMAL_HEADER_LEN, just to
    check the event for sanity and to know its length; no need to really parse
    it. We say "at most" because this could be a 3.23 master, which has header
    of 13 bytes, whereas LOG_EVENT_MINIMAL_HEADER_LEN is 19 bytes (it's
    "minimal" over the set {MySQL >=4.0}).
  */
  uint header_size= min(description_event->common_header_len,
                        LOG_EVENT_MINIMAL_HEADER_LEN);

  LOCK_MUTEX;
  DBUG_PRINT("info", ("my_b_tell: %lu", (ulong) my_b_tell(file)));
  if (my_b_read(file, (uchar *) head, header_size))
  {
    DBUG_PRINT("info", ("Log_event::read_log_event(IO_CACHE*,Format_desc*) \
failed my_b_read"));
    UNLOCK_MUTEX;
    /*
      No error here; it could be that we are at the file's end. However
      if the next my_b_read() fails (below), it will be an error as we
      were able to read the first bytes.
    */
    DBUG_RETURN(0);
  }
  uint data_len = uint4korr(head + EVENT_LEN_OFFSET);
  char *buf= 0;
  const char *error= 0;
  Log_event *res=  0;
#ifndef max_allowed_packet
  THD *thd=current_thd;
  uint max_allowed_packet= thd ? slave_max_allowed_packet:~(ulong)0;
#endif

  if (data_len > max_allowed_packet)
  {
    error = "Event too big";
    goto err;
  }

  if (data_len < header_size)
  {
    error = "Event too small";
    goto err;
  }

  // some events use the extra byte to null-terminate strings
  if (!(buf = (char*) my_malloc(data_len+1, MYF(MY_WME))))
  {
    error = "Out of memory";
    goto err;
  }
  buf[data_len] = 0;
  memcpy(buf, head, header_size);
  if (my_b_read(file, (uchar*) buf + header_size, data_len - header_size))
  {
    error = "read error";
    goto err;
  }
  if ((res= read_log_event(buf, data_len, &error, description_event)))
    res->register_temp_buf(buf);

err:
  UNLOCK_MUTEX;
  if (!res)
  {
    DBUG_ASSERT(error != 0);
    sql_print_error("Error in Log_event::read_log_event(): "
                    "'%s', data_len: %d, event_type: %d",
		    error,data_len,head[EVENT_TYPE_OFFSET]);
    my_free(buf);
    /*
      The SQL slave thread will check if file->error<0 to know
      if there was an I/O error. Even if there is no "low-level" I/O errors
      with 'file', any of the high-level above errors is worrying
      enough to stop the SQL thread now ; as we are skipping the current event,
      going on with reading and successfully executing other events can
      only corrupt the slave's databases. So stop.
    */
    file->error= -1;
  }
  DBUG_RETURN(res);
}


/**
  Binlog format tolerance is in (buf, event_len, description_event)
  constructors.
*/

Log_event* Log_event::read_log_event(const char* buf, uint event_len,
				     const char **error,
                                     const Format_description_log_event *description_event)
{
  Log_event* ev;
  DBUG_ENTER("Log_event::read_log_event(char*,...)");
  DBUG_ASSERT(description_event != 0);
  DBUG_PRINT("info", ("binlog_version: %d", description_event->binlog_version));
  DBUG_DUMP("data", (unsigned char*) buf, event_len);

  /* Check the integrity */
  if (event_len < EVENT_LEN_OFFSET ||
      buf[EVENT_TYPE_OFFSET] >= ENUM_END_EVENT ||
      (uint) event_len != uint4korr(buf+EVENT_LEN_OFFSET))
  {
    *error="Sanity check failed";		// Needed to free buffer
    DBUG_RETURN(NULL); // general sanity check - will fail on a partial read
  }

  uint event_type= buf[EVENT_TYPE_OFFSET];
  if (event_type > description_event->number_of_event_types &&
      event_type != FORMAT_DESCRIPTION_EVENT)
  {
    /*
      It is unsafe to use the description_event if its post_header_len
      array does not include the event type.
    */
    DBUG_PRINT("error", ("event type %d found, but the current "
                         "Format_description_log_event supports only %d event "
                         "types", event_type,
                         description_event->number_of_event_types));
    ev= NULL;
  }
  else
  {
    /*
      In some previuos versions (see comment in
      Format_description_log_event::Format_description_log_event(char*,...)),
      event types were assigned different id numbers than in the
      present version. In order to replicate from such versions to the
      present version, we must map those event type id's to our event
      type id's.  The mapping is done with the event_type_permutation
      array, which was set up when the Format_description_log_event
      was read.
    */
    if (description_event->event_type_permutation)
    {
      int new_event_type= description_event->event_type_permutation[event_type];
      DBUG_PRINT("info", ("converting event type %d to %d (%s)",
                   event_type, new_event_type,
                   get_type_str((Log_event_type)new_event_type)));
      event_type= new_event_type;
    }

    switch(event_type) {
    case QUERY_EVENT:
      ev  = new Query_log_event(buf, event_len, description_event, QUERY_EVENT);
      break;
    case LOAD_EVENT:
      ev = new Load_log_event(buf, event_len, description_event);
      break;
    case NEW_LOAD_EVENT:
      ev = new Load_log_event(buf, event_len, description_event);
      break;
    case ROTATE_EVENT:
      ev = new Rotate_log_event(buf, event_len, description_event);
      break;
#ifdef HAVE_REPLICATION
    case SLAVE_EVENT: /* can never happen (unused event) */
      ev = new Slave_log_event(buf, event_len, description_event);
      break;
#endif /* HAVE_REPLICATION */
    case CREATE_FILE_EVENT:
      ev = new Create_file_log_event(buf, event_len, description_event);
      break;
    case APPEND_BLOCK_EVENT:
      ev = new Append_block_log_event(buf, event_len, description_event);
      break;
    case DELETE_FILE_EVENT:
      ev = new Delete_file_log_event(buf, event_len, description_event);
      break;
    case EXEC_LOAD_EVENT:
      ev = new Execute_load_log_event(buf, event_len, description_event);
      break;
    case START_EVENT_V3: /* this is sent only by MySQL <=4.x */
      ev = new Start_log_event_v3(buf, description_event);
      break;
    case STOP_EVENT:
      ev = new Stop_log_event(buf, description_event);
      break;
    case INTVAR_EVENT:
      ev = new Intvar_log_event(buf, description_event);
      break;
    case XID_EVENT:
      ev = new Xid_log_event(buf, description_event);
      break;
    case RAND_EVENT:
      ev = new Rand_log_event(buf, description_event);
      break;
    case USER_VAR_EVENT:
      ev = new User_var_log_event(buf, description_event);
      break;
    case FORMAT_DESCRIPTION_EVENT:
      ev = new Format_description_log_event(buf, event_len, description_event);
      break;
#if defined(HAVE_REPLICATION) 
    case PRE_GA_WRITE_ROWS_EVENT:
      ev = new Write_rows_log_event_old(buf, event_len, description_event);
      break;
    case PRE_GA_UPDATE_ROWS_EVENT:
      ev = new Update_rows_log_event_old(buf, event_len, description_event);
      break;
    case PRE_GA_DELETE_ROWS_EVENT:
      ev = new Delete_rows_log_event_old(buf, event_len, description_event);
      break;
    case WRITE_ROWS_EVENT:
      ev = new Write_rows_log_event(buf, event_len, description_event);
      break;
    case UPDATE_ROWS_EVENT:
      ev = new Update_rows_log_event(buf, event_len, description_event);
      break;
    case DELETE_ROWS_EVENT:
      ev = new Delete_rows_log_event(buf, event_len, description_event);
      break;
    case TABLE_MAP_EVENT:
      ev = new Table_map_log_event(buf, event_len, description_event);
      break;
#endif
    case BEGIN_LOAD_QUERY_EVENT:
      ev = new Begin_load_query_log_event(buf, event_len, description_event);
      break;
    case EXECUTE_LOAD_QUERY_EVENT:
      ev= new Execute_load_query_log_event(buf, event_len, description_event);
      break;
    case INCIDENT_EVENT:
      ev = new Incident_log_event(buf, event_len, description_event);
      break;
    default:
      DBUG_PRINT("error",("Unknown event code: %d",
                          (int) buf[EVENT_TYPE_OFFSET]));
      ev= NULL;
      break;
    }
  }

  DBUG_PRINT("read_event", ("%s(type_code: %d; event_len: %d)",
                            ev ? ev->get_type_str() : "<unknown>",
                            buf[EVENT_TYPE_OFFSET],
                            event_len));
  /*
    is_valid() are small event-specific sanity tests which are
    important; for example there are some my_malloc() in constructors
    (e.g. Query_log_event::Query_log_event(char*...)); when these
    my_malloc() fail we can't return an error out of the constructor
    (because constructor is "void") ; so instead we leave the pointer we
    wanted to allocate (e.g. 'query') to 0 and we test it in is_valid().
    Same for Format_description_log_event, member 'post_header_len'.

    SLAVE_EVENT is never used, so it should not be read ever.
  */
  if (!ev || !ev->is_valid() || (event_type == SLAVE_EVENT))
  {
    DBUG_PRINT("error",("Found invalid event in binary log"));

    delete ev;
#ifdef MYSQL_CLIENT
    if (!force_opt) /* then mysqlbinlog dies */
    {
      *error= "Found invalid event in binary log";
      DBUG_RETURN(0);
    }
    ev= new Unknown_log_event(buf, description_event);
#else
    *error= "Found invalid event in binary log";
    DBUG_RETURN(0);
#endif
  }
  DBUG_RETURN(ev);  
}

#ifdef MYSQL_CLIENT

/*
  Log_event::print_header()
*/

void Log_event::print_header(IO_CACHE* file,
                             PRINT_EVENT_INFO* print_event_info,
                             bool is_more __attribute__((unused)))
{
  char llbuff[22];
  my_off_t hexdump_from= print_event_info->hexdump_from;
  DBUG_ENTER("Log_event::print_header");

  my_b_printf(file, "#");
  print_timestamp(file);
  my_b_printf(file, " server id %lu  end_log_pos %s ", (ulong) server_id,
              llstr(log_pos,llbuff));

  /* mysqlbinlog --hexdump */
  if (print_event_info->hexdump_from)
  {
    my_b_printf(file, "\n");
    uchar *ptr= (uchar*)temp_buf;
    my_off_t size=
      uint4korr(ptr + EVENT_LEN_OFFSET) - LOG_EVENT_MINIMAL_HEADER_LEN;
    my_off_t i;

    /* Header len * 4 >= header len * (2 chars + space + extra space) */
    char *h, hex_string[LOG_EVENT_MINIMAL_HEADER_LEN*4]= {0};
    char *c, char_string[16+1]= {0};

    /* Pretty-print event common header if header is exactly 19 bytes */
    if (print_event_info->common_header_len == LOG_EVENT_MINIMAL_HEADER_LEN)
    {
      char emit_buf[256];               // Enough for storing one line
      my_b_printf(file, "# Position  Timestamp   Type   Master ID        "
                  "Size      Master Pos    Flags \n");
      size_t const bytes_written=
        my_snprintf(emit_buf, sizeof(emit_buf),
                    "# %8.8lx %02x %02x %02x %02x   %02x   "
                    "%02x %02x %02x %02x   %02x %02x %02x %02x   "
                    "%02x %02x %02x %02x   %02x %02x\n",
                    (unsigned long) hexdump_from,
                    ptr[0], ptr[1], ptr[2], ptr[3], ptr[4], ptr[5], ptr[6],
                    ptr[7], ptr[8], ptr[9], ptr[10], ptr[11], ptr[12], ptr[13],
                    ptr[14], ptr[15], ptr[16], ptr[17], ptr[18]);
      DBUG_ASSERT(static_cast<size_t>(bytes_written) < sizeof(emit_buf));
      my_b_write(file, (uchar*) emit_buf, bytes_written);
      ptr += LOG_EVENT_MINIMAL_HEADER_LEN;
      hexdump_from += LOG_EVENT_MINIMAL_HEADER_LEN;
    }

    /* Rest of event (without common header) */
    for (i= 0, c= char_string, h=hex_string;
	 i < size;
	 i++, ptr++)
    {
      my_snprintf(h, 4, "%02x ", *ptr);
      h += 3;

      *c++= my_isalnum(&my_charset_bin, *ptr) ? *ptr : '.';

      if (i % 16 == 15)
      {
        /*
          my_b_printf() does not support full printf() formats, so we
          have to do it this way.

          TODO: Rewrite my_b_printf() to support full printf() syntax.
         */
        char emit_buf[256];
        size_t const bytes_written=
          my_snprintf(emit_buf, sizeof(emit_buf),
                      "# %8.8lx %-48.48s |%16s|\n",
                      (unsigned long) (hexdump_from + (i & 0xfffffff0)),
                      hex_string, char_string);
        DBUG_ASSERT(static_cast<size_t>(bytes_written) < sizeof(emit_buf));
	my_b_write(file, (uchar*) emit_buf, bytes_written);
	hex_string[0]= 0;
	char_string[0]= 0;
	c= char_string;
	h= hex_string;
      }
      else if (i % 8 == 7) *h++ = ' ';
    }
    *c= '\0';

    if (hex_string[0])
    {
      char emit_buf[256];
      size_t const bytes_written=
        my_snprintf(emit_buf, sizeof(emit_buf),
                    "# %8.8lx %-48.48s |%s|\n",
                    (unsigned long) (hexdump_from + (i & 0xfffffff0)),
                    hex_string, char_string);
      DBUG_ASSERT(static_cast<size_t>(bytes_written) < sizeof(emit_buf));
      my_b_write(file, (uchar*) emit_buf, bytes_written);
    }
    /*
      need a # to prefix the rest of printouts for example those of
      Rows_log_event::print_helper().
    */
    my_b_write(file, reinterpret_cast<const uchar*>("# "), 2);
  }
  DBUG_VOID_RETURN;
}


/**
  Prints a quoted string to io cache.
  Control characters are displayed as hex sequence, e.g. \x00
  
  @param[in] file              IO cache
  @param[in] prt               Pointer to string
  @param[in] length            String length
*/

static void
my_b_write_quoted(IO_CACHE *file, const uchar *ptr, uint length)
{
  const uchar *s;
  my_b_printf(file, "'");
  for (s= ptr; length > 0 ; s++, length--)
  {
    if (*s > 0x1F)
      my_b_write(file, s, 1);
    else
    {
      uchar hex[10];
      size_t len= my_snprintf((char*) hex, sizeof(hex), "%s%02x", "\\x", *s);
      my_b_write(file, hex, len);
    }
  }
  my_b_printf(file, "'");
}


/**
  Prints a bit string to io cache in format  b'1010'.
  
  @param[in] file              IO cache
  @param[in] ptr               Pointer to string
  @param[in] nbits             Number of bits
*/
static void
my_b_write_bit(IO_CACHE *file, const uchar *ptr, uint nbits)
{
  uint bitnum, nbits8= ((nbits + 7) / 8) * 8, skip_bits= nbits8 - nbits;
  my_b_printf(file, "b'");
  for (bitnum= skip_bits ; bitnum < nbits8; bitnum++)
  {
    int is_set= (ptr[(bitnum) / 8] >> (7 - bitnum % 8))  & 0x01;
    my_b_write(file, (const uchar*) (is_set ? "1" : "0"), 1);
  }
  my_b_printf(file, "'");
}


/**
  Prints a packed string to io cache.
  The string consists of length packed to 1 or 2 bytes,
  followed by string data itself.
  
  @param[in] file              IO cache
  @param[in] ptr               Pointer to string
  @param[in] length            String size
  
  @retval   - number of bytes scanned.
*/
static size_t
my_b_write_quoted_with_length(IO_CACHE *file, const uchar *ptr, uint length)
{
  if (length < 256)
  {
    length= *ptr;
    my_b_write_quoted(file, ptr + 1, length);
    return length + 1;
  }
  else
  {
    length= uint2korr(ptr);
    my_b_write_quoted(file, ptr + 2, length);
    return length + 2;
  }
}


/**
  Prints a 32-bit number in both signed and unsigned representation
  
  @param[in] file              IO cache
  @param[in] sl                Signed number
  @param[in] ul                Unsigned number
*/
static void
my_b_write_sint32_and_uint32(IO_CACHE *file, int32 si, uint32 ui)
{
  my_b_printf(file, "%d", si);
  if (si < 0)
    my_b_printf(file, " (%u)", ui);
}


/**
  Print a packed value of the given SQL type into IO cache
  
  @param[in] file              IO cache
  @param[in] ptr               Pointer to string
  @param[in] type              Column type
  @param[in] meta              Column meta information
  @param[out] typestr          SQL type string buffer (for verbose output)
  @param[out] typestr_length   Size of typestr
  
  @retval   - number of bytes scanned from ptr.
*/

static size_t
log_event_print_value(IO_CACHE *file, const uchar *ptr,
                      uint type, uint meta,
                      char *typestr, size_t typestr_length)
{
  uint32 length= 0;

  if (type == MYSQL_TYPE_STRING)
  {
    if (meta >= 256)
    {
      uint byte0= meta >> 8;
      uint byte1= meta & 0xFF;
      
      if ((byte0 & 0x30) != 0x30)
      {
        /* a long CHAR() field: see #37426 */
        length= byte1 | (((byte0 & 0x30) ^ 0x30) << 4);
        type= byte0 | 0x30;
      }
      else
        length = meta & 0xFF;
    }
    else
      length= meta;
  }

  switch (type) {
  case MYSQL_TYPE_LONG:
    {
      int32 si= sint4korr(ptr);
      uint32 ui= uint4korr(ptr);
      my_b_write_sint32_and_uint32(file, si, ui);
      my_snprintf(typestr, typestr_length, "INT");
      return 4;
    }

  case MYSQL_TYPE_TINY:
    {
      my_b_write_sint32_and_uint32(file, (int) (signed char) *ptr,
                                  (uint) (unsigned char) *ptr);
      my_snprintf(typestr, typestr_length, "TINYINT");
      return 1;
    }

  case MYSQL_TYPE_SHORT:
    {
      int32 si= (int32) sint2korr(ptr);
      uint32 ui= (uint32) uint2korr(ptr);
      my_b_write_sint32_and_uint32(file, si, ui);
      my_snprintf(typestr, typestr_length, "SHORTINT");
      return 2;
    }
  
  case MYSQL_TYPE_INT24:
    {
      int32 si= sint3korr(ptr);
      uint32 ui= uint3korr(ptr);
      my_b_write_sint32_and_uint32(file, si, ui);
      my_snprintf(typestr, typestr_length, "MEDIUMINT");
      return 3;
    }

  case MYSQL_TYPE_LONGLONG:
    {
      char tmp[64];
      longlong si= sint8korr(ptr);
      longlong10_to_str(si, tmp, -10);
      my_b_printf(file, "%s", tmp);
      if (si < 0)
      {
        ulonglong ui= uint8korr(ptr);
        longlong10_to_str((longlong) ui, tmp, 10);
        my_b_printf(file, " (%s)", tmp);        
      }
      my_snprintf(typestr, typestr_length, "LONGINT");
      return 8;
    }

  case MYSQL_TYPE_NEWDECIMAL:
    {
      uint precision= meta >> 8;
      uint decimals= meta & 0xFF;
      uint bin_size= my_decimal_get_binary_size(precision, decimals);
      my_decimal dec;
      binary2my_decimal(E_DEC_FATAL_ERROR, (uchar*) ptr, &dec,
                        precision, decimals);
      int i, end;
      char buff[512], *pos;
      pos= buff;
      pos+= sprintf(buff, "%s", dec.sign() ? "-" : "");
      end= ROUND_UP(dec.frac) + ROUND_UP(dec.intg)-1;
      for (i=0; i < end; i++)
        pos+= sprintf(pos, "%09d.", dec.buf[i]);
      pos+= sprintf(pos, "%09d", dec.buf[i]);
      my_b_printf(file, "%s", buff);
      my_snprintf(typestr, typestr_length, "DECIMAL(%d,%d)",
                  precision, decimals);
      return bin_size;
    }

  case MYSQL_TYPE_FLOAT:
    {
      float fl;
      float4get(fl, ptr);
      char tmp[320];
      sprintf(tmp, "%-20g", (double) fl);
      my_b_printf(file, "%s", tmp); /* my_snprintf doesn't support %-20g */
      my_snprintf(typestr, typestr_length, "FLOAT");
      return 4;
    }

  case MYSQL_TYPE_DOUBLE:
    {
      double dbl;
      float8get(dbl, ptr);
      char tmp[320];
      sprintf(tmp, "%-.20g", dbl); /* my_snprintf doesn't support %-20g */
      my_b_printf(file, "%s", tmp);
      strcpy(typestr, "DOUBLE");
      return 8;
    }
  
  case MYSQL_TYPE_BIT:
    {
      /* Meta-data: bit_len, bytes_in_rec, 2 bytes */
      uint nbits= ((meta >> 8) * 8) + (meta & 0xFF);
      length= (nbits + 7) / 8;
      my_b_write_bit(file, ptr, nbits);
      my_snprintf(typestr, typestr_length, "BIT(%d)", nbits);
      return length;
    }

  case MYSQL_TYPE_TIMESTAMP:
    {
      uint32 i32= uint4korr(ptr);
      my_b_printf(file, "%d", i32);
      my_snprintf(typestr, typestr_length, "TIMESTAMP");
      return 4;
    }

  case MYSQL_TYPE_DATETIME:
    {
      size_t d, t;
      uint64 i64= uint8korr(ptr); /* YYYYMMDDhhmmss */
      d= i64 / 1000000;
      t= i64 % 1000000;
      my_b_printf(file, "%04d-%02d-%02d %02d:%02d:%02d",
                  d / 10000, (d % 10000) / 100, d % 100,
                  t / 10000, (t % 10000) / 100, t % 100);
      my_snprintf(typestr, typestr_length, "DATETIME");
      return 8;
    }

  case MYSQL_TYPE_TIME:
    {
      uint32 i32= uint3korr(ptr);
      my_b_printf(file, "'%02d:%02d:%02d'",
                  i32 / 10000, (i32 % 10000) / 100, i32 % 100);
      my_snprintf(typestr,  typestr_length, "TIME");
      return 3;
    }
    
  case MYSQL_TYPE_NEWDATE:
    {
      uint32 tmp= uint3korr(ptr);
      int part;
      char buf[11];
      char *pos= &buf[10];  // start from '\0' to the beginning

      /* Copied from field.cc */
      *pos--=0;					// End NULL
      part=(int) (tmp & 31);
      *pos--= (char) ('0'+part%10);
      *pos--= (char) ('0'+part/10);
      *pos--= ':';
      part=(int) (tmp >> 5 & 15);
      *pos--= (char) ('0'+part%10);
      *pos--= (char) ('0'+part/10);
      *pos--= ':';
      part=(int) (tmp >> 9);
      *pos--= (char) ('0'+part%10); part/=10;
      *pos--= (char) ('0'+part%10); part/=10;
      *pos--= (char) ('0'+part%10); part/=10;
      *pos=   (char) ('0'+part);
      my_b_printf(file , "'%s'", buf);
      my_snprintf(typestr, typestr_length, "DATE");
      return 3;
    }
    
  case MYSQL_TYPE_DATE:
    {
      uint i32= uint3korr(ptr);
      my_b_printf(file , "'%04d:%02d:%02d'",
                  (i32 / (16L * 32L)), (i32 / 32L % 16L), (i32 % 32L));
      my_snprintf(typestr, typestr_length, "DATE");
      return 3;
    }
  
  case MYSQL_TYPE_YEAR:
    {
      uint32 i32= *ptr;
      my_b_printf(file, "%04d", i32+ 1900);
      my_snprintf(typestr, typestr_length, "YEAR");
      return 1;
    }
  
  case MYSQL_TYPE_ENUM:
    switch (meta & 0xFF) {
    case 1:
      my_b_printf(file, "%d", (int) *ptr);
      my_snprintf(typestr, typestr_length, "ENUM(1 byte)");
      return 1;
    case 2:
      {
        int32 i32= uint2korr(ptr);
        my_b_printf(file, "%d", i32);
        my_snprintf(typestr, typestr_length, "ENUM(2 bytes)");
        return 2;
      }
    default:
      my_b_printf(file, "!! Unknown ENUM packlen=%d", meta & 0xFF); 
      return 0;
    }
    break;
    
  case MYSQL_TYPE_SET:
    my_b_write_bit(file, ptr , (meta & 0xFF) * 8);
    my_snprintf(typestr, typestr_length, "SET(%d bytes)", meta & 0xFF);
    return meta & 0xFF;
  
  case MYSQL_TYPE_BLOB:
    switch (meta) {
    case 1:
      length= *ptr;
      my_b_write_quoted(file, ptr + 1, length);
      my_snprintf(typestr, typestr_length, "TINYBLOB/TINYTEXT");
      return length + 1;
    case 2:
      length= uint2korr(ptr);
      my_b_write_quoted(file, ptr + 2, length);
      my_snprintf(typestr, typestr_length, "BLOB/TEXT");
      return length + 2;
    case 3:
      length= uint3korr(ptr);
      my_b_write_quoted(file, ptr + 3, length);
      my_snprintf(typestr, typestr_length, "MEDIUMBLOB/MEDIUMTEXT");
      return length + 3;
    case 4:
      length= uint4korr(ptr);
      my_b_write_quoted(file, ptr + 4, length);
      my_snprintf(typestr, typestr_length, "LONGBLOB/LONGTEXT");
      return length + 4;
    default:
      my_b_printf(file, "!! Unknown BLOB packlen=%d", length);
      return 0;
    }

  case MYSQL_TYPE_VARCHAR:
  case MYSQL_TYPE_VAR_STRING:
    length= meta;
    my_snprintf(typestr, typestr_length, "VARSTRING(%d)", length);
    return my_b_write_quoted_with_length(file, ptr, length);

  case MYSQL_TYPE_STRING:
    my_snprintf(typestr, typestr_length, "STRING(%d)", length);
    return my_b_write_quoted_with_length(file, ptr, length);

  default:
    {
      char tmp[5];
      my_snprintf(tmp, sizeof(tmp), "%04x", meta);
      my_b_printf(file,
                  "!! Don't know how to handle column type=%d meta=%d (%s)",
                  type, meta, tmp);
    }
    break;
  }
  *typestr= 0;
  return 0;
}


/**
  Print a packed row into IO cache
  
  @param[in] file              IO cache
  @param[in] td                Table definition
  @param[in] print_event_into  Print parameters
  @param[in] cols_bitmap       Column bitmaps.
  @param[in] value             Pointer to packed row
  @param[in] prefix            Row's SQL clause ("SET", "WHERE", etc)
  
  @retval   - number of bytes scanned.
*/


size_t
Rows_log_event::print_verbose_one_row(IO_CACHE *file, table_def *td,
                                      PRINT_EVENT_INFO *print_event_info,
                                      MY_BITMAP *cols_bitmap,
                                      const uchar *value, const uchar *prefix)
{
  const uchar *value0= value;
  const uchar *null_bits= value;
  uint null_bit_index= 0;
  char typestr[64]= "";
  
  value+= (m_width + 7) / 8;
  
  my_b_printf(file, "%s", prefix);
  
  for (size_t i= 0; i < td->size(); i ++)
  {
    int is_null= (null_bits[null_bit_index / 8] 
                  >> (null_bit_index % 8))  & 0x01;

    if (bitmap_is_set(cols_bitmap, i) == 0)
      continue;
    
    if (is_null)
    {
      my_b_printf(file, "###   @%d=NULL", i + 1);
    }
    else
    {
      my_b_printf(file, "###   @%d=", i + 1);
      size_t size= log_event_print_value(file, value,
                                         td->type(i), td->field_metadata(i),
                                         typestr, sizeof(typestr));
      if (!size)
        return 0;

      value+= size;
    }

    if (print_event_info->verbose > 1)
    {
      my_b_printf(file, " /* ");

      if (typestr[0])
        my_b_printf(file, "%s ", typestr);
      else
        my_b_printf(file, "type=%d ", td->type(i));
      
      my_b_printf(file, "meta=%d nullable=%d is_null=%d ",
                  td->field_metadata(i),
                  td->maybe_null(i), is_null);
      my_b_printf(file, "*/");
    }
    
    my_b_printf(file, "\n");
    
    null_bit_index++;
  }
  return value - value0;
}


/**
  Print a row event into IO cache in human readable form (in SQL format)
  
  @param[in] file              IO cache
  @param[in] print_event_into  Print parameters
*/
void Rows_log_event::print_verbose(IO_CACHE *file,
                                   PRINT_EVENT_INFO *print_event_info)
{
  Table_map_log_event *map;
  table_def *td;
  const char *sql_command, *sql_clause1, *sql_clause2;
  Log_event_type type_code= get_type_code();
  
  switch (type_code) {
  case WRITE_ROWS_EVENT:
    sql_command= "INSERT INTO";
    sql_clause1= "### SET\n";
    sql_clause2= NULL;
    break;
  case DELETE_ROWS_EVENT:
    sql_command= "DELETE FROM";
    sql_clause1= "### WHERE\n";
    sql_clause2= NULL;
    break;
  case UPDATE_ROWS_EVENT:
    sql_command= "UPDATE";
    sql_clause1= "### WHERE\n";
    sql_clause2= "### SET\n";
    break;
  default:
    sql_command= sql_clause1= sql_clause2= NULL;
    DBUG_ASSERT(0); /* Not possible */
  }
  
  if (!(map= print_event_info->m_table_map.get_table(m_table_id)) ||
      !(td= map->create_table_def()))
  {
    my_b_printf(file, "### Row event for unknown table #%d", m_table_id);
    return;
  }

  for (const uchar *value= m_rows_buf; value < m_rows_end; )
  {
    size_t length;
    my_b_printf(file, "### %s %s.%s\n",
                      sql_command,
                      map->get_db_name(), map->get_table_name());
    /* Print the first image */
    if (!(length= print_verbose_one_row(file, td, print_event_info,
                                  &m_cols, value,
                                  (const uchar*) sql_clause1)))
      goto end;
    value+= length;

    /* Print the second image (for UPDATE only) */
    if (sql_clause2)
    {
      if (!(length= print_verbose_one_row(file, td, print_event_info,
                                      &m_cols_ai, value,
                                      (const uchar*) sql_clause2)))
        goto end;
      value+= length;
    }
  }

end:
  delete td;
}

#ifdef MYSQL_CLIENT
void free_table_map_log_event(Table_map_log_event *event)
{
  delete event;
}
#endif

void Log_event::print_base64(IO_CACHE* file,
                             PRINT_EVENT_INFO* print_event_info,
                             bool more)
{
  const uchar *ptr= (const uchar *)temp_buf;
  uint32 size= uint4korr(ptr + EVENT_LEN_OFFSET);
  DBUG_ENTER("Log_event::print_base64");

  size_t const tmp_str_sz= base64_needed_encoded_length((int) size);
  char *const tmp_str= (char *) my_malloc(tmp_str_sz, MYF(MY_WME));
  if (!tmp_str) {
    fprintf(stderr, "\nError: Out of memory. "
            "Could not print correct binlog event.\n");
    DBUG_VOID_RETURN;
  }

  if (base64_encode(ptr, (size_t) size, tmp_str))
  {
    DBUG_ASSERT(0);
  }

  if (print_event_info->base64_output_mode != BASE64_OUTPUT_DECODE_ROWS)
  {
    if (my_b_tell(file) == 0)
      my_b_printf(file, "\nBINLOG '\n");

    my_b_printf(file, "%s\n", tmp_str);

    if (!more)
      my_b_printf(file, "'%s\n", print_event_info->delimiter);
  }
  
  if (print_event_info->verbose)
  {
    Rows_log_event *ev= NULL;
    
    if (ptr[4] == TABLE_MAP_EVENT)
    {
      Table_map_log_event *map; 
      map= new Table_map_log_event((const char*) ptr, size, 
                                   glob_description_event);
      print_event_info->m_table_map.set_table(map->get_table_id(), map);
    }
    else if (ptr[4] == WRITE_ROWS_EVENT)
    {
      ev= new Write_rows_log_event((const char*) ptr, size,
                                   glob_description_event);
    }
    else if (ptr[4] == DELETE_ROWS_EVENT)
    {
      ev= new Delete_rows_log_event((const char*) ptr, size,
                                    glob_description_event);
    }
    else if (ptr[4] == UPDATE_ROWS_EVENT)
    {
      ev= new Update_rows_log_event((const char*) ptr, size,
                                    glob_description_event);
    }
    
    if (ev)
    {
      ev->print_verbose(file, print_event_info);
      delete ev;
    }
  }
    
  my_free(tmp_str);
  DBUG_VOID_RETURN;
}


/*
  Log_event::print_timestamp()
*/

void Log_event::print_timestamp(IO_CACHE* file, time_t* ts)
{
  struct tm *res;
  DBUG_ENTER("Log_event::print_timestamp");
  if (!ts)
    ts = &when;
#ifdef MYSQL_SERVER				// This is always false
  struct tm tm_tmp;
  localtime_r(ts,(res= &tm_tmp));
#else
  res=localtime(ts);
#endif

  my_b_printf(file,"%02d%02d%02d %2d:%02d:%02d",
              res->tm_year % 100,
              res->tm_mon+1,
              res->tm_mday,
              res->tm_hour,
              res->tm_min,
              res->tm_sec);
  DBUG_VOID_RETURN;
}

#endif /* MYSQL_CLIENT */


#if !defined(MYSQL_CLIENT) && defined(HAVE_REPLICATION)
inline Log_event::enum_skip_reason
Log_event::continue_group(Relay_log_info *rli)
{
  if (rli->slave_skip_counter == 1)
    return Log_event::EVENT_SKIP_IGNORE;
  return Log_event::do_shall_skip(rli);
}
#endif

/**************************************************************************
	Query_log_event methods
**************************************************************************/

#if defined(HAVE_REPLICATION) && !defined(MYSQL_CLIENT)

/**
  This (which is used only for SHOW BINLOG EVENTS) could be updated to
  print SET @@session_var=. But this is not urgent, as SHOW BINLOG EVENTS is
  only an information, it does not produce suitable queries to replay (for
  example it does not print LOAD DATA INFILE).
  @todo
    show the catalog ??
*/

void Query_log_event::pack_info(Protocol *protocol)
{
  // TODO: show the catalog ??
  char *buf, *pos;
  if (!(buf= (char*) my_malloc(9 + db_len + q_len, MYF(MY_WME))))
    return;
  pos= buf;
  if (!(flags & LOG_EVENT_SUPPRESS_USE_F)
      && db && db_len)
  {
    pos= strmov(buf, "use `");
    memcpy(pos, db, db_len);
    pos= strmov(pos+db_len, "`; ");
  }
  if (query && q_len)
  {
    memcpy(pos, query, q_len);
    pos+= q_len;
  }
  protocol->store(buf, pos-buf, &my_charset_bin);
  my_free(buf);
}
#endif

#ifndef MYSQL_CLIENT

/**
  Utility function for the next method (Query_log_event::write()) .
*/
static void write_str_with_code_and_len(uchar **dst, const char *src,
                                        uint len, uint code)
{
  /*
    only 1 byte to store the length of catalog, so it should not
    surpass 255
  */
  DBUG_ASSERT(len <= 255);
  DBUG_ASSERT(src);
  *((*dst)++)= code;
  *((*dst)++)= (uchar) len;
  bmove(*dst, src, len);
  (*dst)+= len;
}


/**
  Query_log_event::write().

  @note
    In this event we have to modify the header to have the correct
    EVENT_LEN_OFFSET as we don't yet know how many status variables we
    will print!
*/

bool Query_log_event::write(IO_CACHE* file)
{
  uchar buf[QUERY_HEADER_LEN + MAX_SIZE_LOG_EVENT_STATUS];
  uchar *start, *start_of_status;
  ulong event_length;

  if (!query)
    return 1;                                   // Something wrong with event

  /*
    We want to store the thread id:
    (- as an information for the user when he reads the binlog)
    - if the query uses temporary table: for the slave SQL thread to know to
    which master connection the temp table belongs.
    Now imagine we (write()) are called by the slave SQL thread (we are
    logging a query executed by this thread; the slave runs with
    --log-slave-updates). Then this query will be logged with
    thread_id=the_thread_id_of_the_SQL_thread. Imagine that 2 temp tables of
    the same name were created simultaneously on the master (in the master
    binlog you have
    CREATE TEMPORARY TABLE t; (thread 1)
    CREATE TEMPORARY TABLE t; (thread 2)
    ...)
    then in the slave's binlog there will be
    CREATE TEMPORARY TABLE t; (thread_id_of_the_slave_SQL_thread)
    CREATE TEMPORARY TABLE t; (thread_id_of_the_slave_SQL_thread)
    which is bad (same thread id!).

    To avoid this, we log the thread's thread id EXCEPT for the SQL
    slave thread for which we log the original (master's) thread id.
    Now this moves the bug: what happens if the thread id on the
    master was 10 and when the slave replicates the query, a
    connection number 10 is opened by a normal client on the slave,
    and updates a temp table of the same name? We get a problem
    again. To avoid this, in the handling of temp tables (sql_base.cc)
    we use thread_id AND server_id.  TODO when this is merged into
    4.1: in 4.1, slave_proxy_id has been renamed to pseudo_thread_id
    and is a session variable: that's to make mysqlbinlog work with
    temp tables. We probably need to introduce

    SET PSEUDO_SERVER_ID
    for mysqlbinlog in 4.1. mysqlbinlog would print:
    SET PSEUDO_SERVER_ID=
    SET PSEUDO_THREAD_ID=
    for each query using temp tables.
  */
  int4store(buf + Q_THREAD_ID_OFFSET, slave_proxy_id);
  int4store(buf + Q_EXEC_TIME_OFFSET, exec_time);
  buf[Q_DB_LEN_OFFSET] = (char) db_len;
  int2store(buf + Q_ERR_CODE_OFFSET, error_code);

  /*
    You MUST always write status vars in increasing order of code. This
    guarantees that a slightly older slave will be able to parse those he
    knows.
  */
  start_of_status= start= buf+QUERY_HEADER_LEN;
  if (flags2_inited)
  {
    *start++= Q_FLAGS2_CODE;
    int4store(start, flags2);
    start+= 4;
  }
  if (sql_mode_inited)
  {
    *start++= Q_SQL_MODE_CODE;
    int8store(start, (ulonglong)sql_mode);
    start+= 8;
  }
  if (catalog_len) // i.e. this var is inited (false for 4.0 events)
  {
    write_str_with_code_and_len(&start,
                                catalog, catalog_len, Q_CATALOG_NZ_CODE);
    /*
      In 5.0.x where x<4 masters we used to store the end zero here. This was
      a waste of one byte so we don't do it in x>=4 masters. We change code to
      Q_CATALOG_NZ_CODE, because re-using the old code would make x<4 slaves
      of this x>=4 master segfault (expecting a zero when there is
      none). Remaining compatibility problems are: the older slave will not
      find the catalog; but it is will not crash, and it's not an issue
      that it does not find the catalog as catalogs were not used in these
      older MySQL versions (we store it in binlog and read it from relay log
      but do nothing useful with it). What is an issue is that the older slave
      will stop processing the Q_* blocks (and jumps to the db/query) as soon
      as it sees unknown Q_CATALOG_NZ_CODE; so it will not be able to read
      Q_AUTO_INCREMENT*, Q_CHARSET and so replication will fail silently in
      various ways. Documented that you should not mix alpha/beta versions if
      they are not exactly the same version, with example of 5.0.3->5.0.2 and
      5.0.4->5.0.3. If replication is from older to new, the new will
      recognize Q_CATALOG_CODE and have no problem.
    */
  }
  if (auto_increment_increment != 1 || auto_increment_offset != 1)
  {
    *start++= Q_AUTO_INCREMENT;
    int2store(start, auto_increment_increment);
    int2store(start+2, auto_increment_offset);
    start+= 4;
  }
  if (charset_inited)
  {
    *start++= Q_CHARSET_CODE;
    memcpy(start, charset, 6);
    start+= 6;
  }
  if (time_zone_len)
  {
    /* In the TZ sys table, column Name is of length 64 so this should be ok */
    DBUG_ASSERT(time_zone_len <= MAX_TIME_ZONE_NAME_LENGTH);
    write_str_with_code_and_len(&start,
                                time_zone_str, time_zone_len, Q_TIME_ZONE_CODE);
  }
  if (lc_time_names_number)
  {
    DBUG_ASSERT(lc_time_names_number <= 0xFFFF);
    *start++= Q_LC_TIME_NAMES_CODE;
    int2store(start, lc_time_names_number);
    start+= 2;
  }
  if (charset_database_number)
  {
    DBUG_ASSERT(charset_database_number <= 0xFFFF);
    *start++= Q_CHARSET_DATABASE_CODE;
    int2store(start, charset_database_number);
    start+= 2;
  }
  if (table_map_for_update)
  {
    *start++= Q_TABLE_MAP_FOR_UPDATE_CODE;
    int8store(start, table_map_for_update);
    start+= 8;
  }
  if (master_data_written != 0)
  {
    /*
      Q_MASTER_DATA_WRITTEN_CODE only exists in relay logs where the master
      has binlog_version<4 and the slave has binlog_version=4. See comment
      for master_data_written in log_event.h for details.
    */
    *start++= Q_MASTER_DATA_WRITTEN_CODE;
    int4store(start, master_data_written);
    start+= 4;
  }

  if (thd && thd->need_binlog_invoker())
  {
    LEX_STRING user;
    LEX_STRING host;
    memset(&user, 0, sizeof(user));
    memset(&host, 0, sizeof(host));

    if (thd->slave_thread && thd->has_invoker())
    {
      /* user will be null, if master is older than this patch */
      user= thd->get_invoker_user();
      host= thd->get_invoker_host();
    }
    else if (thd->security_ctx->priv_user)
    {
      Security_context *ctx= thd->security_ctx;

      user.length= strlen(ctx->priv_user);
      user.str= ctx->priv_user;
      if (ctx->priv_host[0] != '\0')
      {
        host.str= ctx->priv_host;
        host.length= strlen(ctx->priv_host);
      }
    }

    if (user.length > 0)
    {
      *start++= Q_INVOKER;

      /*
        Store user length and user. The max length of use is 16, so 1 byte is
        enough to store the user's length.
       */
      *start++= (uchar)user.length;
      memcpy(start, user.str, user.length);
      start+= user.length;

      /*
        Store host length and host. The max length of host is 60, so 1 byte is
        enough to store the host's length.
       */
      *start++= (uchar)host.length;
      memcpy(start, host.str, host.length);
      start+= host.length;
    }
  }
  /*
    NOTE: When adding new status vars, please don't forget to update
    the MAX_SIZE_LOG_EVENT_STATUS in log_event.h and update the function
    code_name() in this file.
   
    Here there could be code like
    if (command-line-option-which-says-"log_this_variable" && inited)
    {
    *start++= Q_THIS_VARIABLE_CODE;
    int4store(start, this_variable);
    start+= 4;
    }
  */
  
  /* Store length of status variables */
  status_vars_len= (uint) (start-start_of_status);
  DBUG_ASSERT(status_vars_len <= MAX_SIZE_LOG_EVENT_STATUS);
  int2store(buf + Q_STATUS_VARS_LEN_OFFSET, status_vars_len);

  /*
    Calculate length of whole event
    The "1" below is the \0 in the db's length
  */
  event_length= (uint) (start-buf) + get_post_header_size_for_derived() + db_len + 1 + q_len;

  return (write_header(file, event_length) ||
          my_b_safe_write(file, (uchar*) buf, QUERY_HEADER_LEN) ||
          write_post_header_for_derived(file) ||
          my_b_safe_write(file, (uchar*) start_of_status,
                          (uint) (start-start_of_status)) ||
          my_b_safe_write(file, (db) ? (uchar*) db : (uchar*)"", db_len + 1) ||
          my_b_safe_write(file, (uchar*) query, q_len)) ? 1 : 0;
}

/**
  The simplest constructor that could possibly work.  This is used for
  creating static objects that have a special meaning and are invisible
  to the log.  
*/
Query_log_event::Query_log_event()
  :Log_event(), data_buf(0)
{
  memset(&user, 0, sizeof(user));
  memset(&host, 0, sizeof(host));
}


/*
  SYNOPSIS
    Query_log_event::Query_log_event()
      thd_arg           - thread handle
      query_arg         - array of char representing the query
      query_length      - size of the  `query_arg' array
      using_trans       - there is a modified transactional table
      suppress_use      - suppress the generation of 'USE' statements
      errcode           - the error code of the query
      
  DESCRIPTION
  Creates an event for binlogging
  The value for `errcode' should be supplied by caller.
*/
Query_log_event::Query_log_event(THD* thd_arg, const char* query_arg,
				 ulong query_length, bool using_trans,
				 bool direct, bool suppress_use, int errcode)

  :Log_event(thd_arg,
             (thd_arg->thread_specific_used ? LOG_EVENT_THREAD_SPECIFIC_F :
              0) |
             (suppress_use ? LOG_EVENT_SUPPRESS_USE_F : 0),
	     using_trans),
   data_buf(0), query(query_arg), catalog(thd_arg->catalog),
   db(thd_arg->db), q_len((uint32) query_length),
   thread_id(thd_arg->thread_id),
   /* save the original thread id; we already know the server id */
   slave_proxy_id(thd_arg->variables.pseudo_thread_id),
   flags2_inited(1), sql_mode_inited(1), charset_inited(1),
   sql_mode(thd_arg->variables.sql_mode),
   auto_increment_increment(thd_arg->variables.auto_increment_increment),
   auto_increment_offset(thd_arg->variables.auto_increment_offset),
   lc_time_names_number(thd_arg->variables.lc_time_names->number),
   charset_database_number(0),
   table_map_for_update((ulonglong)thd_arg->table_map_for_update),
   master_data_written(0)
{
  time_t end_time;

  memset(&user, 0, sizeof(user));
  memset(&host, 0, sizeof(host));

  error_code= errcode;

  time(&end_time);
  exec_time = (ulong) (end_time  - thd_arg->start_time);
  /**
    @todo this means that if we have no catalog, then it is replicated
    as an existing catalog of length zero. is that safe? /sven
  */
  catalog_len = (catalog) ? (uint32) strlen(catalog) : 0;
  /* status_vars_len is set just before writing the event */
  db_len = (db) ? (uint32) strlen(db) : 0;
  if (thd_arg->variables.collation_database != thd_arg->db_charset)
    charset_database_number= thd_arg->variables.collation_database->number;
  
  /*
    We only replicate over the bits of flags2 that we need: the rest
    are masked out by "& OPTIONS_WRITTEN_TO_BINLOG".

    We also force AUTOCOMMIT=1.  Rationale (cf. BUG#29288): After
    fixing BUG#26395, we always write BEGIN and COMMIT around all
    transactions (even single statements in autocommit mode).  This is
    so that replication from non-transactional to transactional table
    and error recovery from XA to non-XA table should work as
    expected.  The BEGIN/COMMIT are added in log.cc. However, there is
    one exception: MyISAM bypasses log.cc and writes directly to the
    binlog.  So if autocommit is off, master has MyISAM, and slave has
    a transactional engine, then the slave will just see one long
    never-ending transaction.  The only way to bypass explicit
    BEGIN/COMMIT in the binlog is by using a non-transactional table.
    So setting AUTOCOMMIT=1 will make this work as expected.

    Note: explicitly replicate AUTOCOMMIT=1 from master. We do not
    assume AUTOCOMMIT=1 on slave; the slave still reads the state of
    the autocommit flag as written by the master to the binlog. This
    behavior may change after WL#4162 has been implemented.
  */
  flags2= (uint32) (thd_arg->variables.option_bits &
                    (OPTIONS_WRITTEN_TO_BIN_LOG & ~OPTION_NOT_AUTOCOMMIT));
  DBUG_ASSERT(thd_arg->variables.character_set_client->number < 256*256);
  DBUG_ASSERT(thd_arg->variables.collation_connection->number < 256*256);
  DBUG_ASSERT(thd_arg->variables.collation_server->number < 256*256);
  DBUG_ASSERT(thd_arg->variables.character_set_client->mbminlen == 1);
  int2store(charset, thd_arg->variables.character_set_client->number);
  int2store(charset+2, thd_arg->variables.collation_connection->number);
  int2store(charset+4, thd_arg->variables.collation_server->number);
  if (thd_arg->time_zone_used)
  {
    /*
      Note that our event becomes dependent on the Time_zone object
      representing the time zone. Fortunately such objects are never deleted
      or changed during mysqld's lifetime.
    */
    time_zone_len= thd_arg->variables.time_zone->get_name()->length();
    time_zone_str= thd_arg->variables.time_zone->get_name()->ptr();
  }
  else
    time_zone_len= 0;

  LEX *lex= thd->lex;
  /*
    Defines that the statement will be written directly to the binary log
    without being wrapped by a BEGIN...COMMIT. Otherwise, the statement
    will be written to either the trx-cache or stmt-cache.

    Note that a cache will not be used if the parameter direct is TRUE.
  */
  bool use_cache= FALSE;
  /*
    TRUE defines that the trx-cache must be used and by consequence the
    use_cache is TRUE.

    Note that a cache will not be used if the parameter direct is TRUE.
  */
  bool trx_cache= FALSE;
  cache_type= Log_event::EVENT_INVALID_CACHE;

  switch (lex->sql_command)
  {
    case SQLCOM_DROP_TABLE:
      use_cache= (lex->drop_temporary && thd->in_multi_stmt_transaction_mode());
    break;

    case SQLCOM_CREATE_TABLE:
      trx_cache= (lex->select_lex.item_list.elements &&
                  thd->is_current_stmt_binlog_format_row());
      use_cache= ((lex->create_info.options & HA_LEX_CREATE_TMP_TABLE) &&
                   thd->in_multi_stmt_transaction_mode()) || trx_cache;
      break;
    case SQLCOM_SET_OPTION:
      use_cache= trx_cache= (lex->autocommit ? FALSE : TRUE);
      break;
    case SQLCOM_RELEASE_SAVEPOINT:
    case SQLCOM_ROLLBACK_TO_SAVEPOINT:
    case SQLCOM_SAVEPOINT:
      use_cache= trx_cache= TRUE;
      break;
    default:
      use_cache= sqlcom_can_generate_row_events(thd);
      break;
  }

  if (!use_cache || direct)
  {
    cache_type= Log_event::EVENT_NO_CACHE;
  }
  else if (using_trans || trx_cache || stmt_has_updated_trans_table(thd) ||
           thd->lex->is_mixed_stmt_unsafe(thd->in_multi_stmt_transaction_mode(),
                                          thd->variables.binlog_direct_non_trans_update,
                                          trans_has_updated_trans_table(thd),
                                          thd->tx_isolation))
    cache_type= Log_event::EVENT_TRANSACTIONAL_CACHE;
  else
    cache_type= Log_event::EVENT_STMT_CACHE;
  DBUG_ASSERT(cache_type != Log_event::EVENT_INVALID_CACHE);
  DBUG_PRINT("info",("Query_log_event has flags2: %lu  sql_mode: %lu",
                     (ulong) flags2, sql_mode));
}
#endif /* MYSQL_CLIENT */


/* 2 utility functions for the next method */

/**
   Read a string with length from memory.

   This function reads the string-with-length stored at
   <code>src</code> and extract the length into <code>*len</code> and
   a pointer to the start of the string into <code>*dst</code>. The
   string can then be copied using <code>memcpy()</code> with the
   number of bytes given in <code>*len</code>.

   @param src Pointer to variable holding a pointer to the memory to
              read the string from.
   @param dst Pointer to variable holding a pointer where the actual
              string starts. Starting from this position, the string
              can be copied using @c memcpy().
   @param len Pointer to variable where the length will be stored.
   @param end One-past-the-end of the memory where the string is
              stored.

   @return    Zero if the entire string can be copied successfully,
              @c UINT_MAX if the length could not be read from memory
              (that is, if <code>*src >= end</code>), otherwise the
              number of bytes that are missing to read the full
              string, which happends <code>*dst + *len >= end</code>.
*/
static int
get_str_len_and_pointer(const Log_event::Byte **src,
                        const char **dst,
                        uint *len,
                        const Log_event::Byte *end)
{
  if (*src >= end)
    return -1;       // Will be UINT_MAX in two-complement arithmetics
  uint length= **src;
  if (length > 0)
  {
    if (*src + length >= end)
      return *src + length - end + 1;       // Number of bytes missing
    *dst= (char *)*src + 1;                    // Will be copied later
  }
  *len= length;
  *src+= length + 1;
  return 0;
}

static void copy_str_and_move(const char **src, 
                              Log_event::Byte **dst, 
                              uint len)
{
  memcpy(*dst, *src, len);
  *src= (const char *)*dst;
  (*dst)+= len;
  *(*dst)++= 0;
}


#ifndef DBUG_OFF
static char const *
code_name(int code)
{
  static char buf[255];
  switch (code) {
  case Q_FLAGS2_CODE: return "Q_FLAGS2_CODE";
  case Q_SQL_MODE_CODE: return "Q_SQL_MODE_CODE";
  case Q_CATALOG_CODE: return "Q_CATALOG_CODE";
  case Q_AUTO_INCREMENT: return "Q_AUTO_INCREMENT";
  case Q_CHARSET_CODE: return "Q_CHARSET_CODE";
  case Q_TIME_ZONE_CODE: return "Q_TIME_ZONE_CODE";
  case Q_CATALOG_NZ_CODE: return "Q_CATALOG_NZ_CODE";
  case Q_LC_TIME_NAMES_CODE: return "Q_LC_TIME_NAMES_CODE";
  case Q_CHARSET_DATABASE_CODE: return "Q_CHARSET_DATABASE_CODE";
  case Q_TABLE_MAP_FOR_UPDATE_CODE: return "Q_TABLE_MAP_FOR_UPDATE_CODE";
  case Q_MASTER_DATA_WRITTEN_CODE: return "Q_MASTER_DATA_WRITTEN_CODE";
  }
  sprintf(buf, "CODE#%d", code);
  return buf;
}
#endif

/**
   Macro to check that there is enough space to read from memory.

   @param PTR Pointer to memory
   @param END End of memory
   @param CNT Number of bytes that should be read.
 */
#define CHECK_SPACE(PTR,END,CNT)                      \
  do {                                                \
    DBUG_PRINT("info", ("Read %s", code_name(pos[-1]))); \
    DBUG_ASSERT((PTR) + (CNT) <= (END));              \
    if ((PTR) + (CNT) > (END)) {                      \
      DBUG_PRINT("info", ("query= 0"));               \
      query= 0;                                       \
      DBUG_VOID_RETURN;                               \
    }                                                 \
  } while (0)


/**
  This is used by the SQL slave thread to prepare the event before execution.
*/
Query_log_event::Query_log_event(const char* buf, uint event_len,
                                 const Format_description_log_event
                                 *description_event,
                                 Log_event_type event_type)
  :Log_event(buf, description_event), data_buf(0), query(NullS),
   db(NullS), catalog_len(0), status_vars_len(0),
   flags2_inited(0), sql_mode_inited(0), charset_inited(0),
   auto_increment_increment(1), auto_increment_offset(1),
   time_zone_len(0), lc_time_names_number(0), charset_database_number(0),
   table_map_for_update(0), master_data_written(0)
{
  ulong data_len;
  uint32 tmp;
  uint8 common_header_len, post_header_len;
  Log_event::Byte *start;
  const Log_event::Byte *end;
  bool catalog_nz= 1;
  DBUG_ENTER("Query_log_event::Query_log_event(char*,...)");

  memset(&user, 0, sizeof(user));
  memset(&host, 0, sizeof(host));
  common_header_len= description_event->common_header_len;
  post_header_len= description_event->post_header_len[event_type-1];
  DBUG_PRINT("info",("event_len: %u  common_header_len: %d  post_header_len: %d",
                     event_len, common_header_len, post_header_len));
  
  /*
    We test if the event's length is sensible, and if so we compute data_len.
    We cannot rely on QUERY_HEADER_LEN here as it would not be format-tolerant.
    We use QUERY_HEADER_MINIMAL_LEN which is the same for 3.23, 4.0 & 5.0.
  */
  if (event_len < (uint)(common_header_len + post_header_len))
    DBUG_VOID_RETURN;				
  data_len = event_len - (common_header_len + post_header_len);
  buf+= common_header_len;
  
  slave_proxy_id= thread_id = uint4korr(buf + Q_THREAD_ID_OFFSET);
  exec_time = uint4korr(buf + Q_EXEC_TIME_OFFSET);
  db_len = (uint)buf[Q_DB_LEN_OFFSET]; // TODO: add a check of all *_len vars
  error_code = uint2korr(buf + Q_ERR_CODE_OFFSET);

  /*
    5.0 format starts here.
    Depending on the format, we may or not have affected/warnings etc
    The remnent post-header to be parsed has length:
  */
  tmp= post_header_len - QUERY_HEADER_MINIMAL_LEN; 
  if (tmp)
  {
    status_vars_len= uint2korr(buf + Q_STATUS_VARS_LEN_OFFSET);
    /*
      Check if status variable length is corrupt and will lead to very
      wrong data. We could be even more strict and require data_len to
      be even bigger, but this will suffice to catch most corruption
      errors that can lead to a crash.
    */
    if (status_vars_len > min(data_len, MAX_SIZE_LOG_EVENT_STATUS))
    {
      DBUG_PRINT("info", ("status_vars_len (%u) > data_len (%lu); query= 0",
                          status_vars_len, data_len));
      query= 0;
      DBUG_VOID_RETURN;
    }
    data_len-= status_vars_len;
    DBUG_PRINT("info", ("Query_log_event has status_vars_len: %u",
                        (uint) status_vars_len));
    tmp-= 2;
  } 
  else
  {
    /*
      server version < 5.0 / binlog_version < 4 master's event is 
      relay-logged with storing the original size of the event in
      Q_MASTER_DATA_WRITTEN_CODE status variable.
      The size is to be restored at reading Q_MASTER_DATA_WRITTEN_CODE-marked
      event from the relay log.
    */
    DBUG_ASSERT(description_event->binlog_version < 4);
    master_data_written= data_written;
  }
  /*
    We have parsed everything we know in the post header for QUERY_EVENT,
    the rest of post header is either comes from older version MySQL or
    dedicated to derived events (e.g. Execute_load_query...)
  */

  /* variable-part: the status vars; only in MySQL 5.0  */
  
  start= (Log_event::Byte*) (buf+post_header_len);
  end= (const Log_event::Byte*) (start+status_vars_len);
  for (const Log_event::Byte* pos= start; pos < end;)
  {
    switch (*pos++) {
    case Q_FLAGS2_CODE:
      CHECK_SPACE(pos, end, 4);
      flags2_inited= 1;
      flags2= uint4korr(pos);
      DBUG_PRINT("info",("In Query_log_event, read flags2: %lu", (ulong) flags2));
      pos+= 4;
      break;
    case Q_SQL_MODE_CODE:
    {
#ifndef DBUG_OFF
      char buff[22];
#endif
      CHECK_SPACE(pos, end, 8);
      sql_mode_inited= 1;
      sql_mode= (ulong) uint8korr(pos); // QQ: Fix when sql_mode is ulonglong
      DBUG_PRINT("info",("In Query_log_event, read sql_mode: %s",
			 llstr(sql_mode, buff)));
      pos+= 8;
      break;
    }
    case Q_CATALOG_NZ_CODE:
      DBUG_PRINT("info", ("case Q_CATALOG_NZ_CODE; pos: 0x%lx; end: 0x%lx",
                          (ulong) pos, (ulong) end));
      if (get_str_len_and_pointer(&pos, &catalog, &catalog_len, end))
      {
        DBUG_PRINT("info", ("query= 0"));
        query= 0;
        DBUG_VOID_RETURN;
      }
      break;
    case Q_AUTO_INCREMENT:
      CHECK_SPACE(pos, end, 4);
      auto_increment_increment= uint2korr(pos);
      auto_increment_offset=    uint2korr(pos+2);
      pos+= 4;
      break;
    case Q_CHARSET_CODE:
    {
      CHECK_SPACE(pos, end, 6);
      charset_inited= 1;
      memcpy(charset, pos, 6);
      pos+= 6;
      break;
    }
    case Q_TIME_ZONE_CODE:
    {
      if (get_str_len_and_pointer(&pos, &time_zone_str, &time_zone_len, end))
      {
        DBUG_PRINT("info", ("Q_TIME_ZONE_CODE: query= 0"));
        query= 0;
        DBUG_VOID_RETURN;
      }
      break;
    }
    case Q_CATALOG_CODE: /* for 5.0.x where 0<=x<=3 masters */
      CHECK_SPACE(pos, end, 1);
      if ((catalog_len= *pos))
        catalog= (char*) pos+1;                           // Will be copied later
      CHECK_SPACE(pos, end, catalog_len + 2);
      pos+= catalog_len+2; // leap over end 0
      catalog_nz= 0; // catalog has end 0 in event
      break;
    case Q_LC_TIME_NAMES_CODE:
      CHECK_SPACE(pos, end, 2);
      lc_time_names_number= uint2korr(pos);
      pos+= 2;
      break;
    case Q_CHARSET_DATABASE_CODE:
      CHECK_SPACE(pos, end, 2);
      charset_database_number= uint2korr(pos);
      pos+= 2;
      break;
    case Q_TABLE_MAP_FOR_UPDATE_CODE:
      CHECK_SPACE(pos, end, 8);
      table_map_for_update= uint8korr(pos);
      pos+= 8;
      break;
    case Q_MASTER_DATA_WRITTEN_CODE:
      CHECK_SPACE(pos, end, 4);
      data_written= master_data_written= uint4korr(pos);
      pos+= 4;
      break;
    case Q_INVOKER:
    {
      CHECK_SPACE(pos, end, 1);
      user.length= *pos++;
      CHECK_SPACE(pos, end, user.length);
      user.str= (char *)pos;
      pos+= user.length;

      CHECK_SPACE(pos, end, 1);
      host.length= *pos++;
      CHECK_SPACE(pos, end, host.length);
      host.str= (char *)pos;
      pos+= host.length;
    }
    default:
      /* That's why you must write status vars in growing order of code */
      DBUG_PRINT("info",("Query_log_event has unknown status vars (first has\
 code: %u), skipping the rest of them", (uint) *(pos-1)));
      pos= (const uchar*) end;                         // Break loop
    }
  }

  /**
    Layout for the data buffer is as follows
    +--------+-----------+------+------+---------+----+-------+
    | catlog | time_zone | user | host | db name | \0 | Query |
    +--------+-----------+------+------+---------+----+-------+

    To support the query cache we append the following buffer to the above
    +-------+----------------------------------------+-------+
    |db len | uninitiatlized space of size of db len | FLAGS |
    +-------+----------------------------------------+-------+

    The area of buffer starting from Query field all the way to the end belongs
    to the Query buffer and its structure is described in alloc_query() in
    sql_parse.cc
    */

#if !defined(MYSQL_CLIENT) && defined(HAVE_QUERY_CACHE)
  if (!(start= data_buf = (Log_event::Byte*) my_malloc(catalog_len + 1
                                                    +  time_zone_len + 1
                                                    +  user.length + 1
                                                    +  host.length + 1
                                                    +  data_len + 1
                                                    +  sizeof(size_t)//for db_len
                                                    +  db_len + 1
                                                    +  QUERY_CACHE_FLAGS_SIZE,
                                                       MYF(MY_WME))))
#else
  if (!(start= data_buf = (Log_event::Byte*) my_malloc(catalog_len + 1
                                                    +  time_zone_len + 1
                                                    +  user.length + 1
                                                    +  host.length + 1
                                                    +  data_len + 1,
                                                       MYF(MY_WME))))
#endif
      DBUG_VOID_RETURN;
  if (catalog_len)                                  // If catalog is given
  {
    /**
      @todo we should clean up and do only copy_str_and_move; it
      works for both cases.  Then we can remove the catalog_nz
      flag. /sven
    */
    if (likely(catalog_nz)) // true except if event comes from 5.0.0|1|2|3.
      copy_str_and_move(&catalog, &start, catalog_len);
    else
    {
      memcpy(start, catalog, catalog_len+1); // copy end 0
      catalog= (const char *)start;
      start+= catalog_len+1;
    }
  }
  if (time_zone_len)
    copy_str_and_move(&time_zone_str, &start, time_zone_len);

  if (user.length > 0)
    copy_str_and_move((const char **)&(user.str), &start, user.length);
  if (host.length > 0)
    copy_str_and_move((const char **)&(host.str), &start, host.length);

  /**
    if time_zone_len or catalog_len are 0, then time_zone and catalog
    are uninitialized at this point.  shouldn't they point to the
    zero-length null-terminated strings we allocated space for in the
    my_alloc call above? /sven
  */

  /* A 2nd variable part; this is common to all versions */ 
  memcpy((char*) start, end, data_len);          // Copy db and query
  start[data_len]= '\0';              // End query with \0 (For safetly)
  db= (char *)start;
  query= (char *)(start + db_len + 1);
  q_len= data_len - db_len -1;
  /**
    Append the db length at the end of the buffer. This will be used by
    Query_cache::send_result_to_client() in case the query cache is On.
   */
#if !defined(MYSQL_CLIENT) && defined(HAVE_QUERY_CACHE)
  size_t db_length= (size_t)db_len;
  memcpy(start + data_len + 1, &db_length, sizeof(size_t));
#endif
  DBUG_VOID_RETURN;
}


#ifdef MYSQL_CLIENT
/**
  Query_log_event::print().

  @todo
    print the catalog ??
*/
void Query_log_event::print_query_header(IO_CACHE* file,
					 PRINT_EVENT_INFO* print_event_info)
{
  // TODO: print the catalog ??
  char buff[40],*end;				// Enough for SET TIMESTAMP
  bool different_db= 1;
  uint32 tmp;

  if (!print_event_info->short_form)
  {
    print_header(file, print_event_info, FALSE);
    my_b_printf(file, "\t%s\tthread_id=%lu\texec_time=%lu\terror_code=%d\n",
                get_type_str(), (ulong) thread_id, (ulong) exec_time,
                error_code);
  }

  if ((flags & LOG_EVENT_SUPPRESS_USE_F))
  {
    if (!is_trans_keyword())
      print_event_info->db[0]= '\0';
  }
  else if (db)
  {
    different_db= memcmp(print_event_info->db, db, db_len + 1);
    if (different_db)
      memcpy(print_event_info->db, db, db_len + 1);
    if (db[0] && different_db) 
      my_b_printf(file, "use %s%s\n", db, print_event_info->delimiter);
  }

  end=int10_to_str((long) when, strmov(buff,"SET TIMESTAMP="),10);
  end= strmov(end, print_event_info->delimiter);
  *end++='\n';
  my_b_write(file, (uchar*) buff, (uint) (end-buff));
  if ((!print_event_info->thread_id_printed ||
       ((flags & LOG_EVENT_THREAD_SPECIFIC_F) &&
        thread_id != print_event_info->thread_id)))
  {
    // If --short-form, print deterministic value instead of pseudo_thread_id.
    my_b_printf(file,"SET @@session.pseudo_thread_id=%lu%s\n",
                short_form ? 999999999 : (ulong)thread_id,
                print_event_info->delimiter);
    print_event_info->thread_id= thread_id;
    print_event_info->thread_id_printed= 1;
  }

  /*
    If flags2_inited==0, this is an event from 3.23 or 4.0; nothing to
    print (remember we don't produce mixed relay logs so there cannot be
    5.0 events before that one so there is nothing to reset).
  */
  if (likely(flags2_inited)) /* likely as this will mainly read 5.0 logs */
  {
    /* tmp is a bitmask of bits which have changed. */
    if (likely(print_event_info->flags2_inited)) 
      /* All bits which have changed */
      tmp= (print_event_info->flags2) ^ flags2;
    else /* that's the first Query event we read */
    {
      print_event_info->flags2_inited= 1;
      tmp= ~((uint32)0); /* all bits have changed */
    }

    if (unlikely(tmp)) /* some bits have changed */
    {
      bool need_comma= 0;
      my_b_printf(file, "SET ");
      print_set_option(file, tmp, OPTION_NO_FOREIGN_KEY_CHECKS, ~flags2,
                       "@@session.foreign_key_checks", &need_comma);
      print_set_option(file, tmp, OPTION_AUTO_IS_NULL, flags2,
                       "@@session.sql_auto_is_null", &need_comma);
      print_set_option(file, tmp, OPTION_RELAXED_UNIQUE_CHECKS, ~flags2,
                       "@@session.unique_checks", &need_comma);
      print_set_option(file, tmp, OPTION_NOT_AUTOCOMMIT, ~flags2,
                       "@@session.autocommit", &need_comma);
      my_b_printf(file,"%s\n", print_event_info->delimiter);
      print_event_info->flags2= flags2;
    }
  }

  /*
    Now the session variables;
    it's more efficient to pass SQL_MODE as a number instead of a
    comma-separated list.
    FOREIGN_KEY_CHECKS, SQL_AUTO_IS_NULL, UNIQUE_CHECKS are session-only
    variables (they have no global version; they're not listed in
    sql_class.h), The tests below work for pure binlogs or pure relay
    logs. Won't work for mixed relay logs but we don't create mixed
    relay logs (that is, there is no relay log with a format change
    except within the 3 first events, which mysqlbinlog handles
    gracefully). So this code should always be good.
  */

  if (likely(sql_mode_inited) &&
      (unlikely(print_event_info->sql_mode != sql_mode ||
                !print_event_info->sql_mode_inited)))
  {
    my_b_printf(file,"SET @@session.sql_mode=%lu%s\n",
                (ulong)sql_mode, print_event_info->delimiter);
    print_event_info->sql_mode= sql_mode;
    print_event_info->sql_mode_inited= 1;
  }
  if (print_event_info->auto_increment_increment != auto_increment_increment ||
      print_event_info->auto_increment_offset != auto_increment_offset)
  {
    my_b_printf(file,"SET @@session.auto_increment_increment=%lu, @@session.auto_increment_offset=%lu%s\n",
                auto_increment_increment,auto_increment_offset,
                print_event_info->delimiter);
    print_event_info->auto_increment_increment= auto_increment_increment;
    print_event_info->auto_increment_offset=    auto_increment_offset;
  }

  /* TODO: print the catalog when we feature SET CATALOG */

  if (likely(charset_inited) &&
      (unlikely(!print_event_info->charset_inited ||
                memcmp(print_event_info->charset, charset, 6))))
  {
    CHARSET_INFO *cs_info= get_charset(uint2korr(charset), MYF(MY_WME));
    if (cs_info)
    {
      /* for mysql client */
      my_b_printf(file, "/*!\\C %s */%s\n",
                  cs_info->csname, print_event_info->delimiter);
    }
    my_b_printf(file,"SET "
                "@@session.character_set_client=%d,"
                "@@session.collation_connection=%d,"
                "@@session.collation_server=%d"
                "%s\n",
                uint2korr(charset),
                uint2korr(charset+2),
                uint2korr(charset+4),
                print_event_info->delimiter);
    memcpy(print_event_info->charset, charset, 6);
    print_event_info->charset_inited= 1;
  }
  if (time_zone_len)
  {
    if (memcmp(print_event_info->time_zone_str,
               time_zone_str, time_zone_len+1))
    {
      my_b_printf(file,"SET @@session.time_zone='%s'%s\n",
                  time_zone_str, print_event_info->delimiter);
      memcpy(print_event_info->time_zone_str, time_zone_str, time_zone_len+1);
    }
  }
  if (lc_time_names_number != print_event_info->lc_time_names_number)
  {
    my_b_printf(file, "SET @@session.lc_time_names=%d%s\n",
                lc_time_names_number, print_event_info->delimiter);
    print_event_info->lc_time_names_number= lc_time_names_number;
  }
  if (charset_database_number != print_event_info->charset_database_number)
  {
    if (charset_database_number)
      my_b_printf(file, "SET @@session.collation_database=%d%s\n",
                  charset_database_number, print_event_info->delimiter);
    else
      my_b_printf(file, "SET @@session.collation_database=DEFAULT%s\n",
                  print_event_info->delimiter);
    print_event_info->charset_database_number= charset_database_number;
  }
}


void Query_log_event::print(FILE* file, PRINT_EVENT_INFO* print_event_info)
{
  Write_on_release_cache cache(&print_event_info->head_cache, file);

  /**
    reduce the size of io cache so that the write function is called
    for every call to my_b_write().
   */
  DBUG_EXECUTE_IF ("simulate_file_write_error",
                   {(&cache)->write_pos= (&cache)->write_end- 500;});
  print_query_header(&cache, print_event_info);
  my_b_write(&cache, (uchar*) query, q_len);
  my_b_printf(&cache, "\n%s\n", print_event_info->delimiter);
}
#endif /* MYSQL_CLIENT */


/*
  Query_log_event::do_apply_event()
*/

#if defined(HAVE_REPLICATION) && !defined(MYSQL_CLIENT)

int Query_log_event::do_apply_event(Relay_log_info const *rli)
{
  return do_apply_event(rli, query, q_len);
}


/**
  @todo
  Compare the values of "affected rows" around here. Something
  like:
  @code
     if ((uint32) affected_in_event != (uint32) affected_on_slave)
     {
     sql_print_error("Slave: did not get the expected number of affected \
     rows running query from master - expected %d, got %d (this numbers \
     should have matched modulo 4294967296).", 0, ...);
     thd->query_error = 1;
     }
  @endcode
  We may also want an option to tell the slave to ignore "affected"
  mismatch. This mismatch could be implemented with a new ER_ code, and
  to ignore it you would use --slave-skip-errors...
*/
int Query_log_event::do_apply_event(Relay_log_info const *rli,
                                      const char *query_arg, uint32 q_len_arg)
{
  LEX_STRING new_db;
  int expected_error,actual_error= 0;
  HA_CREATE_INFO db_options;

  /*
    Colleagues: please never free(thd->catalog) in MySQL. This would
    lead to bugs as here thd->catalog is a part of an alloced block,
    not an entire alloced block (see
    Query_log_event::do_apply_event()). Same for thd->db.  Thank
    you.
  */
  thd->catalog= catalog_len ? (char *) catalog : (char *)"";
  new_db.length= db_len;
  new_db.str= (char *) rpl_filter->get_rewrite_db(db, &new_db.length);
  thd->set_db(new_db.str, new_db.length);       /* allocates a copy of 'db' */

  /*
    Setting the character set and collation of the current database thd->db.
   */
  load_db_opt_by_name(thd, thd->db, &db_options);
  if (db_options.default_table_charset)
    thd->db_charset= db_options.default_table_charset;
  thd->variables.auto_increment_increment= auto_increment_increment;
  thd->variables.auto_increment_offset=    auto_increment_offset;

  /*
    InnoDB internally stores the master log position it has executed so far,
    i.e. the position just after the COMMIT event.
    When InnoDB will want to store, the positions in rli won't have
    been updated yet, so group_master_log_* will point to old BEGIN
    and event_master_log* will point to the beginning of current COMMIT.
    But log_pos of the COMMIT Query event is what we want, i.e. the pos of the
    END of the current log event (COMMIT). We save it in rli so that InnoDB can
    access it.
  */
  const_cast<Relay_log_info*>(rli)->future_group_master_log_pos= log_pos;
  DBUG_PRINT("info", ("log_pos: %lu", (ulong) log_pos));

  clear_all_errors(thd, const_cast<Relay_log_info*>(rli));
  if (strcmp("COMMIT", query) == 0 && rli->tables_to_lock)
  {
    /*
      Cleaning-up the last statement context:
      the terminal event of the current statement flagged with
      STMT_END_F got filtered out in ndb circular replication.
    */
    int error;
    char llbuff[22];
    if ((error= rows_event_stmt_cleanup(const_cast<Relay_log_info*>(rli), thd)))
    {
      const_cast<Relay_log_info*>(rli)->report(ERROR_LEVEL, error,
                  "Error in cleaning up after an event preceeding the commit; "
                  "the group log file/position: %s %s",
                  const_cast<Relay_log_info*>(rli)->group_master_log_name,
                  llstr(const_cast<Relay_log_info*>(rli)->group_master_log_pos,
                        llbuff));
    }
    /*
      Executing a part of rli->stmt_done() logics that does not deal
      with group position change. The part is redundant now but is 
      future-change-proof addon, e.g if COMMIT handling will start checking
      invariants like IN_STMT flag must be off at committing the transaction.
    */
    const_cast<Relay_log_info*>(rli)->inc_event_relay_log_pos();
    const_cast<Relay_log_info*>(rli)->clear_flag(Relay_log_info::IN_STMT);
  }
  else
  {
    const_cast<Relay_log_info*>(rli)->slave_close_thread_tables(thd);
  }

  /*
    Note:   We do not need to execute reset_one_shot_variables() if this
            db_ok() test fails.
    Reason: The db stored in binlog events is the same for SET and for
            its companion query.  If the SET is ignored because of
            db_ok(), the companion query will also be ignored, and if
            the companion query is ignored in the db_ok() test of
            ::do_apply_event(), then the companion SET also have so
            we don't need to reset_one_shot_variables().
  */
  if (is_trans_keyword() || rpl_filter->db_ok(thd->db))
  {
    thd->set_time((time_t)when);
    thd->set_query_and_id((char*)query_arg, q_len_arg,
                          thd->charset(), next_query_id());
    thd->variables.pseudo_thread_id= thread_id;		// for temp tables
    DBUG_PRINT("query",("%s", thd->query()));

    if (ignored_error_code((expected_error= error_code)) ||
	!unexpected_error_code(expected_error))
    {
      if (flags2_inited)
        /*
          all bits of thd->variables.option_bits which are 1 in OPTIONS_WRITTEN_TO_BIN_LOG
          must take their value from flags2.
        */
        thd->variables.option_bits= flags2|(thd->variables.option_bits & ~OPTIONS_WRITTEN_TO_BIN_LOG);
      /*
        else, we are in a 3.23/4.0 binlog; we previously received a
        Rotate_log_event which reset thd->variables.option_bits and sql_mode etc, so
        nothing to do.
      */
      /*
        We do not replicate IGNORE_DIR_IN_CREATE. That is, if the master is a
        slave which runs with SQL_MODE=IGNORE_DIR_IN_CREATE, this should not
        force us to ignore the dir too. Imagine you are a ring of machines, and
        one has a disk problem so that you temporarily need
        IGNORE_DIR_IN_CREATE on this machine; you don't want it to propagate
        elsewhere (you don't want all slaves to start ignoring the dirs).
      */
      if (sql_mode_inited)
        thd->variables.sql_mode=
          (ulong) ((thd->variables.sql_mode & MODE_NO_DIR_IN_CREATE) |
                   (sql_mode & ~(ulong) MODE_NO_DIR_IN_CREATE));
      if (charset_inited)
      {
        if (rli->cached_charset_compare(charset))
        {
          /* Verify that we support the charsets found in the event. */
          if (!(thd->variables.character_set_client=
                get_charset(uint2korr(charset), MYF(MY_WME))) ||
              !(thd->variables.collation_connection=
                get_charset(uint2korr(charset+2), MYF(MY_WME))) ||
              !(thd->variables.collation_server=
                get_charset(uint2korr(charset+4), MYF(MY_WME))))
          {
            /*
              We updated the thd->variables with nonsensical values (0). Let's
              set them to something safe (i.e. which avoids crash), and we'll
              stop with EE_UNKNOWN_CHARSET in compare_errors (unless set to
              ignore this error).
            */
            set_slave_thread_default_charset(thd, rli);
            goto compare_errors;
          }
          thd->update_charset(); // for the charset change to take effect
          /*
            Reset thd->query_string.cs to the newly set value.
            Note, there is a small flaw here. For a very short time frame
            if the new charset is different from the old charset and
            if another thread executes "SHOW PROCESSLIST" after
            the above thd->set_query_and_id() and before this thd->set_query(),
            and if the current query has some non-ASCII characters,
            the another thread may see some '?' marks in the PROCESSLIST
            result. This should be acceptable now. This is a reminder
            to fix this if any refactoring happens here sometime.
          */
          thd->set_query((char*) query_arg, q_len_arg, thd->charset());
        }
      }
      if (time_zone_len)
      {
        String tmp(time_zone_str, time_zone_len, &my_charset_bin);
        if (!(thd->variables.time_zone= my_tz_find(thd, &tmp)))
        {
          my_error(ER_UNKNOWN_TIME_ZONE, MYF(0), tmp.c_ptr());
          thd->variables.time_zone= global_system_variables.time_zone;
          goto compare_errors;
        }
      }
      if (lc_time_names_number)
      {
        if (!(thd->variables.lc_time_names=
              my_locale_by_number(lc_time_names_number)))
        {
          my_printf_error(ER_UNKNOWN_ERROR,
                      "Unknown locale: '%d'", MYF(0), lc_time_names_number);
          thd->variables.lc_time_names= &my_locale_en_US;
          goto compare_errors;
        }
      }
      else
        thd->variables.lc_time_names= &my_locale_en_US;
      if (charset_database_number)
      {
        CHARSET_INFO *cs;
        if (!(cs= get_charset(charset_database_number, MYF(0))))
        {
          char buf[20];
          int10_to_str((int) charset_database_number, buf, -10);
          my_error(ER_UNKNOWN_COLLATION, MYF(0), buf);
          goto compare_errors;
        }
        thd->variables.collation_database= cs;
      }
      else
        thd->variables.collation_database= thd->db_charset;
      
      thd->table_map_for_update= (table_map)table_map_for_update;
      thd->set_invoker(&user, &host);
      /*
        Flag if we need to rollback the statement transaction on
        slave if it by chance succeeds.
        If we expected a non-zero error code and get nothing and,
        it is a concurrency issue or ignorable issue, effects
        of the statement should be rolled back.
      */
      if (expected_error &&
          (ignored_error_code(expected_error) ||
           concurrency_error_code(expected_error)))
      {
        thd->variables.option_bits|= OPTION_MASTER_SQL_ERROR;
      }
      /* Execute the query (note that we bypass dispatch_command()) */
      Parser_state parser_state;
      if (!parser_state.init(thd, thd->query(), thd->query_length()))
      {
        mysql_parse(thd, thd->query(), thd->query_length(), &parser_state);
        /* Finalize server status flags after executing a statement. */
        thd->update_server_status();
        log_slow_statement(thd);
      }

      thd->variables.option_bits&= ~OPTION_MASTER_SQL_ERROR;

      /*
        Resetting the enable_slow_log thd variable.

        We need to reset it back to the opt_log_slow_slave_statements
        value after the statement execution (and slow logging
        is done). It might have changed if the statement was an
        admin statement (in which case, down in mysql_parse execution
        thd->enable_slow_log is set to the value of
        opt_log_slow_admin_statements).
      */
      thd->enable_slow_log= opt_log_slow_slave_statements;
    }
    else
    {
      /*
        The query got a really bad error on the master (thread killed etc),
        which could be inconsistent. Parse it to test the table names: if the
        replicate-*-do|ignore-table rules say "this query must be ignored" then
        we exit gracefully; otherwise we warn about the bad error and tell DBA
        to check/fix it.
      */
      if (mysql_test_parse_for_slave(thd, thd->query(), thd->query_length()))
        clear_all_errors(thd, const_cast<Relay_log_info*>(rli)); /* Can ignore query */
      else
      {
        rli->report(ERROR_LEVEL, expected_error, 
                          "\
Query partially completed on the master (error on master: %d) \
and was aborted. There is a chance that your master is inconsistent at this \
point. If you are sure that your master is ok, run this query manually on the \
slave and then restart the slave with SET GLOBAL SQL_SLAVE_SKIP_COUNTER=1; \
START SLAVE; . Query: '%s'", expected_error, thd->query());
        thd->is_slave_error= 1;
      }
      goto end;
    }

    /* If the query was not ignored, it is printed to the general log */
    if (!thd->is_error() || thd->stmt_da->sql_errno() != ER_SLAVE_IGNORED_TABLE)
      general_log_write(thd, COM_QUERY, thd->query(), thd->query_length());

compare_errors:
    /*
      In the slave thread, we may sometimes execute some DROP / * 40005
      TEMPORARY * / TABLE that come from parts of binlogs (likely if we
      use RESET SLAVE or CHANGE MASTER TO), while the temporary table
      has already been dropped. To ignore such irrelevant "table does
      not exist errors", we silently clear the error if TEMPORARY was used.
    */
    if (thd->lex->sql_command == SQLCOM_DROP_TABLE && thd->lex->drop_temporary &&
        thd->is_error() && thd->stmt_da->sql_errno() == ER_BAD_TABLE_ERROR &&
        !expected_error)
      thd->stmt_da->reset_diagnostics_area();
    /*
      If we expected a non-zero error code, and we don't get the same error
      code, and it should be ignored or is related to a concurrency issue.
    */
    actual_error= thd->is_error() ? thd->stmt_da->sql_errno() : 0;
    DBUG_PRINT("info",("expected_error: %d  sql_errno: %d",
                       expected_error, actual_error));

    if ((expected_error && expected_error != actual_error &&
         !concurrency_error_code(expected_error)) &&
        !ignored_error_code(actual_error) &&
        !ignored_error_code(expected_error))
    {
      rli->report(ERROR_LEVEL, 0,
                      "\
Query caused different errors on master and slave.     \
Error on master: message (format)='%s' error code=%d ; \
Error on slave: actual message='%s', error code=%d. \
Default database: '%s'. Query: '%s'",
                      ER_SAFE(expected_error),
                      expected_error,
                      actual_error ? thd->stmt_da->message() : "no error",
                      actual_error,
                      print_slave_db_safe(db), query_arg);
      thd->is_slave_error= 1;
    }
    /*
      If we get the same error code as expected and it is not a concurrency
      issue, or should be ignored.
    */
    else if ((expected_error == actual_error &&
              !concurrency_error_code(expected_error)) ||
             ignored_error_code(actual_error))
    {
      DBUG_PRINT("info",("error ignored"));
      clear_all_errors(thd, const_cast<Relay_log_info*>(rli));
      thd->killed= THD::NOT_KILLED;
    }
    /*
      Other cases: mostly we expected no error and get one.
    */
    else if (thd->is_slave_error || thd->is_fatal_error)
    {
      rli->report(ERROR_LEVEL, actual_error,
                      "Error '%s' on query. Default database: '%s'. Query: '%s'",
                      (actual_error ? thd->stmt_da->message() :
                       "unexpected success or fatal error"),
                      print_slave_db_safe(thd->db), query_arg);
      thd->is_slave_error= 1;
    }

    /*
      TODO: compare the values of "affected rows" around here. Something
      like:
      if ((uint32) affected_in_event != (uint32) affected_on_slave)
      {
      sql_print_error("Slave: did not get the expected number of affected \
      rows running query from master - expected %d, got %d (this numbers \
      should have matched modulo 4294967296).", 0, ...);
      thd->is_slave_error = 1;
      }
      We may also want an option to tell the slave to ignore "affected"
      mismatch. This mismatch could be implemented with a new ER_ code, and
      to ignore it you would use --slave-skip-errors...

      To do the comparison we need to know the value of "affected" which the
      above mysql_parse() computed. And we need to know the value of
      "affected" in the master's binlog. Both will be implemented later. The
      important thing is that we now have the format ready to log the values
      of "affected" in the binlog. So we can release 5.0.0 before effectively
      logging "affected" and effectively comparing it.
    */
  } /* End of if (db_ok(... */

  {
    /**
      The following failure injecion works in cooperation with tests
      setting @@global.debug= 'd,stop_slave_middle_group'.
      The sql thread receives the killed status and will proceed
      to shutdown trying to finish incomplete events group.
    */
    DBUG_EXECUTE_IF("stop_slave_middle_group",
                    if (strcmp("COMMIT", query) != 0 &&
                        strcmp("BEGIN", query) != 0)
                    {
                      if (thd->transaction.all.modified_non_trans_table)
                        const_cast<Relay_log_info*>(rli)->abort_slave= 1;
                    };);
  }

end:
  /*
    Probably we have set thd->query, thd->db, thd->catalog to point to places
    in the data_buf of this event. Now the event is going to be deleted
    probably, so data_buf will be freed, so the thd->... listed above will be
    pointers to freed memory.
    So we must set them to 0, so that those bad pointers values are not later
    used. Note that "cleanup" queries like automatic DROP TEMPORARY TABLE
    don't suffer from these assignments to 0 as DROP TEMPORARY
    TABLE uses the db.table syntax.
  */
  thd->catalog= 0;
  thd->set_db(NULL, 0);                 /* will free the current database */
  thd->reset_query();
  DBUG_PRINT("info", ("end: query= 0"));
  /*
    As a disk space optimization, future masters will not log an event for
    LAST_INSERT_ID() if that function returned 0 (and thus they will be able
    to replace the THD::stmt_depends_on_first_successful_insert_id_in_prev_stmt
    variable by (THD->first_successful_insert_id_in_prev_stmt > 0) ; with the
    resetting below we are ready to support that.
  */
  thd->first_successful_insert_id_in_prev_stmt_for_binlog= 0;
  thd->first_successful_insert_id_in_prev_stmt= 0;
  thd->stmt_depends_on_first_successful_insert_id_in_prev_stmt= 0;
  free_root(thd->mem_root,MYF(MY_KEEP_PREALLOC));
  return thd->is_slave_error;
}

int Query_log_event::do_update_pos(Relay_log_info *rli)
{
  /*
    Note that we will not increment group* positions if we are just
    after a SET ONE_SHOT, because SET ONE_SHOT should not be separated
    from its following updating query.
  */
  if (thd->one_shot_set)
  {
    rli->inc_event_relay_log_pos();
    return 0;
  }
  else
    return Log_event::do_update_pos(rli);
}


Log_event::enum_skip_reason
Query_log_event::do_shall_skip(Relay_log_info *rli)
{
  DBUG_ENTER("Query_log_event::do_shall_skip");
  DBUG_PRINT("debug", ("query: %s; q_len: %d", query, q_len));
  DBUG_ASSERT(query && q_len > 0);

  if (rli->slave_skip_counter > 0)
  {
    if (strcmp("BEGIN", query) == 0)
    {
      thd->variables.option_bits|= OPTION_BEGIN;
      DBUG_RETURN(Log_event::continue_group(rli));
    }

    if (strcmp("COMMIT", query) == 0 || strcmp("ROLLBACK", query) == 0)
    {
      thd->variables.option_bits&= ~OPTION_BEGIN;
      DBUG_RETURN(Log_event::EVENT_SKIP_COUNT);
    }
  }
  DBUG_RETURN(Log_event::do_shall_skip(rli));
}

#endif


/**************************************************************************
	Start_log_event_v3 methods
**************************************************************************/

#ifndef MYSQL_CLIENT
Start_log_event_v3::Start_log_event_v3()
  :Log_event(), created(0), binlog_version(BINLOG_VERSION),
   dont_set_created(0)
{
  memcpy(server_version, ::server_version, ST_SERVER_VER_LEN);
}
#endif

/*
  Start_log_event_v3::pack_info()
*/

#if defined(HAVE_REPLICATION) && !defined(MYSQL_CLIENT)
void Start_log_event_v3::pack_info(Protocol *protocol)
{
  char buf[12 + ST_SERVER_VER_LEN + 14 + 22], *pos;
  pos= strmov(buf, "Server ver: ");
  pos= strmov(pos, server_version);
  pos= strmov(pos, ", Binlog ver: ");
  pos= int10_to_str(binlog_version, pos, 10);
  protocol->store(buf, (uint) (pos-buf), &my_charset_bin);
}
#endif


/*
  Start_log_event_v3::print()
*/

#ifdef MYSQL_CLIENT
void Start_log_event_v3::print(FILE* file, PRINT_EVENT_INFO* print_event_info)
{
  DBUG_ENTER("Start_log_event_v3::print");

  Write_on_release_cache cache(&print_event_info->head_cache, file,
                               Write_on_release_cache::FLUSH_F);

  if (!print_event_info->short_form)
  {
    print_header(&cache, print_event_info, FALSE);
    my_b_printf(&cache, "\tStart: binlog v %d, server v %s created ",
                binlog_version, server_version);
    print_timestamp(&cache);
    if (created)
      my_b_printf(&cache," at startup");
    my_b_printf(&cache, "\n");
    if (flags & LOG_EVENT_BINLOG_IN_USE_F)
      my_b_printf(&cache, "# Warning: this binlog is either in use or was not "
                  "closed properly.\n");
  }
  if (!is_artificial_event() && created)
  {
#ifdef WHEN_WE_HAVE_THE_RESET_CONNECTION_SQL_COMMAND
    /*
      This is for mysqlbinlog: like in replication, we want to delete the stale
      tmp files left by an unclean shutdown of mysqld (temporary tables)
      and rollback unfinished transaction.
      Probably this can be done with RESET CONNECTION (syntax to be defined).
    */
    my_b_printf(&cache,"RESET CONNECTION%s\n", print_event_info->delimiter);
#else
    my_b_printf(&cache,"ROLLBACK%s\n", print_event_info->delimiter);
#endif
  }
  if (temp_buf &&
      print_event_info->base64_output_mode != BASE64_OUTPUT_NEVER &&
      !print_event_info->short_form)
  {
    if (print_event_info->base64_output_mode != BASE64_OUTPUT_DECODE_ROWS)
      my_b_printf(&cache, "BINLOG '\n");
    print_base64(&cache, print_event_info, FALSE);
    print_event_info->printed_fd_event= TRUE;
  }
  DBUG_VOID_RETURN;
}
#endif /* MYSQL_CLIENT */

/*
  Start_log_event_v3::Start_log_event_v3()
*/

Start_log_event_v3::Start_log_event_v3(const char* buf,
                                       const Format_description_log_event
                                       *description_event)
  :Log_event(buf, description_event)
{
  buf+= description_event->common_header_len;
  binlog_version= uint2korr(buf+ST_BINLOG_VER_OFFSET);
  memcpy(server_version, buf+ST_SERVER_VER_OFFSET,
	 ST_SERVER_VER_LEN);
  // prevent overrun if log is corrupted on disk
  server_version[ST_SERVER_VER_LEN-1]= 0;
  created= uint4korr(buf+ST_CREATED_OFFSET);
  dont_set_created= 1;
}


/*
  Start_log_event_v3::write()
*/

#ifndef MYSQL_CLIENT
bool Start_log_event_v3::write(IO_CACHE* file)
{
  char buff[START_V3_HEADER_LEN];
  int2store(buff + ST_BINLOG_VER_OFFSET,binlog_version);
  memcpy(buff + ST_SERVER_VER_OFFSET,server_version,ST_SERVER_VER_LEN);
  if (!dont_set_created)
    created= when= get_time();
  int4store(buff + ST_CREATED_OFFSET,created);
  return (write_header(file, sizeof(buff)) ||
          my_b_safe_write(file, (uchar*) buff, sizeof(buff)));
}
#endif


#if defined(HAVE_REPLICATION) && !defined(MYSQL_CLIENT)

/**
  Start_log_event_v3::do_apply_event() .
  The master started

    IMPLEMENTATION
    - To handle the case where the master died without having time to write
    DROP TEMPORARY TABLE, DO RELEASE_LOCK (prepared statements' deletion is
    TODO), we clean up all temporary tables that we got, if we are sure we
    can (see below).

  @todo
    - Remove all active user locks.
    Guilhem 2003-06: this is true but not urgent: the worst it can cause is
    the use of a bit of memory for a user lock which will not be used
    anymore. If the user lock is later used, the old one will be released. In
    other words, no deadlock problem.
*/

int Start_log_event_v3::do_apply_event(Relay_log_info const *rli)
{
  DBUG_ENTER("Start_log_event_v3::do_apply_event");
  int error= 0;
  switch (binlog_version)
  {
  case 3:
  case 4:
    /*
      This can either be 4.x (then a Start_log_event_v3 is only at master
      startup so we are sure the master has restarted and cleared his temp
      tables; the event always has 'created'>0) or 5.0 (then we have to test
      'created').
    */
    if (created)
    {
      error= close_temporary_tables(thd);
      cleanup_load_tmpdir();
    }
    else
    {
      /*
        Set all temporary tables thread references to the current thread
        as they may point to the "old" SQL slave thread in case of its
        restart.
      */
      TABLE *table;
      for (table= thd->temporary_tables; table; table= table->next)
        table->in_use= thd;
    }
    break;

    /*
       Now the older formats; in that case load_tmpdir is cleaned up by the I/O
       thread.
    */
  case 1:
    if (strncmp(rli->relay_log.description_event_for_exec->server_version,
                "3.23.57",7) >= 0 && created)
    {
      /*
        Can distinguish, based on the value of 'created': this event was
        generated at master startup.
      */
      error= close_temporary_tables(thd);
    }
    /*
      Otherwise, can't distinguish a Start_log_event generated at
      master startup and one generated by master FLUSH LOGS, so cannot
      be sure temp tables have to be dropped. So do nothing.
    */
    break;
  default:
    /* this case is impossible */
    DBUG_RETURN(1);
  }
  DBUG_RETURN(error);
}
#endif /* defined(HAVE_REPLICATION) && !defined(MYSQL_CLIENT) */

/***************************************************************************
       Format_description_log_event methods
****************************************************************************/

/**
  Format_description_log_event 1st ctor.

    Ctor. Can be used to create the event to write to the binary log (when the
    server starts or when FLUSH LOGS), or to create artificial events to parse
    binlogs from MySQL 3.23 or 4.x.
    When in a client, only the 2nd use is possible.

  @param binlog_version         the binlog version for which we want to build
                                an event. Can be 1 (=MySQL 3.23), 3 (=4.0.x
                                x>=2 and 4.1) or 4 (MySQL 5.0). Note that the
                                old 4.0 (binlog version 2) is not supported;
                                it should not be used for replication with
                                5.0.
*/

Format_description_log_event::
Format_description_log_event(uint8 binlog_ver, const char* server_ver)
  :Start_log_event_v3(), event_type_permutation(0)
{
  binlog_version= binlog_ver;
  switch (binlog_ver) {
  case 4: /* MySQL 5.0 */
    memcpy(server_version, ::server_version, ST_SERVER_VER_LEN);
    DBUG_EXECUTE_IF("pretend_version_50034_in_binlog",
                    strmov(server_version, "5.0.34"););
    common_header_len= LOG_EVENT_HEADER_LEN;
    number_of_event_types= LOG_EVENT_TYPES;
    /* we'll catch my_malloc() error in is_valid() */
    post_header_len=(uint8*) my_malloc(number_of_event_types*sizeof(uint8),
                                       MYF(0));

    /*
      This long list of assignments is not beautiful, but I see no way to
      make it nicer, as the right members are #defines, not array members, so
      it's impossible to write a loop.
    */
    if (post_header_len)
    {
#ifndef DBUG_OFF
      // Allows us to sanity-check that all events initialized their
      // events (see the end of this 'if' block).
      memset(post_header_len, 255, number_of_event_types*sizeof(uint8));
#endif

      /* Note: all event types must explicitly fill in their lengths here. */
      post_header_len[START_EVENT_V3-1]= START_V3_HEADER_LEN;
      post_header_len[QUERY_EVENT-1]= QUERY_HEADER_LEN;
      post_header_len[STOP_EVENT-1]= STOP_HEADER_LEN;
      post_header_len[ROTATE_EVENT-1]= ROTATE_HEADER_LEN;
      post_header_len[INTVAR_EVENT-1]= INTVAR_HEADER_LEN;
      post_header_len[LOAD_EVENT-1]= LOAD_HEADER_LEN;
      post_header_len[SLAVE_EVENT-1]= SLAVE_HEADER_LEN;
      post_header_len[CREATE_FILE_EVENT-1]= CREATE_FILE_HEADER_LEN;
      post_header_len[APPEND_BLOCK_EVENT-1]= APPEND_BLOCK_HEADER_LEN;
      post_header_len[EXEC_LOAD_EVENT-1]= EXEC_LOAD_HEADER_LEN;
      post_header_len[DELETE_FILE_EVENT-1]= DELETE_FILE_HEADER_LEN;
      post_header_len[NEW_LOAD_EVENT-1]= NEW_LOAD_HEADER_LEN;
      post_header_len[RAND_EVENT-1]= RAND_HEADER_LEN;
      post_header_len[USER_VAR_EVENT-1]= USER_VAR_HEADER_LEN;
      post_header_len[FORMAT_DESCRIPTION_EVENT-1]= FORMAT_DESCRIPTION_HEADER_LEN;
      post_header_len[XID_EVENT-1]= XID_HEADER_LEN;
      post_header_len[BEGIN_LOAD_QUERY_EVENT-1]= BEGIN_LOAD_QUERY_HEADER_LEN;
      post_header_len[EXECUTE_LOAD_QUERY_EVENT-1]= EXECUTE_LOAD_QUERY_HEADER_LEN;
      /*
        The PRE_GA events are never be written to any binlog, but
        their lengths are included in Format_description_log_event.
        Hence, we need to be assign some value here, to avoid reading
        uninitialized memory when the array is written to disk.
      */
      post_header_len[PRE_GA_WRITE_ROWS_EVENT-1] = 0;
      post_header_len[PRE_GA_UPDATE_ROWS_EVENT-1] = 0;
      post_header_len[PRE_GA_DELETE_ROWS_EVENT-1] = 0;

      post_header_len[TABLE_MAP_EVENT-1]=    TABLE_MAP_HEADER_LEN;
      post_header_len[WRITE_ROWS_EVENT-1]=   ROWS_HEADER_LEN;
      post_header_len[UPDATE_ROWS_EVENT-1]=  ROWS_HEADER_LEN;
      post_header_len[DELETE_ROWS_EVENT-1]=  ROWS_HEADER_LEN;
      /*
        We here have the possibility to simulate a master of before we changed
        the table map id to be stored in 6 bytes: when it was stored in 4
        bytes (=> post_header_len was 6). This is used to test backward
        compatibility.
        This code can be removed after a few months (today is Dec 21st 2005),
        when we know that the 4-byte masters are not deployed anymore (check
        with Tomas Ulin first!), and the accompanying test (rpl_row_4_bytes)
        too.
      */
      DBUG_EXECUTE_IF("old_row_based_repl_4_byte_map_id_master",
                      post_header_len[TABLE_MAP_EVENT-1]=
                      post_header_len[WRITE_ROWS_EVENT-1]=
                      post_header_len[UPDATE_ROWS_EVENT-1]=
                      post_header_len[DELETE_ROWS_EVENT-1]= 6;);
      post_header_len[INCIDENT_EVENT-1]= INCIDENT_HEADER_LEN;
      post_header_len[HEARTBEAT_LOG_EVENT-1]= 0;

      // Sanity-check that all post header lengths are initialized.
      int i;
      for (i=0; i<number_of_event_types; i++)
        DBUG_ASSERT(post_header_len[i] != 255);
    }
    break;

  case 1: /* 3.23 */
  case 3: /* 4.0.x x>=2 */
    /*
      We build an artificial (i.e. not sent by the master) event, which
      describes what those old master versions send.
    */
    if (binlog_ver==1)
      strmov(server_version, server_ver ? server_ver : "3.23");
    else
      strmov(server_version, server_ver ? server_ver : "4.0");
    common_header_len= binlog_ver==1 ? OLD_HEADER_LEN :
      LOG_EVENT_MINIMAL_HEADER_LEN;
    /*
      The first new event in binlog version 4 is Format_desc. So any event type
      after that does not exist in older versions. We use the events known by
      version 3, even if version 1 had only a subset of them (this is not a
      problem: it uses a few bytes for nothing but unifies code; it does not
      make the slave detect less corruptions).
    */
    number_of_event_types= FORMAT_DESCRIPTION_EVENT - 1;
    post_header_len=(uint8*) my_malloc(number_of_event_types*sizeof(uint8),
                                       MYF(0));
    if (post_header_len)
    {
      post_header_len[START_EVENT_V3-1]= START_V3_HEADER_LEN;
      post_header_len[QUERY_EVENT-1]= QUERY_HEADER_MINIMAL_LEN;
      post_header_len[STOP_EVENT-1]= 0;
      post_header_len[ROTATE_EVENT-1]= (binlog_ver==1) ? 0 : ROTATE_HEADER_LEN;
      post_header_len[INTVAR_EVENT-1]= 0;
      post_header_len[LOAD_EVENT-1]= LOAD_HEADER_LEN;
      post_header_len[SLAVE_EVENT-1]= 0;
      post_header_len[CREATE_FILE_EVENT-1]= CREATE_FILE_HEADER_LEN;
      post_header_len[APPEND_BLOCK_EVENT-1]= APPEND_BLOCK_HEADER_LEN;
      post_header_len[EXEC_LOAD_EVENT-1]= EXEC_LOAD_HEADER_LEN;
      post_header_len[DELETE_FILE_EVENT-1]= DELETE_FILE_HEADER_LEN;
      post_header_len[NEW_LOAD_EVENT-1]= post_header_len[LOAD_EVENT-1];
      post_header_len[RAND_EVENT-1]= 0;
      post_header_len[USER_VAR_EVENT-1]= 0;
    }
    break;
  default: /* Includes binlog version 2 i.e. 4.0.x x<=1 */
    post_header_len= 0; /* will make is_valid() fail */
    break;
  }
  calc_server_version_split();
}


/**
  The problem with this constructor is that the fixed header may have a
  length different from this version, but we don't know this length as we
  have not read the Format_description_log_event which says it, yet. This
  length is in the post-header of the event, but we don't know where the
  post-header starts.

  So this type of event HAS to:
  - either have the header's length at the beginning (in the header, at a
  fixed position which will never be changed), not in the post-header. That
  would make the header be "shifted" compared to other events.
  - or have a header of size LOG_EVENT_MINIMAL_HEADER_LEN (19), in all future
  versions, so that we know for sure.

  I (Guilhem) chose the 2nd solution. Rotate has the same constraint (because
  it is sent before Format_description_log_event).
*/

Format_description_log_event::
Format_description_log_event(const char* buf,
                             uint event_len,
                             const
                             Format_description_log_event*
                             description_event)
  :Start_log_event_v3(buf, description_event), event_type_permutation(0)
{
  DBUG_ENTER("Format_description_log_event::Format_description_log_event(char*,...)");
  buf+= LOG_EVENT_MINIMAL_HEADER_LEN;
  if ((common_header_len=buf[ST_COMMON_HEADER_LEN_OFFSET]) < OLD_HEADER_LEN)
    DBUG_VOID_RETURN; /* sanity check */
  number_of_event_types=
    event_len-(LOG_EVENT_MINIMAL_HEADER_LEN+ST_COMMON_HEADER_LEN_OFFSET+1);
  DBUG_PRINT("info", ("common_header_len=%d number_of_event_types=%d",
                      common_header_len, number_of_event_types));
  /* If alloc fails, we'll detect it in is_valid() */
  post_header_len= (uint8*) my_memdup((uchar*)buf+ST_COMMON_HEADER_LEN_OFFSET+1,
                                      number_of_event_types*
                                      sizeof(*post_header_len), MYF(0));
  calc_server_version_split();

  /*
    In some previous versions, the events were given other event type
    id numbers than in the present version. When replicating from such
    a version, we therefore set up an array that maps those id numbers
    to the id numbers of the present server.

    If post_header_len is null, it means malloc failed, and is_valid
    will fail, so there is no need to do anything.

    The trees in which events have wrong id's are:

    mysql-5.1-wl1012.old mysql-5.1-wl2325-5.0-drop6p13-alpha
    mysql-5.1-wl2325-5.0-drop6 mysql-5.1-wl2325-5.0
    mysql-5.1-wl2325-no-dd

    (this was found by grepping for two lines in sequence where the
    first matches "FORMAT_DESCRIPTION_EVENT," and the second matches
    "TABLE_MAP_EVENT," in log_event.h in all trees)

    In these trees, the following server_versions existed since
    TABLE_MAP_EVENT was introduced:

    5.1.1-a_drop5p3   5.1.1-a_drop5p4        5.1.1-alpha
    5.1.2-a_drop5p10  5.1.2-a_drop5p11       5.1.2-a_drop5p12
    5.1.2-a_drop5p13  5.1.2-a_drop5p14       5.1.2-a_drop5p15
    5.1.2-a_drop5p16  5.1.2-a_drop5p16b      5.1.2-a_drop5p16c
    5.1.2-a_drop5p17  5.1.2-a_drop5p4        5.1.2-a_drop5p5
    5.1.2-a_drop5p6   5.1.2-a_drop5p7        5.1.2-a_drop5p8
    5.1.2-a_drop5p9   5.1.3-a_drop5p17       5.1.3-a_drop5p17b
    5.1.3-a_drop5p17c 5.1.4-a_drop5p18       5.1.4-a_drop5p19
    5.1.4-a_drop5p20  5.1.4-a_drop6p0        5.1.4-a_drop6p1
    5.1.4-a_drop6p2   5.1.5-a_drop5p20       5.2.0-a_drop6p3
    5.2.0-a_drop6p4   5.2.0-a_drop6p5        5.2.0-a_drop6p6
    5.2.1-a_drop6p10  5.2.1-a_drop6p11       5.2.1-a_drop6p12
    5.2.1-a_drop6p6   5.2.1-a_drop6p7        5.2.1-a_drop6p8
    5.2.2-a_drop6p13  5.2.2-a_drop6p13-alpha 5.2.2-a_drop6p13b
    5.2.2-a_drop6p13c

    (this was found by grepping for "mysql," in all historical
    versions of configure.in in the trees listed above).

    There are 5.1.1-alpha versions that use the new event id's, so we
    do not test that version string.  So replication from 5.1.1-alpha
    with the other event id's to a new version does not work.
    Moreover, we can safely ignore the part after drop[56].  This
    allows us to simplify the big list above to the following regexes:

    5\.1\.[1-5]-a_drop5.*
    5\.1\.4-a_drop6.*
    5\.2\.[0-2]-a_drop6.*

    This is what we test for in the 'if' below.
  */
  if (post_header_len &&
      server_version[0] == '5' && server_version[1] == '.' &&
      server_version[3] == '.' &&
      strncmp(server_version + 5, "-a_drop", 7) == 0 &&
      ((server_version[2] == '1' &&
        server_version[4] >= '1' && server_version[4] <= '5' &&
        server_version[12] == '5') ||
       (server_version[2] == '1' &&
        server_version[4] == '4' &&
        server_version[12] == '6') ||
       (server_version[2] == '2' &&
        server_version[4] >= '0' && server_version[4] <= '2' &&
        server_version[12] == '6')))
  {
    if (number_of_event_types != 22)
    {
      DBUG_PRINT("info", (" number_of_event_types=%d",
                          number_of_event_types));
      /* this makes is_valid() return false. */
      my_free(post_header_len);
      post_header_len= NULL;
      DBUG_VOID_RETURN;
    }
    static const uint8 perm[23]=
      {
        UNKNOWN_EVENT, START_EVENT_V3, QUERY_EVENT, STOP_EVENT, ROTATE_EVENT,
        INTVAR_EVENT, LOAD_EVENT, SLAVE_EVENT, CREATE_FILE_EVENT,
        APPEND_BLOCK_EVENT, EXEC_LOAD_EVENT, DELETE_FILE_EVENT,
        NEW_LOAD_EVENT,
        RAND_EVENT, USER_VAR_EVENT,
        FORMAT_DESCRIPTION_EVENT,
        TABLE_MAP_EVENT,
        PRE_GA_WRITE_ROWS_EVENT,
        PRE_GA_UPDATE_ROWS_EVENT,
        PRE_GA_DELETE_ROWS_EVENT,
        XID_EVENT,
        BEGIN_LOAD_QUERY_EVENT,
        EXECUTE_LOAD_QUERY_EVENT,
      };
    event_type_permutation= perm;
    /*
      Since we use (permuted) event id's to index the post_header_len
      array, we need to permute the post_header_len array too.
    */
    uint8 post_header_len_temp[23];
    for (int i= 1; i < 23; i++)
      post_header_len_temp[perm[i] - 1]= post_header_len[i - 1];
    for (int i= 0; i < 22; i++)
      post_header_len[i] = post_header_len_temp[i];
  }
  DBUG_VOID_RETURN;
}

#ifndef MYSQL_CLIENT
bool Format_description_log_event::write(IO_CACHE* file)
{
  /*
    We don't call Start_log_event_v3::write() because this would make 2
    my_b_safe_write().
  */
  uchar buff[FORMAT_DESCRIPTION_HEADER_LEN];
  int2store(buff + ST_BINLOG_VER_OFFSET,binlog_version);
  memcpy((char*) buff + ST_SERVER_VER_OFFSET,server_version,ST_SERVER_VER_LEN);
  if (!dont_set_created)
    created= when= get_time();
  int4store(buff + ST_CREATED_OFFSET,created);
  buff[ST_COMMON_HEADER_LEN_OFFSET]= LOG_EVENT_HEADER_LEN;
  memcpy((char*) buff+ST_COMMON_HEADER_LEN_OFFSET+1, (uchar*) post_header_len,
         LOG_EVENT_TYPES);
  return (write_header(file, sizeof(buff)) ||
          my_b_safe_write(file, buff, sizeof(buff)));
}
#endif

#if defined(HAVE_REPLICATION) && !defined(MYSQL_CLIENT)
int Format_description_log_event::do_apply_event(Relay_log_info const *rli)
{
  int ret= 0;
  DBUG_ENTER("Format_description_log_event::do_apply_event");

  /*
    As a transaction NEVER spans on 2 or more binlogs:
    if we have an active transaction at this point, the master died
    while writing the transaction to the binary log, i.e. while
    flushing the binlog cache to the binlog. XA guarantees that master has
    rolled back. So we roll back.
    Note: this event could be sent by the master to inform us of the
    format of its binlog; in other words maybe it is not at its
    original place when it comes to us; we'll know this by checking
    log_pos ("artificial" events have log_pos == 0).
  */
  if (!is_artificial_event() && created && thd->transaction.all.ha_list)
  {
    /* This is not an error (XA is safe), just an information */
    rli->report(INFORMATION_LEVEL, 0,
                "Rolling back unfinished transaction (no COMMIT "
                "or ROLLBACK in relay log). A probable cause is that "
                "the master died while writing the transaction to "
                "its binary log, thus rolled back too."); 
    const_cast<Relay_log_info*>(rli)->cleanup_context(thd, 1);
  }

  /*
    If this event comes from ourselves, there is no cleaning task to
    perform, we don't call Start_log_event_v3::do_apply_event()
    (this was just to update the log's description event).
  */
  if (server_id != (uint32) ::server_id)
  {
    /*
      If the event was not requested by the slave i.e. the master sent
      it while the slave asked for a position >4, the event will make
      rli->group_master_log_pos advance. Say that the slave asked for
      position 1000, and the Format_desc event's end is 96. Then in
      the beginning of replication rli->group_master_log_pos will be
      0, then 96, then jump to first really asked event (which is
      >96). So this is ok.
    */
    ret= Start_log_event_v3::do_apply_event(rli);
  }

  if (!ret)
  {
    /* Save the information describing this binlog */
    delete rli->relay_log.description_event_for_exec;
    const_cast<Relay_log_info *>(rli)->relay_log.description_event_for_exec= this;
  }

  DBUG_RETURN(ret);
}

int Format_description_log_event::do_update_pos(Relay_log_info *rli)
{
  if (server_id == (uint32) ::server_id)
  {
    /*
      We only increase the relay log position if we are skipping
      events and do not touch any group_* variables, nor flush the
      relay log info.  If there is a crash, we will have to re-skip
      the events again, but that is a minor issue.

      If we do not skip stepping the group log position (and the
      server id was changed when restarting the server), it might well
      be that we start executing at a position that is invalid, e.g.,
      at a Rows_log_event or a Query_log_event preceeded by a
      Intvar_log_event instead of starting at a Table_map_log_event or
      the Intvar_log_event respectively.
     */
    rli->inc_event_relay_log_pos();
    return 0;
  }
  else
  {
    return Log_event::do_update_pos(rli);
  }
}

Log_event::enum_skip_reason
Format_description_log_event::do_shall_skip(Relay_log_info *rli)
{
  return Log_event::EVENT_SKIP_NOT;
}

#endif


/**
   Splits the event's 'server_version' string into three numeric pieces stored
   into 'server_version_split':
   X.Y.Zabc (X,Y,Z numbers, a not a digit) -> {X,Y,Z}
   X.Yabc -> {X,Y,0}
   Xabc -> {X,0,0}
   'server_version_split' is then used for lookups to find if the server which
   created this event has some known bug.
*/
void Format_description_log_event::calc_server_version_split()
{
  char *p= server_version, *r;
  ulong number;
  for (uint i= 0; i<=2; i++)
  {
    number= strtoul(p, &r, 10);
    server_version_split[i]= (uchar)number;
    DBUG_ASSERT(number < 256); // fit in uchar
    p= r;
    DBUG_ASSERT(!((i == 0) && (*r != '.'))); // should be true in practice
    if (*r == '.')
      p++; // skip the dot
  }
  DBUG_PRINT("info",("Format_description_log_event::server_version_split:"
                     " '%s' %d %d %d", server_version,
                     server_version_split[0],
                     server_version_split[1], server_version_split[2]));
}


  /**************************************************************************
        Load_log_event methods
   General note about Load_log_event: the binlogging of LOAD DATA INFILE is
   going to be changed in 5.0 (or maybe in 5.1; not decided yet).
   However, the 5.0 slave could still have to read such events (from a 4.x
   master), convert them (which just means maybe expand the header, when 5.0
   servers have a UID in events) (remember that whatever is after the header
   will be like in 4.x, as this event's format is not modified in 5.0 as we
   will use new types of events to log the new LOAD DATA INFILE features).
   To be able to read/convert, we just need to not assume that the common
   header is of length LOG_EVENT_HEADER_LEN (we must use the description
   event).
   Note that I (Guilhem) manually tested replication of a big LOAD DATA INFILE
   between 3.23 and 5.0, and between 4.0 and 5.0, and it works fine (and the
   positions displayed in SHOW SLAVE STATUS then are fine too).
  **************************************************************************/

/*
  Load_log_event::pack_info()
*/

#if defined(HAVE_REPLICATION) && !defined(MYSQL_CLIENT)
uint Load_log_event::get_query_buffer_length()
{
  return
    5 + db_len + 3 +                        // "use DB; "
    18 + fname_len + 2 +                    // "LOAD DATA INFILE 'file''"
    11 +                                    // "CONCURRENT "
    7 +					    // LOCAL
    9 +                                     // " REPLACE or IGNORE "
    13 + table_name_len*2 +                 // "INTO TABLE `table`"
    21 + sql_ex.field_term_len*4 + 2 +      // " FIELDS TERMINATED BY 'str'"
    23 + sql_ex.enclosed_len*4 + 2 +        // " OPTIONALLY ENCLOSED BY 'str'"
    12 + sql_ex.escaped_len*4 + 2 +         // " ESCAPED BY 'str'"
    21 + sql_ex.line_term_len*4 + 2 +       // " LINES TERMINATED BY 'str'"
    19 + sql_ex.line_start_len*4 + 2 +      // " LINES STARTING BY 'str'"
    15 + 22 +                               // " IGNORE xxx  LINES"
    3 + (num_fields-1)*2 + field_block_len; // " (field1, field2, ...)"
}


void Load_log_event::print_query(bool need_db, const char *cs, char *buf,
                                 char **end, char **fn_start, char **fn_end)
{
  char *pos= buf;

  if (need_db && db && db_len)
  {
    pos= strmov(pos, "use `");
    memcpy(pos, db, db_len);
    pos= strmov(pos+db_len, "`; ");
  }

  pos= strmov(pos, "LOAD DATA ");

  if (is_concurrent)
    pos= strmov(pos, "CONCURRENT ");

  if (fn_start)
    *fn_start= pos;

  if (check_fname_outside_temp_buf())
    pos= strmov(pos, "LOCAL ");
  pos= strmov(pos, "INFILE '");
  memcpy(pos, fname, fname_len);
  pos= strmov(pos+fname_len, "' ");

  if (sql_ex.opt_flags & REPLACE_FLAG)
    pos= strmov(pos, "REPLACE ");
  else if (sql_ex.opt_flags & IGNORE_FLAG)
    pos= strmov(pos, "IGNORE ");

  pos= strmov(pos ,"INTO");

  if (fn_end)
    *fn_end= pos;

  pos= strmov(pos ," TABLE `");
  memcpy(pos, table_name, table_name_len);
  pos+= table_name_len;

  if (cs != NULL)
  {
    pos= strmov(pos ,"` CHARACTER SET ");
    pos= strmov(pos ,  cs);
  }
  else
    pos= strmov(pos, "`");

  /* We have to create all optional fields as the default is not empty */
  pos= strmov(pos, " FIELDS TERMINATED BY ");
  pos= pretty_print_str(pos, sql_ex.field_term, sql_ex.field_term_len);
  if (sql_ex.opt_flags & OPT_ENCLOSED_FLAG)
    pos= strmov(pos, " OPTIONALLY ");
  pos= strmov(pos, " ENCLOSED BY ");
  pos= pretty_print_str(pos, sql_ex.enclosed, sql_ex.enclosed_len);

  pos= strmov(pos, " ESCAPED BY ");
  pos= pretty_print_str(pos, sql_ex.escaped, sql_ex.escaped_len);

  pos= strmov(pos, " LINES TERMINATED BY ");
  pos= pretty_print_str(pos, sql_ex.line_term, sql_ex.line_term_len);
  if (sql_ex.line_start_len)
  {
    pos= strmov(pos, " STARTING BY ");
    pos= pretty_print_str(pos, sql_ex.line_start, sql_ex.line_start_len);
  }

  if ((long) skip_lines > 0)
  {
    pos= strmov(pos, " IGNORE ");
    pos= longlong10_to_str((longlong) skip_lines, pos, 10);
    pos= strmov(pos," LINES ");    
  }

  if (num_fields)
  {
    uint i;
    const char *field= fields;
    pos= strmov(pos, " (");
    for (i = 0; i < num_fields; i++)
    {
      if (i)
      {
        *pos++= ' ';
        *pos++= ',';
      }
      memcpy(pos, field, field_lens[i]);
      pos+=   field_lens[i];
      field+= field_lens[i]  + 1;
    }
    *pos++= ')';
  }

  *end= pos;
}


void Load_log_event::pack_info(Protocol *protocol)
{
  char *buf, *end;

  if (!(buf= (char*) my_malloc(get_query_buffer_length(), MYF(MY_WME))))
    return;
  print_query(TRUE, NULL, buf, &end, 0, 0);
  protocol->store(buf, end-buf, &my_charset_bin);
  my_free(buf);
}
#endif /* defined(HAVE_REPLICATION) && !defined(MYSQL_CLIENT) */


#ifndef MYSQL_CLIENT

/*
  Load_log_event::write_data_header()
*/

bool Load_log_event::write_data_header(IO_CACHE* file)
{
  char buf[LOAD_HEADER_LEN];
  int4store(buf + L_THREAD_ID_OFFSET, slave_proxy_id);
  int4store(buf + L_EXEC_TIME_OFFSET, exec_time);
  int4store(buf + L_SKIP_LINES_OFFSET, skip_lines);
  buf[L_TBL_LEN_OFFSET] = (char)table_name_len;
  buf[L_DB_LEN_OFFSET] = (char)db_len;
  int4store(buf + L_NUM_FIELDS_OFFSET, num_fields);
  return my_b_safe_write(file, (uchar*)buf, LOAD_HEADER_LEN) != 0;
}


/*
  Load_log_event::write_data_body()
*/

bool Load_log_event::write_data_body(IO_CACHE* file)
{
  if (sql_ex.write_data(file))
    return 1;
  if (num_fields && fields && field_lens)
  {
    if (my_b_safe_write(file, (uchar*)field_lens, num_fields) ||
	my_b_safe_write(file, (uchar*)fields, field_block_len))
      return 1;
  }
  return (my_b_safe_write(file, (uchar*)table_name, table_name_len + 1) ||
	  my_b_safe_write(file, (uchar*)db, db_len + 1) ||
	  my_b_safe_write(file, (uchar*)fname, fname_len));
}


/*
  Load_log_event::Load_log_event()
*/

Load_log_event::Load_log_event(THD *thd_arg, sql_exchange *ex,
			       const char *db_arg, const char *table_name_arg,
			       List<Item> &fields_arg,
                               bool is_concurrent_arg,
			       enum enum_duplicates handle_dup,
			       bool ignore, bool using_trans)
  :Log_event(thd_arg,
             thd_arg->thread_specific_used ? LOG_EVENT_THREAD_SPECIFIC_F : 0,
             using_trans),
   thread_id(thd_arg->thread_id),
   slave_proxy_id(thd_arg->variables.pseudo_thread_id),
   num_fields(0),fields(0),
   field_lens(0),field_block_len(0),
   table_name(table_name_arg ? table_name_arg : ""),
   db(db_arg), fname(ex->file_name), local_fname(FALSE),
   is_concurrent(is_concurrent_arg)
{
  time_t end_time;
  time(&end_time);
  exec_time = (ulong) (end_time  - thd_arg->start_time);
  /* db can never be a zero pointer in 4.0 */
  db_len = (uint32) strlen(db);
  table_name_len = (uint32) strlen(table_name);
  fname_len = (fname) ? (uint) strlen(fname) : 0;
  sql_ex.field_term = (char*) ex->field_term->ptr();
  sql_ex.field_term_len = (uint8) ex->field_term->length();
  sql_ex.enclosed = (char*) ex->enclosed->ptr();
  sql_ex.enclosed_len = (uint8) ex->enclosed->length();
  sql_ex.line_term = (char*) ex->line_term->ptr();
  sql_ex.line_term_len = (uint8) ex->line_term->length();
  sql_ex.line_start = (char*) ex->line_start->ptr();
  sql_ex.line_start_len = (uint8) ex->line_start->length();
  sql_ex.escaped = (char*) ex->escaped->ptr();
  sql_ex.escaped_len = (uint8) ex->escaped->length();
  sql_ex.opt_flags = 0;
  sql_ex.cached_new_format = -1;
    
  if (ex->dumpfile)
    sql_ex.opt_flags|= DUMPFILE_FLAG;
  if (ex->opt_enclosed)
    sql_ex.opt_flags|= OPT_ENCLOSED_FLAG;

  sql_ex.empty_flags= 0;

  switch (handle_dup) {
  case DUP_REPLACE:
    sql_ex.opt_flags|= REPLACE_FLAG;
    break;
  case DUP_UPDATE:				// Impossible here
  case DUP_ERROR:
    break;	
  }
  if (ignore)
    sql_ex.opt_flags|= IGNORE_FLAG;

  if (!ex->field_term->length())
    sql_ex.empty_flags |= FIELD_TERM_EMPTY;
  if (!ex->enclosed->length())
    sql_ex.empty_flags |= ENCLOSED_EMPTY;
  if (!ex->line_term->length())
    sql_ex.empty_flags |= LINE_TERM_EMPTY;
  if (!ex->line_start->length())
    sql_ex.empty_flags |= LINE_START_EMPTY;
  if (!ex->escaped->length())
    sql_ex.empty_flags |= ESCAPED_EMPTY;
    
  skip_lines = ex->skip_lines;

  List_iterator<Item> li(fields_arg);
  field_lens_buf.length(0);
  fields_buf.length(0);
  Item* item;
  while ((item = li++))
  {
    num_fields++;
    uchar len = (uchar) strlen(item->name);
    field_block_len += len + 1;
    fields_buf.append(item->name, len + 1);
    field_lens_buf.append((char*)&len, 1);
  }

  field_lens = (const uchar*)field_lens_buf.ptr();
  fields = fields_buf.ptr();
}
#endif /* !MYSQL_CLIENT */


/**
  @note
    The caller must do buf[event_len] = 0 before he starts using the
    constructed event.
*/
Load_log_event::Load_log_event(const char *buf, uint event_len,
                               const Format_description_log_event *description_event)
  :Log_event(buf, description_event), num_fields(0), fields(0),
   field_lens(0),field_block_len(0),
   table_name(0), db(0), fname(0), local_fname(FALSE),
   /*
     Load_log_event which comes from the binary log does not contain
     information about the type of insert which was used on the master.
     Assume that it was an ordinary, non-concurrent LOAD DATA.
    */
   is_concurrent(FALSE)
{
  DBUG_ENTER("Load_log_event");
  /*
    I (Guilhem) manually tested replication of LOAD DATA INFILE for 3.23->5.0,
    4.0->5.0 and 5.0->5.0 and it works.
  */
  if (event_len)
    copy_log_event(buf, event_len,
                   ((buf[EVENT_TYPE_OFFSET] == LOAD_EVENT) ?
                    LOAD_HEADER_LEN + 
                    description_event->common_header_len :
                    LOAD_HEADER_LEN + LOG_EVENT_HEADER_LEN),
                   description_event);
  /* otherwise it's a derived class, will call copy_log_event() itself */
  DBUG_VOID_RETURN;
}


/*
  Load_log_event::copy_log_event()
*/

int Load_log_event::copy_log_event(const char *buf, ulong event_len,
                                   int body_offset,
                                   const Format_description_log_event *description_event)
{
  DBUG_ENTER("Load_log_event::copy_log_event");
  uint data_len;
  char* buf_end = (char*)buf + event_len;
  /* this is the beginning of the post-header */
  const char* data_head = buf + description_event->common_header_len;
  slave_proxy_id= thread_id= uint4korr(data_head + L_THREAD_ID_OFFSET);
  exec_time = uint4korr(data_head + L_EXEC_TIME_OFFSET);
  skip_lines = uint4korr(data_head + L_SKIP_LINES_OFFSET);
  table_name_len = (uint)data_head[L_TBL_LEN_OFFSET];
  db_len = (uint)data_head[L_DB_LEN_OFFSET];
  num_fields = uint4korr(data_head + L_NUM_FIELDS_OFFSET);
	  
  if ((int) event_len < body_offset)
    DBUG_RETURN(1);
  /*
    Sql_ex.init() on success returns the pointer to the first byte after
    the sql_ex structure, which is the start of field lengths array.
  */
  if (!(field_lens= (uchar*)sql_ex.init((char*)buf + body_offset,
                                        buf_end,
                                        buf[EVENT_TYPE_OFFSET] != LOAD_EVENT)))
    DBUG_RETURN(1);
  
  data_len = event_len - body_offset;
  if (num_fields > data_len) // simple sanity check against corruption
    DBUG_RETURN(1);
  for (uint i = 0; i < num_fields; i++)
    field_block_len += (uint)field_lens[i] + 1;

  fields = (char*)field_lens + num_fields;
  table_name  = fields + field_block_len;
  db = table_name + table_name_len + 1;
  fname = db + db_len + 1;
  fname_len = (uint) strlen(fname);
  // null termination is accomplished by the caller doing buf[event_len]=0

  DBUG_RETURN(0);
}


/*
  Load_log_event::print()
*/

#ifdef MYSQL_CLIENT
void Load_log_event::print(FILE* file, PRINT_EVENT_INFO* print_event_info)
{
  print(file, print_event_info, 0);
}


void Load_log_event::print(FILE* file_arg, PRINT_EVENT_INFO* print_event_info,
			   bool commented)
{
  Write_on_release_cache cache(&print_event_info->head_cache, file_arg);

  DBUG_ENTER("Load_log_event::print");
  if (!print_event_info->short_form)
  {
    print_header(&cache, print_event_info, FALSE);
    my_b_printf(&cache, "\tQuery\tthread_id=%ld\texec_time=%ld\n",
                thread_id, exec_time);
  }

  bool different_db= 1;
  if (db)
  {
    /*
      If the database is different from the one of the previous statement, we
      need to print the "use" command, and we update the last_db.
      But if commented, the "use" is going to be commented so we should not
      update the last_db.
    */
    if ((different_db= memcmp(print_event_info->db, db, db_len + 1)) &&
        !commented)
      memcpy(print_event_info->db, db, db_len + 1);
  }
  
  if (db && db[0] && different_db)
    my_b_printf(&cache, "%suse %s%s\n", 
            commented ? "# " : "",
            db, print_event_info->delimiter);

  if (flags & LOG_EVENT_THREAD_SPECIFIC_F)
    my_b_printf(&cache,"%sSET @@session.pseudo_thread_id=%lu%s\n",
            commented ? "# " : "", (ulong)thread_id,
            print_event_info->delimiter);
  my_b_printf(&cache, "%sLOAD DATA ",
              commented ? "# " : "");
  if (check_fname_outside_temp_buf())
    my_b_printf(&cache, "LOCAL ");
  my_b_printf(&cache, "INFILE '%-*s' ", fname_len, fname);

  if (sql_ex.opt_flags & REPLACE_FLAG)
    my_b_printf(&cache,"REPLACE ");
  else if (sql_ex.opt_flags & IGNORE_FLAG)
    my_b_printf(&cache,"IGNORE ");
  
  my_b_printf(&cache, "INTO TABLE `%s`", table_name);
  my_b_printf(&cache, " FIELDS TERMINATED BY ");
  pretty_print_str(&cache, sql_ex.field_term, sql_ex.field_term_len);

  if (sql_ex.opt_flags & OPT_ENCLOSED_FLAG)
    my_b_printf(&cache," OPTIONALLY ");
  my_b_printf(&cache, " ENCLOSED BY ");
  pretty_print_str(&cache, sql_ex.enclosed, sql_ex.enclosed_len);
     
  my_b_printf(&cache, " ESCAPED BY ");
  pretty_print_str(&cache, sql_ex.escaped, sql_ex.escaped_len);
     
  my_b_printf(&cache," LINES TERMINATED BY ");
  pretty_print_str(&cache, sql_ex.line_term, sql_ex.line_term_len);


  if (sql_ex.line_start)
  {
    my_b_printf(&cache," STARTING BY ");
    pretty_print_str(&cache, sql_ex.line_start, sql_ex.line_start_len);
  }
  if ((long) skip_lines > 0)
    my_b_printf(&cache, " IGNORE %ld LINES", (long) skip_lines);

  if (num_fields)
  {
    uint i;
    const char* field = fields;
    my_b_printf(&cache, " (");
    for (i = 0; i < num_fields; i++)
    {
      if (i)
        my_b_printf(&cache, ",");
      my_b_printf(&cache, "%s", field);

      field += field_lens[i]  + 1;
    }
    my_b_printf(&cache, ")");
  }

  my_b_printf(&cache, "%s\n", print_event_info->delimiter);
  DBUG_VOID_RETURN;
}
#endif /* MYSQL_CLIENT */

#ifndef MYSQL_CLIENT

/**
  Load_log_event::set_fields()

  @note
    This function can not use the member variable 
    for the database, since LOAD DATA INFILE on the slave
    can be for a different database than the current one.
    This is the reason for the affected_db argument to this method.
*/

void Load_log_event::set_fields(const char* affected_db, 
				List<Item> &field_list,
                                Name_resolution_context *context)
{
  uint i;
  const char* field = fields;
  for (i= 0; i < num_fields; i++)
  {
    field_list.push_back(new Item_field(context,
                                        affected_db, table_name, field));
    field+= field_lens[i]  + 1;
  }
}
#endif /* !MYSQL_CLIENT */


#if defined(HAVE_REPLICATION) && !defined(MYSQL_CLIENT)
/**
  Does the data loading job when executing a LOAD DATA on the slave.

  @param net
  @param rli
  @param use_rli_only_for_errors     If set to 1, rli is provided to
                                     Load_log_event::exec_event only for this
                                     function to have RPL_LOG_NAME and
                                     rli->last_slave_error, both being used by
                                     error reports. rli's position advancing
                                     is skipped (done by the caller which is
                                     Execute_load_log_event::exec_event).
                                     If set to 0, rli is provided for full use,
                                     i.e. for error reports and position
                                     advancing.

  @todo
    fix this; this can be done by testing rules in
    Create_file_log_event::exec_event() and then discarding Append_block and
    al.
  @todo
    this is a bug - this needs to be moved to the I/O thread

  @retval
    0           Success
  @retval
    1           Failure
*/

int Load_log_event::do_apply_event(NET* net, Relay_log_info const *rli,
                                   bool use_rli_only_for_errors)
{
  LEX_STRING new_db;
  new_db.length= db_len;
  new_db.str= (char *) rpl_filter->get_rewrite_db(db, &new_db.length);
  thd->set_db(new_db.str, new_db.length);
  DBUG_ASSERT(thd->query() == 0);
  thd->reset_query_inner();                    // Should not be needed
  thd->is_slave_error= 0;
  clear_all_errors(thd, const_cast<Relay_log_info*>(rli));

  /* see Query_log_event::do_apply_event() and BUG#13360 */
  DBUG_ASSERT(!rli->m_table_map.count());
  /*
    Usually lex_start() is called by mysql_parse(), but we need it here
    as the present method does not call mysql_parse().
  */
  lex_start(thd);
  thd->lex->local_file= local_fname;
  mysql_reset_thd_for_next_command(thd);

  if (!use_rli_only_for_errors)
  {
    /*
      Saved for InnoDB, see comment in
      Query_log_event::do_apply_event()
    */
    const_cast<Relay_log_info*>(rli)->future_group_master_log_pos= log_pos;
    DBUG_PRINT("info", ("log_pos: %lu", (ulong) log_pos));
  }
 
   /*
    We test replicate_*_db rules. Note that we have already prepared
    the file to load, even if we are going to ignore and delete it
    now. So it is possible that we did a lot of disk writes for
    nothing. In other words, a big LOAD DATA INFILE on the master will
    still consume a lot of space on the slave (space in the relay log
    + space of temp files: twice the space of the file to load...)
    even if it will finally be ignored.  TODO: fix this; this can be
    done by testing rules in Create_file_log_event::do_apply_event()
    and then discarding Append_block and al. Another way is do the
    filtering in the I/O thread (more efficient: no disk writes at
    all).


    Note:   We do not need to execute reset_one_shot_variables() if this
            db_ok() test fails.
    Reason: The db stored in binlog events is the same for SET and for
            its companion query.  If the SET is ignored because of
            db_ok(), the companion query will also be ignored, and if
            the companion query is ignored in the db_ok() test of
            ::do_apply_event(), then the companion SET also have so
            we don't need to reset_one_shot_variables().
  */
  if (rpl_filter->db_ok(thd->db))
  {
    thd->set_time((time_t)when);
    thd->set_query_id(next_query_id());
    thd->warning_info->opt_clear_warning_info(thd->query_id);

    TABLE_LIST tables;
    tables.init_one_table(thd->strmake(thd->db, thd->db_length),
                          thd->db_length,
                          table_name, strlen(table_name),
                          table_name, TL_WRITE);
    tables.updating= 1;

    // the table will be opened in mysql_load    
    if (rpl_filter->is_on() && !rpl_filter->tables_ok(thd->db, &tables))
    {
      // TODO: this is a bug - this needs to be moved to the I/O thread
      if (net)
        skip_load_data_infile(net);
    }
    else
    {
      char llbuff[22];
      char *end;
      enum enum_duplicates handle_dup;
      bool ignore= 0;
      char *load_data_query;

      /*
        Forge LOAD DATA INFILE query which will be used in SHOW PROCESS LIST
        and written to slave's binlog if binlogging is on.
      */
      if (!(load_data_query= (char *)thd->alloc(get_query_buffer_length() + 1)))
      {
        /*
          This will set thd->fatal_error in case of OOM. So we surely will notice
          that something is wrong.
        */
        goto error;
      }

      print_query(FALSE, NULL, load_data_query, &end, NULL, NULL);
      *end= 0;
      thd->set_query(load_data_query, (uint) (end - load_data_query));

      if (sql_ex.opt_flags & REPLACE_FLAG)
        handle_dup= DUP_REPLACE;
      else if (sql_ex.opt_flags & IGNORE_FLAG)
      {
        ignore= 1;
        handle_dup= DUP_ERROR;
      }
      else
      {
        /*
          When replication is running fine, if it was DUP_ERROR on the
          master then we could choose IGNORE here, because if DUP_ERROR
          suceeded on master, and data is identical on the master and slave,
          then there should be no uniqueness errors on slave, so IGNORE is
          the same as DUP_ERROR. But in the unlikely case of uniqueness errors
          (because the data on the master and slave happen to be different
          (user error or bug), we want LOAD DATA to print an error message on
          the slave to discover the problem.

          If reading from net (a 3.23 master), mysql_load() will change this
          to IGNORE.
        */
        handle_dup= DUP_ERROR;
      }
      /*
        We need to set thd->lex->sql_command and thd->lex->duplicates
        since InnoDB tests these variables to decide if this is a LOAD
        DATA ... REPLACE INTO ... statement even though mysql_parse()
        is not called.  This is not needed in 5.0 since there the LOAD
        DATA ... statement is replicated using mysql_parse(), which
        sets the thd->lex fields correctly.
      */
      thd->lex->sql_command= SQLCOM_LOAD;
      thd->lex->duplicates= handle_dup;

      sql_exchange ex((char*)fname, sql_ex.opt_flags & DUMPFILE_FLAG);
      String field_term(sql_ex.field_term,sql_ex.field_term_len,log_cs);
      String enclosed(sql_ex.enclosed,sql_ex.enclosed_len,log_cs);
      String line_term(sql_ex.line_term,sql_ex.line_term_len,log_cs);
      String line_start(sql_ex.line_start,sql_ex.line_start_len,log_cs);
      String escaped(sql_ex.escaped,sql_ex.escaped_len, log_cs);
      ex.field_term= &field_term;
      ex.enclosed= &enclosed;
      ex.line_term= &line_term;
      ex.line_start= &line_start;
      ex.escaped= &escaped;

      ex.opt_enclosed = (sql_ex.opt_flags & OPT_ENCLOSED_FLAG);
      if (sql_ex.empty_flags & FIELD_TERM_EMPTY)
        ex.field_term->length(0);

      ex.skip_lines = skip_lines;
      List<Item> field_list;
      thd->lex->select_lex.context.resolve_in_table_list_only(&tables);
      set_fields(tables.db, field_list, &thd->lex->select_lex.context);
      thd->variables.pseudo_thread_id= thread_id;
      if (net)
      {
        // mysql_load will use thd->net to read the file
        thd->net.vio = net->vio;
        // Make sure the client does not get confused about the packet sequence
        thd->net.pkt_nr = net->pkt_nr;
      }
      /*
        It is safe to use tmp_list twice because we are not going to
        update it inside mysql_load().
      */
      List<Item> tmp_list;
      if (mysql_load(thd, &ex, &tables, field_list, tmp_list, tmp_list,
                     handle_dup, ignore, net != 0))
        thd->is_slave_error= 1;
      if (thd->cuted_fields)
      {
        /* log_pos is the position of the LOAD event in the master log */
        sql_print_warning("Slave: load data infile on table '%s' at "
                          "log position %s in log '%s' produced %ld "
                          "warning(s). Default database: '%s'",
                          (char*) table_name,
                          llstr(log_pos,llbuff), RPL_LOG_NAME, 
                          (ulong) thd->cuted_fields,
                          print_slave_db_safe(thd->db));
      }
      if (net)
        net->pkt_nr= thd->net.pkt_nr;
    }
  }
  else
  {
    /*
      We will just ask the master to send us /dev/null if we do not
      want to load the data.
      TODO: this a bug - needs to be done in I/O thread
    */
    if (net)
      skip_load_data_infile(net);
  }

error:
  thd->net.vio = 0; 
  const char *remember_db= thd->db;
  thd->catalog= 0;
  thd->set_db(NULL, 0);                   /* will free the current database */
  thd->reset_query();
  thd->stmt_da->can_overwrite_status= TRUE;
  thd->is_error() ? trans_rollback_stmt(thd) : trans_commit_stmt(thd);
  thd->stmt_da->can_overwrite_status= FALSE;
  close_thread_tables(thd);
  /*
    - If inside a multi-statement transaction,
    defer the release of metadata locks until the current
    transaction is either committed or rolled back. This prevents
    other statements from modifying the table for the entire
    duration of this transaction.  This provides commit ordering
    and guarantees serializability across multiple transactions.
    - If in autocommit mode, or outside a transactional context,
    automatically release metadata locks of the current statement.
  */
  if (! thd->in_multi_stmt_transaction_mode())
    thd->mdl_context.release_transactional_locks();
  else
    thd->mdl_context.release_statement_locks();

  DBUG_EXECUTE_IF("LOAD_DATA_INFILE_has_fatal_error",
                  thd->is_slave_error= 0; thd->is_fatal_error= 1;);

  if (thd->is_slave_error)
  {
    /* this err/sql_errno code is copy-paste from net_send_error() */
    const char *err;
    int sql_errno;
    if (thd->is_error())
    {
      err= thd->stmt_da->message();
      sql_errno= thd->stmt_da->sql_errno();
    }
    else
    {
      sql_errno=ER_UNKNOWN_ERROR;
      err=ER(sql_errno);       
    }
    rli->report(ERROR_LEVEL, sql_errno,"\
Error '%s' running LOAD DATA INFILE on table '%s'. Default database: '%s'",
                    err, (char*)table_name, print_slave_db_safe(remember_db));
    free_root(thd->mem_root,MYF(MY_KEEP_PREALLOC));
    return 1;
  }
  free_root(thd->mem_root,MYF(MY_KEEP_PREALLOC));

  if (thd->is_fatal_error)
  {
    char buf[256];
    my_snprintf(buf, sizeof(buf),
                "Running LOAD DATA INFILE on table '%-.64s'."
                " Default database: '%-.64s'",
                (char*)table_name,
                print_slave_db_safe(remember_db));

    rli->report(ERROR_LEVEL, ER_SLAVE_FATAL_ERROR,
                ER(ER_SLAVE_FATAL_ERROR), buf);
    return 1;
  }

  return ( use_rli_only_for_errors ? 0 : Log_event::do_apply_event(rli) ); 
}
#endif


/**************************************************************************
  Rotate_log_event methods
**************************************************************************/

/*
  Rotate_log_event::pack_info()
*/

#if defined(HAVE_REPLICATION) && !defined(MYSQL_CLIENT)
void Rotate_log_event::pack_info(Protocol *protocol)
{
  char buf1[256], buf[22];
  String tmp(buf1, sizeof(buf1), log_cs);
  tmp.length(0);
  tmp.append(new_log_ident, ident_len);
  tmp.append(STRING_WITH_LEN(";pos="));
  tmp.append(llstr(pos,buf));
  protocol->store(tmp.ptr(), tmp.length(), &my_charset_bin);
}
#endif


/*
  Rotate_log_event::print()
*/

#ifdef MYSQL_CLIENT
void Rotate_log_event::print(FILE* file, PRINT_EVENT_INFO* print_event_info)
{
  char buf[22];
  Write_on_release_cache cache(&print_event_info->head_cache, file,
                               Write_on_release_cache::FLUSH_F);

  if (print_event_info->short_form)
    return;
  print_header(&cache, print_event_info, FALSE);
  my_b_printf(&cache, "\tRotate to ");
  if (new_log_ident)
    my_b_write(&cache, (uchar*) new_log_ident, (uint)ident_len);
  my_b_printf(&cache, "  pos: %s\n", llstr(pos, buf));
}
#endif /* MYSQL_CLIENT */



/*
  Rotate_log_event::Rotate_log_event() (2 constructors)
*/


#ifndef MYSQL_CLIENT
Rotate_log_event::Rotate_log_event(const char* new_log_ident_arg,
                                   uint ident_len_arg, ulonglong pos_arg,
                                   uint flags_arg)
  :Log_event(), new_log_ident(new_log_ident_arg),
   pos(pos_arg),ident_len(ident_len_arg ? ident_len_arg :
                          (uint) strlen(new_log_ident_arg)), flags(flags_arg)
{
#ifndef DBUG_OFF
  char buff[22];
  DBUG_ENTER("Rotate_log_event::Rotate_log_event(...,flags)");
  DBUG_PRINT("enter",("new_log_ident: %s  pos: %s  flags: %lu", new_log_ident_arg,
                      llstr(pos_arg, buff), (ulong) flags));
#endif
  if (flags & DUP_NAME)
    new_log_ident= my_strndup(new_log_ident_arg, ident_len, MYF(MY_WME));
  if (flags & RELAY_LOG)
    set_relay_log_event();
  DBUG_VOID_RETURN;
}
#endif


Rotate_log_event::Rotate_log_event(const char* buf, uint event_len,
                                   const Format_description_log_event* description_event)
  :Log_event(buf, description_event) ,new_log_ident(0), flags(DUP_NAME)
{
  DBUG_ENTER("Rotate_log_event::Rotate_log_event(char*,...)");
  // The caller will ensure that event_len is what we have at EVENT_LEN_OFFSET
  uint8 header_size= description_event->common_header_len;
  uint8 post_header_len= description_event->post_header_len[ROTATE_EVENT-1];
  uint ident_offset;
  if (event_len < header_size)
    DBUG_VOID_RETURN;
  buf += header_size;
  pos = post_header_len ? uint8korr(buf + R_POS_OFFSET) : 4;
  ident_len = (uint)(event_len -
                     (header_size+post_header_len)); 
  ident_offset = post_header_len; 
  set_if_smaller(ident_len,FN_REFLEN-1);
  new_log_ident= my_strndup(buf + ident_offset, (uint) ident_len, MYF(MY_WME));
  DBUG_PRINT("debug", ("new_log_ident: '%s'", new_log_ident));
  DBUG_VOID_RETURN;
}


/*
  Rotate_log_event::write()
*/

#ifndef MYSQL_CLIENT
bool Rotate_log_event::write(IO_CACHE* file)
{
  char buf[ROTATE_HEADER_LEN];
  int8store(buf + R_POS_OFFSET, pos);
  return (write_header(file, ROTATE_HEADER_LEN + ident_len) ||
          my_b_safe_write(file, (uchar*)buf, ROTATE_HEADER_LEN) ||
          my_b_safe_write(file, (uchar*)new_log_ident, (uint) ident_len));
}
#endif


#if defined(HAVE_REPLICATION) && !defined(MYSQL_CLIENT)

/*
  Got a rotate log event from the master.

  This is mainly used so that we can later figure out the logname and
  position for the master.

  We can't rotate the slave's BINlog as this will cause infinitive rotations
  in a A -> B -> A setup.
  The NOTES below is a wrong comment which will disappear when 4.1 is merged.

  @retval
    0	ok
*/
int Rotate_log_event::do_update_pos(Relay_log_info *rli)
{
  DBUG_ENTER("Rotate_log_event::do_update_pos");
#ifndef DBUG_OFF
  char buf[32];
#endif

  DBUG_PRINT("info", ("server_id=%lu; ::server_id=%lu",
                      (ulong) this->server_id, (ulong) ::server_id));
  DBUG_PRINT("info", ("new_log_ident: %s", this->new_log_ident));
  DBUG_PRINT("info", ("pos: %s", llstr(this->pos, buf)));

  /*
    If we are in a transaction or in a group: the only normal case is
    when the I/O thread was copying a big transaction, then it was
    stopped and restarted: we have this in the relay log:

    BEGIN
    ...
    ROTATE (a fake one)
    ...
    COMMIT or ROLLBACK

    In that case, we don't want to touch the coordinates which
    correspond to the beginning of the transaction.  Starting from
    5.0.0, there also are some rotates from the slave itself, in the
    relay log, which shall not change the group positions.
  */
  if ((server_id != ::server_id || rli->replicate_same_server_id) &&
      !is_relay_log_event() &&
      !rli->is_in_group())
  {
    mysql_mutex_lock(&rli->data_lock);
    DBUG_PRINT("info", ("old group_master_log_name: '%s'  "
                        "old group_master_log_pos: %lu",
                        rli->group_master_log_name,
                        (ulong) rli->group_master_log_pos));
    memcpy(rli->group_master_log_name, new_log_ident, ident_len+1);
    rli->notify_group_master_log_name_update();
    rli->inc_group_relay_log_pos(pos, TRUE /* skip_lock */);
    DBUG_PRINT("info", ("new group_master_log_name: '%s'  "
                        "new group_master_log_pos: %lu",
                        rli->group_master_log_name,
                        (ulong) rli->group_master_log_pos));
    mysql_mutex_unlock(&rli->data_lock);
    flush_relay_log_info(rli);
    
    /*
      Reset thd->variables.option_bits and sql_mode etc, because this could be the signal of
      a master's downgrade from 5.0 to 4.0.
      However, no need to reset description_event_for_exec: indeed, if the next
      master is 5.0 (even 5.0.1) we will soon get a Format_desc; if the next
      master is 4.0 then the events are in the slave's format (conversion).
    */
    set_slave_thread_options(thd);
    set_slave_thread_default_charset(thd, rli);
    thd->variables.sql_mode= global_system_variables.sql_mode;
    thd->variables.auto_increment_increment=
      thd->variables.auto_increment_offset= 1;
  }
  else
    rli->inc_event_relay_log_pos();


  DBUG_RETURN(0);
}


Log_event::enum_skip_reason
Rotate_log_event::do_shall_skip(Relay_log_info *rli)
{
  enum_skip_reason reason= Log_event::do_shall_skip(rli);

  switch (reason) {
  case Log_event::EVENT_SKIP_NOT:
  case Log_event::EVENT_SKIP_COUNT:
    return Log_event::EVENT_SKIP_NOT;

  case Log_event::EVENT_SKIP_IGNORE:
    return Log_event::EVENT_SKIP_IGNORE;
  }
  DBUG_ASSERT(0);
  return Log_event::EVENT_SKIP_NOT;             // To keep compiler happy
}

#endif


/**************************************************************************
	Intvar_log_event methods
**************************************************************************/

/*
  Intvar_log_event::pack_info()
*/

#if defined(HAVE_REPLICATION) && !defined(MYSQL_CLIENT)
void Intvar_log_event::pack_info(Protocol *protocol)
{
  char buf[256], *pos;
  pos= strmake(buf, get_var_type_name(), sizeof(buf)-23);
  *pos++= '=';
  pos= longlong10_to_str(val, pos, -10);
  protocol->store(buf, (uint) (pos-buf), &my_charset_bin);
}
#endif


/*
  Intvar_log_event::Intvar_log_event()
*/

Intvar_log_event::Intvar_log_event(const char* buf,
                                   const Format_description_log_event* description_event)
  :Log_event(buf, description_event)
{
  /* The Post-Header is empty. The Varible Data part begins immediately. */
  buf+= description_event->common_header_len +
    description_event->post_header_len[INTVAR_EVENT-1];
  type= buf[I_TYPE_OFFSET];
  val= uint8korr(buf+I_VAL_OFFSET);
}


/*
  Intvar_log_event::get_var_type_name()
*/

const char* Intvar_log_event::get_var_type_name()
{
  switch(type) {
  case LAST_INSERT_ID_EVENT: return "LAST_INSERT_ID";
  case INSERT_ID_EVENT: return "INSERT_ID";
  default: /* impossible */ return "UNKNOWN";
  }
}


/*
  Intvar_log_event::write()
*/

#ifndef MYSQL_CLIENT
bool Intvar_log_event::write(IO_CACHE* file)
{
  uchar buf[9];
  buf[I_TYPE_OFFSET]= (uchar) type;
  int8store(buf + I_VAL_OFFSET, val);
  return (write_header(file, sizeof(buf)) ||
          my_b_safe_write(file, buf, sizeof(buf)));
}
#endif


/*
  Intvar_log_event::print()
*/

#ifdef MYSQL_CLIENT
void Intvar_log_event::print(FILE* file, PRINT_EVENT_INFO* print_event_info)
{
  char llbuff[22];
  const char *msg;
  LINT_INIT(msg);
  Write_on_release_cache cache(&print_event_info->head_cache, file,
                               Write_on_release_cache::FLUSH_F);

  if (!print_event_info->short_form)
  {
    print_header(&cache, print_event_info, FALSE);
    my_b_printf(&cache, "\tIntvar\n");
  }

  my_b_printf(&cache, "SET ");
  switch (type) {
  case LAST_INSERT_ID_EVENT:
    msg="LAST_INSERT_ID";
    break;
  case INSERT_ID_EVENT:
    msg="INSERT_ID";
    break;
  case INVALID_INT_EVENT:
  default: // cannot happen
    msg="INVALID_INT";
    break;
  }
  my_b_printf(&cache, "%s=%s%s\n",
              msg, llstr(val,llbuff), print_event_info->delimiter);
}
#endif


#if defined(HAVE_REPLICATION)&& !defined(MYSQL_CLIENT)

/*
  Intvar_log_event::do_apply_event()
*/

int Intvar_log_event::do_apply_event(Relay_log_info const *rli)
{
  /*
    We are now in a statement until the associated query log event has
    been processed.
   */
  const_cast<Relay_log_info*>(rli)->set_flag(Relay_log_info::IN_STMT);

  if (rli->deferred_events_collecting)
    return rli->deferred_events->add(this);

  switch (type) {
  case LAST_INSERT_ID_EVENT:
    thd->stmt_depends_on_first_successful_insert_id_in_prev_stmt= 1;
    thd->first_successful_insert_id_in_prev_stmt= val;
    break;
  case INSERT_ID_EVENT:
    thd->force_one_auto_inc_interval(val);
    break;
  }
  return 0;
}

int Intvar_log_event::do_update_pos(Relay_log_info *rli)
{
  rli->inc_event_relay_log_pos();
  return 0;
}


Log_event::enum_skip_reason
Intvar_log_event::do_shall_skip(Relay_log_info *rli)
{
  /*
    It is a common error to set the slave skip counter to 1 instead of
    2 when recovering from an insert which used a auto increment,
    rand, or user var.  Therefore, if the slave skip counter is 1, we
    just say that this event should be skipped by ignoring it, meaning
    that we do not change the value of the slave skip counter since it
    will be decreased by the following insert event.
  */
  return continue_group(rli);
}

#endif


/**************************************************************************
  Rand_log_event methods
**************************************************************************/

#if defined(HAVE_REPLICATION) && !defined(MYSQL_CLIENT)
void Rand_log_event::pack_info(Protocol *protocol)
{
  char buf1[256], *pos;
  pos= strmov(buf1,"rand_seed1=");
  pos= int10_to_str((long) seed1, pos, 10);
  pos= strmov(pos, ",rand_seed2=");
  pos= int10_to_str((long) seed2, pos, 10);
  protocol->store(buf1, (uint) (pos-buf1), &my_charset_bin);
}
#endif


Rand_log_event::Rand_log_event(const char* buf,
                               const Format_description_log_event* description_event)
  :Log_event(buf, description_event)
{
  /* The Post-Header is empty. The Variable Data part begins immediately. */
  buf+= description_event->common_header_len +
    description_event->post_header_len[RAND_EVENT-1];
  seed1= uint8korr(buf+RAND_SEED1_OFFSET);
  seed2= uint8korr(buf+RAND_SEED2_OFFSET);
}


#ifndef MYSQL_CLIENT
bool Rand_log_event::write(IO_CACHE* file)
{
  uchar buf[16];
  int8store(buf + RAND_SEED1_OFFSET, seed1);
  int8store(buf + RAND_SEED2_OFFSET, seed2);
  return (write_header(file, sizeof(buf)) ||
          my_b_safe_write(file, buf, sizeof(buf)));
}
#endif


#ifdef MYSQL_CLIENT
void Rand_log_event::print(FILE* file, PRINT_EVENT_INFO* print_event_info)
{
  Write_on_release_cache cache(&print_event_info->head_cache, file,
                               Write_on_release_cache::FLUSH_F);

  char llbuff[22],llbuff2[22];
  if (!print_event_info->short_form)
  {
    print_header(&cache, print_event_info, FALSE);
    my_b_printf(&cache, "\tRand\n");
  }
  my_b_printf(&cache, "SET @@RAND_SEED1=%s, @@RAND_SEED2=%s%s\n",
              llstr(seed1, llbuff),llstr(seed2, llbuff2),
              print_event_info->delimiter);
}
#endif /* MYSQL_CLIENT */


#if defined(HAVE_REPLICATION) && !defined(MYSQL_CLIENT)
int Rand_log_event::do_apply_event(Relay_log_info const *rli)
{
  /*
    We are now in a statement until the associated query log event has
    been processed.
   */
  const_cast<Relay_log_info*>(rli)->set_flag(Relay_log_info::IN_STMT);

  if (rli->deferred_events_collecting)
    return rli->deferred_events->add(this);

  thd->rand.seed1= (ulong) seed1;
  thd->rand.seed2= (ulong) seed2;
  return 0;
}

int Rand_log_event::do_update_pos(Relay_log_info *rli)
{
  rli->inc_event_relay_log_pos();
  return 0;
}


Log_event::enum_skip_reason
Rand_log_event::do_shall_skip(Relay_log_info *rli)
{
  /*
    It is a common error to set the slave skip counter to 1 instead of
    2 when recovering from an insert which used a auto increment,
    rand, or user var.  Therefore, if the slave skip counter is 1, we
    just say that this event should be skipped by ignoring it, meaning
    that we do not change the value of the slave skip counter since it
    will be decreased by the following insert event.
  */
  return continue_group(rli);
}

/**
   Exec deferred Int-, Rand- and User- var events prefixing
   a Query-log-event event.

   @param thd THD handle

   @return false on success, true if a failure in an event applying occurred.
*/
bool slave_execute_deferred_events(THD *thd)
{
  bool res= false;
  Relay_log_info *rli= thd->rli_slave;

  DBUG_ASSERT(rli && (!rli->deferred_events_collecting || rli->deferred_events));

  if (!rli->deferred_events_collecting || rli->deferred_events->is_empty())
    return res;

  res= rli->deferred_events->execute(rli);

  return res;
}

#endif /* !MYSQL_CLIENT */


/**************************************************************************
  Xid_log_event methods
**************************************************************************/

#if defined(HAVE_REPLICATION) && !defined(MYSQL_CLIENT)
void Xid_log_event::pack_info(Protocol *protocol)
{
  char buf[128], *pos;
  pos= strmov(buf, "COMMIT /* xid=");
  pos= longlong10_to_str(xid, pos, 10);
  pos= strmov(pos, " */");
  protocol->store(buf, (uint) (pos-buf), &my_charset_bin);
}
#endif

/**
  @note
  It's ok not to use int8store here,
  as long as xid_t::set(ulonglong) and
  xid_t::get_my_xid doesn't do it either.
  We don't care about actual values of xids as long as
  identical numbers compare identically
*/

Xid_log_event::
Xid_log_event(const char* buf,
              const Format_description_log_event *description_event)
  :Log_event(buf, description_event)
{
  /* The Post-Header is empty. The Variable Data part begins immediately. */
  buf+= description_event->common_header_len +
    description_event->post_header_len[XID_EVENT-1];
  memcpy((char*) &xid, buf, sizeof(xid));
}


#ifndef MYSQL_CLIENT
bool Xid_log_event::write(IO_CACHE* file)
{
  DBUG_EXECUTE_IF("do_not_write_xid", return 0;);
  return write_header(file, sizeof(xid)) ||
         my_b_safe_write(file, (uchar*) &xid, sizeof(xid));
}
#endif


#ifdef MYSQL_CLIENT
void Xid_log_event::print(FILE* file, PRINT_EVENT_INFO* print_event_info)
{
  Write_on_release_cache cache(&print_event_info->head_cache, file,
                               Write_on_release_cache::FLUSH_F);

  if (!print_event_info->short_form)
  {
    char buf[64];
    longlong10_to_str(xid, buf, 10);

    print_header(&cache, print_event_info, FALSE);
    my_b_printf(&cache, "\tXid = %s\n", buf);
  }
  my_b_printf(&cache, "COMMIT%s\n", print_event_info->delimiter);
}
#endif /* MYSQL_CLIENT */


#if defined(HAVE_REPLICATION) && !defined(MYSQL_CLIENT)
int Xid_log_event::do_apply_event(Relay_log_info const *rli)
{
  bool res;
  /* For a slave Xid_log_event is COMMIT */
  general_log_print(thd, COM_QUERY,
                    "COMMIT /* implicit, from Xid_log_event */");
  res= trans_commit(thd); /* Automatically rolls back on error. */
  thd->mdl_context.release_transactional_locks();

  /*
    Increment the global status commit count variable
  */
  status_var_increment(thd->status_var.com_stat[SQLCOM_COMMIT]);

  return res;
}

Log_event::enum_skip_reason
Xid_log_event::do_shall_skip(Relay_log_info *rli)
{
  DBUG_ENTER("Xid_log_event::do_shall_skip");
  if (rli->slave_skip_counter > 0) {
    thd->variables.option_bits&= ~OPTION_BEGIN;
    DBUG_RETURN(Log_event::EVENT_SKIP_COUNT);
  }
  DBUG_RETURN(Log_event::do_shall_skip(rli));
}
#endif /* !MYSQL_CLIENT */


/**************************************************************************
  User_var_log_event methods
**************************************************************************/

#if defined(HAVE_REPLICATION) && !defined(MYSQL_CLIENT)
void User_var_log_event::pack_info(Protocol* protocol)
{
  char *buf= 0;
  uint val_offset= 4 + name_len;
  uint event_len= val_offset;

  if (is_null)
  {
    if (!(buf= (char*) my_malloc(val_offset + 5, MYF(MY_WME))))
      return;
    strmov(buf + val_offset, "NULL");
    event_len= val_offset + 4;
  }
  else
  {
    switch (type) {
    case REAL_RESULT:
      double real_val;
      float8get(real_val, val);
      if (!(buf= (char*) my_malloc(val_offset + MY_GCVT_MAX_FIELD_WIDTH + 1,
                                   MYF(MY_WME))))
        return;
      event_len+= my_gcvt(real_val, MY_GCVT_ARG_DOUBLE, MY_GCVT_MAX_FIELD_WIDTH,
                          buf + val_offset, NULL);
      break;
    case INT_RESULT:
      if (!(buf= (char*) my_malloc(val_offset + 22, MYF(MY_WME))))
        return;
      event_len= longlong10_to_str(uint8korr(val), buf + val_offset, 
                                   ((flags & User_var_log_event::UNSIGNED_F) ? 
                                    10 : -10))-buf;
      break;
    case DECIMAL_RESULT:
    {
      if (!(buf= (char*) my_malloc(val_offset + DECIMAL_MAX_STR_LENGTH,
                                   MYF(MY_WME))))
        return;
      String str(buf+val_offset, DECIMAL_MAX_STR_LENGTH, &my_charset_bin);
      my_decimal dec;
      binary2my_decimal(E_DEC_FATAL_ERROR, (uchar*) (val+2), &dec, val[0],
                        val[1]);
      my_decimal2string(E_DEC_FATAL_ERROR, &dec, 0, 0, 0, &str);
      event_len= str.length() + val_offset;
      break;
    } 
    case STRING_RESULT:
      /* 15 is for 'COLLATE' and other chars */
      buf= (char*) my_malloc(event_len+val_len*2+1+2*MY_CS_NAME_SIZE+15,
                             MYF(MY_WME));
      CHARSET_INFO *cs;
      if (!buf)
        return;
      if (!(cs= get_charset(charset_number, MYF(0))))
      {
        strmov(buf+val_offset, "???");
        event_len+= 3;
      }
      else
      {
        char *p= strxmov(buf + val_offset, "_", cs->csname, " ", NullS);
        p= str_to_hex(p, val, val_len);
        p= strxmov(p, " COLLATE ", cs->name, NullS);
        event_len= p-buf;
      }
      break;
    case ROW_RESULT:
    default:
      DBUG_ASSERT(1);
      return;
    }
  }
  buf[0]= '@';
  buf[1]= '`';
  memcpy(buf+2, name, name_len);
  buf[2+name_len]= '`';
  buf[3+name_len]= '=';
  protocol->store(buf, event_len, &my_charset_bin);
  my_free(buf);
}
#endif /* !MYSQL_CLIENT */


User_var_log_event::
User_var_log_event(const char* buf,
                   const Format_description_log_event* description_event)
  :Log_event(buf, description_event)
#ifndef MYSQL_CLIENT
  , deferred(false)
#endif
{
  /* The Post-Header is empty. The Variable Data part begins immediately. */
  const char *start= buf;
  buf+= description_event->common_header_len +
    description_event->post_header_len[USER_VAR_EVENT-1];
  name_len= uint4korr(buf);
  name= (char *) buf + UV_NAME_LEN_SIZE;
  buf+= UV_NAME_LEN_SIZE + name_len;
  is_null= (bool) *buf;
  flags= User_var_log_event::UNDEF_F;    // defaults to UNDEF_F
  if (is_null)
  {
    type= STRING_RESULT;
    charset_number= my_charset_bin.number;
    val_len= 0;
    val= 0;  
  }
  else
  {
    type= (Item_result) buf[UV_VAL_IS_NULL];
    charset_number= uint4korr(buf + UV_VAL_IS_NULL + UV_VAL_TYPE_SIZE);
    val_len= uint4korr(buf + UV_VAL_IS_NULL + UV_VAL_TYPE_SIZE +
                       UV_CHARSET_NUMBER_SIZE);
    val= (char *) (buf + UV_VAL_IS_NULL + UV_VAL_TYPE_SIZE +
                   UV_CHARSET_NUMBER_SIZE + UV_VAL_LEN_SIZE);

    /**
      We need to check if this is from an old server
      that did not pack information for flags.
      We do this by checking if there are extra bytes
      after the packed value. If there are we take the
      extra byte and it's value is assumed to contain
      the flags value.

      Old events will not have this extra byte, thence,
      we keep the flags set to UNDEF_F.
    */
    uint bytes_read= ((val + val_len) - start);
    DBUG_ASSERT(bytes_read==data_written || 
                bytes_read==(data_written-1));
    if ((data_written - bytes_read) > 0)
    {
      flags= (uint) *(buf + UV_VAL_IS_NULL + UV_VAL_TYPE_SIZE +
                    UV_CHARSET_NUMBER_SIZE + UV_VAL_LEN_SIZE +
                    val_len);
    }
  }
}


#ifndef MYSQL_CLIENT
bool User_var_log_event::write(IO_CACHE* file)
{
  char buf[UV_NAME_LEN_SIZE];
  char buf1[UV_VAL_IS_NULL + UV_VAL_TYPE_SIZE + 
	    UV_CHARSET_NUMBER_SIZE + UV_VAL_LEN_SIZE];
  uchar buf2[max(8, DECIMAL_MAX_FIELD_SIZE + 2)], *pos= buf2;
  uint unsigned_len= 0;
  uint buf1_length;
  ulong event_length;

  int4store(buf, name_len);
  
  if ((buf1[0]= is_null))
  {
    buf1_length= 1;
    val_len= 0;                                 // Length of 'pos'
  }    
  else
  {
    buf1[1]= type;
    int4store(buf1 + 2, charset_number);

    switch (type) {
    case REAL_RESULT:
      float8store(buf2, *(double*) val);
      break;
    case INT_RESULT:
      int8store(buf2, *(longlong*) val);
      unsigned_len= 1;
      break;
    case DECIMAL_RESULT:
    {
      my_decimal *dec= (my_decimal *)val;
      dec->fix_buffer_pointer();
      buf2[0]= (char)(dec->intg + dec->frac);
      buf2[1]= (char)dec->frac;
      decimal2bin((decimal_t*)val, buf2+2, buf2[0], buf2[1]);
      val_len= decimal_bin_size(buf2[0], buf2[1]) + 2;
      break;
    }
    case STRING_RESULT:
      pos= (uchar*) val;
      break;
    case ROW_RESULT:
    default:
      DBUG_ASSERT(1);
      return 0;
    }
    int4store(buf1 + 2 + UV_CHARSET_NUMBER_SIZE, val_len);
    buf1_length= 10;
  }

  /* Length of the whole event */
  event_length= sizeof(buf)+ name_len + buf1_length + val_len + unsigned_len;

  return (write_header(file, event_length) ||
          my_b_safe_write(file, (uchar*) buf, sizeof(buf))   ||
          my_b_safe_write(file, (uchar*) name, name_len)     ||
          my_b_safe_write(file, (uchar*) buf1, buf1_length) ||
          my_b_safe_write(file, pos, val_len) ||
          my_b_safe_write(file, &flags, unsigned_len));
}
#endif


/*
  User_var_log_event::print()
*/

#ifdef MYSQL_CLIENT
void User_var_log_event::print(FILE* file, PRINT_EVENT_INFO* print_event_info)
{
  Write_on_release_cache cache(&print_event_info->head_cache, file,
                               Write_on_release_cache::FLUSH_F);

  if (!print_event_info->short_form)
  {
    print_header(&cache, print_event_info, FALSE);
    my_b_printf(&cache, "\tUser_var\n");
  }

  my_b_printf(&cache, "SET @`");
  my_b_write(&cache, (uchar*) name, (uint) (name_len));
  my_b_printf(&cache, "`");

  if (is_null)
  {
    my_b_printf(&cache, ":=NULL%s\n", print_event_info->delimiter);
  }
  else
  {
    switch (type) {
    case REAL_RESULT:
      double real_val;
      char real_buf[FMT_G_BUFSIZE(14)];
      float8get(real_val, val);
      sprintf(real_buf, "%.14g", real_val);
      my_b_printf(&cache, ":=%s%s\n", real_buf, print_event_info->delimiter);
      break;
    case INT_RESULT:
      char int_buf[22];
      longlong10_to_str(uint8korr(val), int_buf, 
                        ((flags & User_var_log_event::UNSIGNED_F) ? 10 : -10));
      my_b_printf(&cache, ":=%s%s\n", int_buf, print_event_info->delimiter);
      break;
    case DECIMAL_RESULT:
    {
      char str_buf[200];
      int str_len= sizeof(str_buf) - 1;
      int precision= (int)val[0];
      int scale= (int)val[1];
      decimal_digit_t dec_buf[10];
      decimal_t dec;
      dec.len= 10;
      dec.buf= dec_buf;

      bin2decimal((uchar*) val+2, &dec, precision, scale);
      decimal2string(&dec, str_buf, &str_len, 0, 0, 0);
      str_buf[str_len]= 0;
      my_b_printf(&cache, ":=%s%s\n", str_buf, print_event_info->delimiter);
      break;
    }
    case STRING_RESULT:
    {
      /*
        Let's express the string in hex. That's the most robust way. If we
        print it in character form instead, we need to escape it with
        character_set_client which we don't know (we will know it in 5.0, but
        in 4.1 we don't know it easily when we are printing
        User_var_log_event). Explanation why we would need to bother with
        character_set_client (quoting Bar):
        > Note, the parser doesn't switch to another unescaping mode after
        > it has met a character set introducer.
        > For example, if an SJIS client says something like:
        > SET @a= _ucs2 \0a\0b'
        > the string constant is still unescaped according to SJIS, not
        > according to UCS2.
      */
      char *hex_str;
      CHARSET_INFO *cs;

      if (!(hex_str= (char *)my_alloca(2*val_len+1+2))) // 2 hex digits / byte
        break; // no error, as we are 'void'
      str_to_hex(hex_str, val, val_len);
      /*
        For proper behaviour when mysqlbinlog|mysql, we need to explicitely
        specify the variable's collation. It will however cause problems when
        people want to mysqlbinlog|mysql into another server not supporting the
        character set. But there's not much to do about this and it's unlikely.
      */
      if (!(cs= get_charset(charset_number, MYF(0))))
        /*
          Generate an unusable command (=> syntax error) is probably the best
          thing we can do here.
        */
        my_b_printf(&cache, ":=???%s\n", print_event_info->delimiter);
      else
        my_b_printf(&cache, ":=_%s %s COLLATE `%s`%s\n",
                    cs->csname, hex_str, cs->name,
                    print_event_info->delimiter);
      my_afree(hex_str);
    }
      break;
    case ROW_RESULT:
    default:
      DBUG_ASSERT(1);
      return;
    }
  }
}
#endif


/*
  User_var_log_event::do_apply_event()
*/

#if defined(HAVE_REPLICATION) && !defined(MYSQL_CLIENT)
int User_var_log_event::do_apply_event(Relay_log_info const *rli)
{
  Item *it= 0;
  CHARSET_INFO *charset;

  if (rli->deferred_events_collecting)
  {
    set_deferred();
    return rli->deferred_events->add(this);
  }

  if (!(charset= get_charset(charset_number, MYF(MY_WME))))
    return 1;
  LEX_STRING user_var_name;
  user_var_name.str= name;
  user_var_name.length= name_len;
  double real_val;
  longlong int_val;

  /*
    We are now in a statement until the associated query log event has
    been processed.
   */
  const_cast<Relay_log_info*>(rli)->set_flag(Relay_log_info::IN_STMT);

  if (is_null)
  {
    it= new Item_null();
  }
  else
  {
    switch (type) {
    case REAL_RESULT:
      float8get(real_val, val);
      it= new Item_float(real_val, 0);
      val= (char*) &real_val;		// Pointer to value in native format
      val_len= 8;
      break;
    case INT_RESULT:
      int_val= (longlong) uint8korr(val);
      it= new Item_int(int_val);
      val= (char*) &int_val;		// Pointer to value in native format
      val_len= 8;
      break;
    case DECIMAL_RESULT:
    {
      Item_decimal *dec= new Item_decimal((uchar*) val+2, val[0], val[1]);
      it= dec;
      val= (char *)dec->val_decimal(NULL);
      val_len= sizeof(my_decimal);
      break;
    }
    case STRING_RESULT:
      it= new Item_string(val, val_len, charset);
      break;
    case ROW_RESULT:
    default:
      DBUG_ASSERT(1);
      return 0;
    }
  }

  Item_func_set_user_var *e= new Item_func_set_user_var(user_var_name, it);
  /*
    Item_func_set_user_var can't substitute something else on its place =>
    0 can be passed as last argument (reference on item)

    Fix_fields() can fail, in which case a call of update_hash() might
    crash the server, so if fix fields fails, we just return with an
    error.
  */
  if (e->fix_fields(thd, 0))
    return 1;

  /*
    A variable can just be considered as a table with
    a single record and with a single column. Thus, like
    a column value, it could always have IMPLICIT derivation.
   */
<<<<<<< HEAD
  e.update_hash(val, val_len, type, charset, DERIVATION_IMPLICIT,
                (flags & User_var_log_event::UNSIGNED_F));
  free_root(thd->mem_root,0);
=======
  e->update_hash(val, val_len, type, charset, DERIVATION_IMPLICIT, 0);
  if (!is_deferred())
    free_root(thd->mem_root,0);
>>>>>>> e3c8fb4a

  return 0;
}

int User_var_log_event::do_update_pos(Relay_log_info *rli)
{
  rli->inc_event_relay_log_pos();
  return 0;
}

Log_event::enum_skip_reason
User_var_log_event::do_shall_skip(Relay_log_info *rli)
{
  /*
    It is a common error to set the slave skip counter to 1 instead
    of 2 when recovering from an insert which used a auto increment,
    rand, or user var.  Therefore, if the slave skip counter is 1, we
    just say that this event should be skipped by ignoring it, meaning
    that we do not change the value of the slave skip counter since it
    will be decreased by the following insert event.
  */
  return continue_group(rli);
}
#endif /* !MYSQL_CLIENT */


/**************************************************************************
  Slave_log_event methods
**************************************************************************/

#ifdef HAVE_REPLICATION
#ifdef MYSQL_CLIENT
void Unknown_log_event::print(FILE* file_arg, PRINT_EVENT_INFO* print_event_info)
{
  Write_on_release_cache cache(&print_event_info->head_cache, file_arg);

  if (print_event_info->short_form)
    return;
  print_header(&cache, print_event_info, FALSE);
  my_b_printf(&cache, "\n# %s", "Unknown event\n");
}
#endif  

#ifndef MYSQL_CLIENT
void Slave_log_event::pack_info(Protocol *protocol)
{
  char buf[256+HOSTNAME_LENGTH], *pos;
  pos= strmov(buf, "host=");
  pos= strnmov(pos, master_host, HOSTNAME_LENGTH);
  pos= strmov(pos, ",port=");
  pos= int10_to_str((long) master_port, pos, 10);
  pos= strmov(pos, ",log=");
  pos= strmov(pos, master_log);
  pos= strmov(pos, ",pos=");
  pos= longlong10_to_str(master_pos, pos, 10);
  protocol->store(buf, pos-buf, &my_charset_bin);
}
#endif /* !MYSQL_CLIENT */


#ifndef MYSQL_CLIENT
/**
  @todo
  re-write this better without holding both locks at the same time
*/
Slave_log_event::Slave_log_event(THD* thd_arg,
				 Relay_log_info* rli)
  :Log_event(thd_arg, 0, 0) , mem_pool(0), master_host(0)
{
  DBUG_ENTER("Slave_log_event");
  if (!rli->inited)				// QQ When can this happen ?
    DBUG_VOID_RETURN;

  Master_info* mi = rli->mi;
  // TODO: re-write this better without holding both locks at the same time
  mysql_mutex_lock(&mi->data_lock);
  mysql_mutex_lock(&rli->data_lock);
  master_host_len = strlen(mi->host);
  master_log_len = strlen(rli->group_master_log_name);
  // on OOM, just do not initialize the structure and print the error
  if ((mem_pool = (char*)my_malloc(get_data_size() + 1,
                                   MYF(MY_WME))))
  {
    master_host = mem_pool + SL_MASTER_HOST_OFFSET ;
    memcpy(master_host, mi->host, master_host_len + 1);
    master_log = master_host + master_host_len + 1;
    memcpy(master_log, rli->group_master_log_name, master_log_len + 1);
    master_port = mi->port;
    master_pos = rli->group_master_log_pos;
    DBUG_PRINT("info", ("master_log: %s  pos: %lu", master_log,
                        (ulong) master_pos));
  }
  else
    sql_print_error("Out of memory while recording slave event");
  mysql_mutex_unlock(&rli->data_lock);
  mysql_mutex_unlock(&mi->data_lock);
  DBUG_VOID_RETURN;
}
#endif /* !MYSQL_CLIENT */


Slave_log_event::~Slave_log_event()
{
  my_free(mem_pool);
}


#ifdef MYSQL_CLIENT
void Slave_log_event::print(FILE* file, PRINT_EVENT_INFO* print_event_info)
{
  Write_on_release_cache cache(&print_event_info->head_cache, file);

  char llbuff[22];
  if (print_event_info->short_form)
    return;
  print_header(&cache, print_event_info, FALSE);
  my_b_printf(&cache, "\n\
Slave: master_host: '%s'  master_port: %d  master_log: '%s'  master_pos: %s\n",
	  master_host, master_port, master_log, llstr(master_pos, llbuff));
}
#endif /* MYSQL_CLIENT */


int Slave_log_event::get_data_size()
{
  return master_host_len + master_log_len + 1 + SL_MASTER_HOST_OFFSET;
}


#ifndef MYSQL_CLIENT
bool Slave_log_event::write(IO_CACHE* file)
{
  ulong event_length= get_data_size();
  int8store(mem_pool + SL_MASTER_POS_OFFSET, master_pos);
  int2store(mem_pool + SL_MASTER_PORT_OFFSET, master_port);
  // log and host are already there

  return (write_header(file, event_length) ||
          my_b_safe_write(file, (uchar*) mem_pool, event_length));
}
#endif


void Slave_log_event::init_from_mem_pool(int data_size)
{
  master_pos = uint8korr(mem_pool + SL_MASTER_POS_OFFSET);
  master_port = uint2korr(mem_pool + SL_MASTER_PORT_OFFSET);
  master_host = mem_pool + SL_MASTER_HOST_OFFSET;
  master_host_len = (uint) strlen(master_host);
  // safety
  master_log = master_host + master_host_len + 1;
  if (master_log > mem_pool + data_size)
  {
    master_host = 0;
    return;
  }
  master_log_len = (uint) strlen(master_log);
}


/** This code is not used, so has not been updated to be format-tolerant. */
/* We are using description_event so that slave does not crash on Log_event
  constructor */
Slave_log_event::Slave_log_event(const char* buf, 
                                 uint event_len,
                                 const Format_description_log_event* description_event)
  :Log_event(buf,description_event),mem_pool(0),master_host(0)
{
  if (event_len < LOG_EVENT_HEADER_LEN)
    return;
  event_len -= LOG_EVENT_HEADER_LEN;
  if (!(mem_pool = (char*) my_malloc(event_len + 1, MYF(MY_WME))))
    return;
  memcpy(mem_pool, buf + LOG_EVENT_HEADER_LEN, event_len);
  mem_pool[event_len] = 0;
  init_from_mem_pool(event_len);
}


#ifndef MYSQL_CLIENT
int Slave_log_event::do_apply_event(Relay_log_info const *rli)
{
  if (mysql_bin_log.is_open())
    return mysql_bin_log.write(this);
  return 0;
}
#endif /* !MYSQL_CLIENT */


/**************************************************************************
	Stop_log_event methods
**************************************************************************/

/*
  Stop_log_event::print()
*/

#ifdef MYSQL_CLIENT
void Stop_log_event::print(FILE* file, PRINT_EVENT_INFO* print_event_info)
{
  Write_on_release_cache cache(&print_event_info->head_cache, file,
                               Write_on_release_cache::FLUSH_F);

  if (print_event_info->short_form)
    return;

  print_header(&cache, print_event_info, FALSE);
  my_b_printf(&cache, "\tStop\n");
}
#endif /* MYSQL_CLIENT */


#ifndef MYSQL_CLIENT
/*
  The master stopped.  We used to clean up all temporary tables but
  this is useless as, as the master has shut down properly, it has
  written all DROP TEMPORARY TABLE (prepared statements' deletion is
  TODO only when we binlog prep stmts).  We used to clean up
  slave_load_tmpdir, but this is useless as it has been cleared at the
  end of LOAD DATA INFILE.  So we have nothing to do here.  The place
  were we must do this cleaning is in
  Start_log_event_v3::do_apply_event(), not here. Because if we come
  here, the master was sane.
*/
int Stop_log_event::do_update_pos(Relay_log_info *rli)
{
  /*
    We do not want to update master_log pos because we get a rotate event
    before stop, so by now group_master_log_name is set to the next log.
    If we updated it, we will have incorrect master coordinates and this
    could give false triggers in MASTER_POS_WAIT() that we have reached
    the target position when in fact we have not.
  */
  if (thd->variables.option_bits & OPTION_BEGIN)
    rli->inc_event_relay_log_pos();
  else
  {
    rli->inc_group_relay_log_pos(0);
    flush_relay_log_info(rli);
  }
  return 0;
}

#endif /* !MYSQL_CLIENT */
#endif /* HAVE_REPLICATION */


/**************************************************************************
	Create_file_log_event methods
**************************************************************************/

/*
  Create_file_log_event ctor
*/

#ifndef MYSQL_CLIENT
Create_file_log_event::
Create_file_log_event(THD* thd_arg, sql_exchange* ex,
		      const char* db_arg, const char* table_name_arg,
                      List<Item>& fields_arg,
                      bool is_concurrent_arg,
                      enum enum_duplicates handle_dup,
                      bool ignore,
		      uchar* block_arg, uint block_len_arg, bool using_trans)
  :Load_log_event(thd_arg, ex, db_arg, table_name_arg, fields_arg,
                  is_concurrent_arg,
                  handle_dup, ignore, using_trans),
   fake_base(0), block(block_arg), event_buf(0), block_len(block_len_arg),
   file_id(thd_arg->file_id = mysql_bin_log.next_file_id())
{
  DBUG_ENTER("Create_file_log_event");
  sql_ex.force_new_format();
  DBUG_VOID_RETURN;
}


/*
  Create_file_log_event::write_data_body()
*/

bool Create_file_log_event::write_data_body(IO_CACHE* file)
{
  bool res;
  if ((res= Load_log_event::write_data_body(file)) || fake_base)
    return res;
  return (my_b_safe_write(file, (uchar*) "", 1) ||
          my_b_safe_write(file, (uchar*) block, block_len));
}


/*
  Create_file_log_event::write_data_header()
*/

bool Create_file_log_event::write_data_header(IO_CACHE* file)
{
  bool res;
  uchar buf[CREATE_FILE_HEADER_LEN];
  if ((res= Load_log_event::write_data_header(file)) || fake_base)
    return res;
  int4store(buf + CF_FILE_ID_OFFSET, file_id);
  return my_b_safe_write(file, buf, CREATE_FILE_HEADER_LEN) != 0;
}


/*
  Create_file_log_event::write_base()
*/

bool Create_file_log_event::write_base(IO_CACHE* file)
{
  bool res;
  fake_base= 1;                                 // pretend we are Load event
  res= write(file);
  fake_base= 0;
  return res;
}

#endif /* !MYSQL_CLIENT */

/*
  Create_file_log_event ctor
*/

Create_file_log_event::Create_file_log_event(const char* buf, uint len,
                                             const Format_description_log_event* description_event)
  :Load_log_event(buf,0,description_event),fake_base(0),block(0),inited_from_old(0)
{
  DBUG_ENTER("Create_file_log_event::Create_file_log_event(char*,...)");
  uint block_offset;
  uint header_len= description_event->common_header_len;
  uint8 load_header_len= description_event->post_header_len[LOAD_EVENT-1];
  uint8 create_file_header_len= description_event->post_header_len[CREATE_FILE_EVENT-1];
  if (!(event_buf= (char*) my_memdup(buf, len, MYF(MY_WME))) ||
      copy_log_event(event_buf,len,
                     ((buf[EVENT_TYPE_OFFSET] == LOAD_EVENT) ?
                      load_header_len + header_len :
                      (fake_base ? (header_len+load_header_len) :
                       (header_len+load_header_len) +
                       create_file_header_len)),
                     description_event))
    DBUG_VOID_RETURN;
  if (description_event->binlog_version!=1)
  {
    file_id= uint4korr(buf + 
                       header_len +
		       load_header_len + CF_FILE_ID_OFFSET);
    /*
      Note that it's ok to use get_data_size() below, because it is computed
      with values we have already read from this event (because we called
      copy_log_event()); we are not using slave's format info to decode
      master's format, we are really using master's format info.
      Anyway, both formats should be identical (except the common_header_len)
      as these Load events are not changed between 4.0 and 5.0 (as logging of
      LOAD DATA INFILE does not use Load_log_event in 5.0).

      The + 1 is for \0 terminating fname  
    */
    block_offset= (description_event->common_header_len +
                   Load_log_event::get_data_size() +
                   create_file_header_len + 1);
    if (len < block_offset)
      DBUG_VOID_RETURN;
    block = (uchar*)buf + block_offset;
    block_len = len - block_offset;
  }
  else
  {
    sql_ex.force_new_format();
    inited_from_old = 1;
  }
  DBUG_VOID_RETURN;
}


/*
  Create_file_log_event::print()
*/

#ifdef MYSQL_CLIENT
void Create_file_log_event::print(FILE* file, PRINT_EVENT_INFO* print_event_info,
				  bool enable_local)
{
  Write_on_release_cache cache(&print_event_info->head_cache, file);

  if (print_event_info->short_form)
  {
    if (enable_local && check_fname_outside_temp_buf())
      Load_log_event::print(file, print_event_info);
    return;
  }

  if (enable_local)
  {
    Load_log_event::print(file, print_event_info,
			  !check_fname_outside_temp_buf());
    /* 
       That one is for "file_id: etc" below: in mysqlbinlog we want the #, in
       SHOW BINLOG EVENTS we don't.
    */
    my_b_printf(&cache, "#"); 
  }

  my_b_printf(&cache, " file_id: %d  block_len: %d\n", file_id, block_len);
}


void Create_file_log_event::print(FILE* file, PRINT_EVENT_INFO* print_event_info)
{
  print(file, print_event_info, 0);
}
#endif /* MYSQL_CLIENT */


/*
  Create_file_log_event::pack_info()
*/

#if defined(HAVE_REPLICATION) && !defined(MYSQL_CLIENT)
void Create_file_log_event::pack_info(Protocol *protocol)
{
  char buf[NAME_LEN*2 + 30 + 21*2], *pos;
  pos= strmov(buf, "db=");
  memcpy(pos, db, db_len);
  pos= strmov(pos + db_len, ";table=");
  memcpy(pos, table_name, table_name_len);
  pos= strmov(pos + table_name_len, ";file_id=");
  pos= int10_to_str((long) file_id, pos, 10);
  pos= strmov(pos, ";block_len=");
  pos= int10_to_str((long) block_len, pos, 10);
  protocol->store(buf, (uint) (pos-buf), &my_charset_bin);
}
#endif /* defined(HAVE_REPLICATION) && !defined(MYSQL_CLIENT) */


/**
  Create_file_log_event::do_apply_event()
  Constructor for Create_file_log_event to intantiate an event
  from the relay log on the slave.

  @retval
    0           Success
  @retval
    1           Failure
*/

#if defined(HAVE_REPLICATION) && !defined(MYSQL_CLIENT)
int Create_file_log_event::do_apply_event(Relay_log_info const *rli)
{
  char proc_info[17+FN_REFLEN+10], *fname_buf;
  char *ext;
  int fd = -1;
  IO_CACHE file;
  int error = 1;

  bzero((char*)&file, sizeof(file));
  fname_buf= strmov(proc_info, "Making temp file ");
  ext= slave_load_file_stem(fname_buf, file_id, server_id, ".info");
  thd_proc_info(thd, proc_info);
  /* old copy may exist already */
  mysql_file_delete(key_file_log_event_info, fname_buf, MYF(0));
  if ((fd= mysql_file_create(key_file_log_event_info,
                             fname_buf, CREATE_MODE,
                             O_WRONLY | O_BINARY | O_EXCL | O_NOFOLLOW,
                             MYF(MY_WME))) < 0 ||
      init_io_cache(&file, fd, IO_SIZE, WRITE_CACHE, (my_off_t)0, 0,
		    MYF(MY_WME|MY_NABP)))
  {
    rli->report(ERROR_LEVEL, my_errno,
                "Error in Create_file event: could not open file '%s'",
                fname_buf);
    goto err;
  }
  
  // a trick to avoid allocating another buffer
  fname= fname_buf;
  fname_len= (uint) (strmov(ext, ".data") - fname);
  if (write_base(&file))
  {
    strmov(ext, ".info"); // to have it right in the error message
    rli->report(ERROR_LEVEL, my_errno,
                "Error in Create_file event: could not write to file '%s'",
                fname_buf);
    goto err;
  }
  end_io_cache(&file);
  mysql_file_close(fd, MYF(0));
  
  // fname_buf now already has .data, not .info, because we did our trick
  /* old copy may exist already */
  mysql_file_delete(key_file_log_event_data, fname_buf, MYF(0));
  if ((fd= mysql_file_create(key_file_log_event_data,
                             fname_buf, CREATE_MODE,
                             O_WRONLY | O_BINARY | O_EXCL | O_NOFOLLOW,
                             MYF(MY_WME))) < 0)
  {
    rli->report(ERROR_LEVEL, my_errno,
                "Error in Create_file event: could not open file '%s'",
                fname_buf);
    goto err;
  }
  if (mysql_file_write(fd, (uchar*) block, block_len, MYF(MY_WME+MY_NABP)))
  {
    rli->report(ERROR_LEVEL, my_errno,
                "Error in Create_file event: write to '%s' failed",
                fname_buf);
    goto err;
  }
  error=0;					// Everything is ok

err:
  if (error)
    end_io_cache(&file);
  if (fd >= 0)
    mysql_file_close(fd, MYF(0));
  thd_proc_info(thd, 0);
  return error != 0;
}
#endif /* defined(HAVE_REPLICATION) && !defined(MYSQL_CLIENT) */


/**************************************************************************
	Append_block_log_event methods
**************************************************************************/

/*
  Append_block_log_event ctor
*/

#ifndef MYSQL_CLIENT  
Append_block_log_event::Append_block_log_event(THD *thd_arg,
                                               const char *db_arg,
					       uchar *block_arg,
					       uint block_len_arg,
					       bool using_trans)
  :Log_event(thd_arg,0, using_trans), block(block_arg),
   block_len(block_len_arg), file_id(thd_arg->file_id), db(db_arg)
{
}
#endif


/*
  Append_block_log_event ctor
*/

Append_block_log_event::Append_block_log_event(const char* buf, uint len,
                                               const Format_description_log_event* description_event)
  :Log_event(buf, description_event),block(0)
{
  DBUG_ENTER("Append_block_log_event::Append_block_log_event(char*,...)");
  uint8 common_header_len= description_event->common_header_len; 
  uint8 append_block_header_len=
    description_event->post_header_len[APPEND_BLOCK_EVENT-1];
  uint total_header_len= common_header_len+append_block_header_len;
  if (len < total_header_len)
    DBUG_VOID_RETURN;
  file_id= uint4korr(buf + common_header_len + AB_FILE_ID_OFFSET);
  block= (uchar*)buf + total_header_len;
  block_len= len - total_header_len;
  DBUG_VOID_RETURN;
}


/*
  Append_block_log_event::write()
*/

#ifndef MYSQL_CLIENT
bool Append_block_log_event::write(IO_CACHE* file)
{
  uchar buf[APPEND_BLOCK_HEADER_LEN];
  int4store(buf + AB_FILE_ID_OFFSET, file_id);
  return (write_header(file, APPEND_BLOCK_HEADER_LEN + block_len) ||
          my_b_safe_write(file, buf, APPEND_BLOCK_HEADER_LEN) ||
	  my_b_safe_write(file, (uchar*) block, block_len));
}
#endif


/*
  Append_block_log_event::print()
*/

#ifdef MYSQL_CLIENT  
void Append_block_log_event::print(FILE* file,
				   PRINT_EVENT_INFO* print_event_info)
{
  Write_on_release_cache cache(&print_event_info->head_cache, file);

  if (print_event_info->short_form)
    return;
  print_header(&cache, print_event_info, FALSE);
  my_b_printf(&cache, "\n#%s: file_id: %d  block_len: %d\n",
              get_type_str(), file_id, block_len);
}
#endif /* MYSQL_CLIENT */


/*
  Append_block_log_event::pack_info()
*/

#if defined(HAVE_REPLICATION) && !defined(MYSQL_CLIENT)
void Append_block_log_event::pack_info(Protocol *protocol)
{
  char buf[256];
  size_t length;
  length= my_snprintf(buf, sizeof(buf), ";file_id=%u;block_len=%u",
                      file_id, block_len);
  protocol->store(buf, length, &my_charset_bin);
}


/*
  Append_block_log_event::get_create_or_append()
*/

int Append_block_log_event::get_create_or_append() const
{
  return 0; /* append to the file, fail if not exists */
}

/*
  Append_block_log_event::do_apply_event()
*/

int Append_block_log_event::do_apply_event(Relay_log_info const *rli)
{
  char proc_info[17+FN_REFLEN+10], *fname= proc_info+17;
  int fd;
  int error = 1;
  DBUG_ENTER("Append_block_log_event::do_apply_event");

  fname= strmov(proc_info, "Making temp file ");
  slave_load_file_stem(fname, file_id, server_id, ".data");
  thd_proc_info(thd, proc_info);
  if (get_create_or_append())
  {
    /*
      Usually lex_start() is called by mysql_parse(), but we need it here
      as the present method does not call mysql_parse().
    */
    lex_start(thd);
    mysql_reset_thd_for_next_command(thd);
    /* old copy may exist already */
    mysql_file_delete(key_file_log_event_data, fname, MYF(0));
    if ((fd= mysql_file_create(key_file_log_event_data,
                               fname, CREATE_MODE,
                               O_WRONLY | O_BINARY | O_EXCL | O_NOFOLLOW,
                               MYF(MY_WME))) < 0)
    {
      rli->report(ERROR_LEVEL, my_errno,
                  "Error in %s event: could not create file '%s'",
                  get_type_str(), fname);
      goto err;
    }
  }
  else if ((fd= mysql_file_open(key_file_log_event_data,
                                fname,
                                O_WRONLY | O_APPEND | O_BINARY | O_NOFOLLOW,
                                MYF(MY_WME))) < 0)
  {
    rli->report(ERROR_LEVEL, my_errno,
                "Error in %s event: could not open file '%s'",
                get_type_str(), fname);
    goto err;
  }

  DBUG_EXECUTE_IF("remove_slave_load_file_before_write",
                  {
                    my_delete_allow_opened(fname, MYF(0));
                  });

  if (mysql_file_write(fd, (uchar*) block, block_len, MYF(MY_WME+MY_NABP)))
  {
    rli->report(ERROR_LEVEL, my_errno,
                "Error in %s event: write to '%s' failed",
                get_type_str(), fname);
    goto err;
  }
  error=0;

err:
  if (fd >= 0)
    mysql_file_close(fd, MYF(0));
  thd_proc_info(thd, 0);
  DBUG_RETURN(error);
}
#endif


/**************************************************************************
	Delete_file_log_event methods
**************************************************************************/

/*
  Delete_file_log_event ctor
*/

#ifndef MYSQL_CLIENT
Delete_file_log_event::Delete_file_log_event(THD *thd_arg, const char* db_arg,
					     bool using_trans)
  :Log_event(thd_arg, 0, using_trans), file_id(thd_arg->file_id), db(db_arg)
{
}
#endif

/*
  Delete_file_log_event ctor
*/

Delete_file_log_event::Delete_file_log_event(const char* buf, uint len,
                                             const Format_description_log_event* description_event)
  :Log_event(buf, description_event),file_id(0)
{
  uint8 common_header_len= description_event->common_header_len;
  uint8 delete_file_header_len= description_event->post_header_len[DELETE_FILE_EVENT-1];
  if (len < (uint)(common_header_len + delete_file_header_len))
    return;
  file_id= uint4korr(buf + common_header_len + DF_FILE_ID_OFFSET);
}


/*
  Delete_file_log_event::write()
*/

#ifndef MYSQL_CLIENT
bool Delete_file_log_event::write(IO_CACHE* file)
{
 uchar buf[DELETE_FILE_HEADER_LEN];
 int4store(buf + DF_FILE_ID_OFFSET, file_id);
 return (write_header(file, sizeof(buf)) ||
         my_b_safe_write(file, buf, sizeof(buf)));
}
#endif


/*
  Delete_file_log_event::print()
*/

#ifdef MYSQL_CLIENT  
void Delete_file_log_event::print(FILE* file,
				  PRINT_EVENT_INFO* print_event_info)
{
  Write_on_release_cache cache(&print_event_info->head_cache, file);

  if (print_event_info->short_form)
    return;
  print_header(&cache, print_event_info, FALSE);
  my_b_printf(&cache, "\n#Delete_file: file_id=%u\n", file_id);
}
#endif /* MYSQL_CLIENT */

/*
  Delete_file_log_event::pack_info()
*/

#if defined(HAVE_REPLICATION) && !defined(MYSQL_CLIENT)
void Delete_file_log_event::pack_info(Protocol *protocol)
{
  char buf[64];
  size_t length;
  length= my_snprintf(buf, sizeof(buf), ";file_id=%u", (uint) file_id);
  protocol->store(buf, length, &my_charset_bin);
}
#endif

/*
  Delete_file_log_event::do_apply_event()
*/

#if defined(HAVE_REPLICATION) && !defined(MYSQL_CLIENT)
int Delete_file_log_event::do_apply_event(Relay_log_info const *rli)
{
  char fname[FN_REFLEN+10];
  char *ext= slave_load_file_stem(fname, file_id, server_id, ".data");
  mysql_file_delete(key_file_log_event_data, fname, MYF(MY_WME));
  strmov(ext, ".info");
  mysql_file_delete(key_file_log_event_info, fname, MYF(MY_WME));
  return 0;
}
#endif /* defined(HAVE_REPLICATION) && !defined(MYSQL_CLIENT) */


/**************************************************************************
	Execute_load_log_event methods
**************************************************************************/

/*
  Execute_load_log_event ctor
*/

#ifndef MYSQL_CLIENT  
Execute_load_log_event::Execute_load_log_event(THD *thd_arg,
                                               const char* db_arg,
					       bool using_trans)
  :Log_event(thd_arg, 0, using_trans), file_id(thd_arg->file_id), db(db_arg)
{
}
#endif
  

/*
  Execute_load_log_event ctor
*/

Execute_load_log_event::Execute_load_log_event(const char* buf, uint len,
                                               const Format_description_log_event* description_event)
  :Log_event(buf, description_event), file_id(0)
{
  uint8 common_header_len= description_event->common_header_len;
  uint8 exec_load_header_len= description_event->post_header_len[EXEC_LOAD_EVENT-1];
  if (len < (uint)(common_header_len+exec_load_header_len))
    return;
  file_id= uint4korr(buf + common_header_len + EL_FILE_ID_OFFSET);
}


/*
  Execute_load_log_event::write()
*/

#ifndef MYSQL_CLIENT
bool Execute_load_log_event::write(IO_CACHE* file)
{
  uchar buf[EXEC_LOAD_HEADER_LEN];
  int4store(buf + EL_FILE_ID_OFFSET, file_id);
  return (write_header(file, sizeof(buf)) || 
          my_b_safe_write(file, buf, sizeof(buf)));
}
#endif


/*
  Execute_load_log_event::print()
*/

#ifdef MYSQL_CLIENT  
void Execute_load_log_event::print(FILE* file,
				   PRINT_EVENT_INFO* print_event_info)
{
  Write_on_release_cache cache(&print_event_info->head_cache, file);

  if (print_event_info->short_form)
    return;
  print_header(&cache, print_event_info, FALSE);
  my_b_printf(&cache, "\n#Exec_load: file_id=%d\n",
              file_id);
}
#endif

/*
  Execute_load_log_event::pack_info()
*/

#if defined(HAVE_REPLICATION) && !defined(MYSQL_CLIENT)
void Execute_load_log_event::pack_info(Protocol *protocol)
{
  char buf[64];
  size_t length;
  length= my_snprintf(buf, sizeof(buf), ";file_id=%u", (uint) file_id);
  protocol->store(buf, length, &my_charset_bin);
}


/*
  Execute_load_log_event::do_apply_event()
*/

int Execute_load_log_event::do_apply_event(Relay_log_info const *rli)
{
  char fname[FN_REFLEN+10];
  char *ext;
  int fd;
  int error= 1;
  IO_CACHE file;
  Load_log_event *lev= 0;

  ext= slave_load_file_stem(fname, file_id, server_id, ".info");
  if ((fd= mysql_file_open(key_file_log_event_info,
                           fname, O_RDONLY | O_BINARY | O_NOFOLLOW,
                           MYF(MY_WME))) < 0 ||
      init_io_cache(&file, fd, IO_SIZE, READ_CACHE, (my_off_t)0, 0,
		    MYF(MY_WME|MY_NABP)))
  {
    rli->report(ERROR_LEVEL, my_errno,
                "Error in Exec_load event: could not open file '%s'",
                fname);
    goto err;
  }
  if (!(lev = (Load_log_event*)Log_event::read_log_event(&file,
                                                         (mysql_mutex_t*)0,
                                                         rli->relay_log.description_event_for_exec)) ||
      lev->get_type_code() != NEW_LOAD_EVENT)
  {
    rli->report(ERROR_LEVEL, 0, "Error in Exec_load event: "
                    "file '%s' appears corrupted", fname);
    goto err;
  }

  lev->thd = thd;
  /*
    lev->do_apply_event should use rli only for errors i.e. should
    not advance rli's position.

    lev->do_apply_event is the place where the table is loaded (it
    calls mysql_load()).
  */

  const_cast<Relay_log_info*>(rli)->future_group_master_log_pos= log_pos;
  if (lev->do_apply_event(0,rli,1)) 
  {
    /*
      We want to indicate the name of the file that could not be loaded
      (SQL_LOADxxx).
      But as we are here we are sure the error is in rli->last_slave_error and
      rli->last_slave_errno (example of error: duplicate entry for key), so we
      don't want to overwrite it with the filename.
      What we want instead is add the filename to the current error message.
    */
    char *tmp= my_strdup(rli->last_error().message, MYF(MY_WME));
    if (tmp)
    {
      rli->report(ERROR_LEVEL, rli->last_error().number,
                  "%s. Failed executing load from '%s'", tmp, fname);
      my_free(tmp);
    }
    goto err;
  }
  /*
    We have an open file descriptor to the .info file; we need to close it
    or Windows will refuse to delete the file in mysql_file_delete().
  */
  if (fd >= 0)
  {
    mysql_file_close(fd, MYF(0));
    end_io_cache(&file);
    fd= -1;
  }
  mysql_file_delete(key_file_log_event_info, fname, MYF(MY_WME));
  memcpy(ext, ".data", 6);
  mysql_file_delete(key_file_log_event_data, fname, MYF(MY_WME));
  error = 0;

err:
  delete lev;
  if (fd >= 0)
  {
    mysql_file_close(fd, MYF(0));
    end_io_cache(&file);
  }
  return error;
}

#endif /* defined(HAVE_REPLICATION) && !defined(MYSQL_CLIENT) */


/**************************************************************************
	Begin_load_query_log_event methods
**************************************************************************/

#ifndef MYSQL_CLIENT
Begin_load_query_log_event::
Begin_load_query_log_event(THD* thd_arg, const char* db_arg, uchar* block_arg,
                           uint block_len_arg, bool using_trans)
  :Append_block_log_event(thd_arg, db_arg, block_arg, block_len_arg,
                          using_trans)
{
   file_id= thd_arg->file_id= mysql_bin_log.next_file_id();
}
#endif


Begin_load_query_log_event::
Begin_load_query_log_event(const char* buf, uint len,
                           const Format_description_log_event* desc_event)
  :Append_block_log_event(buf, len, desc_event)
{
}


#if defined( HAVE_REPLICATION) && !defined(MYSQL_CLIENT)
int Begin_load_query_log_event::get_create_or_append() const
{
  return 1; /* create the file */
}
#endif /* defined( HAVE_REPLICATION) && !defined(MYSQL_CLIENT) */


#if !defined(MYSQL_CLIENT) && defined(HAVE_REPLICATION)
Log_event::enum_skip_reason
Begin_load_query_log_event::do_shall_skip(Relay_log_info *rli)
{
  /*
    If the slave skip counter is 1, then we should not start executing
    on the next event.
  */
  return continue_group(rli);
}
#endif


/**************************************************************************
	Execute_load_query_log_event methods
**************************************************************************/


#ifndef MYSQL_CLIENT
Execute_load_query_log_event::
Execute_load_query_log_event(THD *thd_arg, const char* query_arg,
                             ulong query_length_arg, uint fn_pos_start_arg,
                             uint fn_pos_end_arg,
                             enum_load_dup_handling dup_handling_arg,
                             bool using_trans, bool direct, bool suppress_use,
                             int errcode):
  Query_log_event(thd_arg, query_arg, query_length_arg, using_trans, direct,
                  suppress_use, errcode),
  file_id(thd_arg->file_id), fn_pos_start(fn_pos_start_arg),
  fn_pos_end(fn_pos_end_arg), dup_handling(dup_handling_arg)
{
}
#endif /* !MYSQL_CLIENT */


Execute_load_query_log_event::
Execute_load_query_log_event(const char* buf, uint event_len,
                             const Format_description_log_event* desc_event):
  Query_log_event(buf, event_len, desc_event, EXECUTE_LOAD_QUERY_EVENT),
  file_id(0), fn_pos_start(0), fn_pos_end(0)
{
  if (!Query_log_event::is_valid())
    return;

  buf+= desc_event->common_header_len;

  fn_pos_start= uint4korr(buf + ELQ_FN_POS_START_OFFSET);
  fn_pos_end= uint4korr(buf + ELQ_FN_POS_END_OFFSET);
  dup_handling= (enum_load_dup_handling)(*(buf + ELQ_DUP_HANDLING_OFFSET));

  if (fn_pos_start > q_len || fn_pos_end > q_len ||
      dup_handling > LOAD_DUP_REPLACE)
    return;

  file_id= uint4korr(buf + ELQ_FILE_ID_OFFSET);
}


ulong Execute_load_query_log_event::get_post_header_size_for_derived()
{
  return EXECUTE_LOAD_QUERY_EXTRA_HEADER_LEN;
}


#ifndef MYSQL_CLIENT
bool
Execute_load_query_log_event::write_post_header_for_derived(IO_CACHE* file)
{
  uchar buf[EXECUTE_LOAD_QUERY_EXTRA_HEADER_LEN];
  int4store(buf, file_id);
  int4store(buf + 4, fn_pos_start);
  int4store(buf + 4 + 4, fn_pos_end);
  *(buf + 4 + 4 + 4)= (uchar) dup_handling;
  return my_b_safe_write(file, buf, EXECUTE_LOAD_QUERY_EXTRA_HEADER_LEN);
}
#endif


#ifdef MYSQL_CLIENT
void Execute_load_query_log_event::print(FILE* file,
                                         PRINT_EVENT_INFO* print_event_info)
{
  print(file, print_event_info, 0);
}

/**
  Prints the query as LOAD DATA LOCAL and with rewritten filename.
*/
void Execute_load_query_log_event::print(FILE* file,
                                         PRINT_EVENT_INFO* print_event_info,
                                         const char *local_fname)
{
  Write_on_release_cache cache(&print_event_info->head_cache, file);

  print_query_header(&cache, print_event_info);

  if (local_fname)
  {
    my_b_write(&cache, (uchar*) query, fn_pos_start);
    my_b_printf(&cache, " LOCAL INFILE \'");
    my_b_printf(&cache, "%s", local_fname);
    my_b_printf(&cache, "\'");
    if (dup_handling == LOAD_DUP_REPLACE)
      my_b_printf(&cache, " REPLACE");
    my_b_printf(&cache, " INTO");
    my_b_write(&cache, (uchar*) query + fn_pos_end, q_len-fn_pos_end);
    my_b_printf(&cache, "\n%s\n", print_event_info->delimiter);
  }
  else
  {
    my_b_write(&cache, (uchar*) query, q_len);
    my_b_printf(&cache, "\n%s\n", print_event_info->delimiter);
  }

  if (!print_event_info->short_form)
    my_b_printf(&cache, "# file_id: %d \n", file_id);
}
#endif


#if defined(HAVE_REPLICATION) && !defined(MYSQL_CLIENT)
void Execute_load_query_log_event::pack_info(Protocol *protocol)
{
  char *buf, *pos;
  if (!(buf= (char*) my_malloc(9 + db_len + q_len + 10 + 21, MYF(MY_WME))))
    return;
  pos= buf;
  if (db && db_len)
  {
    pos= strmov(buf, "use `");
    memcpy(pos, db, db_len);
    pos= strmov(pos+db_len, "`; ");
  }
  if (query && q_len)
  {
    memcpy(pos, query, q_len);
    pos+= q_len;
  }
  pos= strmov(pos, " ;file_id=");
  pos= int10_to_str((long) file_id, pos, 10);
  protocol->store(buf, pos-buf, &my_charset_bin);
  my_free(buf);
}


int
Execute_load_query_log_event::do_apply_event(Relay_log_info const *rli)
{
  char *p;
  char *buf;
  char *fname;
  char *fname_end;
  int error;

  buf= (char*) my_malloc(q_len + 1 - (fn_pos_end - fn_pos_start) +
                         (FN_REFLEN + 10) + 10 + 8 + 5, MYF(MY_WME));

  DBUG_EXECUTE_IF("LOAD_DATA_INFILE_has_fatal_error", my_free(buf); buf= NULL;);

  /* Replace filename and LOCAL keyword in query before executing it */
  if (buf == NULL)
  {
    rli->report(ERROR_LEVEL, ER_SLAVE_FATAL_ERROR,
                ER(ER_SLAVE_FATAL_ERROR), "Not enough memory");
    return 1;
  }

  p= buf;
  memcpy(p, query, fn_pos_start);
  p+= fn_pos_start;
  fname= (p= strmake(p, STRING_WITH_LEN(" INFILE \'")));
  p= slave_load_file_stem(p, file_id, server_id, ".data");
  fname_end= p= strend(p);                      // Safer than p=p+5
  *(p++)='\'';
  switch (dup_handling) {
  case LOAD_DUP_IGNORE:
    p= strmake(p, STRING_WITH_LEN(" IGNORE"));
    break;
  case LOAD_DUP_REPLACE:
    p= strmake(p, STRING_WITH_LEN(" REPLACE"));
    break;
  default:
    /* Ordinary load data */
    break;
  }
  p= strmake(p, STRING_WITH_LEN(" INTO "));
  p= strmake(p, query+fn_pos_end, q_len-fn_pos_end);

  error= Query_log_event::do_apply_event(rli, buf, p-buf);

  /* Forging file name for deletion in same buffer */
  *fname_end= 0;

  /*
    If there was an error the slave is going to stop, leave the
    file so that we can re-execute this event at START SLAVE.
  */
  if (!error)
    mysql_file_delete(key_file_log_event_data, fname, MYF(MY_WME));

  my_free(buf);
  return error;
}
#endif


/**************************************************************************
	sql_ex_info methods
**************************************************************************/

/*
  sql_ex_info::write_data()
*/

bool sql_ex_info::write_data(IO_CACHE* file)
{
  if (new_format())
  {
    return (write_str(file, field_term, (uint) field_term_len) ||
	    write_str(file, enclosed,   (uint) enclosed_len) ||
	    write_str(file, line_term,  (uint) line_term_len) ||
	    write_str(file, line_start, (uint) line_start_len) ||
	    write_str(file, escaped,    (uint) escaped_len) ||
	    my_b_safe_write(file,(uchar*) &opt_flags,1));
  }
  else
  {
    /**
      @todo This is sensitive to field padding. We should write a
      char[7], not an old_sql_ex. /sven
    */
    old_sql_ex old_ex;
    old_ex.field_term= *field_term;
    old_ex.enclosed=   *enclosed;
    old_ex.line_term=  *line_term;
    old_ex.line_start= *line_start;
    old_ex.escaped=    *escaped;
    old_ex.opt_flags=  opt_flags;
    old_ex.empty_flags=empty_flags;
    return my_b_safe_write(file, (uchar*) &old_ex, sizeof(old_ex)) != 0;
  }
}


/*
  sql_ex_info::init()
*/

const char *sql_ex_info::init(const char *buf, const char *buf_end,
                              bool use_new_format)
{
  cached_new_format = use_new_format;
  if (use_new_format)
  {
    empty_flags=0;
    /*
      The code below assumes that buf will not disappear from
      under our feet during the lifetime of the event. This assumption
      holds true in the slave thread if the log is in new format, but is not
      the case when we have old format because we will be reusing net buffer
      to read the actual file before we write out the Create_file event.
    */
    if (read_str(&buf, buf_end, &field_term, &field_term_len) ||
        read_str(&buf, buf_end, &enclosed,   &enclosed_len) ||
        read_str(&buf, buf_end, &line_term,  &line_term_len) ||
        read_str(&buf, buf_end, &line_start, &line_start_len) ||
        read_str(&buf, buf_end, &escaped,    &escaped_len))
      return 0;
    opt_flags = *buf++;
  }
  else
  {
    field_term_len= enclosed_len= line_term_len= line_start_len= escaped_len=1;
    field_term = buf++;			// Use first byte in string
    enclosed=	 buf++;
    line_term=   buf++;
    line_start=  buf++;
    escaped=     buf++;
    opt_flags =  *buf++;
    empty_flags= *buf++;
    if (empty_flags & FIELD_TERM_EMPTY)
      field_term_len=0;
    if (empty_flags & ENCLOSED_EMPTY)
      enclosed_len=0;
    if (empty_flags & LINE_TERM_EMPTY)
      line_term_len=0;
    if (empty_flags & LINE_START_EMPTY)
      line_start_len=0;
    if (empty_flags & ESCAPED_EMPTY)
      escaped_len=0;
  }
  return buf;
}


/**************************************************************************
	Rows_log_event member functions
**************************************************************************/

#ifndef MYSQL_CLIENT
Rows_log_event::Rows_log_event(THD *thd_arg, TABLE *tbl_arg, ulong tid,
                               MY_BITMAP const *cols, bool is_transactional)
  : Log_event(thd_arg, 0, is_transactional),
    m_row_count(0),
    m_table(tbl_arg),
    m_table_id(tid),
    m_width(tbl_arg ? tbl_arg->s->fields : 1),
    m_rows_buf(0), m_rows_cur(0), m_rows_end(0), m_flags(0) 
#ifdef HAVE_REPLICATION
    , m_curr_row(NULL), m_curr_row_end(NULL), m_key(NULL)
#endif
{
  /*
    We allow a special form of dummy event when the table, and cols
    are null and the table id is ~0UL.  This is a temporary
    solution, to be able to terminate a started statement in the
    binary log: the extraneous events will be removed in the future.
   */
  DBUG_ASSERT((tbl_arg && tbl_arg->s && tid != ~0UL) ||
              (!tbl_arg && !cols && tid == ~0UL));

  if (thd_arg->variables.option_bits & OPTION_NO_FOREIGN_KEY_CHECKS)
      set_flags(NO_FOREIGN_KEY_CHECKS_F);
  if (thd_arg->variables.option_bits & OPTION_RELAXED_UNIQUE_CHECKS)
      set_flags(RELAXED_UNIQUE_CHECKS_F);
  /* if bitmap_init fails, caught in is_valid() */
  if (likely(!bitmap_init(&m_cols,
                          m_width <= sizeof(m_bitbuf)*8 ? m_bitbuf : NULL,
                          m_width,
                          false)))
  {
    /* Cols can be zero if this is a dummy binrows event */
    if (likely(cols != NULL))
    {
      memcpy(m_cols.bitmap, cols->bitmap, no_bytes_in_map(cols));
      create_last_word_mask(&m_cols);
    }
  }
  else
  {
    // Needed because bitmap_init() does not set it to null on failure
    m_cols.bitmap= 0;
  }
}
#endif

Rows_log_event::Rows_log_event(const char *buf, uint event_len,
                               Log_event_type event_type,
                               const Format_description_log_event
                               *description_event)
  : Log_event(buf, description_event),
    m_row_count(0),
#ifndef MYSQL_CLIENT
    m_table(NULL),
#endif
    m_table_id(0), m_rows_buf(0), m_rows_cur(0), m_rows_end(0)
#if !defined(MYSQL_CLIENT) && defined(HAVE_REPLICATION)
    , m_curr_row(NULL), m_curr_row_end(NULL), m_key(NULL)
#endif
{
  DBUG_ENTER("Rows_log_event::Rows_log_event(const char*,...)");
  uint8 const common_header_len= description_event->common_header_len;
  uint8 const post_header_len= description_event->post_header_len[event_type-1];

  DBUG_PRINT("enter",("event_len: %u  common_header_len: %d  "
		      "post_header_len: %d",
		      event_len, common_header_len,
		      post_header_len));

  const char *post_start= buf + common_header_len;
  post_start+= RW_MAPID_OFFSET;
  if (post_header_len == 6)
  {
    /* Master is of an intermediate source tree before 5.1.4. Id is 4 bytes */
    m_table_id= uint4korr(post_start);
    post_start+= 4;
  }
  else
  {
    m_table_id= (ulong) uint6korr(post_start);
    post_start+= RW_FLAGS_OFFSET;
  }

  m_flags= uint2korr(post_start);

  uchar const *const var_start=
    (const uchar *)buf + common_header_len + post_header_len;
  uchar const *const ptr_width= var_start;
  uchar *ptr_after_width= (uchar*) ptr_width;
  DBUG_PRINT("debug", ("Reading from %p", ptr_after_width));
  m_width = net_field_length(&ptr_after_width);
  DBUG_PRINT("debug", ("m_width=%lu", m_width));
  /* if bitmap_init fails, catched in is_valid() */
  if (likely(!bitmap_init(&m_cols,
                          m_width <= sizeof(m_bitbuf)*8 ? m_bitbuf : NULL,
                          m_width,
                          false)))
  {
    DBUG_PRINT("debug", ("Reading from %p", ptr_after_width));
    memcpy(m_cols.bitmap, ptr_after_width, (m_width + 7) / 8);
    create_last_word_mask(&m_cols);
    ptr_after_width+= (m_width + 7) / 8;
    DBUG_DUMP("m_cols", (uchar*) m_cols.bitmap, no_bytes_in_map(&m_cols));
  }
  else
  {
    // Needed because bitmap_init() does not set it to null on failure
    m_cols.bitmap= NULL;
    DBUG_VOID_RETURN;
  }

  m_cols_ai.bitmap= m_cols.bitmap; /* See explanation in is_valid() */

  if (event_type == UPDATE_ROWS_EVENT)
  {
    DBUG_PRINT("debug", ("Reading from %p", ptr_after_width));

    /* if bitmap_init fails, caught in is_valid() */
    if (likely(!bitmap_init(&m_cols_ai,
                            m_width <= sizeof(m_bitbuf_ai)*8 ? m_bitbuf_ai : NULL,
                            m_width,
                            false)))
    {
      DBUG_PRINT("debug", ("Reading from %p", ptr_after_width));
      memcpy(m_cols_ai.bitmap, ptr_after_width, (m_width + 7) / 8);
      create_last_word_mask(&m_cols_ai);
      ptr_after_width+= (m_width + 7) / 8;
      DBUG_DUMP("m_cols_ai", (uchar*) m_cols_ai.bitmap,
                no_bytes_in_map(&m_cols_ai));
    }
    else
    {
      // Needed because bitmap_init() does not set it to null on failure
      m_cols_ai.bitmap= 0;
      DBUG_VOID_RETURN;
    }
  }

  const uchar* const ptr_rows_data= (const uchar*) ptr_after_width;

  size_t const data_size= event_len - (ptr_rows_data - (const uchar *) buf);
  DBUG_PRINT("info",("m_table_id: %lu  m_flags: %d  m_width: %lu  data_size: %lu",
                     m_table_id, m_flags, m_width, (ulong) data_size));

  m_rows_buf= (uchar*) my_malloc(data_size, MYF(MY_WME));
  if (likely((bool)m_rows_buf))
  {
#if !defined(MYSQL_CLIENT) && defined(HAVE_REPLICATION)
    m_curr_row= m_rows_buf;
#endif
    m_rows_end= m_rows_buf + data_size;
    m_rows_cur= m_rows_end;
    memcpy(m_rows_buf, ptr_rows_data, data_size);
  }
  else
    m_cols.bitmap= 0; // to not free it

  DBUG_VOID_RETURN;
}

Rows_log_event::~Rows_log_event()
{
  if (m_cols.bitmap == m_bitbuf) // no my_malloc happened
    m_cols.bitmap= 0; // so no my_free in bitmap_free
  bitmap_free(&m_cols); // To pair with bitmap_init().
  my_free(m_rows_buf);
}

int Rows_log_event::get_data_size()
{
  int const type_code= get_type_code();

  uchar buf[sizeof(m_width) + 1];
  uchar *end= net_store_length(buf, m_width);

  DBUG_EXECUTE_IF("old_row_based_repl_4_byte_map_id_master",
                  return 6 + no_bytes_in_map(&m_cols) + (end - buf) +
                  (type_code == UPDATE_ROWS_EVENT ? no_bytes_in_map(&m_cols_ai) : 0) +
                  (m_rows_cur - m_rows_buf););
  int data_size= ROWS_HEADER_LEN;
  data_size+= no_bytes_in_map(&m_cols);
  data_size+= (uint) (end - buf);

  if (type_code == UPDATE_ROWS_EVENT)
    data_size+= no_bytes_in_map(&m_cols_ai);

  data_size+= (uint) (m_rows_cur - m_rows_buf);
  return data_size; 
}


#ifndef MYSQL_CLIENT
int Rows_log_event::do_add_row_data(uchar *row_data, size_t length)
{
  /*
    When the table has a primary key, we would probably want, by default, to
    log only the primary key value instead of the entire "before image". This
    would save binlog space. TODO
  */
  DBUG_ENTER("Rows_log_event::do_add_row_data");
  DBUG_PRINT("enter", ("row_data: 0x%lx  length: %lu", (ulong) row_data,
                       (ulong) length));
  /*
    Don't print debug messages when running valgrind since they can
    trigger false warnings.
   */
#ifndef HAVE_purify
  DBUG_DUMP("row_data", row_data, min(length, 32));
#endif

  DBUG_ASSERT(m_rows_buf <= m_rows_cur);
  DBUG_ASSERT(!m_rows_buf || (m_rows_end && m_rows_buf < m_rows_end));
  DBUG_ASSERT(m_rows_cur <= m_rows_end);

  /* The cast will always work since m_rows_cur <= m_rows_end */
  if (static_cast<size_t>(m_rows_end - m_rows_cur) <= length)
  {
    size_t const block_size= 1024;
    my_ptrdiff_t const cur_size= m_rows_cur - m_rows_buf;
    my_ptrdiff_t const new_alloc= 
        block_size * ((cur_size + length + block_size - 1) / block_size);

    uchar* const new_buf= (uchar*)my_realloc((uchar*)m_rows_buf, (uint) new_alloc,
                                           MYF(MY_ALLOW_ZERO_PTR|MY_WME));
    if (unlikely(!new_buf))
      DBUG_RETURN(HA_ERR_OUT_OF_MEM);

    /* If the memory moved, we need to move the pointers */
    if (new_buf != m_rows_buf)
    {
      m_rows_buf= new_buf;
      m_rows_cur= m_rows_buf + cur_size;
    }

    /*
       The end pointer should always be changed to point to the end of
       the allocated memory.
    */
    m_rows_end= m_rows_buf + new_alloc;
  }

  DBUG_ASSERT(m_rows_cur + length <= m_rows_end);
  memcpy(m_rows_cur, row_data, length);
  m_rows_cur+= length;
  m_row_count++;
  DBUG_RETURN(0);
}
#endif

#if !defined(MYSQL_CLIENT) && defined(HAVE_REPLICATION)
int Rows_log_event::do_apply_event(Relay_log_info const *rli)
{
  DBUG_ENTER("Rows_log_event::do_apply_event(Relay_log_info*)");
  int error= 0;
  /*
    If m_table_id == ~0UL, then we have a dummy event that does not
    contain any data.  In that case, we just remove all tables in the
    tables_to_lock list, close the thread tables, and return with
    success.
   */
  if (m_table_id == ~0UL)
  {
    /*
       This one is supposed to be set: just an extra check so that
       nothing strange has happened.
     */
    DBUG_ASSERT(get_flags(STMT_END_F));

    const_cast<Relay_log_info*>(rli)->slave_close_thread_tables(thd);
    thd->clear_error();
    DBUG_RETURN(0);
  }

  /*
    'thd' has been set by exec_relay_log_event(), just before calling
    do_apply_event(). We still check here to prevent future coding
    errors.
  */
  DBUG_ASSERT(rli->sql_thd == thd);

  /*
    If there is no locks taken, this is the first binrow event seen
    after the table map events.  We should then lock all the tables
    used in the transaction and proceed with execution of the actual
    event.
  */
  if (!thd->lock)
  {
    /*
      Lock_tables() reads the contents of thd->lex, so they must be
      initialized.

      We also call the mysql_reset_thd_for_next_command(), since this
      is the logical start of the next "statement". Note that this
      call might reset the value of current_stmt_binlog_format, so
      we need to do any changes to that value after this function.
    */
    lex_start(thd);
    mysql_reset_thd_for_next_command(thd);
    /*
      The current statement is just about to begin and 
      has not yet modified anything. Note, all.modified is reset
      by mysql_reset_thd_for_next_command.
    */
    thd->transaction.stmt.modified_non_trans_table= FALSE;
    /*
      This is a row injection, so we flag the "statement" as
      such. Note that this code is called both when the slave does row
      injections and when the BINLOG statement is used to do row
      injections.
    */
    thd->lex->set_stmt_row_injection();

    /*
      There are a few flags that are replicated with each row event.
      Make sure to set/clear them before executing the main body of
      the event.
    */
    if (get_flags(NO_FOREIGN_KEY_CHECKS_F))
        thd->variables.option_bits|= OPTION_NO_FOREIGN_KEY_CHECKS;
    else
        thd->variables.option_bits&= ~OPTION_NO_FOREIGN_KEY_CHECKS;

    if (get_flags(RELAXED_UNIQUE_CHECKS_F))
        thd->variables.option_bits|= OPTION_RELAXED_UNIQUE_CHECKS;
    else
        thd->variables.option_bits&= ~OPTION_RELAXED_UNIQUE_CHECKS;
    /* A small test to verify that objects have consistent types */
    DBUG_ASSERT(sizeof(thd->variables.option_bits) == sizeof(OPTION_RELAXED_UNIQUE_CHECKS));

    if (open_and_lock_tables(thd, rli->tables_to_lock, FALSE, 0))
    {
      uint actual_error= thd->stmt_da->sql_errno();
      if (thd->is_slave_error || thd->is_fatal_error)
      {
        /*
          Error reporting borrowed from Query_log_event with many excessive
          simplifications. 
          We should not honour --slave-skip-errors at this point as we are
          having severe errors which should not be skiped.
        */
        rli->report(ERROR_LEVEL, actual_error,
                    "Error executing row event: '%s'",
                    (actual_error ? thd->stmt_da->message() :
                     "unexpected success or fatal error"));
        thd->is_slave_error= 1;
      }
      const_cast<Relay_log_info*>(rli)->slave_close_thread_tables(thd);
      DBUG_RETURN(actual_error);
    }

    /*
      When the open and locking succeeded, we check all tables to
      ensure that they still have the correct type.

      We can use a down cast here since we know that every table added
      to the tables_to_lock is a RPL_TABLE_LIST.
    */

    {
      DBUG_PRINT("debug", ("Checking compability of tables to lock - tables_to_lock: %p",
                           rli->tables_to_lock));

      /**
        When using RBR and MyISAM MERGE tables the base tables that make
        up the MERGE table can be appended to the list of tables to lock.
  
        Thus, we just check compatibility for those that tables that have
        a correspondent table map event (ie, those that are actually going
        to be accessed while applying the event). That's why the loop stops
        at rli->tables_to_lock_count .

        NOTE: The base tables are added here are removed when 
              close_thread_tables is called.
       */
      RPL_TABLE_LIST *ptr= rli->tables_to_lock;
      for (uint i= 0 ; ptr && (i < rli->tables_to_lock_count);
           ptr= static_cast<RPL_TABLE_LIST*>(ptr->next_global), i++)
      {
        DBUG_ASSERT(ptr->m_tabledef_valid);
        TABLE *conv_table;
        if (!ptr->m_tabledef.compatible_with(thd, const_cast<Relay_log_info*>(rli),
                                             ptr->table, &conv_table))
        {
          DBUG_PRINT("debug", ("Table: %s.%s is not compatible with master",
                               ptr->table->s->db.str,
                               ptr->table->s->table_name.str));
          /*
            We should not honour --slave-skip-errors at this point as we are
            having severe errors which should not be skiped.
          */
          thd->is_slave_error= 1;
          const_cast<Relay_log_info*>(rli)->slave_close_thread_tables(thd);
          DBUG_RETURN(ERR_BAD_TABLE_DEF);
        }
        DBUG_PRINT("debug", ("Table: %s.%s is compatible with master"
                             " - conv_table: %p",
                             ptr->table->s->db.str,
                             ptr->table->s->table_name.str, conv_table));
        ptr->m_conv_table= conv_table;
      }
    }

    /*
      ... and then we add all the tables to the table map and but keep
      them in the tables to lock list.

      We also invalidate the query cache for all the tables, since
      they will now be changed.

      TODO [/Matz]: Maybe the query cache should not be invalidated
      here? It might be that a table is not changed, even though it
      was locked for the statement.  We do know that each
      Rows_log_event contain at least one row, so after processing one
      Rows_log_event, we can invalidate the query cache for the
      associated table.
     */
    TABLE_LIST *ptr= rli->tables_to_lock;
    for (uint i=0 ;  ptr && (i < rli->tables_to_lock_count); ptr= ptr->next_global, i++)
      const_cast<Relay_log_info*>(rli)->m_table_map.set_table(ptr->table_id, ptr->table);

#ifdef HAVE_QUERY_CACHE
    query_cache.invalidate_locked_for_write(rli->tables_to_lock);
#endif
  }

  TABLE* 
    table= 
    m_table= const_cast<Relay_log_info*>(rli)->m_table_map.get_table(m_table_id);

  DBUG_PRINT("debug", ("m_table: 0x%lx, m_table_id: %lu", (ulong) m_table, m_table_id));

  if (table)
  {
    bool transactional_table= table->file->has_transactions();
    /*
      table == NULL means that this table should not be replicated
      (this was set up by Table_map_log_event::do_apply_event()
      which tested replicate-* rules).
    */

    /*
      It's not needed to set_time() but
      1) it continues the property that "Time" in SHOW PROCESSLIST shows how
      much slave is behind
      2) it will be needed when we allow replication from a table with no
      TIMESTAMP column to a table with one.
      So we call set_time(), like in SBR. Presently it changes nothing.
    */
    thd->set_time((time_t)when);

    /*
      Now we are in a statement and will stay in a statement until we
      see a STMT_END_F.

      We set this flag here, before actually applying any rows, in
      case the SQL thread is stopped and we need to detect that we're
      inside a statement and halting abruptly might cause problems
      when restarting.
     */
    const_cast<Relay_log_info*>(rli)->set_flag(Relay_log_info::IN_STMT);

     if ( m_width == table->s->fields && bitmap_is_set_all(&m_cols))
      set_flags(COMPLETE_ROWS_F);

    /* 
      Set tables write and read sets.
      
      Read_set contains all slave columns (in case we are going to fetch
      a complete record from slave)
      
      Write_set equals the m_cols bitmap sent from master but it can be 
      longer if slave has extra columns. 
     */ 

    DBUG_PRINT_BITSET("debug", "Setting table's write_set from: %s", &m_cols);
    
    bitmap_set_all(table->read_set);
    bitmap_set_all(table->write_set);
    if (!get_flags(COMPLETE_ROWS_F))
      bitmap_intersect(table->write_set,&m_cols);

    this->slave_exec_mode= slave_exec_mode_options; // fix the mode

    // Do event specific preparations 
    error= do_before_row_operations(rli);

    /*
      Bug#56662 Assertion failed: next_insert_id == 0, file handler.cc
      Don't allow generation of auto_increment value when processing
      rows event by setting 'MODE_NO_AUTO_VALUE_ON_ZERO'.
    */
    ulong saved_sql_mode= thd->variables.sql_mode;
    thd->variables.sql_mode= MODE_NO_AUTO_VALUE_ON_ZERO;

    // row processing loop

    /* 
      set the initial time of this ROWS statement if it was not done
      before in some other ROWS event. 
     */
    const_cast<Relay_log_info*>(rli)->set_row_stmt_start_timestamp();

    while (error == 0 && m_curr_row < m_rows_end)
    {
      /* in_use can have been set to NULL in close_tables_for_reopen */
      THD* old_thd= table->in_use;
      if (!table->in_use)
        table->in_use= thd;

      error= do_exec_row(rli);

      if (error)
        DBUG_PRINT("info", ("error: %s", HA_ERR(error)));
      DBUG_ASSERT(error != HA_ERR_RECORD_DELETED);

      table->in_use = old_thd;

      if (error)
      {
        int actual_error= convert_handler_error(error, thd, table);
        bool idempotent_error= (idempotent_error_code(error) &&
                               (slave_exec_mode == SLAVE_EXEC_MODE_IDEMPOTENT));
        bool ignored_error= (idempotent_error == 0 ?
                             ignored_error_code(actual_error) : 0);

        if (idempotent_error || ignored_error)
        {
          if (global_system_variables.log_warnings)
            slave_rows_error_report(WARNING_LEVEL, error, rli, thd, table,
                                    get_type_str(),
                                    RPL_LOG_NAME, (ulong) log_pos);
          clear_all_errors(thd, const_cast<Relay_log_info*>(rli));
          error= 0;
          if (idempotent_error == 0)
            break;
        }
      }

      /*
       If m_curr_row_end  was not set during event execution (e.g., because
       of errors) we can't proceed to the next row. If the error is transient
       (i.e., error==0 at this point) we must call unpack_current_row() to set 
       m_curr_row_end.
      */ 
   
      DBUG_PRINT("info", ("curr_row: 0x%lu; curr_row_end: 0x%lu; rows_end: 0x%lu",
                          (ulong) m_curr_row, (ulong) m_curr_row_end, (ulong) m_rows_end));

      if (!m_curr_row_end && !error)
        error= unpack_current_row(rli);
  
      // at this moment m_curr_row_end should be set
      DBUG_ASSERT(error || m_curr_row_end != NULL); 
      DBUG_ASSERT(error || m_curr_row < m_curr_row_end);
      DBUG_ASSERT(error || m_curr_row_end <= m_rows_end);
  
      m_curr_row= m_curr_row_end;
 
      if (error == 0 && !transactional_table)
        thd->transaction.all.modified_non_trans_table=
          thd->transaction.stmt.modified_non_trans_table= TRUE;
    } // row processing loop

    /*
      Restore the sql_mode after the rows event is processed.
    */
    thd->variables.sql_mode= saved_sql_mode;

    {/**
         The following failure injecion works in cooperation with tests 
         setting @@global.debug= 'd,stop_slave_middle_group'.
         The sql thread receives the killed status and will proceed 
         to shutdown trying to finish incomplete events group.
     */
      DBUG_EXECUTE_IF("stop_slave_middle_group",
                      if (thd->transaction.all.modified_non_trans_table)
                        const_cast<Relay_log_info*>(rli)->abort_slave= 1;);
    }

    if ((error= do_after_row_operations(rli, error)) &&
        ignored_error_code(convert_handler_error(error, thd, table)))
    {

      if (global_system_variables.log_warnings)
        slave_rows_error_report(WARNING_LEVEL, error, rli, thd, table,
                                get_type_str(),
                                RPL_LOG_NAME, (ulong) log_pos);
      clear_all_errors(thd, const_cast<Relay_log_info*>(rli));
      error= 0;
    }
  } // if (table)

  
  if (error)
  {
    slave_rows_error_report(ERROR_LEVEL, error, rli, thd, table,
                             get_type_str(),
                             RPL_LOG_NAME, (ulong) log_pos);
    /*
      @todo We should probably not call
      reset_current_stmt_binlog_format_row() from here.

      Note: this applies to log_event_old.cc too.
      /Sven
    */
    thd->reset_current_stmt_binlog_format_row();
    thd->is_slave_error= 1;
    DBUG_RETURN(error);
  }

  if (get_flags(STMT_END_F) && (error= rows_event_stmt_cleanup(rli, thd)))
    slave_rows_error_report(ERROR_LEVEL,
                            thd->is_error() ? 0 : error,
                            rli, thd, table,
                            get_type_str(),
                            RPL_LOG_NAME, (ulong) log_pos);
  DBUG_RETURN(error);
}

Log_event::enum_skip_reason
Rows_log_event::do_shall_skip(Relay_log_info *rli)
{
  /*
    If the slave skip counter is 1 and this event does not end a
    statement, then we should not start executing on the next event.
    Otherwise, we defer the decision to the normal skipping logic.
  */
  if (rli->slave_skip_counter == 1 && !get_flags(STMT_END_F))
    return Log_event::EVENT_SKIP_IGNORE;
  else
    return Log_event::do_shall_skip(rli);
}

/**
   The function is called at Rows_log_event statement commit time,
   normally from Rows_log_event::do_update_pos() and possibly from
   Query_log_event::do_apply_event() of the COMMIT.
   The function commits the last statement for engines, binlog and
   releases resources have been allocated for the statement.
  
   @retval  0         Ok.
   @retval  non-zero  Error at the commit.
 */

static int rows_event_stmt_cleanup(Relay_log_info const *rli, THD * thd)
{
  int error;
  {
    /*
      This is the end of a statement or transaction, so close (and
      unlock) the tables we opened when processing the
      Table_map_log_event starting the statement.

      OBSERVER.  This will clear *all* mappings, not only those that
      are open for the table. There is not good handle for on-close
      actions for tables.

      NOTE. Even if we have no table ('table' == 0) we still need to be
      here, so that we increase the group relay log position. If we didn't, we
      could have a group relay log position which lags behind "forever"
      (assume the last master's transaction is ignored by the slave because of
      replicate-ignore rules).
    */
    error= thd->binlog_flush_pending_rows_event(TRUE);

    /*
      If this event is not in a transaction, the call below will, if some
      transactional storage engines are involved, commit the statement into
      them and flush the pending event to binlog.
      If this event is in a transaction, the call will do nothing, but a
      Xid_log_event will come next which will, if some transactional engines
      are involved, commit the transaction and flush the pending event to the
      binlog.
    */
    error|= (error ? trans_rollback_stmt(thd) : trans_commit_stmt(thd));

    /*
      Now what if this is not a transactional engine? we still need to
      flush the pending event to the binlog; we did it with
      thd->binlog_flush_pending_rows_event(). Note that we imitate
      what is done for real queries: a call to
      ha_autocommit_or_rollback() (sometimes only if involves a
      transactional engine), and a call to be sure to have the pending
      event flushed.
    */

    /*
      @todo We should probably not call
      reset_current_stmt_binlog_format_row() from here.

      Note: this applies to log_event_old.cc too

      Btw, the previous comment about transactional engines does not
      seem related to anything that happens here.
      /Sven
    */
    thd->reset_current_stmt_binlog_format_row();

    const_cast<Relay_log_info*>(rli)->cleanup_context(thd, 0);
  }
  return error;
}

/**
   The method either increments the relay log position or
   commits the current statement and increments the master group 
   possition if the event is STMT_END_F flagged and
   the statement corresponds to the autocommit query (i.e replicated
   without wrapping in BEGIN/COMMIT)

   @retval 0         Success
   @retval non-zero  Error in the statement commit
 */
int
Rows_log_event::do_update_pos(Relay_log_info *rli)
{
  DBUG_ENTER("Rows_log_event::do_update_pos");
  int error= 0;

  DBUG_PRINT("info", ("flags: %s",
                      get_flags(STMT_END_F) ? "STMT_END_F " : ""));

  if (get_flags(STMT_END_F))
  {
    /*
      Indicate that a statement is finished.
      Step the group log position if we are not in a transaction,
      otherwise increase the event log position.
    */
    rli->stmt_done(log_pos, when);
    /*
      Clear any errors in thd->net.last_err*. It is not known if this is
      needed or not. It is believed that any errors that may exist in
      thd->net.last_err* are allowed. Examples of errors are "key not
      found", which is produced in the test case rpl_row_conflicts.test
    */
    thd->clear_error();
  }
  else
  {
    rli->inc_event_relay_log_pos();
  }

  DBUG_RETURN(error);
}

#endif /* !defined(MYSQL_CLIENT) && defined(HAVE_REPLICATION) */

#ifndef MYSQL_CLIENT
bool Rows_log_event::write_data_header(IO_CACHE *file)
{
  uchar buf[ROWS_HEADER_LEN];	// No need to init the buffer
  DBUG_ASSERT(m_table_id != ~0UL);
  DBUG_EXECUTE_IF("old_row_based_repl_4_byte_map_id_master",
                  {
                    int4store(buf + 0, m_table_id);
                    int2store(buf + 4, m_flags);
                    return (my_b_safe_write(file, buf, 6));
                  });
  int6store(buf + RW_MAPID_OFFSET, (ulonglong)m_table_id);
  int2store(buf + RW_FLAGS_OFFSET, m_flags);
  return (my_b_safe_write(file, buf, ROWS_HEADER_LEN));
}

bool Rows_log_event::write_data_body(IO_CACHE*file)
{
  /*
     Note that this should be the number of *bits*, not the number of
     bytes.
  */
  uchar sbuf[sizeof(m_width) + 1];
  my_ptrdiff_t const data_size= m_rows_cur - m_rows_buf;
  bool res= false;
  uchar *const sbuf_end= net_store_length(sbuf, (size_t) m_width);
  DBUG_ASSERT(static_cast<size_t>(sbuf_end - sbuf) <= sizeof(sbuf));

  DBUG_DUMP("m_width", sbuf, (size_t) (sbuf_end - sbuf));
  res= res || my_b_safe_write(file, sbuf, (size_t) (sbuf_end - sbuf));

  DBUG_DUMP("m_cols", (uchar*) m_cols.bitmap, no_bytes_in_map(&m_cols));
  res= res || my_b_safe_write(file, (uchar*) m_cols.bitmap,
                              no_bytes_in_map(&m_cols));
  /*
    TODO[refactor write]: Remove the "down cast" here (and elsewhere).
   */
  if (get_type_code() == UPDATE_ROWS_EVENT)
  {
    DBUG_DUMP("m_cols_ai", (uchar*) m_cols_ai.bitmap,
              no_bytes_in_map(&m_cols_ai));
    res= res || my_b_safe_write(file, (uchar*) m_cols_ai.bitmap,
                                no_bytes_in_map(&m_cols_ai));
  }
  DBUG_DUMP("rows", m_rows_buf, data_size);
  res= res || my_b_safe_write(file, m_rows_buf, (size_t) data_size);

  return res;

}
#endif

#if defined(HAVE_REPLICATION) && !defined(MYSQL_CLIENT)
void Rows_log_event::pack_info(Protocol *protocol)
{
  char buf[256];
  char const *const flagstr=
    get_flags(STMT_END_F) ? " flags: STMT_END_F" : "";
  size_t bytes= my_snprintf(buf, sizeof(buf),
                               "table_id: %lu%s", m_table_id, flagstr);
  protocol->store(buf, bytes, &my_charset_bin);
}
#endif

#ifdef MYSQL_CLIENT
void Rows_log_event::print_helper(FILE *file,
                                  PRINT_EVENT_INFO *print_event_info,
                                  char const *const name)
{
  IO_CACHE *const head= &print_event_info->head_cache;
  IO_CACHE *const body= &print_event_info->body_cache;
  if (!print_event_info->short_form)
  {
    bool const last_stmt_event= get_flags(STMT_END_F);
    print_header(head, print_event_info, !last_stmt_event);
    my_b_printf(head, "\t%s: table id %lu%s\n",
                name, m_table_id,
                last_stmt_event ? " flags: STMT_END_F" : "");
    print_base64(body, print_event_info, !last_stmt_event);
  }

  if (get_flags(STMT_END_F))
  {
    copy_event_cache_to_file_and_reinit(head, file);
    copy_event_cache_to_file_and_reinit(body, file);
  }
}
#endif

/**************************************************************************
	Table_map_log_event member functions and support functions
**************************************************************************/

/**
  @page How replication of field metadata works.
  
  When a table map is created, the master first calls 
  Table_map_log_event::save_field_metadata() which calculates how many 
  values will be in the field metadata. Only those fields that require the 
  extra data are added. The method also loops through all of the fields in 
  the table calling the method Field::save_field_metadata() which returns the
  values for the field that will be saved in the metadata and replicated to
  the slave. Once all fields have been processed, the table map is written to
  the binlog adding the size of the field metadata and the field metadata to
  the end of the body of the table map.

  When a table map is read on the slave, the field metadata is read from the 
  table map and passed to the table_def class constructor which saves the 
  field metadata from the table map into an array based on the type of the 
  field. Field metadata values not present (those fields that do not use extra 
  data) in the table map are initialized as zero (0). The array size is the 
  same as the columns for the table on the slave.

  Additionally, values saved for field metadata on the master are saved as a 
  string of bytes (uchar) in the binlog. A field may require 1 or more bytes
  to store the information. In cases where values require multiple bytes 
  (e.g. values > 255), the endian-safe methods are used to properly encode 
  the values on the master and decode them on the slave. When the field
  metadata values are captured on the slave, they are stored in an array of
  type uint16. This allows the least number of casts to prevent casting bugs
  when the field metadata is used in comparisons of field attributes. When
  the field metadata is used for calculating addresses in pointer math, the
  type used is uint32. 
*/

#if !defined(MYSQL_CLIENT)
/**
  Save the field metadata based on the real_type of the field.
  The metadata saved depends on the type of the field. Some fields
  store a single byte for pack_length() while others store two bytes
  for field_length (max length).
  
  @retval  0  Ok.

  @todo
  We may want to consider changing the encoding of the information.
  Currently, the code attempts to minimize the number of bytes written to 
  the tablemap. There are at least two other alternatives; 1) using 
  net_store_length() to store the data allowing it to choose the number of
  bytes that are appropriate thereby making the code much easier to 
  maintain (only 1 place to change the encoding), or 2) use a fixed number
  of bytes for each field. The problem with option 1 is that net_store_length()
  will use one byte if the value < 251, but 3 bytes if it is > 250. Thus,
  for fields like CHAR which can be no larger than 255 characters, the method
  will use 3 bytes when the value is > 250. Further, every value that is
  encoded using 2 parts (e.g., pack_length, field_length) will be numerically
  > 250 therefore will use 3 bytes for eah value. The problem with option 2
  is less wasteful for space but does waste 1 byte for every field that does
  not encode 2 parts. 
*/
int Table_map_log_event::save_field_metadata()
{
  DBUG_ENTER("Table_map_log_event::save_field_metadata");
  int index= 0;
  for (unsigned int i= 0 ; i < m_table->s->fields ; i++)
  {
    DBUG_PRINT("debug", ("field_type: %d", m_coltype[i]));
    index+= m_table->s->field[i]->save_field_metadata(&m_field_metadata[index]);
  }
  DBUG_RETURN(index);
}
#endif /* !defined(MYSQL_CLIENT) */

/*
  Constructor used to build an event for writing to the binary log.
  Mats says tbl->s lives longer than this event so it's ok to copy pointers
  (tbl->s->db etc) and not pointer content.
 */
#if !defined(MYSQL_CLIENT)
Table_map_log_event::Table_map_log_event(THD *thd, TABLE *tbl, ulong tid,
                                         bool is_transactional)
  : Log_event(thd, 0, is_transactional),
    m_table(tbl),
    m_dbnam(tbl->s->db.str),
    m_dblen(m_dbnam ? tbl->s->db.length : 0),
    m_tblnam(tbl->s->table_name.str),
    m_tbllen(tbl->s->table_name.length),
    m_colcnt(tbl->s->fields),
    m_memory(NULL),
    m_table_id(tid),
    m_flags(TM_BIT_LEN_EXACT_F),
    m_data_size(0),
    m_field_metadata(0),
    m_field_metadata_size(0),
    m_null_bits(0),
    m_meta_memory(NULL)
{
  uchar cbuf[sizeof(m_colcnt) + 1];
  uchar *cbuf_end;
  DBUG_ASSERT(m_table_id != ~0UL);
  /*
    In TABLE_SHARE, "db" and "table_name" are 0-terminated (see this comment in
    table.cc / alloc_table_share():
      Use the fact the key is db/0/table_name/0
    As we rely on this let's assert it.
  */
  DBUG_ASSERT((tbl->s->db.str == 0) ||
              (tbl->s->db.str[tbl->s->db.length] == 0));
  DBUG_ASSERT(tbl->s->table_name.str[tbl->s->table_name.length] == 0);


  m_data_size=  TABLE_MAP_HEADER_LEN;
  DBUG_EXECUTE_IF("old_row_based_repl_4_byte_map_id_master", m_data_size= 6;);
  m_data_size+= m_dblen + 2;	// Include length and terminating \0
  m_data_size+= m_tbllen + 2;	// Include length and terminating \0
  cbuf_end= net_store_length(cbuf, (size_t) m_colcnt);
  DBUG_ASSERT(static_cast<size_t>(cbuf_end - cbuf) <= sizeof(cbuf));
  m_data_size+= (cbuf_end - cbuf) + m_colcnt;	// COLCNT and column types

  /* If malloc fails, caught in is_valid() */
  if ((m_memory= (uchar*) my_malloc(m_colcnt, MYF(MY_WME))))
  {
    m_coltype= reinterpret_cast<uchar*>(m_memory);
    for (unsigned int i= 0 ; i < m_table->s->fields ; ++i)
      m_coltype[i]= m_table->field[i]->type();
  }

  /*
    Calculate a bitmap for the results of maybe_null() for all columns.
    The bitmap is used to determine when there is a column from the master
    that is not on the slave and is null and thus not in the row data during
    replication.
  */
  uint num_null_bytes= (m_table->s->fields + 7) / 8;
  m_data_size+= num_null_bytes;
  m_meta_memory= (uchar *)my_multi_malloc(MYF(MY_WME),
                                 &m_null_bits, num_null_bytes,
                                 &m_field_metadata, (m_colcnt * 2),
                                 NULL);

  bzero(m_field_metadata, (m_colcnt * 2));

  /*
    Create an array for the field metadata and store it.
  */
  m_field_metadata_size= save_field_metadata();
  DBUG_ASSERT(m_field_metadata_size <= (m_colcnt * 2));

  /*
    Now set the size of the data to the size of the field metadata array
    plus one or three bytes (see pack.c:net_store_length) for number of 
    elements in the field metadata array.
  */
  if (m_field_metadata_size < 251)
    m_data_size+= m_field_metadata_size + 1; 
  else
    m_data_size+= m_field_metadata_size + 3; 

  bzero(m_null_bits, num_null_bytes);
  for (unsigned int i= 0 ; i < m_table->s->fields ; ++i)
    if (m_table->field[i]->maybe_null())
      m_null_bits[(i / 8)]+= 1 << (i % 8);

}
#endif /* !defined(MYSQL_CLIENT) */

/*
  Constructor used by slave to read the event from the binary log.
 */
#if defined(HAVE_REPLICATION)
Table_map_log_event::Table_map_log_event(const char *buf, uint event_len,
                                         const Format_description_log_event
                                         *description_event)

  : Log_event(buf, description_event),
#ifndef MYSQL_CLIENT
    m_table(NULL),
#endif
    m_dbnam(NULL), m_dblen(0), m_tblnam(NULL), m_tbllen(0),
    m_colcnt(0), m_coltype(0),
    m_memory(NULL), m_table_id(ULONG_MAX), m_flags(0),
    m_data_size(0), m_field_metadata(0), m_field_metadata_size(0),
    m_null_bits(0), m_meta_memory(NULL)
{
  unsigned int bytes_read= 0;
  DBUG_ENTER("Table_map_log_event::Table_map_log_event(const char*,uint,...)");

  uint8 common_header_len= description_event->common_header_len;
  uint8 post_header_len= description_event->post_header_len[TABLE_MAP_EVENT-1];
  DBUG_PRINT("info",("event_len: %u  common_header_len: %d  post_header_len: %d",
                     event_len, common_header_len, post_header_len));

  /*
    Don't print debug messages when running valgrind since they can
    trigger false warnings.
   */
#ifndef HAVE_purify
  DBUG_DUMP("event buffer", (uchar*) buf, event_len);
#endif

  /* Read the post-header */
  const char *post_start= buf + common_header_len;

  post_start+= TM_MAPID_OFFSET;
  if (post_header_len == 6)
  {
    /* Master is of an intermediate source tree before 5.1.4. Id is 4 bytes */
    m_table_id= uint4korr(post_start);
    post_start+= 4;
  }
  else
  {
    DBUG_ASSERT(post_header_len == TABLE_MAP_HEADER_LEN);
    m_table_id= (ulong) uint6korr(post_start);
    post_start+= TM_FLAGS_OFFSET;
  }

  DBUG_ASSERT(m_table_id != ~0UL);

  m_flags= uint2korr(post_start);

  /* Read the variable part of the event */
  const char *const vpart= buf + common_header_len + post_header_len;

  /* Extract the length of the various parts from the buffer */
  uchar const *const ptr_dblen= (uchar const*)vpart + 0;
  m_dblen= *(uchar*) ptr_dblen;

  /* Length of database name + counter + terminating null */
  uchar const *const ptr_tbllen= ptr_dblen + m_dblen + 2;
  m_tbllen= *(uchar*) ptr_tbllen;

  /* Length of table name + counter + terminating null */
  uchar const *const ptr_colcnt= ptr_tbllen + m_tbllen + 2;
  uchar *ptr_after_colcnt= (uchar*) ptr_colcnt;
  m_colcnt= net_field_length(&ptr_after_colcnt);

  DBUG_PRINT("info",("m_dblen: %lu  off: %ld  m_tbllen: %lu  off: %ld  m_colcnt: %lu  off: %ld",
                     (ulong) m_dblen, (long) (ptr_dblen-(const uchar*)vpart), 
                     (ulong) m_tbllen, (long) (ptr_tbllen-(const uchar*)vpart),
                     m_colcnt, (long) (ptr_colcnt-(const uchar*)vpart)));

  /* Allocate mem for all fields in one go. If fails, caught in is_valid() */
  m_memory= (uchar*) my_multi_malloc(MYF(MY_WME),
                                     &m_dbnam, (uint) m_dblen + 1,
                                     &m_tblnam, (uint) m_tbllen + 1,
                                     &m_coltype, (uint) m_colcnt,
                                     NullS);

  if (m_memory)
  {
    /* Copy the different parts into their memory */
    strncpy(const_cast<char*>(m_dbnam), (const char*)ptr_dblen  + 1, m_dblen + 1);
    strncpy(const_cast<char*>(m_tblnam), (const char*)ptr_tbllen + 1, m_tbllen + 1);
    memcpy(m_coltype, ptr_after_colcnt, m_colcnt);

    ptr_after_colcnt= ptr_after_colcnt + m_colcnt;
    bytes_read= (uint) (ptr_after_colcnt - (uchar *)buf);
    DBUG_PRINT("info", ("Bytes read: %d.\n", bytes_read));
    if (bytes_read < event_len)
    {
      m_field_metadata_size= net_field_length(&ptr_after_colcnt);
      DBUG_ASSERT(m_field_metadata_size <= (m_colcnt * 2));
      uint num_null_bytes= (m_colcnt + 7) / 8;
      m_meta_memory= (uchar *)my_multi_malloc(MYF(MY_WME),
                                     &m_null_bits, num_null_bytes,
                                     &m_field_metadata, m_field_metadata_size,
                                     NULL);
      memcpy(m_field_metadata, ptr_after_colcnt, m_field_metadata_size);
      ptr_after_colcnt= (uchar*)ptr_after_colcnt + m_field_metadata_size;
      memcpy(m_null_bits, ptr_after_colcnt, num_null_bytes);
    }
  }

  DBUG_VOID_RETURN;
}
#endif

Table_map_log_event::~Table_map_log_event()
{
  my_free(m_meta_memory);
  my_free(m_memory);
}

/*
  Return value is an error code, one of:

      -1     Failure to open table   [from open_tables()]
       0     Success
       1     No room for more tables [from set_table()]
       2     Out of memory           [from set_table()]
       3     Wrong table definition
       4     Daisy-chaining RBR with SBR not possible
 */

#if !defined(MYSQL_CLIENT) && defined(HAVE_REPLICATION)

enum enum_tbl_map_status
{
  /* no duplicate identifier found */
  OK_TO_PROCESS= 0,

  /* this table map must be filtered out */
  FILTERED_OUT= 1,

  /* identifier mapping table with different properties */
  SAME_ID_MAPPING_DIFFERENT_TABLE= 2,
  
  /* a duplicate identifier was found mapping the same table */
  SAME_ID_MAPPING_SAME_TABLE= 3
};

/*
  Checks if this table map event should be processed or not. First
  it checks the filtering rules, and then looks for duplicate identifiers
  in the existing list of rli->tables_to_lock.

  It checks that there hasn't been any corruption by verifying that there
  are no duplicate entries with different properties.

  In some cases, some binary logs could get corrupted, showing several
  tables mapped to the same table_id, 0 (see: BUG#56226). Thus we do this
  early sanity check for such cases and avoid that the server crashes 
  later.

  In some corner cases, the master logs duplicate table map events, i.e.,
  same id, same database name, same table name (see: BUG#37137). This is
  different from the above as it's the same table that is mapped again 
  to the same identifier. Thus we cannot just check for same ids and 
  assume that the event is corrupted we need to check every property. 

  NOTE: in the event that BUG#37137 ever gets fixed, this extra check 
        will still be valid because we would need to support old binary 
        logs anyway.

  @param rli The relay log info reference.
  @param table_list A list element containing the table to check against.
  @return OK_TO_PROCESS 
            if there was no identifier already in rli->tables_to_lock 
            
          FILTERED_OUT
            if the event is filtered according to the filtering rules

          SAME_ID_MAPPING_DIFFERENT_TABLE 
            if the same identifier already maps a different table in 
            rli->tables_to_lock

          SAME_ID_MAPPING_SAME_TABLE 
            if the same identifier already maps the same table in 
            rli->tables_to_lock.
*/
static enum_tbl_map_status
check_table_map(Relay_log_info const *rli, RPL_TABLE_LIST *table_list)
{
  DBUG_ENTER("check_table_map");
  enum_tbl_map_status res= OK_TO_PROCESS;

  if (rli->sql_thd->slave_thread /* filtering is for slave only */ &&
      (!rpl_filter->db_ok(table_list->db) ||
       (rpl_filter->is_on() && !rpl_filter->tables_ok("", table_list))))
    res= FILTERED_OUT;
  else
  {
    RPL_TABLE_LIST *ptr= static_cast<RPL_TABLE_LIST*>(rli->tables_to_lock);
    for(uint i=0 ; ptr && (i< rli->tables_to_lock_count); 
        ptr= static_cast<RPL_TABLE_LIST*>(ptr->next_local), i++)
    {
      if (ptr->table_id == table_list->table_id)
      {

        if (strcmp(ptr->db, table_list->db) || 
            strcmp(ptr->alias, table_list->table_name) || 
            ptr->lock_type != TL_WRITE) // the ::do_apply_event always sets TL_WRITE
          res= SAME_ID_MAPPING_DIFFERENT_TABLE;
        else
          res= SAME_ID_MAPPING_SAME_TABLE;

        break;
      }
    }
  }

  DBUG_PRINT("debug", ("check of table map ended up with: %u", res));

  DBUG_RETURN(res);
}

int Table_map_log_event::do_apply_event(Relay_log_info const *rli)
{
  RPL_TABLE_LIST *table_list;
  char *db_mem, *tname_mem;
  size_t dummy_len;
  void *memory;
  DBUG_ENTER("Table_map_log_event::do_apply_event(Relay_log_info*)");
  DBUG_ASSERT(rli->sql_thd == thd);

  /* Step the query id to mark what columns that are actually used. */
  thd->set_query_id(next_query_id());

  if (!(memory= my_multi_malloc(MYF(MY_WME),
                                &table_list, (uint) sizeof(RPL_TABLE_LIST),
                                &db_mem, (uint) NAME_LEN + 1,
                                &tname_mem, (uint) NAME_LEN + 1,
                                NullS)))
    DBUG_RETURN(HA_ERR_OUT_OF_MEM);

  strmov(db_mem, rpl_filter->get_rewrite_db(m_dbnam, &dummy_len));
  strmov(tname_mem, m_tblnam);

  table_list->init_one_table(db_mem, strlen(db_mem),
                             tname_mem, strlen(tname_mem),
                             tname_mem, TL_WRITE);

  table_list->table_id= DBUG_EVALUATE_IF("inject_tblmap_same_id_maps_diff_table", 0, m_table_id);
  table_list->updating= 1;
  DBUG_PRINT("debug", ("table: %s is mapped to %u", table_list->table_name, table_list->table_id));
  enum_tbl_map_status tblmap_status= check_table_map(rli, table_list);
  if (tblmap_status == OK_TO_PROCESS)
  {
    DBUG_ASSERT(thd->lex->query_tables != table_list);

    /*
      Use placement new to construct the table_def instance in the
      memory allocated for it inside table_list.

      The memory allocated by the table_def structure (i.e., not the
      memory allocated *for* the table_def structure) is released
      inside Relay_log_info::clear_tables_to_lock() by calling the
      table_def destructor explicitly.
    */
    new (&table_list->m_tabledef)
      table_def(m_coltype, m_colcnt,
                m_field_metadata, m_field_metadata_size,
                m_null_bits, m_flags);
    table_list->m_tabledef_valid= TRUE;
    table_list->m_conv_table= NULL;
    table_list->open_type= OT_BASE_ONLY;

    /*
      We record in the slave's information that the table should be
      locked by linking the table into the list of tables to lock.
    */
    table_list->next_global= table_list->next_local= rli->tables_to_lock;
    const_cast<Relay_log_info*>(rli)->tables_to_lock= table_list;
    const_cast<Relay_log_info*>(rli)->tables_to_lock_count++;
    /* 'memory' is freed in clear_tables_to_lock */
  }
  else  // FILTERED_OUT, SAME_ID_MAPPING_*
  {
    /*
      If mapped already but with different properties, we raise an
      error.
      If mapped already but with same properties we skip the event.
      If filtered out we skip the event.

      In all three cases, we need to free the memory previously 
      allocated.
     */
    if (tblmap_status == SAME_ID_MAPPING_DIFFERENT_TABLE)
    {
      /*
        Something bad has happened. We need to stop the slave as strange things
        could happen if we proceed: slave crash, wrong table being updated, ...
        As a consequence we push an error in this case.
       */

      char buf[256];

      my_snprintf(buf, sizeof(buf), 
                  "Found table map event mapping table id %u which "
                  "was already mapped but with different settings.",
                  table_list->table_id);

      if (thd->slave_thread)
        rli->report(ERROR_LEVEL, ER_SLAVE_FATAL_ERROR, 
                    ER(ER_SLAVE_FATAL_ERROR), buf);
      else
        /* 
          For the cases in which a 'BINLOG' statement is set to 
          execute in a user session 
         */
        my_printf_error(ER_SLAVE_FATAL_ERROR, ER(ER_SLAVE_FATAL_ERROR), 
                        MYF(0), buf);
    } 
    
    my_free(memory);
  }

  DBUG_RETURN(tblmap_status == SAME_ID_MAPPING_DIFFERENT_TABLE);
}

Log_event::enum_skip_reason
Table_map_log_event::do_shall_skip(Relay_log_info *rli)
{
  /*
    If the slave skip counter is 1, then we should not start executing
    on the next event.
  */
  return continue_group(rli);
}

int Table_map_log_event::do_update_pos(Relay_log_info *rli)
{
  rli->inc_event_relay_log_pos();
  return 0;
}

#endif /* !defined(MYSQL_CLIENT) && defined(HAVE_REPLICATION) */

#ifndef MYSQL_CLIENT
bool Table_map_log_event::write_data_header(IO_CACHE *file)
{
  DBUG_ASSERT(m_table_id != ~0UL);
  uchar buf[TABLE_MAP_HEADER_LEN];
  DBUG_EXECUTE_IF("old_row_based_repl_4_byte_map_id_master",
                  {
                    int4store(buf + 0, m_table_id);
                    int2store(buf + 4, m_flags);
                    return (my_b_safe_write(file, buf, 6));
                  });
  int6store(buf + TM_MAPID_OFFSET, (ulonglong)m_table_id);
  int2store(buf + TM_FLAGS_OFFSET, m_flags);
  return (my_b_safe_write(file, buf, TABLE_MAP_HEADER_LEN));
}

bool Table_map_log_event::write_data_body(IO_CACHE *file)
{
  DBUG_ASSERT(m_dbnam != NULL);
  DBUG_ASSERT(m_tblnam != NULL);
  /* We use only one byte per length for storage in event: */
  DBUG_ASSERT(m_dblen < 128);
  DBUG_ASSERT(m_tbllen < 128);

  uchar const dbuf[]= { (uchar) m_dblen };
  uchar const tbuf[]= { (uchar) m_tbllen };

  uchar cbuf[sizeof(m_colcnt) + 1];
  uchar *const cbuf_end= net_store_length(cbuf, (size_t) m_colcnt);
  DBUG_ASSERT(static_cast<size_t>(cbuf_end - cbuf) <= sizeof(cbuf));

  /*
    Store the size of the field metadata.
  */
  uchar mbuf[sizeof(m_field_metadata_size)];
  uchar *const mbuf_end= net_store_length(mbuf, m_field_metadata_size);

  return (my_b_safe_write(file, dbuf,      sizeof(dbuf)) ||
          my_b_safe_write(file, (const uchar*)m_dbnam,   m_dblen+1) ||
          my_b_safe_write(file, tbuf,      sizeof(tbuf)) ||
          my_b_safe_write(file, (const uchar*)m_tblnam,  m_tbllen+1) ||
          my_b_safe_write(file, cbuf, (size_t) (cbuf_end - cbuf)) ||
          my_b_safe_write(file, m_coltype, m_colcnt) ||
          my_b_safe_write(file, mbuf, (size_t) (mbuf_end - mbuf)) ||
          my_b_safe_write(file, m_field_metadata, m_field_metadata_size),
          my_b_safe_write(file, m_null_bits, (m_colcnt + 7) / 8));
 }
#endif

#if defined(HAVE_REPLICATION) && !defined(MYSQL_CLIENT)

/*
  Print some useful information for the SHOW BINARY LOG information
  field.
 */

#if defined(HAVE_REPLICATION) && !defined(MYSQL_CLIENT)
void Table_map_log_event::pack_info(Protocol *protocol)
{
    char buf[256];
    size_t bytes= my_snprintf(buf, sizeof(buf),
                                 "table_id: %lu (%s.%s)",
                              m_table_id, m_dbnam, m_tblnam);
    protocol->store(buf, bytes, &my_charset_bin);
}
#endif


#endif


#ifdef MYSQL_CLIENT
void Table_map_log_event::print(FILE *, PRINT_EVENT_INFO *print_event_info)
{
  if (!print_event_info->short_form)
  {
    print_header(&print_event_info->head_cache, print_event_info, TRUE);
    my_b_printf(&print_event_info->head_cache,
                "\tTable_map: `%s`.`%s` mapped to number %lu\n",
                m_dbnam, m_tblnam, m_table_id);
    print_base64(&print_event_info->body_cache, print_event_info, TRUE);
  }
}
#endif

/**************************************************************************
	Write_rows_log_event member functions
**************************************************************************/

/*
  Constructor used to build an event for writing to the binary log.
 */
#if !defined(MYSQL_CLIENT)
Write_rows_log_event::Write_rows_log_event(THD *thd_arg, TABLE *tbl_arg,
                                           ulong tid_arg,
                                           MY_BITMAP const *cols,
                                           bool is_transactional)
  : Rows_log_event(thd_arg, tbl_arg, tid_arg, cols, is_transactional)
{
}
#endif

/*
  Constructor used by slave to read the event from the binary log.
 */
#ifdef HAVE_REPLICATION
Write_rows_log_event::Write_rows_log_event(const char *buf, uint event_len,
                                           const Format_description_log_event
                                           *description_event)
: Rows_log_event(buf, event_len, WRITE_ROWS_EVENT, description_event)
{
}
#endif

#if !defined(MYSQL_CLIENT) && defined(HAVE_REPLICATION)
int 
Write_rows_log_event::do_before_row_operations(const Slave_reporting_capability *const)
{
  int error= 0;

  /*
    Increment the global status insert count variable
  */
  if (get_flags(STMT_END_F))
    status_var_increment(thd->status_var.com_stat[SQLCOM_INSERT]);

  /**
     todo: to introduce a property for the event (handler?) which forces
     applying the event in the replace (idempotent) fashion.
  */
  if ((slave_exec_mode == SLAVE_EXEC_MODE_IDEMPOTENT) ||
      (m_table->s->db_type()->db_type == DB_TYPE_NDBCLUSTER))
  {
    /*
      We are using REPLACE semantics and not INSERT IGNORE semantics
      when writing rows, that is: new rows replace old rows.  We need to
      inform the storage engine that it should use this behaviour.
    */
    
    /* Tell the storage engine that we are using REPLACE semantics. */
    thd->lex->duplicates= DUP_REPLACE;
    
    /*
      Pretend we're executing a REPLACE command: this is needed for
      InnoDB and NDB Cluster since they are not (properly) checking the
      lex->duplicates flag.
    */
    thd->lex->sql_command= SQLCOM_REPLACE;
    /* 
       Do not raise the error flag in case of hitting to an unique attribute
    */
    m_table->file->extra(HA_EXTRA_IGNORE_DUP_KEY);
    /* 
       NDB specific: update from ndb master wrapped as Write_rows
       so that the event should be applied to replace slave's row
    */
    m_table->file->extra(HA_EXTRA_WRITE_CAN_REPLACE);
    /* 
       NDB specific: if update from ndb master wrapped as Write_rows
       does not find the row it's assumed idempotent binlog applying
       is taking place; don't raise the error.
    */
    m_table->file->extra(HA_EXTRA_IGNORE_NO_KEY);
    /*
      TODO: the cluster team (Tomas?) says that it's better if the engine knows
      how many rows are going to be inserted, then it can allocate needed memory
      from the start.
    */
  }

  /*
    We need TIMESTAMP_NO_AUTO_SET otherwise ha_write_row() will not use fill
    any TIMESTAMP column with data from the row but instead will use
    the event's current time.
    As we replicate from TIMESTAMP to TIMESTAMP and slave has no extra
    columns, we know that all TIMESTAMP columns on slave will receive explicit
    data from the row, so TIMESTAMP_NO_AUTO_SET is ok.
    When we allow a table without TIMESTAMP to be replicated to a table having
    more columns including a TIMESTAMP column, or when we allow a TIMESTAMP
    column to be replicated into a BIGINT column and the slave's table has a
    TIMESTAMP column, then the slave's TIMESTAMP column will take its value
    from set_time() which we called earlier (consistent with SBR). And then in
    some cases we won't want TIMESTAMP_NO_AUTO_SET (will require some code to
    analyze if explicit data is provided for slave's TIMESTAMP columns).
  */
  m_table->timestamp_field_type= TIMESTAMP_NO_AUTO_SET;
  
  /* Honor next number column if present */
  m_table->next_number_field= m_table->found_next_number_field;
  /*
   * Fixed Bug#45999, In RBR, Store engine of Slave auto-generates new
   * sequence numbers for auto_increment fields if the values of them are 0.
   * If generateing a sequence number is decided by the values of
   * table->auto_increment_field_not_null and SQL_MODE(if includes
   * MODE_NO_AUTO_VALUE_ON_ZERO) in update_auto_increment function.
   * SQL_MODE of slave sql thread is always consistency with master's.
   * In RBR, auto_increment fields never are NULL.
   */
  m_table->auto_increment_field_not_null= TRUE;
  return error;
}

int 
Write_rows_log_event::do_after_row_operations(const Slave_reporting_capability *const,
                                              int error)
{
  int local_error= 0;
  m_table->next_number_field=0;
  m_table->auto_increment_field_not_null= FALSE;
  if ((slave_exec_mode == SLAVE_EXEC_MODE_IDEMPOTENT) ||
      m_table->s->db_type()->db_type == DB_TYPE_NDBCLUSTER)
  {
    m_table->file->extra(HA_EXTRA_NO_IGNORE_DUP_KEY);
    m_table->file->extra(HA_EXTRA_WRITE_CANNOT_REPLACE);
    /*
      resetting the extra with 
      table->file->extra(HA_EXTRA_NO_IGNORE_NO_KEY); 
      fires bug#27077
      explanation: file->reset() performs this duty
      ultimately. Still todo: fix
    */
  }
  if ((local_error= m_table->file->ha_end_bulk_insert()))
  {
    m_table->file->print_error(local_error, MYF(0));
  }
  return error? error : local_error;
}

#if !defined(MYSQL_CLIENT) && defined(HAVE_REPLICATION)

/*
  Check if there are more UNIQUE keys after the given key.
*/
static int
last_uniq_key(TABLE *table, uint keyno)
{
  while (++keyno < table->s->keys)
    if (table->key_info[keyno].flags & HA_NOSAME)
      return 0;
  return 1;
}

/**
   Check if an error is a duplicate key error.

   This function is used to check if an error code is one of the
   duplicate key error, i.e., and error code for which it is sensible
   to do a <code>get_dup_key()</code> to retrieve the duplicate key.

   @param errcode The error code to check.

   @return <code>true</code> if the error code is such that
   <code>get_dup_key()</code> will return true, <code>false</code>
   otherwise.
 */
bool
is_duplicate_key_error(int errcode)
{
  switch (errcode)
  {
  case HA_ERR_FOUND_DUPP_KEY:
  case HA_ERR_FOUND_DUPP_UNIQUE:
    return true;
  }
  return false;
}

/**
  Write the current row into event's table.

  The row is located in the row buffer, pointed by @c m_curr_row member.
  Number of columns of the row is stored in @c m_width member (it can be 
  different from the number of columns in the table to which we insert). 
  Bitmap @c m_cols indicates which columns are present in the row. It is assumed 
  that event's table is already open and pointed by @c m_table.

  If the same record already exists in the table it can be either overwritten 
  or an error is reported depending on the value of @c overwrite flag 
  (error reporting not yet implemented). Note that the matching record can be
  different from the row we insert if we use primary keys to identify records in
  the table.

  The row to be inserted can contain values only for selected columns. The 
  missing columns are filled with default values using @c prepare_record() 
  function. If a matching record is found in the table and @c overwritte is
  true, the missing columns are taken from it.

  @param  rli   Relay log info (needed for row unpacking).
  @param  overwrite  
                Shall we overwrite if the row already exists or signal 
                error (currently ignored).

  @returns Error code on failure, 0 on success.

  This method, if successful, sets @c m_curr_row_end pointer to point at the
  next row in the rows buffer. This is done when unpacking the row to be 
  inserted.

  @note If a matching record is found, it is either updated using 
  @c ha_update_row() or first deleted and then new record written.
*/ 

int
Rows_log_event::write_row(const Relay_log_info *const rli,
                          const bool overwrite)
{
  DBUG_ENTER("write_row");
  DBUG_ASSERT(m_table != NULL && thd != NULL);

  TABLE *table= m_table;  // pointer to event's table
  int error;
  int UNINIT_VAR(keynum);
  auto_afree_ptr<char> key(NULL);

  prepare_record(table, m_width,
                 table->file->ht->db_type != DB_TYPE_NDBCLUSTER);

  /* unpack row into table->record[0] */
  if ((error= unpack_current_row(rli)))
    DBUG_RETURN(error);

  if (m_curr_row == m_rows_buf)
  {
    /* this is the first row to be inserted, we estimate the rows with
       the size of the first row and use that value to initialize
       storage engine for bulk insertion */
    ulong estimated_rows= (m_rows_end - m_curr_row) / (m_curr_row_end - m_curr_row);
    m_table->file->ha_start_bulk_insert(estimated_rows);
  }
  
  
#ifndef DBUG_OFF
  DBUG_DUMP("record[0]", table->record[0], table->s->reclength);
  DBUG_PRINT_BITSET("debug", "write_set = %s", table->write_set);
  DBUG_PRINT_BITSET("debug", "read_set = %s", table->read_set);
#endif

  /* 
    Try to write record. If a corresponding record already exists in the table,
    we try to change it using ha_update_row() if possible. Otherwise we delete
    it and repeat the whole process again. 

    TODO: Add safety measures against infinite looping. 
   */

  while ((error= table->file->ha_write_row(table->record[0])))
  {
    if (error == HA_ERR_LOCK_DEADLOCK ||
        error == HA_ERR_LOCK_WAIT_TIMEOUT ||
        (keynum= table->file->get_dup_key(error)) < 0 ||
        !overwrite)
    {
      DBUG_PRINT("info",("get_dup_key returns %d)", keynum));
      /*
        Deadlock, waiting for lock or just an error from the handler
        such as HA_ERR_FOUND_DUPP_KEY when overwrite is false.
        Retrieval of the duplicate key number may fail
        - either because the error was not "duplicate key" error
        - or because the information which key is not available
      */
      table->file->print_error(error, MYF(0));
      DBUG_RETURN(error);
    }
    /*
       We need to retrieve the old row into record[1] to be able to
       either update or delete the offending record.  We either:

       - use rnd_pos() with a row-id (available as dupp_row) to the
         offending row, if that is possible (MyISAM and Blackhole), or else

       - use index_read_idx() with the key that is duplicated, to
         retrieve the offending row.
     */
    if (table->file->ha_table_flags() & HA_DUPLICATE_POS)
    {
      DBUG_PRINT("info",("Locating offending record using rnd_pos()"));
      error= table->file->rnd_pos(table->record[1], table->file->dup_ref);
      if (error)
      {
        DBUG_PRINT("info",("rnd_pos() returns error %d",error));
        if (error == HA_ERR_RECORD_DELETED)
          error= HA_ERR_KEY_NOT_FOUND;
        table->file->print_error(error, MYF(0));
        DBUG_RETURN(error);
      }
    }
    else
    {
      DBUG_PRINT("info",("Locating offending record using index_read_idx()"));

      if (table->file->extra(HA_EXTRA_FLUSH_CACHE))
      {
        DBUG_PRINT("info",("Error when setting HA_EXTRA_FLUSH_CACHE"));
        DBUG_RETURN(my_errno);
      }

      if (key.get() == NULL)
      {
        key.assign(static_cast<char*>(my_alloca(table->s->max_unique_length)));
        if (key.get() == NULL)
        {
          DBUG_PRINT("info",("Can't allocate key buffer"));
          DBUG_RETURN(ENOMEM);
        }
      }

      key_copy((uchar*)key.get(), table->record[0], table->key_info + keynum,
               0);
      error= table->file->index_read_idx_map(table->record[1], keynum,
                                             (const uchar*)key.get(),
                                             HA_WHOLE_KEY,
                                             HA_READ_KEY_EXACT);
      if (error)
      {
        DBUG_PRINT("info",("index_read_idx() returns %s", HA_ERR(error)));
        if (error == HA_ERR_RECORD_DELETED)
          error= HA_ERR_KEY_NOT_FOUND;
        table->file->print_error(error, MYF(0));
        DBUG_RETURN(error);
      }
    }

    /*
       Now, record[1] should contain the offending row.  That
       will enable us to update it or, alternatively, delete it (so
       that we can insert the new row afterwards).
     */

    /*
      If row is incomplete we will use the record found to fill 
      missing columns.  
    */
    if (!get_flags(COMPLETE_ROWS_F))
    {
      restore_record(table,record[1]);
      error= unpack_current_row(rli);
    }

#ifndef DBUG_OFF
    DBUG_PRINT("debug",("preparing for update: before and after image"));
    DBUG_DUMP("record[1] (before)", table->record[1], table->s->reclength);
    DBUG_DUMP("record[0] (after)", table->record[0], table->s->reclength);
#endif

    /*
       REPLACE is defined as either INSERT or DELETE + INSERT.  If
       possible, we can replace it with an UPDATE, but that will not
       work on InnoDB if FOREIGN KEY checks are necessary.

       I (Matz) am not sure of the reason for the last_uniq_key()
       check as, but I'm guessing that it's something along the
       following lines.

       Suppose that we got the duplicate key to be a key that is not
       the last unique key for the table and we perform an update:
       then there might be another key for which the unique check will
       fail, so we're better off just deleting the row and inserting
       the correct row.
     */
    if (last_uniq_key(table, keynum) &&
        !table->file->referenced_by_foreign_key())
    {
      DBUG_PRINT("info",("Updating row using ha_update_row()"));
      error=table->file->ha_update_row(table->record[1],
                                       table->record[0]);
      switch (error) {
                
      case HA_ERR_RECORD_IS_THE_SAME:
        DBUG_PRINT("info",("ignoring HA_ERR_RECORD_IS_THE_SAME error from"
                           " ha_update_row()"));
        error= 0;
      
      case 0:
        break;
        
      default:    
        DBUG_PRINT("info",("ha_update_row() returns error %d",error));
        table->file->print_error(error, MYF(0));
      }
      
      DBUG_RETURN(error);
    }
    else
    {
      DBUG_PRINT("info",("Deleting offending row and trying to write new one again"));
      if ((error= table->file->ha_delete_row(table->record[1])))
      {
        DBUG_PRINT("info",("ha_delete_row() returns error %d",error));
        table->file->print_error(error, MYF(0));
        DBUG_RETURN(error);
      }
      /* Will retry ha_write_row() with the offending row removed. */
    }
  }

  DBUG_RETURN(error);
}

#endif

int
Write_rows_log_event::do_exec_row(const Relay_log_info *const rli)
{
  DBUG_ASSERT(m_table != NULL);
  int error= write_row(rli, slave_exec_mode == SLAVE_EXEC_MODE_IDEMPOTENT);

  if (error && !thd->is_error())
  {
    DBUG_ASSERT(0);
    my_error(ER_UNKNOWN_ERROR, MYF(0));
  }

  return error;
}

#endif /* !defined(MYSQL_CLIENT) && defined(HAVE_REPLICATION) */

#ifdef MYSQL_CLIENT
void Write_rows_log_event::print(FILE *file, PRINT_EVENT_INFO* print_event_info)
{
  Rows_log_event::print_helper(file, print_event_info, "Write_rows");
}
#endif

/**************************************************************************
	Delete_rows_log_event member functions
**************************************************************************/

#if !defined(MYSQL_CLIENT) && defined(HAVE_REPLICATION)
/*
  Compares table->record[0] and table->record[1]

  Returns TRUE if different.
*/
static bool record_compare(TABLE *table)
{
  /*
    Need to set the X bit and the filler bits in both records since
    there are engines that do not set it correctly.

    In addition, since MyISAM checks that one hasn't tampered with the
    record, it is necessary to restore the old bytes into the record
    after doing the comparison.

    TODO[record format ndb]: Remove it once NDB returns correct
    records. Check that the other engines also return correct records.
   */

  DBUG_DUMP("record[0]", table->record[0], table->s->reclength);
  DBUG_DUMP("record[1]", table->record[1], table->s->reclength);

  bool result= FALSE;
  uchar saved_x[2]= {0, 0}, saved_filler[2]= {0, 0};

  if (table->s->null_bytes > 0)
  {
    for (int i = 0 ; i < 2 ; ++i)
    {
      /* 
        If we have an X bit then we need to take care of it.
      */
      if (!(table->s->db_options_in_use & HA_OPTION_PACK_RECORD))
      {
        saved_x[i]= table->record[i][0];
        table->record[i][0]|= 1U;
      }

      /*
         If (last_null_bit_pos == 0 && null_bytes > 1), then:

         X bit (if any) + N nullable fields + M Field_bit fields = 8 bits 

         Ie, the entire byte is used.
      */
      if (table->s->last_null_bit_pos > 0)
      {
        saved_filler[i]= table->record[i][table->s->null_bytes - 1];
        table->record[i][table->s->null_bytes - 1]|=
          256U - (1U << table->s->last_null_bit_pos);
      }
    }
  }

  /**
    Compare full record only if:
    - there are no blob fields (otherwise we would also need 
      to compare blobs contents as well);
    - there are no varchar fields (otherwise we would also need
      to compare varchar contents as well);
    - there are no null fields, otherwise NULLed fields 
      contents (i.e., the don't care bytes) may show arbitrary 
      values, depending on how each engine handles internally.
    */
  if ((table->s->blob_fields + 
       table->s->varchar_fields + 
       table->s->null_fields) == 0)
  {
    result= cmp_record(table,record[1]);
    goto record_compare_exit;
  }

  /* Compare null bits */
  if (memcmp(table->null_flags,
	     table->null_flags+table->s->rec_buff_length,
	     table->s->null_bytes))
  {
    result= TRUE;				// Diff in NULL value
    goto record_compare_exit;
  }

  /* Compare fields */
  for (Field **ptr=table->field ; *ptr ; ptr++)
  {

    /**
      We only compare field contents that are not null.
      NULL fields (i.e., their null bits) were compared 
      earlier.
    */
    if (!(*(ptr))->is_null())
    {
      if ((*ptr)->cmp_binary_offset(table->s->rec_buff_length))
      {
        result= TRUE;
        goto record_compare_exit;
      }
    }
  }

record_compare_exit:
  /*
    Restore the saved bytes.

    TODO[record format ndb]: Remove this code once NDB returns the
    correct record format.
  */
  if (table->s->null_bytes > 0)
  {
    for (int i = 0 ; i < 2 ; ++i)
    {
      if (!(table->s->db_options_in_use & HA_OPTION_PACK_RECORD))
        table->record[i][0]= saved_x[i];

      if (table->s->last_null_bit_pos)
        table->record[i][table->s->null_bytes - 1]= saved_filler[i];
    }
  }

  return result;
}

/* 
  Check if we are already spending too much time on this statement.
  if we are, warn user that it might be because table does not have
  a PK, but only if the warning was not printed before for this STMT.

  @param type          The event type code.
  @param table_name    The name of the table that the slave is 
                       operating.
  @param is_index_scan States whether the slave is doing an index scan 
                       or not.
  @param rli           The relay metadata info.
*/
static inline 
void issue_long_find_row_warning(Log_event_type type, 
                                 const char *table_name,
                                 bool is_index_scan,
                                 const Relay_log_info *rli)
{
  if ((global_system_variables.log_warnings > 1 && 
      !const_cast<Relay_log_info*>(rli)->is_long_find_row_note_printed()))
  {
    time_t now= my_time(0);
    time_t stmt_ts= const_cast<Relay_log_info*>(rli)->get_row_stmt_start_timestamp();
    
    DBUG_EXECUTE_IF("inject_long_find_row_note", 
                    stmt_ts-=(LONG_FIND_ROW_THRESHOLD*2););

    long delta= (long) (now - stmt_ts);

    if (delta > LONG_FIND_ROW_THRESHOLD)
    {
      const_cast<Relay_log_info*>(rli)->set_long_find_row_note_printed();
      const char* evt_type= type == DELETE_ROWS_EVENT ? " DELETE" : "n UPDATE";
      const char* scan_type= is_index_scan ? "scanning an index" : "scanning the table";

      sql_print_information("The slave is applying a ROW event on behalf of a%s statement "
                            "on table %s and is currently taking a considerable amount "
                            "of time (%ld seconds). This is due to the fact that it is %s "
                            "while looking up records to be processed. Consider adding a "
                            "primary key (or unique key) to the table to improve "
                            "performance.", evt_type, table_name, delta, scan_type);
    }
  }
}

/**
  Locate the current row in event's table.

  The current row is pointed by @c m_curr_row. Member @c m_width tells how many 
  columns are there in the row (this can be differnet from the number of columns 
  in the table). It is assumed that event's table is already open and pointed 
  by @c m_table.

  If a corresponding record is found in the table it is stored in 
  @c m_table->record[0]. Note that when record is located based on a primary 
  key, it is possible that the record found differs from the row being located.

  If no key is specified or table does not have keys, a table scan is used to 
  find the row. In that case the row should be complete and contain values for
  all columns. However, it can still be shorter than the table, i.e. the table 
  can contain extra columns not present in the row. It is also possible that 
  the table has fewer columns than the row being located. 

  @returns Error code on failure, 0 on success. 
  
  @post In case of success @c m_table->record[0] contains the record found. 
  Also, the internal "cursor" of the table is positioned at the record found.

  @note If the engine allows random access of the records, a combination of
  @c position() and @c rnd_pos() will be used. 
 */

int Rows_log_event::find_row(const Relay_log_info *rli)
{
  DBUG_ENTER("Rows_log_event::find_row");

  DBUG_ASSERT(m_table && m_table->in_use != NULL);

  TABLE *table= m_table;
  int error= 0;
  bool is_table_scan= false, is_index_scan= false;

  /*
    rpl_row_tabledefs.test specifies that
    if the extra field on the slave does not have a default value
    and this is okay with Delete or Update events.
    Todo: fix wl3228 hld that requires defauls for all types of events
  */
  
  prepare_record(table, m_width, FALSE);
  error= unpack_current_row(rli);

#ifndef DBUG_OFF
  DBUG_PRINT("info",("looking for the following record"));
  DBUG_DUMP("record[0]", table->record[0], table->s->reclength);
#endif

  if ((table->file->ha_table_flags() & HA_PRIMARY_KEY_REQUIRED_FOR_POSITION) &&
      table->s->primary_key < MAX_KEY)
  {
    /*
      Use a more efficient method to fetch the record given by
      table->record[0] if the engine allows it.  We first compute a
      row reference using the position() member function (it will be
      stored in table->file->ref) and the use rnd_pos() to position
      the "cursor" (i.e., record[0] in this case) at the correct row.

      TODO: Add a check that the correct record has been fetched by
      comparing with the original record. Take into account that the
      record on the master and slave can be of different
      length. Something along these lines should work:

      ADD>>>  store_record(table,record[1]);
              int error= table->file->rnd_pos(table->record[0], table->file->ref);
      ADD>>>  DBUG_ASSERT(memcmp(table->record[1], table->record[0],
                                 table->s->reclength) == 0);

    */
    DBUG_PRINT("info",("locating record using primary key (position)"));
    int error= table->file->rnd_pos_by_record(table->record[0]);
    if (error)
    {
      DBUG_PRINT("info",("rnd_pos returns error %d",error));
      if (error == HA_ERR_RECORD_DELETED)
        error= HA_ERR_KEY_NOT_FOUND;
      table->file->print_error(error, MYF(0));
    }
    DBUG_RETURN(error);
  }

  // We can't use position() - try other methods.
  
  /* 
    We need to retrieve all fields
    TODO: Move this out from this function to main loop 
   */
  table->use_all_columns();

  /*
    Save copy of the record in table->record[1]. It might be needed 
    later if linear search is used to find exact match.
   */ 
  store_record(table,record[1]);    

  if (table->s->keys > 0 && table->s->keys_in_use.is_set(0))
  {
    DBUG_PRINT("info",("locating record using primary key (index_read)"));

    /* The 0th key is active: search the table using the index */
    if (!table->file->inited && (error= table->file->ha_index_init(0, FALSE)))
    {
      DBUG_PRINT("info",("ha_index_init returns error %d",error));
      table->file->print_error(error, MYF(0));
      goto err;
    }

    /* Fill key data for the row */

    DBUG_ASSERT(m_key);
    key_copy(m_key, table->record[0], table->key_info, 0);

    /*
      Don't print debug messages when running valgrind since they can
      trigger false warnings.
     */
#ifndef HAVE_purify
    DBUG_DUMP("key data", m_key, table->key_info->key_length);
#endif

    /*
      We need to set the null bytes to ensure that the filler bit are
      all set when returning.  There are storage engines that just set
      the necessary bits on the bytes and don't set the filler bits
      correctly.
    */
    if (table->s->null_bytes > 0)
      table->record[0][table->s->null_bytes - 1]|=
        256U - (1U << table->s->last_null_bit_pos);

    if ((error= table->file->index_read_map(table->record[0], m_key, 
                                            HA_WHOLE_KEY,
                                            HA_READ_KEY_EXACT)))
    {
      DBUG_PRINT("info",("no record matching the key found in the table"));
      if (error == HA_ERR_RECORD_DELETED)
        error= HA_ERR_KEY_NOT_FOUND;
      table->file->print_error(error, MYF(0));
      table->file->ha_index_end();
      goto err;
    }

  /*
    Don't print debug messages when running valgrind since they can
    trigger false warnings.
   */
#ifndef HAVE_purify
    DBUG_PRINT("info",("found first matching record")); 
    DBUG_DUMP("record[0]", table->record[0], table->s->reclength);
#endif
    /*
      Below is a minor "optimization".  If the key (i.e., key number
      0) has the HA_NOSAME flag set, we know that we have found the
      correct record (since there can be no duplicates); otherwise, we
      have to compare the record with the one found to see if it is
      the correct one.

      CAVEAT! This behaviour is essential for the replication of,
      e.g., the mysql.proc table since the correct record *shall* be
      found using the primary key *only*.  There shall be no
      comparison of non-PK columns to decide if the correct record is
      found.  I can see no scenario where it would be incorrect to
      chose the row to change only using a PK or an UNNI.
    */
    if (table->key_info->flags & HA_NOSAME)
    {
      /* Unique does not have non nullable part */
      if (!(table->key_info->flags & (HA_NULL_PART_KEY)))
      {
        table->file->ha_index_end();
        goto ok;
      }
      else
      {
        KEY *keyinfo= table->key_info;
        /*
          Unique has nullable part. We need to check if there is any field in the
          BI image that is null and part of UNNI.
        */
        bool null_found= FALSE;
        for (uint i=0; i < keyinfo->key_parts && !null_found; i++)
        {
          uint fieldnr= keyinfo->key_part[i].fieldnr - 1;
          Field **f= table->field+fieldnr;
          null_found= (*f)->is_null();
        }

        if (!null_found)
        {
          table->file->ha_index_end();
          goto ok;
        }

        /* else fall through to index scan */
      }
    }

    is_index_scan=true;

    /*
      In case key is not unique, we still have to iterate over records found
      and find the one which is identical to the row given. A copy of the 
      record we are looking for is stored in record[1].
     */ 
    DBUG_PRINT("info",("non-unique index, scanning it to find matching record")); 

    while (record_compare(table))
    {
      /*
        We need to set the null bytes to ensure that the filler bit
        are all set when returning.  There are storage engines that
        just set the necessary bits on the bytes and don't set the
        filler bits correctly.

        TODO[record format ndb]: Remove this code once NDB returns the
        correct record format.
      */
      if (table->s->null_bytes > 0)
      {
        table->record[0][table->s->null_bytes - 1]|=
          256U - (1U << table->s->last_null_bit_pos);
      }

      while ((error= table->file->index_next(table->record[0])))
      {
        /* We just skip records that has already been deleted */
        if (error == HA_ERR_RECORD_DELETED)
          continue;
        DBUG_PRINT("info",("no record matching the given row found"));
        table->file->print_error(error, MYF(0));
        table->file->ha_index_end();
        goto err;
      }
    }

    /*
      Have to restart the scan to be able to fetch the next row.
    */
    table->file->ha_index_end();
  }
  else
  {
    DBUG_PRINT("info",("locating record using table scan (rnd_next)"));

    int restart_count= 0; // Number of times scanning has restarted from top

    /* We don't have a key: search the table using rnd_next() */
    if ((error= table->file->ha_rnd_init(1)))
    {
      DBUG_PRINT("info",("error initializing table scan"
                         " (ha_rnd_init returns %d)",error));
      table->file->print_error(error, MYF(0));
      goto err;
    }

    is_table_scan= true;

    /* Continue until we find the right record or have made a full loop */
    do
    {
  restart_rnd_next:
      error= table->file->rnd_next(table->record[0]);

      if (error)
        DBUG_PRINT("info", ("error: %s", HA_ERR(error)));
      switch (error) {

      case 0:
        break;

      /*
        If the record was deleted, we pick the next one without doing
        any comparisons.
      */
      case HA_ERR_RECORD_DELETED:
        goto restart_rnd_next;

      case HA_ERR_END_OF_FILE:
        if (++restart_count < 2)
          table->file->ha_rnd_init(1);
        break;

      default:
        DBUG_PRINT("info", ("Failed to get next record"
                            " (rnd_next returns %d)",error));
        table->file->print_error(error, MYF(0));
        table->file->ha_rnd_end();
        goto err;
      }
    }
    while (restart_count < 2 && record_compare(table));
    
    /* 
      Note: above record_compare will take into accout all record fields 
      which might be incorrect in case a partial row was given in the event
     */

    /*
      Have to restart the scan to be able to fetch the next row.
    */
    if (restart_count == 2)
      DBUG_PRINT("info", ("Record not found"));
    else
      DBUG_DUMP("record found", table->record[0], table->s->reclength);
    table->file->ha_rnd_end();

    DBUG_ASSERT(error == HA_ERR_END_OF_FILE || error == 0);
    goto err;
  }
ok:
  if (is_table_scan || is_index_scan)
    issue_long_find_row_warning(get_type_code(), m_table->alias, 
                                is_index_scan, rli);

  table->default_column_bitmaps();
  DBUG_RETURN(0);

err:
  if (is_table_scan || is_index_scan)
    issue_long_find_row_warning(get_type_code(), m_table->alias, 
                                is_index_scan, rli);

  table->default_column_bitmaps();
  DBUG_RETURN(error);
}

#endif

/*
  Constructor used to build an event for writing to the binary log.
 */

#ifndef MYSQL_CLIENT
Delete_rows_log_event::Delete_rows_log_event(THD *thd_arg, TABLE *tbl_arg,
                                             ulong tid, MY_BITMAP const *cols,
                                             bool is_transactional)
  : Rows_log_event(thd_arg, tbl_arg, tid, cols, is_transactional)
{
}
#endif /* #if !defined(MYSQL_CLIENT) */

/*
  Constructor used by slave to read the event from the binary log.
 */
#ifdef HAVE_REPLICATION
Delete_rows_log_event::Delete_rows_log_event(const char *buf, uint event_len,
                                             const Format_description_log_event
                                             *description_event)
  : Rows_log_event(buf, event_len, DELETE_ROWS_EVENT, description_event)
{
}
#endif

#if !defined(MYSQL_CLIENT) && defined(HAVE_REPLICATION)

int 
Delete_rows_log_event::do_before_row_operations(const Slave_reporting_capability *const)
{
  /*
    Increment the global status delete count variable
   */
  if (get_flags(STMT_END_F))
    status_var_increment(thd->status_var.com_stat[SQLCOM_DELETE]);

  if ((m_table->file->ha_table_flags() & HA_PRIMARY_KEY_REQUIRED_FOR_POSITION) &&
      m_table->s->primary_key < MAX_KEY)
  {
    /*
      We don't need to allocate any memory for m_key since it is not used.
    */
    return 0;
  }

  if (m_table->s->keys > 0)
  {
    // Allocate buffer for key searches
    m_key= (uchar*)my_malloc(m_table->key_info->key_length, MYF(MY_WME));
    if (!m_key)
      return HA_ERR_OUT_OF_MEM;
  }
  return 0;
}

int 
Delete_rows_log_event::do_after_row_operations(const Slave_reporting_capability *const, 
                                               int error)
{
  /*error= ToDo:find out what this should really be, this triggers close_scan in nbd, returning error?*/
  m_table->file->ha_index_or_rnd_end();
  my_free(m_key);
  m_key= NULL;

  return error;
}

int Delete_rows_log_event::do_exec_row(const Relay_log_info *const rli)
{
  int error;
  DBUG_ASSERT(m_table != NULL);

  if (!(error= find_row(rli))) 
  { 
    /*
      Delete the record found, located in record[0]
    */
    error= m_table->file->ha_delete_row(m_table->record[0]);
  }
  return error;
}

#endif /* !defined(MYSQL_CLIENT) && defined(HAVE_REPLICATION) */

#ifdef MYSQL_CLIENT
void Delete_rows_log_event::print(FILE *file,
                                  PRINT_EVENT_INFO* print_event_info)
{
  Rows_log_event::print_helper(file, print_event_info, "Delete_rows");
}
#endif


/**************************************************************************
	Update_rows_log_event member functions
**************************************************************************/

/*
  Constructor used to build an event for writing to the binary log.
 */
#if !defined(MYSQL_CLIENT)
Update_rows_log_event::Update_rows_log_event(THD *thd_arg, TABLE *tbl_arg,
                                             ulong tid,
                                             MY_BITMAP const *cols_bi,
                                             MY_BITMAP const *cols_ai,
                                             bool is_transactional)
: Rows_log_event(thd_arg, tbl_arg, tid, cols_bi, is_transactional)
{
  init(cols_ai);
}

Update_rows_log_event::Update_rows_log_event(THD *thd_arg, TABLE *tbl_arg,
                                             ulong tid,
                                             MY_BITMAP const *cols,
                                             bool is_transactional)
: Rows_log_event(thd_arg, tbl_arg, tid, cols, is_transactional)
{
  init(cols);
}

void Update_rows_log_event::init(MY_BITMAP const *cols)
{
  /* if bitmap_init fails, caught in is_valid() */
  if (likely(!bitmap_init(&m_cols_ai,
                          m_width <= sizeof(m_bitbuf_ai)*8 ? m_bitbuf_ai : NULL,
                          m_width,
                          false)))
  {
    /* Cols can be zero if this is a dummy binrows event */
    if (likely(cols != NULL))
    {
      memcpy(m_cols_ai.bitmap, cols->bitmap, no_bytes_in_map(cols));
      create_last_word_mask(&m_cols_ai);
    }
  }
}
#endif /* !defined(MYSQL_CLIENT) */


Update_rows_log_event::~Update_rows_log_event()
{
  if (m_cols_ai.bitmap == m_bitbuf_ai) // no my_malloc happened
    m_cols_ai.bitmap= 0; // so no my_free in bitmap_free
  bitmap_free(&m_cols_ai); // To pair with bitmap_init().
}


/*
  Constructor used by slave to read the event from the binary log.
 */
#ifdef HAVE_REPLICATION
Update_rows_log_event::Update_rows_log_event(const char *buf, uint event_len,
                                             const
                                             Format_description_log_event
                                             *description_event)
  : Rows_log_event(buf, event_len, UPDATE_ROWS_EVENT, description_event)
{
}
#endif

#if !defined(MYSQL_CLIENT) && defined(HAVE_REPLICATION)

int 
Update_rows_log_event::do_before_row_operations(const Slave_reporting_capability *const)
{
  /*
    Increment the global status update count variable
  */
  if (get_flags(STMT_END_F))
    status_var_increment(thd->status_var.com_stat[SQLCOM_UPDATE]);

  if (m_table->s->keys > 0)
  {
    // Allocate buffer for key searches
    m_key= (uchar*)my_malloc(m_table->key_info->key_length, MYF(MY_WME));
    if (!m_key)
      return HA_ERR_OUT_OF_MEM;
  }

  m_table->timestamp_field_type= TIMESTAMP_NO_AUTO_SET;

  return 0;
}

int 
Update_rows_log_event::do_after_row_operations(const Slave_reporting_capability *const, 
                                               int error)
{
  /*error= ToDo:find out what this should really be, this triggers close_scan in nbd, returning error?*/
  m_table->file->ha_index_or_rnd_end();
  my_free(m_key); // Free for multi_malloc
  m_key= NULL;

  return error;
}

int 
Update_rows_log_event::do_exec_row(const Relay_log_info *const rli)
{
  DBUG_ASSERT(m_table != NULL);

  int error= find_row(rli); 
  if (error)
  {
    /*
      We need to read the second image in the event of error to be
      able to skip to the next pair of updates
    */
    m_curr_row= m_curr_row_end;
    unpack_current_row(rli);
    return error;
  }

  /*
    This is the situation after locating BI:

    ===|=== before image ====|=== after image ===|===
       ^                     ^
       m_curr_row            m_curr_row_end

    BI found in the table is stored in record[0]. We copy it to record[1]
    and unpack AI to record[0].
   */

  store_record(m_table,record[1]);

  m_curr_row= m_curr_row_end;
  /* this also updates m_curr_row_end */
  if ((error= unpack_current_row(rli)))
    return error;

  /*
    Now we have the right row to update.  The old row (the one we're
    looking for) is in record[1] and the new row is in record[0].
  */
#ifndef HAVE_purify
  /*
    Don't print debug messages when running valgrind since they can
    trigger false warnings.
   */
  DBUG_PRINT("info",("Updating row in table"));
  DBUG_DUMP("old record", m_table->record[1], m_table->s->reclength);
  DBUG_DUMP("new values", m_table->record[0], m_table->s->reclength);
#endif

  error= m_table->file->ha_update_row(m_table->record[1], m_table->record[0]);
  if (error == HA_ERR_RECORD_IS_THE_SAME)
    error= 0;

  return error;
}

#endif /* !defined(MYSQL_CLIENT) && defined(HAVE_REPLICATION) */

#ifdef MYSQL_CLIENT
void Update_rows_log_event::print(FILE *file,
				  PRINT_EVENT_INFO* print_event_info)
{
  Rows_log_event::print_helper(file, print_event_info, "Update_rows");
}
#endif


Incident_log_event::Incident_log_event(const char *buf, uint event_len,
                                       const Format_description_log_event *descr_event)
  : Log_event(buf, descr_event)
{
  DBUG_ENTER("Incident_log_event::Incident_log_event");
  uint8 const common_header_len=
    descr_event->common_header_len;
  uint8 const post_header_len=
    descr_event->post_header_len[INCIDENT_EVENT-1];

  DBUG_PRINT("info",("event_len: %u; common_header_len: %d; post_header_len: %d",
                     event_len, common_header_len, post_header_len));

  int incident_number= uint2korr(buf + common_header_len);
  if (incident_number >= INCIDENT_COUNT ||
      incident_number <= INCIDENT_NONE)
  {
    // If the incident is not recognized, this binlog event is
    // invalid.  If we set incident_number to INCIDENT_NONE, the
    // invalidity will be detected by is_valid().
    m_incident= INCIDENT_NONE;
    DBUG_VOID_RETURN;
  }
  m_incident= static_cast<Incident>(incident_number);
  char const *ptr= buf + common_header_len + post_header_len;
  char const *const str_end= buf + event_len;
  uint8 len= 0;                   // Assignment to keep compiler happy
  const char *str= NULL;          // Assignment to keep compiler happy
  read_str(&ptr, str_end, &str, &len);
  m_message.str= const_cast<char*>(str);
  m_message.length= len;
  DBUG_PRINT("info", ("m_incident: %d", m_incident));
  DBUG_VOID_RETURN;
}


Incident_log_event::~Incident_log_event()
{
}


const char *
Incident_log_event::description() const
{
  static const char *const description[]= {
    "NOTHING",                                  // Not used
    "LOST_EVENTS"
  };

  DBUG_PRINT("info", ("m_incident: %d", m_incident));

  return description[m_incident];
}


#ifndef MYSQL_CLIENT
void Incident_log_event::pack_info(Protocol *protocol)
{
  char buf[256];
  size_t bytes;
  if (m_message.length > 0)
    bytes= my_snprintf(buf, sizeof(buf), "#%d (%s)",
                       m_incident, description());
  else
    bytes= my_snprintf(buf, sizeof(buf), "#%d (%s): %s",
                       m_incident, description(), m_message.str);
  protocol->store(buf, bytes, &my_charset_bin);
}
#endif


#ifdef MYSQL_CLIENT
void
Incident_log_event::print(FILE *file,
                          PRINT_EVENT_INFO *print_event_info)
{
  if (print_event_info->short_form)
    return;

  Write_on_release_cache cache(&print_event_info->head_cache, file);
  print_header(&cache, print_event_info, FALSE);
  my_b_printf(&cache, "\n# Incident: %s\nRELOAD DATABASE; # Shall generate syntax error\n", description());
}
#endif

#if defined(HAVE_REPLICATION) && !defined(MYSQL_CLIENT)
int
Incident_log_event::do_apply_event(Relay_log_info const *rli)
{
  DBUG_ENTER("Incident_log_event::do_apply_event");
  rli->report(ERROR_LEVEL, ER_SLAVE_INCIDENT,
              ER(ER_SLAVE_INCIDENT),
              description(),
              m_message.length > 0 ? m_message.str : "<none>");
  DBUG_RETURN(1);
}
#endif

bool
Incident_log_event::write_data_header(IO_CACHE *file)
{
  DBUG_ENTER("Incident_log_event::write_data_header");
  DBUG_PRINT("enter", ("m_incident: %d", m_incident));
  uchar buf[sizeof(int16)];
  int2store(buf, (int16) m_incident);
  DBUG_RETURN(my_b_safe_write(file, buf, sizeof(buf)));
}

bool
Incident_log_event::write_data_body(IO_CACHE *file)
{
  DBUG_ENTER("Incident_log_event::write_data_body");
  DBUG_RETURN(write_str(file, m_message.str, (uint) m_message.length));
}


#ifdef MYSQL_CLIENT
/**
  The default values for these variables should be values that are
  *incorrect*, i.e., values that cannot occur in an event.  This way,
  they will always be printed for the first event.
*/
st_print_event_info::st_print_event_info()
  :flags2_inited(0), sql_mode_inited(0), sql_mode(0),
   auto_increment_increment(0),auto_increment_offset(0), charset_inited(0),
   lc_time_names_number(~0),
   charset_database_number(ILLEGAL_CHARSET_INFO_NUMBER),
   thread_id(0), thread_id_printed(false),
   base64_output_mode(BASE64_OUTPUT_UNSPEC), printed_fd_event(FALSE)
{
  /*
    Currently we only use static PRINT_EVENT_INFO objects, so zeroed at
    program's startup, but these explicit bzero() is for the day someone
    creates dynamic instances.
  */
  bzero(db, sizeof(db));
  bzero(charset, sizeof(charset));
  bzero(time_zone_str, sizeof(time_zone_str));
  delimiter[0]= ';';
  delimiter[1]= 0;
  myf const flags = MYF(MY_WME | MY_NABP);
  open_cached_file(&head_cache, NULL, NULL, 0, flags);
  open_cached_file(&body_cache, NULL, NULL, 0, flags);
}
#endif


#if defined(HAVE_REPLICATION) && !defined(MYSQL_CLIENT)
Heartbeat_log_event::Heartbeat_log_event(const char* buf, uint event_len,
                    const Format_description_log_event* description_event)
  :Log_event(buf, description_event)
{
  uint8 header_size= description_event->common_header_len;
  ident_len = event_len - header_size;
  set_if_smaller(ident_len,FN_REFLEN-1);
  log_ident= buf + header_size;
}
#endif<|MERGE_RESOLUTION|>--- conflicted
+++ resolved
@@ -6078,15 +6078,10 @@
     a single record and with a single column. Thus, like
     a column value, it could always have IMPLICIT derivation.
    */
-<<<<<<< HEAD
-  e.update_hash(val, val_len, type, charset, DERIVATION_IMPLICIT,
-                (flags & User_var_log_event::UNSIGNED_F));
-  free_root(thd->mem_root,0);
-=======
-  e->update_hash(val, val_len, type, charset, DERIVATION_IMPLICIT, 0);
+  e->update_hash(val, val_len, type, charset, DERIVATION_IMPLICIT,
+                 (flags & User_var_log_event::UNSIGNED_F));
   if (!is_deferred())
-    free_root(thd->mem_root,0);
->>>>>>> e3c8fb4a
+    free_root(thd->mem_root, 0);
 
   return 0;
 }
