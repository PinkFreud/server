--- conflicted
+++ resolved
@@ -200,15 +200,10 @@
   sizes[1]= (function_arg == NULL) ? 0 : strlen(function_arg) + 1;
   sizes[2]= (file_arg == NULL) ? 0 : strlen(file_arg) + 1;
 
-<<<<<<< HEAD
   allocated_status_memory= (char *) my_malloc(key_memory_PROFILE, sizes[0] +
                                               sizes[1] + sizes[2], MYF(0));
-  DBUG_ASSERT(allocated_status_memory != NULL);
-=======
-  allocated_status_memory= (char *) my_malloc(sizes[0] + sizes[1] + sizes[2], MYF(0));
   if (!allocated_status_memory)
     return;
->>>>>>> 5f890452
 
   cursor= allocated_status_memory;
 
