#ifndef ITEM_JSONFUNC_INCLUDED
#define ITEM_JSONFUNC_INCLUDED

/* Copyright (c) 2016, 2021, MariaDB

   This program is free software; you can redistribute it and/or modify
   it under the terms of the GNU General Public License as published by
   the Free Software Foundation; version 2 of the License.

   This program is distributed in the hope that it will be useful,
   but WITHOUT ANY WARRANTY; without even the implied warranty of
   MERCHANTABILITY or FITNESS FOR A PARTICULAR PURPOSE.  See the
   GNU General Public License for more details.

   You should have received a copy of the GNU General Public License
   along with this program; if not, write to the Free Software
   Foundation, Inc., 51 Franklin St, Fifth Floor, Boston, MA 02110-1301  USA */


/* This file defines all JSON functions */


#include <json_lib.h>
#include "item_cmpfunc.h"      // Item_bool_func
#include "item_strfunc.h"      // Item_str_func
#include "item_sum.h"


class json_path_with_flags
{
public:
  json_path_t p;
  bool constant;
  bool parsed;
  json_path_step_t *cur_step;
  void set_constant_flag(bool s_constant)
  {
    constant= s_constant;
    parsed= FALSE;
  }
};


void report_path_error_ex(const char *ps, json_path_t *p,
                          const char *fname, int n_param,
                          Sql_condition::enum_warning_level lv);
void report_json_error_ex(const char *js, json_engine_t *je,
                          const char *fname, int n_param,
                          Sql_condition::enum_warning_level lv);

class Json_engine_scan: public json_engine_t
{
public:
  Json_engine_scan(CHARSET_INFO *i_cs, const uchar *str, const uchar *end)
  {
    json_scan_start(this, i_cs, str, end);
  }
  Json_engine_scan(const String &str)
   :Json_engine_scan(str.charset(), (const uchar *) str.ptr(),
                                    (const uchar *) str.end())
  { }
  bool check_and_get_value_scalar(String *res, int *error);
  bool check_and_get_value_complex(String *res, int *error);
};


class Json_path_extractor: public json_path_with_flags
{
protected:
  String tmp_js, tmp_path;
  virtual ~Json_path_extractor() { }
  virtual bool check_and_get_value(Json_engine_scan *je,
                                   String *to, int *error)=0;
  bool extract(String *to, Item *js, Item *jp, CHARSET_INFO *cs);
};


class Item_func_json_valid: public Item_bool_func
{
protected:
  String tmp_value;

public:
  Item_func_json_valid(THD *thd, Item *json) : Item_bool_func(thd, json) {}
  longlong val_int() override;
  LEX_CSTRING func_name_cstring() const override
  {
    static LEX_CSTRING name= {STRING_WITH_LEN("json_valid") };
    return name;
  }
  bool fix_length_and_dec() override
  {
    if (Item_bool_func::fix_length_and_dec())
      return TRUE;
    set_maybe_null();
    return FALSE;
  }
  bool set_format_by_check_constraint(Send_field_extended_metadata *to) const
    override
  {
    static const Lex_cstring fmt(STRING_WITH_LEN("json"));
    return to->set_format_name(fmt);
  }
  Item *get_copy(THD *thd) override
  { return get_item_copy<Item_func_json_valid>(thd, this); }
  enum Functype functype() const override { return JSON_VALID_FUNC; }
};


class Item_func_json_exists: public Item_bool_func
{
protected:
  json_path_with_flags path;
  String tmp_js, tmp_path;

public:
  Item_func_json_exists(THD *thd, Item *js, Item *i_path):
    Item_bool_func(thd, js, i_path) {}
  LEX_CSTRING func_name_cstring() const override
  {
    static LEX_CSTRING name= {STRING_WITH_LEN("json_exists") };
    return name;
  }
  bool fix_length_and_dec() override;
  Item *get_copy(THD *thd) override
  { return get_item_copy<Item_func_json_exists>(thd, this); }
  longlong val_int() override;
};


class Item_json_func: public Item_str_func
{
public:
  Item_json_func(THD *thd)
   :Item_str_func(thd) { }
  Item_json_func(THD *thd, Item *a)
   :Item_str_func(thd, a) { }
  Item_json_func(THD *thd, Item *a, Item *b)
   :Item_str_func(thd, a, b) { }
  Item_json_func(THD *thd, List<Item> &list)
   :Item_str_func(thd, list) { }
  bool is_json_type() override { return true; }
  void make_send_field(THD *thd, Send_field *tmp_field) override
  {
    Item_str_func::make_send_field(thd, tmp_field);
    static const Lex_cstring fmt(STRING_WITH_LEN("json"));
    tmp_field->set_format_name(fmt);
  }
};


class Item_func_json_value: public Item_str_func,
                            public Json_path_extractor
{

public:
  Item_func_json_value(THD *thd, Item *js, Item *i_path):
    Item_str_func(thd, js, i_path) {}
  LEX_CSTRING func_name_cstring() const override
  {
    static LEX_CSTRING name= {STRING_WITH_LEN("json_value") };
    return name;
  }
  bool fix_length_and_dec() override ;
  String *val_str(String *to) override
  {
    null_value= Json_path_extractor::extract(to, args[0], args[1],
                                             collation.collation);
    return null_value ? NULL : to;
  }
  bool check_and_get_value(Json_engine_scan *je,
                           String *res, int *error) override
  {
    return je->check_and_get_value_scalar(res, error);
  }
  Item *get_copy(THD *thd) override
  { return get_item_copy<Item_func_json_value>(thd, this); }
};


class Item_func_json_query: public Item_json_func,
                            public Json_path_extractor
{
public:
  Item_func_json_query(THD *thd, Item *js, Item *i_path):
    Item_json_func(thd, js, i_path) {}
  LEX_CSTRING func_name_cstring() const override
  {
    static LEX_CSTRING name= {STRING_WITH_LEN("json_query") };
    return name;
  }
  bool fix_length_and_dec() override;
  String *val_str(String *to) override
  {
    null_value= Json_path_extractor::extract(to, args[0], args[1],
                                             collation.collation);
    return null_value ? NULL : to;
  }
  bool check_and_get_value(Json_engine_scan *je,
                           String *res, int *error) override
  {
    return je->check_and_get_value_complex(res, error);
  }
  Item *get_copy(THD *thd) override
  { return get_item_copy<Item_func_json_query>(thd, this); }
};


class Item_func_json_quote: public Item_str_func
{
protected:
  String tmp_s;

public:
  Item_func_json_quote(THD *thd, Item *s): Item_str_func(thd, s) {}
  LEX_CSTRING func_name_cstring() const override
  {
    static LEX_CSTRING name= {STRING_WITH_LEN("json_quote") };
    return name;
  }
  bool fix_length_and_dec() override;
  String *val_str(String *) override;
  Item *get_copy(THD *thd) override
  { return get_item_copy<Item_func_json_quote>(thd, this); }
};


class Item_func_json_unquote: public Item_str_func
{
protected:
  String tmp_s;
  String *read_json(json_engine_t *je);
public:
  Item_func_json_unquote(THD *thd, Item *s): Item_str_func(thd, s) {}
  LEX_CSTRING func_name_cstring() const override
  {
    static LEX_CSTRING name= {STRING_WITH_LEN("json_unquote") };
    return name;
  }
  bool fix_length_and_dec() override;
  String *val_str(String *) override;
  Item *get_copy(THD *thd) override
  { return get_item_copy<Item_func_json_unquote>(thd, this); }
};


class Item_json_str_multipath: public Item_json_func
{
protected:
  json_path_with_flags *paths;
  String *tmp_paths;
public:
  Item_json_str_multipath(THD *thd, List<Item> &list):
    Item_json_func(thd, list), tmp_paths(0) {}
  bool fix_fields(THD *thd, Item **ref);
  void cleanup();
  virtual uint get_n_paths() const = 0;
};


class Item_func_json_extract: public Item_json_str_multipath
{
protected:
  String tmp_js;
public:
  String *read_json(String *str, json_value_types *type,
                    char **out_val, int *value_len);
  Item_func_json_extract(THD *thd, List<Item> &list):
    Item_json_str_multipath(thd, list) {}
  LEX_CSTRING func_name_cstring() const override
  {
    static LEX_CSTRING name= {STRING_WITH_LEN("json_extract") };
    return name;
  }
  enum Functype functype() const override { return JSON_EXTRACT_FUNC; }
  bool fix_length_and_dec() override;
  String *val_str(String *) override;
  longlong val_int() override;
  double val_real() override;
  my_decimal *val_decimal(my_decimal *) override;
  uint get_n_paths() const override { return arg_count - 1; }
  Item *get_copy(THD *thd) override
  { return get_item_copy<Item_func_json_extract>(thd, this); }
};


class Item_func_json_contains: public Item_bool_func
{
protected:
  String tmp_js;
  json_path_with_flags path;
  String tmp_path;
  bool a2_constant, a2_parsed;
  String tmp_val, *val;
public:
  Item_func_json_contains(THD *thd, List<Item> &list):
    Item_bool_func(thd, list) {}
  LEX_CSTRING func_name_cstring() const override
  {
    static LEX_CSTRING name= {STRING_WITH_LEN("json_contains") };
    return name;
  }
  bool fix_length_and_dec() override;
  longlong val_int() override;
  Item *get_copy(THD *thd) override
  { return get_item_copy<Item_func_json_contains>(thd, this); }
};


class Item_func_json_contains_path: public Item_bool_func
{
protected:
  String tmp_js;
  json_path_with_flags *paths;
  String *tmp_paths;
  bool mode_one;
  bool ooa_constant, ooa_parsed;
  bool *p_found;

public:
  Item_func_json_contains_path(THD *thd, List<Item> &list):
    Item_bool_func(thd, list), tmp_paths(0) {}
  LEX_CSTRING func_name_cstring() const override
  {
    static LEX_CSTRING name= {STRING_WITH_LEN("json_contains_path") };
    return name;
  }
  bool fix_fields(THD *thd, Item **ref) override;
  bool fix_length_and_dec() override;
  void cleanup() override;
  longlong val_int() override;
  Item *get_copy(THD *thd) override
  { return get_item_copy<Item_func_json_contains_path>(thd, this); }
};


class Item_func_json_array: public Item_json_func
{
protected:
  String tmp_val;
  ulong result_limit;
public:
  Item_func_json_array(THD *thd):
    Item_json_func(thd) {}
  Item_func_json_array(THD *thd, List<Item> &list):
    Item_json_func(thd, list) {}
  String *val_str(String *) override;
  bool fix_length_and_dec() override;
  LEX_CSTRING func_name_cstring() const override
  {
    static LEX_CSTRING name= {STRING_WITH_LEN("json_array") };
    return name;
  }
  Item *get_copy(THD *thd) override
  { return get_item_copy<Item_func_json_array>(thd, this); }
};


class Item_func_json_array_append: public Item_json_str_multipath
{
protected:
  String tmp_js;
  String tmp_val;
public:
  Item_func_json_array_append(THD *thd, List<Item> &list):
    Item_json_str_multipath(thd, list) {}
  bool fix_length_and_dec() override;
  String *val_str(String *) override;
  uint get_n_paths() const override { return arg_count/2; }
  LEX_CSTRING func_name_cstring() const override
  {
    static LEX_CSTRING name= {STRING_WITH_LEN("json_array_append") };
    return name;
  }
  Item *get_copy(THD *thd) override
  { return get_item_copy<Item_func_json_array_append>(thd, this); }
};


class Item_func_json_array_insert: public Item_func_json_array_append
{
public:
  Item_func_json_array_insert(THD *thd, List<Item> &list):
    Item_func_json_array_append(thd, list) {}
  String *val_str(String *) override;
  LEX_CSTRING func_name_cstring() const override
  {
    static LEX_CSTRING name= {STRING_WITH_LEN("json_array_insert") };
    return name;
  }
  Item *get_copy(THD *thd) override
  { return get_item_copy<Item_func_json_array_insert>(thd, this); }
};


class Item_func_json_object: public Item_func_json_array
{
public:
  Item_func_json_object(THD *thd):
    Item_func_json_array(thd) {}
  Item_func_json_object(THD *thd, List<Item> &list):
    Item_func_json_array(thd, list) {}
  String *val_str(String *) override;
  LEX_CSTRING func_name_cstring() const override
  {
    static LEX_CSTRING name= {STRING_WITH_LEN("json_object") };
    return name;
  }
  Item *get_copy(THD *thd) override
  { return get_item_copy<Item_func_json_object>(thd, this); }
};


class Item_func_json_merge: public Item_func_json_array
{
protected:
  String tmp_js1, tmp_js2;
public:
  Item_func_json_merge(THD *thd, List<Item> &list):
    Item_func_json_array(thd, list) {}
  String *val_str(String *) override;
  LEX_CSTRING func_name_cstring() const override
  {
    static LEX_CSTRING name= {STRING_WITH_LEN("json_merge_preserve") };
    return name;
  }
  Item *get_copy(THD *thd) override
  { return get_item_copy<Item_func_json_merge>(thd, this); }
};

class Item_func_json_merge_patch: public Item_func_json_merge
{
public:
  Item_func_json_merge_patch(THD *thd, List<Item> &list):
    Item_func_json_merge(thd, list) {}
  LEX_CSTRING func_name_cstring() const override
  {
    static LEX_CSTRING name= {STRING_WITH_LEN("json_merge_patch") };
    return name;
  }
  String *val_str(String *) override;
  Item *get_copy(THD *thd) override
  { return get_item_copy<Item_func_json_merge_patch>(thd, this); }
};

class Item_func_json_length: public Item_long_func
{
  bool check_arguments() const override
  {
    return args[0]->check_type_can_return_text(func_name_cstring()) ||
           (arg_count > 1 &&
            args[1]->check_type_general_purpose_string(func_name_cstring()));
  }
protected:
  json_path_with_flags path;
  String tmp_js;
  String tmp_path;
public:
  Item_func_json_length(THD *thd, List<Item> &list):
    Item_long_func(thd, list) {}
  LEX_CSTRING func_name_cstring() const override
  {
    static LEX_CSTRING name= {STRING_WITH_LEN("json_length") };
    return name;
  }
  bool fix_length_and_dec() override;
  longlong val_int() override;
  Item *get_copy(THD *thd) override
  { return get_item_copy<Item_func_json_length>(thd, this); }
};


class Item_func_json_depth: public Item_long_func
{
  bool check_arguments() const override
  { return args[0]->check_type_can_return_text(func_name_cstring()); }
protected:
  String tmp_js;
public:
  Item_func_json_depth(THD *thd, Item *js): Item_long_func(thd, js) {}
  LEX_CSTRING func_name_cstring() const override
  {
    static LEX_CSTRING name= {STRING_WITH_LEN("json_depth") };
    return name;
  }
  bool fix_length_and_dec() override { max_length= 10; return FALSE; }
  longlong val_int() override;
  Item *get_copy(THD *thd) override
  { return get_item_copy<Item_func_json_depth>(thd, this); }
};


class Item_func_json_type: public Item_str_func
{
protected:
  String tmp_js;
public:
  Item_func_json_type(THD *thd, Item *js): Item_str_func(thd, js) {}
  LEX_CSTRING func_name_cstring() const override
  {
    static LEX_CSTRING name= {STRING_WITH_LEN("json_type") };
    return name;
  }
  bool fix_length_and_dec() override;
  String *val_str(String *) override;
  Item *get_copy(THD *thd) override
  { return get_item_copy<Item_func_json_type>(thd, this); }
};


class Item_func_json_insert: public Item_json_str_multipath
{
protected:
  String tmp_js;
  String tmp_val;
  bool mode_insert, mode_replace;
public:
  Item_func_json_insert(bool i_mode, bool r_mode, THD *thd, List<Item> &list):
    Item_json_str_multipath(thd, list),
      mode_insert(i_mode), mode_replace(r_mode) {}
  bool fix_length_and_dec() override;
  String *val_str(String *) override;
  uint get_n_paths() const override { return arg_count/2; }
  LEX_CSTRING func_name_cstring() const override
  {
<<<<<<< HEAD
    static LEX_CSTRING json_set=    {STRING_WITH_LEN("json_set") };
    static LEX_CSTRING json_insert= {STRING_WITH_LEN("json_insert") };
    static LEX_CSTRING json_update= {STRING_WITH_LEN("json_update") };
    return (mode_insert ?
            (mode_replace ? json_set : json_insert) : json_update);
=======
    return mode_insert ?
             (mode_replace ? "json_set" : "json_insert") : "json_replace";
>>>>>>> 17980e35
  }
  Item *get_copy(THD *thd) override
  { return get_item_copy<Item_func_json_insert>(thd, this); }
};


class Item_func_json_remove: public Item_json_str_multipath
{
protected:
  String tmp_js;
public:
  Item_func_json_remove(THD *thd, List<Item> &list):
    Item_json_str_multipath(thd, list) {}
  bool fix_length_and_dec() override;
  String *val_str(String *) override;
  uint get_n_paths() const override { return arg_count - 1; }
  LEX_CSTRING func_name_cstring() const override
  {
    static LEX_CSTRING name= {STRING_WITH_LEN("json_remove") };
    return name;
  }
  Item *get_copy(THD *thd) override
  { return get_item_copy<Item_func_json_remove>(thd, this); }
};


class Item_func_json_keys: public Item_str_func
{
protected:
  json_path_with_flags path;
  String tmp_js, tmp_path;

public:
  Item_func_json_keys(THD *thd, List<Item> &list):
    Item_str_func(thd, list) {}
  LEX_CSTRING func_name_cstring() const override
  {
    static LEX_CSTRING name= {STRING_WITH_LEN("json_keys") };
    return name;
  }
  bool fix_length_and_dec() override;
  String *val_str(String *) override;
  Item *get_copy(THD *thd) override
  { return get_item_copy<Item_func_json_keys>(thd, this); }
};


class Item_func_json_search: public Item_json_str_multipath
{
protected:
  String tmp_js, tmp_path, esc_value;
  bool mode_one;
  bool ooa_constant, ooa_parsed;
  int escape;
  int n_path_found;
  json_path_t sav_path;

  int compare_json_value_wild(json_engine_t *je, const String *cmp_str);

public:
  Item_func_json_search(THD *thd, List<Item> &list):
    Item_json_str_multipath(thd, list) {}
  LEX_CSTRING func_name_cstring() const override
  {
    static LEX_CSTRING name= {STRING_WITH_LEN("json_search") };
    return name;
  }
  bool fix_fields(THD *thd, Item **ref) override;
  bool fix_length_and_dec() override;
  String *val_str(String *) override;
  uint get_n_paths() const override { return arg_count > 4 ? arg_count - 4 : 0; }
  Item *get_copy(THD *thd) override
  { return get_item_copy<Item_func_json_search>(thd, this); }
};


class Item_func_json_format: public Item_json_func
{
public:
  enum formats
  {
    NONE,
    COMPACT,
    LOOSE,
    DETAILED
  };
protected:
  formats fmt;
  String tmp_js;
public:
  Item_func_json_format(THD *thd, Item *js, formats format):
    Item_json_func(thd, js), fmt(format) {}
  Item_func_json_format(THD *thd, List<Item> &list):
    Item_json_func(thd, list), fmt(DETAILED) {}

  LEX_CSTRING func_name_cstring() const override;
  bool fix_length_and_dec() override;
  String *val_str(String *str) override;
  String *val_json(String *str) override;
  Item *get_copy(THD *thd) override
  { return get_item_copy<Item_func_json_format>(thd, this); }
};


class Item_func_json_arrayagg : public Item_func_group_concat
{
protected:
  /*
    Overrides Item_func_group_concat::skip_nulls()
    NULL-s should be added to the result as JSON null value.
  */
  bool skip_nulls() const override { return false; }
  String *get_str_from_item(Item *i, String *tmp) override;
  String *get_str_from_field(Item *i, Field *f, String *tmp,
                             const uchar *key, size_t offset) override;
  void cut_max_length(String *result,
                      uint old_length, uint max_length) const override;
public:
  String m_tmp_json; /* Used in get_str_from_*.. */
  Item_func_json_arrayagg(THD *thd, Name_resolution_context *context_arg,
                          bool is_distinct, List<Item> *is_select,
                          const SQL_I_List<ORDER> &is_order, String *is_separator,
                          bool limit_clause, Item *row_limit, Item *offset_limit):
      Item_func_group_concat(thd, context_arg, is_distinct, is_select, is_order,
                             is_separator, limit_clause, row_limit, offset_limit)
  {
  }
  Item_func_json_arrayagg(THD *thd, Item_func_json_arrayagg *item) :
    Item_func_group_concat(thd, item) {}
  bool is_json_type() override { return true; }

  LEX_CSTRING func_name_cstring() const override
  {
    static LEX_CSTRING name= {STRING_WITH_LEN("json_arrayagg(") };
    return name;
  }
  enum Sumfunctype sum_func() const override { return JSON_ARRAYAGG_FUNC; }

  String* val_str(String *str) override;

  Item *copy_or_same(THD* thd) override;
  Item *get_copy(THD *thd) override
  { return get_item_copy<Item_func_json_arrayagg>(thd, this); }
};


class Item_func_json_objectagg : public Item_sum
{
  String result;
public:
  Item_func_json_objectagg(THD *thd, Item *key, Item *value) :
    Item_sum(thd, key, value)
  {
    quick_group= FALSE;
    result.append('{');
  }

  Item_func_json_objectagg(THD *thd, Item_func_json_objectagg *item);
  bool is_json_type() override { return true; }
  void cleanup() override;

  enum Sumfunctype sum_func () const override { return JSON_OBJECTAGG_FUNC;}
  LEX_CSTRING func_name_cstring() const override
  {
    static LEX_CSTRING name= {STRING_WITH_LEN("json_objectagg") };
    return name;
  }
  const Type_handler *type_handler() const override
  {
    if (too_big_for_varchar())
      return &type_handler_blob;
    return &type_handler_varchar;
  }
  void clear() override;
  bool add() override;
  void reset_field() override { DBUG_ASSERT(0); }        // not used
  void update_field() override { DBUG_ASSERT(0); }       // not used
  bool fix_fields(THD *,Item **) override;

  double val_real() override { return 0.0; }
  longlong val_int() override { return 0; }
  my_decimal *val_decimal(my_decimal *decimal_value) override
  {
    my_decimal_set_zero(decimal_value);
    return decimal_value;
  }
  bool get_date(THD *thd, MYSQL_TIME *ltime, date_mode_t fuzzydate) override
  {
    return get_date_from_string(thd, ltime, fuzzydate);
  }
  String* val_str(String* str) override;
  Item *copy_or_same(THD* thd) override;
  void no_rows_in_result() override {}
  Item *get_copy(THD *thd) override
  { return get_item_copy<Item_func_json_objectagg>(thd, this); }
};


#endif /* ITEM_JSONFUNC_INCLUDED */<|MERGE_RESOLUTION|>--- conflicted
+++ resolved
@@ -523,16 +523,11 @@
   uint get_n_paths() const override { return arg_count/2; }
   LEX_CSTRING func_name_cstring() const override
   {
-<<<<<<< HEAD
     static LEX_CSTRING json_set=    {STRING_WITH_LEN("json_set") };
     static LEX_CSTRING json_insert= {STRING_WITH_LEN("json_insert") };
-    static LEX_CSTRING json_update= {STRING_WITH_LEN("json_update") };
+    static LEX_CSTRING json_replace= {STRING_WITH_LEN("json_replace") };
     return (mode_insert ?
-            (mode_replace ? json_set : json_insert) : json_update);
-=======
-    return mode_insert ?
-             (mode_replace ? "json_set" : "json_insert") : "json_replace";
->>>>>>> 17980e35
+            (mode_replace ? json_set : json_insert) : json_replace);
   }
   Item *get_copy(THD *thd) override
   { return get_item_copy<Item_func_json_insert>(thd, this); }
