--- conflicted
+++ resolved
@@ -327,16 +327,10 @@
   }
   ~partition_info() {}
 
-<<<<<<< HEAD
-  partition_info *get_clone(THD *thd);
+  partition_info *get_clone(THD *thd, bool empty_data_and_index_file= FALSE);
   bool set_named_partition_bitmap(const char *part_name, size_t length);
   bool set_partition_bitmaps(List<String> *partition_names);
   bool set_partition_bitmaps_from_table(TABLE_LIST *table_list);
-=======
-  partition_info *get_clone(THD *thd, bool empty_data_and_index_file= FALSE);
-  bool set_named_partition_bitmap(const char *part_name, uint length);
-  bool set_partition_bitmaps(TABLE_LIST *table_list);
->>>>>>> 7db489fc
   /* Answers the question if subpartitioning is used for a certain table */
   bool is_sub_partitioned()
   {
