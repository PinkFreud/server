--- conflicted
+++ resolved
@@ -859,11 +859,8 @@
 {
   wsrep_deinit_schema();
   Wsrep_server_state::destroy();
-<<<<<<< HEAD
   Wsrep_status::destroy();
-=======
   wsrep_free_status_vars();
->>>>>>> 8bf17c57
 }
 
 int wsrep_init()
