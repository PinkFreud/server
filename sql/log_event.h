--- conflicted
+++ resolved
@@ -4160,12 +4160,9 @@
     DBUG_PRINT("enter", ("m_incident: %d", m_incident));
     m_message.str= NULL;                    /* Just as a precaution */
     m_message.length= 0;
-<<<<<<< HEAD
     set_direct_logging();
-=======
     /* Replicate the incident irregardless of @@skip_replication. */
     flags&= ~LOG_EVENT_SKIP_REPLICATION_F;
->>>>>>> 18a3abe3
     DBUG_VOID_RETURN;
   }
 
@@ -4175,12 +4172,9 @@
     DBUG_ENTER("Incident_log_event::Incident_log_event");
     DBUG_PRINT("enter", ("m_incident: %d", m_incident));
     m_message= msg;
-<<<<<<< HEAD
     set_direct_logging();
-=======
     /* Replicate the incident irregardless of @@skip_replication. */
     flags&= ~LOG_EVENT_SKIP_REPLICATION_F;
->>>>>>> 18a3abe3
     DBUG_VOID_RETURN;
   }
 #endif
