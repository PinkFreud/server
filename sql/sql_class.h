/*
   Copyright (c) 2000, 2016, Oracle and/or its affiliates.
   Copyright (c) 2009, 2022, MariaDB Corporation.

   This program is free software; you can redistribute it and/or modify
   it under the terms of the GNU General Public License as published by
   the Free Software Foundation; version 2 of the License.

   This program is distributed in the hope that it will be useful,
   but WITHOUT ANY WARRANTY; without even the implied warranty of
   MERCHANTABILITY or FITNESS FOR A PARTICULAR PURPOSE.  See the
   GNU General Public License for more details.

   You should have received a copy of the GNU General Public License
   along with this program; if not, write to the Free Software
   Foundation, Inc., 51 Franklin Street, Fifth Floor, Boston, MA  02110-1335  USA */

#ifndef SQL_CLASS_INCLUDED
#define SQL_CLASS_INCLUDED

/* Classes in mysql */

#include <atomic>
#include "dur_prop.h"
#include <waiting_threads.h>
#include "sql_const.h"
#include <mysql/plugin_audit.h>
#include "log.h"
#include "rpl_tblmap.h"
#include "mdl.h"
#include "field.h"                              // Create_field
#include "opt_trace_context.h"
#include "probes_mysql.h"
#include "sql_locale.h"     /* my_locale_st */
#include "sql_profile.h"    /* PROFILING */
#include "scheduler.h"      /* thd_scheduler */
#include "protocol.h"       /* Protocol_text, Protocol_binary */
#include "violite.h"        /* vio_is_connected */
#include "thr_lock.h"       /* thr_lock_type, THR_LOCK_DATA, THR_LOCK_INFO */
#include "thr_timer.h"
#include "thr_malloc.h"
#include "log_slow.h"      /* LOG_SLOW_DISABLE_... */
#include <my_tree.h>
#include "sql_digest_stream.h"            // sql_digest_state
#include <mysql/psi/mysql_stage.h>
#include <mysql/psi/mysql_statement.h>
#include <mysql/psi/mysql_idle.h>
#include <mysql/psi/mysql_table.h>
#include <mysql_com_server.h>
#include "session_tracker.h"
#include "backup.h"
#include "xa.h"

extern "C"
void set_thd_stage_info(void *thd,
                        const PSI_stage_info *new_stage,
                        PSI_stage_info *old_stage,
                        const char *calling_func,
                        const char *calling_file,
                        const unsigned int calling_line);

#define THD_STAGE_INFO(thd, stage) \
  (thd)->enter_stage(&stage, __func__, __FILE__, __LINE__)

#include "my_apc.h"
#include "rpl_gtid.h"

#include "wsrep.h"
#include "wsrep_on.h"
#ifdef WITH_WSREP
#include <inttypes.h>
/* wsrep-lib */
#include "wsrep_client_service.h"
#include "wsrep_client_state.h"
#include "wsrep_mutex.h"
#include "wsrep_condition_variable.h"

class Wsrep_applier_service;
enum wsrep_consistency_check_mode {
    NO_CONSISTENCY_CHECK,
    CONSISTENCY_CHECK_DECLARED,
    CONSISTENCY_CHECK_RUNNING,
};
#endif /* WITH_WSREP */

class Reprepare_observer;
class Relay_log_info;
struct rpl_group_info;
class Rpl_filter;
class Query_log_event;
class Load_log_event;
class Log_event_writer;
class sp_rcontext;
class sp_cache;
class Lex_input_stream;
class Parser_state;
class Rows_log_event;
class Sroutine_hash_entry;
class user_var_entry;
struct Trans_binlog_info;
class rpl_io_thread_info;
class rpl_sql_thread_info;
#ifdef HAVE_REPLICATION
struct Slave_info;
#endif

enum enum_ha_read_modes { RFIRST, RNEXT, RPREV, RLAST, RKEY, RNEXT_SAME };
enum enum_duplicates { DUP_ERROR, DUP_REPLACE, DUP_UPDATE };
enum enum_delay_key_write { DELAY_KEY_WRITE_NONE, DELAY_KEY_WRITE_ON,
			    DELAY_KEY_WRITE_ALL };
enum enum_slave_exec_mode { SLAVE_EXEC_MODE_STRICT,
                            SLAVE_EXEC_MODE_IDEMPOTENT,
                            SLAVE_EXEC_MODE_LAST_BIT };
enum enum_slave_run_triggers_for_rbr { SLAVE_RUN_TRIGGERS_FOR_RBR_NO,
                                       SLAVE_RUN_TRIGGERS_FOR_RBR_YES,
                                       SLAVE_RUN_TRIGGERS_FOR_RBR_LOGGING,
                                       SLAVE_RUN_TRIGGERS_FOR_RBR_ENFORCE};
enum enum_slave_type_conversions { SLAVE_TYPE_CONVERSIONS_ALL_LOSSY,
                                   SLAVE_TYPE_CONVERSIONS_ALL_NON_LOSSY};

/*
  COLUMNS_READ:       A column is goind to be read.
  COLUMNS_WRITE:      A column is going to be written to.
  MARK_COLUMNS_READ:  A column is goind to be read.
                      A bit in read set is set to inform handler that the field
                      is to be read. If field list contains duplicates, then
                      thd->dup_field is set to point to the last found
                      duplicate.
  MARK_COLUMNS_WRITE: A column is going to be written to.
                      A bit is set in write set to inform handler that it needs
                      to update this field in write_row and update_row.
*/
enum enum_column_usage
{ COLUMNS_READ, COLUMNS_WRITE, MARK_COLUMNS_READ, MARK_COLUMNS_WRITE};

static inline bool should_mark_column(enum_column_usage column_usage)
{ return column_usage >= MARK_COLUMNS_READ; }

enum enum_filetype { FILETYPE_CSV, FILETYPE_XML };

enum enum_binlog_row_image {
  /** PKE in the before image and changed columns in the after image */
  BINLOG_ROW_IMAGE_MINIMAL= 0,
  /** Whenever possible, before and after image contain all columns except blobs. */
  BINLOG_ROW_IMAGE_NOBLOB= 1,
  /** All columns in both before and after image. */
  BINLOG_ROW_IMAGE_FULL= 2
};


/* Bits for different SQL modes modes (including ANSI mode) */
#define MODE_REAL_AS_FLOAT              (1ULL << 0)
#define MODE_PIPES_AS_CONCAT            (1ULL << 1)
#define MODE_ANSI_QUOTES                (1ULL << 2)
#define MODE_IGNORE_SPACE               (1ULL << 3)
#define MODE_IGNORE_BAD_TABLE_OPTIONS   (1ULL << 4)
#define MODE_ONLY_FULL_GROUP_BY         (1ULL << 5)
#define MODE_NO_UNSIGNED_SUBTRACTION    (1ULL << 6)
#define MODE_NO_DIR_IN_CREATE           (1ULL << 7)
#define MODE_POSTGRESQL                 (1ULL << 8)
#define MODE_ORACLE                     (1ULL << 9)
#define MODE_MSSQL                      (1ULL << 10)
#define MODE_DB2                        (1ULL << 11)
#define MODE_MAXDB                      (1ULL << 12)
#define MODE_NO_KEY_OPTIONS             (1ULL << 13)
#define MODE_NO_TABLE_OPTIONS           (1ULL << 14)
#define MODE_NO_FIELD_OPTIONS           (1ULL << 15)
#define MODE_MYSQL323                   (1ULL << 16)
#define MODE_MYSQL40                    (1ULL << 17)
#define MODE_ANSI                       (1ULL << 18)
#define MODE_NO_AUTO_VALUE_ON_ZERO      (1ULL << 19)
#define MODE_NO_BACKSLASH_ESCAPES       (1ULL << 20)
#define MODE_STRICT_TRANS_TABLES        (1ULL << 21)
#define MODE_STRICT_ALL_TABLES          (1ULL << 22)
#define MODE_NO_ZERO_IN_DATE            (1ULL << 23)
#define MODE_NO_ZERO_DATE               (1ULL << 24)
#define MODE_INVALID_DATES              (1ULL << 25)
#define MODE_ERROR_FOR_DIVISION_BY_ZERO (1ULL << 26)
#define MODE_TRADITIONAL                (1ULL << 27)
#define MODE_NO_AUTO_CREATE_USER        (1ULL << 28)
#define MODE_HIGH_NOT_PRECEDENCE        (1ULL << 29)
#define MODE_NO_ENGINE_SUBSTITUTION     (1ULL << 30)
#define MODE_PAD_CHAR_TO_FULL_LENGTH    (1ULL << 31)
/* SQL mode bits defined above are common for MariaDB and MySQL */
#define MODE_MASK_MYSQL_COMPATIBLE      0xFFFFFFFFULL
/* The following modes are specific to MariaDB */
#define MODE_EMPTY_STRING_IS_NULL       (1ULL << 32)
#define MODE_SIMULTANEOUS_ASSIGNMENT    (1ULL << 33)
#define MODE_TIME_ROUND_FRACTIONAL      (1ULL << 34)
/* The following modes are specific to MySQL */
#define MODE_MYSQL80_TIME_TRUNCATE_FRACTIONAL (1ULL << 32)


/* Bits for different old style modes */
#define OLD_MODE_NO_DUP_KEY_WARNINGS_WITH_IGNORE	(1 << 0)
#define OLD_MODE_NO_PROGRESS_INFO			(1 << 1)
#define OLD_MODE_ZERO_DATE_TIME_CAST                    (1 << 2)

extern char internal_table_name[2];
extern char empty_c_string[1];
extern MYSQL_PLUGIN_IMPORT const char **errmesg;

extern "C" LEX_STRING * thd_query_string (MYSQL_THD thd);
extern "C" unsigned long long thd_query_id(const MYSQL_THD thd);
extern "C" size_t thd_query_safe(MYSQL_THD thd, char *buf, size_t buflen);
extern "C" const char *thd_priv_user(MYSQL_THD thd,  size_t *length);
extern "C" const char *thd_priv_host(MYSQL_THD thd,  size_t *length);
extern "C" const char *thd_user_name(MYSQL_THD thd);
extern "C" const char *thd_client_host(MYSQL_THD thd);
extern "C" const char *thd_client_ip(MYSQL_THD thd);
extern "C" LEX_CSTRING *thd_current_db(MYSQL_THD thd);
extern "C" int thd_current_status(MYSQL_THD thd);
extern "C" enum enum_server_command thd_current_command(MYSQL_THD thd);

/**
  @class CSET_STRING
  @brief Character set armed LEX_STRING
*/
class CSET_STRING
{
private:
  LEX_STRING string;
  CHARSET_INFO *cs;
public:
  CSET_STRING() : cs(&my_charset_bin)
  {
    string.str= NULL;
    string.length= 0;
  }
  CSET_STRING(char *str_arg, size_t length_arg, CHARSET_INFO *cs_arg) :
  cs(cs_arg)
  {
    DBUG_ASSERT(cs_arg != NULL);
    string.str= str_arg;
    string.length= length_arg;
  }

  inline char *str() const { return string.str; }
  inline size_t length() const { return string.length; }
  CHARSET_INFO *charset() const { return cs; }

  friend LEX_STRING * thd_query_string (MYSQL_THD thd);
};


class Recreate_info
{
  ha_rows m_records_copied;
  ha_rows m_records_duplicate;
public:
  Recreate_info()
   :m_records_copied(0),
    m_records_duplicate(0)
  { }
  Recreate_info(ha_rows records_copied,
                ha_rows records_duplicate)
   :m_records_copied(records_copied),
    m_records_duplicate(records_duplicate)
  { }
  ha_rows records_copied() const { return m_records_copied; }
  ha_rows records_duplicate() const { return m_records_duplicate; }
  ha_rows records_processed() const
  {
    return m_records_copied + m_records_duplicate;
  }
};


#define TC_HEURISTIC_RECOVER_COMMIT   1
#define TC_HEURISTIC_RECOVER_ROLLBACK 2
extern ulong tc_heuristic_recover;

typedef struct st_user_var_events
{
  user_var_entry *user_var_event;
  char *value;
  size_t length;
  Item_result type;
  uint charset_number;
  bool unsigned_flag;
} BINLOG_USER_VAR_EVENT;

/*
  The COPY_INFO structure is used by INSERT/REPLACE code.
  The schema of the row counting by the INSERT/INSERT ... ON DUPLICATE KEY
  UPDATE code:
    If a row is inserted then the copied variable is incremented.
    If a row is updated by the INSERT ... ON DUPLICATE KEY UPDATE and the
      new data differs from the old one then the copied and the updated
      variables are incremented.
    The touched variable is incremented if a row was touched by the update part
      of the INSERT ... ON DUPLICATE KEY UPDATE no matter whether the row
      was actually changed or not.
*/
typedef struct st_copy_info {
  ha_rows records; /**< Number of processed records */
  ha_rows deleted; /**< Number of deleted records */
  ha_rows updated; /**< Number of updated records */
  ha_rows copied;  /**< Number of copied records */
  ha_rows error_count;
  ha_rows touched; /* Number of touched records */
  enum enum_duplicates handle_duplicates;
  int escape_char, last_errno;
  bool ignore;
  /* for INSERT ... UPDATE */
  List<Item> *update_fields;
  List<Item> *update_values;
  /* for VIEW ... WITH CHECK OPTION */
  TABLE_LIST *view;
  TABLE_LIST *table_list;                       /* Normal table */
} COPY_INFO;


class Key_part_spec :public Sql_alloc {
public:
  LEX_CSTRING field_name;
  uint length;
  bool generated;
  Key_part_spec(const LEX_CSTRING *name, uint len, bool gen= false)
    : field_name(*name), length(len), generated(gen)
  {}
  bool operator==(const Key_part_spec& other) const;
  /**
    Construct a copy of this Key_part_spec. field_name is copied
    by-pointer as it is known to never change. At the same time
    'length' may be reset in mysql_prepare_create_table, and this
    is why we supply it with a copy.

    @return If out of memory, 0 is returned and an error is set in
    THD.
  */
  Key_part_spec *clone(MEM_ROOT *mem_root) const
  { return new (mem_root) Key_part_spec(*this); }
  bool check_key_for_blob(const class handler *file) const;
  bool check_key_length_for_blob() const;
  bool check_primary_key_for_blob(const class handler *file) const
  {
    return check_key_for_blob(file) || check_key_length_for_blob();
  }
  bool check_foreign_key_for_blob(const class handler *file) const
  {
    return check_key_for_blob(file) || check_key_length_for_blob();
  }
  bool init_multiple_key_for_blob(const class handler *file);
};


class Alter_drop :public Sql_alloc {
public:
  enum drop_type { KEY, COLUMN, FOREIGN_KEY, CHECK_CONSTRAINT, PERIOD };
  const char *name;
  enum drop_type type;
  bool drop_if_exists;
  Alter_drop(enum drop_type par_type,const char *par_name, bool par_exists)
    :name(par_name), type(par_type), drop_if_exists(par_exists)
  {
    DBUG_ASSERT(par_name != NULL);
  }
  /**
    Used to make a clone of this object for ALTER/CREATE TABLE
    @sa comment for Key_part_spec::clone
  */
  Alter_drop *clone(MEM_ROOT *mem_root) const
    { return new (mem_root) Alter_drop(*this); }
  const char *type_name()
  {
    return type == COLUMN ? "COLUMN" :
           type == CHECK_CONSTRAINT ? "CONSTRAINT" :
           type == PERIOD ? "PERIOD" :
           type == KEY ? "INDEX" : "FOREIGN KEY";
  }
};


class Alter_column :public Sql_alloc {
public:
  LEX_CSTRING name;
  LEX_CSTRING new_name;
  Virtual_column_info *default_value;
  bool alter_if_exists;
  Alter_column(LEX_CSTRING par_name, Virtual_column_info *expr, bool par_exists)
    :name(par_name), new_name{NULL, 0}, default_value(expr), alter_if_exists(par_exists) {}
  Alter_column(LEX_CSTRING par_name, LEX_CSTRING _new_name, bool exists)
    :name(par_name), new_name(_new_name), default_value(NULL), alter_if_exists(exists) {}
  /**
    Used to make a clone of this object for ALTER/CREATE TABLE
    @sa comment for Key_part_spec::clone
  */
  Alter_column *clone(MEM_ROOT *mem_root) const
    { return new (mem_root) Alter_column(*this); }
  bool is_rename()
  {
    DBUG_ASSERT(!new_name.str || !default_value);
    return new_name.str;
  }
};


class Alter_rename_key : public Sql_alloc
{
public:
  LEX_CSTRING old_name;
  LEX_CSTRING new_name;
  bool alter_if_exists;

  Alter_rename_key(LEX_CSTRING old_name_arg, LEX_CSTRING new_name_arg, bool exists)
      : old_name(old_name_arg), new_name(new_name_arg), alter_if_exists(exists) {}

  Alter_rename_key *clone(MEM_ROOT *mem_root) const
    { return new (mem_root) Alter_rename_key(*this); }

};


class Key :public Sql_alloc, public DDL_options {
public:
  enum Keytype { PRIMARY, UNIQUE, MULTIPLE, FULLTEXT, SPATIAL, FOREIGN_KEY};
  enum Keytype type;
  KEY_CREATE_INFO key_create_info;
  List<Key_part_spec> columns;
  LEX_CSTRING name;
  engine_option_value *option_list;
  bool generated;
  bool invisible;
  bool without_overlaps;
  Lex_ident period;

  Key(enum Keytype type_par, const LEX_CSTRING *name_arg,
      ha_key_alg algorithm_arg, bool generated_arg, DDL_options_st ddl_options)
    :DDL_options(ddl_options),
     type(type_par), key_create_info(default_key_create_info),
    name(*name_arg), option_list(NULL), generated(generated_arg),
    invisible(false), without_overlaps(false)
  {
    key_create_info.algorithm= algorithm_arg;
  }
  Key(enum Keytype type_par, const LEX_CSTRING *name_arg,
      KEY_CREATE_INFO *key_info_arg,
      bool generated_arg, List<Key_part_spec> *cols,
      engine_option_value *create_opt, DDL_options_st ddl_options)
    :DDL_options(ddl_options),
     type(type_par), key_create_info(*key_info_arg), columns(*cols),
    name(*name_arg), option_list(create_opt), generated(generated_arg),
    invisible(false), without_overlaps(false)
  {}
  Key(const Key &rhs, MEM_ROOT *mem_root);
  virtual ~Key() = default;
  /* Equality comparison of keys (ignoring name) */
  friend bool foreign_key_prefix(Key *a, Key *b);
  /**
    Used to make a clone of this object for ALTER/CREATE TABLE
    @sa comment for Key_part_spec::clone
  */
  virtual Key *clone(MEM_ROOT *mem_root) const
    { return new (mem_root) Key(*this, mem_root); }
};


class Foreign_key: public Key {
public:
  enum fk_match_opt { FK_MATCH_UNDEF, FK_MATCH_FULL,
		      FK_MATCH_PARTIAL, FK_MATCH_SIMPLE};
  LEX_CSTRING constraint_name;
  LEX_CSTRING ref_db;
  LEX_CSTRING ref_table;
  List<Key_part_spec> ref_columns;
  enum enum_fk_option delete_opt, update_opt;
  enum fk_match_opt match_opt;
  Foreign_key(const LEX_CSTRING *name_arg, List<Key_part_spec> *cols,
              const LEX_CSTRING *constraint_name_arg,
	      const LEX_CSTRING *ref_db_arg, const LEX_CSTRING *ref_table_arg,
              List<Key_part_spec> *ref_cols,
              enum_fk_option delete_opt_arg, enum_fk_option update_opt_arg,
              fk_match_opt match_opt_arg,
	      DDL_options ddl_options)
    :Key(FOREIGN_KEY, name_arg, &default_key_create_info, 0, cols, NULL,
         ddl_options),
    constraint_name(*constraint_name_arg),
    ref_db(*ref_db_arg), ref_table(*ref_table_arg), ref_columns(*ref_cols),
    delete_opt(delete_opt_arg), update_opt(update_opt_arg),
    match_opt(match_opt_arg)
   {
    // We don't check for duplicate FKs.
    key_create_info.check_for_duplicate_indexes= false;
  }
 Foreign_key(const Foreign_key &rhs, MEM_ROOT *mem_root);
  /**
    Used to make a clone of this object for ALTER/CREATE TABLE
    @sa comment for Key_part_spec::clone
  */
  virtual Key *clone(MEM_ROOT *mem_root) const
  { return new (mem_root) Foreign_key(*this, mem_root); }
  /* Used to validate foreign key options */
  bool validate(List<Create_field> &table_fields);
};

typedef struct st_mysql_lock
{
  TABLE **table;
  THR_LOCK_DATA **locks;
  uint table_count,lock_count;
  uint flags;
} MYSQL_LOCK;


class LEX_COLUMN : public Sql_alloc
{
public:
  String column;
  privilege_t rights;
  LEX_COLUMN (const String& x,const  privilege_t & y ): column (x),rights (y) {}
};

class MY_LOCALE;

/**
  Query_cache_tls -- query cache thread local data.
*/

struct Query_cache_block;

struct Query_cache_tls
{
  /*
    'first_query_block' should be accessed only via query cache
    functions and methods to maintain proper locking.
  */
  Query_cache_block *first_query_block;
  void set_first_query_block(Query_cache_block *first_query_block_arg)
  {
    first_query_block= first_query_block_arg;
  }

  Query_cache_tls() :first_query_block(NULL) {}
};

/* SIGNAL / RESIGNAL / GET DIAGNOSTICS */

/**
  This enumeration list all the condition item names of a condition in the
  SQL condition area.
*/
typedef enum enum_diag_condition_item_name
{
  /*
    Conditions that can be set by the user (SIGNAL/RESIGNAL),
    and by the server implementation.
  */

  DIAG_CLASS_ORIGIN= 0,
  FIRST_DIAG_SET_PROPERTY= DIAG_CLASS_ORIGIN,
  DIAG_SUBCLASS_ORIGIN= 1,
  DIAG_CONSTRAINT_CATALOG= 2,
  DIAG_CONSTRAINT_SCHEMA= 3,
  DIAG_CONSTRAINT_NAME= 4,
  DIAG_CATALOG_NAME= 5,
  DIAG_SCHEMA_NAME= 6,
  DIAG_TABLE_NAME= 7,
  DIAG_COLUMN_NAME= 8,
  DIAG_CURSOR_NAME= 9,
  DIAG_MESSAGE_TEXT= 10,
  DIAG_MYSQL_ERRNO= 11,
  LAST_DIAG_SET_PROPERTY= DIAG_MYSQL_ERRNO
} Diag_condition_item_name;

/**
  Name of each diagnostic condition item.
  This array is indexed by Diag_condition_item_name.
*/
extern const LEX_CSTRING Diag_condition_item_names[];

/**
  These states are bit coded with HARD. For each state there must be a pair
  <state_even_num>, and <state_odd_num>_HARD.
*/
enum killed_state
{
  NOT_KILLED= 0,
  KILL_HARD_BIT= 1,                             /* Bit for HARD KILL */
  KILL_BAD_DATA= 2,
  KILL_BAD_DATA_HARD= 3,
  KILL_QUERY= 4,
  KILL_QUERY_HARD= 5,
  /*
    ABORT_QUERY signals to the query processor to stop execution ASAP without
    issuing an error. Instead a warning is issued, and when possible a partial
    query result is returned to the client.
  */
  ABORT_QUERY= 6,
  ABORT_QUERY_HARD= 7,
  KILL_TIMEOUT= 8,
  KILL_TIMEOUT_HARD= 9,
  /*
    When binlog reading thread connects to the server it kills
    all the binlog threads with the same ID.
  */
  KILL_SLAVE_SAME_ID= 10,
  /*
    All of the following killed states will kill the connection
    KILL_CONNECTION must be the first of these and it must start with
    an even number (becasue of HARD bit)!
  */
  KILL_CONNECTION= 12,
  KILL_CONNECTION_HARD= 13,
  KILL_SYSTEM_THREAD= 14,
  KILL_SYSTEM_THREAD_HARD= 15,
  KILL_SERVER= 16,
  KILL_SERVER_HARD= 17,
  /*
    Used in threadpool to signal wait timeout.
  */
  KILL_WAIT_TIMEOUT= 18,
  KILL_WAIT_TIMEOUT_HARD= 19

};

#define killed_mask_hard(killed) ((killed_state) ((killed) & ~KILL_HARD_BIT))

enum killed_type
{
  KILL_TYPE_ID,
  KILL_TYPE_USER,
  KILL_TYPE_QUERY
};

#include "sql_lex.h"				/* Must be here */

class Delayed_insert;
class select_result;
class Time_zone;

#define THD_SENTRY_MAGIC 0xfeedd1ff
#define THD_SENTRY_GONE  0xdeadbeef

#define THD_CHECK_SENTRY(thd) DBUG_ASSERT(thd->dbug_sentry == THD_SENTRY_MAGIC)

typedef struct system_variables
{
  /*
    How dynamically allocated system variables are handled:

    The global_system_variables and max_system_variables are "authoritative"
    They both should have the same 'version' and 'size'.
    When attempting to access a dynamic variable, if the session version
    is out of date, then the session version is updated and realloced if
    neccessary and bytes copied from global to make up for missing data.

    Note that one should use my_bool instead of bool here, as the variables
    are used with my_getopt.c
  */
  ulong dynamic_variables_version;
  char* dynamic_variables_ptr;
  uint dynamic_variables_head;    /* largest valid variable offset */
  uint dynamic_variables_size;    /* how many bytes are in use */
  
  ulonglong max_heap_table_size;
  ulonglong tmp_memory_table_size;
  ulonglong tmp_disk_table_size;
  ulonglong long_query_time;
  ulonglong max_statement_time;
  ulonglong optimizer_switch;
  ulonglong optimizer_trace;
  ulong optimizer_trace_max_mem_size;
  sql_mode_t sql_mode; ///< which non-standard SQL behaviour should be enabled
  sql_mode_t old_behavior; ///< which old SQL behaviour should be enabled
  ulonglong option_bits; ///< OPTION_xxx constants, e.g. OPTION_PROFILING
  ulonglong join_buff_space_limit;
  ulonglong log_slow_filter; 
  ulonglong log_slow_verbosity; 
  ulonglong log_slow_disabled_statements;
  ulonglong log_disabled_statements;
  ulonglong bulk_insert_buff_size;
  ulonglong join_buff_size;
  ulonglong sortbuff_size;
  ulonglong default_regex_flags;
  ulonglong max_mem_used;

  /**
     Place holders to store Multi-source variables in sys_var.cc during
     update and show of variables.
  */
  ulonglong slave_skip_counter;
  ulonglong max_relay_log_size;

  ha_rows select_limit;
  ha_rows max_join_size;
  ha_rows expensive_subquery_limit;
  ulong auto_increment_increment, auto_increment_offset;
#ifdef WITH_WSREP
  /*
    Stored values of the auto_increment_increment and auto_increment_offset
    that are will be restored when wsrep_auto_increment_control will be set
    to 'OFF', because the setting it to 'ON' leads to overwriting of the
    original values (which are set by the user) by calculated ones (which
    are based on the cluster size):
  */
  ulong saved_auto_increment_increment, saved_auto_increment_offset;
  ulong saved_lock_wait_timeout;
  ulonglong wsrep_gtid_seq_no;
#endif /* WITH_WSREP */
  uint eq_range_index_dive_limit;
  ulong column_compression_zlib_strategy;
  ulong lock_wait_timeout;
  ulong join_cache_level;
  ulong max_allowed_packet;
  ulong max_error_count;
  ulong max_length_for_sort_data;
  ulong max_recursive_iterations;
  ulong max_sort_length;
  ulong max_tmp_tables;
  ulong max_insert_delayed_threads;
  ulong min_examined_row_limit;
  ulong net_buffer_length;
  ulong net_interactive_timeout;
  ulong net_read_timeout;
  ulong net_retry_count;
  ulong net_wait_timeout;
  ulong net_write_timeout;
  ulong optimizer_prune_level;
  ulong optimizer_search_depth;
  ulong optimizer_selectivity_sampling_limit;
  ulong optimizer_use_condition_selectivity;
  ulong use_stat_tables;
  double sample_percentage;
  ulong histogram_size;
  ulong histogram_type;
  ulong preload_buff_size;
  ulong profiling_history_size;
  ulong read_buff_size;
  ulong read_rnd_buff_size;
  ulong mrr_buff_size;
  ulong div_precincrement;
  /* Total size of all buffers used by the subselect_rowid_merge_engine. */
  ulong rowid_merge_buff_size;
  ulong max_sp_recursion_depth;
  ulong default_week_format;
  ulong max_seeks_for_key;
  ulong range_alloc_block_size;
  ulong query_alloc_block_size;
  ulong query_prealloc_size;
  ulong trans_alloc_block_size;
  ulong trans_prealloc_size;
  ulong log_warnings;
  /* Flags for slow log filtering */
  ulong log_slow_rate_limit; 
  ulong binlog_format; ///< binlog format for this thd (see enum_binlog_format)
  ulong binlog_row_image;
  ulong progress_report_time;
  ulong completion_type;
  ulong query_cache_type;
  ulong tx_isolation;
  ulong updatable_views_with_limit;
  ulong alter_algorithm;
  int max_user_connections;
  ulong server_id;
  /**
    In slave thread we need to know in behalf of which
    thread the query is being run to replicate temp tables properly
  */
  my_thread_id pseudo_thread_id;
  /**
     When replicating an event group with GTID, keep these values around so
     slave binlog can receive the same GTID as the original.
  */
  uint32     gtid_domain_id;
  uint64     gtid_seq_no;

  uint group_concat_max_len;

  /**
    Default transaction access mode. READ ONLY (true) or READ WRITE (false).
  */
  my_bool tx_read_only;
  my_bool low_priority_updates;
  my_bool query_cache_wlock_invalidate;
  my_bool keep_files_on_create;

  my_bool old_mode;
  my_bool old_passwords;
  my_bool big_tables;
  my_bool only_standard_compliant_cte;
  my_bool query_cache_strip_comments;
  my_bool sql_log_slow;
  my_bool sql_log_bin;
  my_bool binlog_annotate_row_events;
  my_bool binlog_direct_non_trans_update;
  my_bool column_compression_zlib_wrap;

  plugin_ref table_plugin;
  plugin_ref tmp_table_plugin;
  plugin_ref enforced_table_plugin;

  /* Only charset part of these variables is sensible */
  CHARSET_INFO  *character_set_filesystem;
  CHARSET_INFO  *character_set_client;
  CHARSET_INFO  *character_set_results;

  /* Both charset and collation parts of these variables are important */
  CHARSET_INFO	*collation_server;
  CHARSET_INFO	*collation_database;
  CHARSET_INFO  *collation_connection;

  /* Names. These will be allocated in buffers in thd */
  LEX_CSTRING default_master_connection;

  /* Error messages */
  MY_LOCALE *lc_messages;
  const char ***errmsgs;             /* lc_messages->errmsg->errmsgs */

  /* Locale Support */
  MY_LOCALE *lc_time_names;

  Time_zone *time_zone;

  my_bool sysdate_is_now;

  /* deadlock detection */
  ulong wt_timeout_short, wt_deadlock_search_depth_short;
  ulong wt_timeout_long, wt_deadlock_search_depth_long;

  my_bool wsrep_on;
  my_bool wsrep_causal_reads;
  uint    wsrep_sync_wait;
  ulong   wsrep_retry_autocommit;
  ulonglong wsrep_trx_fragment_size;
  ulong   wsrep_trx_fragment_unit;
  ulong   wsrep_OSU_method;
  my_bool wsrep_dirty_reads;
  double long_query_time_double, max_statement_time_double;

  my_bool pseudo_slave_mode;

  char *session_track_system_variables;
  ulong session_track_transaction_info;
  my_bool session_track_schema;
  my_bool session_track_state_change;
#ifdef USER_VAR_TRACKING
  my_bool session_track_user_variables;
#endif // USER_VAR_TRACKING
  my_bool tcp_nodelay;

  ulong threadpool_priority;

  uint idle_transaction_timeout;
  uint idle_readonly_transaction_timeout;
  uint idle_write_transaction_timeout;
  uint column_compression_threshold;
  uint column_compression_zlib_level;
  uint in_subquery_conversion_threshold;
  ulong optimizer_max_sel_arg_weight;
  ulonglong max_rowid_filter_size;

  vers_asof_timestamp_t vers_asof_timestamp;
  ulong vers_alter_history;
} SV;

/**
  Per thread status variables.
  Must be long/ulong up to last_system_status_var so that
  add_to_status/add_diff_to_status can work.
*/

typedef struct system_status_var
{
  ulong column_compressions;
  ulong column_decompressions;
  ulong com_stat[(uint) SQLCOM_END];
  ulong com_create_tmp_table;
  ulong com_drop_tmp_table;
  ulong com_other;
  ulong com_multi;

  ulong com_stmt_prepare;
  ulong com_stmt_reprepare;
  ulong com_stmt_execute;
  ulong com_stmt_send_long_data;
  ulong com_stmt_fetch;
  ulong com_stmt_reset;
  ulong com_stmt_close;

  ulong com_register_slave;
  ulong created_tmp_disk_tables_;
  ulong created_tmp_tables_;
  ulong ha_commit_count;
  ulong ha_delete_count;
  ulong ha_read_first_count;
  ulong ha_read_last_count;
  ulong ha_read_key_count;
  ulong ha_read_next_count;
  ulong ha_read_prev_count;
  ulong ha_read_retry_count;
  ulong ha_read_rnd_count;
  ulong ha_read_rnd_next_count;
  ulong ha_read_rnd_deleted_count;

  /*
    This number doesn't include calls to the default implementation and
    calls made by range access. The intent is to count only calls made by
    BatchedKeyAccess.
  */
  ulong ha_mrr_init_count;
  ulong ha_mrr_key_refills_count;
  ulong ha_mrr_rowid_refills_count;

  ulong ha_rollback_count;
  ulong ha_update_count;
  ulong ha_write_count;
  /* The following are for internal temporary tables */
  ulong ha_tmp_update_count;
  ulong ha_tmp_write_count;
  ulong ha_tmp_delete_count;
  ulong ha_prepare_count;
  ulong ha_icp_attempts;
  ulong ha_icp_match;
  ulong ha_discover_count;
  ulong ha_savepoint_count;
  ulong ha_savepoint_rollback_count;
  ulong ha_external_lock_count;

  ulong opened_tables;
  ulong opened_shares;
  ulong opened_views;               /* +1 opening a view */

  ulong select_full_join_count_;
  ulong select_full_range_join_count_;
  ulong select_range_count_;
  ulong select_range_check_count_;
  ulong select_scan_count_;
  ulong update_scan_count;
  ulong delete_scan_count;
  ulong executed_triggers;
  ulong long_query_count;
  ulong filesort_merge_passes_;
  ulong filesort_range_count_;
  ulong filesort_rows_;
  ulong filesort_scan_count_;
  ulong filesort_pq_sorts_;

  /* Features used */
  ulong feature_custom_aggregate_functions; /* +1 when custom aggregate
                                            functions are used */
  ulong feature_dynamic_columns;    /* +1 when creating a dynamic column */
  ulong feature_fulltext;	    /* +1 when MATCH is used */
  ulong feature_gis;                /* +1 opening a table with GIS features */
  ulong feature_invisible_columns;     /* +1 opening a table with invisible column */
  ulong feature_json;		    /* +1 when JSON function appears in the statement */
  ulong feature_locale;		    /* +1 when LOCALE is set */
  ulong feature_subquery;	    /* +1 when subqueries are used */
  ulong feature_system_versioning;  /* +1 opening a table WITH SYSTEM VERSIONING */
  ulong feature_application_time_periods;
                                    /* +1 opening a table with application-time period */
  ulong feature_insert_returning;  /* +1 when INSERT...RETURNING is used */
  ulong feature_timezone;	    /* +1 when XPATH is used */
  ulong feature_trigger;	    /* +1 opening a table with triggers */
  ulong feature_xml;		    /* +1 when XPATH is used */
  ulong feature_window_functions;   /* +1 when window functions are used */

  /* From MASTER_GTID_WAIT usage */
  ulong master_gtid_wait_timeouts;          /* Number of timeouts */
  ulong master_gtid_wait_time;              /* Time in microseconds */
  ulong master_gtid_wait_count;

  ulong empty_queries;
  ulong access_denied_errors;
  ulong lost_connections;
  ulong max_statement_time_exceeded;
  /*
    Number of statements sent from the client
  */
  ulong questions;
  /*
    IMPORTANT!
    SEE last_system_status_var DEFINITION BELOW.
    Below 'last_system_status_var' are all variables that cannot be handled
    automatically by add_to_status()/add_diff_to_status().
  */
  ulonglong bytes_received;
  ulonglong bytes_sent;
  ulonglong rows_read;
  ulonglong rows_sent;
  ulonglong rows_tmp_read;
  ulonglong binlog_bytes_written;
  ulonglong table_open_cache_hits;
  ulonglong table_open_cache_misses;
  ulonglong table_open_cache_overflows;
  double last_query_cost;
  double cpu_time, busy_time;
  uint32 threads_running;
  /* Don't initialize */
  /* Memory used for thread local storage */
  int64 max_local_memory_used;
  volatile int64 local_memory_used;
  /* Memory allocated for global usage */
  volatile int64 global_memory_used;
} STATUS_VAR;

/*
  This is used for 'SHOW STATUS'. It must be updated to the last ulong
  variable in system_status_var which is makes sense to add to the global
  counter
*/

#define last_system_status_var questions
#define last_cleared_system_status_var local_memory_used

/** Number of contiguous global status variables */
constexpr int COUNT_GLOBAL_STATUS_VARS= int(offsetof(STATUS_VAR,
                                                     last_system_status_var) /
                                            sizeof(ulong)) + 1;

/*
  Global status variables
*/

extern ulong feature_files_opened_with_delayed_keys, feature_check_constraint;

void add_to_status(STATUS_VAR *to_var, STATUS_VAR *from_var);

void add_diff_to_status(STATUS_VAR *to_var, STATUS_VAR *from_var,
                        STATUS_VAR *dec_var);

uint calc_sum_of_all_status(STATUS_VAR *to);
static inline void calc_sum_of_all_status_if_needed(STATUS_VAR *to)
{
  if (to->local_memory_used == 0)
  {
    mysql_mutex_lock(&LOCK_status);
    *to= global_status_var;
    mysql_mutex_unlock(&LOCK_status);
    calc_sum_of_all_status(to);
    DBUG_ASSERT(to->local_memory_used);
  }
}

/*
  Update global_memory_used. We have to do this with atomic_add as the
  global value can change outside of LOCK_status.
*/
static inline void update_global_memory_status(int64 size)
{
  DBUG_PRINT("info", ("global memory_used: %lld  size: %lld",
                      (longlong) global_status_var.global_memory_used,
                      size));
  // workaround for gcc 4.2.4-1ubuntu4 -fPIE (from DEB_BUILD_HARDENING=1)
  int64 volatile * volatile ptr= &global_status_var.global_memory_used;
  my_atomic_add64_explicit(ptr, size, MY_MEMORY_ORDER_RELAXED);
}

/**
  Get collation by name, send error to client on failure.
  @param name     Collation name
  @param name_cs  Character set of the name string
  @return
  @retval         NULL on error
  @retval         Pointter to CHARSET_INFO with the given name on success
*/
static inline CHARSET_INFO *
mysqld_collation_get_by_name(const char *name,
                             CHARSET_INFO *name_cs= system_charset_info)
{
  CHARSET_INFO *cs;
  MY_CHARSET_LOADER loader;
  my_charset_loader_init_mysys(&loader);
  if (!(cs= my_collation_get_by_name(&loader, name, MYF(0))))
  {
    ErrConvString err(name, name_cs);
    my_error(ER_UNKNOWN_COLLATION, MYF(0), err.ptr());
    if (loader.error[0])
      push_warning_printf(current_thd,
                          Sql_condition::WARN_LEVEL_WARN,
                          ER_UNKNOWN_COLLATION, "%s", loader.error);
  }
  return cs;
}

static inline bool is_supported_parser_charset(CHARSET_INFO *cs)
{
  return MY_TEST(cs->mbminlen == 1 && cs->number != 17 /* filename */);
}

/** THD registry */
class THD_list_iterator
{
protected:
  I_List<THD> threads;
  mutable mysql_rwlock_t lock;

public:

  /**
    Iterates registered threads.

    @param action      called for every element
    @param argument    opque argument passed to action

    @return
      @retval 0 iteration completed successfully
      @retval 1 iteration was interrupted (action returned 1)
  */
  template <typename T> int iterate(my_bool (*action)(THD *thd, T *arg), T *arg= 0)
  {
    int res= 0;
    mysql_rwlock_rdlock(&lock);
    I_List_iterator<THD> it(threads);
    while (auto tmp= it++)
      if ((res= action(tmp, arg)))
        break;
    mysql_rwlock_unlock(&lock);
    return res;
  }
  static THD_list_iterator *iterator();
};

/**
  A counter of THDs

  It must be specified as a first base class of THD, so that increment is
  done before any other THD constructors and decrement - after any other THD
  destructors.

  Destructor unblocks close_conneciton() if there are no more THD's left.
*/
struct THD_count
{
  static Atomic_counter<uint32_t> count;
  static uint value() { return static_cast<uint>(count); }
  THD_count() { count++; }
  ~THD_count() { count--; }
};

#ifdef MYSQL_SERVER

void free_tmp_table(THD *thd, TABLE *entry);


/* The following macro is to make init of Query_arena simpler */
#ifdef DBUG_ASSERT_EXISTS
#define INIT_ARENA_DBUG_INFO is_backup_arena= 0; is_reprepared= FALSE;
#else
#define INIT_ARENA_DBUG_INFO
#endif

class Query_arena
{
public:
  /*
    List of items created in the parser for this query. Every item puts
    itself to the list on creation (see Item::Item() for details))
  */
  Item *free_list;
  MEM_ROOT *mem_root;                   // Pointer to current memroot
#ifdef DBUG_ASSERT_EXISTS
  bool is_backup_arena; /* True if this arena is used for backup. */
  bool is_reprepared;
#endif
  /*
    The states relfects three diffrent life cycles for three
    different types of statements:
    Prepared statement: STMT_INITIALIZED -> STMT_PREPARED -> STMT_EXECUTED.
    Stored procedure:   STMT_INITIALIZED_FOR_SP -> STMT_EXECUTED.
    Other statements:   STMT_CONVENTIONAL_EXECUTION never changes.
  */
  enum enum_state
  {
    STMT_INITIALIZED= 0, STMT_INITIALIZED_FOR_SP= 1, STMT_PREPARED= 2,
    STMT_CONVENTIONAL_EXECUTION= 3, STMT_EXECUTED= 4, STMT_ERROR= -1
  };

  enum_state state;

public:
  /* We build without RTTI, so dynamic_cast can't be used. */
  enum Type
  {
    STATEMENT, PREPARED_STATEMENT, STORED_PROCEDURE
  };

  Query_arena(MEM_ROOT *mem_root_arg, enum enum_state state_arg) :
    free_list(0), mem_root(mem_root_arg), state(state_arg)
  { INIT_ARENA_DBUG_INFO; }
  /*
    This constructor is used only when Query_arena is created as
    backup storage for another instance of Query_arena.
  */
  Query_arena() { INIT_ARENA_DBUG_INFO; }

  virtual Type type() const;
  virtual ~Query_arena() = default;

  inline bool is_stmt_prepare() const { return state == STMT_INITIALIZED; }
  inline bool is_stmt_prepare_or_first_sp_execute() const
  { return (int)state < (int)STMT_PREPARED; }
  inline bool is_stmt_prepare_or_first_stmt_execute() const
  { return (int)state <= (int)STMT_PREPARED; }
  inline bool is_stmt_execute() const
  { return state == STMT_PREPARED || state == STMT_EXECUTED; }
  inline bool is_conventional() const
  { return state == STMT_CONVENTIONAL_EXECUTION; }

  inline void* alloc(size_t size) { return alloc_root(mem_root,size); }
  inline void* calloc(size_t size)
  {
    void *ptr;
    if (likely((ptr=alloc_root(mem_root,size))))
      bzero(ptr, size);
    return ptr;
  }
  inline char *strdup(const char *str)
  { return strdup_root(mem_root,str); }
  inline char *strmake(const char *str, size_t size)
  { return strmake_root(mem_root,str,size); }
  inline void *memdup(const void *str, size_t size)
  { return memdup_root(mem_root,str,size); }
  inline void *memdup_w_gap(const void *str, size_t size, size_t gap)
  {
    void *ptr;
    if (likely((ptr= alloc_root(mem_root,size+gap))))
      memcpy(ptr,str,size);
    return ptr;
  }

  void set_query_arena(Query_arena *set);

  void free_items();
  /* Close the active state associated with execution of this statement */
  virtual void cleanup_stmt();
};


class Query_arena_memroot: public Query_arena, public Sql_alloc
{
public:
  Query_arena_memroot(MEM_ROOT *mem_root_arg, enum enum_state state_arg) :
    Query_arena(mem_root_arg, state_arg)
  {}
  Query_arena_memroot() : Query_arena()
  {}

  virtual ~Query_arena_memroot() = default;
};


class Query_arena_stmt
{
  THD *thd;
  Query_arena backup;
  Query_arena *arena;

public:
  Query_arena_stmt(THD *_thd);
  ~Query_arena_stmt();
  bool arena_replaced()
  {
    return arena != NULL;
  }
};


class Server_side_cursor;

/**
  @class Statement
  @brief State of a single command executed against this connection.

  One connection can contain a lot of simultaneously running statements,
  some of which could be:
   - prepared, that is, contain placeholders,
   - opened as cursors. We maintain 1 to 1 relationship between
     statement and cursor - if user wants to create another cursor for his
     query, we create another statement for it.
  To perform some action with statement we reset THD part to the state  of
  that statement, do the action, and then save back modified state from THD
  to the statement. It will be changed in near future, and Statement will
  be used explicitly.
*/

class Statement: public ilink, public Query_arena
{
  Statement(const Statement &rhs);              /* not implemented: */
  Statement &operator=(const Statement &rhs);   /* non-copyable */
public:
  /*
    Uniquely identifies each statement object in thread scope; change during
    statement lifetime. FIXME: must be const
  */
   ulong id;

  enum enum_column_usage column_usage;

  LEX_CSTRING name; /* name for named prepared statements */
  LEX *lex;                                     // parse tree descriptor
  my_hrtime_t hr_prepare_time; // time of preparation in microseconds
  /*
    Points to the query associated with this statement. It's const, but
    we need to declare it char * because all table handlers are written
    in C and need to point to it.

    Note that if we set query = NULL, we must at the same time set
    query_length = 0, and protect the whole operation with
    LOCK_thd_data mutex. To avoid crashes in races, if we do not
    know that thd->query cannot change at the moment, we should print
    thd->query like this:
      (1) reserve the LOCK_thd_data mutex;
      (2) print or copy the value of query and query_length
      (3) release LOCK_thd_data mutex.
    This printing is needed at least in SHOW PROCESSLIST and SHOW
    ENGINE INNODB STATUS.
  */
  CSET_STRING query_string;
  /*
    If opt_query_cache_strip_comments is set, this contains query without
    comments. If not set, it contains pointer to query_string.
  */
  String base_query;


  inline char *query() const { return query_string.str(); }
  inline uint32 query_length() const
  {
    return static_cast<uint32>(query_string.length());
  }
  inline char *query_end() const
  {
    return query_string.str() + query_string.length();
  }
  CHARSET_INFO *query_charset() const { return query_string.charset(); }
  void set_query_inner(const CSET_STRING &string_arg)
  {
    query_string= string_arg;
  }
  void set_query_inner(char *query_arg, uint32 query_length_arg,
                       CHARSET_INFO *cs_arg)
  {
    set_query_inner(CSET_STRING(query_arg, query_length_arg, cs_arg));
  }
  void reset_query_inner()
  {
    set_query_inner(CSET_STRING());
  }
  /**
    Name of the current (default) database.

    If there is the current (default) database, "db.str" contains its name. If
    there is no current (default) database, "db.str" is NULL and "db.length" is
    0. In other words, db must either be NULL, or contain a
    valid database name.
  */

  LEX_CSTRING db;

  /* This is set to 1 of last call to send_result_to_client() was ok */
  my_bool query_cache_is_applicable;

  /* This constructor is called for backup statements */
  Statement() = default;

  Statement(LEX *lex_arg, MEM_ROOT *mem_root_arg,
            enum enum_state state_arg, ulong id_arg);
  virtual ~Statement();

  /* Assign execution context (note: not all members) of given stmt to self */
  virtual void set_statement(Statement *stmt);
  void set_n_backup_statement(Statement *stmt, Statement *backup);
  void restore_backup_statement(Statement *stmt, Statement *backup);
  /* return class type */
  virtual Type type() const;
};


/**
  Container for all statements created/used in a connection.
  Statements in Statement_map have unique Statement::id (guaranteed by id
  assignment in Statement::Statement)
  Non-empty statement names are unique too: attempt to insert a new statement
  with duplicate name causes older statement to be deleted

  Statements are auto-deleted when they are removed from the map and when the
  map is deleted.
*/

class Statement_map
{
public:
  Statement_map();

  int insert(THD *thd, Statement *statement);

  Statement *find_by_name(const LEX_CSTRING *name)
  {
    Statement *stmt;
    stmt= (Statement*)my_hash_search(&names_hash, (uchar*)name->str,
                                     name->length);
    return stmt;
  }

  Statement *find(ulong id)
  {
    if (last_found_statement == 0 || id != last_found_statement->id)
    {
      Statement *stmt;
      stmt= (Statement *) my_hash_search(&st_hash, (uchar *) &id, sizeof(id));
      if (stmt && stmt->name.str)
        return NULL;
      last_found_statement= stmt;
    }
    return last_found_statement;
  }
  /*
    Close all cursors of this connection that use tables of a storage
    engine that has transaction-specific state and therefore can not
    survive COMMIT or ROLLBACK. Currently all but MyISAM cursors are closed.
  */
  void close_transient_cursors();
  void erase(Statement *statement);
  /* Erase all statements (calls Statement destructor) */
  void reset();
  ~Statement_map();
private:
  HASH st_hash;
  HASH names_hash;
  I_List<Statement> transient_cursor_list;
  Statement *last_found_statement;
};

struct st_savepoint {
  struct st_savepoint *prev;
  char                *name;
  uint                 length;
  Ha_trx_info         *ha_list;
  /** State of metadata locks before this savepoint was set. */
  MDL_savepoint        mdl_savepoint;
};

/**
  @class Security_context
  @brief A set of THD members describing the current authenticated user.
*/

class Security_context {
public:
<<<<<<< HEAD
  Security_context()
   :master_access(NO_ACL),
    db_access(NO_ACL)
  {}                      /* Remove gcc warning */
=======
  Security_context() = default;                       /* Remove gcc warning */
>>>>>>> cacea316
  /*
    host - host of the client
    user - user of the client, set to NULL until the user has been read from
    the connection
    priv_user - The user privilege we are using. May be "" for anonymous user.
    ip - client IP
  */
  const char *host;
  const char *user, *ip;
  char   priv_user[USERNAME_LENGTH];
  char   proxy_user[USERNAME_LENGTH + MAX_HOSTNAME + 5];
  /* The host privilege we are using */
  char   priv_host[MAX_HOSTNAME];
  /* The role privilege we are using */
  char   priv_role[USERNAME_LENGTH];
  /* The external user (if available) */
  char   *external_user;
  /* points to host if host is available, otherwise points to ip */
  const char *host_or_ip;
  privilege_t master_access;            /* Global privileges from mysql.user */
  privilege_t db_access;                /* Privileges for current db */

  bool password_expired;

  void init();
  void destroy();
  void skip_grants();
  inline char *priv_host_name()
  {
    return (*priv_host ? priv_host : (char *)"%");
  }

  bool set_user(char *user_arg);

#ifndef NO_EMBEDDED_ACCESS_CHECKS
  bool
  change_security_context(THD *thd,
                          LEX_CSTRING *definer_user,
                          LEX_CSTRING *definer_host,
                          LEX_CSTRING *db,
                          Security_context **backup);

  void
  restore_security_context(THD *thd, Security_context *backup);
#endif
  bool user_matches(Security_context *);
  /**
    Check global access
    @param want_access The required privileges
    @param match_any if the security context must match all or any of the req.
   *                 privileges.
    @return True if the security context fulfills the access requirements.
  */
  bool check_access(const privilege_t want_access, bool match_any = false);
  bool is_priv_user(const char *user, const char *host);
};


/**
  A registry for item tree transformations performed during
  query optimization. We register only those changes which require
  a rollback to re-execute a prepared statement or stored procedure
  yet another time.
*/

struct Item_change_record;
class Item_change_list
{
  I_List<Item_change_record> change_list;
public:
  void nocheck_register_item_tree_change(Item **place, Item *old_value,
                                         MEM_ROOT *runtime_memroot);
  void check_and_register_item_tree_change(Item **place, Item **new_value,
                                           MEM_ROOT *runtime_memroot);
  void rollback_item_tree_changes();
  void move_elements_to(Item_change_list *to)
  {
    change_list.move_elements_to(&to->change_list);
  }
  bool is_empty() { return change_list.is_empty(); }
};


class Item_change_list_savepoint: public Item_change_list
{
public:
  Item_change_list_savepoint(Item_change_list *list)
  {
    list->move_elements_to(this);
  }
  void rollback(Item_change_list *list)
  {
    list->rollback_item_tree_changes();
    move_elements_to(list);
  }
  ~Item_change_list_savepoint()
  {
    DBUG_ASSERT(is_empty());
  }
};


/**
  Type of locked tables mode.
  See comment for THD::locked_tables_mode for complete description.
*/

enum enum_locked_tables_mode
{
  LTM_NONE= 0,
  LTM_LOCK_TABLES,
  LTM_PRELOCKED,
  LTM_PRELOCKED_UNDER_LOCK_TABLES,
  LTM_always_last
};

/**
  The following structure is an extension to TABLE_SHARE and is
  exclusively for temporary tables.

  @note:
  Although, TDC_element has data members (like next, prev &
  all_tables) to store the list of TABLE_SHARE & TABLE objects
  related to a particular TABLE_SHARE, they cannot be moved to
  TABLE_SHARE in order to be reused for temporary tables. This
  is because, as concurrent threads iterating through hash of
  TDC_element's may need access to all_tables, but if all_tables
  is made part of TABLE_SHARE, then TDC_element->share->all_tables
  is not always guaranteed to be valid, as TDC_element can live
  longer than TABLE_SHARE.
*/
struct TMP_TABLE_SHARE : public TABLE_SHARE
{
private:
  /*
   Link to all temporary table shares. Declared as private to
   avoid direct manipulation with those objects. One should
   use methods of I_P_List template instead.
  */
  TMP_TABLE_SHARE *tmp_next;
  TMP_TABLE_SHARE **tmp_prev;

  friend struct All_tmp_table_shares;

public:
  /*
    Doubly-linked (back-linked) lists of used and unused TABLE objects
    for this share.
  */
  All_share_tables_list all_tmp_tables;
};

/**
  Helper class which specifies which members of TMP_TABLE_SHARE are
  used for participation in the list of temporary tables.
*/

struct All_tmp_table_shares
{
  static inline TMP_TABLE_SHARE **next_ptr(TMP_TABLE_SHARE *l)
  {
    return &l->tmp_next;
  }
  static inline TMP_TABLE_SHARE ***prev_ptr(TMP_TABLE_SHARE *l)
  {
    return &l->tmp_prev;
  }
};

/* Also used in rpl_rli.h. */
typedef I_P_List <TMP_TABLE_SHARE, All_tmp_table_shares> All_tmp_tables_list;

/**
  Class that holds information about tables which were opened and locked
  by the thread. It is also used to save/restore this information in
  push_open_tables_state()/pop_open_tables_state().
*/

class Open_tables_state
{
public:
  /**
    As part of class THD, this member is set during execution
    of a prepared statement. When it is set, it is used
    by the locking subsystem to report a change in table metadata.

    When Open_tables_state part of THD is reset to open
    a system or INFORMATION_SCHEMA table, the member is cleared
    to avoid spurious ER_NEED_REPREPARE errors -- system and
    INFORMATION_SCHEMA tables are not subject to metadata version
    tracking.
    @sa check_and_update_table_version()
  */
  Reprepare_observer *m_reprepare_observer;

  /**
    List of regular tables in use by this thread. Contains temporary and
    base tables that were opened with @see open_tables().
  */
  TABLE *open_tables;

  /**
    A list of temporary tables used by this thread. This includes
    user-level temporary tables, created with CREATE TEMPORARY TABLE,
    and internal temporary tables, created, e.g., to resolve a SELECT,
    or for an intermediate table used in ALTER.
  */
  All_tmp_tables_list *temporary_tables;

  /*
    Derived tables.
  */
  TABLE *derived_tables;

  /* 
    Temporary tables created for recursive table references.
  */
  TABLE *rec_tables;

  /*
    During a MySQL session, one can lock tables in two modes: automatic
    or manual. In automatic mode all necessary tables are locked just before
    statement execution, and all acquired locks are stored in 'lock'
    member. Unlocking takes place automatically as well, when the
    statement ends.
    Manual mode comes into play when a user issues a 'LOCK TABLES'
    statement. In this mode the user can only use the locked tables.
    Trying to use any other tables will give an error.
    The locked tables are also stored in this member, however,
    thd->locked_tables_mode is turned on.  Manual locking is described in
    the 'LOCK_TABLES' chapter of the MySQL manual.
    See also lock_tables() for details.
  */
  MYSQL_LOCK *lock;

  /*
    CREATE-SELECT keeps an extra lock for the table being
    created. This field is used to keep the extra lock available for
    lower level routines, which would otherwise miss that lock.
   */
  MYSQL_LOCK *extra_lock;

  /*
    Enum enum_locked_tables_mode and locked_tables_mode member are
    used to indicate whether the so-called "locked tables mode" is on,
    and what kind of mode is active.

    Locked tables mode is used when it's necessary to open and
    lock many tables at once, for usage across multiple
    (sub-)statements.
    This may be necessary either for queries that use stored functions
    and triggers, in which case the statements inside functions and
    triggers may be executed many times, or for implementation of
    LOCK TABLES, in which case the opened tables are reused by all
    subsequent statements until a call to UNLOCK TABLES.

    The kind of locked tables mode employed for stored functions and
    triggers is also called "prelocked mode".
    In this mode, first open_tables() call to open the tables used
    in a statement analyses all functions used by the statement
    and adds all indirectly used tables to the list of tables to
    open and lock.
    It also marks the parse tree of the statement as requiring
    prelocking. After that, lock_tables() locks the entire list
    of tables and changes THD::locked_tables_modeto LTM_PRELOCKED.
    All statements executed inside functions or triggers
    use the prelocked tables, instead of opening their own ones.
    Prelocked mode is turned off automatically once close_thread_tables()
    of the main statement is called.
  */
  enum enum_locked_tables_mode locked_tables_mode;
  uint current_tablenr;

  enum enum_flags {
    BACKUPS_AVAIL = (1U << 0)     /* There are backups available */
  };

  /*
    Flags with information about the open tables state.
  */
  uint state_flags;
  /**
     This constructor initializes Open_tables_state instance which can only
     be used as backup storage. To prepare Open_tables_state instance for
     operations which open/lock/close tables (e.g. open_table()) one has to
     call init_open_tables_state().
  */
  Open_tables_state() : state_flags(0U) { }

  void set_open_tables_state(Open_tables_state *state)
  {
    *this= *state;
  }

  void reset_open_tables_state(THD *thd)
  {
    open_tables= 0;
    temporary_tables= 0;
    derived_tables= 0;
    rec_tables= 0;
    extra_lock= 0;
    lock= 0;
    locked_tables_mode= LTM_NONE;
    state_flags= 0U;
    m_reprepare_observer= NULL;
  }
};


/**
  Storage for backup of Open_tables_state. Must
  be used only to open system tables (TABLE_CATEGORY_SYSTEM
  and TABLE_CATEGORY_LOG).
*/

class Open_tables_backup: public Open_tables_state
{
public:
  /**
    When we backup the open tables state to open a system
    table or tables, we want to save state of metadata
    locks which were acquired before the backup. It is used
    to release metadata locks on system tables after they are
    no longer used.
  */
  MDL_savepoint mdl_system_tables_svp;
};

/**
  @class Sub_statement_state
  @brief Used to save context when executing a function or trigger

  operations on stat tables aren't technically a sub-statement, but they are
  similar in a sense that they cannot change the transaction status.
*/

/* Defines used for Sub_statement_state::in_sub_stmt */

#define SUB_STMT_TRIGGER 1
#define SUB_STMT_FUNCTION 2
#define SUB_STMT_STAT_TABLES 4


class Sub_statement_state
{
public:
  Discrete_interval auto_inc_interval_for_cur_row;
  Discrete_intervals_list auto_inc_intervals_forced;
  SAVEPOINT *savepoints;
  ulonglong option_bits;
  ulonglong first_successful_insert_id_in_prev_stmt;
  ulonglong first_successful_insert_id_in_cur_stmt, insert_id_for_cur_row;
  ulonglong limit_found_rows;
  ulonglong tmp_tables_size;
  ulonglong client_capabilities;
  ulonglong cuted_fields, sent_row_count, examined_row_count;
  ulonglong affected_rows;
  ulonglong bytes_sent_old;
  ulong     tmp_tables_used;
  ulong     tmp_tables_disk_used;
  ulong     query_plan_fsort_passes;
  ulong query_plan_flags; 
  uint in_sub_stmt;    /* 0,  SUB_STMT_TRIGGER or SUB_STMT_FUNCTION */
  bool enable_slow_log;
  bool last_insert_id_used;
  enum enum_check_fields count_cuted_fields;
};


/* Flags for the THD::system_thread variable */
enum enum_thread_type
{
  NON_SYSTEM_THREAD= 0,
  SYSTEM_THREAD_DELAYED_INSERT= 1,
  SYSTEM_THREAD_SLAVE_IO= 2,
  SYSTEM_THREAD_SLAVE_SQL= 4,
  SYSTEM_THREAD_EVENT_SCHEDULER= 8,
  SYSTEM_THREAD_EVENT_WORKER= 16,
  SYSTEM_THREAD_BINLOG_BACKGROUND= 32,
  SYSTEM_THREAD_SLAVE_BACKGROUND= 64,
  SYSTEM_THREAD_GENERIC= 128,
  SYSTEM_THREAD_SEMISYNC_MASTER_BACKGROUND= 256
};

inline char const *
show_system_thread(enum_thread_type thread)
{
#define RETURN_NAME_AS_STRING(NAME) case (NAME): return #NAME
  switch (thread) {
    static char buf[64];
    RETURN_NAME_AS_STRING(NON_SYSTEM_THREAD);
    RETURN_NAME_AS_STRING(SYSTEM_THREAD_DELAYED_INSERT);
    RETURN_NAME_AS_STRING(SYSTEM_THREAD_SLAVE_IO);
    RETURN_NAME_AS_STRING(SYSTEM_THREAD_SLAVE_SQL);
    RETURN_NAME_AS_STRING(SYSTEM_THREAD_EVENT_SCHEDULER);
    RETURN_NAME_AS_STRING(SYSTEM_THREAD_EVENT_WORKER);
    RETURN_NAME_AS_STRING(SYSTEM_THREAD_SLAVE_BACKGROUND);
    RETURN_NAME_AS_STRING(SYSTEM_THREAD_SEMISYNC_MASTER_BACKGROUND);
  default:
    sprintf(buf, "<UNKNOWN SYSTEM THREAD: %d>", thread);
    return buf;
  }
#undef RETURN_NAME_AS_STRING
}

/**
  This class represents the interface for internal error handlers.
  Internal error handlers are exception handlers used by the server
  implementation.
*/

class Internal_error_handler
{
protected:
  Internal_error_handler() :
    m_prev_internal_handler(NULL)
  {}

  virtual ~Internal_error_handler() = default;

public:
  /**
    Handle a sql condition.
    This method can be implemented by a subclass to achieve any of the
    following:
    - mask a warning/error internally, prevent exposing it to the user,
    - mask a warning/error and throw another one instead.
    When this method returns true, the sql condition is considered
    'handled', and will not be propagated to upper layers.
    It is the responsability of the code installing an internal handler
    to then check for trapped conditions, and implement logic to recover
    from the anticipated conditions trapped during runtime.

    This mechanism is similar to C++ try/throw/catch:
    - 'try' correspond to <code>THD::push_internal_handler()</code>,
    - 'throw' correspond to <code>my_error()</code>,
    which invokes <code>my_message_sql()</code>,
    - 'catch' correspond to checking how/if an internal handler was invoked,
    before removing it from the exception stack with
    <code>THD::pop_internal_handler()</code>.

    @param thd the calling thread
    @param cond the condition raised.
    @return true if the condition is handled
  */
  virtual bool handle_condition(THD *thd,
                                uint sql_errno,
                                const char* sqlstate,
                                Sql_condition::enum_warning_level *level,
                                const char* msg,
                                Sql_condition ** cond_hdl) = 0;

private:
  Internal_error_handler *m_prev_internal_handler;
  friend class THD;
};


/**
  Implements the trivial error handler which cancels all error states
  and prevents an SQLSTATE to be set.
*/

class Dummy_error_handler : public Internal_error_handler
{
public:
  bool handle_condition(THD *thd,
                        uint sql_errno,
                        const char* sqlstate,
                        Sql_condition::enum_warning_level *level,
                        const char* msg,
                        Sql_condition ** cond_hdl)
  {
    /* Ignore error */
    return TRUE;
  }
  Dummy_error_handler() = default;                    /* Remove gcc warning */
};


/**
  Implements the trivial error handler which counts errors as they happen.
*/

class Counting_error_handler : public Internal_error_handler
{
public:
  int errors;
  bool handle_condition(THD *thd,
                        uint sql_errno,
                        const char* sqlstate,
                        Sql_condition::enum_warning_level *level,
                        const char* msg,
                        Sql_condition ** cond_hdl)
  {
    if (*level == Sql_condition::WARN_LEVEL_ERROR)
      errors++;
    return false;
  }
  Counting_error_handler() : errors(0) {}
};


/**
  This class is an internal error handler implementation for
  DROP TABLE statements. The thing is that there may be warnings during
  execution of these statements, which should not be exposed to the user.
  This class is intended to silence such warnings.
*/

class Drop_table_error_handler : public Internal_error_handler
{
public:
  Drop_table_error_handler() = default;

public:
  bool handle_condition(THD *thd,
                        uint sql_errno,
                        const char* sqlstate,
                        Sql_condition::enum_warning_level *level,
                        const char* msg,
                        Sql_condition ** cond_hdl);

private:
};


/**
  Internal error handler to process an error from MDL_context::upgrade_lock()
  and mysql_lock_tables(). Used by implementations of HANDLER READ and
  LOCK TABLES LOCAL.
*/

class MDL_deadlock_and_lock_abort_error_handler: public Internal_error_handler
{
public:
  virtual
  bool handle_condition(THD *thd,
                        uint sql_errno,
                        const char *sqlstate,
                        Sql_condition::enum_warning_level *level,
                        const char* msg,
                        Sql_condition **cond_hdl);

  bool need_reopen() const { return m_need_reopen; };
  void init() { m_need_reopen= FALSE; };
private:
  bool m_need_reopen;
};


struct Suppress_warnings_error_handler : public Internal_error_handler
{
  bool handle_condition(THD *thd,
                        uint sql_errno,
                        const char *sqlstate,
                        Sql_condition::enum_warning_level *level,
                        const char *msg,
                        Sql_condition **cond_hdl)
  {
    return *level == Sql_condition::WARN_LEVEL_WARN;
  }
};



/**
  Tables that were locked with LOCK TABLES statement.

  Encapsulates a list of TABLE_LIST instances for tables
  locked by LOCK TABLES statement, memory root for metadata locks,
  and, generally, the context of LOCK TABLES statement.

  In LOCK TABLES mode, the locked tables are kept open between
  statements.
  Therefore, we can't allocate metadata locks on execution memory
  root -- as well as tables, the locks need to stay around till
  UNLOCK TABLES is called.
  The locks are allocated in the memory root encapsulated in this
  class.

  Some SQL commands, like FLUSH TABLE or ALTER TABLE, demand that
  the tables they operate on are closed, at least temporarily.
  This class encapsulates a list of TABLE_LIST instances, one
  for each base table from LOCK TABLES list,
  which helps conveniently close the TABLEs when it's necessary
  and later reopen them.

  Implemented in sql_base.cc
*/

class Locked_tables_list
{
public:
  MEM_ROOT m_locked_tables_root;
private:
  TABLE_LIST *m_locked_tables;
  TABLE_LIST **m_locked_tables_last;
  /** An auxiliary array used only in reopen_tables(). */
  TABLE_LIST **m_reopen_array;
  /**
    Count the number of tables in m_locked_tables list. We can't
    rely on thd->lock->table_count because it excludes
    non-transactional temporary tables. We need to know
    an exact number of TABLE objects.
  */
  uint m_locked_tables_count;
public:
  bool some_table_marked_for_reopen;

  Locked_tables_list()
    :m_locked_tables(NULL),
    m_locked_tables_last(&m_locked_tables),
    m_reopen_array(NULL),
    m_locked_tables_count(0),
    some_table_marked_for_reopen(0)
  {
    init_sql_alloc(key_memory_locked_table_list, &m_locked_tables_root,
                   MEM_ROOT_BLOCK_SIZE, 0, MYF(MY_THREAD_SPECIFIC));
  }
  int unlock_locked_tables(THD *thd);
  int unlock_locked_table(THD *thd, MDL_ticket *mdl_ticket);
  ~Locked_tables_list()
  {
    reset();
  }
  void reset();
  bool init_locked_tables(THD *thd);
  TABLE_LIST *locked_tables() { return m_locked_tables; }
  void unlink_from_list(THD *thd, TABLE_LIST *table_list,
                        bool remove_from_locked_tables);
  void unlink_all_closed_tables(THD *thd,
                                MYSQL_LOCK *lock,
                                size_t reopen_count);
  bool reopen_tables(THD *thd, bool need_reopen);
  bool restore_lock(THD *thd, TABLE_LIST *dst_table_list, TABLE *table,
                    MYSQL_LOCK *lock);
  void add_back_last_deleted_lock(TABLE_LIST *dst_table_list);
  void mark_table_for_reopen(THD *thd, TABLE *table);
};


/**
  Storage engine specific thread local data.
*/

struct Ha_data
{
  /**
    Storage engine specific thread local data.
    Lifetime: one user connection.
  */
  void *ha_ptr;
  /**
    0: Life time: one statement within a transaction. If @@autocommit is
    on, also represents the entire transaction.
    @sa trans_register_ha()

    1: Life time: one transaction within a connection.
    If the storage engine does not participate in a transaction,
    this should not be used.
    @sa trans_register_ha()
  */
  Ha_trx_info ha_info[2];
  /**
    NULL: engine is not bound to this thread
    non-NULL: engine is bound to this thread, engine shutdown forbidden
  */
  plugin_ref lock;
  Ha_data() :ha_ptr(NULL) {}

  void reset()
  {
    ha_ptr= nullptr;
    for (auto &info : ha_info)
      info.reset();
    lock= nullptr;
  }
};

/**
  An instance of the global read lock in a connection.
  Implemented in lock.cc.
*/

class Global_read_lock
{
public:
  enum enum_grl_state
  {
    GRL_NONE,
    GRL_ACQUIRED,
    GRL_ACQUIRED_AND_BLOCKS_COMMIT
  };

  Global_read_lock()
    : m_state(GRL_NONE),
      m_mdl_global_read_lock(NULL)
  {}

  bool lock_global_read_lock(THD *thd);
  void unlock_global_read_lock(THD *thd);
  bool make_global_read_lock_block_commit(THD *thd);
  bool is_acquired() const { return m_state != GRL_NONE; }
  void set_explicit_lock_duration(THD *thd);
private:
  enum_grl_state m_state;
  /**
    Global read lock is acquired in two steps:
    1. acquire MDL_BACKUP_FTWRL1 in BACKUP namespace to prohibit DDL and DML
    2. upgrade to MDL_BACKUP_FTWRL2 to prohibit commits
  */
  MDL_ticket *m_mdl_global_read_lock;
};


/*
  Class to facilitate the commit of one transactions waiting for the commit of
  another transaction to complete first.

  This is used during (parallel) replication, to allow different transactions
  to be applied in parallel, but still commit in order.

  The transaction that wants to wait for a prior commit must first register
  to wait with register_wait_for_prior_commit(waitee). Such registration
  must be done holding the waitee->LOCK_wait_commit, to prevent the other
  THD from disappearing during the registration.

  Then during commit, if a THD is registered to wait, it will call
  wait_for_prior_commit() as part of ha_commit_trans(). If no wait is
  registered, or if the waitee for has already completed commit, then
  wait_for_prior_commit() returns immediately.

  And when a THD that may be waited for has completed commit (more precisely
  commit_ordered()), then it must call wakeup_subsequent_commits() to wake
  up any waiters. Note that this must be done at a point that is guaranteed
  to be later than any waiters registering themselves. It is safe to call
  wakeup_subsequent_commits() multiple times, as waiters are removed from
  registration as part of the wakeup.

  The reason for separate register and wait calls is that this allows to
  register the wait early, at a point where the waited-for THD is known to
  exist. And then the actual wait can be done much later, where the
  waited-for THD may have been long gone. By registering early, the waitee
  can signal before disappearing.
*/
struct wait_for_commit
{
  /*
    The LOCK_wait_commit protects the fields subsequent_commits_list and
    wakeup_subsequent_commits_running (for a waitee), and the pointer
    waitee and associated COND_wait_commit (for a waiter).
  */
  mysql_mutex_t LOCK_wait_commit;
  mysql_cond_t COND_wait_commit;
  /* List of threads that did register_wait_for_prior_commit() on us. */
  wait_for_commit *subsequent_commits_list;
  /* Link field for entries in subsequent_commits_list. */
  wait_for_commit *next_subsequent_commit;
  /*
    Our waitee, if we did register_wait_for_prior_commit(), and were not
    yet woken up. Else NULL.

    When this is cleared for wakeup, the COND_wait_commit condition is
    signalled.

    This pointer is protected by LOCK_wait_commit. But there is also a "fast
    path" where the waiter compares this to NULL without holding the lock.
    Such read must be done with acquire semantics (and all corresponding
    writes done with release semantics). This ensures that a wakeup with error
    is reliably detected as (waitee==NULL && wakeup_error != 0).
  */
  std::atomic<wait_for_commit *> waitee;
  /*
    Generic pointer for use by the transaction coordinator to optimise the
    waiting for improved group commit.

    Currently used by binlog TC to signal that a waiter is ready to commit, so
    that the waitee can grab it and group commit it directly. It is free to be
    used by another transaction coordinator for similar purposes.
  */
  void *opaque_pointer;
  /* The wakeup error code from the waitee. 0 means no error. */
  int wakeup_error;
  /*
    Flag set when wakeup_subsequent_commits_running() is active, see comments
    on that function for details.
  */
  bool wakeup_subsequent_commits_running;
  /*
    This flag can be set when a commit starts, but has not completed yet.
    It is used by binlog group commit to allow a waiting transaction T2 to
    join the group commit of an earlier transaction T1. When T1 has queued
    itself for group commit, it will set the commit_started flag. Then when
    T2 becomes ready to commit and needs to wait for T1 to commit first, T2
    can queue itself before waiting, and thereby participate in the same
    group commit as T1.
  */
  bool commit_started;

  void register_wait_for_prior_commit(wait_for_commit *waitee);
  int wait_for_prior_commit(THD *thd)
  {
    /*
      Quick inline check, to avoid function call and locking in the common case
      where no wakeup is registered, or a registered wait was already signalled.
    */
    if (waitee.load(std::memory_order_acquire))
      return wait_for_prior_commit2(thd);
    else
    {
      if (wakeup_error)
        my_error(ER_PRIOR_COMMIT_FAILED, MYF(0));
      return wakeup_error;
    }
  }
  void wakeup_subsequent_commits(int wakeup_error_arg)
  {
    /*
      Do the check inline, so only the wakeup case takes the cost of a function
      call for every commmit.

      Note that the check is done without locking. It is the responsibility of
      the user of the wakeup facility to ensure that no waiters can register
      themselves after the last call to wakeup_subsequent_commits().

      This avoids having to take another lock for every commit, which would be
      pointless anyway - even if we check under lock, there is nothing to
      prevent a waiter from arriving just after releasing the lock.
    */
    if (subsequent_commits_list)
      wakeup_subsequent_commits2(wakeup_error_arg);
  }
  void unregister_wait_for_prior_commit()
  {
    if (waitee.load(std::memory_order_relaxed))
      unregister_wait_for_prior_commit2();
    else
      wakeup_error= 0;
  }
  /*
    Remove a waiter from the list in the waitee. Used to unregister a wait.
    The caller must be holding the locks of both waiter and waitee.
  */
  void remove_from_list(wait_for_commit **next_ptr_ptr)
  {
    wait_for_commit *cur;

    while ((cur= *next_ptr_ptr) != NULL)
    {
      if (cur == this)
      {
        *next_ptr_ptr= this->next_subsequent_commit;
        break;
      }
      next_ptr_ptr= &cur->next_subsequent_commit;
    }
    waitee.store(NULL, std::memory_order_relaxed);
  }

  void wakeup(int wakeup_error);

  int wait_for_prior_commit2(THD *thd);
  void wakeup_subsequent_commits2(int wakeup_error);
  void unregister_wait_for_prior_commit2();

  wait_for_commit();
  ~wait_for_commit();
  void reinit();
};


class Sp_caches
{
public:
  sp_cache *sp_proc_cache;
  sp_cache *sp_func_cache;
  sp_cache *sp_package_spec_cache;
  sp_cache *sp_package_body_cache;
  Sp_caches()
   :sp_proc_cache(NULL),
    sp_func_cache(NULL),
    sp_package_spec_cache(NULL),
    sp_package_body_cache(NULL)
  { }
  ~Sp_caches()
  {
    // All caches must be freed by the caller explicitly
    DBUG_ASSERT(sp_proc_cache == NULL);
    DBUG_ASSERT(sp_func_cache == NULL);
    DBUG_ASSERT(sp_package_spec_cache == NULL);
    DBUG_ASSERT(sp_package_body_cache == NULL);
  }
  void sp_caches_swap(Sp_caches &rhs)
  {
    swap_variables(sp_cache*, sp_proc_cache, rhs.sp_proc_cache);
    swap_variables(sp_cache*, sp_func_cache, rhs.sp_func_cache);
    swap_variables(sp_cache*, sp_package_spec_cache, rhs.sp_package_spec_cache);
    swap_variables(sp_cache*, sp_package_body_cache, rhs.sp_package_body_cache);
  }
  void sp_caches_clear();
};


extern "C" void my_message_sql(uint error, const char *str, myf MyFlags);


class Gap_time_tracker;

/*
  Thread context for Gap_time_tracker class.
*/
class Gap_time_tracker_data
{
public:
  Gap_time_tracker_data(): bill_to(NULL) {}

  Gap_time_tracker *bill_to;
  ulonglong start_time;

  void init() { bill_to = NULL; }
};

/**
  @class THD
  For each client connection we create a separate thread with THD serving as
  a thread/connection descriptor
*/

class THD: public THD_count, /* this must be first */
           public Statement,
           /*
             This is to track items changed during execution of a prepared
             statement/stored procedure. It's created by
             nocheck_register_item_tree_change() in memory root of THD,
             and freed in rollback_item_tree_changes().
             For conventional execution it's always empty.
           */
           public Item_change_list,
           public MDL_context_owner,
           public Open_tables_state,
           public Sp_caches
{
private:
  inline bool is_stmt_prepare() const
  { DBUG_ASSERT(0); return Statement::is_stmt_prepare(); }

  inline bool is_stmt_prepare_or_first_sp_execute() const
  { DBUG_ASSERT(0); return Statement::is_stmt_prepare_or_first_sp_execute(); }

  inline bool is_stmt_prepare_or_first_stmt_execute() const
  { DBUG_ASSERT(0); return Statement::is_stmt_prepare_or_first_stmt_execute(); }

  inline bool is_conventional() const
  { DBUG_ASSERT(0); return Statement::is_conventional(); }

public:
  MDL_context mdl_context;

  /* Used to execute base64 coded binlog events in MySQL server */
  Relay_log_info* rli_fake;
  rpl_group_info* rgi_fake;
  /* Slave applier execution context */
  rpl_group_info* rgi_slave;

  union {
    rpl_io_thread_info *rpl_io_info;
    rpl_sql_thread_info *rpl_sql_info;
  } system_thread_info;
  /* Used for BACKUP LOCK */
  MDL_ticket *mdl_backup_ticket, *mdl_backup_lock;
  /* Used to register that thread has a MDL_BACKUP_WAIT_COMMIT lock */
  MDL_request *backup_commit_lock;

  void reset_for_next_command(bool do_clear_errors= 1);
  /*
    Constant for THD::where initialization in the beginning of every query.

    It's needed because we do not save/restore THD::where normally during
    primary (non subselect) query execution.
  */
  static const char * const DEFAULT_WHERE;

#ifdef EMBEDDED_LIBRARY
  struct st_mysql  *mysql;
  unsigned long	 client_stmt_id;
  unsigned long  client_param_count;
  struct st_mysql_bind *client_params;
  char *extra_data;
  ulong extra_length;
  struct st_mysql_data *cur_data;
  struct st_mysql_data *first_data;
  struct st_mysql_data **data_tail;
  void clear_data_list();
  struct st_mysql_data *alloc_new_dataset();
  /*
    In embedded server it points to the statement that is processed
    in the current query. We store some results directly in statement
    fields then.
  */
  struct st_mysql_stmt *current_stmt;
#endif
#ifdef HAVE_QUERY_CACHE
  Query_cache_tls query_cache_tls;
#endif
  NET	  net;				// client connection descriptor
  /** Aditional network instrumentation for the server only. */
  NET_SERVER m_net_server_extension;
  scheduler_functions *scheduler;       // Scheduler for this connection
  Protocol *protocol;			// Current protocol
  Protocol_text   protocol_text;	// Normal protocol
  Protocol_binary protocol_binary;	// Binary protocol
  HASH    user_vars;			// hash for user variables
  String  packet;			// dynamic buffer for network I/O
  String  convert_buffer;               // buffer for charset conversions
  struct  my_rnd_struct rand;		// used for authentication
  struct  system_variables variables;	// Changeable local variables
  struct  system_status_var status_var; // Per thread statistic vars
  struct  system_status_var org_status_var; // For user statistics
  struct  system_status_var *initial_status_var; /* used by show status */
  THR_LOCK_INFO lock_info;              // Locking info of this thread
  /**
    Protects THD data accessed from other threads:
    - thd->query and thd->query_length (used by SHOW ENGINE
      INNODB STATUS and SHOW PROCESSLIST
    - thd->db (used in SHOW PROCESSLIST)
    Is locked when THD is deleted.
  */
  mutable mysql_mutex_t LOCK_thd_data;
  /*
    Protects:
    - kill information
    - mysys_var (used by KILL statement and shutdown).
    - Also ensures that THD is not deleted while mutex is hold
  */
  mutable mysql_mutex_t LOCK_thd_kill;

  /* all prepared statements and cursors of this connection */
  Statement_map stmt_map;

  /* Last created prepared statement */
  Statement *last_stmt;
  inline void set_last_stmt(Statement *stmt)
  { last_stmt= (is_error() ? NULL : stmt); }
  inline void clear_last_stmt() { last_stmt= NULL; }

  /*
    A pointer to the stack frame of handle_one_connection(),
    which is called first in the thread for handling a client
  */
  char	  *thread_stack;

  /**
    Currently selected catalog.
  */
  char *catalog;

  /**
    @note
    Some members of THD (currently 'Statement::db',
    'catalog' and 'query')  are set and alloced by the slave SQL thread
    (for the THD of that thread); that thread is (and must remain, for now)
    the only responsible for freeing these 3 members. If you add members
    here, and you add code to set them in replication, don't forget to
    free_them_and_set_them_to_0 in replication properly. For details see
    the 'err:' label of the handle_slave_sql() in sql/slave.cc.

    @see handle_slave_sql
  */

  Security_context main_security_ctx;
  Security_context *security_ctx;
  Security_context *security_context() const { return security_ctx; }
  void set_security_context(Security_context *sctx) { security_ctx = sctx; }

  /*
    Points to info-string that we show in SHOW PROCESSLIST
    You are supposed to update thd->proc_info only if you have coded
    a time-consuming piece that MySQL can get stuck in for a long time.

    Set it using the  thd_proc_info(THD *thread, const char *message)
    macro/function.

    This member is accessed and assigned without any synchronization.
    Therefore, it may point only to constant (statically
    allocated) strings, which memory won't go away over time.
  */
  const char *proc_info;

  void set_psi(PSI_thread *psi)
  {
    my_atomic_storeptr((void*volatile*)&m_psi, psi);
  }

  PSI_thread* get_psi()
  {
    return static_cast<PSI_thread*>(my_atomic_loadptr((void*volatile*)&m_psi));
  }

private:
  unsigned int m_current_stage_key;

  /** Performance schema thread instrumentation for this session. */
  PSI_thread *m_psi;

public:
  void enter_stage(const PSI_stage_info *stage,
                   const char *calling_func,
                   const char *calling_file,
                   const unsigned int calling_line)
  {
    DBUG_PRINT("THD::enter_stage", ("%s at %s:%d", stage->m_name,
                                    calling_file, calling_line));
    DBUG_ASSERT(stage);
    m_current_stage_key= stage->m_key;
    proc_info= stage->m_name;
#if defined(ENABLED_PROFILING)
    profiling.status_change(proc_info, calling_func, calling_file,
                            calling_line);
#endif
#ifdef HAVE_PSI_THREAD_INTERFACE
    m_stage_progress_psi= MYSQL_SET_STAGE(m_current_stage_key, calling_file, calling_line);
#endif
  }

  void backup_stage(PSI_stage_info *stage)
  {
    stage->m_key= m_current_stage_key;
    stage->m_name= proc_info;
  }

  const char *get_proc_info() const
  { return proc_info; }

  /*
    Used in error messages to tell user in what part of MySQL we found an
    error. E. g. when where= "having clause", if fix_fields() fails, user
    will know that the error was in having clause.
  */
  const char *where;

  /* Needed by MariaDB semi sync replication */
  Trans_binlog_info *semisync_info;
  /* If this is a semisync slave connection. */
  bool semi_sync_slave;
  ulonglong client_capabilities;  /* What the client supports */
  ulong max_client_packet_length;

  HASH		handler_tables_hash;
  /*
    A thread can hold named user-level locks. This variable
    contains granted tickets if a lock is present. See item_func.cc and
    chapter 'Miscellaneous functions', for functions GET_LOCK, RELEASE_LOCK.
  */
  HASH ull_hash;
  /* Hash of used seqeunces (for PREVIOUS value) */
  HASH sequences;
#ifdef DBUG_ASSERT_EXISTS
  uint dbug_sentry; // watch out for memory corruption
#endif
  struct st_my_thread_var *mysys_var;

  /* Original charset number from the first client packet, or COM_CHANGE_USER*/
  CHARSET_INFO *org_charset;
private:
  /*
    Type of current query: COM_STMT_PREPARE, COM_QUERY, etc. Set from
    first byte of the packet in do_command()
  */
  enum enum_server_command m_command;

public:
  uint32     file_id;			// for LOAD DATA INFILE
  /* remote (peer) port */
  uint16     peer_port;
  my_time_t  start_time;             // start_time and its sec_part 
  ulong      start_time_sec_part;    // are almost always used separately
  my_hrtime_t user_time;
  // track down slow pthread_create
  ulonglong  prior_thr_create_utime, thr_create_utime;
  ulonglong  start_utime, utime_after_lock, utime_after_query;
  /* This can be used by handlers to send signals to the SQL level */
  ulonglong  replication_flags;
  // Process indicator
  struct {
    /*
      true, if the currently running command can send progress report
      packets to a client. Set by mysql_execute_command() for safe commands
      See CF_REPORT_PROGRESS
    */
    bool       report_to_client;
    /*
      true, if we will send progress report packets to a client
      (client has requested them, see MARIADB_CLIENT_PROGRESS; report_to_client
      is true; not in sub-statement)
    */
    bool       report;
    uint       stage, max_stage;
    ulonglong  counter, max_counter;
    ulonglong  next_report_time;
    Query_arena *arena;
  } progress;

  thr_lock_type update_lock_default;
  Delayed_insert *di;

  /* <> 0 if we are inside of trigger or stored function. */
  uint in_sub_stmt;
  /* True when opt_userstat_running is set at start of query */
  bool userstat_running;
  /*
    True if we have to log all errors. Are set by some engines to temporary
    force errors to the error log.
  */
  bool log_all_errors;

  /* Do not set socket timeouts for wait_timeout (used with threadpool) */
  bool skip_wait_timeout;

  bool prepare_derived_at_open;

  /* Set to 1 if status of this THD is already in global status */
  bool status_in_global;

  /* 
    To signal that the tmp table to be created is created for materialized
    derived table or a view.
  */ 
  bool create_tmp_table_for_derived;

  bool save_prep_leaf_list;

  /* container for handler's private per-connection data */
  Ha_data ha_data[MAX_HA];

  /**
    Bit field for the state of binlog warnings.

    The first Lex::BINLOG_STMT_UNSAFE_COUNT bits list all types of
    unsafeness that the current statement has.

    This must be a member of THD and not of LEX, because warnings are
    detected and issued in different places (@c
    decide_logging_format() and @c binlog_query(), respectively).
    Between these calls, the THD->lex object may change; e.g., if a
    stored routine is invoked.  Only THD persists between the calls.
  */
  uint32 binlog_unsafe_warning_flags;

#ifndef MYSQL_CLIENT
  binlog_cache_mngr *  binlog_setup_trx_data();

  /*
    Public interface to write RBR events to the binlog
  */
  void binlog_start_trans_and_stmt();
  void binlog_set_stmt_begin();
  int binlog_write_row(TABLE* table, bool is_transactional,
                       const uchar *buf);
  int binlog_delete_row(TABLE* table, bool is_transactional,
                        const uchar *buf);
  int binlog_update_row(TABLE* table, bool is_transactional,
                        const uchar *old_data, const uchar *new_data);
  bool prepare_handlers_for_update(uint flag);
  bool binlog_write_annotated_row(Log_event_writer *writer);
  void binlog_prepare_for_row_logging();
  bool binlog_write_table_maps();
  bool binlog_write_table_map(TABLE *table, bool with_annotate);
  static void binlog_prepare_row_images(TABLE* table);

  void set_server_id(uint32 sid) { variables.server_id = sid; }

  /*
    Member functions to handle pending event for row-level logging.
  */
  template <class RowsEventT> Rows_log_event*
    binlog_prepare_pending_rows_event(TABLE* table, uint32 serv_id,
                                      size_t needed,
                                      bool is_transactional,
                                      RowsEventT* hint);
  Rows_log_event* binlog_get_pending_rows_event(bool is_transactional) const;
  void binlog_set_pending_rows_event(Rows_log_event* ev, bool is_transactional);
  inline int binlog_flush_pending_rows_event(bool stmt_end)
  {
    return (binlog_flush_pending_rows_event(stmt_end, FALSE) || 
            binlog_flush_pending_rows_event(stmt_end, TRUE));
  }
  int binlog_flush_pending_rows_event(bool stmt_end, bool is_transactional);
  int binlog_remove_pending_rows_event(bool clear_maps, bool is_transactional);

  /**
    Determine the binlog format of the current statement.

    @retval 0 if the current statement will be logged in statement
    format.
    @retval nonzero if the current statement will be logged in row
    format.
   */
  int is_current_stmt_binlog_format_row() const {
    DBUG_ASSERT(current_stmt_binlog_format == BINLOG_FORMAT_STMT ||
                current_stmt_binlog_format == BINLOG_FORMAT_ROW);
    return current_stmt_binlog_format == BINLOG_FORMAT_ROW;
  }
  /**
    Determine if binlogging is disabled for this session
    @retval 0 if the current statement binlogging is disabled
              (could be because of binlog closed/binlog option
               is set to false).
    @retval 1 if the current statement will be binlogged
  */
  inline bool is_current_stmt_binlog_disabled() const
  {
    return (!(variables.option_bits & OPTION_BIN_LOG) ||
            !mysql_bin_log.is_open());
  }

  enum binlog_filter_state
  {
    BINLOG_FILTER_UNKNOWN,
    BINLOG_FILTER_CLEAR,
    BINLOG_FILTER_SET
  };

  inline void reset_binlog_local_stmt_filter()
  {
    m_binlog_filter_state= BINLOG_FILTER_UNKNOWN;
  }

  inline void clear_binlog_local_stmt_filter()
  {
    DBUG_ASSERT(m_binlog_filter_state == BINLOG_FILTER_UNKNOWN);
    m_binlog_filter_state= BINLOG_FILTER_CLEAR;
  }

  inline void set_binlog_local_stmt_filter()
  {
    DBUG_ASSERT(m_binlog_filter_state == BINLOG_FILTER_UNKNOWN);
    m_binlog_filter_state= BINLOG_FILTER_SET;
  }

  inline binlog_filter_state get_binlog_local_stmt_filter()
  {
    return m_binlog_filter_state;
  }

private:
  /**
    Indicate if the current statement should be discarded
    instead of written to the binlog.
    This is used to discard special statements, such as
    DML or DDL that affects only 'local' (non replicated)
    tables, such as performance_schema.*
  */
  binlog_filter_state m_binlog_filter_state;

  /**
    Indicates the format in which the current statement will be
    logged.  This can only be set from @c decide_logging_format().
  */
  enum_binlog_format current_stmt_binlog_format;

public:

  /* 1 if binlog table maps has been written */
  bool binlog_table_maps;

  void issue_unsafe_warnings();
  void reset_unsafe_warnings()
  { binlog_unsafe_warning_flags= 0; }

  void reset_binlog_for_next_statement()
  {
    binlog_table_maps= 0;
  }
  bool binlog_table_should_be_logged(const LEX_CSTRING *db);

#endif /* MYSQL_CLIENT */

public:

  struct st_transactions {
    SAVEPOINT *savepoints;
    THD_TRANS all;			// Trans since BEGIN WORK
    THD_TRANS stmt;			// Trans for current statement
    bool on;                            // see ha_enable_transaction()
    XID_STATE xid_state;
    XID implicit_xid;
    WT_THD wt;                          ///< for deadlock detection
    Rows_log_event *m_pending_rows_event;

    struct st_trans_time : public timeval
    {
      void reset(THD *thd)
      {
        tv_sec= thd->query_start();
        tv_usec= (long) thd->query_start_sec_part();
      }
    } start_time;

    /*
       Tables changed in transaction (that must be invalidated in query cache).
       List contain only transactional tables, that not invalidated in query
       cache (instead of full list of changed in transaction tables).
    */
    CHANGED_TABLE_LIST* changed_tables;
    MEM_ROOT mem_root; // Transaction-life memory allocation pool
    void cleanup()
    {
      DBUG_ENTER("THD::st_transactions::cleanup");
      changed_tables= 0;
      savepoints= 0;
      implicit_xid.null();
      free_root(&mem_root,MYF(MY_KEEP_PREALLOC));
      DBUG_VOID_RETURN;
    }
    void free()
    {
      free_root(&mem_root,MYF(0));
    }
    bool is_active()
    {
      return (all.ha_list != NULL);
    }
    bool is_empty()
    {
      return all.is_empty() && stmt.is_empty();
    }
    st_transactions()
    {
      bzero((char*)this, sizeof(*this));
      implicit_xid.null();
      init_sql_alloc(key_memory_thd_transactions, &mem_root,
                     ALLOC_ROOT_MIN_BLOCK_SIZE, 0, MYF(MY_THREAD_SPECIFIC));
    }
  } default_transaction, *transaction;
  Global_read_lock global_read_lock;
  Field      *dup_field;
#ifndef __WIN__
  sigset_t signals;
#endif
#ifdef SIGNAL_WITH_VIO_CLOSE
  Vio* active_vio;
#endif

  /*
    A permanent memory area of the statement. For conventional
    execution, the parsed tree and execution runtime reside in the same
    memory root. In this case stmt_arena points to THD. In case of
    a prepared statement or a stored procedure statement, thd->mem_root
    conventionally points to runtime memory, and thd->stmt_arena
    points to the memory of the PS/SP, where the parsed tree of the
    statement resides. Whenever you need to perform a permanent
    transformation of a parsed tree, you should allocate new memory in
    stmt_arena, to allow correct re-execution of PS/SP.
    Note: in the parser, stmt_arena == thd, even for PS/SP.
  */
  Query_arena *stmt_arena;

  void *bulk_param;

  /*
    map for tables that will be updated for a multi-table update query
    statement, for other query statements, this will be zero.
  */
  table_map table_map_for_update;

  /* Tells if LAST_INSERT_ID(#) was called for the current statement */
  bool arg_of_last_insert_id_function;
  /*
    ALL OVER THIS FILE, "insert_id" means "*automatically generated* value for
    insertion into an auto_increment column".
  */
  /*
    This is the first autogenerated insert id which was *successfully*
    inserted by the previous statement (exactly, if the previous statement
    didn't successfully insert an autogenerated insert id, then it's the one
    of the statement before, etc).
    It can also be set by SET LAST_INSERT_ID=# or SELECT LAST_INSERT_ID(#).
    It is returned by LAST_INSERT_ID().
  */
  ulonglong  first_successful_insert_id_in_prev_stmt;
  /*
    Variant of the above, used for storing in statement-based binlog. The
    difference is that the one above can change as the execution of a stored
    function progresses, while the one below is set once and then does not
    change (which is the value which statement-based binlog needs).
  */
  ulonglong  first_successful_insert_id_in_prev_stmt_for_binlog;
  /*
    This is the first autogenerated insert id which was *successfully*
    inserted by the current statement. It is maintained only to set
    first_successful_insert_id_in_prev_stmt when statement ends.
  */
  ulonglong  first_successful_insert_id_in_cur_stmt;
  /*
    We follow this logic:
    - when stmt starts, first_successful_insert_id_in_prev_stmt contains the
    first insert id successfully inserted by the previous stmt.
    - as stmt makes progress, handler::insert_id_for_cur_row changes;
    every time get_auto_increment() is called,
    auto_inc_intervals_in_cur_stmt_for_binlog is augmented with the
    reserved interval (if statement-based binlogging).
    - at first successful insertion of an autogenerated value,
    first_successful_insert_id_in_cur_stmt is set to
    handler::insert_id_for_cur_row.
    - when stmt goes to binlog,
    auto_inc_intervals_in_cur_stmt_for_binlog is binlogged if
    non-empty.
    - when stmt ends, first_successful_insert_id_in_prev_stmt is set to
    first_successful_insert_id_in_cur_stmt.
  */
  /*
    stmt_depends_on_first_successful_insert_id_in_prev_stmt is set when
    LAST_INSERT_ID() is used by a statement.
    If it is set, first_successful_insert_id_in_prev_stmt_for_binlog will be
    stored in the statement-based binlog.
    This variable is CUMULATIVE along the execution of a stored function or
    trigger: if one substatement sets it to 1 it will stay 1 until the
    function/trigger ends, thus making sure that
    first_successful_insert_id_in_prev_stmt_for_binlog does not change anymore
    and is propagated to the caller for binlogging.
  */
  bool       stmt_depends_on_first_successful_insert_id_in_prev_stmt;
  /*
    List of auto_increment intervals reserved by the thread so far, for
    storage in the statement-based binlog.
    Note that its minimum is not first_successful_insert_id_in_cur_stmt:
    assuming a table with an autoinc column, and this happens:
    INSERT INTO ... VALUES(3);
    SET INSERT_ID=3; INSERT IGNORE ... VALUES (NULL);
    then the latter INSERT will insert no rows
    (first_successful_insert_id_in_cur_stmt == 0), but storing "INSERT_ID=3"
    in the binlog is still needed; the list's minimum will contain 3.
    This variable is cumulative: if several statements are written to binlog
    as one (stored functions or triggers are used) this list is the
    concatenation of all intervals reserved by all statements.
  */
  Discrete_intervals_list auto_inc_intervals_in_cur_stmt_for_binlog;
  /* Used by replication and SET INSERT_ID */
  Discrete_intervals_list auto_inc_intervals_forced;
  /*
    There is BUG#19630 where statement-based replication of stored
    functions/triggers with two auto_increment columns breaks.
    We however ensure that it works when there is 0 or 1 auto_increment
    column; our rules are
    a) on master, while executing a top statement involving substatements,
    first top- or sub- statement to generate auto_increment values wins the
    exclusive right to see its values be written to binlog (the write
    will be done by the statement or its caller), and the losers won't see
    their values be written to binlog.
    b) on slave, while replicating a top statement involving substatements,
    first top- or sub- statement to need to read auto_increment values from
    the master's binlog wins the exclusive right to read them (so the losers
    won't read their values from binlog but instead generate on their own).
    a) implies that we mustn't backup/restore
    auto_inc_intervals_in_cur_stmt_for_binlog.
    b) implies that we mustn't backup/restore auto_inc_intervals_forced.

    If there are more than 1 auto_increment columns, then intervals for
    different columns may mix into the
    auto_inc_intervals_in_cur_stmt_for_binlog list, which is logically wrong,
    but there is no point in preventing this mixing by preventing intervals
    from the secondly inserted column to come into the list, as such
    prevention would be wrong too.
    What will happen in the case of
    INSERT INTO t1 (auto_inc) VALUES(NULL);
    where t1 has a trigger which inserts into an auto_inc column of t2, is
    that in binlog we'll store the interval of t1 and the interval of t2 (when
    we store intervals, soon), then in slave, t1 will use both intervals, t2
    will use none; if t1 inserts the same number of rows as on master,
    normally the 2nd interval will not be used by t1, which is fine. t2's
    values will be wrong if t2's internal auto_increment counter is different
    from what it was on master (which is likely). In 5.1, in mixed binlogging
    mode, row-based binlogging is used for such cases where two
    auto_increment columns are inserted.
  */
  inline void record_first_successful_insert_id_in_cur_stmt(ulonglong id_arg)
  {
    if (first_successful_insert_id_in_cur_stmt == 0)
      first_successful_insert_id_in_cur_stmt= id_arg;
  }
  inline ulonglong read_first_successful_insert_id_in_prev_stmt(void)
  {
    if (!stmt_depends_on_first_successful_insert_id_in_prev_stmt)
    {
      /* It's the first time we read it */
      first_successful_insert_id_in_prev_stmt_for_binlog=
        first_successful_insert_id_in_prev_stmt;
      stmt_depends_on_first_successful_insert_id_in_prev_stmt= 1;
    }
    return first_successful_insert_id_in_prev_stmt;
  }
  /*
    Used by Intvar_log_event::do_apply_event() and by "SET INSERT_ID=#"
    (mysqlbinlog). We'll soon add a variant which can take many intervals in
    argument.
  */
  inline void force_one_auto_inc_interval(ulonglong next_id)
  {
    auto_inc_intervals_forced.empty(); // in case of multiple SET INSERT_ID
    auto_inc_intervals_forced.append(next_id, ULONGLONG_MAX, 0);
  }

  ulonglong  limit_found_rows;

private:
  /**
    Stores the result of ROW_COUNT() function.

    ROW_COUNT() function is a MySQL extention, but we try to keep it
    similar to ROW_COUNT member of the GET DIAGNOSTICS stack of the SQL
    standard (see SQL99, part 2, search for ROW_COUNT). It's value is
    implementation defined for anything except INSERT, DELETE, UPDATE.

    ROW_COUNT is assigned according to the following rules:

      - In my_ok():
        - for DML statements: to the number of affected rows;
        - for DDL statements: to 0.

      - In my_eof(): to -1 to indicate that there was a result set.

        We derive this semantics from the JDBC specification, where int
        java.sql.Statement.getUpdateCount() is defined to (sic) "return the
        current result as an update count; if the result is a ResultSet
        object or there are no more results, -1 is returned".

      - In my_error(): to -1 to be compatible with the MySQL C API and
        MySQL ODBC driver.

      - For SIGNAL statements: to 0 per WL#2110 specification (see also
        sql_signal.cc comment). Zero is used since that's the "default"
        value of ROW_COUNT in the diagnostics area.
  */

  longlong m_row_count_func;    /* For the ROW_COUNT() function */

public:
  inline longlong get_row_count_func() const
  {
    return m_row_count_func;
  }

  inline void set_row_count_func(longlong row_count_func)
  {
    m_row_count_func= row_count_func;
  }
  inline void set_affected_rows(longlong row_count_func)
  {
    /*
      We have to add to affected_rows (used by slow log), as otherwise
      information for 'call' will be wrong
    */
    affected_rows+= (row_count_func >= 0 ? row_count_func : 0);
  }

  ha_rows    cuted_fields;

private:
  /*
    number of rows we actually sent to the client, including "synthetic"
    rows in ROLLUP etc.
  */
  ha_rows    m_sent_row_count;

  /**
    Number of rows read and/or evaluated for a statement. Used for
    slow log reporting.

    An examined row is defined as a row that is read and/or evaluated
    according to a statement condition, including in
    create_sort_index(). Rows may be counted more than once, e.g., a
    statement including ORDER BY could possibly evaluate the row in
    filesort() before reading it for e.g. update.
  */
  ha_rows    m_examined_row_count;

public:
  ha_rows get_sent_row_count() const
  { return m_sent_row_count; }

  ha_rows get_examined_row_count() const
  { return m_examined_row_count; }

  ulonglong get_affected_rows() const
  { return affected_rows; }

  void set_sent_row_count(ha_rows count);
  void set_examined_row_count(ha_rows count);

  void inc_sent_row_count(ha_rows count);
  void inc_examined_row_count(ha_rows count);

  void inc_status_created_tmp_disk_tables();
  void inc_status_created_tmp_files();
  void inc_status_created_tmp_tables();
  void inc_status_select_full_join();
  void inc_status_select_full_range_join();
  void inc_status_select_range();
  void inc_status_select_range_check();
  void inc_status_select_scan();
  void inc_status_sort_merge_passes();
  void inc_status_sort_range();
  void inc_status_sort_rows(ha_rows count);
  void inc_status_sort_scan();
  void set_status_no_index_used();
  void set_status_no_good_index_used();

  /**
    The number of rows and/or keys examined by the query, both read,
    changed or written.
  */
  ulonglong accessed_rows_and_keys;

  /**
    Check if the number of rows accessed by a statement exceeded
    LIMIT ROWS EXAMINED. If so, signal the query engine to stop execution.
  */
  void check_limit_rows_examined()
  {
    if (++accessed_rows_and_keys > lex->limit_rows_examined_cnt)
      set_killed(ABORT_QUERY);
  }

  USER_CONN *user_connect;
  CHARSET_INFO *db_charset;
#if defined(ENABLED_PROFILING)
  PROFILING  profiling;
#endif

  /** Current stage progress instrumentation. */
  PSI_stage_progress *m_stage_progress_psi;
  /** Current statement digest. */
  sql_digest_state *m_digest;
  /** Current statement digest token array. */
  unsigned char *m_token_array;
  /** Top level statement digest. */
  sql_digest_state m_digest_state;

  /** Current statement instrumentation. */
  PSI_statement_locker *m_statement_psi;
#ifdef HAVE_PSI_STATEMENT_INTERFACE
  /** Current statement instrumentation state. */
  PSI_statement_locker_state m_statement_state;
#endif /* HAVE_PSI_STATEMENT_INTERFACE */

  /** Current transaction instrumentation. */
  PSI_transaction_locker *m_transaction_psi;
#ifdef HAVE_PSI_TRANSACTION_INTERFACE
  /** Current transaction instrumentation state. */
  PSI_transaction_locker_state m_transaction_state;
#endif /* HAVE_PSI_TRANSACTION_INTERFACE */

  /** Idle instrumentation. */
  PSI_idle_locker *m_idle_psi;
#ifdef HAVE_PSI_IDLE_INTERFACE
  /** Idle instrumentation state. */
  PSI_idle_locker_state m_idle_state;
#endif /* HAVE_PSI_IDLE_INTERFACE */

  /*
    Id of current query. Statement can be reused to execute several queries
    query_id is global in context of the whole MySQL server.
    ID is automatically generated from mutex-protected counter.
    It's used in handler code for various purposes: to check which columns
    from table are necessary for this select, to check if it's necessary to
    update auto-updatable fields (like auto_increment and timestamp).
  */
  query_id_t query_id;
  privilege_t col_access;

  /* Statement id is thread-wide. This counter is used to generate ids */
  ulong      statement_id_counter;
  ulong	     rand_saved_seed1, rand_saved_seed2;

  /* The following variables are used when printing to slow log */
  ulong      query_plan_flags; 
  ulong      query_plan_fsort_passes; 
  ulong      tmp_tables_used;
  ulong      tmp_tables_disk_used;
  ulonglong  tmp_tables_size;
  ulonglong  bytes_sent_old;
  ulonglong  affected_rows;                     /* Number of changed rows */

  Opt_trace_context opt_trace;
  pthread_t  real_id;                           /* For debugging */
  my_thread_id  thread_id, thread_dbug_id;
  uint32      os_thread_id;
  uint	     tmp_table, global_disable_checkpoint;
  uint	     server_status,open_options;
  enum enum_thread_type system_thread;
  enum backup_stages current_backup_stage;
#ifdef WITH_WSREP
  bool wsrep_desynced_backup_stage;
#endif /* WITH_WSREP */
  /*
    Current or next transaction isolation level.
    When a connection is established, the value is taken from
    @@session.tx_isolation (default transaction isolation for
    the session), which is in turn taken from @@global.tx_isolation
    (the global value).
    If there is no transaction started, this variable
    holds the value of the next transaction's isolation level.
    When a transaction starts, the value stored in this variable
    becomes "actual".
    At transaction commit or rollback, we assign this variable
    again from @@session.tx_isolation.
    The only statement that can otherwise change the value
    of this variable is SET TRANSACTION ISOLATION LEVEL.
    Its purpose is to effect the isolation level of the next
    transaction in this session. When this statement is executed,
    the value in this variable is changed. However, since
    this statement is only allowed when there is no active
    transaction, this assignment (naturally) only affects the
    upcoming transaction.
    At the end of the current active transaction the value is
    be reset again from @@session.tx_isolation, as described
    above.
  */
  enum_tx_isolation tx_isolation;
  /*
    Current or next transaction access mode.
    See comment above regarding tx_isolation.
  */
  bool              tx_read_only;
  enum_check_fields count_cuted_fields;

  DYNAMIC_ARRAY user_var_events;        /* For user variables replication */
  MEM_ROOT      *user_var_events_alloc; /* Allocate above array elements here */

  /*
    Define durability properties that engines may check to
    improve performance. Not yet used in MariaDB
  */
  enum durability_properties durability_property;
 
  /*
    If checking this in conjunction with a wait condition, please
    include a check after enter_cond() if you want to avoid a race
    condition. For details see the implementation of awake(),
    especially the "broadcast" part.
  */
  killed_state volatile killed;

  /*
    The following is used if one wants to have a specific error number and
    text for the kill
  */
  struct err_info
  {
    int no;
    const char msg[256];
  } *killed_err;

  /* See also thd_killed() */
  inline bool check_killed(bool dont_send_error_message= 0)
  {
    if (unlikely(killed))
    {
      if (!dont_send_error_message)
        send_kill_message();
      return TRUE;
    }
    if (apc_target.have_apc_requests())
      apc_target.process_apc_requests(); 
    return FALSE;
  }

  /* scramble - random string sent to client on handshake */
  char	     scramble[SCRAMBLE_LENGTH+1];

  /*
    If this is a slave, the name of the connection stored here.
    This is used for taging error messages in the log files.
  */
  LEX_CSTRING connection_name;
  char       default_master_connection_buff[MAX_CONNECTION_NAME+1];
  uint8      password; /* 0, 1 or 2 */
  uint8      failed_com_change_user;
  bool       slave_thread;
  bool	     no_errors;

  /**
    Set to TRUE if execution of the current compound statement
    can not continue. In particular, disables activation of
    CONTINUE or EXIT handlers of stored routines.
    Reset in the end of processing of the current user request, in
    @see THD::reset_for_next_command().
  */
  bool is_fatal_error;
  /**
    Set by a storage engine to request the entire
    transaction (that possibly spans multiple engines) to
    rollback. Reset in ha_rollback.
  */
  bool       transaction_rollback_request;
  /**
    TRUE if we are in a sub-statement and the current error can
    not be safely recovered until we left the sub-statement mode.
    In particular, disables activation of CONTINUE and EXIT
    handlers inside sub-statements. E.g. if it is a deadlock
    error and requires a transaction-wide rollback, this flag is
    raised (traditionally, MySQL first has to close all the reads
    via @see handler::ha_index_or_rnd_end() and only then perform
    the rollback).
    Reset to FALSE when we leave the sub-statement mode.
  */
  bool       is_fatal_sub_stmt_error;
  bool	     rand_used, time_zone_used;
  bool       query_start_sec_part_used;
  /* for IS NULL => = last_insert_id() fix in remove_eq_conds() */
  bool       substitute_null_with_insert_id;
  bool	     in_lock_tables;
  bool       bootstrap, cleanup_done, free_connection_done;

  /**  is set if some thread specific value(s) used in a statement. */
  bool       thread_specific_used;
  /**  
    is set if a statement accesses a temporary table created through
    CREATE TEMPORARY TABLE. 
  */
private:
  bool       charset_is_system_charset, charset_is_collation_connection;
  bool       charset_is_character_set_filesystem;
public:
  bool       enable_slow_log;    /* Enable slow log for current statement */
  bool	     abort_on_warning;
  bool 	     got_warning;       /* Set on call to push_warning() */
  /* set during loop of derived table processing */
  bool       derived_tables_processing;
  bool       tablespace_op;	/* This is TRUE in DISCARD/IMPORT TABLESPACE */
  /* True if we have to log the current statement */
  bool	     log_current_statement;
  /**
    True if a slave error. Causes the slave to stop. Not the same
    as the statement execution error (is_error()), since
    a statement may be expected to return an error, e.g. because
    it returned an error on master, and this is OK on the slave.
  */
  bool       is_slave_error;
  /* True if we have printed something to the error log for this statement */
  bool       error_printed_to_log;

  /*
    True when a transaction is queued up for binlog group commit.
    Used so that if another transaction needs to wait for a row lock held by
    this transaction, it can signal to trigger the group commit immediately,
    skipping the normal --binlog-commit-wait-count wait.
  */
  bool waiting_on_group_commit;
  /*
    Set true when another transaction goes to wait on a row lock held by this
    transaction. Used together with waiting_on_group_commit.
  */
  bool has_waiter;
  /*
    In case of a slave, set to the error code the master got when executing
    the query. 0 if no error on the master.
    The stored into variable master error code may get reset inside
    execution stack when the event turns out to be ignored.
  */
  int	     slave_expected_error;
  enum_sql_command last_sql_command;  // Last sql_command exceuted in mysql_execute_command()

  sp_rcontext *spcont;		// SP runtime context

  /** number of name_const() substitutions, see sp_head.cc:subst_spvars() */
  uint       query_name_consts;

  NET*       slave_net;			// network connection from slave -> m.

  /*
    Used to update global user stats.  The global user stats are updated
    occasionally with the 'diff' variables.  After the update, the 'diff'
    variables are reset to 0.
  */
  /* Time when the current thread connected to MySQL. */
  time_t current_connect_time;
  /* Last time when THD stats were updated in global_user_stats. */
  time_t last_global_update_time;
  /* Number of commands not reflected in global_user_stats yet. */
  uint select_commands, update_commands, other_commands;
  ulonglong start_cpu_time;
  ulonglong start_bytes_received;

  /* Used by the sys_var class to store temporary values */
  union
  {
    my_bool   my_bool_value;
    int       int_value;
    uint      uint_value;
    long      long_value;
    ulong     ulong_value;
    ulonglong ulonglong_value;
    double    double_value;
    void      *ptr_value;
  } sys_var_tmp;

  struct {
    /*
      If true, mysql_bin_log::write(Log_event) call will not write events to
      binlog, and maintain 2 below variables instead (use
      mysql_bin_log.start_union_events to turn this on)
    */
    bool do_union;
    /*
      If TRUE, at least one mysql_bin_log::write(Log_event) call has been
      made after last mysql_bin_log.start_union_events() call.
    */
    bool unioned_events;
    /*
      If TRUE, at least one mysql_bin_log::write(Log_event e), where
      e.cache_stmt == TRUE call has been made after last
      mysql_bin_log.start_union_events() call.
    */
    bool unioned_events_trans;
    /*
      'queries' (actually SP statements) that run under inside this binlog
      union have thd->query_id >= first_query_id.
    */
    query_id_t first_query_id;
  } binlog_evt_union;

  /**
    Internal parser state.
    Note that since the parser is not re-entrant, we keep only one parser
    state here. This member is valid only when executing code during parsing.
  */
  Parser_state *m_parser_state;

  Locked_tables_list locked_tables_list;

#ifdef WITH_PARTITION_STORAGE_ENGINE
  partition_info *work_part_info;
#endif

#ifndef EMBEDDED_LIBRARY
  /**
    Array of active audit plugins which have been used by this THD.
    This list is later iterated to invoke release_thd() on those
    plugins.
  */
  DYNAMIC_ARRAY audit_class_plugins;
  /**
    Array of bits indicating which audit classes have already been
    added to the list of audit plugins which are currently in use.
  */
  unsigned long audit_class_mask[MYSQL_AUDIT_CLASS_MASK_SIZE];
  int audit_plugin_version;
#endif

#if defined(ENABLED_DEBUG_SYNC)
  /* Debug Sync facility. See debug_sync.cc. */
  struct st_debug_sync_control *debug_sync_control;
#endif /* defined(ENABLED_DEBUG_SYNC) */
  /**
    @param id                thread identifier
    @param is_wsrep_applier  thread type
  */
  THD(my_thread_id id, bool is_wsrep_applier= false);

  ~THD();

  void init();
  /*
    Initialize memory roots necessary for query processing and (!)
    pre-allocate memory for it. We can't do that in THD constructor because
    there are use cases (acl_init, delayed inserts, watcher threads,
    killing mysqld) where it's vital to not allocate excessive and not used
    memory. Note, that we still don't return error from init_for_queries():
    if preallocation fails, we should notice that at the first call to
    alloc_root.
  */
  void init_for_queries();
  void update_all_stats();
  void update_stats(void);
  void change_user(void);
  void cleanup(void);
  void cleanup_after_query();
  void free_connection();
  void reset_for_reuse();
  void store_globals();
  void reset_globals();
  bool trace_started()
  {
    return opt_trace.is_started();
  }
#ifdef SIGNAL_WITH_VIO_CLOSE
  inline void set_active_vio(Vio* vio)
  {
    mysql_mutex_lock(&LOCK_thd_data);
    active_vio = vio;
    mysql_mutex_unlock(&LOCK_thd_data);
  }
  inline void clear_active_vio()
  {
    mysql_mutex_lock(&LOCK_thd_data);
    active_vio = 0;
    mysql_mutex_unlock(&LOCK_thd_data);
  }
  void close_active_vio();
#endif
  void awake_no_mutex(killed_state state_to_set);
  void awake(killed_state state_to_set)
  {
    mysql_mutex_lock(&LOCK_thd_kill);
    mysql_mutex_lock(&LOCK_thd_data);
    awake_no_mutex(state_to_set);
    mysql_mutex_unlock(&LOCK_thd_data);
    mysql_mutex_unlock(&LOCK_thd_kill);
  }
  void abort_current_cond_wait(bool force);
 
  /** Disconnect the associated communication endpoint. */
  void disconnect();


  /*
    Allows this thread to serve as a target for others to schedule Async 
    Procedure Calls on.

    It's possible to schedule any code to be executed this way, by
    inheriting from the Apc_call object. Currently, only
    Show_explain_request uses this.
  */
  Apc_target apc_target;

  Gap_time_tracker_data gap_tracker_data;
#ifndef MYSQL_CLIENT
  enum enum_binlog_query_type {
    /* The query can be logged in row format or in statement format. */
    ROW_QUERY_TYPE,
    
    /* The query has to be logged in statement format. */
    STMT_QUERY_TYPE,
    
    QUERY_TYPE_COUNT
  };

  int binlog_query(enum_binlog_query_type qtype,
                   char const *query, ulong query_len, bool is_trans,
                   bool direct, bool suppress_use,
                   int errcode);
  bool binlog_current_query_unfiltered();
#endif

  inline void
  enter_cond(mysql_cond_t *cond, mysql_mutex_t* mutex,
             const PSI_stage_info *stage, PSI_stage_info *old_stage,
             const char *src_function, const char *src_file,
             int src_line)
  {
    mysql_mutex_assert_owner(mutex);
    mysys_var->current_mutex = mutex;
    mysys_var->current_cond = cond;
    if (old_stage)
      backup_stage(old_stage);
    if (stage)
      enter_stage(stage, src_function, src_file, src_line);
  }
  inline void exit_cond(const PSI_stage_info *stage,
                        const char *src_function, const char *src_file,
                        int src_line)
  {
    /*
      Putting the mutex unlock in thd->exit_cond() ensures that
      mysys_var->current_mutex is always unlocked _before_ mysys_var->mutex is
      locked (if that would not be the case, you'll get a deadlock if someone
      does a THD::awake() on you).
    */
    mysql_mutex_unlock(mysys_var->current_mutex);
    mysql_mutex_lock(&mysys_var->mutex);
    mysys_var->current_mutex = 0;
    mysys_var->current_cond = 0;
    if (stage)
      enter_stage(stage, src_function, src_file, src_line);
    mysql_mutex_unlock(&mysys_var->mutex);
    return;
  }
  virtual int is_killed() { return killed; }
  virtual THD* get_thd() { return this; }

  /**
    A callback to the server internals that is used to address
    special cases of the locking protocol.
    Invoked when acquiring an exclusive lock, for each thread that
    has a conflicting shared metadata lock.

    This function:
    - aborts waiting of the thread on a data lock, to make it notice
      the pending exclusive lock and back off.
    - if the thread is an INSERT DELAYED thread, sends it a KILL
      signal to terminate it.

    @note This function does not wait for the thread to give away its
          locks. Waiting is done outside for all threads at once.

    @param ctx_in_use           The MDL context owner (thread) to wake up.
    @param needs_thr_lock_abort Indicates that to wake up thread
                                this call needs to abort its waiting
                                on table-level lock.

    @retval  TRUE  if the thread was woken up
    @retval  FALSE otherwise.
   */
  virtual bool notify_shared_lock(MDL_context_owner *ctx_in_use,
                                  bool needs_thr_lock_abort);

  // End implementation of MDL_context_owner interface.

  inline bool is_strict_mode() const
  {
    return (bool) (variables.sql_mode & (MODE_STRICT_TRANS_TABLES |
                                         MODE_STRICT_ALL_TABLES));
  }
  inline bool backslash_escapes() const
  {
    return !MY_TEST(variables.sql_mode & MODE_NO_BACKSLASH_ESCAPES);
  }
  const Type_handler *type_handler_for_datetime() const;
  bool timestamp_to_TIME(MYSQL_TIME *ltime, my_time_t ts,
                         ulong sec_part, date_mode_t fuzzydate);
  inline my_time_t query_start() { return start_time; }
  inline ulong query_start_sec_part()
  { query_start_sec_part_used=1; return start_time_sec_part; }
  MYSQL_TIME query_start_TIME();
  time_round_mode_t temporal_round_mode() const
  {
    return variables.sql_mode & MODE_TIME_ROUND_FRACTIONAL ?
           TIME_FRAC_ROUND : TIME_FRAC_TRUNCATE;
  }

private:
  struct {
    my_hrtime_t start;
    my_time_t sec;
    ulong sec_part;
  } system_time;

  void set_system_time()
  {
    my_hrtime_t hrtime= my_hrtime();
    my_time_t sec= hrtime_to_my_time(hrtime);
    ulong sec_part= hrtime_sec_part(hrtime);
    if (sec > system_time.sec ||
        (sec == system_time.sec && sec_part > system_time.sec_part) ||
        hrtime.val < system_time.start.val)
    {
      system_time.sec= sec;
      system_time.sec_part= sec_part;
      system_time.start= hrtime;
    }
    else
    {
      if (system_time.sec_part < TIME_MAX_SECOND_PART)
        system_time.sec_part++;
      else
      {
        system_time.sec++;
        system_time.sec_part= 0;
      }
    }
  }

public:
  timeval transaction_time()
  {
    if (!in_multi_stmt_transaction_mode())
      transaction->start_time.reset(this);
    return transaction->start_time;
  }

  inline void set_start_time()
  {
    if (user_time.val)
    {
      start_time= hrtime_to_my_time(user_time);
      start_time_sec_part= hrtime_sec_part(user_time);
    }
    else
    {
      set_system_time();
      start_time= system_time.sec;
      start_time_sec_part= system_time.sec_part;
    }
    PSI_CALL_set_thread_start_time(start_time);
  }
  inline void set_time()
  {
    set_start_time();
    start_utime= utime_after_lock= microsecond_interval_timer();
  }
  /* only used in SET @@timestamp=... */
  inline void set_time(my_hrtime_t t)
  {
    user_time= t;
    set_time();
  }
  /*
    this is only used by replication and BINLOG command.
    usecs > TIME_MAX_SECOND_PART means "was not in binlog"
  */
  inline void set_time(my_time_t t, ulong sec_part)
  {
    if (opt_secure_timestamp > (slave_thread ? SECTIME_REPL : SECTIME_SUPER))
      set_time();                 // note that BINLOG itself requires SUPER
    else
    {
      if (sec_part <= TIME_MAX_SECOND_PART)
      {
        start_time= system_time.sec= t;
        start_time_sec_part= system_time.sec_part= sec_part;
      }
      else if (t != system_time.sec)
      {
        start_time= system_time.sec= t;
        start_time_sec_part= system_time.sec_part= 0;
      }
      else
      {
        start_time= t;
        start_time_sec_part= ++system_time.sec_part;
      }
      user_time.val= hrtime_from_time(start_time) + start_time_sec_part;
      PSI_CALL_set_thread_start_time(start_time);
      start_utime= utime_after_lock= microsecond_interval_timer();
    }
  }
  void set_time_after_lock()
  {
    utime_after_lock= microsecond_interval_timer();
    MYSQL_SET_STATEMENT_LOCK_TIME(m_statement_psi,
                                  (utime_after_lock - start_utime));
  }
  ulonglong current_utime()  { return microsecond_interval_timer(); }

  /* Tell SHOW PROCESSLIST to show time from this point */
  inline void set_time_for_next_stage()
  {
    utime_after_query= current_utime();
  }

  /**
   Update server status after execution of a top level statement.
   Currently only checks if a query was slow, and assigns
   the status accordingly.
   Evaluate the current time, and if it exceeds the long-query-time
   setting, mark the query as slow.
  */
  void update_server_status()
  {
    set_time_for_next_stage();
    if (utime_after_query >= utime_after_lock + variables.long_query_time)
      server_status|= SERVER_QUERY_WAS_SLOW;
  }
  inline ulonglong found_rows(void)
  {
    return limit_found_rows;
  }
  /**
    Returns TRUE if session is in a multi-statement transaction mode.

    OPTION_NOT_AUTOCOMMIT: When autocommit is off, a multi-statement
    transaction is implicitly started on the first statement after a
    previous transaction has been ended.

    OPTION_BEGIN: Regardless of the autocommit status, a multi-statement
    transaction can be explicitly started with the statements "START
    TRANSACTION", "BEGIN [WORK]", "[COMMIT | ROLLBACK] AND CHAIN", etc.

    Note: this doesn't tell you whether a transaction is active.
    A session can be in multi-statement transaction mode, and yet
    have no active transaction, e.g., in case of:
    set @@autocommit=0;
    set @a= 3;                                     <-- these statements don't
    set transaction isolation level serializable;  <-- start an active
    flush tables;                                  <-- transaction

    I.e. for the above scenario this function returns TRUE, even
    though no active transaction has begun.
    @sa in_active_multi_stmt_transaction()
  */
  inline bool in_multi_stmt_transaction_mode()
  {
    return variables.option_bits & (OPTION_NOT_AUTOCOMMIT | OPTION_BEGIN);
  }
  /**
    TRUE if the session is in a multi-statement transaction mode
    (@sa in_multi_stmt_transaction_mode()) *and* there is an
    active transaction, i.e. there is an explicit start of a
    transaction with BEGIN statement, or implicit with a
    statement that uses a transactional engine.

    For example, these scenarios don't start an active transaction
    (even though the server is in multi-statement transaction mode):

    set @@autocommit=0;
    select * from nontrans_table;
    set @var=TRUE;
    flush tables;

    Note, that even for a statement that starts a multi-statement
    transaction (i.e. select * from trans_table), this
    flag won't be set until we open the statement's tables
    and the engines register themselves for the transaction
    (see trans_register_ha()),
    hence this method is reliable to use only after
    open_tables() has completed.

    Why do we need a flag?
    ----------------------
    We need to maintain a (at first glance redundant)
    session flag, rather than looking at thd->transaction.all.ha_list
    because of explicit start of a transaction with BEGIN. 

    I.e. in case of
    BEGIN;
    select * from nontrans_t1; <-- in_active_multi_stmt_transaction() is true
  */
  inline bool in_active_multi_stmt_transaction()
  {
    return server_status & SERVER_STATUS_IN_TRANS;
  }
  /* Commit both statement and full transaction */
  int commit_whole_transaction_and_close_tables();
  void give_protection_error();
  /*
    Give an error if any of the following is true for this connection
    - BACKUP STAGE is active
    - FLUSH TABLE WITH READ LOCK is active
    - BACKUP LOCK table_name is active
  */
  inline bool has_read_only_protection()
  {
    if (current_backup_stage == BACKUP_FINISHED &&
        !global_read_lock.is_acquired() &&
        !mdl_backup_lock)
      return FALSE;
    give_protection_error();
    return TRUE;
  }
  inline bool fill_information_schema_tables()
  {
    return !stmt_arena->is_stmt_prepare();
  }
  inline void* trans_alloc(size_t size)
  {
    return alloc_root(&transaction->mem_root,size);
  }

  LEX_CSTRING strmake_lex_cstring(const char *str, size_t length)
  {
    const char *tmp= strmake_root(mem_root, str, length);
    if (!tmp)
      return {0,0};
    return {tmp, length};
  }
  LEX_CSTRING strmake_lex_cstring(const LEX_CSTRING &from)
  {
    return strmake_lex_cstring(from.str, from.length);
  }

  LEX_STRING *make_lex_string(LEX_STRING *lex_str, const char* str, size_t length)
  {
    if (!(lex_str->str= strmake_root(mem_root, str, length)))
    {
      lex_str->length= 0;
      return 0;
    }
    lex_str->length= length;
    return lex_str;
  }
  LEX_CSTRING *make_lex_string(LEX_CSTRING *lex_str, const char* str, size_t length)
  {
    if (!(lex_str->str= strmake_root(mem_root, str, length)))
    {
      lex_str->length= 0;
      return 0;
    }
    lex_str->length= length;
    return lex_str;
  }
  // Remove double quotes:  aaa""bbb -> aaa"bbb
  bool quote_unescape(LEX_CSTRING *dst, const LEX_CSTRING *src, char quote)
  {
    const char *tmp= src->str;
    const char *tmpend= src->str + src->length;
    char *to;
    if (!(dst->str= to= (char *) alloc(src->length + 1)))
    {
      dst->length= 0; // Safety
      return true;
    }
    for ( ; tmp < tmpend; )
    {
      if ((*to++= *tmp++) == quote)
        tmp++;                                  // Skip double quotes
    }
    *to= 0;                                     // End null for safety
    dst->length= to - dst->str;
    return false;
  }

  LEX_CSTRING *make_clex_string(const char* str, size_t length)
  {
    LEX_CSTRING *lex_str;
    char *tmp;
    if (unlikely(!(lex_str= (LEX_CSTRING *)alloc_root(mem_root,
                                                      sizeof(LEX_CSTRING) +
                                                      length+1))))
      return 0;
    tmp= (char*) (lex_str+1);
    lex_str->str= tmp;
    memcpy(tmp, str, length);
    tmp[length]= 0;
    lex_str->length= length;
    return lex_str;
  }
  LEX_CSTRING *make_clex_string(const LEX_CSTRING from)
  {
    return make_clex_string(from.str, from.length);
  }

  // Allocate LEX_STRING for character set conversion
  bool alloc_lex_string(LEX_STRING *dst, size_t length)
  {
    if (likely((dst->str= (char*) alloc(length))))
      return false;
    dst->length= 0;  // Safety
    return true;     // EOM
  }
  bool convert_string(LEX_STRING *to, CHARSET_INFO *to_cs,
		      const char *from, size_t from_length,
		      CHARSET_INFO *from_cs);
  bool reinterpret_string_from_binary(LEX_CSTRING *to, CHARSET_INFO *to_cs,
                                      const char *from, size_t from_length);
  bool convert_string(LEX_CSTRING *to, CHARSET_INFO *to_cs,
                      const char *from, size_t from_length,
                      CHARSET_INFO *from_cs)
  {
    LEX_STRING tmp;
    bool rc= convert_string(&tmp, to_cs, from, from_length, from_cs);
    to->str= tmp.str;
    to->length= tmp.length;
    return rc;
  }
  bool convert_string(LEX_CSTRING *to, CHARSET_INFO *tocs,
                      const LEX_CSTRING *from, CHARSET_INFO *fromcs,
                      bool simple_copy_is_possible)
  {
    if (!simple_copy_is_possible)
      return unlikely(convert_string(to, tocs, from->str, from->length, fromcs));
    if (fromcs == &my_charset_bin)
      return reinterpret_string_from_binary(to, tocs, from->str, from->length);
    *to= *from;
    return false;
  }
  /*
    Convert a strings between character sets.
    Uses my_convert_fix(), which uses an mb_wc .. mc_mb loop internally.
    dstcs and srccs cannot be &my_charset_bin.
  */
  bool convert_fix(CHARSET_INFO *dstcs, LEX_STRING *dst,
                   CHARSET_INFO *srccs, const char *src, size_t src_length,
                   String_copier *status);

  /*
    Same as above, but additionally sends ER_INVALID_CHARACTER_STRING
    in case of bad byte sequences or Unicode conversion problems.
  */
  bool convert_with_error(CHARSET_INFO *dstcs, LEX_STRING *dst,
                          CHARSET_INFO *srccs,
                          const char *src, size_t src_length);
  /*
    If either "dstcs" or "srccs" is &my_charset_bin,
    then performs native copying using copy_fix().
    Otherwise, performs Unicode conversion using convert_fix().
  */
  bool copy_fix(CHARSET_INFO *dstcs, LEX_STRING *dst,
                CHARSET_INFO *srccs, const char *src, size_t src_length,
                String_copier *status);

  /*
    Same as above, but additionally sends ER_INVALID_CHARACTER_STRING
    in case of bad byte sequences or Unicode conversion problems.
  */
  bool copy_with_error(CHARSET_INFO *dstcs, LEX_STRING *dst,
                       CHARSET_INFO *srccs, const char *src, size_t src_length);

  bool convert_string(String *s, CHARSET_INFO *from_cs, CHARSET_INFO *to_cs);

  /*
    Check if the string is wellformed, raise an error if not wellformed.
    @param str    - The string to check.
    @param length - the string length.
  */
  bool check_string_for_wellformedness(const char *str,
                                       size_t length,
                                       CHARSET_INFO *cs) const;

  bool to_ident_sys_alloc(Lex_ident_sys_st *to, const Lex_ident_cli_st *from);

  /*
    Create a string literal with optional client->connection conversion.
    @param str        - the string in the client character set
    @param length     - length of the string
    @param repertoire - the repertoire of the string
  */
  Item_basic_constant *make_string_literal(const char *str, size_t length,
                                           my_repertoire_t repertoire);
  Item_basic_constant *make_string_literal(const Lex_string_with_metadata_st &str)
  {
    my_repertoire_t repertoire= str.repertoire(variables.character_set_client);
    return make_string_literal(str.str, str.length, repertoire);
  }
  Item_basic_constant *make_string_literal_nchar(const Lex_string_with_metadata_st &str);
  Item_basic_constant *make_string_literal_charset(const Lex_string_with_metadata_st &str,
                                                   CHARSET_INFO *cs);
  bool make_text_string_sys(LEX_CSTRING *to,
                            const Lex_string_with_metadata_st *from)
  {
    return convert_string(to, system_charset_info,
                          from, charset(), charset_is_system_charset);
  }
  bool make_text_string_connection(LEX_CSTRING *to,
                                   const Lex_string_with_metadata_st *from)
  {
    return convert_string(to, variables.collation_connection,
                          from, charset(), charset_is_collation_connection);
  }
  bool make_text_string_filesystem(LEX_CSTRING *to,
                                   const Lex_string_with_metadata_st *from)
  {
    return convert_string(to, variables.character_set_filesystem,
                          from, charset(), charset_is_character_set_filesystem);
  }
  void add_changed_table(TABLE *table);
  void add_changed_table(const char *key, size_t key_length);
  CHANGED_TABLE_LIST * changed_table_dup(const char *key, size_t key_length);
  int prepare_explain_fields(select_result *result, List<Item> *field_list,
                             uint8 explain_flags, bool is_analyze);
  int send_explain_fields(select_result *result, uint8 explain_flags,
                          bool is_analyze);
  void make_explain_field_list(List<Item> &field_list, uint8 explain_flags,
                               bool is_analyze);
  void make_explain_json_field_list(List<Item> &field_list, bool is_analyze);

  /**
    Clear the current error, if any.
    We do not clear is_fatal_error or is_fatal_sub_stmt_error since we
    assume this is never called if the fatal error is set.

    @todo: To silence an error, one should use Internal_error_handler
    mechanism. Issuing an error that can be possibly later "cleared" is not
    compatible with other installed error handlers and audit plugins.
  */
  inline void clear_error(bool clear_diagnostics= 0)
  {
    DBUG_ENTER("clear_error");
    if (get_stmt_da()->is_error() || clear_diagnostics)
      get_stmt_da()->reset_diagnostics_area();
    is_slave_error= 0;
    if (killed == KILL_BAD_DATA)
      reset_killed();
    DBUG_VOID_RETURN;
  }

#ifndef EMBEDDED_LIBRARY
  inline bool vio_ok() const { return net.vio != 0; }
  /** Return FALSE if connection to client is broken. */
  bool is_connected()
  {
    /*
      All system threads (e.g., the slave IO thread) are connected but
      not using vio. So this function always returns true for all
      system threads.
    */
    return system_thread || (vio_ok() ? vio_is_connected(net.vio) : FALSE);
  }
#else
  inline bool vio_ok() const { return TRUE; }
  inline bool is_connected() { return TRUE; }
#endif

   void my_ok_with_recreate_info(const Recreate_info &info, ulong warn_count);
  /**
    Mark the current error as fatal. Warning: this does not
    set any error, it sets a property of the error, so must be
    followed or prefixed with my_error().
  */
  inline void fatal_error()
  {
    DBUG_ASSERT(get_stmt_da()->is_error() || killed);
    is_fatal_error= 1;
    DBUG_PRINT("error",("Fatal error set"));
  }
  /**
    TRUE if there is an error in the error stack.

    Please use this method instead of direct access to
    net.report_error.

    If TRUE, the current (sub)-statement should be aborted.
    The main difference between this member and is_fatal_error
    is that a fatal error can not be handled by a stored
    procedure continue handler, whereas a normal error can.

    To raise this flag, use my_error().
  */
  inline bool is_error() const { return m_stmt_da->is_error(); }
  void set_bulk_execution(void *bulk)
  {
    bulk_param= bulk;
    m_stmt_da->set_bulk_execution(MY_TEST(bulk));
  }
  bool is_bulk_op() const { return MY_TEST(bulk_param); }

  /// Returns Diagnostics-area for the current statement.
  Diagnostics_area *get_stmt_da()
  { return m_stmt_da; }

  /// Returns Diagnostics-area for the current statement.
  const Diagnostics_area *get_stmt_da() const
  { return m_stmt_da; }

  /// Sets Diagnostics-area for the current statement.
  void set_stmt_da(Diagnostics_area *da)
  { m_stmt_da= da; }

  inline CHARSET_INFO *charset() const { return variables.character_set_client; }
  void update_charset();
  void update_charset(CHARSET_INFO *character_set_client,
                      CHARSET_INFO *collation_connection)
  {
    variables.character_set_client= character_set_client;
    variables.collation_connection= collation_connection;
    update_charset();
  }
  void update_charset(CHARSET_INFO *character_set_client,
                      CHARSET_INFO *collation_connection,
                      CHARSET_INFO *character_set_results)
  {
    variables.character_set_client= character_set_client;
    variables.collation_connection= collation_connection;
    variables.character_set_results= character_set_results;
    update_charset();
  }

  inline Query_arena *activate_stmt_arena_if_needed(Query_arena *backup)
  {
    /*
      Use the persistent arena if we are in a prepared statement or a stored
      procedure statement and we have not already changed to use this arena.
    */
    if (!stmt_arena->is_conventional() && mem_root != stmt_arena->mem_root)
    {
      set_n_backup_active_arena(stmt_arena, backup);
      return stmt_arena;
    }
    return 0;
  }


  bool is_item_tree_change_register_required()
  {
    return !stmt_arena->is_conventional();
  }

  void change_item_tree(Item **place, Item *new_value)
  {
    DBUG_ENTER("THD::change_item_tree");
    DBUG_PRINT("enter", ("Register: %p (%p) <- %p",
                       *place, place, new_value));
    /* TODO: check for OOM condition here */
    if (is_item_tree_change_register_required())
      nocheck_register_item_tree_change(place, *place, mem_root);
    *place= new_value;
    DBUG_VOID_RETURN;
  }
  /**
    Make change in item tree after checking whether it needs registering


    @param place         place where we should assign new value
    @param new_value     place of the new value

    @details
    see check_and_register_item_tree_change details
  */
  void check_and_register_item_tree(Item **place, Item **new_value)
  {
    if (!stmt_arena->is_conventional())
      check_and_register_item_tree_change(place, new_value, mem_root);
    /*
      We have to use memcpy instead of  *place= *new_value merge to
      avoid problems with strict aliasing.
    */
    memcpy((char*) place, new_value, sizeof(*new_value));
  }

  /*
    Cleanup statement parse state (parse tree, lex) and execution
    state after execution of a non-prepared SQL statement.
  */
  void end_statement();

  /*
    Mark thread to be killed, with optional error number and string.
    string is not released, so it has to be allocted on thd mem_root
    or be a global string

    Ensure that we don't replace a kill with a lesser one. For example
    if user has done 'kill_connection' we shouldn't replace it with
    KILL_QUERY.
  */
  inline void set_killed(killed_state killed_arg,
                         int killed_errno_arg= 0,
                         const char *killed_err_msg_arg= 0)
  {
    mysql_mutex_lock(&LOCK_thd_kill);
    set_killed_no_mutex(killed_arg, killed_errno_arg, killed_err_msg_arg);
    mysql_mutex_unlock(&LOCK_thd_kill);
  }
  /*
    This is only used by THD::awake where we need to keep the lock mutex
    locked over some time.
    It's ok to have this inline, as in most cases killed_errno_arg will
    be a constant 0 and most of the function will disappear.
  */
  inline void set_killed_no_mutex(killed_state killed_arg,
                                  int killed_errno_arg= 0,
                                  const char *killed_err_msg_arg= 0)
  {
    if (killed <= killed_arg)
    {
      killed= killed_arg;
      if (killed_errno_arg)
      {
        /*
          If alloc fails, we only remember the killed flag.
          The worst things that can happen is that we get
          a suboptimal error message.
        */
        killed_err= (err_info*) alloc_root(&main_mem_root, sizeof(*killed_err));
        if (likely(killed_err))
        {
          killed_err->no= killed_errno_arg;
          ::strmake((char*) killed_err->msg, killed_err_msg_arg,
                    sizeof(killed_err->msg)-1);
        }
      }
    }
  }
  int killed_errno();
  void reset_killed();
  inline void reset_kill_query()
  {
    if (killed < KILL_CONNECTION)
    {
      reset_killed();
      mysys_var->abort= 0;
    }
  }
  inline void send_kill_message()
  {
    mysql_mutex_lock(&LOCK_thd_kill);
    int err= killed_errno();
    if (err)
      my_message(err, killed_err ? killed_err->msg : ER_THD(this, err), MYF(0));
    mysql_mutex_unlock(&LOCK_thd_kill);
  }
  /* return TRUE if we will abort query if we make a warning now */
  inline bool really_abort_on_warning()
  {
    return (abort_on_warning &&
            (!transaction->stmt.modified_non_trans_table ||
             (variables.sql_mode & MODE_STRICT_ALL_TABLES)));
  }
  void set_status_var_init();
  void reset_n_backup_open_tables_state(Open_tables_backup *backup);
  void restore_backup_open_tables_state(Open_tables_backup *backup);
  void reset_sub_statement_state(Sub_statement_state *backup, uint new_state);
  void restore_sub_statement_state(Sub_statement_state *backup);
  void store_slow_query_state(Sub_statement_state *backup);
  void reset_slow_query_state();
  void add_slow_query_state(Sub_statement_state *backup);
  void set_n_backup_active_arena(Query_arena *set, Query_arena *backup);
  void restore_active_arena(Query_arena *set, Query_arena *backup);

  inline void get_binlog_format(enum_binlog_format *format,
                                enum_binlog_format *current_format)
  {
    *format= (enum_binlog_format) variables.binlog_format;
    *current_format= current_stmt_binlog_format;
  }
  inline enum_binlog_format get_current_stmt_binlog_format()
  {
    return current_stmt_binlog_format;
  }
  inline void set_binlog_format(enum_binlog_format format,
                                enum_binlog_format current_format)
  {
    DBUG_ENTER("set_binlog_format");
    variables.binlog_format= format;
    current_stmt_binlog_format= current_format;
    DBUG_VOID_RETURN;
  }
  inline void set_binlog_format_stmt()
  {
    DBUG_ENTER("set_binlog_format_stmt");
    variables.binlog_format=    BINLOG_FORMAT_STMT;
    current_stmt_binlog_format= BINLOG_FORMAT_STMT;
    DBUG_VOID_RETURN;
  }
  /*
    @todo Make these methods private or remove them completely.  Only
    decide_logging_format should call them. /Sven
  */
  inline void set_current_stmt_binlog_format_row_if_mixed()
  {
    DBUG_ENTER("set_current_stmt_binlog_format_row_if_mixed");
    /*
      This should only be called from decide_logging_format.

      @todo Once we have ensured this, uncomment the following
      statement, remove the big comment below that, and remove the
      in_sub_stmt==0 condition from the following 'if'.
    */
    /* DBUG_ASSERT(in_sub_stmt == 0); */
    /*
      If in a stored/function trigger, the caller should already have done the
      change. We test in_sub_stmt to prevent introducing bugs where people
      wouldn't ensure that, and would switch to row-based mode in the middle
      of executing a stored function/trigger (which is too late, see also
      reset_current_stmt_binlog_format_row()); this condition will make their
      tests fail and so force them to propagate the
      lex->binlog_row_based_if_mixed upwards to the caller.
    */
    if ((wsrep_binlog_format() == BINLOG_FORMAT_MIXED) && (in_sub_stmt == 0))
      set_current_stmt_binlog_format_row();

    DBUG_VOID_RETURN;
  }

  inline void set_current_stmt_binlog_format(enum_binlog_format format)
  {
    current_stmt_binlog_format= format;
  }

  inline void set_current_stmt_binlog_format_row()
  {
    DBUG_ENTER("set_current_stmt_binlog_format_row");
    current_stmt_binlog_format= BINLOG_FORMAT_ROW;
    DBUG_VOID_RETURN;
  }
  /* Set binlog format temporarily to statement. Returns old format */
  inline enum_binlog_format set_current_stmt_binlog_format_stmt()
  {
    enum_binlog_format orig_format= current_stmt_binlog_format;
    DBUG_ENTER("set_current_stmt_binlog_format_stmt");
    current_stmt_binlog_format= BINLOG_FORMAT_STMT;
    DBUG_RETURN(orig_format);
  }
  inline void restore_stmt_binlog_format(enum_binlog_format format)
  {
    DBUG_ENTER("restore_stmt_binlog_format");
    DBUG_ASSERT(!is_current_stmt_binlog_format_row());
    current_stmt_binlog_format= format;
    DBUG_VOID_RETURN;
  }
  inline void reset_current_stmt_binlog_format_row()
  {
    DBUG_ENTER("reset_current_stmt_binlog_format_row");
    /*
      If there are temporary tables, don't reset back to
      statement-based. Indeed it could be that:
      CREATE TEMPORARY TABLE t SELECT UUID(); # row-based
      # and row-based does not store updates to temp tables
      # in the binlog.
      INSERT INTO u SELECT * FROM t; # stmt-based
      and then the INSERT will fail as data inserted into t was not logged.
      So we continue with row-based until the temp table is dropped.
      If we are in a stored function or trigger, we mustn't reset in the
      middle of its execution (as the binary logging way of a stored function
      or trigger is decided when it starts executing, depending for example on
      the caller (for a stored function: if caller is SELECT or
      INSERT/UPDATE/DELETE...).
    */
    DBUG_PRINT("debug",
               ("temporary_tables: %s, in_sub_stmt: %s, system_thread: %s",
                YESNO(has_temporary_tables()), YESNO(in_sub_stmt),
                show_system_thread(system_thread)));
    if (in_sub_stmt == 0)
    {
      if (wsrep_binlog_format() == BINLOG_FORMAT_ROW)
        set_current_stmt_binlog_format_row();
      else if (!has_temporary_tables())
        set_current_stmt_binlog_format_stmt();
    }
    DBUG_VOID_RETURN;
  }

  /**
    Set the current database; use deep copy of C-string.

    @param new_db     a pointer to the new database name.
    @param new_db_len length of the new database name.

    Initialize the current database from a NULL-terminated string with
    length. If we run out of memory, we free the current database and
    return TRUE.  This way the user will notice the error as there will be
    no current database selected (in addition to the error message set by
    malloc).

    @note This operation just sets {db, db_length}. Switching the current
    database usually involves other actions, like switching other database
    attributes including security context. In the future, this operation
    will be made private and more convenient interface will be provided.

    @return Operation status
      @retval FALSE Success
      @retval TRUE  Out-of-memory error
  */
  bool set_db(const LEX_CSTRING *new_db);

  /** Set the current database, without copying */
  void reset_db(const LEX_CSTRING *new_db);

  /*
    Copy the current database to the argument. Use the current arena to
    allocate memory for a deep copy: current database may be freed after
    a statement is parsed but before it's executed.

    Can only be called by owner of thd (no mutex protection)
  */
  bool copy_db_to(LEX_CSTRING *to)
  {
    if (db.str == NULL)
    {
      /*
        No default database is set. In this case if it's guaranteed that
        no CTE can be used in the statement then we can throw an error right
        now at the parser stage. Otherwise the decision about throwing such
        a message must be postponed until a post-parser stage when we are able
        to resolve all CTE names as we don't need this message to be thrown
        for any CTE references.
      */
      if (!lex->with_cte_resolution)
        my_message(ER_NO_DB_ERROR, ER(ER_NO_DB_ERROR), MYF(0));
      return TRUE;
    }

    to->str= strmake(db.str, db.length);
    to->length= db.length;
    return to->str == NULL;                     /* True on error */
  }
  /* Get db name or "". Use for printing current db */
  const char *get_db()
  { return safe_str(db.str); }

  thd_scheduler event_scheduler;

public:
  inline Internal_error_handler *get_internal_handler()
  { return m_internal_handler; }

  /**
    Add an internal error handler to the thread execution context.
    @param handler the exception handler to add
  */
  void push_internal_handler(Internal_error_handler *handler);

private:
  /**
    Handle a sql condition.
    @param sql_errno the condition error number
    @param sqlstate the condition sqlstate
    @param level the condition level
    @param msg the condition message text
    @param[out] cond_hdl the sql condition raised, if any
    @return true if the condition is handled
  */
  bool handle_condition(uint sql_errno,
                        const char* sqlstate,
                        Sql_condition::enum_warning_level *level,
                        const char* msg,
                        Sql_condition ** cond_hdl);

public:
  /**
    Remove the error handler last pushed.
  */
  Internal_error_handler *pop_internal_handler();

  /**
    Raise an exception condition.
    @param code the MYSQL_ERRNO error code of the error
  */
  void raise_error(uint code);

  /**
    Raise an exception condition, with a formatted message.
    @param code the MYSQL_ERRNO error code of the error
  */
  void raise_error_printf(uint code, ...);

  /**
    Raise a completion condition (warning).
    @param code the MYSQL_ERRNO error code of the warning
  */
  void raise_warning(uint code);

  /**
    Raise a completion condition (warning), with a formatted message.
    @param code the MYSQL_ERRNO error code of the warning
  */
  void raise_warning_printf(uint code, ...);

  /**
    Raise a completion condition (note), with a fixed message.
    @param code the MYSQL_ERRNO error code of the note
  */
  void raise_note(uint code);

  /**
    Raise an completion condition (note), with a formatted message.
    @param code the MYSQL_ERRNO error code of the note
  */
  void raise_note_printf(uint code, ...);

  /**
    @brief Push an error message into MySQL error stack with line
    and position information.

    This function provides semantic action implementers with a way
    to push the famous "You have a syntax error near..." error
    message into the error stack, which is normally produced only if
    a parse error is discovered internally by the Bison generated
    parser.
  */
  void parse_error(const char *err_text, const char *yytext)
  {
    Lex_input_stream *lip= &m_parser_state->m_lip;
    if (!yytext && !(yytext= lip->get_tok_start()))
        yytext= "";
    /* Push an error into the error stack */
    ErrConvString err(yytext, strlen(yytext), variables.character_set_client);
    my_printf_error(ER_PARSE_ERROR,  ER_THD(this, ER_PARSE_ERROR), MYF(0),
                    err_text, err.ptr(), lip->yylineno);
  }
  void parse_error(uint err_number, const char *yytext= 0)
  {
    parse_error(ER_THD(this, err_number), yytext);
  }
  void parse_error()
  {
    parse_error(ER_SYNTAX_ERROR);
  }
#ifdef mysqld_error_find_printf_error_used
  void parse_error(const char *t)
  {
  }
#endif
private:
  /*
    Only the implementation of the SIGNAL and RESIGNAL statements
    is permitted to raise SQL conditions in a generic way,
    or to raise them by bypassing handlers (RESIGNAL).
    To raise a SQL condition, the code should use the public
    raise_error() or raise_warning() methods provided by class THD.
  */
  friend class Sql_cmd_common_signal;
  friend class Sql_cmd_signal;
  friend class Sql_cmd_resignal;
  friend void push_warning(THD*, Sql_condition::enum_warning_level, uint, const char*);
  friend void my_message_sql(uint, const char *, myf);

  /**
    Raise a generic SQL condition.
    @param sql_errno the condition error number
    @param sqlstate the condition SQLSTATE
    @param level the condition level
    @param msg the condition message text
    @return The condition raised, or NULL
  */
  Sql_condition*
  raise_condition(uint sql_errno,
                  const char* sqlstate,
                  Sql_condition::enum_warning_level level,
                  const char* msg)
  {
    return raise_condition(sql_errno, sqlstate, level,
                           Sql_user_condition_identity(), msg);
  }

  /**
    Raise a generic or a user defined SQL condition.
    @param ucid      - the user condition identity
                       (or an empty identity if not a user condition)
    @param sql_errno - the condition error number
    @param sqlstate  - the condition SQLSTATE
    @param level     - the condition level
    @param msg       - the condition message text
    @return The condition raised, or NULL
  */
  Sql_condition*
  raise_condition(uint sql_errno,
                  const char* sqlstate,
                  Sql_condition::enum_warning_level level,
                  const Sql_user_condition_identity &ucid,
                  const char* msg);

  Sql_condition*
  raise_condition(const Sql_condition *cond)
  {
    Sql_condition *raised= raise_condition(cond->get_sql_errno(),
                                           cond->get_sqlstate(),
                                           cond->get_level(),
                                           *cond/*Sql_user_condition_identity*/,
                                           cond->get_message_text());
    if (raised)
      raised->copy_opt_attributes(cond);
    return raised;
  }

private:
  void push_warning_truncated_priv(Sql_condition::enum_warning_level level,
                                   uint sql_errno,
                                   const char *type_str, const char *val)
  {
    DBUG_ASSERT(sql_errno == ER_TRUNCATED_WRONG_VALUE ||
                sql_errno == ER_WRONG_VALUE);
    char buff[MYSQL_ERRMSG_SIZE];
    CHARSET_INFO *cs= &my_charset_latin1;
    cs->cset->snprintf(cs, buff, sizeof(buff),
                       ER_THD(this, sql_errno), type_str, val);
    /*
      Note: the format string can vary between ER_TRUNCATED_WRONG_VALUE
      and ER_WRONG_VALUE, but the code passed to push_warning() is
      always ER_TRUNCATED_WRONG_VALUE. This is intentional.
    */
    push_warning(this, level, ER_TRUNCATED_WRONG_VALUE, buff);
  }
public:
  void push_warning_truncated_wrong_value(Sql_condition::enum_warning_level level,
                                          const char *type_str, const char *val)
  {
    return push_warning_truncated_priv(level, ER_TRUNCATED_WRONG_VALUE,
                                       type_str, val);
  }
  void push_warning_wrong_value(Sql_condition::enum_warning_level level,
                                const char *type_str, const char *val)
  {
    return push_warning_truncated_priv(level, ER_WRONG_VALUE, type_str, val);
  }
  void push_warning_truncated_wrong_value(const char *type_str, const char *val)
  {
    return push_warning_truncated_wrong_value(Sql_condition::WARN_LEVEL_WARN,
                                              type_str, val);
  }
  void push_warning_truncated_value_for_field(Sql_condition::enum_warning_level
                                              level, const char *type_str,
                                              const char *val,
                                              const char *db_name,
                                              const char *table_name,
                                              const char *name)
  {
    DBUG_ASSERT(name);
    char buff[MYSQL_ERRMSG_SIZE];
    CHARSET_INFO *cs= &my_charset_latin1;

    if (!db_name)
      db_name= "";
    if (!table_name)
      table_name= "";
    cs->cset->snprintf(cs, buff, sizeof(buff),
                       ER_THD(this, ER_TRUNCATED_WRONG_VALUE_FOR_FIELD),
                       type_str, val, db_name, table_name, name,
                       (ulong) get_stmt_da()->current_row_for_warning());
    push_warning(this, level, ER_TRUNCATED_WRONG_VALUE, buff);

  }
  void push_warning_wrong_or_truncated_value(Sql_condition::enum_warning_level level,
                                             bool totally_useless_value,
                                             const char *type_str,
                                             const char *val,
                                             const char *db_name,
                                             const char *table_name,
                                             const char *field_name)
  {
    if (field_name)
      push_warning_truncated_value_for_field(level, type_str, val,
                                             db_name, table_name, field_name);
    else if (totally_useless_value)
      push_warning_wrong_value(level, type_str, val);
    else
      push_warning_truncated_wrong_value(level, type_str, val);
  }

public:
  /** Overloaded to guard query/query_length fields */
  virtual void set_statement(Statement *stmt);
  void set_command(enum enum_server_command command)
  {
    m_command= command;
#ifdef HAVE_PSI_THREAD_INTERFACE
    PSI_STATEMENT_CALL(set_thread_command)(m_command);
#endif
  }
  inline enum enum_server_command get_command() const
  { return m_command; }

  /**
    Assign a new value to thd->query and thd->query_id and mysys_var.
    Protected with LOCK_thd_data mutex.
  */
  void set_query(char *query_arg, size_t query_length_arg,
                 CHARSET_INFO *cs_arg)
  {
    set_query(CSET_STRING(query_arg, query_length_arg, cs_arg));
  }
  void set_query(char *query_arg, size_t query_length_arg) /*Mutex protected*/
  {
    set_query(CSET_STRING(query_arg, query_length_arg, charset()));
  }
  void set_query(const CSET_STRING &string_arg)
  {
    mysql_mutex_lock(&LOCK_thd_data);
    set_query_inner(string_arg);
    mysql_mutex_unlock(&LOCK_thd_data);

    PSI_CALL_set_thread_info(query(), query_length());
  }
  void reset_query()               /* Mutex protected */
  { set_query(CSET_STRING()); }
  void set_query_and_id(char *query_arg, uint32 query_length_arg,
                        CHARSET_INFO *cs, query_id_t new_query_id);
  void set_query_id(query_id_t new_query_id)
  {
    query_id= new_query_id;
#ifdef WITH_WSREP
    if (WSREP_NNULL(this))
    {
      set_wsrep_next_trx_id(query_id);
      WSREP_DEBUG("assigned new next trx id: %" PRIu64, wsrep_next_trx_id());
    }
#endif /* WITH_WSREP */
  }
  void set_open_tables(TABLE *open_tables_arg)
  {
    mysql_mutex_lock(&LOCK_thd_data);
    open_tables= open_tables_arg;
    mysql_mutex_unlock(&LOCK_thd_data);
  }
  void set_mysys_var(struct st_my_thread_var *new_mysys_var);
  void enter_locked_tables_mode(enum_locked_tables_mode mode_arg)
  {
    DBUG_ASSERT(locked_tables_mode == LTM_NONE);

    if (mode_arg == LTM_LOCK_TABLES)
    {
      /*
        When entering LOCK TABLES mode we should set explicit duration
        for all metadata locks acquired so far in order to avoid releasing
        them till UNLOCK TABLES statement.
        We don't do this when entering prelocked mode since sub-statements
        don't release metadata locks and restoring status-quo after leaving
        prelocking mode gets complicated.
      */
      mdl_context.set_explicit_duration_for_all_locks();
    }

    locked_tables_mode= mode_arg;
  }
  void leave_locked_tables_mode();
  /* Relesae transactional locks if there are no active transactions */
  void release_transactional_locks()
  {
    if (!(server_status &
          (SERVER_STATUS_IN_TRANS | SERVER_STATUS_IN_TRANS_READONLY)))
      mdl_context.release_transactional_locks(this);
  }
  int decide_logging_format(TABLE_LIST *tables);

  /*
   In Some cases when decide_logging_format is called it does not have
   all information to decide the logging format. So that cases we call
   decide_logging_format_2 at later stages in execution.

   One example would be binlog format for insert on duplicate key
   (IODKU) but column with unique key is not inserted.  We do not have
   inserted columns info when we call decide_logging_format so on
   later stage we call reconsider_logging_format_for_iodup()
  */
  void reconsider_logging_format_for_iodup(TABLE *table);

  enum need_invoker { INVOKER_NONE=0, INVOKER_USER, INVOKER_ROLE};
  void binlog_invoker(bool role) { m_binlog_invoker= role ? INVOKER_ROLE : INVOKER_USER; }
  enum need_invoker need_binlog_invoker() { return m_binlog_invoker; }
  void get_definer(LEX_USER *definer, bool role);
  void set_invoker(const LEX_CSTRING *user, const LEX_CSTRING *host)
  {
    invoker.user= *user;
    invoker.host= *host;
  }
  LEX_CSTRING get_invoker_user() { return invoker.user; }
  LEX_CSTRING get_invoker_host() { return invoker.host; }
  bool has_invoker() { return invoker.user.length > 0; }

  void print_aborted_warning(uint threshold, const char *reason)
  {
    if (global_system_variables.log_warnings > threshold)
    {
      Security_context *sctx= &main_security_ctx;
      sql_print_warning(ER_THD(this, ER_NEW_ABORTING_CONNECTION),
                        thread_id, (db.str ? db.str : "unconnected"),
                        sctx->user ? sctx->user : "unauthenticated",
                        sctx->host_or_ip, reason);
    }
  }

public:
  void clear_wakeup_ready() { wakeup_ready= false; }
  /*
    Sleep waiting for others to wake us up with signal_wakeup_ready().
    Must call clear_wakeup_ready() before waiting.
  */
  void wait_for_wakeup_ready();
  /* Wake this thread up from wait_for_wakeup_ready(). */
  void signal_wakeup_ready();

  void add_status_to_global()
  {
    DBUG_ASSERT(status_in_global == 0);
    mysql_mutex_lock(&LOCK_status);
    add_to_status(&global_status_var, &status_var);
    /* Mark that this THD status has already been added in global status */
    status_var.global_memory_used= 0;
    status_in_global= 1;
    mysql_mutex_unlock(&LOCK_status);
  }

  wait_for_commit *wait_for_commit_ptr;
  int wait_for_prior_commit()
  {
    if (wait_for_commit_ptr)
      return wait_for_commit_ptr->wait_for_prior_commit(this);
    return 0;
  }
  void wakeup_subsequent_commits(int wakeup_error)
  {
    if (wait_for_commit_ptr)
      wait_for_commit_ptr->wakeup_subsequent_commits(wakeup_error);
  }
  wait_for_commit *suspend_subsequent_commits() {
    wait_for_commit *suspended= wait_for_commit_ptr;
    wait_for_commit_ptr= NULL;
    return suspended;
  }
  void resume_subsequent_commits(wait_for_commit *suspended) {
    DBUG_ASSERT(!wait_for_commit_ptr);
    wait_for_commit_ptr= suspended;
  }

  void mark_transaction_to_rollback(bool all);
  bool internal_transaction() { return transaction != &default_transaction; }
private:

  /** The current internal error handler for this thread, or NULL. */
  Internal_error_handler *m_internal_handler;

  /**
    The lex to hold the parsed tree of conventional (non-prepared) queries.
    Whereas for prepared and stored procedure statements we use an own lex
    instance for each new query, for conventional statements we reuse
    the same lex. (@see mysql_parse for details).
  */
  LEX main_lex;
  /**
    This memory root is used for two purposes:
    - for conventional queries, to allocate structures stored in main_lex
    during parsing, and allocate runtime data (execution plan, etc.)
    during execution.
    - for prepared queries, only to allocate runtime data. The parsed
    tree itself is reused between executions and thus is stored elsewhere.
  */
  MEM_ROOT main_mem_root;
  Diagnostics_area main_da;
  Diagnostics_area *m_stmt_da;

  /**
    It will be set if CURRENT_USER() or CURRENT_ROLE() is called in account
    management statements or default definer is set in CREATE/ALTER SP, SF,
    Event, TRIGGER or VIEW statements.

    Current user or role will be binlogged into Query_log_event if
    m_binlog_invoker is not NONE; It will be stored into invoker_host and
    invoker_user by SQL thread.
   */
  enum need_invoker m_binlog_invoker;

  /**
    It points to the invoker in the Query_log_event.
    SQL thread use it as the default definer in CREATE/ALTER SP, SF, Event,
    TRIGGER or VIEW statements or current user in account management
    statements if it is not NULL.
   */
  AUTHID invoker;

public:
  Session_tracker session_tracker;
  /*
    Flag, mutex and condition for a thread to wait for a signal from another
    thread.

    Currently used to wait for group commit to complete, can also be used for
    other purposes.
  */
  bool wakeup_ready;
  mysql_mutex_t LOCK_wakeup_ready;
  mysql_cond_t COND_wakeup_ready;
  /*
    The GTID assigned to the last commit. If no GTID was assigned to any commit
    so far, this is indicated by last_commit_gtid.seq_no == 0.
  */
private:
  rpl_gtid m_last_commit_gtid;

public:
  rpl_gtid get_last_commit_gtid() { return m_last_commit_gtid; }
  void set_last_commit_gtid(rpl_gtid &gtid);


  LF_PINS *tdc_hash_pins;
  LF_PINS *xid_hash_pins;
  bool fix_xid_hash_pins();

  const XID *get_xid() const
  {
#ifdef WITH_WSREP
    if (!wsrep_xid.is_null())
      return &wsrep_xid;
#endif /* WITH_WSREP */
    return (transaction->xid_state.is_explicit_XA() ?
            transaction->xid_state.get_xid() :
            &transaction->implicit_xid);
  }

/* Members related to temporary tables. */
public:
  /* Opened table states. */
  enum Temporary_table_state {
    TMP_TABLE_IN_USE,
    TMP_TABLE_NOT_IN_USE,
    TMP_TABLE_ANY
  };
  bool has_thd_temporary_tables();
  bool has_temporary_tables();

  TABLE *create_and_open_tmp_table(LEX_CUSTRING *frm,
                                   const char *path,
                                   const char *db,
                                   const char *table_name,
                                   bool open_internal_tables);

  TABLE *find_temporary_table(const char *db, const char *table_name,
                              Temporary_table_state state= TMP_TABLE_IN_USE);
  TABLE *find_temporary_table(const TABLE_LIST *tl,
                              Temporary_table_state state= TMP_TABLE_IN_USE);

  TMP_TABLE_SHARE *find_tmp_table_share_w_base_key(const char *key,
                                                   uint key_length);
  TMP_TABLE_SHARE *find_tmp_table_share(const char *db,
                                        const char *table_name);
  TMP_TABLE_SHARE *find_tmp_table_share(const TABLE_LIST *tl);
  TMP_TABLE_SHARE *find_tmp_table_share(const char *key, size_t key_length);

  bool open_temporary_table(TABLE_LIST *tl);
  bool open_temporary_tables(TABLE_LIST *tl);

  bool close_temporary_tables();
  bool rename_temporary_table(TABLE *table, const LEX_CSTRING *db,
                              const LEX_CSTRING *table_name);
  bool drop_temporary_table(TABLE *table, bool *is_trans, bool delete_table);
  bool rm_temporary_table(handlerton *hton, const char *path);
  void mark_tmp_tables_as_free_for_reuse();
  void mark_tmp_table_as_free_for_reuse(TABLE *table);

  TMP_TABLE_SHARE* save_tmp_table_share(TABLE *table);
  void restore_tmp_table_share(TMP_TABLE_SHARE *share);
  void close_unused_temporary_table_instances(const TABLE_LIST *tl);

private:
  /* Whether a lock has been acquired? */
  bool m_tmp_tables_locked;

  uint create_tmp_table_def_key(char *key, const char *db,
                                const char *table_name);
  TMP_TABLE_SHARE *create_temporary_table(LEX_CUSTRING *frm,
                                          const char *path, const char *db,
                                          const char *table_name);
  TABLE *find_temporary_table(const char *key, uint key_length,
                              Temporary_table_state state);
  TABLE *open_temporary_table(TMP_TABLE_SHARE *share, const char *alias);
  bool find_and_use_tmp_table(const TABLE_LIST *tl, TABLE **out_table);
  bool use_temporary_table(TABLE *table, TABLE **out_table);
  void close_temporary_table(TABLE *table);
  bool log_events_and_free_tmp_shares();
  void free_tmp_table_share(TMP_TABLE_SHARE *share, bool delete_table);
  void free_temporary_table(TABLE *table);
  bool lock_temporary_tables();
  void unlock_temporary_tables();

  inline uint tmpkeyval(TMP_TABLE_SHARE *share)
  {
    return uint4korr(share->table_cache_key.str +
                     share->table_cache_key.length - 4);
  }

  inline TMP_TABLE_SHARE *tmp_table_share(TABLE *table)
  {
    DBUG_ASSERT(table->s->tmp_table);
    return static_cast<TMP_TABLE_SHARE *>(table->s);
  }

public:
#ifdef HAVE_REPLICATION
  /*
    If we do a purge of binary logs, log index info of the threads
    that are currently reading it needs to be adjusted. To do that
    each thread that is using LOG_INFO needs to adjust the pointer to it
  */
  LOG_INFO *current_linfo;
  Slave_info *slave_info;

  void set_current_linfo(LOG_INFO *linfo);
  void reset_current_linfo() { set_current_linfo(0); }

  int register_slave(uchar *packet, size_t packet_length);
  void unregister_slave();
  bool is_binlog_dump_thread();
#endif

  /*
    Indicates if this thread is suspended due to awaiting an ACK from a
    replica. True if suspended, false otherwise.

    Note that this variable is protected by Repl_semi_sync_master::LOCK_binlog
  */
  bool is_awaiting_semisync_ack;

  inline ulong wsrep_binlog_format() const
  {
    return WSREP_BINLOG_FORMAT(variables.binlog_format);
  }

#ifdef WITH_WSREP
  bool                      wsrep_applier; /* dedicated slave applier thread */
  bool                      wsrep_applier_closing; /* applier marked to close */
  bool                      wsrep_client_thread; /* to identify client threads*/
  query_id_t                wsrep_last_query_id;
  XID                       wsrep_xid;

  /** This flag denotes that record locking should be skipped during INSERT
  and gap locking during SELECT. Only used by the streaming replication thread
  that only modifies the wsrep_schema.SR table. */
  my_bool                   wsrep_skip_locking;

  mysql_cond_t              COND_wsrep_thd;

  // changed from wsrep_seqno_t to wsrep_trx_meta_t in wsrep API rev 75
  uint32                    wsrep_rand;
  rpl_group_info            *wsrep_rgi;
  bool                      wsrep_converted_lock_session;
  char                      wsrep_info[128]; /* string for dynamic proc info */
  ulong                     wsrep_retry_counter; // of autocommit
  bool                      wsrep_PA_safe;
  char*                     wsrep_retry_query;
  size_t                    wsrep_retry_query_len;
  enum enum_server_command  wsrep_retry_command;
  enum wsrep_consistency_check_mode 
                            wsrep_consistency_check;
  std::vector<wsrep::provider::status_variable> wsrep_status_vars;
  int                       wsrep_mysql_replicated;
  const char*               wsrep_TOI_pre_query; /* a query to apply before 
                                                    the actual TOI query */
  size_t                    wsrep_TOI_pre_query_len;
  wsrep_po_handle_t         wsrep_po_handle;
  size_t                    wsrep_po_cnt;
  void                      *wsrep_apply_format;
  uchar*                    wsrep_rbr_buf;
  wsrep_gtid_t              wsrep_sync_wait_gtid;
  uint64                    wsrep_last_written_gtid_seqno;
  uint64                    wsrep_current_gtid_seqno;
  ulong                     wsrep_affected_rows;
  bool                      wsrep_has_ignored_error;

  /*
    When enabled, do not replicate/binlog updates from the current table that's
    being processed. At the moment, it is used to keep mysql.gtid_slave_pos
    table updates from being replicated to other nodes via galera replication.
  */
  bool                      wsrep_ignore_table;
  /* thread who has started kill for this THD protected by LOCK_thd_data*/
  my_thread_id              wsrep_aborter;

  /* true if BF abort is observed in do_command() right after reading
  client's packet, and if the client has sent PS execute command. */
  bool                      wsrep_delayed_BF_abort;

  /*
    Transaction id:
    * m_wsrep_next_trx_id is assigned on the first query after
      wsrep_next_trx_id() return WSREP_UNDEFINED_TRX_ID
    * Each storage engine must assign value of wsrep_next_trx_id()
      when the transaction starts.
    * Effective transaction id is returned via wsrep_trx_id()
   */
  /*
    Return effective transaction id
  */
  wsrep_trx_id_t wsrep_trx_id() const
  {
    return m_wsrep_client_state.transaction().id().get();
  }


  /*
    Set next trx id
   */
  void set_wsrep_next_trx_id(query_id_t query_id)
  {
    m_wsrep_next_trx_id = (wsrep_trx_id_t) query_id;
  }
  /*
    Return next trx id
   */
  wsrep_trx_id_t wsrep_next_trx_id() const
  {
    return m_wsrep_next_trx_id;
  }
  /*
    If node is async slave and have parallel execution, wait for prior commits.
   */
  bool wsrep_parallel_slave_wait_for_prior_commit();
private:
  wsrep_trx_id_t m_wsrep_next_trx_id; /* cast from query_id_t */
  /* wsrep-lib */
  Wsrep_mutex m_wsrep_mutex;
  Wsrep_condition_variable m_wsrep_cond;
  Wsrep_client_service m_wsrep_client_service;
  Wsrep_client_state m_wsrep_client_state;

public:
  Wsrep_client_state& wsrep_cs() { return m_wsrep_client_state; }
  const Wsrep_client_state& wsrep_cs() const { return m_wsrep_client_state; }
  const wsrep::transaction& wsrep_trx() const
  { return m_wsrep_client_state.transaction(); }
  const wsrep::streaming_context& wsrep_sr() const
  { return m_wsrep_client_state.transaction().streaming_context(); }
  /* Pointer to applier service for streaming THDs. This is needed to
     be able to delete applier service object in case of background
     rollback. */
  Wsrep_applier_service* wsrep_applier_service;
  /* wait_for_commit struct for binlog group commit */
  wait_for_commit wsrep_wfc;
#endif /* WITH_WSREP */

  /* Handling of timeouts for commands */
  thr_timer_t query_timer;

public:
  void set_query_timer()
  {
#ifndef EMBEDDED_LIBRARY
    /*
      Don't start a query timer if
      - If timeouts are not set
      - if we are in a stored procedure or sub statement
      - If this is a slave thread
      - If we already have set a timeout (happens when running prepared
        statements that calls mysql_execute_command())
    */
    if (!variables.max_statement_time || spcont  || in_sub_stmt ||
        slave_thread || query_timer.expired == 0)
      return;
    thr_timer_settime(&query_timer, variables.max_statement_time);
#endif
  }
  void reset_query_timer()
  {
#ifndef EMBEDDED_LIBRARY
    if (spcont || in_sub_stmt || slave_thread)
      return;
    if (!query_timer.expired)
      thr_timer_end(&query_timer);
#endif
  }
  void restore_set_statement_var()
  {
    main_lex.restore_set_statement_var();
  }
  /* Copy relevant `stmt` transaction flags to `all` transaction. */
  void merge_unsafe_rollback_flags()
  {
    if (transaction->stmt.modified_non_trans_table)
      transaction->all.modified_non_trans_table= TRUE;
    transaction->all.m_unsafe_rollback_flags|=
      (transaction->stmt.m_unsafe_rollback_flags &
       (THD_TRANS::MODIFIED_NON_TRANS_TABLE |
        THD_TRANS::DID_WAIT | THD_TRANS::CREATED_TEMP_TABLE |
        THD_TRANS::DROPPED_TEMP_TABLE | THD_TRANS::DID_DDL |
        THD_TRANS::EXECUTED_TABLE_ADMIN_CMD));
  }

  uint get_net_wait_timeout()
  {
    if (in_active_multi_stmt_transaction())
    {
      if (transaction->all.is_trx_read_write())
      {
        if (variables.idle_write_transaction_timeout > 0)
          return variables.idle_write_transaction_timeout;
      }
      else
      {
        if (variables.idle_readonly_transaction_timeout > 0)
          return variables.idle_readonly_transaction_timeout;
      }

      if (variables.idle_transaction_timeout > 0)
        return variables.idle_transaction_timeout;
    }

    return variables.net_wait_timeout;
  }

  /**
    Switch to a sublex, to parse a substatement or an expression.
  */
  void set_local_lex(sp_lex_local *sublex)
  {
    DBUG_ASSERT(lex->sphead);
    lex= sublex;
    /* Reset part of parser state which needs this. */
    m_parser_state->m_yacc.reset_before_substatement();
  }

  /**
    Switch back from a sublex (currently pointed by this->lex) to the old lex.
    Sublex is merged to "oldlex" and this->lex is set to "oldlex".

    This method is called after parsing a substatement or an expression.
    set_local_lex() must be previously called.
    @param oldlex - The old lex which was active before set_local_lex().
    @returns      - false on success, true on error (failed to merge LEX's).

    See also sp_head::merge_lex().
  */
  bool restore_from_local_lex_to_old_lex(LEX *oldlex);

  Item *sp_fix_func_item(Item **it_addr);
  Item *sp_prepare_func_item(Item **it_addr, uint cols= 1);
  bool sp_eval_expr(Field *result_field, Item **expr_item_ptr);

  bool sql_parser(LEX *old_lex, LEX *lex,
                  char *str, uint str_len, bool stmt_prepare_mode);

};


/*
  Start a new independent transaction for the THD.
  The old one is stored in this object and restored when calling
  restore_old_transaction() or when the object is freed
*/

class start_new_trans
{
  /* container for handler's private per-connection data */
  Ha_data old_ha_data[MAX_HA];
  struct THD::st_transactions *old_transaction, new_transaction;
  Open_tables_backup open_tables_state_backup;
  MDL_savepoint mdl_savepoint;
  PSI_transaction_locker *m_transaction_psi;
  THD *org_thd;
  uint in_sub_stmt;
  uint server_status;
  my_bool wsrep_on;

public:
  start_new_trans(THD *thd);
  ~start_new_trans()
  {
    destroy();
  }
  void destroy()
  {
    if (org_thd)                                // Safety
      restore_old_transaction();
    new_transaction.free();
  }
  void restore_old_transaction();
};

/** A short cut for thd->get_stmt_da()->set_ok_status(). */

inline void
my_ok(THD *thd, ulonglong affected_rows_arg= 0, ulonglong id= 0,
        const char *message= NULL)
{
  thd->set_row_count_func(affected_rows_arg);
  thd->set_affected_rows(affected_rows_arg);
  thd->get_stmt_da()->set_ok_status(affected_rows_arg, id, message);
}


/** A short cut for thd->get_stmt_da()->set_eof_status(). */

inline void
my_eof(THD *thd)
{
  thd->set_row_count_func(-1);
  thd->get_stmt_da()->set_eof_status(thd);

  TRANSACT_TRACKER(add_trx_state(thd, TX_RESULT_SET));
}

#define tmp_disable_binlog(A)                                              \
  {ulonglong tmp_disable_binlog__save_options= (A)->variables.option_bits; \
  (A)->variables.option_bits&= ~OPTION_BIN_LOG;                            \
  (A)->variables.option_bits|= OPTION_BIN_TMP_LOG_OFF;

#define reenable_binlog(A)                                                  \
  (A)->variables.option_bits= tmp_disable_binlog__save_options; }


inline date_conv_mode_t sql_mode_for_dates(THD *thd)
{
  static_assert((ulonglong(date_conv_mode_t::KNOWN_MODES) &
                 ulonglong(time_round_mode_t::KNOWN_MODES)) == 0,
                "date_conv_mode_t and time_round_mode_t must use different "
                "bit values");
  static_assert(MODE_NO_ZERO_DATE    == date_mode_t::NO_ZERO_DATE &&
                MODE_NO_ZERO_IN_DATE == date_mode_t::NO_ZERO_IN_DATE &&
                MODE_INVALID_DATES   == date_mode_t::INVALID_DATES,
                "sql_mode_t and date_mode_t values must be equal");
  return date_conv_mode_t(thd->variables.sql_mode &
          (MODE_NO_ZERO_DATE | MODE_NO_ZERO_IN_DATE | MODE_INVALID_DATES));
}

/*
  Used to hold information about file and file structure in exchange
  via non-DB file (...INTO OUTFILE..., ...LOAD DATA...)
  XXX: We never call destructor for objects of this class.
*/

class sql_exchange :public Sql_alloc
{
public:
  enum enum_filetype filetype; /* load XML, Added by Arnold & Erik */
  const char *file_name;
  String *field_term,*enclosed,*line_term,*line_start,*escaped;
  bool opt_enclosed;
  bool dumpfile;
  ulong skip_lines;
  CHARSET_INFO *cs;
  sql_exchange(const char *name, bool dumpfile_flag,
               enum_filetype filetype_arg= FILETYPE_CSV);
  bool escaped_given(void) const;
};

/*
  This is used to get result from a select
*/

class JOIN;

/* Pure interface for sending tabular data */
class select_result_sink: public Sql_alloc
{
public:
  THD *thd;
  select_result_sink(THD *thd_arg): thd(thd_arg) {}
  inline int send_data_with_check(List<Item> &items,
                              SELECT_LEX_UNIT *u,
                              ha_rows sent)
  {
    if (u->lim.check_offset(sent))
      return 0;

    if (u->thd->killed == ABORT_QUERY)
      return 0;

    return send_data(items);
  }
  /*
    send_data returns 0 on ok, 1 on error and -1 if data was ignored, for
    example for a duplicate row entry written to a temp table.
  */
  virtual int send_data(List<Item> &items)=0;
  virtual ~select_result_sink() = default;
  void reset(THD *thd_arg) { thd= thd_arg; }
};

class select_result_interceptor;

/*
  Interface for sending tabular data, together with some other stuff:

  - Primary purpose seems to be seding typed tabular data:
     = the DDL is sent with send_fields()
     = the rows are sent with send_data()
  Besides that,
  - there seems to be an assumption that the sent data is a result of 
    SELECT_LEX_UNIT *unit,
  - nest_level is used by SQL parser
*/

class select_result :public select_result_sink 
{
protected:
  /* 
    All descendant classes have their send_data() skip the first 
    unit->offset_limit_cnt rows sent.  Select_materialize
    also uses unit->get_column_types().
  */
  SELECT_LEX_UNIT *unit;
  /* Something used only by the parser: */
public:
  ha_rows est_records;  /* estimated number of records in the result */
  select_result(THD *thd_arg): select_result_sink(thd_arg), est_records(0) {}
  void set_unit(SELECT_LEX_UNIT *unit_arg) { unit= unit_arg; }
  virtual ~select_result() = default;
  /**
    Change wrapped select_result.

    Replace the wrapped result object with new_result and call
    prepare() and prepare2() on new_result.

    This base class implementation doesn't wrap other select_results.

    @param new_result The new result object to wrap around

    @retval false Success
    @retval true  Error
  */
  virtual bool change_result(select_result *new_result)
  {
    return false;
  }
  virtual int prepare(List<Item> &list, SELECT_LEX_UNIT *u)
  {
    unit= u;
    return 0;
  }
  virtual int prepare2(JOIN *join) { return 0; }
  /*
    Because of peculiarities of prepared statements protocol
    we need to know number of columns in the result set (if
    there is a result set) apart from sending columns metadata.
  */
  virtual uint field_count(List<Item> &fields) const
  { return fields.elements; }
  virtual bool send_result_set_metadata(List<Item> &list, uint flags)=0;
  virtual bool initialize_tables (JOIN *join) { return 0; }
  virtual bool send_eof()=0;
  /**
    Check if this query returns a result set and therefore is allowed in
    cursors and set an error message if it is not the case.

    @retval FALSE     success
    @retval TRUE      error, an error message is set
  */
  virtual bool check_simple_select() const;
  virtual void abort_result_set() {}
  /*
    Cleanup instance of this class for next execution of a prepared
    statement/stored procedure.
  */
  virtual void cleanup();
  void set_thd(THD *thd_arg) { thd= thd_arg; }
  void reset(THD *thd_arg)
  {
    select_result_sink::reset(thd_arg);
    unit= NULL;
  }
#ifdef EMBEDDED_LIBRARY
  virtual void begin_dataset() {}
#else
  void begin_dataset() {}
#endif
  virtual void update_used_tables() {}

  /* this method is called just before the first row of the table can be read */
  virtual void prepare_to_read_rows() {}

  void remove_offset_limit()
  {
    unit->lim.remove_offset();
  }

  /*
    This returns
    - NULL if the class sends output row to the client
    - this if the output is set elsewhere (a file, @variable, or table).
  */
  virtual select_result_interceptor *result_interceptor()=0;

  /*
    This method is used to distinguish an normal SELECT from the cursor
    structure discovery for cursor%ROWTYPE routine variables.
    If this method returns "true", then a SELECT execution performs only
    all preparation stages, but does not fetch any rows.
  */
  virtual bool view_structure_only() const { return false; }
};


/*
  This is a select_result_sink which simply writes all data into a (temporary)
  table. Creation/deletion of the table is outside of the scope of the class
  
  It is aimed at capturing SHOW EXPLAIN output, so:
  - Unlike select_result class, we don't assume that the sent data is an 
    output of a SELECT_LEX_UNIT (and so we don't apply "LIMIT x,y" from the
    unit)
  - We don't try to convert the target table to MyISAM 
*/

class select_result_explain_buffer : public select_result_sink
{
public:
  select_result_explain_buffer(THD *thd_arg, TABLE *table_arg) : 
    select_result_sink(thd_arg), dst_table(table_arg) {};

  TABLE *dst_table; /* table to write into */

  /* The following is called in the child thread: */
  int send_data(List<Item> &items);
};


/*
  This is a select_result_sink which stores the data in text form.

  It is only used to save EXPLAIN output.
*/

class select_result_text_buffer : public select_result_sink
{
public:
  select_result_text_buffer(THD *thd_arg): select_result_sink(thd_arg) {}
  int send_data(List<Item> &items);
  bool send_result_set_metadata(List<Item> &fields, uint flag);

  void save_to(String *res);
private:
  int append_row(List<Item> &items, bool send_names);

  List<char*> rows;
  int n_columns;
};


/*
  Base class for select_result descendands which intercept and
  transform result set rows. As the rows are not sent to the client,
  sending of result set metadata should be suppressed as well.
*/

class select_result_interceptor: public select_result
{
public:
  select_result_interceptor(THD *thd_arg):
    select_result(thd_arg), suppress_my_ok(false)
  {
    DBUG_ENTER("select_result_interceptor::select_result_interceptor");
    DBUG_PRINT("enter", ("this %p", this));
    DBUG_VOID_RETURN;
  }              /* Remove gcc warning */
  uint field_count(List<Item> &fields) const { return 0; }
  bool send_result_set_metadata(List<Item> &fields, uint flag) { return FALSE; }
  select_result_interceptor *result_interceptor() { return this; }

  /*
    Instruct the object to not call my_ok(). Client output will be handled
    elsewhere. (this is used by ANALYZE $stmt feature).
  */
  void disable_my_ok_calls() { suppress_my_ok= true; }
  void reset(THD *thd_arg)
  {
    select_result::reset(thd_arg);
    suppress_my_ok= false;
  }
protected:
  bool suppress_my_ok;
};


class sp_cursor_statistics
{
protected:
  ulonglong m_fetch_count; // Number of FETCH commands since last OPEN
  ulonglong m_row_count;   // Number of successful FETCH since last OPEN
  bool m_found;            // If last FETCH fetched a row
public:
  sp_cursor_statistics()
   :m_fetch_count(0),
    m_row_count(0),
    m_found(false)
  { }
  bool found() const
  { return m_found; }

  ulonglong row_count() const
  { return m_row_count; }

  ulonglong fetch_count() const
  { return m_fetch_count; }
  void reset() { *this= sp_cursor_statistics(); }
};


/* A mediator between stored procedures and server side cursors */
class sp_lex_keeper;
class sp_cursor: public sp_cursor_statistics
{
private:
  /// An interceptor of cursor result set used to implement
  /// FETCH <cname> INTO <varlist>.
  class Select_fetch_into_spvars: public select_result_interceptor
  {
    List<sp_variable> *spvar_list;
    uint field_count;
    bool m_view_structure_only;
    bool send_data_to_variable_list(List<sp_variable> &vars, List<Item> &items);
  public:
    Select_fetch_into_spvars(THD *thd_arg, bool view_structure_only)
     :select_result_interceptor(thd_arg),
      m_view_structure_only(view_structure_only)
    {}
    void reset(THD *thd_arg)
    {
      select_result_interceptor::reset(thd_arg);
      spvar_list= NULL;
      field_count= 0;
    }
    uint get_field_count() { return field_count; }
    void set_spvar_list(List<sp_variable> *vars) { spvar_list= vars; }

    virtual bool send_eof() { return FALSE; }
    virtual int send_data(List<Item> &items);
    virtual int prepare(List<Item> &list, SELECT_LEX_UNIT *u);
    virtual bool view_structure_only() const { return m_view_structure_only; }
};

public:
  sp_cursor()
   :result(NULL, false),
    m_lex_keeper(NULL),
    server_side_cursor(NULL)
  { }
  sp_cursor(THD *thd_arg, sp_lex_keeper *lex_keeper, bool view_structure_only)
   :result(thd_arg, view_structure_only),
    m_lex_keeper(lex_keeper),
    server_side_cursor(NULL)
  {}

  virtual ~sp_cursor()
  { destroy(); }

  sp_lex_keeper *get_lex_keeper() { return m_lex_keeper; }

  int open(THD *thd);

  int close(THD *thd);

  my_bool is_open()
  { return MY_TEST(server_side_cursor); }

  int fetch(THD *, List<sp_variable> *vars, bool error_on_no_data);

  bool export_structure(THD *thd, Row_definition_list *list);

  void reset(THD *thd_arg, sp_lex_keeper *lex_keeper)
  {
    sp_cursor_statistics::reset();
    result.reset(thd_arg);
    m_lex_keeper= lex_keeper;
    server_side_cursor= NULL;
  }

private:
  Select_fetch_into_spvars result;
  sp_lex_keeper *m_lex_keeper;
  Server_side_cursor *server_side_cursor;
  void destroy();
};


class select_send :public select_result {
  /**
    True if we have sent result set metadata to the client.
    In this case the client always expects us to end the result
    set with an eof or error packet
  */
  bool is_result_set_started;
public:
  select_send(THD *thd_arg):
    select_result(thd_arg), is_result_set_started(FALSE) {}
  bool send_result_set_metadata(List<Item> &list, uint flags);
  int send_data(List<Item> &items);
  bool send_eof();
  virtual bool check_simple_select() const { return FALSE; }
  void abort_result_set();
  virtual void cleanup();
  select_result_interceptor *result_interceptor() { return NULL; }
};


/*
  We need this class, because select_send::send_eof() will call ::my_eof.

  See also class Protocol_discard.
*/

class select_send_analyze : public select_send
{
  bool send_result_set_metadata(List<Item> &list, uint flags) { return 0; }
  bool send_eof() { return 0; }
  void abort_result_set() {}
public:
  select_send_analyze(THD *thd_arg): select_send(thd_arg) {}
};


class select_to_file :public select_result_interceptor {
protected:
  sql_exchange *exchange;
  File file;
  IO_CACHE cache;
  ha_rows row_count;
  char path[FN_REFLEN];

public:
  select_to_file(THD *thd_arg, sql_exchange *ex):
    select_result_interceptor(thd_arg), exchange(ex), file(-1),row_count(0L)
  { path[0]=0; }
  ~select_to_file();
  bool send_eof();
  void cleanup();
};


#define ESCAPE_CHARS "ntrb0ZN" // keep synchronous with READ_INFO::unescape


/*
 List of all possible characters of a numeric value text representation.
*/
#define NUMERIC_CHARS ".0123456789e+-"


class select_export :public select_to_file {
  uint field_term_length;
  int field_sep_char,escape_char,line_sep_char;
  int field_term_char; // first char of FIELDS TERMINATED BY or MAX_INT
  /*
    The is_ambiguous_field_sep field is true if a value of the field_sep_char
    field is one of the 'n', 't', 'r' etc characters
    (see the READ_INFO::unescape method and the ESCAPE_CHARS constant value).
  */
  bool is_ambiguous_field_sep;
  /*
     The is_ambiguous_field_term is true if field_sep_char contains the first
     char of the FIELDS TERMINATED BY (ENCLOSED BY is empty), and items can
     contain this character.
  */
  bool is_ambiguous_field_term;
  /*
    The is_unsafe_field_sep field is true if a value of the field_sep_char
    field is one of the '0'..'9', '+', '-', '.' and 'e' characters
    (see the NUMERIC_CHARS constant value).
  */
  bool is_unsafe_field_sep;
  bool fixed_row_size;
  CHARSET_INFO *write_cs; // output charset
public:
  select_export(THD *thd_arg, sql_exchange *ex): select_to_file(thd_arg, ex) {}
  ~select_export();
  int prepare(List<Item> &list, SELECT_LEX_UNIT *u);
  int send_data(List<Item> &items);
};


class select_dump :public select_to_file {
public:
  select_dump(THD *thd_arg, sql_exchange *ex): select_to_file(thd_arg, ex) {}
  int prepare(List<Item> &list, SELECT_LEX_UNIT *u);
  int send_data(List<Item> &items);
};


class select_insert :public select_result_interceptor {
 public:
  select_result *sel_result;
  TABLE_LIST *table_list;
  TABLE *table;
  List<Item> *fields;
  ulonglong autoinc_value_of_last_inserted_row; // autogenerated or not
  COPY_INFO info;
  bool insert_into_view;
  select_insert(THD *thd_arg, TABLE_LIST *table_list_par, TABLE *table_par,
                List<Item> *fields_par, List<Item> *update_fields,
                List<Item> *update_values, enum_duplicates duplic,
                bool ignore, select_result *sel_ret_list);
  ~select_insert();
  int prepare(List<Item> &list, SELECT_LEX_UNIT *u);
  virtual int prepare2(JOIN *join);
  virtual int send_data(List<Item> &items);
  virtual bool store_values(List<Item> &values);
  virtual bool can_rollback_data() { return 0; }
  bool prepare_eof();
  bool send_ok_packet();
  bool send_eof();
  virtual void abort_result_set();
  /* not implemented: select_insert is never re-used in prepared statements */
  void cleanup();
};


class select_create: public select_insert {
  TABLE_LIST *create_table;
  Table_specification_st *create_info;
  TABLE_LIST *select_tables;
  Alter_info *alter_info;
  Field **field;
  /* lock data for tmp table */
  MYSQL_LOCK *m_lock;
  /* m_lock or thd->extra_lock */
  MYSQL_LOCK **m_plock;
  bool       exit_done;
  TMP_TABLE_SHARE *saved_tmp_table_share;

public:
  select_create(THD *thd_arg, TABLE_LIST *table_arg,
                Table_specification_st *create_info_par,
                Alter_info *alter_info_arg,
                List<Item> &select_fields,enum_duplicates duplic, bool ignore,
                TABLE_LIST *select_tables_arg):
    select_insert(thd_arg, table_arg, NULL, &select_fields, 0, 0, duplic,
                  ignore, NULL),
    create_table(table_arg),
    create_info(create_info_par),
    select_tables(select_tables_arg),
    alter_info(alter_info_arg),
    m_plock(NULL), exit_done(0),
    saved_tmp_table_share(0)
    {}
  int prepare(List<Item> &list, SELECT_LEX_UNIT *u);

  int binlog_show_create_table(TABLE **tables, uint count);
  bool store_values(List<Item> &values);
  bool send_eof();
  virtual void abort_result_set();
  virtual bool can_rollback_data() { return 1; }

  // Needed for access from local class MY_HOOKS in prepare(), since thd is proteted.
  const THD *get_thd(void) { return thd; }
  const HA_CREATE_INFO *get_create_info() { return create_info; };
  int prepare2(JOIN *join) { return 0; }

private:
  TABLE *create_table_from_items(THD *thd,
                                  List<Item> *items,
                                  MYSQL_LOCK **lock,
                                  TABLEOP_HOOKS *hooks);
};

#include <myisam.h>

#ifdef WITH_ARIA_STORAGE_ENGINE
#include <maria.h>
#else
#undef USE_ARIA_FOR_TMP_TABLES
#endif

#ifdef USE_ARIA_FOR_TMP_TABLES
#define TMP_ENGINE_COLUMNDEF MARIA_COLUMNDEF
#define TMP_ENGINE_HTON maria_hton
#define TMP_ENGINE_NAME "Aria"
inline uint tmp_table_max_key_length() { return maria_max_key_length(); }
inline uint tmp_table_max_key_parts() { return maria_max_key_segments(); }
#else
#define TMP_ENGINE_COLUMNDEF MI_COLUMNDEF
#define TMP_ENGINE_HTON myisam_hton
#define TMP_ENGINE_NAME "MyISAM"
inline uint tmp_table_max_key_length() { return MI_MAX_KEY_LENGTH; }
inline uint tmp_table_max_key_parts() { return MI_MAX_KEY_SEG; }
#endif

/*
  Param to create temporary tables when doing SELECT:s
  NOTE
    This structure is copied using memcpy as a part of JOIN.
*/

class TMP_TABLE_PARAM :public Sql_alloc
{
public:
  List<Item> copy_funcs;
  Copy_field *copy_field, *copy_field_end;
  uchar	    *group_buff;
  Item	    **items_to_copy;			/* Fields in tmp table */
  TMP_ENGINE_COLUMNDEF *recinfo, *start_recinfo;
  KEY *keyinfo;
  ha_rows end_write_records;
  /**
    Number of normal fields in the query, including those referred to
    from aggregate functions. Hence, "SELECT `field1`,
    SUM(`field2`) from t1" sets this counter to 2.

    @see count_field_types
  */
  uint	field_count; 
  /**
    Number of fields in the query that have functions. Includes both
    aggregate functions (e.g., SUM) and non-aggregates (e.g., RAND).
    Also counts functions referred to from aggregate functions, i.e.,
    "SELECT SUM(RAND())" sets this counter to 2.

    @see count_field_types
  */
  uint  func_count;  
  /**
    Number of fields in the query that have aggregate functions. Note
    that the optimizer may choose to optimize away these fields by
    replacing them with constants, in which case sum_func_count will
    need to be updated.

    @see opt_sum_query, count_field_types
  */
  uint  sum_func_count;   
  uint  hidden_field_count;
  uint	group_parts,group_length,group_null_parts;

  /*
    If we're doing a GROUP BY operation, shows which one is used:
    true  TemporaryTableWithPartialSums algorithm (see end_update()).
    false OrderedGroupBy algorithm (see end_write_group()).
  */
  uint	quick_group;
  /**
    Enabled when we have atleast one outer_sum_func. Needed when used
    along with distinct.

    @see create_tmp_table
  */
  bool  using_outer_summary_function;
  CHARSET_INFO *table_charset;
  bool schema_table;
  /* TRUE if the temp table is created for subquery materialization. */
  bool materialized_subquery;
  /* TRUE if all columns of the table are guaranteed to be non-nullable */
  bool force_not_null_cols;
  /*
    True if GROUP BY and its aggregate functions are already computed
    by a table access method (e.g. by loose index scan). In this case
    query execution should not perform aggregation and should treat
    aggregate functions as normal functions.
  */
  bool precomputed_group_by;
  bool force_copy_fields;
  /*
    If TRUE, create_tmp_field called from create_tmp_table will convert
    all BIT fields to 64-bit longs. This is a workaround the limitation
    that MEMORY tables cannot index BIT columns.
  */
  bool bit_fields_as_long;
  /*
    Whether to create or postpone actual creation of this temporary table.
    TRUE <=> create_tmp_table will create only the TABLE structure.
  */
  bool skip_create_table;

  TMP_TABLE_PARAM()
    :copy_field(0), group_parts(0),
     group_length(0), group_null_parts(0),
     using_outer_summary_function(0),
     schema_table(0), materialized_subquery(0), force_not_null_cols(0),
     precomputed_group_by(0),
     force_copy_fields(0), bit_fields_as_long(0), skip_create_table(0)
  {}
  ~TMP_TABLE_PARAM()
  {
    cleanup();
  }
  void init(void);
  inline void cleanup(void)
  {
    if (copy_field)				/* Fix for Intel compiler */
    {
      delete [] copy_field;
      copy_field= NULL;
      copy_field_end= NULL;
    }
  }
};


class select_unit :public select_result_interceptor
{
protected:
  uint curr_step, prev_step, curr_sel;
  enum sub_select_type step;
public:
  TMP_TABLE_PARAM tmp_table_param;
  /* Number of additional (hidden) field of the used temporary table */
  int addon_cnt;
  int write_err; /* Error code from the last send_data->ha_write_row call. */
  TABLE *table;

  select_unit(THD *thd_arg):
    select_result_interceptor(thd_arg), addon_cnt(0), table(0)
  {
    init();
    tmp_table_param.init();
  }
  int prepare(List<Item> &list, SELECT_LEX_UNIT *u);
  /**
    Do prepare() and prepare2() if they have been postponed until
    column type information is computed (used by select_union_direct).

    @param types Column types

    @return false on success, true on failure
  */
  virtual bool postponed_prepare(List<Item> &types)
  { return false; }
  int send_data(List<Item> &items);
  int write_record();
  int update_counter(Field *counter, longlong value);
  int delete_record();
  bool send_eof();
  virtual bool flush();
  void cleanup();
  virtual bool create_result_table(THD *thd, List<Item> *column_types,
                                   bool is_distinct, ulonglong options,
                                   const LEX_CSTRING *alias,
                                   bool bit_fields_as_long,
                                   bool create_table,
                                   bool keep_row_order,
                                   uint hidden);
  TMP_TABLE_PARAM *get_tmp_table_param() { return &tmp_table_param; }
  void init()
  {
    curr_step= prev_step= 0;
    curr_sel= UINT_MAX;
    step= UNION_TYPE;
    write_err= 0;
  }
  virtual void change_select();
  virtual bool force_enable_index_if_needed() { return false; }
};


/**
  @class select_unit_ext

  The class used when processing rows produced by operands of query expressions
  containing INTERSECT ALL and/or EXCEPT all operations. One or two extra fields
  of the temporary to store the rows of the partial and final result can be employed.
  Both of them contain counters. The second additional field is used only when
  the processed query expression contains INTERSECT ALL.

  Consider how these extra fields are used.

  Let
    table t1 (f char(8))
    table t2 (f char(8))
    table t3 (f char(8))
  contain the following sets:
    ("b"),("a"),("d"),("c"),("b"),("a"),("c"),("a")
    ("c"),("b"),("c"),("c"),("a"),("b"),("g")
    ("c"),("a"),("b"),("d"),("b"),("e")

  - Let's demonstrate how the the set operation INTERSECT ALL is proceesed
    for the query
              SELECT f FROM t1 INTERSECT ALL SELECT f FROM t2

    When send_data() is called for the rows of the first operand we put
    the processed record into the temporary table if there was no such record
    setting dup_cnt field to 1 and add_cnt field to 0 and increment the
    counter in the dup_cnt field by one otherwise. We get

      |add_cnt|dup_cnt| f |
      |0      |2      |b  |
      |0      |3      |a  |
      |0      |1      |d  |
      |0      |2      |c  |

    The call of send_eof() for the first operand swaps the values stored in
    dup_cnt and add_cnt. After this, we'll see the following rows in the
    temporary table

      |add_cnt|dup_cnt| f |
      |2      |0      |b  |
      |3      |0      |a  |
      |1      |0      |d  |
      |2      |0      |c  |

    When send_data() is called for the rows of the second operand we increment
    the counter in dup_cnt if the processed row is found in the table and do
    nothing otherwise. As a result we get

      |add_cnt|dup_cnt| f |
      |2      |2      |b  |
      |3      |1      |a  |
      |1      |0      |d  |
      |2      |3      |c  |

    At the call of send_eof() for the second operand first we disable index.
    Then for each record, the minimum of counters from dup_cnt and add_cnt m is
    taken. If m == 0 then the record is deleted. Otherwise record is replaced
    with m copies of it. Yet the counter in this copies are set to 1 for
    dup_cnt and to 0 for add_cnt

      |add_cnt|dup_cnt| f |
      |0      |1      |b  |
      |0      |1      |b  |
      |0      |1      |a  |
      |0      |1      |c  |
      |0      |1      |c  |

  - Let's demonstrate how the the set operation EXCEPT ALL is proceesed
    for the query
              SELECT f FROM t1 EXCEPT ALL SELECT f FROM t3

    Only one additional counter field dup_cnt is used for EXCEPT ALL.
    After the first operand has been processed we have in the temporary table

      |dup_cnt| f |
      |2      |b  |
      |3      |a  |
      |1      |d  |
      |2      |c  |

    When send_data() is called for the rows of the second operand we decrement
    the counter in dup_cnt if the processed row is found in the table and do
    nothing otherwise. If the counter becomes 0 we delete the record

      |dup_cnt| f |
      |2      |a  |
      |1      |c  |

    Finally at the call of send_eof() for the second operand we disable index
    unfold rows adding duplicates

      |dup_cnt| f |
      |1      |a  |
      |1      |a  |
      |1      |c  |
 */

class select_unit_ext :public select_unit
{
public:
  select_unit_ext(THD *thd_arg):
    select_unit(thd_arg), increment(0), is_index_enabled(TRUE), 
    curr_op_type(UNSPECIFIED)
  {
  };
  int send_data(List<Item> &items);
  void change_select();
  int unfold_record(ha_rows cnt);
  bool send_eof();
  bool force_enable_index_if_needed()
  {
    is_index_enabled= true;
    return true;
  }
  bool disable_index_if_needed(SELECT_LEX *curr_sl);
  
  /* 
    How to change increment/decrement the counter in duplicate_cnt field 
    when processing a record produced by the current operand in send_data().
    The value can be 1 or -1
  */
  int increment;
  /* TRUE <=> the index of the result temporary table is enabled */
  bool is_index_enabled;
  /* The type of the set operation currently executed */
  enum set_op_type curr_op_type;
  /* 
    Points to the extra field of the temporary table where
    duplicate counters are stored
  */ 
  Field *duplicate_cnt;
  /* 
    Points to the extra field of the temporary table where additional
    counters used only for INTERSECT ALL operations are stored
  */
  Field *additional_cnt;
};

class select_union_recursive :public select_unit
{
 public:
  /* The temporary table with the new records generated by one iterative step */
  TABLE *incr_table;
  /* The TMP_TABLE_PARAM structure used to create incr_table */
  TMP_TABLE_PARAM incr_table_param;
  /* One of tables from the list rec_tables (determined dynamically) */
  TABLE *first_rec_table_to_update;
  /*
    The list of all recursive table references to the CTE for whose
    specification this select_union_recursive was created
 */
  List<TABLE_LIST> rec_table_refs;
  /*
    The count of how many times cleanup() was called with cleaned==false
    for the unit specifying the recursive CTE for which this object was created
    or for the unit specifying a CTE that mutually recursive with this CTE.
  */
  uint cleanup_count;
  long row_counter;

  select_union_recursive(THD *thd_arg):
    select_unit(thd_arg),
      incr_table(0), first_rec_table_to_update(0), cleanup_count(0),
      row_counter(0)
  { incr_table_param.init(); };

  int send_data(List<Item> &items);
  bool create_result_table(THD *thd, List<Item> *column_types,
                           bool is_distinct, ulonglong options,
                           const LEX_CSTRING *alias,
                           bool bit_fields_as_long,
                           bool create_table,
                           bool keep_row_order,
                           uint hidden);
  void cleanup();
};

/**
  UNION result that is passed directly to the receiving select_result
  without filling a temporary table.

  Function calls are forwarded to the wrapped select_result, but some
  functions are expected to be called only once for each query, so
  they are only executed for the first SELECT in the union (execept
  for send_eof(), which is executed only for the last SELECT).

  This select_result is used when a UNION is not DISTINCT and doesn't
  have a global ORDER BY clause. @see st_select_lex_unit::prepare().
*/

class select_union_direct :public select_unit
{
private:
  /* Result object that receives all rows */
  select_result *result;
  /* The last SELECT_LEX of the union */
  SELECT_LEX *last_select_lex;

  /* Wrapped result has received metadata */
  bool done_send_result_set_metadata;
  /* Wrapped result has initialized tables */
  bool done_initialize_tables;

  /* Accumulated limit_found_rows */
  ulonglong limit_found_rows;

  /* Number of rows offset */
  ha_rows offset;
  /* Number of rows limit + offset, @see select_union_direct::send_data() */
  ha_rows limit;

public:
  /* Number of rows in the union */
  ha_rows send_records; 
  select_union_direct(THD *thd_arg, select_result *result_arg,
                      SELECT_LEX *last_select_lex_arg):
  select_unit(thd_arg), result(result_arg),
    last_select_lex(last_select_lex_arg),
    done_send_result_set_metadata(false), done_initialize_tables(false),
    limit_found_rows(0)
    { send_records= 0; }
  bool change_result(select_result *new_result);
  uint field_count(List<Item> &fields) const
  {
    // Only called for top-level select_results, usually select_send
    DBUG_ASSERT(false); /* purecov: inspected */
    return 0; /* purecov: inspected */
  }
  bool postponed_prepare(List<Item> &types);
  bool send_result_set_metadata(List<Item> &list, uint flags);
  int send_data(List<Item> &items);
  bool initialize_tables (JOIN *join);
  bool send_eof();
  bool flush() { return false; }
  bool check_simple_select() const
  {
    /* Only called for top-level select_results, usually select_send */
    DBUG_ASSERT(false); /* purecov: inspected */
    return false; /* purecov: inspected */
  }
  void abort_result_set()
  {
    result->abort_result_set(); /* purecov: inspected */
  }
  void cleanup()
  {
    send_records= 0;
  }
  void set_thd(THD *thd_arg)
  {
    /*
      Only called for top-level select_results, usually select_send,
      and for the results of subquery engines
      (select_<something>_subselect).
    */
    DBUG_ASSERT(false); /* purecov: inspected */
  }
  void remove_offset_limit()
  {
    // EXPLAIN should never output to a select_union_direct
    DBUG_ASSERT(false); /* purecov: inspected */
  }
  void begin_dataset()
  {
    // Only called for sp_cursor::Select_fetch_into_spvars
    DBUG_ASSERT(false); /* purecov: inspected */
  }
};


/* Base subselect interface class */
class select_subselect :public select_result_interceptor
{
protected:
  Item_subselect *item;
public:
  select_subselect(THD *thd_arg, Item_subselect *item_arg):
    select_result_interceptor(thd_arg), item(item_arg) {}
  int send_data(List<Item> &items)=0;
  bool send_eof() { return 0; };
};

/* Single value subselect interface class */
class select_singlerow_subselect :public select_subselect
{
public:
  select_singlerow_subselect(THD *thd_arg, Item_subselect *item_arg):
    select_subselect(thd_arg, item_arg)
  {}
  int send_data(List<Item> &items);
};


/*
  This class specializes select_union to collect statistics about the
  data stored in the temp table. Currently the class collects statistcs
  about NULLs.
*/

class select_materialize_with_stats : public select_unit
{
protected:
  class Column_statistics
  {
  public:
    /* Count of NULLs per column. */
    ha_rows null_count;
    /* The row number that contains the first NULL in a column. */
    ha_rows min_null_row;
    /* The row number that contains the last NULL in a column. */
    ha_rows max_null_row;
  };

  /* Array of statistics data per column. */
  Column_statistics* col_stat;

  /*
    The number of columns in the biggest sub-row that consists of only
    NULL values.
  */
  uint max_nulls_in_row;
  /*
    Count of rows writtent to the temp table. This is redundant as it is
    already stored in handler::stats.records, however that one is relatively
    expensive to compute (given we need that for evry row).
  */
  ha_rows count_rows;

protected:
  void reset();

public:
  select_materialize_with_stats(THD *thd_arg): select_unit(thd_arg)
  { tmp_table_param.init(); }
  bool create_result_table(THD *thd, List<Item> *column_types,
                           bool is_distinct, ulonglong options,
                           const LEX_CSTRING *alias,
                           bool bit_fields_as_long,
                           bool create_table,
                           bool keep_row_order,
                           uint hidden);
  bool init_result_table(ulonglong select_options);
  int send_data(List<Item> &items);
  void cleanup();
  ha_rows get_null_count_of_col(uint idx)
  {
    DBUG_ASSERT(idx < table->s->fields);
    return col_stat[idx].null_count;
  }
  ha_rows get_max_null_of_col(uint idx)
  {
    DBUG_ASSERT(idx < table->s->fields);
    return col_stat[idx].max_null_row;
  }
  ha_rows get_min_null_of_col(uint idx)
  {
    DBUG_ASSERT(idx < table->s->fields);
    return col_stat[idx].min_null_row;
  }
  uint get_max_nulls_in_row() { return max_nulls_in_row; }
};


/* used in independent ALL/ANY optimisation */
class select_max_min_finder_subselect :public select_subselect
{
  Item_cache *cache;
  bool (select_max_min_finder_subselect::*op)();
  bool fmax;
  bool is_all;
  void set_op(const Type_handler *ha);
public:
  select_max_min_finder_subselect(THD *thd_arg, Item_subselect *item_arg,
                                  bool mx, bool all):
    select_subselect(thd_arg, item_arg), cache(0), fmax(mx), is_all(all)
  {}
  void cleanup();
  int send_data(List<Item> &items);
  bool cmp_real();
  bool cmp_int();
  bool cmp_decimal();
  bool cmp_str();
  bool cmp_time();
  bool cmp_native();
};

/* EXISTS subselect interface class */
class select_exists_subselect :public select_subselect
{
public:
  select_exists_subselect(THD *thd_arg, Item_subselect *item_arg):
    select_subselect(thd_arg, item_arg) {}
  int send_data(List<Item> &items);
};


/*
  Optimizer and executor structure for the materialized semi-join info. This
  structure contains
   - The sj-materialization temporary table
   - Members needed to make index lookup or a full scan of the temptable.
*/
class POSITION;

class SJ_MATERIALIZATION_INFO : public Sql_alloc
{
public:
  /* Optimal join sub-order */
  POSITION *positions;

  uint tables; /* Number of tables in the sj-nest */

  /* Number of rows in the materialized table, before the de-duplication */
  double rows_with_duplicates;

  /* Expected #rows in the materialized table, after de-duplication */
  double rows;

  /* 
    Cost to materialize - execute the sub-join and write rows into temp.table
  */
  Cost_estimate materialization_cost;

  /* Cost to make one lookup in the temptable */
  Cost_estimate lookup_cost;
  
  /* Cost of scanning the materialized table */
  Cost_estimate scan_cost;

  /* --- Execution structures ---------- */
  
  /*
    TRUE <=> This structure is used for execution. We don't necessarily pick
    sj-materialization, so some of SJ_MATERIALIZATION_INFO structures are not
    used by materialization
  */
  bool is_used;
  
  bool materialized; /* TRUE <=> materialization already performed */
  /*
    TRUE  - the temptable is read with full scan
    FALSE - we use the temptable for index lookups
  */
  bool is_sj_scan; 
  
  /* The temptable and its related info */
  TMP_TABLE_PARAM sjm_table_param;
  List<Item> sjm_table_cols;
  TABLE *table;

  /* Structure used to make index lookups */
  struct st_table_ref *tab_ref;
  Item *in_equality; /* See create_subq_in_equalities() */

  Item *join_cond; /* See comments in make_join_select() */
  Copy_field *copy_field; /* Needed for SJ_Materialization scan */
};


/* Structs used when sorting */
struct SORT_FIELD_ATTR
{
  /*
    If using mem-comparable fixed-size keys:
    length of the mem-comparable image of the field, in bytes.

    If using packed keys: still the same? Not clear what is the use of it.
  */
  uint length;

  /*
    For most datatypes, this is 0.
    The exception are the VARBINARY columns.
    For those columns, the comparison actually compares

      (value_prefix(N), suffix=length(value))

    Here value_prefix is either the whole value or its prefix if it was too
    long, and the suffix is the length of the original value.
    (this way, for values X and Y:  if X=prefix(Y) then X compares as less
    than Y
  */
  uint suffix_length;

  /*
    If using packed keys, number of bytes that are used to store the length
    of the packed key.

  */
  uint length_bytes;

  /* Max. length of the original value, in bytes */
  uint original_length;
  enum Type { FIXED_SIZE, VARIABLE_SIZE } type;
  /*
    TRUE  : if the item or field is NULLABLE
    FALSE : otherwise
  */
  bool maybe_null;
  CHARSET_INFO *cs;
  uint pack_sort_string(uchar *to, const Binary_string *str,
                        CHARSET_INFO *cs) const;
  int compare_packed_fixed_size_vals(uchar *a, size_t *a_len,
                                     uchar *b, size_t *b_len);
  int compare_packed_varstrings(uchar *a, size_t *a_len,
                                uchar *b, size_t *b_len);
  bool check_if_packing_possible(THD *thd) const;
  bool is_variable_sized() { return type == VARIABLE_SIZE; }
  void set_length_and_original_length(THD *thd, uint length_arg);
};


struct SORT_FIELD: public SORT_FIELD_ATTR
{
  Field *field;				/* Field to sort */
  Item	*item;				/* Item if not sorting fields */
  bool reverse;				/* if descending sort */
};


typedef struct st_sort_buffer {
  uint index;					/* 0 or 1 */
  uint sort_orders;
  uint change_pos;				/* If sort-fields changed */
  char **buff;
  SORT_FIELD *sortorder;
} SORT_BUFFER;

/* Structure for db & table in sql_yacc */

class Table_ident :public Sql_alloc
{
public:
  LEX_CSTRING db;
  LEX_CSTRING table;
  SELECT_LEX_UNIT *sel;
  inline Table_ident(THD *thd, const LEX_CSTRING *db_arg,
                     const LEX_CSTRING *table_arg,
		     bool force)
    :table(*table_arg), sel((SELECT_LEX_UNIT *)0)
  {
    if (!force && (thd->client_capabilities & CLIENT_NO_SCHEMA))
      db= null_clex_str;
    else
      db= *db_arg;
  }
  inline Table_ident(const LEX_CSTRING *table_arg)
    :table(*table_arg), sel((SELECT_LEX_UNIT *)0)
  {
    db= null_clex_str;
  }
  /*
    This constructor is used only for the case when we create a derived
    table. A derived table has no name and doesn't belong to any database.
    Later, if there was an alias specified for the table, it will be set
    by add_table_to_list.
  */
  inline Table_ident(SELECT_LEX_UNIT *s) : sel(s)
  {
    /* We must have a table name here as this is used with add_table_to_list */
    db.str= empty_c_string;                    /* a subject to casedn_str */
    db.length= 0;
    table.str= internal_table_name;
    table.length=1;
  }
  bool is_derived_table() const { return MY_TEST(sel); }
  inline void change_db(LEX_CSTRING *db_name)
  {
    db= *db_name;
  }
  bool resolve_table_rowtype_ref(THD *thd, Row_definition_list &defs);
  bool append_to(THD *thd, String *to) const;
};


class Qualified_column_ident: public Table_ident
{
public:
  LEX_CSTRING m_column;
public:
  Qualified_column_ident(const LEX_CSTRING *column)
    :Table_ident(&null_clex_str),
    m_column(*column)
  { }
  Qualified_column_ident(const LEX_CSTRING *table, const LEX_CSTRING *column)
   :Table_ident(table),
    m_column(*column)
  { }
  Qualified_column_ident(THD *thd,
                         const LEX_CSTRING *db,
                         const LEX_CSTRING *table,
                         const LEX_CSTRING *column)
   :Table_ident(thd, db, table, false),
    m_column(*column)
  { }
  bool resolve_type_ref(THD *thd, Column_definition *def);
  bool append_to(THD *thd, String *to) const;
};


// this is needed for user_vars hash
class user_var_entry
{
  CHARSET_INFO *m_charset;
 public:
  user_var_entry() = default;                         /* Remove gcc warning */
  LEX_CSTRING name;
  char *value;
  size_t length;
  query_id_t update_query_id, used_query_id;
  Item_result type;
  bool unsigned_flag;

  double val_real(bool *null_value);
  longlong val_int(bool *null_value) const;
  String *val_str(bool *null_value, String *str, uint decimals) const;
  my_decimal *val_decimal(bool *null_value, my_decimal *result);
  CHARSET_INFO *charset() const { return m_charset; }
  void set_charset(CHARSET_INFO *cs) { m_charset= cs; }
};

user_var_entry *get_variable(HASH *hash, LEX_CSTRING *name,
				    bool create_if_not_exists);

class SORT_INFO;
class multi_delete :public select_result_interceptor
{
  TABLE_LIST *delete_tables, *table_being_deleted;
  Unique **tempfiles;
  ha_rows deleted, found;
  uint num_of_tables;
  int error;
  bool do_delete;
  /* True if at least one table we delete from is transactional */
  bool transactional_tables;
  /* True if at least one table we delete from is not transactional */
  bool normal_tables;
  bool delete_while_scanning;
  /*
     error handling (rollback and binlogging) can happen in send_eof()
     so that afterward abort_result_set() needs to find out that.
  */
  bool error_handled;

public:
  // Methods used by ColumnStore
  uint get_num_of_tables() const { return num_of_tables; }
  TABLE_LIST* get_tables() const { return delete_tables; }
public:
  multi_delete(THD *thd_arg, TABLE_LIST *dt, uint num_of_tables);
  ~multi_delete();
  int prepare(List<Item> &list, SELECT_LEX_UNIT *u);
  int send_data(List<Item> &items);
  bool initialize_tables (JOIN *join);
  int do_deletes();
  int do_table_deletes(TABLE *table, SORT_INFO *sort_info, bool ignore);
  bool send_eof();
  inline ha_rows num_deleted() const { return deleted; }
  virtual void abort_result_set();
  void prepare_to_read_rows();
};


class multi_update :public select_result_interceptor
{
  TABLE_LIST *all_tables; /* query/update command tables */
  List<TABLE_LIST> *leaves;     /* list of leaves of join table tree */
  List<TABLE_LIST> updated_leaves;  /* list of of updated leaves */
  TABLE_LIST *update_tables;
  TABLE **tmp_tables, *main_table, *table_to_update;
  TMP_TABLE_PARAM *tmp_table_param;
  ha_rows updated, found;
  List <Item> *fields, *values;
  List <Item> **fields_for_table, **values_for_table;
  uint table_count;
  /*
   List of tables referenced in the CHECK OPTION condition of
   the updated view excluding the updated table.
  */
  List <TABLE> unupdated_check_opt_tables;
  Copy_field *copy_field;
  enum enum_duplicates handle_duplicates;
  bool do_update, trans_safe;
  /* True if the update operation has made a change in a transactional table */
  bool transactional_tables;
  bool ignore;
  /* 
     error handling (rollback and binlogging) can happen in send_eof()
     so that afterward  abort_result_set() needs to find out that.
  */
  bool error_handled;
  
  /* Need this to protect against multiple prepare() calls */
  bool prepared;

  // For System Versioning (may need to insert new fields to a table).
  ha_rows updated_sys_ver;

  bool has_vers_fields;

public:
  multi_update(THD *thd_arg, TABLE_LIST *ut, List<TABLE_LIST> *leaves_list,
	       List<Item> *fields, List<Item> *values,
	       enum_duplicates handle_duplicates, bool ignore);
  ~multi_update();
  bool init(THD *thd);
  int prepare(List<Item> &list, SELECT_LEX_UNIT *u);
  int send_data(List<Item> &items);
  bool initialize_tables (JOIN *join);
  int prepare2(JOIN *join);
  int  do_updates();
  bool send_eof();
  inline ha_rows num_found() const { return found; }
  inline ha_rows num_updated() const { return updated; }
  virtual void abort_result_set();
  void update_used_tables();
  void prepare_to_read_rows();
};

class my_var_sp;
class my_var : public Sql_alloc  {
public:
  const LEX_CSTRING name;
  enum type { SESSION_VAR, LOCAL_VAR, PARAM_VAR };
  type scope;
  my_var(const LEX_CSTRING *j, enum type s) : name(*j), scope(s) { }
  virtual ~my_var() = default;
  virtual bool set(THD *thd, Item *val) = 0;
  virtual my_var_sp *get_my_var_sp() { return NULL; }
};

class my_var_sp: public my_var {
  const Sp_rcontext_handler *m_rcontext_handler;
  const Type_handler *m_type_handler;
public:
  uint offset;
  /*
    Routine to which this Item_splocal belongs. Used for checking if correct
    runtime context is used for variable handling.
  */
  sp_head *sp;
  my_var_sp(const Sp_rcontext_handler *rcontext_handler,
            const LEX_CSTRING *j, uint o, const Type_handler *type_handler,
            sp_head *s)
    : my_var(j, LOCAL_VAR),
      m_rcontext_handler(rcontext_handler),
      m_type_handler(type_handler), offset(o), sp(s) { }
  ~my_var_sp() = default;
  bool set(THD *thd, Item *val);
  my_var_sp *get_my_var_sp() { return this; }
  const Type_handler *type_handler() const { return m_type_handler; }
  sp_rcontext *get_rcontext(sp_rcontext *local_ctx) const;
};

/*
  This class handles fields of a ROW SP variable when it's used as a OUT
  parameter in a stored procedure.
*/
class my_var_sp_row_field: public my_var_sp
{
  uint m_field_offset;
public:
  my_var_sp_row_field(const Sp_rcontext_handler *rcontext_handler,
                      const LEX_CSTRING *varname, const LEX_CSTRING *fieldname,
                      uint var_idx, uint field_idx, sp_head *s)
   :my_var_sp(rcontext_handler, varname, var_idx,
              &type_handler_double/*Not really used*/, s),
    m_field_offset(field_idx)
  { }
  bool set(THD *thd, Item *val);
};

class my_var_user: public my_var {
public:
  my_var_user(const LEX_CSTRING *j)
    : my_var(j, SESSION_VAR) { }
  ~my_var_user() = default;
  bool set(THD *thd, Item *val);
};

class select_dumpvar :public select_result_interceptor {
  ha_rows row_count;
  my_var_sp *m_var_sp_row; // Not NULL if SELECT INTO row_type_sp_variable
  bool send_data_to_var_list(List<Item> &items);
public:
  List<my_var> var_list;
  select_dumpvar(THD *thd_arg)
   :select_result_interceptor(thd_arg), row_count(0), m_var_sp_row(NULL)
  { var_list.empty(); }
  ~select_dumpvar() = default;
  int prepare(List<Item> &list, SELECT_LEX_UNIT *u);
  int send_data(List<Item> &items);
  bool send_eof();
  virtual bool check_simple_select() const;
  void cleanup();
};

/* Bits in sql_command_flags */

#define CF_CHANGES_DATA           (1U << 0)
#define CF_REPORT_PROGRESS        (1U << 1)
#define CF_STATUS_COMMAND         (1U << 2)
#define CF_SHOW_TABLE_COMMAND     (1U << 3)
#define CF_WRITE_LOGS_COMMAND     (1U << 4)

/**
  Must be set for SQL statements that may contain
  Item expressions and/or use joins and tables.
  Indicates that the parse tree of such statement may
  contain rule-based optimizations that depend on metadata
  (i.e. number of columns in a table), and consequently
  that the statement must be re-prepared whenever
  referenced metadata changes. Must not be set for
  statements that themselves change metadata, e.g. RENAME,
  ALTER and other DDL, since otherwise will trigger constant
  reprepare. Consequently, complex item expressions and
  joins are currently prohibited in these statements.
*/
#define CF_REEXECUTION_FRAGILE    (1U << 5)
/**
  Implicitly commit before the SQL statement is executed.

  Statements marked with this flag will cause any active
  transaction to end (commit) before proceeding with the
  command execution.

  This flag should be set for statements that probably can't
  be rolled back or that do not expect any previously metadata
  locked tables.
*/
#define CF_IMPLICIT_COMMIT_BEGIN   (1U << 6)
/**
  Implicitly commit after the SQL statement.

  Statements marked with this flag are automatically committed
  at the end of the statement.

  This flag should be set for statements that will implicitly
  open and take metadata locks on system tables that should not
  be carried for the whole duration of a active transaction.
*/
#define CF_IMPLICIT_COMMIT_END    (1U << 7)
/**
  CF_IMPLICT_COMMIT_BEGIN and CF_IMPLICIT_COMMIT_END are used
  to ensure that the active transaction is implicitly committed
  before and after every DDL statement and any statement that
  modifies our currently non-transactional system tables.
*/
#define CF_AUTO_COMMIT_TRANS  (CF_IMPLICIT_COMMIT_BEGIN | CF_IMPLICIT_COMMIT_END)

/**
  Diagnostic statement.
  Diagnostic statements:
  - SHOW WARNING
  - SHOW ERROR
  - GET DIAGNOSTICS (WL#2111)
  do not modify the diagnostics area during execution.
*/
#define CF_DIAGNOSTIC_STMT        (1U << 8)

/**
  Identifies statements that may generate row events
  and that may end up in the binary log.
*/
#define CF_CAN_GENERATE_ROW_EVENTS (1U << 9)

/**
  Identifies statements which may deal with temporary tables and for which
  temporary tables should be pre-opened to simplify privilege checks.
*/
#define CF_PREOPEN_TMP_TABLES   (1U << 10)

/**
  Identifies statements for which open handlers should be closed in the
  beginning of the statement.
*/
#define CF_HA_CLOSE             (1U << 11)

/**
  Identifies statements that can be explained with EXPLAIN.
*/
#define CF_CAN_BE_EXPLAINED       (1U << 12)

/** Identifies statements which may generate an optimizer trace */
#define CF_OPTIMIZER_TRACE        (1U << 14)

/**
   Identifies statements that should always be disallowed in
   read only transactions.
*/
#define CF_DISALLOW_IN_RO_TRANS   (1U << 15)

/**
  Statement that need the binlog format to be unchanged.
*/
#define CF_FORCE_ORIGINAL_BINLOG_FORMAT (1U << 16)

/**
  Statement that inserts new rows (INSERT, REPLACE, LOAD, ALTER TABLE)
*/
#define CF_INSERTS_DATA (1U << 17)

/**
  Statement that updates existing rows (UPDATE, multi-update)
*/
#define CF_UPDATES_DATA (1U << 18)

/**
  Not logged into slow log as "admin commands"
*/
#define CF_ADMIN_COMMAND (1U << 19)

/**
  SP Bulk execution safe
*/
#define CF_PS_ARRAY_BINDING_SAFE (1U << 20)
/**
  SP Bulk execution optimized
*/
#define CF_PS_ARRAY_BINDING_OPTIMIZED (1U << 21)
/**
  If command creates or drops a table
*/
#define CF_SCHEMA_CHANGE (1U << 22)
/**
  If command creates or drops a database
*/
#define CF_DB_CHANGE (1U << 23)

#ifdef WITH_WSREP
/**
  DDL statement that may be subject to error filtering.
*/
#define CF_WSREP_MAY_IGNORE_ERRORS (1U << 24)
#endif /* WITH_WSREP */


/* Bits in server_command_flags */

/**
  Statement that deletes existing rows (DELETE, DELETE_MULTI)
*/
#define CF_DELETES_DATA (1U << 24)

/**
  Skip the increase of the global query id counter. Commonly set for
  commands that are stateless (won't cause any change on the server
  internal states).
*/
#define CF_SKIP_QUERY_ID        (1U << 0)

/**
  Skip the increase of the number of statements that clients have
  sent to the server. Commonly used for commands that will cause
  a statement to be executed but the statement might have not been
  sent by the user (ie: stored procedure).
*/
#define CF_SKIP_QUESTIONS       (1U << 1)
#ifdef WITH_WSREP
/**
  Do not check that wsrep snapshot is ready before allowing this command
*/
#define CF_SKIP_WSREP_CHECK     (1U << 2)
#else
#define CF_SKIP_WSREP_CHECK     0
#endif /* WITH_WSREP */

/**
  Do not allow it for COM_MULTI batch
*/
#define CF_NO_COM_MULTI         (1U << 3)

/* Inline functions */

inline bool add_item_to_list(THD *thd, Item *item)
{
  bool res;
  LEX *lex= thd->lex;
  if (lex->current_select->parsing_place == IN_RETURNING)
    res= lex->returning()->add_item_to_list(thd, item);
  else
    res= lex->current_select->add_item_to_list(thd, item);
  return res;
}

inline bool add_value_to_list(THD *thd, Item *value)
{
  return thd->lex->value_list.push_back(value, thd->mem_root);
}

inline bool add_order_to_list(THD *thd, Item *item, bool asc)
{
  return thd->lex->current_select->add_order_to_list(thd, item, asc);
}

inline bool add_gorder_to_list(THD *thd, Item *item, bool asc)
{
  return thd->lex->current_select->add_gorder_to_list(thd, item, asc);
}

inline bool add_group_to_list(THD *thd, Item *item, bool asc)
{
  return thd->lex->current_select->add_group_to_list(thd, item, asc);
}

inline Item *and_conds(THD *thd, Item *a, Item *b)
{
  if (!b) return a;
  if (!a) return b;
  return new (thd->mem_root) Item_cond_and(thd, a, b);
}

/* inline handler methods that need to know TABLE and THD structures */
inline void handler::increment_statistics(ulong SSV::*offset) const
{
  status_var_increment(table->in_use->status_var.*offset);
  table->in_use->check_limit_rows_examined();
}

inline void handler::decrement_statistics(ulong SSV::*offset) const
{
  status_var_decrement(table->in_use->status_var.*offset);
}


inline int handler::ha_ft_read(uchar *buf)
{
  int error= ft_read(buf);
  if (!error)
  {
    update_rows_read();

    if (table->vfield && buf == table->record[0])
      table->update_virtual_fields(this, VCOL_UPDATE_FOR_READ);
  }

  table->status=error ? STATUS_NOT_FOUND: 0;
  return error;
}

inline int handler::ha_rnd_pos_by_record(uchar *buf)
{
  int error= rnd_pos_by_record(buf);
  table->status=error ? STATUS_NOT_FOUND: 0;
  return error;
}

inline int handler::ha_read_first_row(uchar *buf, uint primary_key)
{
  int error= read_first_row(buf, primary_key);
  if (!error)
    update_rows_read();
  table->status=error ? STATUS_NOT_FOUND: 0;
  return error;
}

inline int handler::ha_write_tmp_row(uchar *buf)
{
  int error;
  MYSQL_INSERT_ROW_START(table_share->db.str, table_share->table_name.str);
  increment_statistics(&SSV::ha_tmp_write_count);
  TABLE_IO_WAIT(tracker, PSI_TABLE_WRITE_ROW, MAX_KEY, error,
          { error= write_row(buf); })
  MYSQL_INSERT_ROW_DONE(error);
  return error;
}

inline int handler::ha_delete_tmp_row(uchar *buf)
{
  int error;
  MYSQL_DELETE_ROW_START(table_share->db.str, table_share->table_name.str);
  increment_statistics(&SSV::ha_tmp_delete_count);
  TABLE_IO_WAIT(tracker, PSI_TABLE_DELETE_ROW, MAX_KEY, error,
                { error= delete_row(buf); })
  MYSQL_DELETE_ROW_DONE(error);
  return error;
}

inline int handler::ha_update_tmp_row(const uchar *old_data, uchar *new_data)
{
  int error;
  MYSQL_UPDATE_ROW_START(table_share->db.str, table_share->table_name.str);
  increment_statistics(&SSV::ha_tmp_update_count);
  TABLE_IO_WAIT(tracker, PSI_TABLE_UPDATE_ROW, active_index, error,
          { error= update_row(old_data, new_data);})
  MYSQL_UPDATE_ROW_DONE(error);
  return error;
}

inline bool handler::has_long_unique()
{
  return table->s->long_unique_table;
}

extern pthread_attr_t *get_connection_attrib(void);

/**
   Set thread entering a condition

   This function should be called before putting a thread to wait for
   a condition. @a mutex should be held before calling this
   function. After being waken up, @f thd_exit_cond should be called.

   @param thd      The thread entering the condition, NULL means current thread
   @param cond     The condition the thread is going to wait for
   @param mutex    The mutex associated with the condition, this must be
                   held before call this function
   @param stage    The new process message for the thread
   @param old_stage The old process message for the thread
   @param src_function The caller source function name
   @param src_file The caller source file name
   @param src_line The caller source line number
*/
void thd_enter_cond(MYSQL_THD thd, mysql_cond_t *cond, mysql_mutex_t *mutex,
                    const PSI_stage_info *stage, PSI_stage_info *old_stage,
                    const char *src_function, const char *src_file,
                    int src_line);

#define THD_ENTER_COND(P1, P2, P3, P4, P5) \
  thd_enter_cond(P1, P2, P3, P4, P5, __func__, __FILE__, __LINE__)

/**
   Set thread leaving a condition

   This function should be called after a thread being waken up for a
   condition.

   @param thd      The thread entering the condition, NULL means current thread
   @param stage    The process message, ususally this should be the old process
                   message before calling @f thd_enter_cond
   @param src_function The caller source function name
   @param src_file The caller source file name
   @param src_line The caller source line number
*/
void thd_exit_cond(MYSQL_THD thd, const PSI_stage_info *stage,
                   const char *src_function, const char *src_file,
                   int src_line);

#define THD_EXIT_COND(P1, P2) \
  thd_exit_cond(P1, P2, __func__, __FILE__, __LINE__)

inline bool binlog_should_compress(size_t len)
{
  return opt_bin_log_compress &&
    len >= opt_bin_log_compress_min_len;
}


/**
   Save thd sql_mode on instantiation.
   On destruction it resets the mode to the previously stored value.
*/
class Sql_mode_save
{
 public:
  Sql_mode_save(THD *thd) : thd(thd), old_mode(thd->variables.sql_mode) {}
  ~Sql_mode_save() { thd->variables.sql_mode = old_mode; }

 private:
  THD *thd;
  sql_mode_t old_mode; // SQL mode saved at construction time.
};

class Switch_to_definer_security_ctx
{
 public:
  Switch_to_definer_security_ctx(THD *thd, TABLE_LIST *table) :
    m_thd(thd), m_sctx(thd->security_ctx)
  {
    if (table->security_ctx)
      thd->security_ctx= table->security_ctx;
  }
  ~Switch_to_definer_security_ctx() { m_thd->security_ctx = m_sctx; }

 private:
  THD *m_thd;
  Security_context *m_sctx;
};


class Sql_mode_instant_set: public Sql_mode_save
{
public:
  Sql_mode_instant_set(THD *thd, sql_mode_t temporary_value)
   :Sql_mode_save(thd)
  {
    thd->variables.sql_mode= temporary_value;
  }
};


class Sql_mode_instant_remove: public Sql_mode_save
{
public:
  Sql_mode_instant_remove(THD *thd, sql_mode_t temporary_remove_flags)
   :Sql_mode_save(thd)
  {
    thd->variables.sql_mode&= ~temporary_remove_flags;
  }
};


class Abort_on_warning_instant_set
{
  THD *m_thd;
  bool m_save_abort_on_warning;
public:
  Abort_on_warning_instant_set(THD *thd, bool temporary_value)
   :m_thd(thd), m_save_abort_on_warning(thd->abort_on_warning)
  {
    thd->abort_on_warning= temporary_value;
  }
  ~Abort_on_warning_instant_set()
  {
    m_thd->abort_on_warning= m_save_abort_on_warning;
  }
};


class Check_level_instant_set
{
  THD *m_thd;
  enum_check_fields m_check_level;
public:
  Check_level_instant_set(THD *thd, enum_check_fields temporary_value)
   :m_thd(thd), m_check_level(thd->count_cuted_fields)
  {
    thd->count_cuted_fields= temporary_value;
  }
  ~Check_level_instant_set()
  {
    m_thd->count_cuted_fields= m_check_level;
  }
};


class Use_relaxed_field_copy: public Sql_mode_save,
                              public Check_level_instant_set
{
public:
  Use_relaxed_field_copy(THD *thd) :
      Sql_mode_save(thd), Check_level_instant_set(thd, CHECK_FIELD_IGNORE)
  {
    thd->variables.sql_mode&= ~(MODE_NO_ZERO_IN_DATE | MODE_NO_ZERO_DATE);
    thd->variables.sql_mode|= MODE_INVALID_DATES;
  }
};


/**
  This class resembles the SQL Standard schema qualified object name:
  <schema qualified name> ::= [ <schema name> <period> ] <qualified identifier>
*/
class Database_qualified_name
{
public:
  LEX_CSTRING m_db;
  LEX_CSTRING m_name;
  Database_qualified_name(const LEX_CSTRING *db, const LEX_CSTRING *name)
   :m_db(*db), m_name(*name)
  { }
  Database_qualified_name(const LEX_CSTRING &db, const LEX_CSTRING &name)
   :m_db(db), m_name(name)
  { }
  Database_qualified_name(const char *db, size_t db_length,
                          const char *name, size_t name_length)
  {
    m_db.str= db;
    m_db.length= db_length;
    m_name.str= name;
    m_name.length= name_length;
  }

  bool eq(const Database_qualified_name *other) const
  {
    CHARSET_INFO *cs= lower_case_table_names ?
                      &my_charset_utf8mb3_general_ci :
                      &my_charset_utf8mb3_bin;
    return
      m_db.length == other->m_db.length &&
      m_name.length == other->m_name.length &&
      !cs->strnncoll(m_db.str, m_db.length,
                     other->m_db.str, other->m_db.length) &&
      !cs->strnncoll(m_name.str, m_name.length,
                     other->m_name.str, other->m_name.length);
  }
  void copy(MEM_ROOT *mem_root, const LEX_CSTRING &db,
                                const LEX_CSTRING &name);

  static Database_qualified_name split(const LEX_CSTRING &txt)
  {
    DBUG_ASSERT(txt.str[txt.length] == '\0'); // Expect 0-terminated input
    const char *dot= strchr(txt.str, '.');
    if (!dot)
      return Database_qualified_name(NULL, 0, txt.str, txt.length);
    size_t dblen= dot - txt.str;
    Lex_cstring db(txt.str, dblen);
    Lex_cstring name(txt.str + dblen + 1, txt.length - dblen - 1);
    return Database_qualified_name(db, name);
  }

  // Export db and name as a qualified name string: 'db.name'
  size_t make_qname(char *dst, size_t dstlen) const
  {
    return my_snprintf(dst, dstlen, "%.*s.%.*s",
                       (int) m_db.length, m_db.str,
                       (int) m_name.length, m_name.str);
  }
  // Export db and name as a qualified name string, allocate on mem_root.
  bool make_qname(MEM_ROOT *mem_root, LEX_CSTRING *dst) const
  {
    const uint dot= !!m_db.length;
    char *tmp;
    /* format: [database + dot] + name + '\0' */
    dst->length= m_db.length + dot + m_name.length;
    if (unlikely(!(dst->str= tmp= (char*) alloc_root(mem_root,
                                                     dst->length + 1))))
      return true;
    sprintf(tmp, "%.*s%.*s%.*s",
            (int) m_db.length, (m_db.length ? m_db.str : ""),
            dot, ".",
            (int) m_name.length, m_name.str);
    DBUG_SLOW_ASSERT(ok_for_lower_case_names(m_db.str));
    return false;
  }

  bool make_package_routine_name(MEM_ROOT *mem_root,
                                 const LEX_CSTRING &package,
                                 const LEX_CSTRING &routine)
  {
    char *tmp;
    size_t length= package.length + 1 + routine.length + 1;
    if (unlikely(!(tmp= (char *) alloc_root(mem_root, length))))
      return true;
    m_name.length= my_snprintf(tmp, length, "%.*s.%.*s",
                               (int) package.length, package.str,
                               (int) routine.length, routine.str);
    m_name.str= tmp;
    return false;
  }

  bool make_package_routine_name(MEM_ROOT *mem_root,
                                 const LEX_CSTRING &db,
                                 const LEX_CSTRING &package,
                                 const LEX_CSTRING &routine)
  {
    if (unlikely(make_package_routine_name(mem_root, package, routine)))
      return true;
    if (unlikely(!(m_db.str= strmake_root(mem_root, db.str, db.length))))
      return true;
    m_db.length= db.length;
    return false;
  }
};


class ErrConvDQName: public ErrConv
{
  const Database_qualified_name *m_name;
public:
  ErrConvDQName(const Database_qualified_name *name)
   :m_name(name)
  { }
  const char *ptr() const
  {
    m_name->make_qname(err_buffer, sizeof(err_buffer));
    return err_buffer;
  }
};

class Type_holder: public Sql_alloc,
                   public Item_args,
                   public Type_handler_hybrid_field_type,
                   public Type_all_attributes
{
  const TYPELIB *m_typelib;
  bool m_maybe_null;
public:
  Type_holder()
   :m_typelib(NULL),
    m_maybe_null(false)
  { }

  void set_maybe_null(bool maybe_null_arg) { m_maybe_null= maybe_null_arg; }
  bool get_maybe_null() const { return m_maybe_null; }

  uint decimal_precision() const
  {
    /*
      Type_holder is not used directly to create fields, so
      its virtual decimal_precision() is never called.
      We should eventually extend create_result_table() to accept
      an array of Type_holders directly, without having to allocate
      Item_type_holder's and put them into List<Item>.
    */
    DBUG_ASSERT(0);
    return 0;
  }
  void set_typelib(const TYPELIB *typelib)
  {
    m_typelib= typelib;
  }
  const TYPELIB *get_typelib() const
  {
    return m_typelib;
  }

  bool aggregate_attributes(THD *thd)
  {
    for (uint i= 0; i < arg_count; i++)
      m_maybe_null|= args[i]->maybe_null;
    return
       type_handler()->Item_hybrid_func_fix_attributes(thd,
                                                       "UNION", this, this,
                                                       args, arg_count);
  }
};


/*
  A helper class to set THD flags to emit warnings/errors in case of
  overflow/type errors during assigning values into the SP variable fields.
  Saves original flags values in constructor.
  Restores original flags in destructor.
*/
class Sp_eval_expr_state
{
  THD *m_thd;
  enum_check_fields m_count_cuted_fields;
  bool m_abort_on_warning;
  bool m_stmt_modified_non_trans_table;
  void start()
  {
    m_thd->count_cuted_fields= CHECK_FIELD_ERROR_FOR_NULL;
    m_thd->abort_on_warning= m_thd->is_strict_mode();
    m_thd->transaction->stmt.modified_non_trans_table= false;
  }
  void stop()
  {
    m_thd->count_cuted_fields= m_count_cuted_fields;
    m_thd->abort_on_warning= m_abort_on_warning;
    m_thd->transaction->stmt.modified_non_trans_table=
      m_stmt_modified_non_trans_table;
  }
public:
  Sp_eval_expr_state(THD *thd)
   :m_thd(thd),
    m_count_cuted_fields(thd->count_cuted_fields),
    m_abort_on_warning(thd->abort_on_warning),
    m_stmt_modified_non_trans_table(thd->transaction->stmt.
                                    modified_non_trans_table)
  {
    start();
  }
  ~Sp_eval_expr_state()
  {
    stop();
  }
};


#ifndef DBUG_OFF
void dbug_serve_apcs(THD *thd, int n_calls);
#endif 

class ScopedStatementReplication
{
public:
  ScopedStatementReplication(THD *thd) :
    saved_binlog_format(thd
                        ? thd->set_current_stmt_binlog_format_stmt()
                        : BINLOG_FORMAT_MIXED),
    thd(thd)
  {}
  ~ScopedStatementReplication()
  {
    if (thd)
      thd->restore_stmt_binlog_format(saved_binlog_format);
  }

private:
  const enum_binlog_format saved_binlog_format;
  THD *const thd;
};


/** THD registry */
class THD_list: public THD_list_iterator
{
public:
  /**
    Constructor replacement.

    Unfortunately we can't use fair constructor to initialize mutex
    for two reasons: PFS and embedded. The former can probably be fixed,
    the latter can probably be dropped.
  */
  void init()
  {
    mysql_rwlock_init(key_rwlock_THD_list, &lock);
  }

  /** Destructor replacement. */
  void destroy()
  {
    mysql_rwlock_destroy(&lock);
  }

  /**
    Inserts thread to registry.

    @param thd         thread

    Thread becomes accessible via server_threads.
  */
  void insert(THD *thd)
  {
    mysql_rwlock_wrlock(&lock);
    threads.append(thd);
    mysql_rwlock_unlock(&lock);
  }

  /**
    Removes thread from registry.

    @param thd         thread

    Thread becomes not accessible via server_threads.
  */
  void erase(THD *thd)
  {
    thd->assert_linked();
    mysql_rwlock_wrlock(&lock);
    thd->unlink();
    mysql_rwlock_unlock(&lock);
  }
};

extern THD_list server_threads;

#endif /* MYSQL_SERVER */
#endif /* SQL_CLASS_INCLUDED */<|MERGE_RESOLUTION|>--- conflicted
+++ resolved
@@ -1438,14 +1438,10 @@
 
 class Security_context {
 public:
-<<<<<<< HEAD
   Security_context()
    :master_access(NO_ACL),
     db_access(NO_ACL)
   {}                      /* Remove gcc warning */
-=======
-  Security_context() = default;                       /* Remove gcc warning */
->>>>>>> cacea316
   /*
     host - host of the client
     user - user of the client, set to NULL until the user has been read from
