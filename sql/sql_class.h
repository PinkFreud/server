/* Copyright (C) 2000-2008 MySQL AB, 2008-2009 Sun Microsystems, Inc.

   This program is free software; you can redistribute it and/or modify
   it under the terms of the GNU General Public License as published by
   the Free Software Foundation; version 2 of the License.

   This program is distributed in the hope that it will be useful,
   but WITHOUT ANY WARRANTY; without even the implied warranty of
   MERCHANTABILITY or FITNESS FOR A PARTICULAR PURPOSE.  See the
   GNU General Public License for more details.

   You should have received a copy of the GNU General Public License
   along with this program; if not, write to the Free Software
   Foundation, Inc., 59 Temple Place, Suite 330, Boston, MA  02111-1307  USA */


#ifndef SQL_CLASS_INCLUDED
#define SQL_CLASS_INCLUDED

/* Classes in mysql */

#ifdef USE_PRAGMA_INTERFACE
#pragma interface			/* gcc class implementation */
#endif

#include "my_global.h"                          /* NO_EMBEDDED_ACCESS_CHECKS */
#ifdef MYSQL_SERVER
#include "unireg.h"                    // REQUIRED: for other includes
#endif
#include "sql_const.h"
#include <mysql/plugin_audit.h>
#include "log.h"
#include "rpl_tblmap.h"
#include "mdl.h"
#include "sql_locale.h"                         /* my_locale_st */
#include "sql_profile.h"                   /* PROFILING */
#include "scheduler.h"                     /* thd_scheduler */
#include "protocol.h"             /* Protocol_text, Protocol_binary */
#include "violite.h"              /* vio_is_connected */
#include "thr_lock.h"             /* thr_lock_type, THR_LOCK_DATA,
                                     THR_LOCK_INFO */


class Reprepare_observer;
class Relay_log_info;

class Query_log_event;
class Load_log_event;
class Slave_log_event;
class sp_rcontext;
class sp_cache;
class Parser_state;
class Rows_log_event;
class Sroutine_hash_entry;
class User_level_lock;
class user_var_entry;

enum enum_enable_or_disable { LEAVE_AS_IS, ENABLE, DISABLE };
enum enum_ha_read_modes { RFIRST, RNEXT, RPREV, RLAST, RKEY, RNEXT_SAME };
enum enum_duplicates { DUP_ERROR, DUP_REPLACE, DUP_UPDATE };
enum enum_delay_key_write { DELAY_KEY_WRITE_NONE, DELAY_KEY_WRITE_ON,
			    DELAY_KEY_WRITE_ALL };
enum enum_slave_exec_mode { SLAVE_EXEC_MODE_STRICT,
                            SLAVE_EXEC_MODE_IDEMPOTENT,
                            SLAVE_EXEC_MODE_LAST_BIT};
enum enum_slave_type_conversions { SLAVE_TYPE_CONVERSIONS_ALL_LOSSY,
                                   SLAVE_TYPE_CONVERSIONS_ALL_NON_LOSSY};
enum enum_mark_columns
{ MARK_COLUMNS_NONE, MARK_COLUMNS_READ, MARK_COLUMNS_WRITE};
enum enum_filetype { FILETYPE_CSV, FILETYPE_XML };

/* Bits for different SQL modes modes (including ANSI mode) */
#define MODE_REAL_AS_FLOAT              1
#define MODE_PIPES_AS_CONCAT            2
#define MODE_ANSI_QUOTES                4
#define MODE_IGNORE_SPACE               8
#define MODE_NOT_USED                   16
#define MODE_ONLY_FULL_GROUP_BY         32
#define MODE_NO_UNSIGNED_SUBTRACTION    64
#define MODE_NO_DIR_IN_CREATE           128
#define MODE_POSTGRESQL                 256
#define MODE_ORACLE                     512
#define MODE_MSSQL                      1024
#define MODE_DB2                        2048
#define MODE_MAXDB                      4096
#define MODE_NO_KEY_OPTIONS             8192
#define MODE_NO_TABLE_OPTIONS           16384
#define MODE_NO_FIELD_OPTIONS           32768
#define MODE_MYSQL323                   65536L
#define MODE_MYSQL40                    (MODE_MYSQL323*2)
#define MODE_ANSI                       (MODE_MYSQL40*2)
#define MODE_NO_AUTO_VALUE_ON_ZERO      (MODE_ANSI*2)
#define MODE_NO_BACKSLASH_ESCAPES       (MODE_NO_AUTO_VALUE_ON_ZERO*2)
#define MODE_STRICT_TRANS_TABLES        (MODE_NO_BACKSLASH_ESCAPES*2)
#define MODE_STRICT_ALL_TABLES          (MODE_STRICT_TRANS_TABLES*2)
#define MODE_NO_ZERO_IN_DATE            (MODE_STRICT_ALL_TABLES*2)
#define MODE_NO_ZERO_DATE               (MODE_NO_ZERO_IN_DATE*2)
#define MODE_INVALID_DATES              (MODE_NO_ZERO_DATE*2)
#define MODE_ERROR_FOR_DIVISION_BY_ZERO (MODE_INVALID_DATES*2)
#define MODE_TRADITIONAL                (MODE_ERROR_FOR_DIVISION_BY_ZERO*2)
#define MODE_NO_AUTO_CREATE_USER        (MODE_TRADITIONAL*2)
#define MODE_HIGH_NOT_PRECEDENCE        (MODE_NO_AUTO_CREATE_USER*2)
#define MODE_NO_ENGINE_SUBSTITUTION     (MODE_HIGH_NOT_PRECEDENCE*2)
#define MODE_PAD_CHAR_TO_FULL_LENGTH    (ULL(1) << 31)

extern char internal_table_name[2];
extern char empty_c_string[1];
extern MYSQL_PLUGIN_IMPORT const char **errmesg;

extern bool volatile shutdown_in_progress;

#define TC_LOG_PAGE_SIZE   8192
#define TC_LOG_MIN_SIZE    (3*TC_LOG_PAGE_SIZE)

#define TC_HEURISTIC_RECOVER_COMMIT   1
#define TC_HEURISTIC_RECOVER_ROLLBACK 2
extern ulong tc_heuristic_recover;

typedef struct st_user_var_events
{
  user_var_entry *user_var_event;
  char *value;
  ulong length;
  Item_result type;
  uint charset_number;
  bool unsigned_flag;
} BINLOG_USER_VAR_EVENT;

#define RP_LOCK_LOG_IS_ALREADY_LOCKED 1
#define RP_FORCE_ROTATE               2

/*
  The COPY_INFO structure is used by INSERT/REPLACE code.
  The schema of the row counting by the INSERT/INSERT ... ON DUPLICATE KEY
  UPDATE code:
    If a row is inserted then the copied variable is incremented.
    If a row is updated by the INSERT ... ON DUPLICATE KEY UPDATE and the
      new data differs from the old one then the copied and the updated
      variables are incremented.
    The touched variable is incremented if a row was touched by the update part
      of the INSERT ... ON DUPLICATE KEY UPDATE no matter whether the row
      was actually changed or not.
*/
typedef struct st_copy_info {
  ha_rows records; /**< Number of processed records */
  ha_rows deleted; /**< Number of deleted records */
  ha_rows updated; /**< Number of updated records */
  ha_rows copied;  /**< Number of copied records */
  ha_rows error_count;
  ha_rows touched; /* Number of touched records */
  enum enum_duplicates handle_duplicates;
  int escape_char, last_errno;
  bool ignore;
  /* for INSERT ... UPDATE */
  List<Item> *update_fields;
  List<Item> *update_values;
  /* for VIEW ... WITH CHECK OPTION */
  TABLE_LIST *view;
} COPY_INFO;


class Key_part_spec :public Sql_alloc {
public:
  LEX_STRING field_name;
  uint length;
  Key_part_spec(const LEX_STRING &name, uint len)
    : field_name(name), length(len)
  {}
  Key_part_spec(const char *name, const size_t name_len, uint len)
    : length(len)
  { field_name.str= (char *)name; field_name.length= name_len; }
  bool operator==(const Key_part_spec& other) const;
  /**
    Construct a copy of this Key_part_spec. field_name is copied
    by-pointer as it is known to never change. At the same time
    'length' may be reset in mysql_prepare_create_table, and this
    is why we supply it with a copy.

    @return If out of memory, 0 is returned and an error is set in
    THD.
  */
  Key_part_spec *clone(MEM_ROOT *mem_root) const
  { return new (mem_root) Key_part_spec(*this); }
};


class Alter_drop :public Sql_alloc {
public:
  enum drop_type {KEY, COLUMN };
  const char *name;
  enum drop_type type;
  Alter_drop(enum drop_type par_type,const char *par_name)
    :name(par_name), type(par_type) {}
  /**
    Used to make a clone of this object for ALTER/CREATE TABLE
    @sa comment for Key_part_spec::clone
  */
  Alter_drop *clone(MEM_ROOT *mem_root) const
    { return new (mem_root) Alter_drop(*this); }
};


class Alter_column :public Sql_alloc {
public:
  const char *name;
  Item *def;
  Alter_column(const char *par_name,Item *literal)
    :name(par_name), def(literal) {}
  /**
    Used to make a clone of this object for ALTER/CREATE TABLE
    @sa comment for Key_part_spec::clone
  */
  Alter_column *clone(MEM_ROOT *mem_root) const
    { return new (mem_root) Alter_column(*this); }
};


class Key :public Sql_alloc {
public:
  enum Keytype { PRIMARY, UNIQUE, MULTIPLE, FULLTEXT, SPATIAL, FOREIGN_KEY};
  enum Keytype type;
  KEY_CREATE_INFO key_create_info;
  List<Key_part_spec> columns;
  LEX_STRING name;
  bool generated;

  Key(enum Keytype type_par, const LEX_STRING &name_arg,
      KEY_CREATE_INFO *key_info_arg,
      bool generated_arg, List<Key_part_spec> &cols)
    :type(type_par), key_create_info(*key_info_arg), columns(cols),
    name(name_arg), generated(generated_arg)
  {}
  Key(enum Keytype type_par, const char *name_arg, size_t name_len_arg,
      KEY_CREATE_INFO *key_info_arg, bool generated_arg,
      List<Key_part_spec> &cols)
    :type(type_par), key_create_info(*key_info_arg), columns(cols),
    generated(generated_arg)
  {
    name.str= (char *)name_arg;
    name.length= name_len_arg;
  }
  Key(const Key &rhs, MEM_ROOT *mem_root);
  virtual ~Key() {}
  /* Equality comparison of keys (ignoring name) */
  friend bool foreign_key_prefix(Key *a, Key *b);
  /**
    Used to make a clone of this object for ALTER/CREATE TABLE
    @sa comment for Key_part_spec::clone
  */
  virtual Key *clone(MEM_ROOT *mem_root) const
    { return new (mem_root) Key(*this, mem_root); }
};

class Table_ident;

class Foreign_key: public Key {
public:
  enum fk_match_opt { FK_MATCH_UNDEF, FK_MATCH_FULL,
		      FK_MATCH_PARTIAL, FK_MATCH_SIMPLE};
  enum fk_option { FK_OPTION_UNDEF, FK_OPTION_RESTRICT, FK_OPTION_CASCADE,
		   FK_OPTION_SET_NULL, FK_OPTION_NO_ACTION, FK_OPTION_DEFAULT};

  Table_ident *ref_table;
  List<Key_part_spec> ref_columns;
  uint delete_opt, update_opt, match_opt;
  Foreign_key(const LEX_STRING &name_arg, List<Key_part_spec> &cols,
	      Table_ident *table,   List<Key_part_spec> &ref_cols,
	      uint delete_opt_arg, uint update_opt_arg, uint match_opt_arg)
    :Key(FOREIGN_KEY, name_arg, &default_key_create_info, 0, cols),
    ref_table(table), ref_columns(ref_cols),
    delete_opt(delete_opt_arg), update_opt(update_opt_arg),
    match_opt(match_opt_arg)
  {}
  Foreign_key(const Foreign_key &rhs, MEM_ROOT *mem_root);
  /**
    Used to make a clone of this object for ALTER/CREATE TABLE
    @sa comment for Key_part_spec::clone
  */
  virtual Key *clone(MEM_ROOT *mem_root) const
  { return new (mem_root) Foreign_key(*this, mem_root); }
};

typedef struct st_mysql_lock
{
  TABLE **table;
  uint table_count,lock_count;
  THR_LOCK_DATA **locks;
} MYSQL_LOCK;


class LEX_COLUMN : public Sql_alloc
{
public:
  String column;
  uint rights;
  LEX_COLUMN (const String& x,const  uint& y ): column (x),rights (y) {}
};

class MY_LOCALE;

/**
  Query_cache_tls -- query cache thread local data.
*/

struct Query_cache_block;

struct Query_cache_tls
{
  /*
    'first_query_block' should be accessed only via query cache
    functions and methods to maintain proper locking.
  */
  Query_cache_block *first_query_block;
  void set_first_query_block(Query_cache_block *first_query_block_arg)
  {
    first_query_block= first_query_block_arg;
  }

  Query_cache_tls() :first_query_block(NULL) {}
};

/* SIGNAL / RESIGNAL / GET DIAGNOSTICS */

/**
  This enumeration list all the condition item names of a condition in the
  SQL condition area.
*/
typedef enum enum_diag_condition_item_name
{
  /*
    Conditions that can be set by the user (SIGNAL/RESIGNAL),
    and by the server implementation.
  */

  DIAG_CLASS_ORIGIN= 0,
  FIRST_DIAG_SET_PROPERTY= DIAG_CLASS_ORIGIN,
  DIAG_SUBCLASS_ORIGIN= 1,
  DIAG_CONSTRAINT_CATALOG= 2,
  DIAG_CONSTRAINT_SCHEMA= 3,
  DIAG_CONSTRAINT_NAME= 4,
  DIAG_CATALOG_NAME= 5,
  DIAG_SCHEMA_NAME= 6,
  DIAG_TABLE_NAME= 7,
  DIAG_COLUMN_NAME= 8,
  DIAG_CURSOR_NAME= 9,
  DIAG_MESSAGE_TEXT= 10,
  DIAG_MYSQL_ERRNO= 11,
  LAST_DIAG_SET_PROPERTY= DIAG_MYSQL_ERRNO
} Diag_condition_item_name;

/**
  Name of each diagnostic condition item.
  This array is indexed by Diag_condition_item_name.
*/
extern const LEX_STRING Diag_condition_item_names[];

#include "sql_lex.h"				/* Must be here */

class Delayed_insert;
class select_result;
class Time_zone;

#define THD_SENTRY_MAGIC 0xfeedd1ff
#define THD_SENTRY_GONE  0xdeadbeef

#define THD_CHECK_SENTRY(thd) DBUG_ASSERT(thd->dbug_sentry == THD_SENTRY_MAGIC)

typedef struct system_variables
{
  /*
    How dynamically allocated system variables are handled:
    
    The global_system_variables and max_system_variables are "authoritative"
    They both should have the same 'version' and 'size'.
    When attempting to access a dynamic variable, if the session version
    is out of date, then the session version is updated and realloced if
    neccessary and bytes copied from global to make up for missing data.
  */ 
  ulong dynamic_variables_version;
  char* dynamic_variables_ptr;
  uint dynamic_variables_head;  /* largest valid variable offset */
  uint dynamic_variables_size;  /* how many bytes are in use */
  
  ulonglong max_heap_table_size;
  ulonglong tmp_table_size;
  ulonglong long_query_time;
  ulonglong optimizer_switch;
  ulonglong sql_mode; ///< which non-standard SQL behaviour should be enabled
  ulonglong option_bits; ///< OPTION_xxx constants, e.g. OPTION_PROFILING
  ha_rows select_limit;
  ha_rows max_join_size;
  ulong auto_increment_increment, auto_increment_offset;
  ulong bulk_insert_buff_size;
  ulong join_buff_size;
  ulong lock_wait_timeout;
  ulong max_allowed_packet;
  ulong max_error_count;
  ulong max_length_for_sort_data;
  ulong max_sort_length;
  ulong max_tmp_tables;
  ulong max_insert_delayed_threads;
  ulong min_examined_row_limit;
  ulong multi_range_count;
  ulong net_buffer_length;
  ulong net_interactive_timeout;
  ulong net_read_timeout;
  ulong net_retry_count;
  ulong net_wait_timeout;
  ulong net_write_timeout;
  ulong optimizer_prune_level;
  ulong optimizer_search_depth;
  ulong preload_buff_size;
  ulong profiling_history_size;
  ulong read_buff_size;
  ulong read_rnd_buff_size;
  ulong div_precincrement;
  ulong sortbuff_size;
  ulong max_sp_recursion_depth;
  ulong default_week_format;
  ulong max_seeks_for_key;
  ulong range_alloc_block_size;
  ulong query_alloc_block_size;
  ulong query_prealloc_size;
  ulong trans_alloc_block_size;
  ulong trans_prealloc_size;
  ulong log_warnings;
  ulong group_concat_max_len;

  ulong binlog_format; ///< binlog format for this thd (see enum_binlog_format)
  my_bool binlog_direct_non_trans_update;
  my_bool sql_log_bin;
  ulong completion_type;
  ulong query_cache_type;
  ulong tx_isolation;
  ulong updatable_views_with_limit;
  uint max_user_connections;
  /**
    In slave thread we need to know in behalf of which
    thread the query is being run to replicate temp tables properly
  */
  my_thread_id pseudo_thread_id;

  my_bool low_priority_updates;
  my_bool new_mode;
  my_bool query_cache_wlock_invalidate;
  my_bool engine_condition_pushdown;
  my_bool keep_files_on_create;

  my_bool old_alter_table;
  my_bool old_passwords;
  my_bool big_tables;

  plugin_ref table_plugin;

  /* Only charset part of these variables is sensible */
  CHARSET_INFO  *character_set_filesystem;
  CHARSET_INFO  *character_set_client;
  CHARSET_INFO  *character_set_results;

  /* Both charset and collation parts of these variables are important */
  CHARSET_INFO	*collation_server;
  CHARSET_INFO	*collation_database;
  CHARSET_INFO  *collation_connection;

  /* Error messages */
  MY_LOCALE *lc_messages;
  /* Locale Support */
  MY_LOCALE *lc_time_names;

  Time_zone *time_zone;

  my_bool sysdate_is_now;

  double long_query_time_double;

} SV;


/**
  Per thread status variables.
  Must be long/ulong up to last_system_status_var so that
  add_to_status/add_diff_to_status can work.
*/

typedef struct system_status_var
{
  ulong com_other;
  ulong com_stat[(uint) SQLCOM_END];
  ulong created_tmp_disk_tables;
  ulong created_tmp_tables;
  ulong ha_commit_count;
  ulong ha_delete_count;
  ulong ha_read_first_count;
  ulong ha_read_last_count;
  ulong ha_read_key_count;
  ulong ha_read_next_count;
  ulong ha_read_prev_count;
  ulong ha_read_rnd_count;
  ulong ha_read_rnd_next_count;
  ulong ha_rollback_count;
  ulong ha_update_count;
  ulong ha_write_count;
  ulong ha_prepare_count;
  ulong ha_discover_count;
  ulong ha_savepoint_count;
  ulong ha_savepoint_rollback_count;

  /* KEY_CACHE parts. These are copies of the original */
  ulong key_blocks_changed;
  ulong key_blocks_used;
  ulong key_cache_r_requests;
  ulong key_cache_read;
  ulong key_cache_w_requests;
  ulong key_cache_write;
  /* END OF KEY_CACHE parts */

  ulong net_big_packet_count;
  ulong opened_tables;
  ulong opened_shares;
  ulong select_full_join_count;
  ulong select_full_range_join_count;
  ulong select_range_count;
  ulong select_range_check_count;
  ulong select_scan_count;
  ulong long_query_count;
  ulong filesort_merge_passes;
  ulong filesort_range_count;
  ulong filesort_rows;
  ulong filesort_scan_count;
  /* Prepared statements and binary protocol */
  ulong com_stmt_prepare;
  ulong com_stmt_reprepare;
  ulong com_stmt_execute;
  ulong com_stmt_send_long_data;
  ulong com_stmt_fetch;
  ulong com_stmt_reset;
  ulong com_stmt_close;
  /*
    Number of statements sent from the client
  */
  ulong questions;

  ulonglong bytes_received;
  ulonglong bytes_sent;
  /*
    IMPORTANT!
    SEE last_system_status_var DEFINITION BELOW.
    Below 'last_system_status_var' are all variables that cannot be handled
    automatically by add_to_status()/add_diff_to_status().
  */
  double last_query_cost;
} STATUS_VAR;

/*
  This is used for 'SHOW STATUS'. It must be updated to the last ulong
  variable in system_status_var which is makes sens to add to the global
  counter
*/

#define last_system_status_var questions

void mark_transaction_to_rollback(THD *thd, bool all);

#ifdef MYSQL_SERVER

void free_tmp_table(THD *thd, TABLE *entry);


/* The following macro is to make init of Query_arena simpler */
#ifndef DBUG_OFF
#define INIT_ARENA_DBUG_INFO is_backup_arena= 0; is_reprepared= FALSE;
#else
#define INIT_ARENA_DBUG_INFO
#endif

class Query_arena
{
public:
  /*
    List of items created in the parser for this query. Every item puts
    itself to the list on creation (see Item::Item() for details))
  */
  Item *free_list;
  MEM_ROOT *mem_root;                   // Pointer to current memroot
#ifndef DBUG_OFF
  bool is_backup_arena; /* True if this arena is used for backup. */
  bool is_reprepared;
#endif
  /*
    The states relfects three diffrent life cycles for three
    different types of statements:
    Prepared statement: INITIALIZED -> PREPARED -> EXECUTED.
    Stored procedure:   INITIALIZED_FOR_SP -> EXECUTED.
    Other statements:   CONVENTIONAL_EXECUTION never changes.
  */
  enum enum_state
  {
    INITIALIZED= 0, INITIALIZED_FOR_SP= 1, PREPARED= 2,
    CONVENTIONAL_EXECUTION= 3, EXECUTED= 4, ERROR= -1
  };

  enum_state state;

  /* We build without RTTI, so dynamic_cast can't be used. */
  enum Type
  {
    STATEMENT, PREPARED_STATEMENT, STORED_PROCEDURE
  };

  Query_arena(MEM_ROOT *mem_root_arg, enum enum_state state_arg) :
    free_list(0), mem_root(mem_root_arg), state(state_arg)
  { INIT_ARENA_DBUG_INFO; }
  /*
    This constructor is used only when Query_arena is created as
    backup storage for another instance of Query_arena.
  */
  Query_arena() { INIT_ARENA_DBUG_INFO; }

  virtual Type type() const;
  virtual ~Query_arena() {};

  inline bool is_stmt_prepare() const { return state == INITIALIZED; }
  inline bool is_first_sp_execute() const
  { return state == INITIALIZED_FOR_SP; }
  inline bool is_stmt_prepare_or_first_sp_execute() const
  { return (int)state < (int)PREPARED; }
  inline bool is_stmt_prepare_or_first_stmt_execute() const
  { return (int)state <= (int)PREPARED; }
  inline bool is_first_stmt_execute() const { return state == PREPARED; }
  inline bool is_stmt_execute() const
  { return state == PREPARED || state == EXECUTED; }
  inline bool is_conventional() const
  { return state == CONVENTIONAL_EXECUTION; }

  inline void* alloc(size_t size) { return alloc_root(mem_root,size); }
  inline void* calloc(size_t size)
  {
    void *ptr;
    if ((ptr=alloc_root(mem_root,size)))
      bzero(ptr, size);
    return ptr;
  }
  inline char *strdup(const char *str)
  { return strdup_root(mem_root,str); }
  inline char *strmake(const char *str, size_t size)
  { return strmake_root(mem_root,str,size); }
  inline void *memdup(const void *str, size_t size)
  { return memdup_root(mem_root,str,size); }
  inline void *memdup_w_gap(const void *str, size_t size, uint gap)
  {
    void *ptr;
    if ((ptr= alloc_root(mem_root,size+gap)))
      memcpy(ptr,str,size);
    return ptr;
  }

  void set_query_arena(Query_arena *set);

  void free_items();
  /* Close the active state associated with execution of this statement */
  virtual void cleanup_stmt();
};


class Server_side_cursor;

/**
  @class Statement
  @brief State of a single command executed against this connection.

  One connection can contain a lot of simultaneously running statements,
  some of which could be:
   - prepared, that is, contain placeholders,
   - opened as cursors. We maintain 1 to 1 relationship between
     statement and cursor - if user wants to create another cursor for his
     query, we create another statement for it. 
  To perform some action with statement we reset THD part to the state  of
  that statement, do the action, and then save back modified state from THD
  to the statement. It will be changed in near future, and Statement will
  be used explicitly.
*/

class Statement: public ilink, public Query_arena
{
  Statement(const Statement &rhs);              /* not implemented: */
  Statement &operator=(const Statement &rhs);   /* non-copyable */
public:
  /*
    Uniquely identifies each statement object in thread scope; change during
    statement lifetime. FIXME: must be const
  */
   ulong id;

  /*
    MARK_COLUMNS_NONE:  Means mark_used_colums is not set and no indicator to
                        handler of fields used is set
    MARK_COLUMNS_READ:  Means a bit in read set is set to inform handler
	                that the field is to be read. If field list contains
                        duplicates, then thd->dup_field is set to point
                        to the last found duplicate.
    MARK_COLUMNS_WRITE: Means a bit is set in write set to inform handler
			that it needs to update this field in write_row
                        and update_row.
  */
  enum enum_mark_columns mark_used_columns;

  LEX_STRING name; /* name for named prepared statements */
  LEX *lex;                                     // parse tree descriptor
  /*
    Points to the query associated with this statement. It's const, but
    we need to declare it char * because all table handlers are written
    in C and need to point to it.

    Note that if we set query = NULL, we must at the same time set
    query_length = 0, and protect the whole operation with
    LOCK_thd_data mutex. To avoid crashes in races, if we do not
    know that thd->query cannot change at the moment, we should print
    thd->query like this:
      (1) reserve the LOCK_thd_data mutex;
      (2) print or copy the value of query and query_length
      (3) release LOCK_thd_data mutex.
    This printing is needed at least in SHOW PROCESSLIST and SHOW
    ENGINE INNODB STATUS.
  */
  LEX_STRING query_string;

  inline char *query() { return query_string.str; }
  inline uint32 query_length() { return query_string.length; }
  void set_query_inner(char *query_arg, uint32 query_length_arg);

  /**
    Name of the current (default) database.

    If there is the current (default) database, "db" contains its name. If
    there is no current (default) database, "db" is NULL and "db_length" is
    0. In other words, "db", "db_length" must either be NULL, or contain a
    valid database name.

    @note this attribute is set and alloced by the slave SQL thread (for
    the THD of that thread); that thread is (and must remain, for now) the
    only responsible for freeing this member.
  */

  char *db;
  size_t db_length;

public:

  /* This constructor is called for backup statements */
  Statement() {}

  Statement(LEX *lex_arg, MEM_ROOT *mem_root_arg,
            enum enum_state state_arg, ulong id_arg);
  virtual ~Statement();

  /* Assign execution context (note: not all members) of given stmt to self */
  virtual void set_statement(Statement *stmt);
  void set_n_backup_statement(Statement *stmt, Statement *backup);
  void restore_backup_statement(Statement *stmt, Statement *backup);
  /* return class type */
  virtual Type type() const;
};


/**
  Container for all statements created/used in a connection.
  Statements in Statement_map have unique Statement::id (guaranteed by id
  assignment in Statement::Statement)
  Non-empty statement names are unique too: attempt to insert a new statement
  with duplicate name causes older statement to be deleted

  Statements are auto-deleted when they are removed from the map and when the
  map is deleted.
*/

class Statement_map
{
public:
  Statement_map();

  int insert(THD *thd, Statement *statement);

  Statement *find_by_name(LEX_STRING *name)
  {
    Statement *stmt;
    stmt= (Statement*)my_hash_search(&names_hash, (uchar*)name->str,
                                     name->length);
    return stmt;
  }

  Statement *find(ulong id)
  {
    if (last_found_statement == 0 || id != last_found_statement->id)
    {
      Statement *stmt;
      stmt= (Statement *) my_hash_search(&st_hash, (uchar *) &id, sizeof(id));
      if (stmt && stmt->name.str)
        return NULL;
      last_found_statement= stmt;
    }
    return last_found_statement;
  }
  /*
    Close all cursors of this connection that use tables of a storage
    engine that has transaction-specific state and therefore can not
    survive COMMIT or ROLLBACK. Currently all but MyISAM cursors are closed.
  */
  void close_transient_cursors();
  void erase(Statement *statement);
  /* Erase all statements (calls Statement destructor) */
  void reset();
  ~Statement_map();
private:
  HASH st_hash;
  HASH names_hash;
  I_List<Statement> transient_cursor_list;
  Statement *last_found_statement;
};

struct st_savepoint {
  struct st_savepoint *prev;
  char                *name;
  uint                 length;
  Ha_trx_info         *ha_list;
  /** Last acquired lock before this savepoint was set. */
  MDL_ticket     *mdl_savepoint;
};

enum xa_states {XA_NOTR=0, XA_ACTIVE, XA_IDLE, XA_PREPARED, XA_ROLLBACK_ONLY};
extern const char *xa_state_names[];

typedef struct st_xid_state {
  /* For now, this is only used to catch duplicated external xids */
  XID  xid;                           // transaction identifier
  enum xa_states xa_state;            // used by external XA only
  bool in_thd;
  /* Error reported by the Resource Manager (RM) to the Transaction Manager. */
  uint rm_error;
} XID_STATE;

extern mysql_mutex_t LOCK_xid_cache;
extern HASH xid_cache;
bool xid_cache_init(void);
void xid_cache_free(void);
XID_STATE *xid_cache_search(XID *xid);
bool xid_cache_insert(XID *xid, enum xa_states xa_state);
bool xid_cache_insert(XID_STATE *xid_state);
void xid_cache_delete(XID_STATE *xid_state);

/**
  @class Security_context
  @brief A set of THD members describing the current authenticated user.
*/

class Security_context {
public:
  Security_context() {}                       /* Remove gcc warning */
  /*
    host - host of the client
    user - user of the client, set to NULL until the user has been read from
    the connection
    priv_user - The user privilege we are using. May be "" for anonymous user.
    ip - client IP
  */
  char   *host, *user, *ip;
  char   priv_user[USERNAME_LENGTH];
  char   proxy_user[USERNAME_LENGTH + MAX_HOSTNAME + 5];
  /* The host privilege we are using */
  char   priv_host[MAX_HOSTNAME];
  /* The external user (if available) */
  char   *external_user;
  /* points to host if host is available, otherwise points to ip */
  const char *host_or_ip;
  ulong master_access;                 /* Global privileges from mysql.user */
  ulong db_access;                     /* Privileges for current db */

  void init();
  void destroy();
  void skip_grants();
  inline char *priv_host_name()
  {
    return (*priv_host ? priv_host : (char *)"%");
  }
  
  bool set_user(char *user_arg);

#ifndef NO_EMBEDDED_ACCESS_CHECKS
  bool
  change_security_context(THD *thd,
                          LEX_STRING *definer_user,
                          LEX_STRING *definer_host,
                          LEX_STRING *db,
                          Security_context **backup);

  void
  restore_security_context(THD *thd, Security_context *backup);
#endif
  bool user_matches(Security_context *);
};


/**
  A registry for item tree transformations performed during
  query optimization. We register only those changes which require
  a rollback to re-execute a prepared statement or stored procedure
  yet another time.
*/

struct Item_change_record;
typedef I_List<Item_change_record> Item_change_list;


/**
  Type of locked tables mode.
  See comment for THD::locked_tables_mode for complete description.
*/

enum enum_locked_tables_mode
{
  LTM_NONE= 0,
  LTM_LOCK_TABLES,
  LTM_PRELOCKED,
  LTM_PRELOCKED_UNDER_LOCK_TABLES
};


/**
  Class that holds information about tables which were opened and locked
  by the thread. It is also used to save/restore this information in
  push_open_tables_state()/pop_open_tables_state().
*/

class Open_tables_state
{
public:
  /**
    As part of class THD, this member is set during execution
    of a prepared statement. When it is set, it is used
    by the locking subsystem to report a change in table metadata.

    When Open_tables_state part of THD is reset to open
    a system or INFORMATION_SCHEMA table, the member is cleared
    to avoid spurious ER_NEED_REPREPARE errors -- system and
    INFORMATION_SCHEMA tables are not subject to metadata version
    tracking.
    @sa check_and_update_table_version()
  */
  Reprepare_observer *m_reprepare_observer;

  /**
    List of regular tables in use by this thread. Contains temporary and
    base tables that were opened with @see open_tables().
  */
  TABLE *open_tables;
  /**
    List of temporary tables used by this thread. Contains user-level
    temporary tables, created with CREATE TEMPORARY TABLE, and
    internal temporary tables, created, e.g., to resolve a SELECT,
    or for an intermediate table used in ALTER.
    XXX Why are internal temporary tables added to this list?
  */
  TABLE *temporary_tables;
  TABLE *derived_tables;
  /*
    During a MySQL session, one can lock tables in two modes: automatic
    or manual. In automatic mode all necessary tables are locked just before
    statement execution, and all acquired locks are stored in 'lock'
    member. Unlocking takes place automatically as well, when the
    statement ends.
    Manual mode comes into play when a user issues a 'LOCK TABLES'
    statement. In this mode the user can only use the locked tables.
    Trying to use any other tables will give an error.
    The locked tables are also stored in this member, however,
    thd->locked_tables_mode is turned on.  Manual locking is described in
    the 'LOCK_TABLES' chapter of the MySQL manual.
    See also lock_tables() for details.
  */
  MYSQL_LOCK *lock;

  /*
    CREATE-SELECT keeps an extra lock for the table being
    created. This field is used to keep the extra lock available for
    lower level routines, which would otherwise miss that lock.
   */
  MYSQL_LOCK *extra_lock;

  /*
    Enum enum_locked_tables_mode and locked_tables_mode member are
    used to indicate whether the so-called "locked tables mode" is on,
    and what kind of mode is active.

    Locked tables mode is used when it's necessary to open and
    lock many tables at once, for usage across multiple
    (sub-)statements.
    This may be necessary either for queries that use stored functions
    and triggers, in which case the statements inside functions and
    triggers may be executed many times, or for implementation of
    LOCK TABLES, in which case the opened tables are reused by all
    subsequent statements until a call to UNLOCK TABLES.

    The kind of locked tables mode employed for stored functions and
    triggers is also called "prelocked mode".
    In this mode, first open_tables() call to open the tables used
    in a statement analyses all functions used by the statement
    and adds all indirectly used tables to the list of tables to
    open and lock.
    It also marks the parse tree of the statement as requiring
    prelocking. After that, lock_tables() locks the entire list
    of tables and changes THD::locked_tables_modeto LTM_PRELOCKED.
    All statements executed inside functions or triggers
    use the prelocked tables, instead of opening their own ones.
    Prelocked mode is turned off automatically once close_thread_tables()
    of the main statement is called.
  */
  enum enum_locked_tables_mode locked_tables_mode;
  uint current_tablenr;

  enum enum_flags {
    BACKUPS_AVAIL = (1U << 0)     /* There are backups available */
  };

  /*
    Flags with information about the open tables state.
  */
  uint state_flags;
  /**
     This constructor initializes Open_tables_state instance which can only
     be used as backup storage. To prepare Open_tables_state instance for
     operations which open/lock/close tables (e.g. open_table()) one has to
     call init_open_tables_state().
  */
  Open_tables_state() : state_flags(0U) { }

  void set_open_tables_state(Open_tables_state *state)
  {
    *this= *state;
  }

  void reset_open_tables_state(THD *thd)
  {
    open_tables= temporary_tables= derived_tables= 0;
    extra_lock= lock= 0;
    locked_tables_mode= LTM_NONE;
    state_flags= 0U;
    m_reprepare_observer= NULL;
  }
};


/**
  Storage for backup of Open_tables_state. Must
  be used only to open system tables (TABLE_CATEGORY_SYSTEM
  and TABLE_CATEGORY_LOG).
*/

class Open_tables_backup: public Open_tables_state
{
public:
  /**
    When we backup the open tables state to open a system
    table or tables, points at the last metadata lock
    acquired before the backup. Is used to release
    metadata locks on system tables after they are
    no longer used.
  */
  MDL_ticket *mdl_system_tables_svp;
};

/**
  @class Sub_statement_state
  @brief Used to save context when executing a function or trigger
*/

/* Defines used for Sub_statement_state::in_sub_stmt */

#define SUB_STMT_TRIGGER 1
#define SUB_STMT_FUNCTION 2


class Sub_statement_state
{
public:
  ulonglong option_bits;
  ulonglong first_successful_insert_id_in_prev_stmt;
  ulonglong first_successful_insert_id_in_cur_stmt, insert_id_for_cur_row;
  Discrete_interval auto_inc_interval_for_cur_row;
  Discrete_intervals_list auto_inc_intervals_forced;
  ulonglong limit_found_rows;
  ha_rows    cuted_fields, sent_row_count, examined_row_count;
  ulong client_capabilities;
  uint in_sub_stmt;
  bool enable_slow_log;
  bool last_insert_id_used;
  SAVEPOINT *savepoints;
  enum enum_check_fields count_cuted_fields;
};


/* Flags for the THD::system_thread variable */
enum enum_thread_type
{
  NON_SYSTEM_THREAD= 0,
  SYSTEM_THREAD_DELAYED_INSERT= 1,
  SYSTEM_THREAD_SLAVE_IO= 2,
  SYSTEM_THREAD_SLAVE_SQL= 4,
  SYSTEM_THREAD_NDBCLUSTER_BINLOG= 8,
  SYSTEM_THREAD_EVENT_SCHEDULER= 16,
  SYSTEM_THREAD_EVENT_WORKER= 32
};

inline char const *
show_system_thread(enum_thread_type thread)
{
#define RETURN_NAME_AS_STRING(NAME) case (NAME): return #NAME
  switch (thread) {
    static char buf[64];
    RETURN_NAME_AS_STRING(NON_SYSTEM_THREAD);
    RETURN_NAME_AS_STRING(SYSTEM_THREAD_DELAYED_INSERT);
    RETURN_NAME_AS_STRING(SYSTEM_THREAD_SLAVE_IO);
    RETURN_NAME_AS_STRING(SYSTEM_THREAD_SLAVE_SQL);
    RETURN_NAME_AS_STRING(SYSTEM_THREAD_NDBCLUSTER_BINLOG);
    RETURN_NAME_AS_STRING(SYSTEM_THREAD_EVENT_SCHEDULER);
    RETURN_NAME_AS_STRING(SYSTEM_THREAD_EVENT_WORKER);
  default:
    sprintf(buf, "<UNKNOWN SYSTEM THREAD: %d>", thread);
    return buf;
  }
#undef RETURN_NAME_AS_STRING
}

/**
  This class represents the interface for internal error handlers.
  Internal error handlers are exception handlers used by the server
  implementation.
*/
class Internal_error_handler
{
protected:
  Internal_error_handler() :
    m_prev_internal_handler(NULL)
  {}

  virtual ~Internal_error_handler() {}

public:
  /**
    Handle a sql condition.
    This method can be implemented by a subclass to achieve any of the
    following:
    - mask a warning/error internally, prevent exposing it to the user,
    - mask a warning/error and throw another one instead.
    When this method returns true, the sql condition is considered
    'handled', and will not be propagated to upper layers.
    It is the responsability of the code installing an internal handler
    to then check for trapped conditions, and implement logic to recover
    from the anticipated conditions trapped during runtime.

    This mechanism is similar to C++ try/throw/catch:
    - 'try' correspond to <code>THD::push_internal_handler()</code>,
    - 'throw' correspond to <code>my_error()</code>,
    which invokes <code>my_message_sql()</code>,
    - 'catch' correspond to checking how/if an internal handler was invoked,
    before removing it from the exception stack with
    <code>THD::pop_internal_handler()</code>.

    @param thd the calling thread
    @param cond the condition raised.
    @return true if the condition is handled
  */
  virtual bool handle_condition(THD *thd,
                                uint sql_errno,
                                const char* sqlstate,
                                MYSQL_ERROR::enum_warning_level level,
                                const char* msg,
                                MYSQL_ERROR ** cond_hdl) = 0;

private:
  Internal_error_handler *m_prev_internal_handler;
  friend class THD;
};


/**
  Implements the trivial error handler which cancels all error states
  and prevents an SQLSTATE to be set.
*/

class Dummy_error_handler : public Internal_error_handler
{
public:
  bool handle_condition(THD *thd,
                        uint sql_errno,
                        const char* sqlstate,
                        MYSQL_ERROR::enum_warning_level level,
                        const char* msg,
                        MYSQL_ERROR ** cond_hdl)
  {
    /* Ignore error */
    return TRUE;
  }
};


/**
  This class is an internal error handler implementation for
  DROP TABLE statements. The thing is that there may be warnings during
  execution of these statements, which should not be exposed to the user.
  This class is intended to silence such warnings.
*/

class Drop_table_error_handler : public Internal_error_handler
{
public:
  Drop_table_error_handler() {}

public:
  bool handle_condition(THD *thd,
                        uint sql_errno,
                        const char* sqlstate,
                        MYSQL_ERROR::enum_warning_level level,
                        const char* msg,
                        MYSQL_ERROR ** cond_hdl);

private:
};


/**
  Tables that were locked with LOCK TABLES statement.

  Encapsulates a list of TABLE_LIST instances for tables
  locked by LOCK TABLES statement, memory root for metadata locks,
  and, generally, the context of LOCK TABLES statement.

  In LOCK TABLES mode, the locked tables are kept open between
  statements.
  Therefore, we can't allocate metadata locks on execution memory
  root -- as well as tables, the locks need to stay around till
  UNLOCK TABLES is called.
  The locks are allocated in the memory root encapsulated in this
  class.

  Some SQL commands, like FLUSH TABLE or ALTER TABLE, demand that
  the tables they operate on are closed, at least temporarily.
  This class encapsulates a list of TABLE_LIST instances, one
  for each base table from LOCK TABLES list,
  which helps conveniently close the TABLEs when it's necessary
  and later reopen them.

  Implemented in sql_base.cc
*/

class Locked_tables_list
{
private:
  MEM_ROOT m_locked_tables_root;
  TABLE_LIST *m_locked_tables;
  TABLE_LIST **m_locked_tables_last;
  /** An auxiliary array used only in reopen_tables(). */
  TABLE **m_reopen_array;
  /**
    Count the number of tables in m_locked_tables list. We can't
    rely on thd->lock->table_count because it excludes
    non-transactional temporary tables. We need to know
    an exact number of TABLE objects.
  */
  size_t m_locked_tables_count;
public:
  Locked_tables_list()
    :m_locked_tables(NULL),
    m_locked_tables_last(&m_locked_tables),
    m_reopen_array(NULL),
    m_locked_tables_count(0)
  {
    init_sql_alloc(&m_locked_tables_root, MEM_ROOT_BLOCK_SIZE, 0);
  }
  void unlock_locked_tables(THD *thd);
  ~Locked_tables_list()
  {
    unlock_locked_tables(0);
  }
  bool init_locked_tables(THD *thd);
  TABLE_LIST *locked_tables() { return m_locked_tables; }
  void unlink_from_list(THD *thd, TABLE_LIST *table_list,
                        bool remove_from_locked_tables);
  void unlink_all_closed_tables(THD *thd,
                                MYSQL_LOCK *lock,
                                size_t reopen_count);
  bool reopen_tables(THD *thd);
};


/**
  Storage engine specific thread local data.
*/

struct Ha_data
{
  /**
    Storage engine specific thread local data.
    Lifetime: one user connection.
  */
  void *ha_ptr;
  /**
    0: Life time: one statement within a transaction. If @@autocommit is
    on, also represents the entire transaction.
    @sa trans_register_ha()

    1: Life time: one transaction within a connection.
    If the storage engine does not participate in a transaction,
    this should not be used.
    @sa trans_register_ha()
  */
  Ha_trx_info ha_info[2];
  /**
    NULL: engine is not bound to this thread
    non-NULL: engine is bound to this thread, engine shutdown forbidden
  */
  plugin_ref lock;
  Ha_data() :ha_ptr(NULL) {}
};

/**
  An instance of the global read lock in a connection.
  Implemented in lock.cc.
*/

class Global_read_lock
{
public:
  enum enum_grl_state
  {
    GRL_NONE,
    GRL_ACQUIRED,
    GRL_ACQUIRED_AND_BLOCKS_COMMIT
  };

  Global_read_lock()
    :m_protection_count(0), m_state(GRL_NONE), m_mdl_global_shared_lock(NULL)
  {}

  bool lock_global_read_lock(THD *thd);
  void unlock_global_read_lock(THD *thd);
  bool wait_if_global_read_lock(THD *thd, bool abort_on_refresh,
                                bool is_not_commit);
  void start_waiting_global_read_lock(THD *thd);
  bool make_global_read_lock_block_commit(THD *thd);
  bool is_acquired() const { return m_state != GRL_NONE; }
  bool has_protection() const { return m_protection_count > 0; }
  MDL_ticket *global_shared_lock() const { return m_mdl_global_shared_lock; }
private:
  uint           m_protection_count;            // GRL protection count
  /**
    In order to acquire the global read lock, the connection must
    acquire a global shared metadata lock, to prohibit all DDL.
  */
  enum_grl_state m_state;
  MDL_ticket *m_mdl_global_shared_lock;
};


extern "C" void my_message_sql(uint error, const char *str, myf MyFlags);

/**
  @class THD
  For each client connection we create a separate thread with THD serving as
  a thread/connection descriptor
*/

class THD :public Statement,
           public Open_tables_state
{
public:
  MDL_context mdl_context;

  /* Used to execute base64 coded binlog events in MySQL server */
  Relay_log_info* rli_fake;

  void reset_for_next_command();
  /*
    Constant for THD::where initialization in the beginning of every query.

    It's needed because we do not save/restore THD::where normally during
    primary (non subselect) query execution.
  */
  static const char * const DEFAULT_WHERE;

#ifdef EMBEDDED_LIBRARY
  struct st_mysql  *mysql;
  unsigned long	 client_stmt_id;
  unsigned long  client_param_count;
  struct st_mysql_bind *client_params;
  char *extra_data;
  ulong extra_length;
  struct st_mysql_data *cur_data;
  struct st_mysql_data *first_data;
  struct st_mysql_data **data_tail;
  void clear_data_list();
  struct st_mysql_data *alloc_new_dataset();
  /*
    In embedded server it points to the statement that is processed
    in the current query. We store some results directly in statement
    fields then.
  */
  struct st_mysql_stmt *current_stmt;
#endif
#ifdef HAVE_QUERY_CACHE
  Query_cache_tls query_cache_tls;
#endif
  NET	  net;				// client connection descriptor
  Protocol *protocol;			// Current protocol
  Protocol_text   protocol_text;	// Normal protocol
  Protocol_binary protocol_binary;	// Binary protocol
  HASH    user_vars;			// hash for user variables
  String  packet;			// dynamic buffer for network I/O
  String  convert_buffer;               // buffer for charset conversions
  struct  rand_struct rand;		// used for authentication
  struct  system_variables variables;	// Changeable local variables
  struct  system_status_var status_var; // Per thread statistic vars
  struct  system_status_var *initial_status_var; /* used by show status */
  THR_LOCK_INFO lock_info;              // Locking info of this thread
  /**
    Protects THD data accessed from other threads:
    - thd->query and thd->query_length (used by SHOW ENGINE
      INNODB STATUS and SHOW PROCESSLIST
    - thd->mysys_var (used by KILL statement and shutdown).
    Is locked when THD is deleted.
  */
  mysql_mutex_t LOCK_thd_data;

  /* all prepared statements and cursors of this connection */
  Statement_map stmt_map;
  /*
    A pointer to the stack frame of handle_one_connection(),
    which is called first in the thread for handling a client
  */
  char	  *thread_stack;

  /**
    Currently selected catalog.
  */
  char *catalog;

  /**
    @note
    Some members of THD (currently 'Statement::db',
    'catalog' and 'query')  are set and alloced by the slave SQL thread
    (for the THD of that thread); that thread is (and must remain, for now)
    the only responsible for freeing these 3 members. If you add members
    here, and you add code to set them in replication, don't forget to
    free_them_and_set_them_to_0 in replication properly. For details see
    the 'err:' label of the handle_slave_sql() in sql/slave.cc.

    @see handle_slave_sql
  */

  Security_context main_security_ctx;
  Security_context *security_ctx;

  /*
    Points to info-string that we show in SHOW PROCESSLIST
    You are supposed to update thd->proc_info only if you have coded
    a time-consuming piece that MySQL can get stuck in for a long time.

    Set it using the  thd_proc_info(THD *thread, const char *message)
    macro/function.

    This member is accessed and assigned without any synchronization.
    Therefore, it may point only to constant (statically
    allocated) strings, which memory won't go away over time.
  */
  const char *proc_info;

  /*
    Used in error messages to tell user in what part of MySQL we found an
    error. E. g. when where= "having clause", if fix_fields() fails, user
    will know that the error was in having clause.
  */
  const char *where;

  ulong client_capabilities;		/* What the client supports */
  ulong max_client_packet_length;

  HASH		handler_tables_hash;
  /*
    One thread can hold up to one named user-level lock. This variable
    points to a lock object if the lock is present. See item_func.cc and
    chapter 'Miscellaneous functions', for functions GET_LOCK, RELEASE_LOCK. 
  */
  User_level_lock *ull;
#ifndef DBUG_OFF
  uint dbug_sentry; // watch out for memory corruption
#endif
  struct st_my_thread_var *mysys_var;
  /*
    Type of current query: COM_STMT_PREPARE, COM_QUERY, etc. Set from
    first byte of the packet in do_command()
  */
  enum enum_server_command command;
  uint32     server_id;
  uint32     file_id;			// for LOAD DATA INFILE
  /* remote (peer) port */
  uint16 peer_port;
  time_t     start_time, user_time;
  // track down slow pthread_create
  ulonglong  prior_thr_create_utime, thr_create_utime;
  ulonglong  start_utime, utime_after_lock;

  thr_lock_type update_lock_default;
  Delayed_insert *di;

  /* <> 0 if we are inside of trigger or stored function. */
  uint in_sub_stmt;

  /* container for handler's private per-connection data */
  Ha_data ha_data[MAX_HA];

#ifndef MYSQL_CLIENT
  int binlog_setup_trx_data();

  /*
    Public interface to write RBR events to the binlog
  */
  void binlog_start_trans_and_stmt();
  void binlog_set_stmt_begin();
  int binlog_write_table_map(TABLE *table, bool is_transactional);
  int binlog_write_row(TABLE* table, bool is_transactional,
                       MY_BITMAP const* cols, size_t colcnt,
                       const uchar *buf);
  int binlog_delete_row(TABLE* table, bool is_transactional,
                        MY_BITMAP const* cols, size_t colcnt,
                        const uchar *buf);
  int binlog_update_row(TABLE* table, bool is_transactional,
                        MY_BITMAP const* cols, size_t colcnt,
                        const uchar *old_data, const uchar *new_data);

  void set_server_id(uint32 sid) { server_id = sid; }

  /*
    Member functions to handle pending event for row-level logging.
  */
  template <class RowsEventT> Rows_log_event*
    binlog_prepare_pending_rows_event(TABLE* table, uint32 serv_id,
                                      MY_BITMAP const* cols,
                                      size_t colcnt,
                                      size_t needed,
                                      bool is_transactional,
				      RowsEventT* hint);
  Rows_log_event* binlog_get_pending_rows_event(bool is_transactional) const;
  void binlog_set_pending_rows_event(Rows_log_event* ev, bool is_transactional);
  inline int binlog_flush_pending_rows_event(bool stmt_end)
  {
    return (binlog_flush_pending_rows_event(stmt_end, FALSE) || 
            binlog_flush_pending_rows_event(stmt_end, TRUE));
  }
  int binlog_flush_pending_rows_event(bool stmt_end, bool is_transactional);
  int binlog_remove_pending_rows_event(bool clear_maps, bool is_transactional);

  /**
    Determine the binlog format of the current statement.

    @retval 0 if the current statement will be logged in statement
    format.
    @retval nonzero if the current statement will be logged in row
    format.
   */
  int is_current_stmt_binlog_format_row() const {
    DBUG_ASSERT(current_stmt_binlog_format == BINLOG_FORMAT_STMT ||
                current_stmt_binlog_format == BINLOG_FORMAT_ROW);
    return current_stmt_binlog_format == BINLOG_FORMAT_ROW;
  }

private:
  /**
    Indicates the format in which the current statement will be
    logged.  This can only be set from @c decide_logging_format().
  */
  enum_binlog_format current_stmt_binlog_format;

  /**
    Bit field for the state of binlog warnings.

    The first Lex::BINLOG_STMT_UNSAFE_COUNT bits list all types of
    unsafeness that the current statement has.

    This must be a member of THD and not of LEX, because warnings are
    detected and issued in different places (@c
    decide_logging_format() and @c binlog_query(), respectively).
    Between these calls, the THD->lex object may change; e.g., if a
    stored routine is invoked.  Only THD persists between the calls.
  */
  uint32 binlog_unsafe_warning_flags;

  /*
    Number of outstanding table maps, i.e., table maps in the
    transaction cache.
  */
  uint binlog_table_maps;
public:
  void issue_unsafe_warnings();

  uint get_binlog_table_maps() const {
    return binlog_table_maps;
  }
  void clear_binlog_table_maps() {
    binlog_table_maps= 0;
  }
#endif /* MYSQL_CLIENT */

public:

  struct st_transactions {
    SAVEPOINT *savepoints;
    THD_TRANS all;			// Trans since BEGIN WORK
    THD_TRANS stmt;			// Trans for current statement
    bool on;                            // see ha_enable_transaction()
    XID_STATE xid_state;
    Rows_log_event *m_pending_rows_event;

    /*
       Tables changed in transaction (that must be invalidated in query cache).
       List contain only transactional tables, that not invalidated in query
       cache (instead of full list of changed in transaction tables).
    */
    CHANGED_TABLE_LIST* changed_tables;
    MEM_ROOT mem_root; // Transaction-life memory allocation pool
    void cleanup()
    {
      changed_tables= 0;
      savepoints= 0;
      /*
        If rm_error is raised, it means that this piece of a distributed
        transaction has failed and must be rolled back. But the user must
        rollback it explicitly, so don't start a new distributed XA until
        then.
      */
      if (!xid_state.rm_error)
        xid_state.xid.null();
      free_root(&mem_root,MYF(MY_KEEP_PREALLOC));
    }
    my_bool is_active()
    {
      return (all.ha_list != NULL);
    }
    st_transactions()
    {
      bzero((char*)this, sizeof(*this));
      xid_state.xid.null();
      init_sql_alloc(&mem_root, ALLOC_ROOT_MIN_BLOCK_SIZE, 0);
    }
  } transaction;
  Global_read_lock global_read_lock;
  Field      *dup_field;
#ifndef __WIN__
  sigset_t signals;
#endif
#ifdef SIGNAL_WITH_VIO_CLOSE
  Vio* active_vio;
#endif
  /*
    This is to track items changed during execution of a prepared
    statement/stored procedure. It's created by
    register_item_tree_change() in memory root of THD, and freed in
    rollback_item_tree_changes(). For conventional execution it's always
    empty.
  */
  Item_change_list change_list;

  /*
    A permanent memory area of the statement. For conventional
    execution, the parsed tree and execution runtime reside in the same
    memory root. In this case stmt_arena points to THD. In case of
    a prepared statement or a stored procedure statement, thd->mem_root
    conventionally points to runtime memory, and thd->stmt_arena
    points to the memory of the PS/SP, where the parsed tree of the
    statement resides. Whenever you need to perform a permanent
    transformation of a parsed tree, you should allocate new memory in
    stmt_arena, to allow correct re-execution of PS/SP.
    Note: in the parser, stmt_arena == thd, even for PS/SP.
  */
  Query_arena *stmt_arena;

  /*
    map for tables that will be updated for a multi-table update query
    statement, for other query statements, this will be zero.
  */
  table_map table_map_for_update;

  /* Tells if LAST_INSERT_ID(#) was called for the current statement */
  bool arg_of_last_insert_id_function;
  /*
    ALL OVER THIS FILE, "insert_id" means "*automatically generated* value for
    insertion into an auto_increment column".
  */
  /*
    This is the first autogenerated insert id which was *successfully*
    inserted by the previous statement (exactly, if the previous statement
    didn't successfully insert an autogenerated insert id, then it's the one
    of the statement before, etc).
    It can also be set by SET LAST_INSERT_ID=# or SELECT LAST_INSERT_ID(#).
    It is returned by LAST_INSERT_ID().
  */
  ulonglong  first_successful_insert_id_in_prev_stmt;
  /*
    Variant of the above, used for storing in statement-based binlog. The
    difference is that the one above can change as the execution of a stored
    function progresses, while the one below is set once and then does not
    change (which is the value which statement-based binlog needs).
  */
  ulonglong  first_successful_insert_id_in_prev_stmt_for_binlog;
  /*
    This is the first autogenerated insert id which was *successfully*
    inserted by the current statement. It is maintained only to set
    first_successful_insert_id_in_prev_stmt when statement ends.
  */
  ulonglong  first_successful_insert_id_in_cur_stmt;
  /*
    We follow this logic:
    - when stmt starts, first_successful_insert_id_in_prev_stmt contains the
    first insert id successfully inserted by the previous stmt.
    - as stmt makes progress, handler::insert_id_for_cur_row changes;
    every time get_auto_increment() is called,
    auto_inc_intervals_in_cur_stmt_for_binlog is augmented with the
    reserved interval (if statement-based binlogging).
    - at first successful insertion of an autogenerated value,
    first_successful_insert_id_in_cur_stmt is set to
    handler::insert_id_for_cur_row.
    - when stmt goes to binlog,
    auto_inc_intervals_in_cur_stmt_for_binlog is binlogged if
    non-empty.
    - when stmt ends, first_successful_insert_id_in_prev_stmt is set to
    first_successful_insert_id_in_cur_stmt.
  */
  /*
    stmt_depends_on_first_successful_insert_id_in_prev_stmt is set when
    LAST_INSERT_ID() is used by a statement.
    If it is set, first_successful_insert_id_in_prev_stmt_for_binlog will be
    stored in the statement-based binlog.
    This variable is CUMULATIVE along the execution of a stored function or
    trigger: if one substatement sets it to 1 it will stay 1 until the
    function/trigger ends, thus making sure that
    first_successful_insert_id_in_prev_stmt_for_binlog does not change anymore
    and is propagated to the caller for binlogging.
  */
  bool       stmt_depends_on_first_successful_insert_id_in_prev_stmt;
  /*
    List of auto_increment intervals reserved by the thread so far, for
    storage in the statement-based binlog.
    Note that its minimum is not first_successful_insert_id_in_cur_stmt:
    assuming a table with an autoinc column, and this happens:
    INSERT INTO ... VALUES(3);
    SET INSERT_ID=3; INSERT IGNORE ... VALUES (NULL);
    then the latter INSERT will insert no rows
    (first_successful_insert_id_in_cur_stmt == 0), but storing "INSERT_ID=3"
    in the binlog is still needed; the list's minimum will contain 3.
    This variable is cumulative: if several statements are written to binlog
    as one (stored functions or triggers are used) this list is the
    concatenation of all intervals reserved by all statements.
  */
  Discrete_intervals_list auto_inc_intervals_in_cur_stmt_for_binlog;
  /* Used by replication and SET INSERT_ID */
  Discrete_intervals_list auto_inc_intervals_forced;
  /*
    There is BUG#19630 where statement-based replication of stored
    functions/triggers with two auto_increment columns breaks.
    We however ensure that it works when there is 0 or 1 auto_increment
    column; our rules are
    a) on master, while executing a top statement involving substatements,
    first top- or sub- statement to generate auto_increment values wins the
    exclusive right to see its values be written to binlog (the write
    will be done by the statement or its caller), and the losers won't see
    their values be written to binlog.
    b) on slave, while replicating a top statement involving substatements,
    first top- or sub- statement to need to read auto_increment values from
    the master's binlog wins the exclusive right to read them (so the losers
    won't read their values from binlog but instead generate on their own).
    a) implies that we mustn't backup/restore
    auto_inc_intervals_in_cur_stmt_for_binlog.
    b) implies that we mustn't backup/restore auto_inc_intervals_forced.

    If there are more than 1 auto_increment columns, then intervals for
    different columns may mix into the
    auto_inc_intervals_in_cur_stmt_for_binlog list, which is logically wrong,
    but there is no point in preventing this mixing by preventing intervals
    from the secondly inserted column to come into the list, as such
    prevention would be wrong too.
    What will happen in the case of
    INSERT INTO t1 (auto_inc) VALUES(NULL);
    where t1 has a trigger which inserts into an auto_inc column of t2, is
    that in binlog we'll store the interval of t1 and the interval of t2 (when
    we store intervals, soon), then in slave, t1 will use both intervals, t2
    will use none; if t1 inserts the same number of rows as on master,
    normally the 2nd interval will not be used by t1, which is fine. t2's
    values will be wrong if t2's internal auto_increment counter is different
    from what it was on master (which is likely). In 5.1, in mixed binlogging
    mode, row-based binlogging is used for such cases where two
    auto_increment columns are inserted.
  */
  inline void record_first_successful_insert_id_in_cur_stmt(ulonglong id_arg)
  {
    if (first_successful_insert_id_in_cur_stmt == 0)
      first_successful_insert_id_in_cur_stmt= id_arg;
  }
  inline ulonglong read_first_successful_insert_id_in_prev_stmt(void)
  {
    if (!stmt_depends_on_first_successful_insert_id_in_prev_stmt)
    {
      /* It's the first time we read it */
      first_successful_insert_id_in_prev_stmt_for_binlog=
        first_successful_insert_id_in_prev_stmt;
      stmt_depends_on_first_successful_insert_id_in_prev_stmt= 1;
    }
    return first_successful_insert_id_in_prev_stmt;
  }
  /*
    Used by Intvar_log_event::do_apply_event() and by "SET INSERT_ID=#"
    (mysqlbinlog). We'll soon add a variant which can take many intervals in
    argument.
  */
  inline void force_one_auto_inc_interval(ulonglong next_id)
  {
    auto_inc_intervals_forced.empty(); // in case of multiple SET INSERT_ID
    auto_inc_intervals_forced.append(next_id, ULONGLONG_MAX, 0);
  }

  ulonglong  limit_found_rows;

private:
  /**
    Stores the result of ROW_COUNT() function.

    ROW_COUNT() function is a MySQL extention, but we try to keep it
    similar to ROW_COUNT member of the GET DIAGNOSTICS stack of the SQL
    standard (see SQL99, part 2, search for ROW_COUNT). It's value is
    implementation defined for anything except INSERT, DELETE, UPDATE.

    ROW_COUNT is assigned according to the following rules:

      - In my_ok():
        - for DML statements: to the number of affected rows;
        - for DDL statements: to 0.

      - In my_eof(): to -1 to indicate that there was a result set.

        We derive this semantics from the JDBC specification, where int
        java.sql.Statement.getUpdateCount() is defined to (sic) "return the
        current result as an update count; if the result is a ResultSet
        object or there are no more results, -1 is returned".

      - In my_error(): to -1 to be compatible with the MySQL C API and
        MySQL ODBC driver.

      - For SIGNAL statements: to 0 per WL#2110 specification (see also
        sql_signal.cc comment). Zero is used since that's the "default"
        value of ROW_COUNT in the diagnostics area.
  */

  longlong m_row_count_func;    /* For the ROW_COUNT() function */

public:
  inline longlong get_row_count_func() const
  {
    return m_row_count_func;
  }

  inline void set_row_count_func(longlong row_count_func)
  {
    m_row_count_func= row_count_func;
  }

  ha_rows    cuted_fields;

  /*
    number of rows we actually sent to the client, including "synthetic"
    rows in ROLLUP etc.
  */
  ha_rows    sent_row_count;

  /**
    Number of rows read and/or evaluated for a statement. Used for
    slow log reporting.

    An examined row is defined as a row that is read and/or evaluated
    according to a statement condition, including in
    create_sort_index(). Rows may be counted more than once, e.g., a
    statement including ORDER BY could possibly evaluate the row in
    filesort() before reading it for e.g. update.
  */
  ha_rows    examined_row_count;

  /*
    The set of those tables whose fields are referenced in all subqueries
    of the query.
    TODO: possibly this it is incorrect to have used tables in THD because
    with more than one subquery, it is not clear what does the field mean.
  */
  table_map  used_tables;
  USER_CONN *user_connect;
  CHARSET_INFO *db_charset;
  Warning_info *warning_info;
  Diagnostics_area *stmt_da;
#if defined(ENABLED_PROFILING)
  PROFILING  profiling;
#endif

  /*
    Id of current query. Statement can be reused to execute several queries
    query_id is global in context of the whole MySQL server.
    ID is automatically generated from mutex-protected counter.
    It's used in handler code for various purposes: to check which columns
    from table are necessary for this select, to check if it's necessary to
    update auto-updatable fields (like auto_increment and timestamp).
  */
  query_id_t query_id;
  ulong      col_access;

  /* Statement id is thread-wide. This counter is used to generate ids */
  ulong      statement_id_counter;
  ulong	     rand_saved_seed1, rand_saved_seed2;
  pthread_t  real_id;                           /* For debugging */
  my_thread_id  thread_id;
  uint	     tmp_table;
  uint	     server_status,open_options;
  enum enum_thread_type system_thread;
  uint       select_number;             //number of select (used for EXPLAIN)
  /*
    Current or next transaction isolation level.
    When a connection is established, the value is taken from
    @@session.tx_isolation (default transaction isolation for
    the session), which is in turn taken from @@global.tx_isolation
    (the global value).
    If there is no transaction started, this variable
    holds the value of the next transaction's isolation level.
    When a transaction starts, the value stored in this variable
    becomes "actual".
    At transaction commit or rollback, we assign this variable
    again from @@session.tx_isolation.
    The only statement that can otherwise change the value
    of this variable is SET TRANSACTION ISOLATION LEVEL.
    Its purpose is to effect the isolation level of the next
    transaction in this session. When this statement is executed,
    the value in this variable is changed. However, since
    this statement is only allowed when there is no active
    transaction, this assignment (naturally) only affects the
    upcoming transaction.
    At the end of the current active transaction the value is
    be reset again from @@session.tx_isolation, as described
    above.
  */
  enum_tx_isolation tx_isolation;
  enum_check_fields count_cuted_fields;

  DYNAMIC_ARRAY user_var_events;        /* For user variables replication */
  MEM_ROOT      *user_var_events_alloc; /* Allocate above array elements here */

  enum killed_state
  {
    NOT_KILLED=0,
    KILL_BAD_DATA=1,
    KILL_CONNECTION=ER_SERVER_SHUTDOWN,
    KILL_QUERY=ER_QUERY_INTERRUPTED,
    KILLED_NO_VALUE      /* means neither of the states */
  };
  killed_state volatile killed;

  /* scramble - random string sent to client on handshake */
  char	     scramble[SCRAMBLE_LENGTH+1];

  bool       slave_thread, one_shot_set;
  bool	     no_errors;
  uchar      password;
  /**
    Set to TRUE if execution of the current compound statement
    can not continue. In particular, disables activation of
    CONTINUE or EXIT handlers of stored routines.
    Reset in the end of processing of the current user request, in
    @see mysql_reset_thd_for_next_command().
  */
  bool is_fatal_error;
  /**
    Set by a storage engine to request the entire
    transaction (that possibly spans multiple engines) to
    rollback. Reset in ha_rollback.
  */
  bool       transaction_rollback_request;
  /**
    TRUE if we are in a sub-statement and the current error can
    not be safely recovered until we left the sub-statement mode.
    In particular, disables activation of CONTINUE and EXIT
    handlers inside sub-statements. E.g. if it is a deadlock
    error and requires a transaction-wide rollback, this flag is
    raised (traditionally, MySQL first has to close all the reads
    via @see handler::ha_index_or_rnd_end() and only then perform
    the rollback).
    Reset to FALSE when we leave the sub-statement mode.
  */
  bool       is_fatal_sub_stmt_error;
  bool	     query_start_used, rand_used, time_zone_used;
  /* for IS NULL => = last_insert_id() fix in remove_eq_conds() */
  bool       substitute_null_with_insert_id;
  bool	     in_lock_tables;
  /**
    True if a slave error. Causes the slave to stop. Not the same
    as the statement execution error (is_error()), since
    a statement may be expected to return an error, e.g. because
    it returned an error on master, and this is OK on the slave.
  */
  bool       is_slave_error;
  bool       bootstrap, cleanup_done;
  
  /**  is set if some thread specific value(s) used in a statement. */
  bool       thread_specific_used;
  /**  
    is set if a statement accesses a temporary table created through
    CREATE TEMPORARY TABLE. 
  */
  bool	     charset_is_system_charset, charset_is_collation_connection;
  bool       charset_is_character_set_filesystem;
  bool       enable_slow_log;   /* enable slow log for current statement */
  bool	     abort_on_warning;
  bool 	     got_warning;       /* Set on call to push_warning() */
  bool	     no_warnings_for_error; /* no warnings on call to my_error() */
  /* set during loop of derived table processing */
  bool       derived_tables_processing;
  my_bool    tablespace_op;	/* This is TRUE in DISCARD/IMPORT TABLESPACE */

  sp_rcontext *spcont;		// SP runtime context
  sp_cache   *sp_proc_cache;
  sp_cache   *sp_func_cache;

  /** number of name_const() substitutions, see sp_head.cc:subst_spvars() */
  uint       query_name_consts;

  /*
    If we do a purge of binary logs, log index info of the threads
    that are currently reading it needs to be adjusted. To do that
    each thread that is using LOG_INFO needs to adjust the pointer to it
  */
  LOG_INFO*  current_linfo;
  NET*       slave_net;			// network connection from slave -> m.
  /* Used by the sys_var class to store temporary values */
  union
  {
    my_bool   my_bool_value;
    long      long_value;
    ulong     ulong_value;
    ulonglong ulonglong_value;
  } sys_var_tmp;
  
  struct {
    /* 
      If true, mysql_bin_log::write(Log_event) call will not write events to 
      binlog, and maintain 2 below variables instead (use
      mysql_bin_log.start_union_events to turn this on)
    */
    bool do_union;
    /*
      If TRUE, at least one mysql_bin_log::write(Log_event) call has been
      made after last mysql_bin_log.start_union_events() call.
    */
    bool unioned_events;
    /*
      If TRUE, at least one mysql_bin_log::write(Log_event e), where 
      e.cache_stmt == TRUE call has been made after last 
      mysql_bin_log.start_union_events() call.
    */
    bool unioned_events_trans;
    
    /* 
      'queries' (actually SP statements) that run under inside this binlog
      union have thd->query_id >= first_query_id.
    */
    query_id_t first_query_id;
  } binlog_evt_union;

  /**
    Internal parser state.
    Note that since the parser is not re-entrant, we keep only one parser
    state here. This member is valid only when executing code during parsing.
  */
  Parser_state *m_parser_state;

  Locked_tables_list locked_tables_list;

#ifdef WITH_PARTITION_STORAGE_ENGINE
  partition_info *work_part_info;
#endif

#ifndef EMBEDDED_LIBRARY
  /**
    Array of active audit plugins which have been used by this THD.
    This list is later iterated to invoke release_thd() on those
    plugins.
  */
  DYNAMIC_ARRAY audit_class_plugins;
  /**
    Array of bits indicating which audit classes have already been
    added to the list of audit plugins which are currently in use.
  */
  unsigned long audit_class_mask[MYSQL_AUDIT_CLASS_MASK_SIZE];
#endif

#if defined(ENABLED_DEBUG_SYNC)
  /* Debug Sync facility. See debug_sync.cc. */
  struct st_debug_sync_control *debug_sync_control;
#endif /* defined(ENABLED_DEBUG_SYNC) */
  THD();
  ~THD();

  void init(void);
  /*
    Initialize memory roots necessary for query processing and (!)
    pre-allocate memory for it. We can't do that in THD constructor because
    there are use cases (acl_init, delayed inserts, watcher threads,
    killing mysqld) where it's vital to not allocate excessive and not used
    memory. Note, that we still don't return error from init_for_queries():
    if preallocation fails, we should notice that at the first call to
    alloc_root. 
  */
  void init_for_queries();
  void change_user(void);
  void cleanup(void);
  void cleanup_after_query();
  bool store_globals();
#ifdef SIGNAL_WITH_VIO_CLOSE
  inline void set_active_vio(Vio* vio)
  {
    mysql_mutex_lock(&LOCK_thd_data);
    active_vio = vio;
    mysql_mutex_unlock(&LOCK_thd_data);
  }
  inline void clear_active_vio()
  {
    mysql_mutex_lock(&LOCK_thd_data);
    active_vio = 0;
    mysql_mutex_unlock(&LOCK_thd_data);
  }
  void close_active_vio();
#endif
  void awake(THD::killed_state state_to_set);

#ifndef MYSQL_CLIENT
  enum enum_binlog_query_type {
    /* The query can be logged in row format or in statement format. */
    ROW_QUERY_TYPE,
    
    /* The query has to be logged in statement format. */
    STMT_QUERY_TYPE,
    
    QUERY_TYPE_COUNT
  };
  
  int binlog_query(enum_binlog_query_type qtype,
                   char const *query, ulong query_len, bool is_trans,
                   bool direct, bool suppress_use,
                   int errcode);
#endif

  /*
    For enter_cond() / exit_cond() to work the mutex must be got before
    enter_cond(); this mutex is then released by exit_cond().
    Usage must be: lock mutex; enter_cond(); your code; exit_cond().
  */
  inline const char* enter_cond(mysql_cond_t *cond, mysql_mutex_t* mutex,
                                const char* msg)
  {
    const char* old_msg = proc_info;
    mysql_mutex_assert_owner(mutex);
    mysys_var->current_mutex = mutex;
    mysys_var->current_cond = cond;
    proc_info = msg;
    return old_msg;
  }
  inline void exit_cond(const char* old_msg)
  {
    /*
      Putting the mutex unlock in thd->exit_cond() ensures that
      mysys_var->current_mutex is always unlocked _before_ mysys_var->mutex is
      locked (if that would not be the case, you'll get a deadlock if someone
      does a THD::awake() on you).
    */
    mysql_mutex_unlock(mysys_var->current_mutex);
    mysql_mutex_lock(&mysys_var->mutex);
    mysys_var->current_mutex = 0;
    mysys_var->current_cond = 0;
    proc_info = old_msg;
    mysql_mutex_unlock(&mysys_var->mutex);
    return;
  }
  inline time_t query_start() { query_start_used=1; return start_time; }
  inline void set_time()
  {
    if (user_time)
    {
      start_time= user_time;
      start_utime= utime_after_lock= my_micro_time();
    }
    else
      start_utime= utime_after_lock= my_micro_time_and_time(&start_time);
  }
  inline void	set_current_time()    { start_time= my_time(MY_WME); }
  inline void	set_time(time_t t)
  {
    start_time= user_time= t;
    start_utime= utime_after_lock= my_micro_time();
  }
  /*TODO: this will be obsolete when we have support for 64 bit my_time_t */
  inline bool	is_valid_time() 
  { 
    return (start_time < (time_t) MY_TIME_T_MAX); 
  }
  void set_time_after_lock()  { utime_after_lock= my_micro_time(); }
  ulonglong current_utime()  { return my_micro_time(); }
  inline ulonglong found_rows(void)
  {
    return limit_found_rows;
  }
  /**
    Returns TRUE if session is in a multi-statement transaction mode.

    OPTION_NOT_AUTOCOMMIT: When autocommit is off, a multi-statement
    transaction is implicitly started on the first statement after a
    previous transaction has been ended.

    OPTION_BEGIN: Regardless of the autocommit status, a multi-statement
    transaction can be explicitly started with the statements "START
    TRANSACTION", "BEGIN [WORK]", "[COMMIT | ROLLBACK] AND CHAIN", etc.

    Note: this doesn't tell you whether a transaction is active.
    A session can be in multi-statement transaction mode, and yet
    have no active transaction, e.g., in case of:
    set @@autocommit=0;
    set @a= 3;                                     <-- these statements don't
    set transaction isolation level serializable;  <-- start an active
    flush tables;                                  <-- transaction

    I.e. for the above scenario this function returns TRUE, even
    though no active transaction has begun.
    @sa in_active_multi_stmt_transaction()
  */
  inline bool in_multi_stmt_transaction_mode()
  {
    return variables.option_bits & (OPTION_NOT_AUTOCOMMIT | OPTION_BEGIN);
  }
  /**
    TRUE if the session is in a multi-statement transaction mode
    (@sa in_multi_stmt_transaction_mode()) *and* there is an
    active transaction, i.e. there is an explicit start of a
    transaction with BEGIN statement, or implicit with a
    statement that uses a transactional engine.

    For example, these scenarios don't start an active transaction
    (even though the server is in multi-statement transaction mode):

    set @@autocommit=0;
    select * from nontrans_table;
    set @var=TRUE;
    flush tables;

    Note, that even for a statement that starts a multi-statement
    transaction (i.e. select * from trans_table), this
    flag won't be set until we open the statement's tables
    and the engines register themselves for the transaction
    (see trans_register_ha()),
    hence this method is reliable to use only after
    open_tables() has completed.

    Why do we need a flag?
    ----------------------
    We need to maintain a (at first glance redundant)
    session flag, rather than looking at thd->transaction.all.ha_list
    because of explicit start of a transaction with BEGIN. 

    I.e. in case of
    BEGIN;
    select * from nontrans_t1; <-- in_active_multi_stmt_transaction() is true
  */
  inline bool in_active_multi_stmt_transaction()
  {
    return server_status & SERVER_STATUS_IN_TRANS;
  }
  inline bool fill_derived_tables()
  {
    return !stmt_arena->is_stmt_prepare() && !lex->only_view_structure();
  }
  inline bool fill_information_schema_tables()
  {
    return !stmt_arena->is_stmt_prepare();
  }
  inline void* trans_alloc(unsigned int size)
  {
    return alloc_root(&transaction.mem_root,size);
  }

  LEX_STRING *make_lex_string(LEX_STRING *lex_str,
                              const char* str, uint length,
                              bool allocate_lex_string);

  bool convert_string(LEX_STRING *to, CHARSET_INFO *to_cs,
		      const char *from, uint from_length,
		      CHARSET_INFO *from_cs);

  bool convert_string(String *s, CHARSET_INFO *from_cs, CHARSET_INFO *to_cs);

  void add_changed_table(TABLE *table);
  void add_changed_table(const char *key, long key_length);
  CHANGED_TABLE_LIST * changed_table_dup(const char *key, long key_length);
  int send_explain_fields(select_result *result);

  /**
    Clear the current error, if any.
    We do not clear is_fatal_error or is_fatal_sub_stmt_error since we
    assume this is never called if the fatal error is set.
    @todo: To silence an error, one should use Internal_error_handler
    mechanism. In future this function will be removed.
  */
  inline void clear_error()
  {
    DBUG_ENTER("clear_error");
    if (stmt_da->is_error())
      stmt_da->reset_diagnostics_area();
    is_slave_error= 0;
    DBUG_VOID_RETURN;
  }
#ifndef EMBEDDED_LIBRARY
  inline bool vio_ok() const { return net.vio != 0; }
  /** Return FALSE if connection to client is broken. */
  bool is_connected()
  {
    /*
      All system threads (e.g., the slave IO thread) are connected but
      not using vio. So this function always returns true for all
      system threads.
    */
    return system_thread || (vio_ok() ? vio_is_connected(net.vio) : FALSE);
  }
#else
  inline bool vio_ok() const { return TRUE; }
  inline bool is_connected() { return TRUE; }
#endif
  /**
    Mark the current error as fatal. Warning: this does not
    set any error, it sets a property of the error, so must be
    followed or prefixed with my_error().
  */
  inline void fatal_error()
  {
    DBUG_ASSERT(stmt_da->is_error() || killed);
    is_fatal_error= 1;
    DBUG_PRINT("error",("Fatal error set"));
  }
  /**
    TRUE if there is an error in the error stack.

    Please use this method instead of direct access to
    net.report_error.

    If TRUE, the current (sub)-statement should be aborted.
    The main difference between this member and is_fatal_error
    is that a fatal error can not be handled by a stored
    procedure continue handler, whereas a normal error can.

    To raise this flag, use my_error().
  */
  inline bool is_error() const { return stmt_da->is_error(); }
  inline CHARSET_INFO *charset() { return variables.character_set_client; }
  void update_charset();

  inline Query_arena *activate_stmt_arena_if_needed(Query_arena *backup)
  {
    /*
      Use the persistent arena if we are in a prepared statement or a stored
      procedure statement and we have not already changed to use this arena.
    */
    if (!stmt_arena->is_conventional() && mem_root != stmt_arena->mem_root)
    {
      set_n_backup_active_arena(stmt_arena, backup);
      return stmt_arena;
    }
    return 0;
  }

  void change_item_tree(Item **place, Item *new_value)
  {
    /* TODO: check for OOM condition here */
    if (!stmt_arena->is_conventional())
      nocheck_register_item_tree_change(place, *place, mem_root);
    *place= new_value;
  }
  void nocheck_register_item_tree_change(Item **place, Item *old_value,
                                         MEM_ROOT *runtime_memroot);
  void rollback_item_tree_changes();

  /*
    Cleanup statement parse state (parse tree, lex) and execution
    state after execution of a non-prepared SQL statement.
  */
  void end_statement();
  inline int killed_errno() const
  {
    killed_state killed_val; /* to cache the volatile 'killed' */
    return (killed_val= killed) != KILL_BAD_DATA ? killed_val : 0;
  }
  inline void send_kill_message() const
  {
    int err= killed_errno();
    if (err)
    {
      if ((err == KILL_CONNECTION) && !shutdown_in_progress)
        err = KILL_QUERY;
      my_message(err, ER(err), MYF(0));
    }
  }
  /* return TRUE if we will abort query if we make a warning now */
  inline bool really_abort_on_warning()
  {
    return (abort_on_warning &&
            (!transaction.stmt.modified_non_trans_table ||
             (variables.sql_mode & MODE_STRICT_ALL_TABLES)));
  }
  void set_status_var_init();
  bool is_context_analysis_only()
    { return stmt_arena->is_stmt_prepare() || lex->view_prepare_mode; }
  void reset_n_backup_open_tables_state(Open_tables_backup *backup);
  void restore_backup_open_tables_state(Open_tables_backup *backup);
  void reset_sub_statement_state(Sub_statement_state *backup, uint new_state);
  void restore_sub_statement_state(Sub_statement_state *backup);
  void set_n_backup_active_arena(Query_arena *set, Query_arena *backup);
  void restore_active_arena(Query_arena *set, Query_arena *backup);

  /*
    @todo Make these methods private or remove them completely.  Only
    decide_logging_format should call them. /Sven
  */
  inline void set_current_stmt_binlog_format_row_if_mixed()
  {
    DBUG_ENTER("set_current_stmt_binlog_format_row_if_mixed");
    /*
      This should only be called from decide_logging_format.

      @todo Once we have ensured this, uncomment the following
      statement, remove the big comment below that, and remove the
      in_sub_stmt==0 condition from the following 'if'.
    */
    /* DBUG_ASSERT(in_sub_stmt == 0); */
    /*
      If in a stored/function trigger, the caller should already have done the
      change. We test in_sub_stmt to prevent introducing bugs where people
      wouldn't ensure that, and would switch to row-based mode in the middle
      of executing a stored function/trigger (which is too late, see also
      reset_current_stmt_binlog_format_row()); this condition will make their
      tests fail and so force them to propagate the
      lex->binlog_row_based_if_mixed upwards to the caller.
    */
    if ((variables.binlog_format == BINLOG_FORMAT_MIXED) &&
        (in_sub_stmt == 0))
      set_current_stmt_binlog_format_row();

    DBUG_VOID_RETURN;
  }
  inline void set_current_stmt_binlog_format_row()
  {
    DBUG_ENTER("set_current_stmt_binlog_format_row");
    current_stmt_binlog_format= BINLOG_FORMAT_ROW;
    DBUG_VOID_RETURN;
  }
  inline void clear_current_stmt_binlog_format_row()
  {
    DBUG_ENTER("clear_current_stmt_binlog_format_row");
    current_stmt_binlog_format= BINLOG_FORMAT_STMT;
    DBUG_VOID_RETURN;
  }
  inline void reset_current_stmt_binlog_format_row()
  {
    DBUG_ENTER("reset_current_stmt_binlog_format_row");
    /*
      If there are temporary tables, don't reset back to
      statement-based. Indeed it could be that:
      CREATE TEMPORARY TABLE t SELECT UUID(); # row-based
      # and row-based does not store updates to temp tables
      # in the binlog.
      INSERT INTO u SELECT * FROM t; # stmt-based
      and then the INSERT will fail as data inserted into t was not logged.
      So we continue with row-based until the temp table is dropped.
      If we are in a stored function or trigger, we mustn't reset in the
      middle of its execution (as the binary logging way of a stored function
      or trigger is decided when it starts executing, depending for example on
      the caller (for a stored function: if caller is SELECT or
      INSERT/UPDATE/DELETE...).
    */
    DBUG_PRINT("debug",
               ("temporary_tables: %s, in_sub_stmt: %s, system_thread: %s",
                YESNO(temporary_tables), YESNO(in_sub_stmt),
                show_system_thread(system_thread)));
    if (in_sub_stmt == 0)
    {
      if (variables.binlog_format == BINLOG_FORMAT_ROW)
        set_current_stmt_binlog_format_row();
      else if (temporary_tables == NULL)
        clear_current_stmt_binlog_format_row();
    }
    DBUG_VOID_RETURN;
  }

  /**
    Set the current database; use deep copy of C-string.

    @param new_db     a pointer to the new database name.
    @param new_db_len length of the new database name.

    Initialize the current database from a NULL-terminated string with
    length. If we run out of memory, we free the current database and
    return TRUE.  This way the user will notice the error as there will be
    no current database selected (in addition to the error message set by
    malloc).

    @note This operation just sets {db, db_length}. Switching the current
    database usually involves other actions, like switching other database
    attributes including security context. In the future, this operation
    will be made private and more convenient interface will be provided.

    @return Operation status
      @retval FALSE Success
      @retval TRUE  Out-of-memory error
  */
  bool set_db(const char *new_db, size_t new_db_len)
  {
    /* Do not reallocate memory if current chunk is big enough. */
    if (db && new_db && db_length >= new_db_len)
      memcpy(db, new_db, new_db_len+1);
    else
    {
      my_free(db);
      if (new_db)
        db= my_strndup(new_db, new_db_len, MYF(MY_WME | ME_FATALERROR));
      else
        db= NULL;
    }
    db_length= db ? new_db_len : 0;
    return new_db && !db;
  }

  /**
    Set the current database; use shallow copy of C-string.

    @param new_db     a pointer to the new database name.
    @param new_db_len length of the new database name.

    @note This operation just sets {db, db_length}. Switching the current
    database usually involves other actions, like switching other database
    attributes including security context. In the future, this operation
    will be made private and more convenient interface will be provided.
  */
  void reset_db(char *new_db, size_t new_db_len)
  {
    db= new_db;
    db_length= new_db_len;
  }
  /*
    Copy the current database to the argument. Use the current arena to
    allocate memory for a deep copy: current database may be freed after
    a statement is parsed but before it's executed.
  */
  bool copy_db_to(char **p_db, size_t *p_db_length)
  {
    if (db == NULL)
    {
      my_message(ER_NO_DB_ERROR, ER(ER_NO_DB_ERROR), MYF(0));
      return TRUE;
    }
    *p_db= strmake(db, db_length);
    *p_db_length= db_length;
    return FALSE;
  }
  thd_scheduler scheduler;

public:
  inline Internal_error_handler *get_internal_handler()
  { return m_internal_handler; }

  /**
    Add an internal error handler to the thread execution context.
    @param handler the exception handler to add
  */
  void push_internal_handler(Internal_error_handler *handler);

  /**
    Handle a sql condition.
    @param sql_errno the condition error number
    @param sqlstate the condition sqlstate
    @param level the condition level
    @param msg the condition message text
    @param[out] cond_hdl the sql condition raised, if any
    @return true if the condition is handled
  */
  virtual bool handle_condition(uint sql_errno,
                                const char* sqlstate,
                                MYSQL_ERROR::enum_warning_level level,
                                const char* msg,
                                MYSQL_ERROR ** cond_hdl);

  /**
    Remove the error handler last pushed.
  */
  Internal_error_handler *pop_internal_handler();

  /**
    Raise an exception condition.
    @param code the MYSQL_ERRNO error code of the error
  */
  void raise_error(uint code);

  /**
    Raise an exception condition, with a formatted message.
    @param code the MYSQL_ERRNO error code of the error
  */
  void raise_error_printf(uint code, ...);

  /**
    Raise a completion condition (warning).
    @param code the MYSQL_ERRNO error code of the warning
  */
  void raise_warning(uint code);

  /**
    Raise a completion condition (warning), with a formatted message.
    @param code the MYSQL_ERRNO error code of the warning
  */
  void raise_warning_printf(uint code, ...);

  /**
    Raise a completion condition (note), with a fixed message.
    @param code the MYSQL_ERRNO error code of the note
  */
  void raise_note(uint code);

  /**
    Raise an completion condition (note), with a formatted message.
    @param code the MYSQL_ERRNO error code of the note
  */
  void raise_note_printf(uint code, ...);

private:
  /*
    Only the implementation of the SIGNAL and RESIGNAL statements
    is permitted to raise SQL conditions in a generic way,
    or to raise them by bypassing handlers (RESIGNAL).
    To raise a SQL condition, the code should use the public
    raise_error() or raise_warning() methods provided by class THD.
  */
  friend class Signal_common;
  friend class Signal_statement;
  friend class Resignal_statement;
  friend void push_warning(THD*, MYSQL_ERROR::enum_warning_level, uint, const char*);
  friend void my_message_sql(uint, const char *, myf);

  /**
    Raise a generic SQL condition.
    @param sql_errno the condition error number
    @param sqlstate the condition SQLSTATE
    @param level the condition level
    @param msg the condition message text
    @return The condition raised, or NULL
  */
  MYSQL_ERROR*
  raise_condition(uint sql_errno,
                  const char* sqlstate,
                  MYSQL_ERROR::enum_warning_level level,
                  const char* msg);

public:
  /** Overloaded to guard query/query_length fields */
  virtual void set_statement(Statement *stmt);

  /**
    Assign a new value to thd->query and thd->query_id and mysys_var.
    Protected with LOCK_thd_data mutex.
  */
  void set_query(char *query_arg, uint32 query_length_arg);
<<<<<<< HEAD
  void set_query_and_id(char *query_arg, uint32 query_length_arg,
                        query_id_t new_query_id);
  void set_query_id(query_id_t new_query_id);
  void set_open_tables(TABLE *open_tables_arg)
  {
    mysql_mutex_lock(&LOCK_thd_data);
    open_tables= open_tables_arg;
    mysql_mutex_unlock(&LOCK_thd_data);
  }
  void set_mysys_var(struct st_my_thread_var *new_mysys_var);
  void enter_locked_tables_mode(enum_locked_tables_mode mode_arg)
  {
    DBUG_ASSERT(locked_tables_mode == LTM_NONE);

    mdl_context.set_trans_sentinel();
    locked_tables_mode= mode_arg;
  }
  void leave_locked_tables_mode();
  int decide_logging_format(TABLE_LIST *tables);
  void set_current_user_used() { current_user_used= TRUE; }
  bool is_current_user_used() { return current_user_used; }
  void clean_current_user_used() { current_user_used= FALSE; }
=======
  void binlog_invoker() { m_binlog_invoker= TRUE; }
  bool need_binlog_invoker() { return m_binlog_invoker; }
>>>>>>> 650f0081
  void get_definer(LEX_USER *definer);
  void set_invoker(const LEX_STRING *user, const LEX_STRING *host)
  {
    invoker_user= *user;
    invoker_host= *host;
  }
  LEX_STRING get_invoker_user() { return invoker_user; }
  LEX_STRING get_invoker_host() { return invoker_host; }
  bool has_invoker() { return invoker_user.length > 0; }
private:

  /** The current internal error handler for this thread, or NULL. */
  Internal_error_handler *m_internal_handler;
  /**
    The lex to hold the parsed tree of conventional (non-prepared) queries.
    Whereas for prepared and stored procedure statements we use an own lex
    instance for each new query, for conventional statements we reuse
    the same lex. (@see mysql_parse for details).
  */
  LEX main_lex;
  /**
    This memory root is used for two purposes:
    - for conventional queries, to allocate structures stored in main_lex
    during parsing, and allocate runtime data (execution plan, etc.)
    during execution.
    - for prepared queries, only to allocate runtime data. The parsed
    tree itself is reused between executions and thus is stored elsewhere.
  */
  MEM_ROOT main_mem_root;
  Warning_info main_warning_info;
  Diagnostics_area main_da;

  /**
    It will be set TURE if CURRENT_USER() is called in account management
    statements or default definer is set in CREATE/ALTER SP, SF, Event,
    TRIGGER or VIEW statements.

    Current user will be binlogged into Query_log_event if current_user_used
    is TRUE; It will be stored into invoker_host and invoker_user by SQL thread.
   */
  bool m_binlog_invoker;

  /**
    It points to the invoker in the Query_log_event.
    SQL thread use it as the default definer in CREATE/ALTER SP, SF, Event,
    TRIGGER or VIEW statements or current user in account management
    statements if it is not NULL.
   */
  LEX_STRING invoker_user;
  LEX_STRING invoker_host;
};


/** A short cut for thd->stmt_da->set_ok_status(). */

inline void
my_ok(THD *thd, ulonglong affected_rows= 0, ulonglong id= 0,
        const char *message= NULL)
{
  thd->set_row_count_func(affected_rows);
  thd->stmt_da->set_ok_status(thd, affected_rows, id, message);
}


/** A short cut for thd->stmt_da->set_eof_status(). */

inline void
my_eof(THD *thd)
{
  thd->set_row_count_func(-1);
  thd->stmt_da->set_eof_status(thd);
}

#define tmp_disable_binlog(A)       \
  {ulonglong tmp_disable_binlog__save_options= (A)->variables.option_bits; \
  (A)->variables.option_bits&= ~OPTION_BIN_LOG

#define reenable_binlog(A)   (A)->variables.option_bits= tmp_disable_binlog__save_options;}


LEX_STRING *
make_lex_string_root(MEM_ROOT *mem_root,
                     LEX_STRING *lex_str, const char* str, uint length,
                     bool allocate_lex_string);

/*
  Used to hold information about file and file structure in exchange
  via non-DB file (...INTO OUTFILE..., ...LOAD DATA...)
  XXX: We never call destructor for objects of this class.
*/

class sql_exchange :public Sql_alloc
{
public:
  enum enum_filetype filetype; /* load XML, Added by Arnold & Erik */
  char *file_name;
  String *field_term,*enclosed,*line_term,*line_start,*escaped;
  bool opt_enclosed;
  bool dumpfile;
  ulong skip_lines;
  CHARSET_INFO *cs;
  sql_exchange(char *name, bool dumpfile_flag,
               enum_filetype filetype_arg= FILETYPE_CSV);
  bool escaped_given(void);
};

/*
  This is used to get result from a select
*/

class JOIN;

class select_result :public Sql_alloc {
protected:
  THD *thd;
  SELECT_LEX_UNIT *unit;
public:
  select_result();
  virtual ~select_result() {};
  virtual int prepare(List<Item> &list, SELECT_LEX_UNIT *u)
  {
    unit= u;
    return 0;
  }
  virtual int prepare2(void) { return 0; }
  /*
    Because of peculiarities of prepared statements protocol
    we need to know number of columns in the result set (if
    there is a result set) apart from sending columns metadata.
  */
  virtual uint field_count(List<Item> &fields) const
  { return fields.elements; }
  virtual bool send_result_set_metadata(List<Item> &list, uint flags)=0;
  virtual bool send_data(List<Item> &items)=0;
  virtual bool initialize_tables (JOIN *join=0) { return 0; }
  virtual void send_error(uint errcode,const char *err);
  virtual bool send_eof()=0;
  /**
    Check if this query returns a result set and therefore is allowed in
    cursors and set an error message if it is not the case.

    @retval FALSE     success
    @retval TRUE      error, an error message is set
  */
  virtual bool check_simple_select() const;
  virtual void abort_result_set() {}
  /*
    Cleanup instance of this class for next execution of a prepared
    statement/stored procedure.
  */
  virtual void cleanup();
  void set_thd(THD *thd_arg) { thd= thd_arg; }
#ifdef EMBEDDED_LIBRARY
  virtual void begin_dataset() {}
#else
  void begin_dataset() {}
#endif
};


/*
  Base class for select_result descendands which intercept and
  transform result set rows. As the rows are not sent to the client,
  sending of result set metadata should be suppressed as well.
*/

class select_result_interceptor: public select_result
{
public:
  select_result_interceptor() {}              /* Remove gcc warning */
  uint field_count(List<Item> &fields) const { return 0; }
  bool send_result_set_metadata(List<Item> &fields, uint flag) { return FALSE; }
};


class select_send :public select_result {
  /**
    True if we have sent result set metadata to the client.
    In this case the client always expects us to end the result
    set with an eof or error packet
  */
  bool is_result_set_started;
public:
  select_send() :is_result_set_started(FALSE) {}
  bool send_result_set_metadata(List<Item> &list, uint flags);
  bool send_data(List<Item> &items);
  bool send_eof();
  virtual bool check_simple_select() const { return FALSE; }
  void abort_result_set();
  virtual void cleanup();
};


class select_to_file :public select_result_interceptor {
protected:
  sql_exchange *exchange;
  File file;
  IO_CACHE cache;
  ha_rows row_count;
  char path[FN_REFLEN];

public:
  select_to_file(sql_exchange *ex) :exchange(ex), file(-1),row_count(0L)
  { path[0]=0; }
  ~select_to_file();
  void send_error(uint errcode,const char *err);
  bool send_eof();
  void cleanup();
};


#define ESCAPE_CHARS "ntrb0ZN" // keep synchronous with READ_INFO::unescape


/*
 List of all possible characters of a numeric value text representation.
*/
#define NUMERIC_CHARS ".0123456789e+-"


class select_export :public select_to_file {
  uint field_term_length;
  int field_sep_char,escape_char,line_sep_char;
  int field_term_char; // first char of FIELDS TERMINATED BY or MAX_INT
  /*
    The is_ambiguous_field_sep field is true if a value of the field_sep_char
    field is one of the 'n', 't', 'r' etc characters
    (see the READ_INFO::unescape method and the ESCAPE_CHARS constant value).
  */
  bool is_ambiguous_field_sep;
  /*
     The is_ambiguous_field_term is true if field_sep_char contains the first
     char of the FIELDS TERMINATED BY (ENCLOSED BY is empty), and items can
     contain this character.
  */
  bool is_ambiguous_field_term;
  /*
    The is_unsafe_field_sep field is true if a value of the field_sep_char
    field is one of the '0'..'9', '+', '-', '.' and 'e' characters
    (see the NUMERIC_CHARS constant value).
  */
  bool is_unsafe_field_sep;
  bool fixed_row_size;
  CHARSET_INFO *write_cs; // output charset
public:
  select_export(sql_exchange *ex) :select_to_file(ex) {}
  ~select_export();
  int prepare(List<Item> &list, SELECT_LEX_UNIT *u);
  bool send_data(List<Item> &items);
};


class select_dump :public select_to_file {
public:
  select_dump(sql_exchange *ex) :select_to_file(ex) {}
  int prepare(List<Item> &list, SELECT_LEX_UNIT *u);
  bool send_data(List<Item> &items);
};


class select_insert :public select_result_interceptor {
 public:
  TABLE_LIST *table_list;
  TABLE *table;
  List<Item> *fields;
  ulonglong autoinc_value_of_last_inserted_row; // autogenerated or not
  COPY_INFO info;
  bool insert_into_view;
  select_insert(TABLE_LIST *table_list_par,
		TABLE *table_par, List<Item> *fields_par,
		List<Item> *update_fields, List<Item> *update_values,
		enum_duplicates duplic, bool ignore);
  ~select_insert();
  int prepare(List<Item> &list, SELECT_LEX_UNIT *u);
  virtual int prepare2(void);
  bool send_data(List<Item> &items);
  virtual void store_values(List<Item> &values);
  virtual bool can_rollback_data() { return 0; }
  void send_error(uint errcode,const char *err);
  bool send_eof();
  virtual void abort_result_set();
  /* not implemented: select_insert is never re-used in prepared statements */
  void cleanup();
};


class select_create: public select_insert {
  ORDER *group;
  TABLE_LIST *create_table;
  HA_CREATE_INFO *create_info;
  TABLE_LIST *select_tables;
  Alter_info *alter_info;
  Field **field;
  /* lock data for tmp table */
  MYSQL_LOCK *m_lock;
  /* m_lock or thd->extra_lock */
  MYSQL_LOCK **m_plock;
public:
  select_create (TABLE_LIST *table_arg,
		 HA_CREATE_INFO *create_info_par,
                 Alter_info *alter_info_arg,
		 List<Item> &select_fields,enum_duplicates duplic, bool ignore,
                 TABLE_LIST *select_tables_arg)
    :select_insert (NULL, NULL, &select_fields, 0, 0, duplic, ignore),
    create_table(table_arg),
    create_info(create_info_par),
    select_tables(select_tables_arg),
    alter_info(alter_info_arg),
    m_plock(NULL)
    {}
  int prepare(List<Item> &list, SELECT_LEX_UNIT *u);

  int binlog_show_create_table(TABLE **tables, uint count);
  void store_values(List<Item> &values);
  void send_error(uint errcode,const char *err);
  bool send_eof();
  virtual void abort_result_set();
  virtual bool can_rollback_data() { return 1; }

  // Needed for access from local class MY_HOOKS in prepare(), since thd is proteted.
  const THD *get_thd(void) { return thd; }
  const HA_CREATE_INFO *get_create_info() { return create_info; };
  int prepare2(void) { return 0; }
};

#include <myisam.h>

/* 
  Param to create temporary tables when doing SELECT:s 
  NOTE
    This structure is copied using memcpy as a part of JOIN.
*/

class TMP_TABLE_PARAM :public Sql_alloc
{
private:
  /* Prevent use of these (not safe because of lists and copy_field) */
  TMP_TABLE_PARAM(const TMP_TABLE_PARAM &);
  void operator=(TMP_TABLE_PARAM &);

public:
  List<Item> copy_funcs;
  List<Item> save_copy_funcs;
  Copy_field *copy_field, *copy_field_end;
  Copy_field *save_copy_field, *save_copy_field_end;
  uchar	    *group_buff;
  Item	    **items_to_copy;			/* Fields in tmp table */
  MI_COLUMNDEF *recinfo,*start_recinfo;
  KEY *keyinfo;
  ha_rows end_write_records;
  /**
    Number of normal fields in the query, including those referred to
    from aggregate functions. Hence, "SELECT `field1`,
    SUM(`field2`) from t1" sets this counter to 2.

    @see count_field_types
  */
  uint	field_count; 
  /**
    Number of fields in the query that have functions. Includes both
    aggregate functions (e.g., SUM) and non-aggregates (e.g., RAND).
    Also counts functions referred to from aggregate functions, i.e.,
    "SELECT SUM(RAND())" sets this counter to 2.

    @see count_field_types
  */
  uint  func_count;  
  /**
    Number of fields in the query that have aggregate functions. Note
    that the optimizer may choose to optimize away these fields by
    replacing them with constants, in which case sum_func_count will
    need to be updated.

    @see opt_sum_query, count_field_types
  */
  uint  sum_func_count;   
  uint  hidden_field_count;
  uint	group_parts,group_length,group_null_parts;
  uint	quick_group;
  bool  using_indirect_summary_function;
  /* If >0 convert all blob fields to varchar(convert_blob_length) */
  uint  convert_blob_length; 
  CHARSET_INFO *table_charset; 
  bool schema_table;
  /*
    True if GROUP BY and its aggregate functions are already computed
    by a table access method (e.g. by loose index scan). In this case
    query execution should not perform aggregation and should treat
    aggregate functions as normal functions.
  */
  bool precomputed_group_by;
  bool force_copy_fields;

  TMP_TABLE_PARAM()
    :copy_field(0), group_parts(0),
     group_length(0), group_null_parts(0), convert_blob_length(0),
     schema_table(0), precomputed_group_by(0), force_copy_fields(0)
  {}
  ~TMP_TABLE_PARAM()
  {
    cleanup();
  }
  void init(void);
  inline void cleanup(void)
  {
    if (copy_field)				/* Fix for Intel compiler */
    {
      delete [] copy_field;
      save_copy_field= copy_field= 0;
    }
  }
};

class select_union :public select_result_interceptor
{
  TMP_TABLE_PARAM tmp_table_param;
public:
  TABLE *table;

  select_union() :table(0) {}
  int prepare(List<Item> &list, SELECT_LEX_UNIT *u);
  bool send_data(List<Item> &items);
  bool send_eof();
  bool flush();

  bool create_result_table(THD *thd, List<Item> *column_types,
                           bool is_distinct, ulonglong options,
                           const char *alias);
};

/* Base subselect interface class */
class select_subselect :public select_result_interceptor
{
protected:
  Item_subselect *item;
public:
  select_subselect(Item_subselect *item);
  bool send_data(List<Item> &items)=0;
  bool send_eof() { return 0; };
};

/* Single value subselect interface class */
class select_singlerow_subselect :public select_subselect
{
public:
  select_singlerow_subselect(Item_subselect *item_arg)
    :select_subselect(item_arg)
  {}
  bool send_data(List<Item> &items);
};

/* used in independent ALL/ANY optimisation */
class select_max_min_finder_subselect :public select_subselect
{
  Item_cache *cache;
  bool (select_max_min_finder_subselect::*op)();
  bool fmax;
public:
  select_max_min_finder_subselect(Item_subselect *item_arg, bool mx)
    :select_subselect(item_arg), cache(0), fmax(mx)
  {}
  void cleanup();
  bool send_data(List<Item> &items);
  bool cmp_real();
  bool cmp_int();
  bool cmp_decimal();
  bool cmp_str();
};

/* EXISTS subselect interface class */
class select_exists_subselect :public select_subselect
{
public:
  select_exists_subselect(Item_subselect *item_arg)
    :select_subselect(item_arg){}
  bool send_data(List<Item> &items);
};

/* Structs used when sorting */

typedef struct st_sort_field {
  Field *field;				/* Field to sort */
  Item	*item;				/* Item if not sorting fields */
  uint	 length;			/* Length of sort field */
  uint   suffix_length;                 /* Length suffix (0-4) */
  Item_result result_type;		/* Type of item */
  bool reverse;				/* if descending sort */
  bool need_strxnfrm;			/* If we have to use strxnfrm() */
} SORT_FIELD;


typedef struct st_sort_buffer {
  uint index;					/* 0 or 1 */
  uint sort_orders;
  uint change_pos;				/* If sort-fields changed */
  char **buff;
  SORT_FIELD *sortorder;
} SORT_BUFFER;

/* Structure for db & table in sql_yacc */

class Table_ident :public Sql_alloc
{
public:
  LEX_STRING db;
  LEX_STRING table;
  SELECT_LEX_UNIT *sel;
  inline Table_ident(THD *thd, LEX_STRING db_arg, LEX_STRING table_arg,
		     bool force)
    :table(table_arg), sel((SELECT_LEX_UNIT *)0)
  {
    if (!force && (thd->client_capabilities & CLIENT_NO_SCHEMA))
      db.str=0;
    else
      db= db_arg;
  }
  inline Table_ident(LEX_STRING table_arg) 
    :table(table_arg), sel((SELECT_LEX_UNIT *)0)
  {
    db.str=0;
  }
  /*
    This constructor is used only for the case when we create a derived
    table. A derived table has no name and doesn't belong to any database.
    Later, if there was an alias specified for the table, it will be set
    by add_table_to_list.
  */
  inline Table_ident(SELECT_LEX_UNIT *s) : sel(s)
  {
    /* We must have a table name here as this is used with add_table_to_list */
    db.str= empty_c_string;                    /* a subject to casedn_str */
    db.length= 0;
    table.str= internal_table_name;
    table.length=1;
  }
  bool is_derived_table() const { return test(sel); }
  inline void change_db(char *db_name)
  {
    db.str= db_name; db.length= (uint) strlen(db_name);
  }
};

// this is needed for user_vars hash
class user_var_entry
{
 public:
  user_var_entry() {}                         /* Remove gcc warning */
  LEX_STRING name;
  char *value;
  ulong length;
  query_id_t update_query_id, used_query_id;
  Item_result type;
  bool unsigned_flag;

  double val_real(my_bool *null_value);
  longlong val_int(my_bool *null_value) const;
  String *val_str(my_bool *null_value, String *str, uint decimals);
  my_decimal *val_decimal(my_bool *null_value, my_decimal *result);
  DTCollation collation;
};

/*
   Unique -- class for unique (removing of duplicates). 
   Puts all values to the TREE. If the tree becomes too big,
   it's dumped to the file. User can request sorted values, or
   just iterate through them. In the last case tree merging is performed in
   memory simultaneously with iteration, so it should be ~2-3x faster.
 */

class Unique :public Sql_alloc
{
  DYNAMIC_ARRAY file_ptrs;
  ulong max_elements;
  ulonglong max_in_memory_size;
  IO_CACHE file;
  TREE tree;
  uchar *record_pointers;
  bool flush();
  uint size;

public:
  ulong elements;
  Unique(qsort_cmp2 comp_func, void *comp_func_fixed_arg,
	 uint size_arg, ulonglong max_in_memory_size_arg);
  ~Unique();
  ulong elements_in_tree() { return tree.elements_in_tree; }
  inline bool unique_add(void *ptr)
  {
    DBUG_ENTER("unique_add");
    DBUG_PRINT("info", ("tree %u - %lu", tree.elements_in_tree, max_elements));
    if (tree.elements_in_tree > max_elements && flush())
      DBUG_RETURN(1);
    DBUG_RETURN(!tree_insert(&tree, ptr, 0, tree.custom_arg));
  }

  bool get(TABLE *table);
  static double get_use_cost(uint *buffer, uint nkeys, uint key_size, 
                             ulonglong max_in_memory_size);
  inline static int get_cost_calc_buff_size(ulong nkeys, uint key_size, 
                                            ulonglong max_in_memory_size)
  {
    register ulonglong max_elems_in_tree=
      (1 + max_in_memory_size / ALIGN_SIZE(sizeof(TREE_ELEMENT)+key_size));
    return (int) (sizeof(uint)*(1 + nkeys/max_elems_in_tree));
  }

  void reset();
  bool walk(tree_walk_action action, void *walk_action_arg);

  uint get_size() const { return size; }
  ulonglong get_max_in_memory_size() const { return max_in_memory_size; }

  friend int unique_write_to_file(uchar* key, element_count count, Unique *unique);
  friend int unique_write_to_ptrs(uchar* key, element_count count, Unique *unique);
};


class multi_delete :public select_result_interceptor
{
  TABLE_LIST *delete_tables, *table_being_deleted;
  Unique **tempfiles;
  ha_rows deleted, found;
  uint num_of_tables;
  int error;
  bool do_delete;
  /* True if at least one table we delete from is transactional */
  bool transactional_tables;
  /* True if at least one table we delete from is not transactional */
  bool normal_tables;
  bool delete_while_scanning;
  /*
     error handling (rollback and binlogging) can happen in send_eof()
     so that afterward send_error() needs to find out that.
  */
  bool error_handled;

public:
  multi_delete(TABLE_LIST *dt, uint num_of_tables);
  ~multi_delete();
  int prepare(List<Item> &list, SELECT_LEX_UNIT *u);
  bool send_data(List<Item> &items);
  bool initialize_tables (JOIN *join);
  void send_error(uint errcode,const char *err);
  int do_deletes();
  int do_table_deletes(TABLE *table, bool ignore);
  bool send_eof();
  inline ha_rows num_deleted()
  {
    return deleted;
  }
  virtual void abort_result_set();
};


class multi_update :public select_result_interceptor
{
  TABLE_LIST *all_tables; /* query/update command tables */
  TABLE_LIST *leaves;     /* list of leves of join table tree */
  TABLE_LIST *update_tables, *table_being_updated;
  TABLE **tmp_tables, *main_table, *table_to_update;
  TMP_TABLE_PARAM *tmp_table_param;
  ha_rows updated, found;
  List <Item> *fields, *values;
  List <Item> **fields_for_table, **values_for_table;
  uint table_count;
  /*
   List of tables referenced in the CHECK OPTION condition of
   the updated view excluding the updated table. 
  */
  List <TABLE> unupdated_check_opt_tables;
  Copy_field *copy_field;
  enum enum_duplicates handle_duplicates;
  bool do_update, trans_safe;
  /* True if the update operation has made a change in a transactional table */
  bool transactional_tables;
  bool ignore;
  /* 
     error handling (rollback and binlogging) can happen in send_eof()
     so that afterward send_error() needs to find out that.
  */
  bool error_handled;

public:
  multi_update(TABLE_LIST *ut, TABLE_LIST *leaves_list,
	       List<Item> *fields, List<Item> *values,
	       enum_duplicates handle_duplicates, bool ignore);
  ~multi_update();
  int prepare(List<Item> &list, SELECT_LEX_UNIT *u);
  bool send_data(List<Item> &items);
  bool initialize_tables (JOIN *join);
  void send_error(uint errcode,const char *err);
  int  do_updates();
  bool send_eof();
  inline ha_rows num_found()
  {
    return found;
  }
  inline ha_rows num_updated()
  {
    return updated;
  }
  virtual void abort_result_set();
};

class my_var : public Sql_alloc  {
public:
  LEX_STRING s;
#ifndef DBUG_OFF
  /*
    Routine to which this Item_splocal belongs. Used for checking if correct
    runtime context is used for variable handling.
  */
  sp_head *sp;
#endif
  bool local;
  uint offset;
  enum_field_types type;
  my_var (LEX_STRING& j, bool i, uint o, enum_field_types t)
    :s(j), local(i), offset(o), type(t)
  {}
  ~my_var() {}
};

class select_dumpvar :public select_result_interceptor {
  ha_rows row_count;
public:
  List<my_var> var_list;
  select_dumpvar()  { var_list.empty(); row_count= 0;}
  ~select_dumpvar() {}
  int prepare(List<Item> &list, SELECT_LEX_UNIT *u);
  bool send_data(List<Item> &items);
  bool send_eof();
  virtual bool check_simple_select() const;
  void cleanup();
};

/* Bits in sql_command_flags */

#define CF_CHANGES_DATA           (1U << 0)
/* The 2nd bit is unused -- it used to be CF_HAS_ROW_COUNT. */
#define CF_STATUS_COMMAND         (1U << 2)
#define CF_SHOW_TABLE_COMMAND     (1U << 3)
#define CF_WRITE_LOGS_COMMAND     (1U << 4)
/**
  Must be set for SQL statements that may contain
  Item expressions and/or use joins and tables.
  Indicates that the parse tree of such statement may
  contain rule-based optimizations that depend on metadata
  (i.e. number of columns in a table), and consequently
  that the statement must be re-prepared whenever
  referenced metadata changes. Must not be set for
  statements that themselves change metadata, e.g. RENAME,
  ALTER and other DDL, since otherwise will trigger constant
  reprepare. Consequently, complex item expressions and
  joins are currently prohibited in these statements.
*/
#define CF_REEXECUTION_FRAGILE    (1U << 5)
/**
  Implicitly commit before the SQL statement is executed.

  Statements marked with this flag will cause any active
  transaction to end (commit) before proceeding with the
  command execution.

  This flag should be set for statements that probably can't
  be rolled back or that do not expect any previously metadata
  locked tables.
*/
#define CF_IMPLICT_COMMIT_BEGIN   (1U << 6)
/**
  Implicitly commit after the SQL statement.

  Statements marked with this flag are automatically committed
  at the end of the statement.

  This flag should be set for statements that will implicitly
  open and take metadata locks on system tables that should not
  be carried for the whole duration of a active transaction.
*/
#define CF_IMPLICIT_COMMIT_END    (1U << 7)
/**
  CF_IMPLICT_COMMIT_BEGIN and CF_IMPLICIT_COMMIT_END are used
  to ensure that the active transaction is implicitly committed
  before and after every DDL statement and any statement that
  modifies our currently non-transactional system tables.
*/
#define CF_AUTO_COMMIT_TRANS  (CF_IMPLICT_COMMIT_BEGIN | CF_IMPLICIT_COMMIT_END)

/**
  Diagnostic statement.
  Diagnostic statements:
  - SHOW WARNING
  - SHOW ERROR
  - GET DIAGNOSTICS (WL#2111)
  do not modify the diagnostics area during execution.
*/
#define CF_DIAGNOSTIC_STMT        (1U << 8)

/**
  SQL statements that must be protected against impending global read lock
  to prevent deadlock. This deadlock could otherwise happen if the statement
  starts waiting for the GRL to go away inside mysql_lock_tables while at the
  same time having "old" opened tables. The thread holding the GRL can be
  waiting for these "old" opened tables to be closed, causing a deadlock
  (FLUSH TABLES WITH READ LOCK).
 */
#define CF_PROTECT_AGAINST_GRL  (1U << 10)

/**
  Identifies statements that may generate row events
  and that may end up in the binary log.
*/
#define CF_CAN_GENERATE_ROW_EVENTS (1U << 11)

/* Bits in server_command_flags */

/**
  Skip the increase of the global query id counter. Commonly set for
  commands that are stateless (won't cause any change on the server
  internal states).
*/
#define CF_SKIP_QUERY_ID        (1U << 0)

/**
  Skip the increase of the number of statements that clients have
  sent to the server. Commonly used for commands that will cause
  a statement to be executed but the statement might have not been
  sent by the user (ie: stored procedure).
*/
#define CF_SKIP_QUESTIONS       (1U << 1)

void add_to_status(STATUS_VAR *to_var, STATUS_VAR *from_var);

void add_diff_to_status(STATUS_VAR *to_var, STATUS_VAR *from_var,
                        STATUS_VAR *dec_var);
void mark_transaction_to_rollback(THD *thd, bool all);

/*
  This prototype is placed here instead of in item_func.h because it
  depends on the definition of enum_sql_command, which is in this
  file.
 */
int get_var_with_binlog(THD *thd, enum_sql_command sql_command,
                        LEX_STRING &name, user_var_entry **out_entry);

/* Inline functions */

inline bool add_item_to_list(THD *thd, Item *item)
{
  return thd->lex->current_select->add_item_to_list(thd, item);
}

inline bool add_value_to_list(THD *thd, Item *value)
{
  return thd->lex->value_list.push_back(value);
}

inline bool add_order_to_list(THD *thd, Item *item, bool asc)
{
  return thd->lex->current_select->add_order_to_list(thd, item, asc);
}

inline bool add_group_to_list(THD *thd, Item *item, bool asc)
{
  return thd->lex->current_select->add_group_to_list(thd, item, asc);
}

#endif /* MYSQL_SERVER */

/**
  The meat of thd_proc_info(THD*, char*), a macro that packs the last
  three calling-info parameters.
*/
extern "C"
const char *set_thd_proc_info(void *thd_arg, const char *info,
                              const char *calling_func,
                              const char *calling_file,
                              const unsigned int calling_line);

#define thd_proc_info(thd, msg) \
  set_thd_proc_info(thd, msg, __func__, __FILE__, __LINE__)

#endif /* SQL_CLASS_INCLUDED */<|MERGE_RESOLUTION|>--- conflicted
+++ resolved
@@ -2677,7 +2677,6 @@
     Protected with LOCK_thd_data mutex.
   */
   void set_query(char *query_arg, uint32 query_length_arg);
-<<<<<<< HEAD
   void set_query_and_id(char *query_arg, uint32 query_length_arg,
                         query_id_t new_query_id);
   void set_query_id(query_id_t new_query_id);
@@ -2697,13 +2696,8 @@
   }
   void leave_locked_tables_mode();
   int decide_logging_format(TABLE_LIST *tables);
-  void set_current_user_used() { current_user_used= TRUE; }
-  bool is_current_user_used() { return current_user_used; }
-  void clean_current_user_used() { current_user_used= FALSE; }
-=======
   void binlog_invoker() { m_binlog_invoker= TRUE; }
   bool need_binlog_invoker() { return m_binlog_invoker; }
->>>>>>> 650f0081
   void get_definer(LEX_USER *definer);
   void set_invoker(const LEX_STRING *user, const LEX_STRING *host)
   {
