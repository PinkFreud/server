/*
   Copyright (c) 2000, 2012, Oracle and/or its affiliates.
   Copyright (c) 2009, 2012, Monty Program Ab

   This program is free software; you can redistribute it and/or modify
   it under the terms of the GNU General Public License as published by
   the Free Software Foundation; version 2 of the License.

   This program is distributed in the hope that it will be useful,
   but WITHOUT ANY WARRANTY; without even the implied warranty of
   MERCHANTABILITY or FITNESS FOR A PARTICULAR PURPOSE.  See the
   GNU General Public License for more details.

   You should have received a copy of the GNU General Public License
   along with this program; if not, write to the Free Software
   Foundation, Inc., 59 Temple Place, Suite 330, Boston, MA  02111-1307  USA */


#ifndef SQL_CLASS_INCLUDED
#define SQL_CLASS_INCLUDED

/* Classes in mysql */

#ifdef USE_PRAGMA_INTERFACE
#pragma interface			/* gcc class implementation */
#endif

#include "my_global.h"                          /* NO_EMBEDDED_ACCESS_CHECKS */
#ifdef MYSQL_SERVER
#include "unireg.h"                    // REQUIRED: for other includes
#endif
#include <waiting_threads.h>
#include "sql_const.h"
#include <mysql/plugin_audit.h>
#include "log.h"
#include "rpl_tblmap.h"
#include "mdl.h"
#include "probes_mysql.h"
#include "sql_locale.h"                         /* my_locale_st */
#include "sql_profile.h"                   /* PROFILING */
#include "scheduler.h"                     /* thd_scheduler */
#include "protocol.h"             /* Protocol_text, Protocol_binary */
#include "violite.h"              /* vio_is_connected */
#include "thr_lock.h"             /* thr_lock_type, THR_LOCK_DATA,
                                     THR_LOCK_INFO */


class Reprepare_observer;
class Relay_log_info;

class Query_log_event;
class Load_log_event;
class Slave_log_event;
class sp_rcontext;
class sp_cache;
class Lex_input_stream;
class Parser_state;
class Rows_log_event;
class Sroutine_hash_entry;
class User_level_lock;
class user_var_entry;

enum enum_enable_or_disable { LEAVE_AS_IS, ENABLE, DISABLE };
enum enum_ha_read_modes { RFIRST, RNEXT, RPREV, RLAST, RKEY, RNEXT_SAME };
enum enum_duplicates { DUP_ERROR, DUP_REPLACE, DUP_UPDATE };
enum enum_delay_key_write { DELAY_KEY_WRITE_NONE, DELAY_KEY_WRITE_ON,
			    DELAY_KEY_WRITE_ALL };
enum enum_slave_exec_mode { SLAVE_EXEC_MODE_STRICT,
                            SLAVE_EXEC_MODE_IDEMPOTENT,
                            SLAVE_EXEC_MODE_LAST_BIT};
enum enum_slave_type_conversions { SLAVE_TYPE_CONVERSIONS_ALL_LOSSY,
                                   SLAVE_TYPE_CONVERSIONS_ALL_NON_LOSSY};
enum enum_mark_columns
{ MARK_COLUMNS_NONE, MARK_COLUMNS_READ, MARK_COLUMNS_WRITE};
enum enum_filetype { FILETYPE_CSV, FILETYPE_XML };

/* Bits for different SQL modes modes (including ANSI mode) */
#define MODE_REAL_AS_FLOAT              1
#define MODE_PIPES_AS_CONCAT            2
#define MODE_ANSI_QUOTES                4
#define MODE_IGNORE_SPACE               8
#define MODE_IGNORE_BAD_TABLE_OPTIONS   16
#define MODE_ONLY_FULL_GROUP_BY         32
#define MODE_NO_UNSIGNED_SUBTRACTION    64
#define MODE_NO_DIR_IN_CREATE           128
#define MODE_POSTGRESQL                 256
#define MODE_ORACLE                     512
#define MODE_MSSQL                      1024
#define MODE_DB2                        2048
#define MODE_MAXDB                      4096
#define MODE_NO_KEY_OPTIONS             8192
#define MODE_NO_TABLE_OPTIONS           16384
#define MODE_NO_FIELD_OPTIONS           32768
#define MODE_MYSQL323                   65536L
#define MODE_MYSQL40                    (MODE_MYSQL323*2)
#define MODE_ANSI                       (MODE_MYSQL40*2)
#define MODE_NO_AUTO_VALUE_ON_ZERO      (MODE_ANSI*2)
#define MODE_NO_BACKSLASH_ESCAPES       (MODE_NO_AUTO_VALUE_ON_ZERO*2)
#define MODE_STRICT_TRANS_TABLES        (MODE_NO_BACKSLASH_ESCAPES*2)
#define MODE_STRICT_ALL_TABLES          (MODE_STRICT_TRANS_TABLES*2)
#define MODE_NO_ZERO_IN_DATE            (MODE_STRICT_ALL_TABLES*2)
#define MODE_NO_ZERO_DATE               (MODE_NO_ZERO_IN_DATE*2)
#define MODE_INVALID_DATES              (MODE_NO_ZERO_DATE*2)
#define MODE_ERROR_FOR_DIVISION_BY_ZERO (MODE_INVALID_DATES*2)
#define MODE_TRADITIONAL                (MODE_ERROR_FOR_DIVISION_BY_ZERO*2)
#define MODE_NO_AUTO_CREATE_USER        (MODE_TRADITIONAL*2)
#define MODE_HIGH_NOT_PRECEDENCE        (MODE_NO_AUTO_CREATE_USER*2)
#define MODE_NO_ENGINE_SUBSTITUTION     (MODE_HIGH_NOT_PRECEDENCE*2)
#define MODE_PAD_CHAR_TO_FULL_LENGTH    (ULL(1) << 31)

extern char internal_table_name[2];
extern char empty_c_string[1];
extern MYSQL_PLUGIN_IMPORT const char **errmesg;

extern bool volatile shutdown_in_progress;

extern "C" LEX_STRING * thd_query_string (MYSQL_THD thd);
extern "C" char **thd_query(MYSQL_THD thd);

/**
  @class CSET_STRING
  @brief Character set armed LEX_STRING
*/
class CSET_STRING
{
private:
  LEX_STRING string;
  CHARSET_INFO *cs;
public:
  CSET_STRING() : cs(&my_charset_bin)
  {
    string.str= NULL;
    string.length= 0;
  }
  CSET_STRING(char *str_arg, size_t length_arg, CHARSET_INFO *cs_arg) :
  cs(cs_arg)
  {
    DBUG_ASSERT(cs_arg != NULL);
    string.str= str_arg;
    string.length= length_arg;
  }

  inline char *str() const { return string.str; }
  inline uint32 length() const { return string.length; }
  CHARSET_INFO *charset() const { return cs; }

  friend LEX_STRING * thd_query_string (MYSQL_THD thd);
  friend char **thd_query(MYSQL_THD thd);
};


#define TC_LOG_PAGE_SIZE   8192
#define TC_LOG_MIN_SIZE    (3*TC_LOG_PAGE_SIZE)

#define TC_HEURISTIC_RECOVER_COMMIT   1
#define TC_HEURISTIC_RECOVER_ROLLBACK 2
extern ulong tc_heuristic_recover;

typedef struct st_user_var_events
{
  user_var_entry *user_var_event;
  char *value;
  ulong length;
  Item_result type;
  uint charset_number;
  bool unsigned_flag;
} BINLOG_USER_VAR_EVENT;

/*
  The COPY_INFO structure is used by INSERT/REPLACE code.
  The schema of the row counting by the INSERT/INSERT ... ON DUPLICATE KEY
  UPDATE code:
    If a row is inserted then the copied variable is incremented.
    If a row is updated by the INSERT ... ON DUPLICATE KEY UPDATE and the
      new data differs from the old one then the copied and the updated
      variables are incremented.
    The touched variable is incremented if a row was touched by the update part
      of the INSERT ... ON DUPLICATE KEY UPDATE no matter whether the row
      was actually changed or not.
*/
typedef struct st_copy_info {
  ha_rows records; /**< Number of processed records */
  ha_rows deleted; /**< Number of deleted records */
  ha_rows updated; /**< Number of updated records */
  ha_rows copied;  /**< Number of copied records */
  ha_rows error_count;
  ha_rows touched; /* Number of touched records */
  enum enum_duplicates handle_duplicates;
  int escape_char, last_errno;
  bool ignore;
  /* for INSERT ... UPDATE */
  List<Item> *update_fields;
  List<Item> *update_values;
  /* for VIEW ... WITH CHECK OPTION */
  TABLE_LIST *view;
} COPY_INFO;


class Key_part_spec :public Sql_alloc {
public:
  LEX_STRING field_name;
  uint length;
  Key_part_spec(const LEX_STRING &name, uint len)
    : field_name(name), length(len)
  {}
  Key_part_spec(const char *name, const size_t name_len, uint len)
    : length(len)
  { field_name.str= (char *)name; field_name.length= name_len; }
  bool operator==(const Key_part_spec& other) const;
  /**
    Construct a copy of this Key_part_spec. field_name is copied
    by-pointer as it is known to never change. At the same time
    'length' may be reset in mysql_prepare_create_table, and this
    is why we supply it with a copy.

    @return If out of memory, 0 is returned and an error is set in
    THD.
  */
  Key_part_spec *clone(MEM_ROOT *mem_root) const
  { return new (mem_root) Key_part_spec(*this); }
};


class Alter_drop :public Sql_alloc {
public:
  enum drop_type {KEY, COLUMN };
  const char *name;
  enum drop_type type;
  Alter_drop(enum drop_type par_type,const char *par_name)
    :name(par_name), type(par_type) {}
  /**
    Used to make a clone of this object for ALTER/CREATE TABLE
    @sa comment for Key_part_spec::clone
  */
  Alter_drop *clone(MEM_ROOT *mem_root) const
    { return new (mem_root) Alter_drop(*this); }
};


class Alter_column :public Sql_alloc {
public:
  const char *name;
  Item *def;
  Alter_column(const char *par_name,Item *literal)
    :name(par_name), def(literal) {}
  /**
    Used to make a clone of this object for ALTER/CREATE TABLE
    @sa comment for Key_part_spec::clone
  */
  Alter_column *clone(MEM_ROOT *mem_root) const
    { return new (mem_root) Alter_column(*this); }
};


class Key :public Sql_alloc {
public:
  enum Keytype { PRIMARY, UNIQUE, MULTIPLE, FULLTEXT, SPATIAL, FOREIGN_KEY};
  enum Keytype type;
  KEY_CREATE_INFO key_create_info;
  List<Key_part_spec> columns;
  LEX_STRING name;
  engine_option_value *option_list;
  bool generated;

  Key(enum Keytype type_par, const LEX_STRING &name_arg,
      KEY_CREATE_INFO *key_info_arg,
      bool generated_arg, List<Key_part_spec> &cols,
      engine_option_value *create_opt)
    :type(type_par), key_create_info(*key_info_arg), columns(cols),
    name(name_arg), option_list(create_opt), generated(generated_arg)
  {}
  Key(enum Keytype type_par, const char *name_arg, size_t name_len_arg,
      KEY_CREATE_INFO *key_info_arg, bool generated_arg,
      List<Key_part_spec> &cols,
      engine_option_value *create_opt)
    :type(type_par), key_create_info(*key_info_arg), columns(cols),
    option_list(create_opt), generated(generated_arg)
  {
    name.str= (char *)name_arg;
    name.length= name_len_arg;
  }
  Key(const Key &rhs, MEM_ROOT *mem_root);
  virtual ~Key() {}
  /* Equality comparison of keys (ignoring name) */
  friend bool foreign_key_prefix(Key *a, Key *b);
  /**
    Used to make a clone of this object for ALTER/CREATE TABLE
    @sa comment for Key_part_spec::clone
  */
  virtual Key *clone(MEM_ROOT *mem_root) const
    { return new (mem_root) Key(*this, mem_root); }
};

class Table_ident;

class Foreign_key: public Key {
public:
  enum fk_match_opt { FK_MATCH_UNDEF, FK_MATCH_FULL,
		      FK_MATCH_PARTIAL, FK_MATCH_SIMPLE};
  enum fk_option { FK_OPTION_UNDEF, FK_OPTION_RESTRICT, FK_OPTION_CASCADE,
		   FK_OPTION_SET_NULL, FK_OPTION_NO_ACTION, FK_OPTION_DEFAULT};

  Table_ident *ref_table;
  List<Key_part_spec> ref_columns;
  uint delete_opt, update_opt, match_opt;
  Foreign_key(const LEX_STRING &name_arg, List<Key_part_spec> &cols,
	      Table_ident *table,   List<Key_part_spec> &ref_cols,
	      uint delete_opt_arg, uint update_opt_arg, uint match_opt_arg)
    :Key(FOREIGN_KEY, name_arg, &default_key_create_info, 0, cols, NULL),
    ref_table(table), ref_columns(ref_cols),
    delete_opt(delete_opt_arg), update_opt(update_opt_arg),
    match_opt(match_opt_arg)
  {}
  Foreign_key(const Foreign_key &rhs, MEM_ROOT *mem_root);
  /**
    Used to make a clone of this object for ALTER/CREATE TABLE
    @sa comment for Key_part_spec::clone
  */
  virtual Key *clone(MEM_ROOT *mem_root) const
  { return new (mem_root) Foreign_key(*this, mem_root); }
  /* Used to validate foreign key options */
  bool validate(List<Create_field> &table_fields);
};

typedef struct st_mysql_lock
{
  TABLE **table;
  uint table_count,lock_count;
  THR_LOCK_DATA **locks;
} MYSQL_LOCK;


class LEX_COLUMN : public Sql_alloc
{
public:
  String column;
  uint rights;
  LEX_COLUMN (const String& x,const  uint& y ): column (x),rights (y) {}
};

class MY_LOCALE;

/**
  Query_cache_tls -- query cache thread local data.
*/

struct Query_cache_block;

struct Query_cache_tls
{
  /*
    'first_query_block' should be accessed only via query cache
    functions and methods to maintain proper locking.
  */
  Query_cache_block *first_query_block;
  void set_first_query_block(Query_cache_block *first_query_block_arg)
  {
    first_query_block= first_query_block_arg;
  }

  Query_cache_tls() :first_query_block(NULL) {}
};

/* SIGNAL / RESIGNAL / GET DIAGNOSTICS */

/**
  This enumeration list all the condition item names of a condition in the
  SQL condition area.
*/
typedef enum enum_diag_condition_item_name
{
  /*
    Conditions that can be set by the user (SIGNAL/RESIGNAL),
    and by the server implementation.
  */

  DIAG_CLASS_ORIGIN= 0,
  FIRST_DIAG_SET_PROPERTY= DIAG_CLASS_ORIGIN,
  DIAG_SUBCLASS_ORIGIN= 1,
  DIAG_CONSTRAINT_CATALOG= 2,
  DIAG_CONSTRAINT_SCHEMA= 3,
  DIAG_CONSTRAINT_NAME= 4,
  DIAG_CATALOG_NAME= 5,
  DIAG_SCHEMA_NAME= 6,
  DIAG_TABLE_NAME= 7,
  DIAG_COLUMN_NAME= 8,
  DIAG_CURSOR_NAME= 9,
  DIAG_MESSAGE_TEXT= 10,
  DIAG_MYSQL_ERRNO= 11,
  LAST_DIAG_SET_PROPERTY= DIAG_MYSQL_ERRNO
} Diag_condition_item_name;

/**
  Name of each diagnostic condition item.
  This array is indexed by Diag_condition_item_name.
*/
extern const LEX_STRING Diag_condition_item_names[];

/**
  These states are bit coded with HARD. For each state there must be a pair
  <state_even_num>, and <state_odd_num>_HARD.
*/
enum killed_state
{
  NOT_KILLED= 0,
  KILL_HARD_BIT= 1,                             /* Bit for HARD KILL */
  KILL_BAD_DATA= 2,
  KILL_BAD_DATA_HARD= 3,
  KILL_QUERY= 4,
  KILL_QUERY_HARD= 5,
  /*
    ABORT_QUERY signals to the query processor to stop execution ASAP without
    issuing an error. Instead a warning is issued, and when possible a partial
    query result is returned to the client.
  */
  ABORT_QUERY= 6,
  ABORT_QUERY_HARD= 7,
  /*
    All of the following killed states will kill the connection
    KILL_CONNECTION must be the first of these and it must start with
    an even number (becasue of HARD bit)!
  */
  KILL_CONNECTION= 8,
  KILL_CONNECTION_HARD= 9,
  KILL_SYSTEM_THREAD= 10,
  KILL_SYSTEM_THREAD_HARD= 11,
  KILL_SERVER= 12,
  KILL_SERVER_HARD= 13
};

extern int killed_errno(killed_state killed);
#define killed_mask_hard(killed) ((killed_state) ((killed) & ~KILL_HARD_BIT))

enum killed_type
{
  KILL_TYPE_ID,
  KILL_TYPE_USER
};

#include "sql_lex.h"				/* Must be here */

class Delayed_insert;
class select_result;
class Time_zone;

#define THD_SENTRY_MAGIC 0xfeedd1ff
#define THD_SENTRY_GONE  0xdeadbeef

#define THD_CHECK_SENTRY(thd) DBUG_ASSERT(thd->dbug_sentry == THD_SENTRY_MAGIC)

typedef struct system_variables
{
  /*
    How dynamically allocated system variables are handled:

    The global_system_variables and max_system_variables are "authoritative"
    They both should have the same 'version' and 'size'.
    When attempting to access a dynamic variable, if the session version
    is out of date, then the session version is updated and realloced if
    neccessary and bytes copied from global to make up for missing data.

    Note that one should use my_bool instead of bool here, as the variables
    are used with my_getopt.c
  */
  ulong dynamic_variables_version;
  char* dynamic_variables_ptr;
  uint dynamic_variables_head;    /* largest valid variable offset */
  uint dynamic_variables_size;    /* how many bytes are in use */
  
  ulonglong max_heap_table_size;
  ulonglong tmp_table_size;
  ulonglong long_query_time;
  ulonglong optimizer_switch;
  ulonglong sql_mode; ///< which non-standard SQL behaviour should be enabled
  ulonglong option_bits; ///< OPTION_xxx constants, e.g. OPTION_PROFILING
  ulonglong join_buff_space_limit;
  ulonglong log_slow_filter; 
  ulonglong log_slow_verbosity; 
  ulonglong bulk_insert_buff_size;
  ulonglong join_buff_size;
  ulonglong sortbuff_size;
  ulonglong group_concat_max_len;
  ha_rows select_limit;
  ha_rows max_join_size;
  ha_rows expensive_subquery_limit;
  ulong auto_increment_increment, auto_increment_offset;
  ulong lock_wait_timeout;
  ulong join_cache_level;
  ulong max_allowed_packet;
  ulong max_error_count;
  ulong max_length_for_sort_data;
  ulong max_sort_length;
  ulong max_tmp_tables;
  ulong max_insert_delayed_threads;
  ulong min_examined_row_limit;
  ulong multi_range_count;
  ulong net_buffer_length;
  ulong net_interactive_timeout;
  ulong net_read_timeout;
  ulong net_retry_count;
  ulong net_wait_timeout;
  ulong net_write_timeout;
  ulong optimizer_prune_level;
  ulong optimizer_search_depth;
  ulong preload_buff_size;
  ulong profiling_history_size;
  ulong read_buff_size;
  ulong read_rnd_buff_size;
  ulong mrr_buff_size;
  ulong div_precincrement;
  /* Total size of all buffers used by the subselect_rowid_merge_engine. */
  ulong rowid_merge_buff_size;
  ulong max_sp_recursion_depth;
  ulong default_week_format;
  ulong max_seeks_for_key;
  ulong range_alloc_block_size;
  ulong query_alloc_block_size;
  ulong query_prealloc_size;
  ulong trans_alloc_block_size;
  ulong trans_prealloc_size;
  ulong log_warnings;
  /* Flags for slow log filtering */
  ulong log_slow_rate_limit; 
  ulong binlog_format; ///< binlog format for this thd (see enum_binlog_format)
  ulong progress_report_time;
  my_bool binlog_annotate_row_events;
  my_bool binlog_direct_non_trans_update;
  my_bool sql_log_bin;
  ulong completion_type;
  ulong query_cache_type;
  ulong tx_isolation;
  ulong updatable_views_with_limit;
  int max_user_connections;
  /**
    In slave thread we need to know in behalf of which
    thread the query is being run to replicate temp tables properly
  */
  my_thread_id pseudo_thread_id;

  my_bool low_priority_updates;
  my_bool query_cache_wlock_invalidate;
  my_bool engine_condition_pushdown;
  my_bool keep_files_on_create;

  my_bool old_mode;
  my_bool old_alter_table;
  my_bool old_passwords;
  my_bool big_tables;
  my_bool query_cache_strip_comments;

  plugin_ref table_plugin;

  /* Only charset part of these variables is sensible */
  CHARSET_INFO  *character_set_filesystem;
  CHARSET_INFO  *character_set_client;
  CHARSET_INFO  *character_set_results;

  /* Both charset and collation parts of these variables are important */
  CHARSET_INFO	*collation_server;
  CHARSET_INFO	*collation_database;
  CHARSET_INFO  *collation_connection;

  /* Error messages */
  MY_LOCALE *lc_messages;
  /* Locale Support */
  MY_LOCALE *lc_time_names;

  Time_zone *time_zone;

  my_bool sysdate_is_now;

  /* deadlock detection */
  ulong wt_timeout_short, wt_deadlock_search_depth_short;
  ulong wt_timeout_long, wt_deadlock_search_depth_long;

  double long_query_time_double;

  my_bool pseudo_slave_mode;

} SV;

/**
  Per thread status variables.
  Must be long/ulong up to last_system_status_var so that
  add_to_status/add_diff_to_status can work.
*/

typedef struct system_status_var
{
  ulong com_other;
  ulong com_stat[(uint) SQLCOM_END];
  ulong created_tmp_disk_tables;
  ulong created_tmp_tables;
  ulong ha_commit_count;
  ulong ha_delete_count;
  ulong ha_read_first_count;
  ulong ha_read_last_count;
  ulong ha_read_key_count;
  ulong ha_read_next_count;
  ulong ha_read_prev_count;
  ulong ha_read_rnd_count;
  ulong ha_read_rnd_next_count;
  ulong ha_read_rnd_deleted_count;
  /*
    This number doesn't include calls to the default implementation and
    calls made by range access. The intent is to count only calls made by
    BatchedKeyAccess.
  */
  ulong ha_mrr_init_count;
  ulong ha_mrr_key_refills_count;
  ulong ha_mrr_rowid_refills_count;

  ulong ha_rollback_count;
  ulong ha_update_count;
  ulong ha_write_count;
  /* The following are for internal temporary tables */
  ulong ha_tmp_update_count;
  ulong ha_tmp_write_count;
  ulong ha_prepare_count;
  ulong ha_icp_attempts;
  ulong ha_icp_match;
  ulong ha_discover_count;
  ulong ha_savepoint_count;
  ulong ha_savepoint_rollback_count;

  ulong net_big_packet_count;
  ulong opened_tables;
  ulong opened_shares;
  ulong opened_views;               /* +1 opening a view */

  ulong select_full_join_count;
  ulong select_full_range_join_count;
  ulong select_range_count;
  ulong select_range_check_count;
  ulong select_scan_count;
  ulong executed_triggers;
  ulong long_query_count;
  ulong filesort_merge_passes;
  ulong filesort_range_count;
  ulong filesort_rows;
  ulong filesort_scan_count;
  /* Prepared statements and binary protocol */
  ulong com_stmt_prepare;
  ulong com_stmt_reprepare;
  ulong com_stmt_execute;
  ulong com_stmt_send_long_data;
  ulong com_stmt_fetch;
  ulong com_stmt_reset;
  ulong com_stmt_close;

  /* Features used */
  ulong feature_dynamic_columns;    /* +1 when creating a dynamic column */
  ulong feature_fulltext;	    /* +1 when MATCH is used */
  ulong feature_gis;                /* +1 opening a table with GIS features */
  ulong feature_locale;		    /* +1 when LOCALE is set */
  ulong feature_subquery;	    /* +1 when subqueries are used */
  ulong feature_timezone;	    /* +1 when XPATH is used */
  ulong feature_trigger;	    /* +1 opening a table with triggers */
  ulong feature_xml;		    /* +1 when XPATH is used */

  ulong empty_queries;
  ulong access_denied_errors;
  ulong lost_connections;
  /*
    Number of statements sent from the client
  */
  ulong questions;
  /*
    IMPORTANT!
    SEE last_system_status_var DEFINITION BELOW.
    Below 'last_system_status_var' are all variables that cannot be handled
    automatically by add_to_status()/add_diff_to_status().
  */
  ulonglong bytes_received;
  ulonglong bytes_sent;
  ulonglong rows_read;
  ulonglong rows_sent;
  ulonglong rows_tmp_read;
  ulonglong binlog_bytes_written;
  double last_query_cost;
  double cpu_time, busy_time;
} STATUS_VAR;

/*
  This is used for 'SHOW STATUS'. It must be updated to the last ulong
  variable in system_status_var which is makes sense to add to the global
  counter
*/

#define last_system_status_var questions

void mark_transaction_to_rollback(THD *thd, bool all);

#ifdef MYSQL_SERVER

void free_tmp_table(THD *thd, TABLE *entry);


/* The following macro is to make init of Query_arena simpler */
#ifndef DBUG_OFF
#define INIT_ARENA_DBUG_INFO is_backup_arena= 0; is_reprepared= FALSE;
#else
#define INIT_ARENA_DBUG_INFO
#endif

class Query_arena
{
public:
  /*
    List of items created in the parser for this query. Every item puts
    itself to the list on creation (see Item::Item() for details))
  */
  Item *free_list;
  MEM_ROOT *mem_root;                   // Pointer to current memroot
#ifndef DBUG_OFF
  bool is_backup_arena; /* True if this arena is used for backup. */
  bool is_reprepared;
#endif
  /*
    The states relfects three diffrent life cycles for three
    different types of statements:
    Prepared statement: STMT_INITIALIZED -> STMT_PREPARED -> STMT_EXECUTED.
    Stored procedure:   STMT_INITIALIZED_FOR_SP -> STMT_EXECUTED.
    Other statements:   STMT_CONVENTIONAL_EXECUTION never changes.
  */
  enum enum_state
  {
    STMT_INITIALIZED= 0, STMT_INITIALIZED_FOR_SP= 1, STMT_PREPARED= 2,
    STMT_CONVENTIONAL_EXECUTION= 3, STMT_EXECUTED= 4, STMT_ERROR= -1
  };

  enum_state state;

  /* We build without RTTI, so dynamic_cast can't be used. */
  enum Type
  {
    STATEMENT, PREPARED_STATEMENT, STORED_PROCEDURE
  };

  Query_arena(MEM_ROOT *mem_root_arg, enum enum_state state_arg) :
    free_list(0), mem_root(mem_root_arg), state(state_arg)
  { INIT_ARENA_DBUG_INFO; }
  /*
    This constructor is used only when Query_arena is created as
    backup storage for another instance of Query_arena.
  */
  Query_arena() { INIT_ARENA_DBUG_INFO; }

  virtual Type type() const;
  virtual ~Query_arena() {};

  inline bool is_stmt_prepare() const { return state == STMT_INITIALIZED; }
  inline bool is_stmt_prepare_or_first_sp_execute() const
  { return (int)state < (int)STMT_PREPARED; }
  inline bool is_stmt_prepare_or_first_stmt_execute() const
  { return (int)state <= (int)STMT_PREPARED; }
  inline bool is_stmt_execute() const
  { return state == STMT_PREPARED || state == STMT_EXECUTED; }
  inline bool is_conventional() const
  { return state == STMT_CONVENTIONAL_EXECUTION; }

  inline void* alloc(size_t size) { return alloc_root(mem_root,size); }
  inline void* calloc(size_t size)
  {
    void *ptr;
    if ((ptr=alloc_root(mem_root,size)))
      bzero(ptr, size);
    return ptr;
  }
  inline char *strdup(const char *str)
  { return strdup_root(mem_root,str); }
  inline char *strmake(const char *str, size_t size)
  { return strmake_root(mem_root,str,size); }
  inline void *memdup(const void *str, size_t size)
  { return memdup_root(mem_root,str,size); }
  inline void *memdup_w_gap(const void *str, size_t size, uint gap)
  {
    void *ptr;
    if ((ptr= alloc_root(mem_root,size+gap)))
      memcpy(ptr,str,size);
    return ptr;
  }

  void set_query_arena(Query_arena *set);

  void free_items();
  /* Close the active state associated with execution of this statement */
  virtual void cleanup_stmt();
};


class Server_side_cursor;

/**
  @class Statement
  @brief State of a single command executed against this connection.

  One connection can contain a lot of simultaneously running statements,
  some of which could be:
   - prepared, that is, contain placeholders,
   - opened as cursors. We maintain 1 to 1 relationship between
     statement and cursor - if user wants to create another cursor for his
     query, we create another statement for it.
  To perform some action with statement we reset THD part to the state  of
  that statement, do the action, and then save back modified state from THD
  to the statement. It will be changed in near future, and Statement will
  be used explicitly.
*/

class Statement: public ilink, public Query_arena
{
  Statement(const Statement &rhs);              /* not implemented: */
  Statement &operator=(const Statement &rhs);   /* non-copyable */
public:
  /*
    Uniquely identifies each statement object in thread scope; change during
    statement lifetime. FIXME: must be const
  */
   ulong id;

  /*
    MARK_COLUMNS_NONE:  Means mark_used_colums is not set and no indicator to
                        handler of fields used is set
    MARK_COLUMNS_READ:  Means a bit in read set is set to inform handler
	                that the field is to be read. If field list contains
                        duplicates, then thd->dup_field is set to point
                        to the last found duplicate.
    MARK_COLUMNS_WRITE: Means a bit is set in write set to inform handler
			that it needs to update this field in write_row
                        and update_row.
  */
  enum enum_mark_columns mark_used_columns;

  LEX_STRING name; /* name for named prepared statements */
  LEX *lex;                                     // parse tree descriptor
  /*
    Points to the query associated with this statement. It's const, but
    we need to declare it char * because all table handlers are written
    in C and need to point to it.

    Note that if we set query = NULL, we must at the same time set
    query_length = 0, and protect the whole operation with
    LOCK_thd_data mutex. To avoid crashes in races, if we do not
    know that thd->query cannot change at the moment, we should print
    thd->query like this:
      (1) reserve the LOCK_thd_data mutex;
      (2) print or copy the value of query and query_length
      (3) release LOCK_thd_data mutex.
    This printing is needed at least in SHOW PROCESSLIST and SHOW
    ENGINE INNODB STATUS.
  */
  CSET_STRING query_string;
  /*
    If opt_query_cache_strip_comments is set, this contains query without
    comments. If not set, it contains pointer to query_string.
  */
  String base_query;


  inline char *query() const { return query_string.str(); }
  inline uint32 query_length() const { return query_string.length(); }
  CHARSET_INFO *query_charset() const { return query_string.charset(); }
  void set_query_inner(const CSET_STRING &string_arg)
  {
    query_string= string_arg;
  }
  void set_query_inner(char *query_arg, uint32 query_length_arg,
                       CHARSET_INFO *cs_arg)
  {
    set_query_inner(CSET_STRING(query_arg, query_length_arg, cs_arg));
  }
  void reset_query_inner()
  {
    set_query_inner(CSET_STRING());
  }
  /**
    Name of the current (default) database.

    If there is the current (default) database, "db" contains its name. If
    there is no current (default) database, "db" is NULL and "db_length" is
    0. In other words, "db", "db_length" must either be NULL, or contain a
    valid database name.

    @note this attribute is set and alloced by the slave SQL thread (for
    the THD of that thread); that thread is (and must remain, for now) the
    only responsible for freeing this member.
  */

  char *db;
  size_t db_length;

  /* This is set to 1 of last call to send_result_to_client() was ok */
  my_bool query_cache_is_applicable;

  /* This constructor is called for backup statements */
  Statement() {}

  Statement(LEX *lex_arg, MEM_ROOT *mem_root_arg,
            enum enum_state state_arg, ulong id_arg);
  virtual ~Statement();

  /* Assign execution context (note: not all members) of given stmt to self */
  virtual void set_statement(Statement *stmt);
  void set_n_backup_statement(Statement *stmt, Statement *backup);
  void restore_backup_statement(Statement *stmt, Statement *backup);
  /* return class type */
  virtual Type type() const;
};


/**
  Container for all statements created/used in a connection.
  Statements in Statement_map have unique Statement::id (guaranteed by id
  assignment in Statement::Statement)
  Non-empty statement names are unique too: attempt to insert a new statement
  with duplicate name causes older statement to be deleted

  Statements are auto-deleted when they are removed from the map and when the
  map is deleted.
*/

class Statement_map
{
public:
  Statement_map();

  int insert(THD *thd, Statement *statement);

  Statement *find_by_name(LEX_STRING *name)
  {
    Statement *stmt;
    stmt= (Statement*)my_hash_search(&names_hash, (uchar*)name->str,
                                     name->length);
    return stmt;
  }

  Statement *find(ulong id)
  {
    if (last_found_statement == 0 || id != last_found_statement->id)
    {
      Statement *stmt;
      stmt= (Statement *) my_hash_search(&st_hash, (uchar *) &id, sizeof(id));
      if (stmt && stmt->name.str)
        return NULL;
      last_found_statement= stmt;
    }
    return last_found_statement;
  }
  /*
    Close all cursors of this connection that use tables of a storage
    engine that has transaction-specific state and therefore can not
    survive COMMIT or ROLLBACK. Currently all but MyISAM cursors are closed.
  */
  void close_transient_cursors();
  void erase(Statement *statement);
  /* Erase all statements (calls Statement destructor) */
  void reset();
  ~Statement_map();
private:
  HASH st_hash;
  HASH names_hash;
  I_List<Statement> transient_cursor_list;
  Statement *last_found_statement;
};

struct st_savepoint {
  struct st_savepoint *prev;
  char                *name;
  uint                 length;
  Ha_trx_info         *ha_list;
  /** State of metadata locks before this savepoint was set. */
  MDL_savepoint        mdl_savepoint;
};

enum xa_states {XA_NOTR=0, XA_ACTIVE, XA_IDLE, XA_PREPARED, XA_ROLLBACK_ONLY};
extern const char *xa_state_names[];

typedef struct st_xid_state {
  /* For now, this is only used to catch duplicated external xids */
  XID  xid;                           // transaction identifier
  enum xa_states xa_state;            // used by external XA only
  bool in_thd;
  /* Error reported by the Resource Manager (RM) to the Transaction Manager. */
  uint rm_error;
} XID_STATE;

extern mysql_mutex_t LOCK_xid_cache;
extern HASH xid_cache;
bool xid_cache_init(void);
void xid_cache_free(void);
XID_STATE *xid_cache_search(XID *xid);
bool xid_cache_insert(XID *xid, enum xa_states xa_state);
bool xid_cache_insert(XID_STATE *xid_state);
void xid_cache_delete(XID_STATE *xid_state);

/**
  @class Security_context
  @brief A set of THD members describing the current authenticated user.
*/

class Security_context {
public:
  Security_context() {}                       /* Remove gcc warning */
  /*
    host - host of the client
    user - user of the client, set to NULL until the user has been read from
    the connection
    priv_user - The user privilege we are using. May be "" for anonymous user.
    ip - client IP
  */
  char   *host, *user, *ip;
  char   priv_user[USERNAME_LENGTH];
  char   proxy_user[USERNAME_LENGTH + MAX_HOSTNAME + 5];
  /* The host privilege we are using */
  char   priv_host[MAX_HOSTNAME];
  /* The external user (if available) */
  char   *external_user;
  /* points to host if host is available, otherwise points to ip */
  const char *host_or_ip;
  ulong master_access;                 /* Global privileges from mysql.user */
  ulong db_access;                     /* Privileges for current db */

  void init();
  void destroy();
  void skip_grants();
  inline char *priv_host_name()
  {
    return (*priv_host ? priv_host : (char *)"%");
  }

  bool set_user(char *user_arg);

#ifndef NO_EMBEDDED_ACCESS_CHECKS
  bool
  change_security_context(THD *thd,
                          LEX_STRING *definer_user,
                          LEX_STRING *definer_host,
                          LEX_STRING *db,
                          Security_context **backup);

  void
  restore_security_context(THD *thd, Security_context *backup);
#endif
  bool user_matches(Security_context *);
};


/**
  A registry for item tree transformations performed during
  query optimization. We register only those changes which require
  a rollback to re-execute a prepared statement or stored procedure
  yet another time.
*/

struct Item_change_record;
typedef I_List<Item_change_record> Item_change_list;


/**
  Type of locked tables mode.
  See comment for THD::locked_tables_mode for complete description.
*/

enum enum_locked_tables_mode
{
  LTM_NONE= 0,
  LTM_LOCK_TABLES,
  LTM_PRELOCKED,
  LTM_PRELOCKED_UNDER_LOCK_TABLES
};


/**
  Class that holds information about tables which were opened and locked
  by the thread. It is also used to save/restore this information in
  push_open_tables_state()/pop_open_tables_state().
*/

class Open_tables_state
{
public:
  /**
    As part of class THD, this member is set during execution
    of a prepared statement. When it is set, it is used
    by the locking subsystem to report a change in table metadata.

    When Open_tables_state part of THD is reset to open
    a system or INFORMATION_SCHEMA table, the member is cleared
    to avoid spurious ER_NEED_REPREPARE errors -- system and
    INFORMATION_SCHEMA tables are not subject to metadata version
    tracking.
    @sa check_and_update_table_version()
  */
  Reprepare_observer *m_reprepare_observer;

  /**
    List of regular tables in use by this thread. Contains temporary and
    base tables that were opened with @see open_tables().
  */
  TABLE *open_tables;
  /**
    List of temporary tables used by this thread. Contains user-level
    temporary tables, created with CREATE TEMPORARY TABLE, and
    internal temporary tables, created, e.g., to resolve a SELECT,
    or for an intermediate table used in ALTER.
    XXX Why are internal temporary tables added to this list?
  */
  TABLE *temporary_tables;
  TABLE *derived_tables;
  /*
    During a MySQL session, one can lock tables in two modes: automatic
    or manual. In automatic mode all necessary tables are locked just before
    statement execution, and all acquired locks are stored in 'lock'
    member. Unlocking takes place automatically as well, when the
    statement ends.
    Manual mode comes into play when a user issues a 'LOCK TABLES'
    statement. In this mode the user can only use the locked tables.
    Trying to use any other tables will give an error.
    The locked tables are also stored in this member, however,
    thd->locked_tables_mode is turned on.  Manual locking is described in
    the 'LOCK_TABLES' chapter of the MySQL manual.
    See also lock_tables() for details.
  */
  MYSQL_LOCK *lock;

  /*
    CREATE-SELECT keeps an extra lock for the table being
    created. This field is used to keep the extra lock available for
    lower level routines, which would otherwise miss that lock.
   */
  MYSQL_LOCK *extra_lock;

  /*
    Enum enum_locked_tables_mode and locked_tables_mode member are
    used to indicate whether the so-called "locked tables mode" is on,
    and what kind of mode is active.

    Locked tables mode is used when it's necessary to open and
    lock many tables at once, for usage across multiple
    (sub-)statements.
    This may be necessary either for queries that use stored functions
    and triggers, in which case the statements inside functions and
    triggers may be executed many times, or for implementation of
    LOCK TABLES, in which case the opened tables are reused by all
    subsequent statements until a call to UNLOCK TABLES.

    The kind of locked tables mode employed for stored functions and
    triggers is also called "prelocked mode".
    In this mode, first open_tables() call to open the tables used
    in a statement analyses all functions used by the statement
    and adds all indirectly used tables to the list of tables to
    open and lock.
    It also marks the parse tree of the statement as requiring
    prelocking. After that, lock_tables() locks the entire list
    of tables and changes THD::locked_tables_modeto LTM_PRELOCKED.
    All statements executed inside functions or triggers
    use the prelocked tables, instead of opening their own ones.
    Prelocked mode is turned off automatically once close_thread_tables()
    of the main statement is called.
  */
  enum enum_locked_tables_mode locked_tables_mode;
  uint current_tablenr;

  enum enum_flags {
    BACKUPS_AVAIL = (1U << 0)     /* There are backups available */
  };

  /*
    Flags with information about the open tables state.
  */
  uint state_flags;
  /**
     This constructor initializes Open_tables_state instance which can only
     be used as backup storage. To prepare Open_tables_state instance for
     operations which open/lock/close tables (e.g. open_table()) one has to
     call init_open_tables_state().
  */
  Open_tables_state() : state_flags(0U) { }

  void set_open_tables_state(Open_tables_state *state)
  {
    *this= *state;
  }

  void reset_open_tables_state(THD *thd)
  {
    open_tables= temporary_tables= derived_tables= 0;
    extra_lock= lock= 0;
    locked_tables_mode= LTM_NONE;
    state_flags= 0U;
    m_reprepare_observer= NULL;
  }
};


/**
  Storage for backup of Open_tables_state. Must
  be used only to open system tables (TABLE_CATEGORY_SYSTEM
  and TABLE_CATEGORY_LOG).
*/

class Open_tables_backup: public Open_tables_state
{
public:
  /**
    When we backup the open tables state to open a system
    table or tables, we want to save state of metadata
    locks which were acquired before the backup. It is used
    to release metadata locks on system tables after they are
    no longer used.
  */
  MDL_savepoint mdl_system_tables_svp;
};

/**
  @class Sub_statement_state
  @brief Used to save context when executing a function or trigger
*/

/* Defines used for Sub_statement_state::in_sub_stmt */

#define SUB_STMT_TRIGGER 1
#define SUB_STMT_FUNCTION 2


class Sub_statement_state
{
public:
  ulonglong option_bits;
  ulonglong first_successful_insert_id_in_prev_stmt;
  ulonglong first_successful_insert_id_in_cur_stmt, insert_id_for_cur_row;
  Discrete_interval auto_inc_interval_for_cur_row;
  Discrete_intervals_list auto_inc_intervals_forced;
  ulonglong limit_found_rows;
  ha_rows    cuted_fields, sent_row_count, examined_row_count;
  ulong client_capabilities;
  ulong query_plan_flags; 
  uint in_sub_stmt;
  bool enable_slow_log;
  bool last_insert_id_used;
  SAVEPOINT *savepoints;
  enum enum_check_fields count_cuted_fields;
};


/* Flags for the THD::system_thread variable */
enum enum_thread_type
{
  NON_SYSTEM_THREAD= 0,
  SYSTEM_THREAD_DELAYED_INSERT= 1,
  SYSTEM_THREAD_SLAVE_IO= 2,
  SYSTEM_THREAD_SLAVE_SQL= 4,
  SYSTEM_THREAD_NDBCLUSTER_BINLOG= 8,
  SYSTEM_THREAD_EVENT_SCHEDULER= 16,
  SYSTEM_THREAD_EVENT_WORKER= 32
};

inline char const *
show_system_thread(enum_thread_type thread)
{
#define RETURN_NAME_AS_STRING(NAME) case (NAME): return #NAME
  switch (thread) {
    static char buf[64];
    RETURN_NAME_AS_STRING(NON_SYSTEM_THREAD);
    RETURN_NAME_AS_STRING(SYSTEM_THREAD_DELAYED_INSERT);
    RETURN_NAME_AS_STRING(SYSTEM_THREAD_SLAVE_IO);
    RETURN_NAME_AS_STRING(SYSTEM_THREAD_SLAVE_SQL);
    RETURN_NAME_AS_STRING(SYSTEM_THREAD_NDBCLUSTER_BINLOG);
    RETURN_NAME_AS_STRING(SYSTEM_THREAD_EVENT_SCHEDULER);
    RETURN_NAME_AS_STRING(SYSTEM_THREAD_EVENT_WORKER);
  default:
    sprintf(buf, "<UNKNOWN SYSTEM THREAD: %d>", thread);
    return buf;
  }
#undef RETURN_NAME_AS_STRING
}

/**
  This class represents the interface for internal error handlers.
  Internal error handlers are exception handlers used by the server
  implementation.
*/
class Internal_error_handler
{
protected:
  Internal_error_handler() :
    m_prev_internal_handler(NULL)
  {}

  virtual ~Internal_error_handler() {}

public:
  /**
    Handle a sql condition.
    This method can be implemented by a subclass to achieve any of the
    following:
    - mask a warning/error internally, prevent exposing it to the user,
    - mask a warning/error and throw another one instead.
    When this method returns true, the sql condition is considered
    'handled', and will not be propagated to upper layers.
    It is the responsability of the code installing an internal handler
    to then check for trapped conditions, and implement logic to recover
    from the anticipated conditions trapped during runtime.

    This mechanism is similar to C++ try/throw/catch:
    - 'try' correspond to <code>THD::push_internal_handler()</code>,
    - 'throw' correspond to <code>my_error()</code>,
    which invokes <code>my_message_sql()</code>,
    - 'catch' correspond to checking how/if an internal handler was invoked,
    before removing it from the exception stack with
    <code>THD::pop_internal_handler()</code>.

    @param thd the calling thread
    @param cond the condition raised.
    @return true if the condition is handled
  */
  virtual bool handle_condition(THD *thd,
                                uint sql_errno,
                                const char* sqlstate,
                                MYSQL_ERROR::enum_warning_level level,
                                const char* msg,
                                MYSQL_ERROR ** cond_hdl) = 0;

private:
  Internal_error_handler *m_prev_internal_handler;
  friend class THD;
};


/**
  Implements the trivial error handler which cancels all error states
  and prevents an SQLSTATE to be set.
*/

class Dummy_error_handler : public Internal_error_handler
{
public:
  bool handle_condition(THD *thd,
                        uint sql_errno,
                        const char* sqlstate,
                        MYSQL_ERROR::enum_warning_level level,
                        const char* msg,
                        MYSQL_ERROR ** cond_hdl)
  {
    /* Ignore error */
    return TRUE;
  }
  Dummy_error_handler() {}                    /* Remove gcc warning */
};


/**
  This class is an internal error handler implementation for
  DROP TABLE statements. The thing is that there may be warnings during
  execution of these statements, which should not be exposed to the user.
  This class is intended to silence such warnings.
*/

class Drop_table_error_handler : public Internal_error_handler
{
public:
  Drop_table_error_handler() {}

public:
  bool handle_condition(THD *thd,
                        uint sql_errno,
                        const char* sqlstate,
                        MYSQL_ERROR::enum_warning_level level,
                        const char* msg,
                        MYSQL_ERROR ** cond_hdl);

private:
};


/**
  Tables that were locked with LOCK TABLES statement.

  Encapsulates a list of TABLE_LIST instances for tables
  locked by LOCK TABLES statement, memory root for metadata locks,
  and, generally, the context of LOCK TABLES statement.

  In LOCK TABLES mode, the locked tables are kept open between
  statements.
  Therefore, we can't allocate metadata locks on execution memory
  root -- as well as tables, the locks need to stay around till
  UNLOCK TABLES is called.
  The locks are allocated in the memory root encapsulated in this
  class.

  Some SQL commands, like FLUSH TABLE or ALTER TABLE, demand that
  the tables they operate on are closed, at least temporarily.
  This class encapsulates a list of TABLE_LIST instances, one
  for each base table from LOCK TABLES list,
  which helps conveniently close the TABLEs when it's necessary
  and later reopen them.

  Implemented in sql_base.cc
*/

class Locked_tables_list
{
private:
  MEM_ROOT m_locked_tables_root;
  TABLE_LIST *m_locked_tables;
  TABLE_LIST **m_locked_tables_last;
  /** An auxiliary array used only in reopen_tables(). */
  TABLE **m_reopen_array;
  /**
    Count the number of tables in m_locked_tables list. We can't
    rely on thd->lock->table_count because it excludes
    non-transactional temporary tables. We need to know
    an exact number of TABLE objects.
  */
  size_t m_locked_tables_count;
public:
  Locked_tables_list()
    :m_locked_tables(NULL),
    m_locked_tables_last(&m_locked_tables),
    m_reopen_array(NULL),
    m_locked_tables_count(0)
  {
    init_sql_alloc(&m_locked_tables_root, MEM_ROOT_BLOCK_SIZE, 0);
  }
  void unlock_locked_tables(THD *thd);
  ~Locked_tables_list()
  {
    unlock_locked_tables(0);
  }
  bool init_locked_tables(THD *thd);
  TABLE_LIST *locked_tables() { return m_locked_tables; }
  void unlink_from_list(THD *thd, TABLE_LIST *table_list,
                        bool remove_from_locked_tables);
  void unlink_all_closed_tables(THD *thd,
                                MYSQL_LOCK *lock,
                                size_t reopen_count);
  bool reopen_tables(THD *thd);
};


/**
  Storage engine specific thread local data.
*/

struct Ha_data
{
  /**
    Storage engine specific thread local data.
    Lifetime: one user connection.
  */
  void *ha_ptr;
  /**
    0: Life time: one statement within a transaction. If @@autocommit is
    on, also represents the entire transaction.
    @sa trans_register_ha()

    1: Life time: one transaction within a connection.
    If the storage engine does not participate in a transaction,
    this should not be used.
    @sa trans_register_ha()
  */
  Ha_trx_info ha_info[2];
  /**
    NULL: engine is not bound to this thread
    non-NULL: engine is bound to this thread, engine shutdown forbidden
  */
  plugin_ref lock;
  Ha_data() :ha_ptr(NULL) {}
};

/**
  An instance of the global read lock in a connection.
  Implemented in lock.cc.
*/

class Global_read_lock
{
public:
  enum enum_grl_state
  {
    GRL_NONE,
    GRL_ACQUIRED,
    GRL_ACQUIRED_AND_BLOCKS_COMMIT
  };

  Global_read_lock()
    : m_state(GRL_NONE),
      m_mdl_global_shared_lock(NULL),
      m_mdl_blocks_commits_lock(NULL)
  {}

  bool lock_global_read_lock(THD *thd);
  void unlock_global_read_lock(THD *thd);
  /**
    Check if this connection can acquire protection against GRL and
    emit error if otherwise.
  */
  bool can_acquire_protection() const
  {
    if (m_state)
    {
      my_error(ER_CANT_UPDATE_WITH_READLOCK, MYF(0));
      return TRUE;
    }
    return FALSE;
  }
  bool make_global_read_lock_block_commit(THD *thd);
  bool is_acquired() const { return m_state != GRL_NONE; }
  void set_explicit_lock_duration(THD *thd);
private:
  enum_grl_state m_state;
  /**
    In order to acquire the global read lock, the connection must
    acquire shared metadata lock in GLOBAL namespace, to prohibit
    all DDL.
  */
  MDL_ticket *m_mdl_global_shared_lock;
  /**
    Also in order to acquire the global read lock, the connection
    must acquire a shared metadata lock in COMMIT namespace, to
    prohibit commits.
  */
  MDL_ticket *m_mdl_blocks_commits_lock;
};


extern "C" void my_message_sql(uint error, const char *str, myf MyFlags);

/**
  @class THD
  For each client connection we create a separate thread with THD serving as
  a thread/connection descriptor
*/

class THD :public Statement,
           public Open_tables_state
{
private:
  inline bool is_stmt_prepare() const
  { DBUG_ASSERT(0); return Statement::is_stmt_prepare(); }

  inline bool is_stmt_prepare_or_first_sp_execute() const
  { DBUG_ASSERT(0); return Statement::is_stmt_prepare_or_first_sp_execute(); }

  inline bool is_stmt_prepare_or_first_stmt_execute() const
  { DBUG_ASSERT(0); return Statement::is_stmt_prepare_or_first_stmt_execute(); }

  inline bool is_conventional() const
  { DBUG_ASSERT(0); return Statement::is_conventional(); }

public:
  MDL_context mdl_context;

  /* Used to execute base64 coded binlog events in MySQL server */
  Relay_log_info* rli_fake;
  /* Slave applier execution context */
  Relay_log_info* rli_slave;

  void reset_for_next_command(bool calculate_userstat);
  /*
    Constant for THD::where initialization in the beginning of every query.

    It's needed because we do not save/restore THD::where normally during
    primary (non subselect) query execution.
  */
  static const char * const DEFAULT_WHERE;

#ifdef EMBEDDED_LIBRARY
  struct st_mysql  *mysql;
  unsigned long	 client_stmt_id;
  unsigned long  client_param_count;
  struct st_mysql_bind *client_params;
  char *extra_data;
  ulong extra_length;
  struct st_mysql_data *cur_data;
  struct st_mysql_data *first_data;
  struct st_mysql_data **data_tail;
  void clear_data_list();
  struct st_mysql_data *alloc_new_dataset();
  /*
    In embedded server it points to the statement that is processed
    in the current query. We store some results directly in statement
    fields then.
  */
  struct st_mysql_stmt *current_stmt;
#endif
#ifdef HAVE_QUERY_CACHE
  Query_cache_tls query_cache_tls;
#endif
  NET	  net;				// client connection descriptor
  scheduler_functions *scheduler;       // Scheduler for this connection
  Protocol *protocol;			// Current protocol
  Protocol_text   protocol_text;	// Normal protocol
  Protocol_binary protocol_binary;	// Binary protocol
  HASH    user_vars;			// hash for user variables
  String  packet;			// dynamic buffer for network I/O
  String  convert_buffer;               // buffer for charset conversions
  struct  my_rnd_struct rand;		// used for authentication
  struct  system_variables variables;	// Changeable local variables
  struct  system_status_var status_var; // Per thread statistic vars
  struct  system_status_var org_status_var; // For user statistics
  struct  system_status_var *initial_status_var; /* used by show status */
  THR_LOCK_INFO lock_info;              // Locking info of this thread
  /**
    Protects THD data accessed from other threads:
    - thd->query and thd->query_length (used by SHOW ENGINE
      INNODB STATUS and SHOW PROCESSLIST
    - thd->mysys_var (used by KILL statement and shutdown).
    Is locked when THD is deleted.
  */
  mysql_mutex_t LOCK_thd_data;

  /* all prepared statements and cursors of this connection */
  Statement_map stmt_map;
  /*
    A pointer to the stack frame of handle_one_connection(),
    which is called first in the thread for handling a client
  */
  char	  *thread_stack;

  /**
    Currently selected catalog.
  */
  char *catalog;

  /**
    @note
    Some members of THD (currently 'Statement::db',
    'catalog' and 'query')  are set and alloced by the slave SQL thread
    (for the THD of that thread); that thread is (and must remain, for now)
    the only responsible for freeing these 3 members. If you add members
    here, and you add code to set them in replication, don't forget to
    free_them_and_set_them_to_0 in replication properly. For details see
    the 'err:' label of the handle_slave_sql() in sql/slave.cc.

    @see handle_slave_sql
  */

  Security_context main_security_ctx;
  Security_context *security_ctx;

  /*
    Points to info-string that we show in SHOW PROCESSLIST
    You are supposed to update thd->proc_info only if you have coded
    a time-consuming piece that MySQL can get stuck in for a long time.

    Set it using the  thd_proc_info(THD *thread, const char *message)
    macro/function.

    This member is accessed and assigned without any synchronization.
    Therefore, it may point only to constant (statically
    allocated) strings, which memory won't go away over time.
  */
  const char *proc_info;

  /*
    Used in error messages to tell user in what part of MySQL we found an
    error. E. g. when where= "having clause", if fix_fields() fails, user
    will know that the error was in having clause.
  */
  const char *where;

  ulong client_capabilities;		/* What the client supports */
  ulong max_client_packet_length;

  HASH		handler_tables_hash;
  /*
    One thread can hold up to one named user-level lock. This variable
    points to a lock object if the lock is present. See item_func.cc and
    chapter 'Miscellaneous functions', for functions GET_LOCK, RELEASE_LOCK.
  */
  User_level_lock *ull;
#ifndef DBUG_OFF
  uint dbug_sentry; // watch out for memory corruption
#endif
  struct st_my_thread_var *mysys_var;
  /*
    Type of current query: COM_STMT_PREPARE, COM_QUERY, etc. Set from
    first byte of the packet in do_command()
  */
  enum enum_server_command command;
  uint32     server_id;
  uint32     file_id;			// for LOAD DATA INFILE
  /* remote (peer) port */
  uint16     peer_port;
  my_time_t  start_time;             // start_time and its sec_part 
  ulong      start_time_sec_part;    // are almost always used separately
  my_hrtime_t user_time;
  // track down slow pthread_create
  ulonglong  prior_thr_create_utime, thr_create_utime;
  ulonglong  start_utime, utime_after_lock, utime_after_query;

  // Process indicator
  struct {
    /*
      true, if the currently running command can send progress report
      packets to a client. Set by mysql_execute_command() for safe commands
      See CF_REPORT_PROGRESS
    */
    bool       report_to_client;
    /*
      true, if we will send progress report packets to a client
      (client has requested them, see CLIENT_PROGRESS; report_to_client
      is true; not in sub-statement)
    */
    bool       report;
    uint       stage, max_stage;
    ulonglong  counter, max_counter;
    ulonglong  next_report_time;
    Query_arena *arena;
  } progress;

  thr_lock_type update_lock_default;
  Delayed_insert *di;

  /* <> 0 if we are inside of trigger or stored function. */
  uint in_sub_stmt;
  /* True when opt_userstat_running is set at start of query */
  bool userstat_running;
  /* True if we want to log all errors */
  bool log_all_errors;

  /* Do not set socket timeouts for wait_timeout (used with threadpool) */
  bool skip_wait_timeout;

  /* container for handler's private per-connection data */
  Ha_data ha_data[MAX_HA];

  bool prepare_derived_at_open;

  /* 
    To signal that the tmp table to be created is created for materialized
    derived table or a view.
  */ 
  bool create_tmp_table_for_derived;

  bool save_prep_leaf_list;

#ifndef MYSQL_CLIENT
  binlog_cache_mngr *  binlog_setup_trx_data();

  /*
    Public interface to write RBR events to the binlog
  */
  void binlog_start_trans_and_stmt();
  void binlog_set_stmt_begin();
  int binlog_write_table_map(TABLE *table, bool is_transactional,
                             my_bool *with_annotate= 0);
  int binlog_write_row(TABLE* table, bool is_transactional,
                       MY_BITMAP const* cols, size_t colcnt,
                       const uchar *buf);
  int binlog_delete_row(TABLE* table, bool is_transactional,
                        MY_BITMAP const* cols, size_t colcnt,
                        const uchar *buf);
  int binlog_update_row(TABLE* table, bool is_transactional,
                        MY_BITMAP const* cols, size_t colcnt,
                        const uchar *old_data, const uchar *new_data);

  void set_server_id(uint32 sid) { server_id = sid; }

  /*
    Member functions to handle pending event for row-level logging.
  */
  template <class RowsEventT> Rows_log_event*
    binlog_prepare_pending_rows_event(TABLE* table, uint32 serv_id,
                                      MY_BITMAP const* cols,
                                      size_t colcnt,
                                      size_t needed,
                                      bool is_transactional,
				      RowsEventT* hint);
  Rows_log_event* binlog_get_pending_rows_event(bool is_transactional) const;
  void binlog_set_pending_rows_event(Rows_log_event* ev, bool is_transactional);
  inline int binlog_flush_pending_rows_event(bool stmt_end)
  {
    return (binlog_flush_pending_rows_event(stmt_end, FALSE) || 
            binlog_flush_pending_rows_event(stmt_end, TRUE));
  }
  int binlog_flush_pending_rows_event(bool stmt_end, bool is_transactional);
  int binlog_remove_pending_rows_event(bool clear_maps, bool is_transactional);

  /**
    Determine the binlog format of the current statement.

    @retval 0 if the current statement will be logged in statement
    format.
    @retval nonzero if the current statement will be logged in row
    format.
   */
  int is_current_stmt_binlog_format_row() const {
    DBUG_ASSERT(current_stmt_binlog_format == BINLOG_FORMAT_STMT ||
                current_stmt_binlog_format == BINLOG_FORMAT_ROW);
    return current_stmt_binlog_format == BINLOG_FORMAT_ROW;
  }

private:
  /**
    Indicates the format in which the current statement will be
    logged.  This can only be set from @c decide_logging_format().
  */
  enum_binlog_format current_stmt_binlog_format;

  /**
    Bit field for the state of binlog warnings.

    The first Lex::BINLOG_STMT_UNSAFE_COUNT bits list all types of
    unsafeness that the current statement has.

    This must be a member of THD and not of LEX, because warnings are
    detected and issued in different places (@c
    decide_logging_format() and @c binlog_query(), respectively).
    Between these calls, the THD->lex object may change; e.g., if a
    stored routine is invoked.  Only THD persists between the calls.
  */
  uint32 binlog_unsafe_warning_flags;

  /*
    Number of outstanding table maps, i.e., table maps in the
    transaction cache.
  */
  uint binlog_table_maps;
public:
  void issue_unsafe_warnings();

  uint get_binlog_table_maps() const {
    return binlog_table_maps;
  }
  void clear_binlog_table_maps() {
    binlog_table_maps= 0;
  }
#endif /* MYSQL_CLIENT */

public:

  struct st_transactions {
    SAVEPOINT *savepoints;
    THD_TRANS all;			// Trans since BEGIN WORK
    THD_TRANS stmt;			// Trans for current statement
    bool on;                            // see ha_enable_transaction()
    XID_STATE xid_state;
    WT_THD wt;                          ///< for deadlock detection
    Rows_log_event *m_pending_rows_event;

    /*
       Tables changed in transaction (that must be invalidated in query cache).
       List contain only transactional tables, that not invalidated in query
       cache (instead of full list of changed in transaction tables).
    */
    CHANGED_TABLE_LIST* changed_tables;
    MEM_ROOT mem_root; // Transaction-life memory allocation pool
    void cleanup()
    {
      DBUG_ENTER("thd::cleanup");
      changed_tables= 0;
      savepoints= 0;
      /*
        If rm_error is raised, it means that this piece of a distributed
        transaction has failed and must be rolled back. But the user must
        rollback it explicitly, so don't start a new distributed XA until
        then.
      */
      if (!xid_state.rm_error)
        xid_state.xid.null();
      free_root(&mem_root,MYF(MY_KEEP_PREALLOC));
      DBUG_VOID_RETURN;
    }
    my_bool is_active()
    {
      return (all.ha_list != NULL);
    }
    st_transactions()
    {
      bzero((char*)this, sizeof(*this));
      xid_state.xid.null();
      init_sql_alloc(&mem_root, ALLOC_ROOT_MIN_BLOCK_SIZE, 0);
    }
  } transaction;
  Global_read_lock global_read_lock;
  Field      *dup_field;
#ifndef __WIN__
  sigset_t signals;
#endif
#ifdef SIGNAL_WITH_VIO_CLOSE
  Vio* active_vio;
#endif
  /*
    This is to track items changed during execution of a prepared
    statement/stored procedure. It's created by
    nocheck_register_item_tree_change() in memory root of THD, and freed in
    rollback_item_tree_changes(). For conventional execution it's always
    empty.
  */
  Item_change_list change_list;

  /*
    A permanent memory area of the statement. For conventional
    execution, the parsed tree and execution runtime reside in the same
    memory root. In this case stmt_arena points to THD. In case of
    a prepared statement or a stored procedure statement, thd->mem_root
    conventionally points to runtime memory, and thd->stmt_arena
    points to the memory of the PS/SP, where the parsed tree of the
    statement resides. Whenever you need to perform a permanent
    transformation of a parsed tree, you should allocate new memory in
    stmt_arena, to allow correct re-execution of PS/SP.
    Note: in the parser, stmt_arena == thd, even for PS/SP.
  */
  Query_arena *stmt_arena;

  /*
    map for tables that will be updated for a multi-table update query
    statement, for other query statements, this will be zero.
  */
  table_map table_map_for_update;

  /* Tells if LAST_INSERT_ID(#) was called for the current statement */
  bool arg_of_last_insert_id_function;
  /*
    ALL OVER THIS FILE, "insert_id" means "*automatically generated* value for
    insertion into an auto_increment column".
  */
  /*
    This is the first autogenerated insert id which was *successfully*
    inserted by the previous statement (exactly, if the previous statement
    didn't successfully insert an autogenerated insert id, then it's the one
    of the statement before, etc).
    It can also be set by SET LAST_INSERT_ID=# or SELECT LAST_INSERT_ID(#).
    It is returned by LAST_INSERT_ID().
  */
  ulonglong  first_successful_insert_id_in_prev_stmt;
  /*
    Variant of the above, used for storing in statement-based binlog. The
    difference is that the one above can change as the execution of a stored
    function progresses, while the one below is set once and then does not
    change (which is the value which statement-based binlog needs).
  */
  ulonglong  first_successful_insert_id_in_prev_stmt_for_binlog;
  /*
    This is the first autogenerated insert id which was *successfully*
    inserted by the current statement. It is maintained only to set
    first_successful_insert_id_in_prev_stmt when statement ends.
  */
  ulonglong  first_successful_insert_id_in_cur_stmt;
  /*
    We follow this logic:
    - when stmt starts, first_successful_insert_id_in_prev_stmt contains the
    first insert id successfully inserted by the previous stmt.
    - as stmt makes progress, handler::insert_id_for_cur_row changes;
    every time get_auto_increment() is called,
    auto_inc_intervals_in_cur_stmt_for_binlog is augmented with the
    reserved interval (if statement-based binlogging).
    - at first successful insertion of an autogenerated value,
    first_successful_insert_id_in_cur_stmt is set to
    handler::insert_id_for_cur_row.
    - when stmt goes to binlog,
    auto_inc_intervals_in_cur_stmt_for_binlog is binlogged if
    non-empty.
    - when stmt ends, first_successful_insert_id_in_prev_stmt is set to
    first_successful_insert_id_in_cur_stmt.
  */
  /*
    stmt_depends_on_first_successful_insert_id_in_prev_stmt is set when
    LAST_INSERT_ID() is used by a statement.
    If it is set, first_successful_insert_id_in_prev_stmt_for_binlog will be
    stored in the statement-based binlog.
    This variable is CUMULATIVE along the execution of a stored function or
    trigger: if one substatement sets it to 1 it will stay 1 until the
    function/trigger ends, thus making sure that
    first_successful_insert_id_in_prev_stmt_for_binlog does not change anymore
    and is propagated to the caller for binlogging.
  */
  bool       stmt_depends_on_first_successful_insert_id_in_prev_stmt;
  /*
    List of auto_increment intervals reserved by the thread so far, for
    storage in the statement-based binlog.
    Note that its minimum is not first_successful_insert_id_in_cur_stmt:
    assuming a table with an autoinc column, and this happens:
    INSERT INTO ... VALUES(3);
    SET INSERT_ID=3; INSERT IGNORE ... VALUES (NULL);
    then the latter INSERT will insert no rows
    (first_successful_insert_id_in_cur_stmt == 0), but storing "INSERT_ID=3"
    in the binlog is still needed; the list's minimum will contain 3.
    This variable is cumulative: if several statements are written to binlog
    as one (stored functions or triggers are used) this list is the
    concatenation of all intervals reserved by all statements.
  */
  Discrete_intervals_list auto_inc_intervals_in_cur_stmt_for_binlog;
  /* Used by replication and SET INSERT_ID */
  Discrete_intervals_list auto_inc_intervals_forced;
  /*
    There is BUG#19630 where statement-based replication of stored
    functions/triggers with two auto_increment columns breaks.
    We however ensure that it works when there is 0 or 1 auto_increment
    column; our rules are
    a) on master, while executing a top statement involving substatements,
    first top- or sub- statement to generate auto_increment values wins the
    exclusive right to see its values be written to binlog (the write
    will be done by the statement or its caller), and the losers won't see
    their values be written to binlog.
    b) on slave, while replicating a top statement involving substatements,
    first top- or sub- statement to need to read auto_increment values from
    the master's binlog wins the exclusive right to read them (so the losers
    won't read their values from binlog but instead generate on their own).
    a) implies that we mustn't backup/restore
    auto_inc_intervals_in_cur_stmt_for_binlog.
    b) implies that we mustn't backup/restore auto_inc_intervals_forced.

    If there are more than 1 auto_increment columns, then intervals for
    different columns may mix into the
    auto_inc_intervals_in_cur_stmt_for_binlog list, which is logically wrong,
    but there is no point in preventing this mixing by preventing intervals
    from the secondly inserted column to come into the list, as such
    prevention would be wrong too.
    What will happen in the case of
    INSERT INTO t1 (auto_inc) VALUES(NULL);
    where t1 has a trigger which inserts into an auto_inc column of t2, is
    that in binlog we'll store the interval of t1 and the interval of t2 (when
    we store intervals, soon), then in slave, t1 will use both intervals, t2
    will use none; if t1 inserts the same number of rows as on master,
    normally the 2nd interval will not be used by t1, which is fine. t2's
    values will be wrong if t2's internal auto_increment counter is different
    from what it was on master (which is likely). In 5.1, in mixed binlogging
    mode, row-based binlogging is used for such cases where two
    auto_increment columns are inserted.
  */
  inline void record_first_successful_insert_id_in_cur_stmt(ulonglong id_arg)
  {
    if (first_successful_insert_id_in_cur_stmt == 0)
      first_successful_insert_id_in_cur_stmt= id_arg;
  }
  inline ulonglong read_first_successful_insert_id_in_prev_stmt(void)
  {
    if (!stmt_depends_on_first_successful_insert_id_in_prev_stmt)
    {
      /* It's the first time we read it */
      first_successful_insert_id_in_prev_stmt_for_binlog=
        first_successful_insert_id_in_prev_stmt;
      stmt_depends_on_first_successful_insert_id_in_prev_stmt= 1;
    }
    return first_successful_insert_id_in_prev_stmt;
  }
  /*
    Used by Intvar_log_event::do_apply_event() and by "SET INSERT_ID=#"
    (mysqlbinlog). We'll soon add a variant which can take many intervals in
    argument.
  */
  inline void force_one_auto_inc_interval(ulonglong next_id)
  {
    auto_inc_intervals_forced.empty(); // in case of multiple SET INSERT_ID
    auto_inc_intervals_forced.append(next_id, ULONGLONG_MAX, 0);
  }

  ulonglong  limit_found_rows;

private:
  /**
    Stores the result of ROW_COUNT() function.

    ROW_COUNT() function is a MySQL extention, but we try to keep it
    similar to ROW_COUNT member of the GET DIAGNOSTICS stack of the SQL
    standard (see SQL99, part 2, search for ROW_COUNT). It's value is
    implementation defined for anything except INSERT, DELETE, UPDATE.

    ROW_COUNT is assigned according to the following rules:

      - In my_ok():
        - for DML statements: to the number of affected rows;
        - for DDL statements: to 0.

      - In my_eof(): to -1 to indicate that there was a result set.

        We derive this semantics from the JDBC specification, where int
        java.sql.Statement.getUpdateCount() is defined to (sic) "return the
        current result as an update count; if the result is a ResultSet
        object or there are no more results, -1 is returned".

      - In my_error(): to -1 to be compatible with the MySQL C API and
        MySQL ODBC driver.

      - For SIGNAL statements: to 0 per WL#2110 specification (see also
        sql_signal.cc comment). Zero is used since that's the "default"
        value of ROW_COUNT in the diagnostics area.
  */

  longlong m_row_count_func;    /* For the ROW_COUNT() function */

public:
  inline longlong get_row_count_func() const
  {
    return m_row_count_func;
  }

  inline void set_row_count_func(longlong row_count_func)
  {
    m_row_count_func= row_count_func;
  }

  ha_rows    cuted_fields;

  /*
    number of rows we actually sent to the client, including "synthetic"
    rows in ROLLUP etc.
  */
  ha_rows    sent_row_count;

  /**
    Number of rows read and/or evaluated for a statement. Used for
    slow log reporting.

    An examined row is defined as a row that is read and/or evaluated
    according to a statement condition, including in
    create_sort_index(). Rows may be counted more than once, e.g., a
    statement including ORDER BY could possibly evaluate the row in
    filesort() before reading it for e.g. update.
  */
  ha_rows    examined_row_count;
  /**
    The number of rows and/or keys examined by the query, both read,
    changed or written.
  */
  ulonglong accessed_rows_and_keys;
  /**
    Check if the number of rows accessed by a statement exceeded
    LIMIT ROWS EXAMINED. If so, signal the query engine to stop execution.
  */
  void check_limit_rows_examined()
  {
    if (++accessed_rows_and_keys > lex->limit_rows_examined_cnt)
      killed= ABORT_QUERY;
  }

  USER_CONN *user_connect;
  CHARSET_INFO *db_charset;
  Warning_info *warning_info;
  Diagnostics_area *stmt_da;
#if defined(ENABLED_PROFILING)
  PROFILING  profiling;
#endif

  /*
    Id of current query. Statement can be reused to execute several queries
    query_id is global in context of the whole MySQL server.
    ID is automatically generated from mutex-protected counter.
    It's used in handler code for various purposes: to check which columns
    from table are necessary for this select, to check if it's necessary to
    update auto-updatable fields (like auto_increment and timestamp).
  */
  query_id_t query_id;
  ulong      col_access;

  /* Statement id is thread-wide. This counter is used to generate ids */
  ulong      statement_id_counter;
  ulong	     rand_saved_seed1, rand_saved_seed2;
  ulong      query_plan_flags; 
  ulong      query_plan_fsort_passes; 
  pthread_t  real_id;                           /* For debugging */
  my_thread_id  thread_id;
  uint	     tmp_table, global_disable_checkpoint;
  uint	     server_status,open_options;
  enum enum_thread_type system_thread;
  uint       select_number;             //number of select (used for EXPLAIN)
  /*
    Current or next transaction isolation level.
    When a connection is established, the value is taken from
    @@session.tx_isolation (default transaction isolation for
    the session), which is in turn taken from @@global.tx_isolation
    (the global value).
    If there is no transaction started, this variable
    holds the value of the next transaction's isolation level.
    When a transaction starts, the value stored in this variable
    becomes "actual".
    At transaction commit or rollback, we assign this variable
    again from @@session.tx_isolation.
    The only statement that can otherwise change the value
    of this variable is SET TRANSACTION ISOLATION LEVEL.
    Its purpose is to effect the isolation level of the next
    transaction in this session. When this statement is executed,
    the value in this variable is changed. However, since
    this statement is only allowed when there is no active
    transaction, this assignment (naturally) only affects the
    upcoming transaction.
    At the end of the current active transaction the value is
    be reset again from @@session.tx_isolation, as described
    above.
  */
  enum_tx_isolation tx_isolation;
  enum_check_fields count_cuted_fields;

  DYNAMIC_ARRAY user_var_events;        /* For user variables replication */
  MEM_ROOT      *user_var_events_alloc; /* Allocate above array elements here */

  /*
    If checking this in conjunction with a wait condition, please
    include a check after enter_cond() if you want to avoid a race
    condition. For details see the implementation of awake(),
    especially the "broadcast" part.
  */
  killed_state volatile killed;

  /* scramble - random string sent to client on handshake */
  char	     scramble[SCRAMBLE_LENGTH+1];

  bool       slave_thread, one_shot_set;
  bool       extra_port;                        /* If extra connection */

  bool	     no_errors;
  uint8      password;
  uint8      failed_com_change_user;

  /**
    Set to TRUE if execution of the current compound statement
    can not continue. In particular, disables activation of
    CONTINUE or EXIT handlers of stored routines.
    Reset in the end of processing of the current user request, in
    @see mysql_reset_thd_for_next_command().
  */
  bool is_fatal_error;
  /**
    Set by a storage engine to request the entire
    transaction (that possibly spans multiple engines) to
    rollback. Reset in ha_rollback.
  */
  bool       transaction_rollback_request;
  /**
    TRUE if we are in a sub-statement and the current error can
    not be safely recovered until we left the sub-statement mode.
    In particular, disables activation of CONTINUE and EXIT
    handlers inside sub-statements. E.g. if it is a deadlock
    error and requires a transaction-wide rollback, this flag is
    raised (traditionally, MySQL first has to close all the reads
    via @see handler::ha_index_or_rnd_end() and only then perform
    the rollback).
    Reset to FALSE when we leave the sub-statement mode.
  */
  bool       is_fatal_sub_stmt_error;
  bool	     query_start_used, rand_used, time_zone_used;
  bool       query_start_sec_part_used;
  /* for IS NULL => = last_insert_id() fix in remove_eq_conds() */
  bool       substitute_null_with_insert_id;
  bool	     in_lock_tables;
  /**
    True if a slave error. Causes the slave to stop. Not the same
    as the statement execution error (is_error()), since
    a statement may be expected to return an error, e.g. because
    it returned an error on master, and this is OK on the slave.
  */
  bool       is_slave_error;
  bool       bootstrap, cleanup_done;

  /**  is set if some thread specific value(s) used in a statement. */
  bool       thread_specific_used;
  /**  
    is set if a statement accesses a temporary table created through
    CREATE TEMPORARY TABLE. 
  */
  bool	     charset_is_system_charset, charset_is_collation_connection;
  bool       charset_is_character_set_filesystem;
  bool       enable_slow_log;   /* enable slow log for current statement */
  bool	     abort_on_warning;
  bool 	     got_warning;       /* Set on call to push_warning() */
  /* set during loop of derived table processing */
  bool       derived_tables_processing;
  bool       tablespace_op;	/* This is TRUE in DISCARD/IMPORT TABLESPACE */

  sp_rcontext *spcont;		// SP runtime context
  sp_cache   *sp_proc_cache;
  sp_cache   *sp_func_cache;

  /** number of name_const() substitutions, see sp_head.cc:subst_spvars() */
  uint       query_name_consts;

  /*
    If we do a purge of binary logs, log index info of the threads
    that are currently reading it needs to be adjusted. To do that
    each thread that is using LOG_INFO needs to adjust the pointer to it
  */
  LOG_INFO*  current_linfo;
  NET*       slave_net;			// network connection from slave -> m.

  /*
    Used to update global user stats.  The global user stats are updated
    occasionally with the 'diff' variables.  After the update, the 'diff'
    variables are reset to 0.
  */
  /* Time when the current thread connected to MySQL. */
  time_t current_connect_time;
  /* Last time when THD stats were updated in global_user_stats. */
  time_t last_global_update_time;
  /* Number of commands not reflected in global_user_stats yet. */
  uint select_commands, update_commands, other_commands;
  ulonglong start_cpu_time;
  ulonglong start_bytes_received;

  /* Used by the sys_var class to store temporary values */
  union
  {
    my_bool   my_bool_value;
    long      long_value;
    ulong     ulong_value;
    ulonglong ulonglong_value;
    double    double_value;
  } sys_var_tmp;

  struct {
    /*
      If true, mysql_bin_log::write(Log_event) call will not write events to
      binlog, and maintain 2 below variables instead (use
      mysql_bin_log.start_union_events to turn this on)
    */
    bool do_union;
    /*
      If TRUE, at least one mysql_bin_log::write(Log_event) call has been
      made after last mysql_bin_log.start_union_events() call.
    */
    bool unioned_events;
    /*
      If TRUE, at least one mysql_bin_log::write(Log_event e), where
      e.cache_stmt == TRUE call has been made after last
      mysql_bin_log.start_union_events() call.
    */
    bool unioned_events_trans;

    /*
      'queries' (actually SP statements) that run under inside this binlog
      union have thd->query_id >= first_query_id.
    */
    query_id_t first_query_id;
  } binlog_evt_union;

  /**
    Internal parser state.
    Note that since the parser is not re-entrant, we keep only one parser
    state here. This member is valid only when executing code during parsing.
  */
  Parser_state *m_parser_state;

  Locked_tables_list locked_tables_list;

#ifdef WITH_PARTITION_STORAGE_ENGINE
  partition_info *work_part_info;
#endif

#ifndef EMBEDDED_LIBRARY
  /**
    Array of active audit plugins which have been used by this THD.
    This list is later iterated to invoke release_thd() on those
    plugins.
  */
  DYNAMIC_ARRAY audit_class_plugins;
  /**
    Array of bits indicating which audit classes have already been
    added to the list of audit plugins which are currently in use.
  */
  unsigned long audit_class_mask[MYSQL_AUDIT_CLASS_MASK_SIZE];
#endif

#if defined(ENABLED_DEBUG_SYNC)
  /* Debug Sync facility. See debug_sync.cc. */
  struct st_debug_sync_control *debug_sync_control;
#endif /* defined(ENABLED_DEBUG_SYNC) */
  THD();
  ~THD();

  void init(void);
  /*
    Initialize memory roots necessary for query processing and (!)
    pre-allocate memory for it. We can't do that in THD constructor because
    there are use cases (acl_init, delayed inserts, watcher threads,
    killing mysqld) where it's vital to not allocate excessive and not used
    memory. Note, that we still don't return error from init_for_queries():
    if preallocation fails, we should notice that at the first call to
    alloc_root.
  */
  void init_for_queries();
  void update_all_stats();
  void update_stats(void);
  void change_user(void);
  void cleanup(void);
  void cleanup_after_query();
  bool store_globals();
  void reset_globals();
#ifdef SIGNAL_WITH_VIO_CLOSE
  inline void set_active_vio(Vio* vio)
  {
    mysql_mutex_lock(&LOCK_thd_data);
    active_vio = vio;
    vio_set_thread_id(vio, pthread_self());
    mysql_mutex_unlock(&LOCK_thd_data);
  }
  inline void clear_active_vio()
  {
    mysql_mutex_lock(&LOCK_thd_data);
    active_vio = 0;
    mysql_mutex_unlock(&LOCK_thd_data);
  }
  void close_active_vio();
#endif
  void awake(killed_state state_to_set);

  /** Disconnect the associated communication endpoint. */
  void disconnect();

#ifndef MYSQL_CLIENT
  enum enum_binlog_query_type {
    /* The query can be logged in row format or in statement format. */
    ROW_QUERY_TYPE,
    
    /* The query has to be logged in statement format. */
    STMT_QUERY_TYPE,
    
    QUERY_TYPE_COUNT
  };

  int binlog_query(enum_binlog_query_type qtype,
                   char const *query, ulong query_len, bool is_trans,
                   bool direct, bool suppress_use,
                   int errcode);
#endif

  /*
    For enter_cond() / exit_cond() to work the mutex must be got before
    enter_cond(); this mutex is then released by exit_cond().
    Usage must be: lock mutex; enter_cond(); your code; exit_cond().
  */
  inline const char* enter_cond(mysql_cond_t *cond, mysql_mutex_t* mutex,
                                const char* msg)
  {
    const char* old_msg = proc_info;
    mysql_mutex_assert_owner(mutex);
    mysys_var->current_mutex = mutex;
    mysys_var->current_cond = cond;
    proc_info = msg;
    return old_msg;
  }
  inline void exit_cond(const char* old_msg)
  {
    /*
      Putting the mutex unlock in thd->exit_cond() ensures that
      mysys_var->current_mutex is always unlocked _before_ mysys_var->mutex is
      locked (if that would not be the case, you'll get a deadlock if someone
      does a THD::awake() on you).
    */
    mysql_mutex_unlock(mysys_var->current_mutex);
    mysql_mutex_lock(&mysys_var->mutex);
    mysys_var->current_mutex = 0;
    mysys_var->current_cond = 0;
    proc_info = old_msg;
    mysql_mutex_unlock(&mysys_var->mutex);
    return;
  }
  inline my_time_t query_start() { query_start_used=1; return start_time; }
  inline ulong query_start_sec_part()
  { query_start_sec_part_used=1; return start_time_sec_part; }
  inline void set_current_time()
  {
    my_hrtime_t hrtime= my_hrtime();
    start_time= hrtime_to_my_time(hrtime);
    start_time_sec_part= hrtime_sec_part(hrtime);
  }
  inline void set_start_time()
  {
    if (user_time.val)
    {
      start_time= hrtime_to_my_time(user_time);
      start_time_sec_part= hrtime_sec_part(user_time);
    }
    else
      set_current_time();
  }
  inline void set_time()
  {
    set_start_time();
    start_utime= utime_after_lock= microsecond_interval_timer();
  }
  inline void	set_time(my_hrtime_t t)
  {
    user_time= t;
    set_time();
  }
  inline void	set_time(my_time_t t, ulong sec_part)
  {
    my_hrtime_t hrtime= { hrtime_from_time(t) + sec_part };
    set_time(hrtime);
  }
  void set_time_after_lock()  { utime_after_lock= microsecond_interval_timer(); }
  ulonglong current_utime()  { return microsecond_interval_timer(); }

  /**
   Update server status after execution of a top level statement.
   Currently only checks if a query was slow, and assigns
   the status accordingly.
   Evaluate the current time, and if it exceeds the long-query-time
   setting, mark the query as slow.
  */
  void update_server_status()
  {
    utime_after_query= current_utime();
    if (utime_after_query > utime_after_lock + variables.long_query_time)
      server_status|= SERVER_QUERY_WAS_SLOW;
  }
  inline ulonglong found_rows(void)
  {
    return limit_found_rows;
  }
  /**
    Returns TRUE if session is in a multi-statement transaction mode.

    OPTION_NOT_AUTOCOMMIT: When autocommit is off, a multi-statement
    transaction is implicitly started on the first statement after a
    previous transaction has been ended.

    OPTION_BEGIN: Regardless of the autocommit status, a multi-statement
    transaction can be explicitly started with the statements "START
    TRANSACTION", "BEGIN [WORK]", "[COMMIT | ROLLBACK] AND CHAIN", etc.

    Note: this doesn't tell you whether a transaction is active.
    A session can be in multi-statement transaction mode, and yet
    have no active transaction, e.g., in case of:
    set @@autocommit=0;
    set @a= 3;                                     <-- these statements don't
    set transaction isolation level serializable;  <-- start an active
    flush tables;                                  <-- transaction

    I.e. for the above scenario this function returns TRUE, even
    though no active transaction has begun.
    @sa in_active_multi_stmt_transaction()
  */
  inline bool in_multi_stmt_transaction_mode()
  {
    return variables.option_bits & (OPTION_NOT_AUTOCOMMIT | OPTION_BEGIN);
  }
  /**
    TRUE if the session is in a multi-statement transaction mode
    (@sa in_multi_stmt_transaction_mode()) *and* there is an
    active transaction, i.e. there is an explicit start of a
    transaction with BEGIN statement, or implicit with a
    statement that uses a transactional engine.

    For example, these scenarios don't start an active transaction
    (even though the server is in multi-statement transaction mode):

    set @@autocommit=0;
    select * from nontrans_table;
    set @var=TRUE;
    flush tables;

    Note, that even for a statement that starts a multi-statement
    transaction (i.e. select * from trans_table), this
    flag won't be set until we open the statement's tables
    and the engines register themselves for the transaction
    (see trans_register_ha()),
    hence this method is reliable to use only after
    open_tables() has completed.

    Why do we need a flag?
    ----------------------
    We need to maintain a (at first glance redundant)
    session flag, rather than looking at thd->transaction.all.ha_list
    because of explicit start of a transaction with BEGIN. 

    I.e. in case of
    BEGIN;
    select * from nontrans_t1; <-- in_active_multi_stmt_transaction() is true
  */
  inline bool in_active_multi_stmt_transaction()
  {
    return server_status & SERVER_STATUS_IN_TRANS;
  }
  inline bool fill_derived_tables()
  {
    return !stmt_arena->is_stmt_prepare() && !lex->only_view_structure();
  }
  inline bool fill_information_schema_tables()
  {
    return !stmt_arena->is_stmt_prepare();
  }
  inline void* trans_alloc(unsigned int size)
  {
    return alloc_root(&transaction.mem_root,size);
  }

  LEX_STRING *make_lex_string(LEX_STRING *lex_str,
                              const char* str, uint length,
                              bool allocate_lex_string);

  bool convert_string(LEX_STRING *to, CHARSET_INFO *to_cs,
		      const char *from, uint from_length,
		      CHARSET_INFO *from_cs);

  bool convert_string(String *s, CHARSET_INFO *from_cs, CHARSET_INFO *to_cs);

  void add_changed_table(TABLE *table);
  void add_changed_table(const char *key, long key_length);
  CHANGED_TABLE_LIST * changed_table_dup(const char *key, long key_length);
  int send_explain_fields(select_result *result);

  /**
    Clear the current error, if any.
    We do not clear is_fatal_error or is_fatal_sub_stmt_error since we
    assume this is never called if the fatal error is set.
    @todo: To silence an error, one should use Internal_error_handler
    mechanism. In future this function will be removed.
  */
  inline void clear_error()
  {
    DBUG_ENTER("clear_error");
    if (stmt_da->is_error())
      stmt_da->reset_diagnostics_area();
    is_slave_error= 0;
    DBUG_VOID_RETURN;
  }
#ifndef EMBEDDED_LIBRARY
  inline bool vio_ok() const { return net.vio != 0; }
  /** Return FALSE if connection to client is broken. */
  bool is_connected()
  {
    /*
      All system threads (e.g., the slave IO thread) are connected but
      not using vio. So this function always returns true for all
      system threads.
    */
    return system_thread || (vio_ok() ? vio_is_connected(net.vio) : FALSE);
  }
#else
  inline bool vio_ok() const { return TRUE; }
  inline bool is_connected() { return TRUE; }
#endif
  /**
    Mark the current error as fatal. Warning: this does not
    set any error, it sets a property of the error, so must be
    followed or prefixed with my_error().
  */
  inline void fatal_error()
  {
    DBUG_ASSERT(stmt_da->is_error() || killed);
    is_fatal_error= 1;
    DBUG_PRINT("error",("Fatal error set"));
  }
  /**
    TRUE if there is an error in the error stack.

    Please use this method instead of direct access to
    net.report_error.

    If TRUE, the current (sub)-statement should be aborted.
    The main difference between this member and is_fatal_error
    is that a fatal error can not be handled by a stored
    procedure continue handler, whereas a normal error can.

    To raise this flag, use my_error().
  */
  inline bool is_error() const { return stmt_da->is_error(); }
  inline CHARSET_INFO *charset() { return variables.character_set_client; }
  void update_charset();

  inline Query_arena *activate_stmt_arena_if_needed(Query_arena *backup)
  {
    /*
      Use the persistent arena if we are in a prepared statement or a stored
      procedure statement and we have not already changed to use this arena.
    */
    if (!stmt_arena->is_conventional() && mem_root != stmt_arena->mem_root)
    {
      set_n_backup_active_arena(stmt_arena, backup);
      return stmt_arena;
    }
    return 0;
  }

  void change_item_tree(Item **place, Item *new_value)
  {
    /* TODO: check for OOM condition here */
    if (!stmt_arena->is_conventional())
      nocheck_register_item_tree_change(place, *place, mem_root);
    *place= new_value;
  }
  /**
    Make change in item tree after checking whether it needs registering


    @param place         place where we should assign new value
    @param new_value     place of the new value

    @details
    see check_and_register_item_tree_change details
  */
  void check_and_register_item_tree(Item **place, Item **new_value)
  {
    if (!stmt_arena->is_conventional())
      check_and_register_item_tree_change(place, new_value, mem_root);
    /*
      We have to use memcpy instead of  *place= *new_value merge to
      avoid problems with strict aliasing.
    */
    memcpy((char*) place, new_value, sizeof(*new_value));
  }
  void nocheck_register_item_tree_change(Item **place, Item *old_value,
                                         MEM_ROOT *runtime_memroot);
  void check_and_register_item_tree_change(Item **place, Item **new_value,
                                           MEM_ROOT *runtime_memroot);
  void rollback_item_tree_changes();

  /*
    Cleanup statement parse state (parse tree, lex) and execution
    state after execution of a non-prepared SQL statement.
  */
  void end_statement();
  inline int killed_errno() const
  {
    return ::killed_errno(killed);
  }
  inline void reset_killed()
  {
    /*
      Resetting killed has to be done under a mutex to ensure
      its not done during an awake() call.
    */
    if (killed != NOT_KILLED)
    {
      mysql_mutex_lock(&LOCK_thd_data);
      killed= NOT_KILLED;
      mysql_mutex_unlock(&LOCK_thd_data);
    }
  }
  inline void send_kill_message() const
  {
    int err= killed_errno();
    if (err)
      my_message(err, ER(err), MYF(0));
  }
  /* return TRUE if we will abort query if we make a warning now */
  inline bool really_abort_on_warning()
  {
    return (abort_on_warning &&
            (!transaction.stmt.modified_non_trans_table ||
             (variables.sql_mode & MODE_STRICT_ALL_TABLES)));
  }
  void set_status_var_init();
  void reset_n_backup_open_tables_state(Open_tables_backup *backup);
  void restore_backup_open_tables_state(Open_tables_backup *backup);
  void reset_sub_statement_state(Sub_statement_state *backup, uint new_state);
  void restore_sub_statement_state(Sub_statement_state *backup);
  void set_n_backup_active_arena(Query_arena *set, Query_arena *backup);
  void restore_active_arena(Query_arena *set, Query_arena *backup);

  /*
    @todo Make these methods private or remove them completely.  Only
    decide_logging_format should call them. /Sven
  */
  inline void set_current_stmt_binlog_format_row_if_mixed()
  {
    DBUG_ENTER("set_current_stmt_binlog_format_row_if_mixed");
    /*
      This should only be called from decide_logging_format.

      @todo Once we have ensured this, uncomment the following
      statement, remove the big comment below that, and remove the
      in_sub_stmt==0 condition from the following 'if'.
    */
    /* DBUG_ASSERT(in_sub_stmt == 0); */
    /*
      If in a stored/function trigger, the caller should already have done the
      change. We test in_sub_stmt to prevent introducing bugs where people
      wouldn't ensure that, and would switch to row-based mode in the middle
      of executing a stored function/trigger (which is too late, see also
      reset_current_stmt_binlog_format_row()); this condition will make their
      tests fail and so force them to propagate the
      lex->binlog_row_based_if_mixed upwards to the caller.
    */
    if ((variables.binlog_format == BINLOG_FORMAT_MIXED) &&
        (in_sub_stmt == 0))
      set_current_stmt_binlog_format_row();

    DBUG_VOID_RETURN;
  }
  inline void set_current_stmt_binlog_format_row()
  {
    DBUG_ENTER("set_current_stmt_binlog_format_row");
    current_stmt_binlog_format= BINLOG_FORMAT_ROW;
    DBUG_VOID_RETURN;
  }
  inline void clear_current_stmt_binlog_format_row()
  {
    DBUG_ENTER("clear_current_stmt_binlog_format_row");
    current_stmt_binlog_format= BINLOG_FORMAT_STMT;
    DBUG_VOID_RETURN;
  }
  inline void reset_current_stmt_binlog_format_row()
  {
    DBUG_ENTER("reset_current_stmt_binlog_format_row");
    /*
      If there are temporary tables, don't reset back to
      statement-based. Indeed it could be that:
      CREATE TEMPORARY TABLE t SELECT UUID(); # row-based
      # and row-based does not store updates to temp tables
      # in the binlog.
      INSERT INTO u SELECT * FROM t; # stmt-based
      and then the INSERT will fail as data inserted into t was not logged.
      So we continue with row-based until the temp table is dropped.
      If we are in a stored function or trigger, we mustn't reset in the
      middle of its execution (as the binary logging way of a stored function
      or trigger is decided when it starts executing, depending for example on
      the caller (for a stored function: if caller is SELECT or
      INSERT/UPDATE/DELETE...).
    */
    DBUG_PRINT("debug",
               ("temporary_tables: %s, in_sub_stmt: %s, system_thread: %s",
                YESNO(temporary_tables), YESNO(in_sub_stmt),
                show_system_thread(system_thread)));
    if (in_sub_stmt == 0)
    {
      if (variables.binlog_format == BINLOG_FORMAT_ROW)
        set_current_stmt_binlog_format_row();
      else if (temporary_tables == NULL)
        clear_current_stmt_binlog_format_row();
    }
    DBUG_VOID_RETURN;
  }

  /**
    Set the current database; use deep copy of C-string.

    @param new_db     a pointer to the new database name.
    @param new_db_len length of the new database name.

    Initialize the current database from a NULL-terminated string with
    length. If we run out of memory, we free the current database and
    return TRUE.  This way the user will notice the error as there will be
    no current database selected (in addition to the error message set by
    malloc).

    @note This operation just sets {db, db_length}. Switching the current
    database usually involves other actions, like switching other database
    attributes including security context. In the future, this operation
    will be made private and more convenient interface will be provided.

    @return Operation status
      @retval FALSE Success
      @retval TRUE  Out-of-memory error
  */
  bool set_db(const char *new_db, size_t new_db_len)
  {
    /* Do not reallocate memory if current chunk is big enough. */
    if (db && new_db && db_length >= new_db_len)
      memcpy(db, new_db, new_db_len+1);
    else
    {
      my_free(db);
      if (new_db)
        db= my_strndup(new_db, new_db_len, MYF(MY_WME | ME_FATALERROR));
      else
        db= NULL;
    }
    db_length= db ? new_db_len : 0;
    return new_db && !db;
  }

  /**
    Set the current database; use shallow copy of C-string.

    @param new_db     a pointer to the new database name.
    @param new_db_len length of the new database name.

    @note This operation just sets {db, db_length}. Switching the current
    database usually involves other actions, like switching other database
    attributes including security context. In the future, this operation
    will be made private and more convenient interface will be provided.
  */
  void reset_db(char *new_db, size_t new_db_len)
  {
    db= new_db;
    db_length= new_db_len;
  }
  /*
    Copy the current database to the argument. Use the current arena to
    allocate memory for a deep copy: current database may be freed after
    a statement is parsed but before it's executed.
  */
  bool copy_db_to(char **p_db, size_t *p_db_length)
  {
    if (db == NULL)
    {
      my_message(ER_NO_DB_ERROR, ER(ER_NO_DB_ERROR), MYF(0));
      return TRUE;
    }
    *p_db= strmake(db, db_length);
    *p_db_length= db_length;
    return FALSE;
  }
  thd_scheduler event_scheduler;

public:
  inline Internal_error_handler *get_internal_handler()
  { return m_internal_handler; }

  /**
    Add an internal error handler to the thread execution context.
    @param handler the exception handler to add
  */
  void push_internal_handler(Internal_error_handler *handler);

  /**
    Handle a sql condition.
    @param sql_errno the condition error number
    @param sqlstate the condition sqlstate
    @param level the condition level
    @param msg the condition message text
    @param[out] cond_hdl the sql condition raised, if any
    @return true if the condition is handled
  */
  virtual bool handle_condition(uint sql_errno,
                                const char* sqlstate,
                                MYSQL_ERROR::enum_warning_level level,
                                const char* msg,
                                MYSQL_ERROR ** cond_hdl);

  /**
    Remove the error handler last pushed.
  */
  Internal_error_handler *pop_internal_handler();

  /**
    Raise an exception condition.
    @param code the MYSQL_ERRNO error code of the error
  */
  void raise_error(uint code);

  /**
    Raise an exception condition, with a formatted message.
    @param code the MYSQL_ERRNO error code of the error
  */
  void raise_error_printf(uint code, ...);

  /**
    Raise a completion condition (warning).
    @param code the MYSQL_ERRNO error code of the warning
  */
  void raise_warning(uint code);

  /**
    Raise a completion condition (warning), with a formatted message.
    @param code the MYSQL_ERRNO error code of the warning
  */
  void raise_warning_printf(uint code, ...);

  /**
    Raise a completion condition (note), with a fixed message.
    @param code the MYSQL_ERRNO error code of the note
  */
  void raise_note(uint code);

  /**
    Raise an completion condition (note), with a formatted message.
    @param code the MYSQL_ERRNO error code of the note
  */
  void raise_note_printf(uint code, ...);

private:
  /*
    Only the implementation of the SIGNAL and RESIGNAL statements
    is permitted to raise SQL conditions in a generic way,
    or to raise them by bypassing handlers (RESIGNAL).
    To raise a SQL condition, the code should use the public
    raise_error() or raise_warning() methods provided by class THD.
  */
  friend class Signal_common;
  friend class Signal_statement;
  friend class Resignal_statement;
  friend void push_warning(THD*, MYSQL_ERROR::enum_warning_level, uint, const char*);
  friend void my_message_sql(uint, const char *, myf);

  /**
    Raise a generic SQL condition.
    @param sql_errno the condition error number
    @param sqlstate the condition SQLSTATE
    @param level the condition level
    @param msg the condition message text
    @return The condition raised, or NULL
  */
  MYSQL_ERROR*
  raise_condition(uint sql_errno,
                  const char* sqlstate,
                  MYSQL_ERROR::enum_warning_level level,
                  const char* msg);

public:
  /** Overloaded to guard query/query_length fields */
  virtual void set_statement(Statement *stmt);

  /**
    Assign a new value to thd->query and thd->query_id and mysys_var.
    Protected with LOCK_thd_data mutex.
  */
  void set_query(char *query_arg, uint32 query_length_arg,
                 CHARSET_INFO *cs_arg)
  {
    set_query(CSET_STRING(query_arg, query_length_arg, cs_arg));
  }
  void set_query(char *query_arg, uint32 query_length_arg) /*Mutex protected*/
  {
    set_query(CSET_STRING(query_arg, query_length_arg, charset()));
  }
  void set_query(const CSET_STRING &str); /* Mutex protected */
  void reset_query()               /* Mutex protected */
  { set_query(CSET_STRING()); }
  void set_query_and_id(char *query_arg, uint32 query_length_arg,
                        CHARSET_INFO *cs, query_id_t new_query_id);
  void set_query_id(query_id_t new_query_id);
  void set_open_tables(TABLE *open_tables_arg)
  {
    mysql_mutex_lock(&LOCK_thd_data);
    open_tables= open_tables_arg;
    mysql_mutex_unlock(&LOCK_thd_data);
  }
  void set_mysys_var(struct st_my_thread_var *new_mysys_var);
  void enter_locked_tables_mode(enum_locked_tables_mode mode_arg)
  {
    DBUG_ASSERT(locked_tables_mode == LTM_NONE);

    if (mode_arg == LTM_LOCK_TABLES)
    {
      /*
        When entering LOCK TABLES mode we should set explicit duration
        for all metadata locks acquired so far in order to avoid releasing
        them till UNLOCK TABLES statement.
        We don't do this when entering prelocked mode since sub-statements
        don't release metadata locks and restoring status-quo after leaving
        prelocking mode gets complicated.
      */
      mdl_context.set_explicit_duration_for_all_locks();
    }

    locked_tables_mode= mode_arg;
  }
  void leave_locked_tables_mode();
  int decide_logging_format(TABLE_LIST *tables);
  void binlog_invoker() { m_binlog_invoker= TRUE; }
  bool need_binlog_invoker() { return m_binlog_invoker; }
  void get_definer(LEX_USER *definer);
  void set_invoker(const LEX_STRING *user, const LEX_STRING *host)
  {
    invoker_user= *user;
    invoker_host= *host;
  }
  LEX_STRING get_invoker_user() { return invoker_user; }
  LEX_STRING get_invoker_host() { return invoker_host; }
  bool has_invoker() { return invoker_user.length > 0; }

  void print_aborted_warning(uint threshold, const char *reason)
  {
    if (global_system_variables.log_warnings > threshold)
    {
      Security_context *sctx= &main_security_ctx;
      sql_print_warning(ER_THD(this, ER_NEW_ABORTING_CONNECTION),
                        thread_id, (db ? db : "unconnected"),
                        sctx->user ? sctx->user : "unauthenticated",
                        sctx->host_or_ip, reason);
    }
  }

private:
  /* 
    This reference points to the table arena when the expression
    for a virtual column is being evaluated
  */ 
  Query_arena *arena_for_cached_items;

public:
  void reset_arena_for_cached_items(Query_arena *new_arena)
  {
    arena_for_cached_items= new_arena;
  }
  Query_arena *switch_to_arena_for_cached_items(Query_arena *backup)
  {
    if (!arena_for_cached_items)
      return 0;
    set_n_backup_active_arena(arena_for_cached_items, backup);
    return backup;
  }

  void clear_wakeup_ready() { wakeup_ready= false; }
  /*
    Sleep waiting for others to wake us up with signal_wakeup_ready().
    Must call clear_wakeup_ready() before waiting.
  */
  void wait_for_wakeup_ready();
  /* Wake this thread up from wait_for_wakeup_ready(). */
  void signal_wakeup_ready();
private:

  /** The current internal error handler for this thread, or NULL. */
  Internal_error_handler *m_internal_handler;

  /**
    The lex to hold the parsed tree of conventional (non-prepared) queries.
    Whereas for prepared and stored procedure statements we use an own lex
    instance for each new query, for conventional statements we reuse
    the same lex. (@see mysql_parse for details).
  */
  LEX main_lex;
  /**
    This memory root is used for two purposes:
    - for conventional queries, to allocate structures stored in main_lex
    during parsing, and allocate runtime data (execution plan, etc.)
    during execution.
    - for prepared queries, only to allocate runtime data. The parsed
    tree itself is reused between executions and thus is stored elsewhere.
  */
  MEM_ROOT main_mem_root;
  Warning_info main_warning_info;
  Diagnostics_area main_da;

  /**
    It will be set TURE if CURRENT_USER() is called in account management
    statements or default definer is set in CREATE/ALTER SP, SF, Event,
    TRIGGER or VIEW statements.

    Current user will be binlogged into Query_log_event if m_binlog_invoker
    is TRUE; It will be stored into invoker_host and invoker_user by SQL thread.
   */
  bool m_binlog_invoker;

  /**
    It points to the invoker in the Query_log_event.
    SQL thread use it as the default definer in CREATE/ALTER SP, SF, Event,
    TRIGGER or VIEW statements or current user in account management
    statements if it is not NULL.
   */
  LEX_STRING invoker_user;
  LEX_STRING invoker_host;
  /*
    Flag, mutex and condition for a thread to wait for a signal from another
    thread.

    Currently used to wait for group commit to complete, can also be used for
    other purposes.
  */
  bool wakeup_ready;
  mysql_mutex_t LOCK_wakeup_ready;
  mysql_cond_t COND_wakeup_ready;
};


/** A short cut for thd->stmt_da->set_ok_status(). */

inline void
my_ok(THD *thd, ulonglong affected_rows= 0, ulonglong id= 0,
        const char *message= NULL)
{
  thd->set_row_count_func(affected_rows);
  thd->stmt_da->set_ok_status(thd, affected_rows, id, message);
}


/** A short cut for thd->stmt_da->set_eof_status(). */

inline void
my_eof(THD *thd)
{
  thd->set_row_count_func(-1);
  thd->stmt_da->set_eof_status(thd);
}

#define tmp_disable_binlog(A)       \
  {ulonglong tmp_disable_binlog__save_options= (A)->variables.option_bits; \
  (A)->variables.option_bits&= ~OPTION_BIN_LOG

#define reenable_binlog(A)   (A)->variables.option_bits= tmp_disable_binlog__save_options;}


/*
  These functions are for making it later easy to add strict
  checking for all date handling.
*/

const my_bool strict_date_checking= 0;

inline ulong sql_mode_for_dates(THD *thd)
{
  if (strict_date_checking)
    return (thd->variables.sql_mode &
            (MODE_NO_ZERO_DATE | MODE_NO_ZERO_IN_DATE |
             MODE_INVALID_DATES));
  return (thd->variables.sql_mode & MODE_INVALID_DATES);
}

inline ulong sql_mode_for_dates()
{
  return sql_mode_for_dates(current_thd);
}

/*
  Used to hold information about file and file structure in exchange
  via non-DB file (...INTO OUTFILE..., ...LOAD DATA...)
  XXX: We never call destructor for objects of this class.
*/

class sql_exchange :public Sql_alloc
{
public:
  enum enum_filetype filetype; /* load XML, Added by Arnold & Erik */
  char *file_name;
  String *field_term,*enclosed,*line_term,*line_start,*escaped;
  bool opt_enclosed;
  bool dumpfile;
  ulong skip_lines;
  CHARSET_INFO *cs;
  sql_exchange(char *name, bool dumpfile_flag,
               enum_filetype filetype_arg= FILETYPE_CSV);
  bool escaped_given(void);
};

/*
  This is used to get result from a select
*/

class JOIN;

class select_result :public Sql_alloc {
protected:
  THD *thd;
  SELECT_LEX_UNIT *unit;
public:
  select_result();
  virtual ~select_result() {};
  virtual int prepare(List<Item> &list, SELECT_LEX_UNIT *u)
  {
    unit= u;
    return 0;
  }
  virtual int prepare2(void) { return 0; }
  /*
    Because of peculiarities of prepared statements protocol
    we need to know number of columns in the result set (if
    there is a result set) apart from sending columns metadata.
  */
  virtual uint field_count(List<Item> &fields) const
  { return fields.elements; }
  virtual bool send_result_set_metadata(List<Item> &list, uint flags)=0;
  /*
    send_data returns 0 on ok, 1 on error and -1 if data was ignored, for
    example for a duplicate row entry written to a temp table.
  */
  virtual int send_data(List<Item> &items)=0;
  virtual bool initialize_tables (JOIN *join=0) { return 0; }
  virtual void send_error(uint errcode,const char *err);
  virtual bool send_eof()=0;
  /**
    Check if this query returns a result set and therefore is allowed in
    cursors and set an error message if it is not the case.

    @retval FALSE     success
    @retval TRUE      error, an error message is set
  */
  virtual bool check_simple_select() const;
  virtual void abort_result_set() {}
  /*
    Cleanup instance of this class for next execution of a prepared
    statement/stored procedure.
  */
  virtual void cleanup();
  void set_thd(THD *thd_arg) { thd= thd_arg; }
#ifdef EMBEDDED_LIBRARY
  virtual void begin_dataset() {}
#else
  void begin_dataset() {}
#endif
  virtual void update_used_tables() {}
};


/*
  Base class for select_result descendands which intercept and
  transform result set rows. As the rows are not sent to the client,
  sending of result set metadata should be suppressed as well.
*/

class select_result_interceptor: public select_result
{
public:
  select_result_interceptor()
  {
    DBUG_ENTER("select_result_interceptor::select_result_interceptor");
    DBUG_PRINT("enter", ("this 0x%lx", (ulong) this));
    DBUG_VOID_RETURN;
  }              /* Remove gcc warning */
  uint field_count(List<Item> &fields) const { return 0; }
  bool send_result_set_metadata(List<Item> &fields, uint flag) { return FALSE; }
};


class select_send :public select_result {
  /**
    True if we have sent result set metadata to the client.
    In this case the client always expects us to end the result
    set with an eof or error packet
  */
  bool is_result_set_started;
public:
  select_send() :is_result_set_started(FALSE) {}
  bool send_result_set_metadata(List<Item> &list, uint flags);
  int send_data(List<Item> &items);
  bool send_eof();
  virtual bool check_simple_select() const { return FALSE; }
  void abort_result_set();
  virtual void cleanup();
};


class select_to_file :public select_result_interceptor {
protected:
  sql_exchange *exchange;
  File file;
  IO_CACHE cache;
  ha_rows row_count;
  char path[FN_REFLEN];

public:
  select_to_file(sql_exchange *ex) :exchange(ex), file(-1),row_count(0L)
  { path[0]=0; }
  ~select_to_file();
  void send_error(uint errcode,const char *err);
  bool send_eof();
  void cleanup();
};


#define ESCAPE_CHARS "ntrb0ZN" // keep synchronous with READ_INFO::unescape


/*
 List of all possible characters of a numeric value text representation.
*/
#define NUMERIC_CHARS ".0123456789e+-"


class select_export :public select_to_file {
  uint field_term_length;
  int field_sep_char,escape_char,line_sep_char;
  int field_term_char; // first char of FIELDS TERMINATED BY or MAX_INT
  /*
    The is_ambiguous_field_sep field is true if a value of the field_sep_char
    field is one of the 'n', 't', 'r' etc characters
    (see the READ_INFO::unescape method and the ESCAPE_CHARS constant value).
  */
  bool is_ambiguous_field_sep;
  /*
     The is_ambiguous_field_term is true if field_sep_char contains the first
     char of the FIELDS TERMINATED BY (ENCLOSED BY is empty), and items can
     contain this character.
  */
  bool is_ambiguous_field_term;
  /*
    The is_unsafe_field_sep field is true if a value of the field_sep_char
    field is one of the '0'..'9', '+', '-', '.' and 'e' characters
    (see the NUMERIC_CHARS constant value).
  */
  bool is_unsafe_field_sep;
  bool fixed_row_size;
  CHARSET_INFO *write_cs; // output charset
public:
  select_export(sql_exchange *ex) :select_to_file(ex) {}
  ~select_export();
  int prepare(List<Item> &list, SELECT_LEX_UNIT *u);
  int send_data(List<Item> &items);
};


class select_dump :public select_to_file {
public:
  select_dump(sql_exchange *ex) :select_to_file(ex) {}
  int prepare(List<Item> &list, SELECT_LEX_UNIT *u);
  int send_data(List<Item> &items);
};


class select_insert :public select_result_interceptor {
 public:
  TABLE_LIST *table_list;
  TABLE *table;
  List<Item> *fields;
  ulonglong autoinc_value_of_last_inserted_row; // autogenerated or not
  COPY_INFO info;
  bool insert_into_view;
  select_insert(TABLE_LIST *table_list_par,
		TABLE *table_par, List<Item> *fields_par,
		List<Item> *update_fields, List<Item> *update_values,
		enum_duplicates duplic, bool ignore);
  ~select_insert();
  int prepare(List<Item> &list, SELECT_LEX_UNIT *u);
  virtual int prepare2(void);
  virtual int send_data(List<Item> &items);
  virtual void store_values(List<Item> &values);
  virtual bool can_rollback_data() { return 0; }
  void send_error(uint errcode,const char *err);
  bool send_eof();
  virtual void abort_result_set();
  /* not implemented: select_insert is never re-used in prepared statements */
  void cleanup();
};


class select_create: public select_insert {
  ORDER *group;
  TABLE_LIST *create_table;
  HA_CREATE_INFO *create_info;
  TABLE_LIST *select_tables;
  Alter_info *alter_info;
  Field **field;
  /* lock data for tmp table */
  MYSQL_LOCK *m_lock;
  /* m_lock or thd->extra_lock */
  MYSQL_LOCK **m_plock;
public:
  select_create (TABLE_LIST *table_arg,
		 HA_CREATE_INFO *create_info_par,
                 Alter_info *alter_info_arg,
		 List<Item> &select_fields,enum_duplicates duplic, bool ignore,
                 TABLE_LIST *select_tables_arg)
    :select_insert (NULL, NULL, &select_fields, 0, 0, duplic, ignore),
    create_table(table_arg),
    create_info(create_info_par),
    select_tables(select_tables_arg),
    alter_info(alter_info_arg),
    m_plock(NULL)
    {}
  int prepare(List<Item> &list, SELECT_LEX_UNIT *u);

  int binlog_show_create_table(TABLE **tables, uint count);
  void store_values(List<Item> &values);
  void send_error(uint errcode,const char *err);
  bool send_eof();
  virtual void abort_result_set();
  virtual bool can_rollback_data() { return 1; }

  // Needed for access from local class MY_HOOKS in prepare(), since thd is proteted.
  const THD *get_thd(void) { return thd; }
  const HA_CREATE_INFO *get_create_info() { return create_info; };
  int prepare2(void) { return 0; }
};

#include <myisam.h>

#ifdef WITH_ARIA_STORAGE_ENGINE
#include <maria.h>
#endif

#ifdef USE_ARIA_FOR_TMP_TABLES
#define ENGINE_COLUMNDEF MARIA_COLUMNDEF
#else
#define ENGINE_COLUMNDEF MI_COLUMNDEF
#endif

/*
  Param to create temporary tables when doing SELECT:s
  NOTE
    This structure is copied using memcpy as a part of JOIN.
*/

class TMP_TABLE_PARAM :public Sql_alloc
{
private:
  /* Prevent use of these (not safe because of lists and copy_field) */
  TMP_TABLE_PARAM(const TMP_TABLE_PARAM &);
  void operator=(TMP_TABLE_PARAM &);

public:
  List<Item> copy_funcs;
  List<Item> save_copy_funcs;
  Copy_field *copy_field, *copy_field_end;
  Copy_field *save_copy_field, *save_copy_field_end;
  uchar	    *group_buff;
  Item	    **items_to_copy;			/* Fields in tmp table */
  ENGINE_COLUMNDEF *recinfo, *start_recinfo;
  KEY *keyinfo;
  ha_rows end_write_records;
  /**
    Number of normal fields in the query, including those referred to
    from aggregate functions. Hence, "SELECT `field1`,
    SUM(`field2`) from t1" sets this counter to 2.

    @see count_field_types
  */
  uint	field_count; 
  /**
    Number of fields in the query that have functions. Includes both
    aggregate functions (e.g., SUM) and non-aggregates (e.g., RAND).
    Also counts functions referred to from aggregate functions, i.e.,
    "SELECT SUM(RAND())" sets this counter to 2.

    @see count_field_types
  */
  uint  func_count;  
  /**
    Number of fields in the query that have aggregate functions. Note
    that the optimizer may choose to optimize away these fields by
    replacing them with constants, in which case sum_func_count will
    need to be updated.

    @see opt_sum_query, count_field_types
  */
  uint  sum_func_count;   
  uint  hidden_field_count;
  uint	group_parts,group_length,group_null_parts;
  uint	quick_group;
  bool  using_indirect_summary_function;
  /* If >0 convert all blob fields to varchar(convert_blob_length) */
  uint  convert_blob_length;
  CHARSET_INFO *table_charset;
  bool schema_table;
  /* TRUE if the temp table is created for subquery materialization. */
  bool materialized_subquery;
  /* TRUE if all columns of the table are guaranteed to be non-nullable */
  bool force_not_null_cols;
  /*
    True if GROUP BY and its aggregate functions are already computed
    by a table access method (e.g. by loose index scan). In this case
    query execution should not perform aggregation and should treat
    aggregate functions as normal functions.
  */
  bool precomputed_group_by;
  bool force_copy_fields;
  /*
    If TRUE, create_tmp_field called from create_tmp_table will convert
    all BIT fields to 64-bit longs. This is a workaround the limitation
    that MEMORY tables cannot index BIT columns.
  */
  bool bit_fields_as_long;
  /*
    Whether to create or postpone actual creation of this temporary table.
    TRUE <=> create_tmp_table will create only the TABLE structure.
  */
  bool skip_create_table;

  TMP_TABLE_PARAM()
    :copy_field(0), group_parts(0),
     group_length(0), group_null_parts(0), convert_blob_length(0),
    schema_table(0), materialized_subquery(0), force_not_null_cols(0),
    precomputed_group_by(0),
    force_copy_fields(0), bit_fields_as_long(0), skip_create_table(0)
  {}
  ~TMP_TABLE_PARAM()
  {
    cleanup();
  }
  void init(void);
  inline void cleanup(void)
  {
    if (copy_field)				/* Fix for Intel compiler */
    {
      delete [] copy_field;
      save_copy_field= copy_field= NULL;
      save_copy_field_end= copy_field_end= NULL;
    }
  }
};

class select_union :public select_result_interceptor
{
public:
  TMP_TABLE_PARAM tmp_table_param;
  int write_err; /* Error code from the last send_data->ha_write_row call. */
public:
  TABLE *table;
  ha_rows records;

  select_union() :write_err(0), table(0), records(0) { tmp_table_param.init(); }
  int prepare(List<Item> &list, SELECT_LEX_UNIT *u);
  int send_data(List<Item> &items);
  bool send_eof();
  bool flush();
  void cleanup();
  virtual bool create_result_table(THD *thd, List<Item> *column_types,
                                   bool is_distinct, ulonglong options,
                                   const char *alias, 
                                   bool bit_fields_as_long,
                                   bool create_table);
  TMP_TABLE_PARAM *get_tmp_table_param() { return &tmp_table_param; }
};

/* Base subselect interface class */
class select_subselect :public select_result_interceptor
{
protected:
  Item_subselect *item;
public:
  select_subselect(Item_subselect *item);
  int send_data(List<Item> &items)=0;
  bool send_eof() { return 0; };
};

/* Single value subselect interface class */
class select_singlerow_subselect :public select_subselect
{
public:
  select_singlerow_subselect(Item_subselect *item_arg)
    :select_subselect(item_arg)
  {}
  int send_data(List<Item> &items);
};


/*
  This class specializes select_union to collect statistics about the
  data stored in the temp table. Currently the class collects statistcs
  about NULLs.
*/

class select_materialize_with_stats : public select_union
{
protected:
  class Column_statistics
  {
  public:
    /* Count of NULLs per column. */
    ha_rows null_count;
    /* The row number that contains the first NULL in a column. */
    ha_rows min_null_row;
    /* The row number that contains the last NULL in a column. */
    ha_rows max_null_row;
  };

  /* Array of statistics data per column. */
  Column_statistics* col_stat;

  /*
    The number of columns in the biggest sub-row that consists of only
    NULL values.
  */
  uint max_nulls_in_row;
  /*
    Count of rows writtent to the temp table. This is redundant as it is
    already stored in handler::stats.records, however that one is relatively
    expensive to compute (given we need that for evry row).
  */
  ha_rows count_rows;

protected:
  void reset();

public:
  select_materialize_with_stats() { tmp_table_param.init(); }
  bool create_result_table(THD *thd, List<Item> *column_types,
                           bool is_distinct, ulonglong options,
                           const char *alias, 
                           bool bit_fields_as_long,
                           bool create_table);
  bool init_result_table(ulonglong select_options);
  int send_data(List<Item> &items);
  void cleanup();
  ha_rows get_null_count_of_col(uint idx)
  {
    DBUG_ASSERT(idx < table->s->fields);
    return col_stat[idx].null_count;
  }
  ha_rows get_max_null_of_col(uint idx)
  {
    DBUG_ASSERT(idx < table->s->fields);
    return col_stat[idx].max_null_row;
  }
  ha_rows get_min_null_of_col(uint idx)
  {
    DBUG_ASSERT(idx < table->s->fields);
    return col_stat[idx].min_null_row;
  }
  uint get_max_nulls_in_row() { return max_nulls_in_row; }
};


/* used in independent ALL/ANY optimisation */
class select_max_min_finder_subselect :public select_subselect
{
  Item_cache *cache;
  bool (select_max_min_finder_subselect::*op)();
  bool fmax;
  bool is_all;
public:
  select_max_min_finder_subselect(Item_subselect *item_arg, bool mx,
                                  bool all)
    :select_subselect(item_arg), cache(0), fmax(mx), is_all(all)
  {}
  void cleanup();
  int send_data(List<Item> &items);
  bool cmp_real();
  bool cmp_int();
  bool cmp_decimal();
  bool cmp_str();
};

/* EXISTS subselect interface class */
class select_exists_subselect :public select_subselect
{
public:
  select_exists_subselect(Item_subselect *item_arg)
    :select_subselect(item_arg){}
  int send_data(List<Item> &items);
};




/*
  Optimizer and executor structure for the materialized semi-join info. This
  structure contains
   - The sj-materialization temporary table
   - Members needed to make index lookup or a full scan of the temptable.
*/
class SJ_MATERIALIZATION_INFO : public Sql_alloc
{
public:
  /* Optimal join sub-order */
  struct st_position *positions;

  uint tables; /* Number of tables in the sj-nest */

  /* Expected #rows in the materialized table */
  double rows;

  /* 
    Cost to materialize - execute the sub-join and write rows into temp.table
  */
  COST_VECT materialization_cost;

  /* Cost to make one lookup in the temptable */
  COST_VECT lookup_cost;
  
  /* Cost of scanning the materialized table */
  COST_VECT scan_cost;

  /* --- Execution structures ---------- */
  
  /*
    TRUE <=> This structure is used for execution. We don't necessarily pick
    sj-materialization, so some of SJ_MATERIALIZATION_INFO structures are not
    used by materialization
  */
  bool is_used;
  
  bool materialized; /* TRUE <=> materialization already performed */
  /*
    TRUE  - the temptable is read with full scan
    FALSE - we use the temptable for index lookups
  */
  bool is_sj_scan; 
  
  /* The temptable and its related info */
  TMP_TABLE_PARAM sjm_table_param;
  List<Item> sjm_table_cols;
  TABLE *table;

  /* Structure used to make index lookups */
  struct st_table_ref *tab_ref;
  Item *in_equality; /* See create_subq_in_equalities() */

  Item *join_cond; /* See comments in make_join_select() */
  Copy_field *copy_field; /* Needed for SJ_Materialization scan */
};


/* Structs used when sorting */

typedef struct st_sort_field {
  Field *field;				/* Field to sort */
  Item	*item;				/* Item if not sorting fields */
  uint	 length;			/* Length of sort field */
  uint   suffix_length;                 /* Length suffix (0-4) */
  Item_result result_type;		/* Type of item */
  bool reverse;				/* if descending sort */
  bool need_strxnfrm;			/* If we have to use strxnfrm() */
} SORT_FIELD;


typedef struct st_sort_buffer {
  uint index;					/* 0 or 1 */
  uint sort_orders;
  uint change_pos;				/* If sort-fields changed */
  char **buff;
  SORT_FIELD *sortorder;
} SORT_BUFFER;

/* Structure for db & table in sql_yacc */

class Table_ident :public Sql_alloc
{
public:
  LEX_STRING db;
  LEX_STRING table;
  SELECT_LEX_UNIT *sel;
  inline Table_ident(THD *thd, LEX_STRING db_arg, LEX_STRING table_arg,
		     bool force)
    :table(table_arg), sel((SELECT_LEX_UNIT *)0)
  {
    if (!force && (thd->client_capabilities & CLIENT_NO_SCHEMA))
      db.str=0;
    else
      db= db_arg;
  }
  inline Table_ident(LEX_STRING table_arg)
    :table(table_arg), sel((SELECT_LEX_UNIT *)0)
  {
    db.str=0;
  }
  /*
    This constructor is used only for the case when we create a derived
    table. A derived table has no name and doesn't belong to any database.
    Later, if there was an alias specified for the table, it will be set
    by add_table_to_list.
  */
  inline Table_ident(SELECT_LEX_UNIT *s) : sel(s)
  {
    /* We must have a table name here as this is used with add_table_to_list */
    db.str= empty_c_string;                    /* a subject to casedn_str */
    db.length= 0;
    table.str= internal_table_name;
    table.length=1;
  }
  bool is_derived_table() const { return test(sel); }
  inline void change_db(char *db_name)
  {
    db.str= db_name; db.length= (uint) strlen(db_name);
  }
};

// this is needed for user_vars hash
class user_var_entry
{
 public:
  user_var_entry() {}                         /* Remove gcc warning */
  LEX_STRING name;
  char *value;
  ulong length;
  query_id_t update_query_id, used_query_id;
  Item_result type;
  bool unsigned_flag;

  double val_real(bool *null_value);
  longlong val_int(bool *null_value) const;
  String *val_str(bool *null_value, String *str, uint decimals);
  my_decimal *val_decimal(bool *null_value, my_decimal *result);
  DTCollation collation;
};


/*
   Unique -- class for unique (removing of duplicates).
   Puts all values to the TREE. If the tree becomes too big,
   it's dumped to the file. User can request sorted values, or
   just iterate through them. In the last case tree merging is performed in
   memory simultaneously with iteration, so it should be ~2-3x faster.
 */

class Unique :public Sql_alloc
{
  DYNAMIC_ARRAY file_ptrs;
  ulong max_elements;
  ulonglong max_in_memory_size;
  IO_CACHE file;
  TREE tree;
  uchar *record_pointers;
  ulong filtered_out_elems;
  bool flush();
  uint size;
  uint full_size;
  uint min_dupl_count;   /* always 0 for unions, > 0 for intersections */

  bool merge(TABLE *table, uchar *buff, bool without_last_merge);

public:
  ulong elements;
  Unique(qsort_cmp2 comp_func, void *comp_func_fixed_arg,
	 uint size_arg, ulonglong max_in_memory_size_arg,
         uint min_dupl_count_arg= 0);
  ~Unique();
  ulong elements_in_tree() { return tree.elements_in_tree; }
  inline bool unique_add(void *ptr)
  {
    DBUG_ENTER("unique_add");
    DBUG_PRINT("info", ("tree %u - %lu", tree.elements_in_tree, max_elements));
    if (!(tree.flag & TREE_ONLY_DUPS) && 
        tree.elements_in_tree >= max_elements && flush())
      DBUG_RETURN(1);
    DBUG_RETURN(!tree_insert(&tree, ptr, 0, tree.custom_arg));
  }

  bool is_in_memory() { return (my_b_tell(&file) == 0); }
  void close_for_expansion() { tree.flag= TREE_ONLY_DUPS; }

  bool get(TABLE *table);
  
  /* Cost of searching for an element in the tree */
  inline static double get_search_cost(ulonglong tree_elems, uint compare_factor)
  {
    return log((double) tree_elems) / (compare_factor * M_LN2);
  }  

  static double get_use_cost(uint *buffer, size_t nkeys, uint key_size,
                             ulonglong max_in_memory_size, uint compare_factor,
                             bool intersect_fl, bool *in_memory);
  inline static int get_cost_calc_buff_size(size_t nkeys, uint key_size,
                                            ulonglong max_in_memory_size)
  {
    register ulonglong max_elems_in_tree=
      max_in_memory_size / ALIGN_SIZE(sizeof(TREE_ELEMENT)+key_size);
    return (int) (sizeof(uint)*(1 + nkeys/max_elems_in_tree));
  }

  void reset();
  bool walk(TABLE *table, tree_walk_action action, void *walk_action_arg);

  uint get_size() const { return size; }
  ulonglong get_max_in_memory_size() const { return max_in_memory_size; }

  friend int unique_write_to_file(uchar* key, element_count count, Unique *unique);
  friend int unique_write_to_ptrs(uchar* key, element_count count, Unique *unique);

  friend int unique_write_to_file_with_count(uchar* key, element_count count,
                                             Unique *unique);
  friend int unique_intersect_write_to_ptrs(uchar* key, element_count count, 
				            Unique *unique);
};


class multi_delete :public select_result_interceptor
{
  TABLE_LIST *delete_tables, *table_being_deleted;
  Unique **tempfiles;
  ha_rows deleted, found;
  uint num_of_tables;
  int error;
  bool do_delete;
  /* True if at least one table we delete from is transactional */
  bool transactional_tables;
  /* True if at least one table we delete from is not transactional */
  bool normal_tables;
  bool delete_while_scanning;
  /*
     error handling (rollback and binlogging) can happen in send_eof()
     so that afterward send_error() needs to find out that.
  */
  bool error_handled;

public:
  multi_delete(TABLE_LIST *dt, uint num_of_tables);
  ~multi_delete();
  int prepare(List<Item> &list, SELECT_LEX_UNIT *u);
  int send_data(List<Item> &items);
  bool initialize_tables (JOIN *join);
  void send_error(uint errcode,const char *err);
  int do_deletes();
  int do_table_deletes(TABLE *table, bool ignore);
  bool send_eof();
  inline ha_rows num_deleted()
  {
    return deleted;
  }
  virtual void abort_result_set();
};


class multi_update :public select_result_interceptor
{
  TABLE_LIST *all_tables; /* query/update command tables */
  List<TABLE_LIST> *leaves;     /* list of leves of join table tree */
  TABLE_LIST *update_tables, *table_being_updated;
  TABLE **tmp_tables, *main_table, *table_to_update;
  TMP_TABLE_PARAM *tmp_table_param;
  ha_rows updated, found;
  List <Item> *fields, *values;
  List <Item> **fields_for_table, **values_for_table;
  uint table_count;
  /*
   List of tables referenced in the CHECK OPTION condition of
   the updated view excluding the updated table.
  */
  List <TABLE> unupdated_check_opt_tables;
  Copy_field *copy_field;
  enum enum_duplicates handle_duplicates;
  bool do_update, trans_safe;
  /* True if the update operation has made a change in a transactional table */
  bool transactional_tables;
  bool ignore;
  /* 
     error handling (rollback and binlogging) can happen in send_eof()
     so that afterward send_error() needs to find out that.
  */
  bool error_handled;

public:
  multi_update(TABLE_LIST *ut, List<TABLE_LIST> *leaves_list,
	       List<Item> *fields, List<Item> *values,
	       enum_duplicates handle_duplicates, bool ignore);
  ~multi_update();
  int prepare(List<Item> &list, SELECT_LEX_UNIT *u);
  int send_data(List<Item> &items);
  bool initialize_tables (JOIN *join);
  void send_error(uint errcode,const char *err);
  int  do_updates();
  bool send_eof();
<<<<<<< HEAD
  inline ha_rows num_found()
  {
    return found;
  }
  inline ha_rows num_updated()
  {
    return updated;
  }
  virtual void abort_result_set();
=======
  virtual void abort();
  void update_used_tables();
>>>>>>> c4341d50
};

class my_var : public Sql_alloc  {
public:
  LEX_STRING s;
#ifndef DBUG_OFF
  /*
    Routine to which this Item_splocal belongs. Used for checking if correct
    runtime context is used for variable handling.
  */
  sp_head *sp;
#endif
  bool local;
  uint offset;
  enum_field_types type;
  my_var (LEX_STRING& j, bool i, uint o, enum_field_types t)
    :s(j), local(i), offset(o), type(t)
  {}
  ~my_var() {}
};

class select_dumpvar :public select_result_interceptor {
  ha_rows row_count;
public:
  List<my_var> var_list;
  select_dumpvar()  { var_list.empty(); row_count= 0;}
  ~select_dumpvar() {}
  int prepare(List<Item> &list, SELECT_LEX_UNIT *u);
  int send_data(List<Item> &items);
  bool send_eof();
  virtual bool check_simple_select() const;
  void cleanup();
};

/* Bits in sql_command_flags */

#define CF_CHANGES_DATA           (1U << 0)
#define CF_REPORT_PROGRESS        (1U << 1)
#define CF_STATUS_COMMAND         (1U << 2)
#define CF_SHOW_TABLE_COMMAND     (1U << 3)
#define CF_WRITE_LOGS_COMMAND     (1U << 4)

/**
  Must be set for SQL statements that may contain
  Item expressions and/or use joins and tables.
  Indicates that the parse tree of such statement may
  contain rule-based optimizations that depend on metadata
  (i.e. number of columns in a table), and consequently
  that the statement must be re-prepared whenever
  referenced metadata changes. Must not be set for
  statements that themselves change metadata, e.g. RENAME,
  ALTER and other DDL, since otherwise will trigger constant
  reprepare. Consequently, complex item expressions and
  joins are currently prohibited in these statements.
*/
#define CF_REEXECUTION_FRAGILE    (1U << 5)
/**
  Implicitly commit before the SQL statement is executed.

  Statements marked with this flag will cause any active
  transaction to end (commit) before proceeding with the
  command execution.

  This flag should be set for statements that probably can't
  be rolled back or that do not expect any previously metadata
  locked tables.
*/
#define CF_IMPLICT_COMMIT_BEGIN   (1U << 6)
/**
  Implicitly commit after the SQL statement.

  Statements marked with this flag are automatically committed
  at the end of the statement.

  This flag should be set for statements that will implicitly
  open and take metadata locks on system tables that should not
  be carried for the whole duration of a active transaction.
*/
#define CF_IMPLICIT_COMMIT_END    (1U << 7)
/**
  CF_IMPLICT_COMMIT_BEGIN and CF_IMPLICIT_COMMIT_END are used
  to ensure that the active transaction is implicitly committed
  before and after every DDL statement and any statement that
  modifies our currently non-transactional system tables.
*/
#define CF_AUTO_COMMIT_TRANS  (CF_IMPLICT_COMMIT_BEGIN | CF_IMPLICIT_COMMIT_END)

/**
  Diagnostic statement.
  Diagnostic statements:
  - SHOW WARNING
  - SHOW ERROR
  - GET DIAGNOSTICS (WL#2111)
  do not modify the diagnostics area during execution.
*/
#define CF_DIAGNOSTIC_STMT        (1U << 8)

/**
  Identifies statements that may generate row events
  and that may end up in the binary log.
*/
#define CF_CAN_GENERATE_ROW_EVENTS (1U << 9)

/* Bits in server_command_flags */

/**
  Skip the increase of the global query id counter. Commonly set for
  commands that are stateless (won't cause any change on the server
  internal states).
*/
#define CF_SKIP_QUERY_ID        (1U << 0)

/**
  Skip the increase of the number of statements that clients have
  sent to the server. Commonly used for commands that will cause
  a statement to be executed but the statement might have not been
  sent by the user (ie: stored procedure).
*/
#define CF_SKIP_QUESTIONS       (1U << 1)

void add_to_status(STATUS_VAR *to_var, STATUS_VAR *from_var);

void add_diff_to_status(STATUS_VAR *to_var, STATUS_VAR *from_var,
                        STATUS_VAR *dec_var);
void mark_transaction_to_rollback(THD *thd, bool all);

/* Inline functions */

inline bool add_item_to_list(THD *thd, Item *item)
{
  return thd->lex->current_select->add_item_to_list(thd, item);
}

inline bool add_value_to_list(THD *thd, Item *value)
{
  return thd->lex->value_list.push_back(value);
}

inline bool add_order_to_list(THD *thd, Item *item, bool asc)
{
  return thd->lex->current_select->add_order_to_list(thd, item, asc);
}

inline bool add_group_to_list(THD *thd, Item *item, bool asc)
{
  return thd->lex->current_select->add_group_to_list(thd, item, asc);
}

/* inline handler methods that need to know TABLE and THD structures */
inline void handler::increment_statistics(ulong SSV::*offset) const
{
  status_var_increment(table->in_use->status_var.*offset);
  table->in_use->check_limit_rows_examined();
}

inline void handler::decrement_statistics(ulong SSV::*offset) const
{
  status_var_decrement(table->in_use->status_var.*offset);
}

inline int handler::ha_index_read_map(uchar * buf, const uchar * key,
                                      key_part_map keypart_map,
                                      enum ha_rkey_function find_flag)
{
  DBUG_ASSERT(inited==INDEX);
  MYSQL_INDEX_READ_ROW_START(table_share->db.str, table_share->table_name.str);
  increment_statistics(&SSV::ha_read_key_count);
  int error= index_read_map(buf, key, keypart_map, find_flag);
  if (!error)
    update_index_statistics();
  table->status=error ? STATUS_NOT_FOUND: 0;
  MYSQL_INDEX_READ_ROW_DONE(error);
  return error;
}


/*
  @note: Other index lookup/navigation functions require prior
  handler->index_init() call. This function is different, it requires
  that the scan is not initialized, and accepts "uint index" as an argument.
*/

inline int handler::ha_index_read_idx_map(uchar * buf, uint index,
                                          const uchar * key,
                                          key_part_map keypart_map,
                                          enum ha_rkey_function find_flag)
{
  DBUG_ASSERT(inited==NONE);
  MYSQL_INDEX_READ_ROW_START(table_share->db.str, table_share->table_name.str);
  increment_statistics(&SSV::ha_read_key_count);
  int error= index_read_idx_map(buf, index, key, keypart_map, find_flag);
  if (!error)
  {
    update_rows_read();
    index_rows_read[index]++;
  }
  table->status=error ? STATUS_NOT_FOUND: 0;
  MYSQL_INDEX_READ_ROW_DONE(error);
  return error;
}

inline int handler::ha_index_next(uchar * buf)
{
  DBUG_ASSERT(inited==INDEX);
  MYSQL_INDEX_READ_ROW_START(table_share->db.str, table_share->table_name.str);
  increment_statistics(&SSV::ha_read_next_count);
  int error= index_next(buf);
  if (!error)
    update_index_statistics();
  table->status=error ? STATUS_NOT_FOUND: 0;
  MYSQL_INDEX_READ_ROW_DONE(error);
  return error;
}

inline int handler::ha_index_prev(uchar * buf)
{
  DBUG_ASSERT(inited==INDEX);
  MYSQL_INDEX_READ_ROW_START(table_share->db.str, table_share->table_name.str);
  increment_statistics(&SSV::ha_read_prev_count);
  int error= index_prev(buf);
  if (!error)
    update_index_statistics();
  table->status=error ? STATUS_NOT_FOUND: 0;
  MYSQL_INDEX_READ_ROW_DONE(error);
  return error;
}

inline int handler::ha_index_first(uchar * buf)
{
  DBUG_ASSERT(inited==INDEX);
  MYSQL_INDEX_READ_ROW_START(table_share->db.str, table_share->table_name.str);
  increment_statistics(&SSV::ha_read_first_count);
  int error= index_first(buf);
  if (!error)
    update_index_statistics();
  table->status=error ? STATUS_NOT_FOUND: 0;
  MYSQL_INDEX_READ_ROW_DONE(error);
  return error;
}

inline int handler::ha_index_last(uchar * buf)
{
  DBUG_ASSERT(inited==INDEX);
  MYSQL_INDEX_READ_ROW_START(table_share->db.str, table_share->table_name.str);
  increment_statistics(&SSV::ha_read_last_count);
  int error= index_last(buf);
  if (!error)
    update_index_statistics();
  table->status=error ? STATUS_NOT_FOUND: 0;
  MYSQL_INDEX_READ_ROW_DONE(error);
  return error;
}

inline int handler::ha_index_next_same(uchar *buf, const uchar *key,
                                       uint keylen)
{
  DBUG_ASSERT(inited==INDEX);
  MYSQL_INDEX_READ_ROW_START(table_share->db.str, table_share->table_name.str);
  increment_statistics(&SSV::ha_read_next_count);
  int error= index_next_same(buf, key, keylen);
  if (!error)
    update_index_statistics();
  table->status=error ? STATUS_NOT_FOUND: 0;
  MYSQL_INDEX_READ_ROW_DONE(error);
  return error;
}

inline int handler::ha_ft_read(uchar *buf)
{
  int error= ft_read(buf);
  if (!error)
    update_rows_read();

  table->status=error ? STATUS_NOT_FOUND: 0;
  return error;
}

inline int handler::ha_rnd_next(uchar *buf)
{
  MYSQL_READ_ROW_START(table_share->db.str, table_share->table_name.str, TRUE);
  int error= rnd_next(buf);
  if (!error)
  {
    update_rows_read();
    increment_statistics(&SSV::ha_read_rnd_next_count);
  }
  else if (error == HA_ERR_RECORD_DELETED)
    increment_statistics(&SSV::ha_read_rnd_deleted_count);
  else
    increment_statistics(&SSV::ha_read_rnd_next_count);

  table->status=error ? STATUS_NOT_FOUND: 0;
  MYSQL_READ_ROW_DONE(error);
  return error;
}

inline int handler::ha_rnd_pos(uchar *buf, uchar *pos)
{
  MYSQL_READ_ROW_START(table_share->db.str, table_share->table_name.str, FALSE);
  increment_statistics(&SSV::ha_read_rnd_count);
  int error= rnd_pos(buf, pos);
  if (!error)
    update_rows_read();
  table->status=error ? STATUS_NOT_FOUND: 0;
  MYSQL_READ_ROW_DONE(error);
  return error;
}

inline int handler::ha_rnd_pos_by_record(uchar *buf)
{
  int error= rnd_pos_by_record(buf);
  if (!error)
    update_rows_read();
  table->status=error ? STATUS_NOT_FOUND: 0;
  return error;
}

inline int handler::ha_read_first_row(uchar *buf, uint primary_key)
{
  int error= read_first_row(buf, primary_key);
  if (!error)
    update_rows_read();
  table->status=error ? STATUS_NOT_FOUND: 0;
  return error;
}

inline int handler::ha_write_tmp_row(uchar *buf)
{
  MYSQL_INSERT_ROW_START(table_share->db.str, table_share->table_name.str);
  increment_statistics(&SSV::ha_tmp_write_count);
  int error= write_row(buf);
  MYSQL_INSERT_ROW_DONE(error);
  return error;
}

inline int handler::ha_update_tmp_row(const uchar *old_data, uchar *new_data)
{
  MYSQL_UPDATE_ROW_START(table_share->db.str, table_share->table_name.str);
  increment_statistics(&SSV::ha_tmp_update_count);
  int error= update_row(old_data, new_data);
  MYSQL_UPDATE_ROW_DONE(error);
  return error;
}

extern pthread_attr_t *get_connection_attrib(void);

#endif /* MYSQL_SERVER */

#endif /* SQL_CLASS_INCLUDED */<|MERGE_RESOLUTION|>--- conflicted
+++ resolved
@@ -3994,7 +3994,6 @@
   void send_error(uint errcode,const char *err);
   int  do_updates();
   bool send_eof();
-<<<<<<< HEAD
   inline ha_rows num_found()
   {
     return found;
@@ -4004,10 +4003,7 @@
     return updated;
   }
   virtual void abort_result_set();
-=======
-  virtual void abort();
   void update_used_tables();
->>>>>>> c4341d50
 };
 
 class my_var : public Sql_alloc  {
