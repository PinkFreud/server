--- conflicted
+++ resolved
@@ -9216,12 +9216,7 @@
     {
       file=dirp->dir_entry+idx;
 
-<<<<<<< HEAD
-      if (!memcmp(file->name, tmp_file_prefix,
-                  tmp_file_prefix_length))
-=======
       if (!strncmp(file->name, tmp_file_prefix, tmp_file_prefix_length))
->>>>>>> aba91154
       {
         char *ext= fn_ext(file->name);
         uint ext_len= strlen(ext);
