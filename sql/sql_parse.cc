/* Copyright (c) 2000, 2015, Oracle and/or its affiliates.
   Copyright (c) 2008, 2015, MariaDB

   This program is free software; you can redistribute it and/or modify
   it under the terms of the GNU General Public License as published by
   the Free Software Foundation; version 2 of the License.

   This program is distributed in the hope that it will be useful,
   but WITHOUT ANY WARRANTY; without even the implied warranty of
   MERCHANTABILITY or FITNESS FOR A PARTICULAR PURPOSE.  See the
   GNU General Public License for more details.

   You should have received a copy of the GNU General Public License
   along with this program; if not, write to the Free Software
   Foundation, Inc., 51 Franklin St, Fifth Floor, Boston, MA  02110-1301  USA */

#define MYSQL_LEX 1
#include <my_global.h>
#include "sql_priv.h"
#include "unireg.h"                    // REQUIRED: for other includes
#include "sql_parse.h"        // sql_kill, *_precheck, *_prepare
#include "lock.h"             // try_transactional_lock,
                              // check_transactional_lock,
                              // set_handler_table_locks,
                              // lock_global_read_lock,
                              // make_global_read_lock_block_commit
#include "sql_base.h"         // find_temporary_table
#include "sql_cache.h"        // QUERY_CACHE_FLAGS_SIZE, query_cache_*
#include "sql_show.h"         // mysqld_list_*, mysqld_show_*,
                              // calc_sum_of_all_status
#include "mysqld.h"
#include "sql_locale.h"                         // my_locale_en_US
#include "log.h"                                // flush_error_log
#include "sql_view.h"         // mysql_create_view, mysql_drop_view
#include "sql_delete.h"       // mysql_delete
#include "sql_insert.h"       // mysql_insert
#include "sql_update.h"       // mysql_update, mysql_multi_update
#include "sql_partition.h"    // struct partition_info
#include "sql_db.h"           // mysql_change_db, mysql_create_db,
                              // mysql_rm_db, mysql_upgrade_db,
                              // mysql_alter_db,
                              // check_db_dir_existence,
                              // my_dbopt_cleanup
#include "sql_table.h"        // mysql_create_like_table,
                              // mysql_create_table,
                              // mysql_alter_table,
                              // mysql_backup_table,
                              // mysql_restore_table
#include "sql_reload.h"       // reload_acl_and_cache
#include "sql_admin.h"        // mysql_assign_to_keycache
#include "sql_connect.h"      // decrease_user_connections,
                              // check_mqh,
                              // reset_mqh
#include "sql_rename.h"       // mysql_rename_tables
#include "sql_tablespace.h"   // mysql_alter_tablespace
#include "hostname.h"         // hostname_cache_refresh
#include "sql_acl.h"          // *_ACL, check_grant, is_acl_user,
                              // has_any_table_level_privileges,
                              // mysql_drop_user, mysql_rename_user,
                              // check_grant_routine,
                              // mysql_routine_grant,
                              // mysql_show_grants,
                              // sp_grant_privileges, ...
#include "sql_test.h"         // mysql_print_status
#include "sql_select.h"       // handle_select, mysql_select,
                              // mysql_explain_union
#include "sql_load.h"         // mysql_load
#include "sql_servers.h"      // create_servers, alter_servers,
                              // drop_servers, servers_reload
#include "sql_handler.h"      // mysql_ha_open, mysql_ha_close,
                              // mysql_ha_read
#include "sql_binlog.h"       // mysql_client_binlog_statement
#include "sql_do.h"           // mysql_do
#include "sql_help.h"         // mysqld_help
#include "rpl_constants.h"    // Incident, INCIDENT_LOST_EVENTS
#include "log_event.h"
#include "sql_repl.h"
#include "rpl_filter.h"
#include "repl_failsafe.h"
#include <m_ctype.h>
#include <myisam.h>
#include <my_dir.h>
#include "rpl_handler.h"
#include "rpl_mi.h"

#include "sql_digest.h"

#include "sp_head.h"
#include "sp.h"
#include "sp_cache.h"
#include "events.h"
#include "sql_trigger.h"
#include "transaction.h"
#include "sql_audit.h"
#include "sql_prepare.h"
#include "debug_sync.h"
#include "probes_mysql.h"
#include "set_var.h"
#include "log_slow.h"
#include "sql_bootstrap.h"

#include "my_json_writer.h" 

#define FLAGSTR(V,F) ((V)&(F)?#F" ":"")

#ifdef WITH_ARIA_STORAGE_ENGINE
#include "../storage/maria/ha_maria.h"
#endif

#include "wsrep_mysqld.h"
#include "wsrep_thd.h"

static void wsrep_mysql_parse(THD *thd, char *rawbuf, uint length,
                              Parser_state *parser_state);

/**
  @defgroup Runtime_Environment Runtime Environment
  @{
*/

/* Used in error handling only */
#define SP_TYPE_STRING(LP) \
  ((LP)->sphead->m_type == TYPE_ENUM_FUNCTION ? "FUNCTION" : "PROCEDURE")
#define SP_COM_STRING(LP) \
  ((LP)->sql_command == SQLCOM_CREATE_SPFUNCTION || \
   (LP)->sql_command == SQLCOM_ALTER_FUNCTION || \
   (LP)->sql_command == SQLCOM_SHOW_CREATE_FUNC || \
   (LP)->sql_command == SQLCOM_DROP_FUNCTION ? \
   "FUNCTION" : "PROCEDURE")

static bool execute_sqlcom_select(THD *thd, TABLE_LIST *all_tables);
static void sql_kill(THD *thd, longlong id, killed_state state, killed_type type);
static void sql_kill_user(THD *thd, LEX_USER *user, killed_state state);
static bool lock_tables_precheck(THD *thd, TABLE_LIST *tables);
static bool execute_show_status(THD *, TABLE_LIST *);
static bool check_rename_table(THD *, TABLE_LIST *, TABLE_LIST *);

const char *any_db="*any*";	// Special symbol for check_access

const LEX_STRING command_name[]={
  { C_STRING_WITH_LEN("Sleep") },
  { C_STRING_WITH_LEN("Quit") },
  { C_STRING_WITH_LEN("Init DB") },
  { C_STRING_WITH_LEN("Query") },
  { C_STRING_WITH_LEN("Field List") },
  { C_STRING_WITH_LEN("Create DB") },
  { C_STRING_WITH_LEN("Drop DB") },
  { C_STRING_WITH_LEN("Refresh") },
  { C_STRING_WITH_LEN("Shutdown") },
  { C_STRING_WITH_LEN("Statistics") },
  { C_STRING_WITH_LEN("Processlist") },
  { C_STRING_WITH_LEN("Connect") },
  { C_STRING_WITH_LEN("Kill") },
  { C_STRING_WITH_LEN("Debug") },
  { C_STRING_WITH_LEN("Ping") },
  { C_STRING_WITH_LEN("Time") },
  { C_STRING_WITH_LEN("Delayed insert") },
  { C_STRING_WITH_LEN("Change user") },
  { C_STRING_WITH_LEN("Binlog Dump") },
  { C_STRING_WITH_LEN("Table Dump") },
  { C_STRING_WITH_LEN("Connect Out") },
  { C_STRING_WITH_LEN("Register Slave") },
  { C_STRING_WITH_LEN("Prepare") },
  { C_STRING_WITH_LEN("Execute") },
  { C_STRING_WITH_LEN("Long Data") },
  { C_STRING_WITH_LEN("Close stmt") },
  { C_STRING_WITH_LEN("Reset stmt") },
  { C_STRING_WITH_LEN("Set option") },
  { C_STRING_WITH_LEN("Fetch") },
  { C_STRING_WITH_LEN("Daemon") },
  { C_STRING_WITH_LEN("Error") }  // Last command number
};

const char *xa_state_names[]={
  "NON-EXISTING", "ACTIVE", "IDLE", "PREPARED", "ROLLBACK ONLY"
};

#ifdef HAVE_REPLICATION
/**
  Returns true if all tables should be ignored.
*/
inline bool all_tables_not_ok(THD *thd, TABLE_LIST *tables)
{
  Rpl_filter *rpl_filter= thd->system_thread_info.rpl_sql_info->rpl_filter;
  return rpl_filter->is_on() && tables && !thd->spcont &&
         !rpl_filter->tables_ok(thd->db, tables);
}
#endif


static bool some_non_temp_table_to_be_updated(THD *thd, TABLE_LIST *tables)
{
  for (TABLE_LIST *table= tables; table; table= table->next_global)
  {
    DBUG_ASSERT(table->db && table->table_name);
    if (table->updating && !find_temporary_table(thd, table))
      return 1;
  }
  return 0;
}


/*
  Implicitly commit a active transaction if statement requires so.

  @param thd    Thread handle.
  @param mask   Bitmask used for the SQL command match.

  @return 0     No implicit commit
  @return 1     Do a commit
*/
static bool stmt_causes_implicit_commit(THD *thd, uint mask)
{
  LEX *lex= thd->lex;
  bool skip= FALSE;
  DBUG_ENTER("stmt_causes_implicit_commit");

  if (!(sql_command_flags[lex->sql_command] & mask))
    DBUG_RETURN(FALSE);

  switch (lex->sql_command) {
  case SQLCOM_DROP_TABLE:
    skip= (lex->tmp_table() ||
           (thd->variables.option_bits & OPTION_GTID_BEGIN));
    break;
  case SQLCOM_ALTER_TABLE:
    /* If ALTER TABLE of non-temporary table, do implicit commit */
    skip= (lex->tmp_table());
    break;
  case SQLCOM_CREATE_TABLE:
    /*
      If CREATE TABLE of non-temporary table and the table is not part
      if a BEGIN GTID ... COMMIT group, do a implicit commit.
      This ensures that CREATE ... SELECT will in the same GTID group on the
      master and slave.
    */
    skip= (lex->tmp_table() ||
           (thd->variables.option_bits & OPTION_GTID_BEGIN));
    break;
  case SQLCOM_SET_OPTION:
    skip= lex->autocommit ? FALSE : TRUE;
    break;
  default:
    break;
  }

  DBUG_RETURN(!skip);
}


/**
  Mark all commands that somehow changes a table.

  This is used to check number of updates / hour.

  sql_command is actually set to SQLCOM_END sometimes
  so we need the +1 to include it in the array.

  See COMMAND_FLAG_xxx for different type of commands
     2  - query that returns meaningful ROW_COUNT() -
          a number of modified rows
*/

uint sql_command_flags[SQLCOM_END+1];
uint server_command_flags[COM_END+1];

void init_update_queries(void)
{
  /* Initialize the server command flags array. */
  memset(server_command_flags, 0, sizeof(server_command_flags));

  server_command_flags[COM_STATISTICS]= CF_SKIP_QUERY_ID | CF_SKIP_QUESTIONS | CF_SKIP_WSREP_CHECK;
  server_command_flags[COM_PING]=       CF_SKIP_QUERY_ID | CF_SKIP_QUESTIONS | CF_SKIP_WSREP_CHECK;

  server_command_flags[COM_QUIT]= CF_SKIP_WSREP_CHECK;
  server_command_flags[COM_PROCESS_INFO]= CF_SKIP_WSREP_CHECK;
  server_command_flags[COM_PROCESS_KILL]= CF_SKIP_WSREP_CHECK;
  server_command_flags[COM_SHUTDOWN]= CF_SKIP_WSREP_CHECK;
  server_command_flags[COM_SLEEP]= CF_SKIP_WSREP_CHECK;
  server_command_flags[COM_TIME]= CF_SKIP_WSREP_CHECK;
  server_command_flags[COM_END]= CF_SKIP_WSREP_CHECK;

  /*
    COM_QUERY, COM_SET_OPTION and COM_STMT_XXX are allowed to pass the early
    COM_xxx filter, they're checked later in mysql_execute_command().
  */
  server_command_flags[COM_QUERY]= CF_SKIP_WSREP_CHECK;
  server_command_flags[COM_SET_OPTION]= CF_SKIP_WSREP_CHECK;
  server_command_flags[COM_STMT_PREPARE]= CF_SKIP_QUESTIONS | CF_SKIP_WSREP_CHECK;
  server_command_flags[COM_STMT_CLOSE]= CF_SKIP_QUESTIONS | CF_SKIP_WSREP_CHECK;
  server_command_flags[COM_STMT_RESET]= CF_SKIP_QUESTIONS | CF_SKIP_WSREP_CHECK;
  server_command_flags[COM_STMT_EXECUTE]= CF_SKIP_WSREP_CHECK;
  server_command_flags[COM_STMT_SEND_LONG_DATA]= CF_SKIP_WSREP_CHECK;

  /* Initialize the sql command flags array. */
  memset(sql_command_flags, 0, sizeof(sql_command_flags));

  /*
    In general, DDL statements do not generate row events and do not go
    through a cache before being written to the binary log. However, the
    CREATE TABLE...SELECT is an exception because it may generate row
    events. For that reason,  the SQLCOM_CREATE_TABLE  which represents
    a CREATE TABLE, including the CREATE TABLE...SELECT, has the
    CF_CAN_GENERATE_ROW_EVENTS flag. The distinction between a regular
    CREATE TABLE and the CREATE TABLE...SELECT is made in other parts of
    the code, in particular in the Query_log_event's constructor.
  */
  sql_command_flags[SQLCOM_CREATE_TABLE]=   CF_CHANGES_DATA | CF_REEXECUTION_FRAGILE |
                                            CF_AUTO_COMMIT_TRANS | CF_REPORT_PROGRESS |
                                            CF_CAN_GENERATE_ROW_EVENTS;
  sql_command_flags[SQLCOM_CREATE_INDEX]=   CF_CHANGES_DATA | CF_AUTO_COMMIT_TRANS | CF_REPORT_PROGRESS;
  sql_command_flags[SQLCOM_ALTER_TABLE]=    CF_CHANGES_DATA | CF_WRITE_LOGS_COMMAND |
                                            CF_AUTO_COMMIT_TRANS | CF_REPORT_PROGRESS |
                                            CF_INSERTS_DATA;
  sql_command_flags[SQLCOM_TRUNCATE]=       CF_CHANGES_DATA | CF_WRITE_LOGS_COMMAND |
                                            CF_AUTO_COMMIT_TRANS;
  sql_command_flags[SQLCOM_DROP_TABLE]=     CF_CHANGES_DATA | CF_AUTO_COMMIT_TRANS;
  sql_command_flags[SQLCOM_LOAD]=           CF_CHANGES_DATA | CF_REEXECUTION_FRAGILE |
                                            CF_CAN_GENERATE_ROW_EVENTS | CF_REPORT_PROGRESS |
                                            CF_INSERTS_DATA;
  sql_command_flags[SQLCOM_CREATE_DB]=      CF_CHANGES_DATA | CF_AUTO_COMMIT_TRANS;
  sql_command_flags[SQLCOM_DROP_DB]=        CF_CHANGES_DATA | CF_AUTO_COMMIT_TRANS;
  sql_command_flags[SQLCOM_ALTER_DB_UPGRADE]= CF_AUTO_COMMIT_TRANS;
  sql_command_flags[SQLCOM_ALTER_DB]=       CF_CHANGES_DATA | CF_AUTO_COMMIT_TRANS;
  sql_command_flags[SQLCOM_RENAME_TABLE]=   CF_CHANGES_DATA | CF_AUTO_COMMIT_TRANS;
  sql_command_flags[SQLCOM_DROP_INDEX]=     CF_CHANGES_DATA | CF_AUTO_COMMIT_TRANS | CF_REPORT_PROGRESS;
  sql_command_flags[SQLCOM_CREATE_VIEW]=    CF_CHANGES_DATA | CF_REEXECUTION_FRAGILE |
                                            CF_AUTO_COMMIT_TRANS;
  sql_command_flags[SQLCOM_DROP_VIEW]=      CF_CHANGES_DATA | CF_AUTO_COMMIT_TRANS;
  sql_command_flags[SQLCOM_CREATE_TRIGGER]= CF_CHANGES_DATA | CF_AUTO_COMMIT_TRANS;
  sql_command_flags[SQLCOM_DROP_TRIGGER]=   CF_CHANGES_DATA | CF_AUTO_COMMIT_TRANS;
  sql_command_flags[SQLCOM_CREATE_EVENT]=   CF_CHANGES_DATA | CF_AUTO_COMMIT_TRANS;
  sql_command_flags[SQLCOM_ALTER_EVENT]=    CF_CHANGES_DATA | CF_AUTO_COMMIT_TRANS;
  sql_command_flags[SQLCOM_DROP_EVENT]=     CF_CHANGES_DATA | CF_AUTO_COMMIT_TRANS;

  sql_command_flags[SQLCOM_UPDATE]=	    CF_CHANGES_DATA | CF_REEXECUTION_FRAGILE |
                                            CF_CAN_GENERATE_ROW_EVENTS |
                                            CF_OPTIMIZER_TRACE |
                                            CF_CAN_BE_EXPLAINED |
                                            CF_UPDATES_DATA;
  sql_command_flags[SQLCOM_UPDATE_MULTI]=   CF_CHANGES_DATA | CF_REEXECUTION_FRAGILE |
                                            CF_CAN_GENERATE_ROW_EVENTS |
                                            CF_OPTIMIZER_TRACE |
                                            CF_CAN_BE_EXPLAINED |
                                            CF_UPDATES_DATA;
  sql_command_flags[SQLCOM_INSERT]=	    CF_CHANGES_DATA | CF_REEXECUTION_FRAGILE |
                                            CF_CAN_GENERATE_ROW_EVENTS |
                                            CF_OPTIMIZER_TRACE |
                                            CF_CAN_BE_EXPLAINED |
                                            CF_INSERTS_DATA;
  sql_command_flags[SQLCOM_INSERT_SELECT]=  CF_CHANGES_DATA | CF_REEXECUTION_FRAGILE |
                                            CF_CAN_GENERATE_ROW_EVENTS |
                                            CF_OPTIMIZER_TRACE |
                                            CF_CAN_BE_EXPLAINED |
                                            CF_INSERTS_DATA;
  sql_command_flags[SQLCOM_DELETE]=         CF_CHANGES_DATA | CF_REEXECUTION_FRAGILE |
                                            CF_CAN_GENERATE_ROW_EVENTS |
                                            CF_OPTIMIZER_TRACE |
                                            CF_CAN_BE_EXPLAINED;
  sql_command_flags[SQLCOM_DELETE_MULTI]=   CF_CHANGES_DATA | CF_REEXECUTION_FRAGILE |
                                            CF_CAN_GENERATE_ROW_EVENTS |
                                            CF_OPTIMIZER_TRACE |
                                            CF_CAN_BE_EXPLAINED;;
  sql_command_flags[SQLCOM_REPLACE]=        CF_CHANGES_DATA | CF_REEXECUTION_FRAGILE |
                                            CF_CAN_GENERATE_ROW_EVENTS |
                                            CF_OPTIMIZER_TRACE |
                                            CF_CAN_BE_EXPLAINED |
                                            CF_INSERTS_DATA;;
  sql_command_flags[SQLCOM_REPLACE_SELECT]= CF_CHANGES_DATA | CF_REEXECUTION_FRAGILE |
                                            CF_CAN_GENERATE_ROW_EVENTS |
                                            CF_OPTIMIZER_TRACE |
                                            CF_CAN_BE_EXPLAINED |
                                            CF_INSERTS_DATA;
  sql_command_flags[SQLCOM_SELECT]=         CF_REEXECUTION_FRAGILE |
                                            CF_CAN_GENERATE_ROW_EVENTS |
                                            CF_OPTIMIZER_TRACE |
                                            CF_CAN_BE_EXPLAINED;
  // (1) so that subquery is traced when doing "SET @var = (subquery)"
  /*
    @todo SQLCOM_SET_OPTION should have CF_CAN_GENERATE_ROW_EVENTS
    set, because it may invoke a stored function that generates row
    events. /Sven
  */
  sql_command_flags[SQLCOM_SET_OPTION]=     CF_REEXECUTION_FRAGILE |
                                            CF_AUTO_COMMIT_TRANS |
                                            CF_CAN_GENERATE_ROW_EVENTS |
                                            CF_OPTIMIZER_TRACE; // (1)
  // (1) so that subquery is traced when doing "DO @var := (subquery)"
  sql_command_flags[SQLCOM_DO]=             CF_REEXECUTION_FRAGILE |
                                            CF_CAN_GENERATE_ROW_EVENTS |
                                            CF_OPTIMIZER_TRACE; // (1)

  sql_command_flags[SQLCOM_SHOW_STATUS_PROC]= CF_STATUS_COMMAND | CF_REEXECUTION_FRAGILE;
  sql_command_flags[SQLCOM_SHOW_STATUS]=      CF_STATUS_COMMAND | CF_REEXECUTION_FRAGILE;
  sql_command_flags[SQLCOM_SHOW_DATABASES]=   CF_STATUS_COMMAND | CF_REEXECUTION_FRAGILE;
  sql_command_flags[SQLCOM_SHOW_TRIGGERS]=    CF_STATUS_COMMAND | CF_REEXECUTION_FRAGILE;
  sql_command_flags[SQLCOM_SHOW_EVENTS]=      CF_STATUS_COMMAND | CF_REEXECUTION_FRAGILE;
  sql_command_flags[SQLCOM_SHOW_OPEN_TABLES]= CF_STATUS_COMMAND | CF_REEXECUTION_FRAGILE;
  sql_command_flags[SQLCOM_SHOW_PLUGINS]=     CF_STATUS_COMMAND;
  sql_command_flags[SQLCOM_SHOW_GENERIC]=     CF_STATUS_COMMAND;
  sql_command_flags[SQLCOM_SHOW_FIELDS]=      CF_STATUS_COMMAND | CF_REEXECUTION_FRAGILE;
  sql_command_flags[SQLCOM_SHOW_KEYS]=        CF_STATUS_COMMAND | CF_REEXECUTION_FRAGILE;
  sql_command_flags[SQLCOM_SHOW_VARIABLES]=   CF_STATUS_COMMAND | CF_REEXECUTION_FRAGILE;
  sql_command_flags[SQLCOM_SHOW_CHARSETS]=    CF_STATUS_COMMAND | CF_REEXECUTION_FRAGILE;
  sql_command_flags[SQLCOM_SHOW_COLLATIONS]=  CF_STATUS_COMMAND | CF_REEXECUTION_FRAGILE;
  sql_command_flags[SQLCOM_SHOW_BINLOGS]=     CF_STATUS_COMMAND;
  sql_command_flags[SQLCOM_SHOW_SLAVE_HOSTS]= CF_STATUS_COMMAND;
  sql_command_flags[SQLCOM_SHOW_BINLOG_EVENTS]= CF_STATUS_COMMAND;
  sql_command_flags[SQLCOM_SHOW_STORAGE_ENGINES]= CF_STATUS_COMMAND;
  sql_command_flags[SQLCOM_SHOW_AUTHORS]=     CF_STATUS_COMMAND;
  sql_command_flags[SQLCOM_SHOW_CONTRIBUTORS]= CF_STATUS_COMMAND;
  sql_command_flags[SQLCOM_SHOW_PRIVILEGES]=  CF_STATUS_COMMAND;
  sql_command_flags[SQLCOM_SHOW_WARNS]=       CF_STATUS_COMMAND | CF_DIAGNOSTIC_STMT;
  sql_command_flags[SQLCOM_SHOW_ERRORS]=      CF_STATUS_COMMAND | CF_DIAGNOSTIC_STMT;
  sql_command_flags[SQLCOM_SHOW_ENGINE_STATUS]= CF_STATUS_COMMAND;
  sql_command_flags[SQLCOM_SHOW_ENGINE_MUTEX]= CF_STATUS_COMMAND;
  sql_command_flags[SQLCOM_SHOW_ENGINE_LOGS]= CF_STATUS_COMMAND;
  sql_command_flags[SQLCOM_SHOW_EXPLAIN]= CF_STATUS_COMMAND;
  sql_command_flags[SQLCOM_SHOW_PROCESSLIST]= CF_STATUS_COMMAND;
  sql_command_flags[SQLCOM_SHOW_GRANTS]=      CF_STATUS_COMMAND;
  sql_command_flags[SQLCOM_SHOW_CREATE_DB]=   CF_STATUS_COMMAND;
  sql_command_flags[SQLCOM_SHOW_CREATE]=  CF_STATUS_COMMAND;
  sql_command_flags[SQLCOM_SHOW_MASTER_STAT]= CF_STATUS_COMMAND;
  sql_command_flags[SQLCOM_SHOW_SLAVE_STAT]=  CF_STATUS_COMMAND;
  sql_command_flags[SQLCOM_SHOW_CREATE_PROC]= CF_STATUS_COMMAND;
  sql_command_flags[SQLCOM_SHOW_CREATE_FUNC]= CF_STATUS_COMMAND;
  sql_command_flags[SQLCOM_SHOW_CREATE_TRIGGER]=  CF_STATUS_COMMAND;
  sql_command_flags[SQLCOM_SHOW_STATUS_FUNC]= CF_STATUS_COMMAND | CF_REEXECUTION_FRAGILE;
  sql_command_flags[SQLCOM_SHOW_PROC_CODE]=   CF_STATUS_COMMAND;
  sql_command_flags[SQLCOM_SHOW_FUNC_CODE]=   CF_STATUS_COMMAND;
  sql_command_flags[SQLCOM_SHOW_CREATE_EVENT]= CF_STATUS_COMMAND;
  sql_command_flags[SQLCOM_SHOW_PROFILES]=    CF_STATUS_COMMAND;
  sql_command_flags[SQLCOM_SHOW_PROFILE]=     CF_STATUS_COMMAND;
  sql_command_flags[SQLCOM_BINLOG_BASE64_EVENT]= CF_STATUS_COMMAND | CF_CAN_GENERATE_ROW_EVENTS;
  sql_command_flags[SQLCOM_SHOW_TABLES]=       (CF_STATUS_COMMAND | CF_SHOW_TABLE_COMMAND | CF_REEXECUTION_FRAGILE);
  sql_command_flags[SQLCOM_SHOW_TABLE_STATUS]= (CF_STATUS_COMMAND | CF_SHOW_TABLE_COMMAND | CF_REEXECUTION_FRAGILE);


  sql_command_flags[SQLCOM_CREATE_USER]=       CF_CHANGES_DATA;
  sql_command_flags[SQLCOM_RENAME_USER]=       CF_CHANGES_DATA;
  sql_command_flags[SQLCOM_DROP_USER]=         CF_CHANGES_DATA;
  sql_command_flags[SQLCOM_CREATE_ROLE]=       CF_CHANGES_DATA;
  sql_command_flags[SQLCOM_GRANT]=             CF_CHANGES_DATA;
  sql_command_flags[SQLCOM_GRANT_ROLE]=        CF_CHANGES_DATA;
  sql_command_flags[SQLCOM_REVOKE]=            CF_CHANGES_DATA;
  sql_command_flags[SQLCOM_REVOKE_ROLE]=       CF_CHANGES_DATA;
  sql_command_flags[SQLCOM_OPTIMIZE]=          CF_CHANGES_DATA;
  sql_command_flags[SQLCOM_CREATE_FUNCTION]=   CF_CHANGES_DATA | CF_AUTO_COMMIT_TRANS;
  sql_command_flags[SQLCOM_CREATE_PROCEDURE]=  CF_CHANGES_DATA | CF_AUTO_COMMIT_TRANS;
  sql_command_flags[SQLCOM_CREATE_SPFUNCTION]= CF_CHANGES_DATA | CF_AUTO_COMMIT_TRANS;
  sql_command_flags[SQLCOM_DROP_PROCEDURE]=    CF_CHANGES_DATA | CF_AUTO_COMMIT_TRANS;
  sql_command_flags[SQLCOM_DROP_FUNCTION]=     CF_CHANGES_DATA | CF_AUTO_COMMIT_TRANS;
  sql_command_flags[SQLCOM_ALTER_PROCEDURE]=   CF_CHANGES_DATA | CF_AUTO_COMMIT_TRANS;
  sql_command_flags[SQLCOM_ALTER_FUNCTION]=    CF_CHANGES_DATA | CF_AUTO_COMMIT_TRANS;
  sql_command_flags[SQLCOM_INSTALL_PLUGIN]=    CF_CHANGES_DATA | CF_AUTO_COMMIT_TRANS;
  sql_command_flags[SQLCOM_UNINSTALL_PLUGIN]=  CF_CHANGES_DATA | CF_AUTO_COMMIT_TRANS;

  /*
    The following is used to preserver CF_ROW_COUNT during the
    a CALL or EXECUTE statement, so the value generated by the
    last called (or executed) statement is preserved.
    See mysql_execute_command() for how CF_ROW_COUNT is used.
  */
  /*
    (1): without it, in "CALL some_proc((subq))", subquery would not be
    traced.
  */
  sql_command_flags[SQLCOM_CALL]=      CF_REEXECUTION_FRAGILE |
                                       CF_CAN_GENERATE_ROW_EVENTS |
                                       CF_OPTIMIZER_TRACE; // (1)
  sql_command_flags[SQLCOM_EXECUTE]=   CF_CAN_GENERATE_ROW_EVENTS;
  sql_command_flags[SQLCOM_COMPOUND]=  CF_CAN_GENERATE_ROW_EVENTS;

  /*
    We don't want to change to statement based replication for these commands
  */
  sql_command_flags[SQLCOM_ROLLBACK]|= CF_FORCE_ORIGINAL_BINLOG_FORMAT;
  /* We don't want to replicate ALTER TABLE for temp tables in row format */
  sql_command_flags[SQLCOM_ALTER_TABLE]|= CF_FORCE_ORIGINAL_BINLOG_FORMAT;
  /* We don't want to replicate TRUNCATE for temp tables in row format */
  sql_command_flags[SQLCOM_TRUNCATE]|= CF_FORCE_ORIGINAL_BINLOG_FORMAT;
  /* We don't want to replicate DROP for temp tables in row format */
  sql_command_flags[SQLCOM_DROP_TABLE]|= CF_FORCE_ORIGINAL_BINLOG_FORMAT;
  /* One can change replication mode with SET */
  sql_command_flags[SQLCOM_SET_OPTION]|= CF_FORCE_ORIGINAL_BINLOG_FORMAT;

  /*
    The following admin table operations are allowed
    on log tables.
  */
  sql_command_flags[SQLCOM_REPAIR]=    CF_WRITE_LOGS_COMMAND | CF_AUTO_COMMIT_TRANS | CF_REPORT_PROGRESS;
  sql_command_flags[SQLCOM_OPTIMIZE]|= CF_WRITE_LOGS_COMMAND | CF_AUTO_COMMIT_TRANS | CF_REPORT_PROGRESS;
  sql_command_flags[SQLCOM_ANALYZE]=   CF_WRITE_LOGS_COMMAND | CF_AUTO_COMMIT_TRANS | CF_REPORT_PROGRESS;
  sql_command_flags[SQLCOM_CHECK]=     CF_WRITE_LOGS_COMMAND | CF_AUTO_COMMIT_TRANS | CF_REPORT_PROGRESS;
  sql_command_flags[SQLCOM_CHECKSUM]=  CF_REPORT_PROGRESS;

  sql_command_flags[SQLCOM_CREATE_USER]|=       CF_AUTO_COMMIT_TRANS;
  sql_command_flags[SQLCOM_DROP_USER]|=         CF_AUTO_COMMIT_TRANS;
  sql_command_flags[SQLCOM_RENAME_USER]|=       CF_AUTO_COMMIT_TRANS;
  sql_command_flags[SQLCOM_CREATE_ROLE]|=       CF_AUTO_COMMIT_TRANS;
  sql_command_flags[SQLCOM_DROP_ROLE]|=         CF_AUTO_COMMIT_TRANS;
  sql_command_flags[SQLCOM_REVOKE]|=            CF_AUTO_COMMIT_TRANS;
  sql_command_flags[SQLCOM_REVOKE_ALL]=         CF_AUTO_COMMIT_TRANS;
  sql_command_flags[SQLCOM_REVOKE_ROLE]|=       CF_AUTO_COMMIT_TRANS;
  sql_command_flags[SQLCOM_GRANT]|=             CF_AUTO_COMMIT_TRANS;
  sql_command_flags[SQLCOM_GRANT_ROLE]|=        CF_AUTO_COMMIT_TRANS;

  sql_command_flags[SQLCOM_FLUSH]=              CF_AUTO_COMMIT_TRANS;
  sql_command_flags[SQLCOM_RESET]=              CF_AUTO_COMMIT_TRANS;
  sql_command_flags[SQLCOM_CREATE_SERVER]=      CF_AUTO_COMMIT_TRANS;
  sql_command_flags[SQLCOM_ALTER_SERVER]=       CF_AUTO_COMMIT_TRANS;
  sql_command_flags[SQLCOM_DROP_SERVER]=        CF_AUTO_COMMIT_TRANS;

  /*
    The following statements can deal with temporary tables,
    so temporary tables should be pre-opened for those statements to
    simplify privilege checking.

    There are other statements that deal with temporary tables and open
    them, but which are not listed here. The thing is that the order of
    pre-opening temporary tables for those statements is somewhat custom.
  */
  sql_command_flags[SQLCOM_CREATE_TABLE]|=    CF_PREOPEN_TMP_TABLES;
  sql_command_flags[SQLCOM_DROP_TABLE]|=      CF_PREOPEN_TMP_TABLES;
  sql_command_flags[SQLCOM_CREATE_INDEX]|=    CF_PREOPEN_TMP_TABLES;
  sql_command_flags[SQLCOM_ALTER_TABLE]|=     CF_PREOPEN_TMP_TABLES;
  sql_command_flags[SQLCOM_TRUNCATE]|=        CF_PREOPEN_TMP_TABLES;
  sql_command_flags[SQLCOM_LOAD]|=            CF_PREOPEN_TMP_TABLES;
  sql_command_flags[SQLCOM_DROP_INDEX]|=      CF_PREOPEN_TMP_TABLES;
  sql_command_flags[SQLCOM_UPDATE]|=          CF_PREOPEN_TMP_TABLES;
  sql_command_flags[SQLCOM_UPDATE_MULTI]|=    CF_PREOPEN_TMP_TABLES;
  sql_command_flags[SQLCOM_INSERT_SELECT]|=   CF_PREOPEN_TMP_TABLES;
  sql_command_flags[SQLCOM_DELETE]|=          CF_PREOPEN_TMP_TABLES;
  sql_command_flags[SQLCOM_DELETE_MULTI]|=    CF_PREOPEN_TMP_TABLES;
  sql_command_flags[SQLCOM_REPLACE_SELECT]|=  CF_PREOPEN_TMP_TABLES;
  sql_command_flags[SQLCOM_SELECT]|=          CF_PREOPEN_TMP_TABLES;
  sql_command_flags[SQLCOM_SET_OPTION]|=      CF_PREOPEN_TMP_TABLES;
  sql_command_flags[SQLCOM_DO]|=              CF_PREOPEN_TMP_TABLES;
  sql_command_flags[SQLCOM_HA_OPEN]|=         CF_PREOPEN_TMP_TABLES;
  sql_command_flags[SQLCOM_CALL]|=            CF_PREOPEN_TMP_TABLES;
  sql_command_flags[SQLCOM_CHECKSUM]|=        CF_PREOPEN_TMP_TABLES;
  sql_command_flags[SQLCOM_ANALYZE]|=         CF_PREOPEN_TMP_TABLES;
  sql_command_flags[SQLCOM_CHECK]|=           CF_PREOPEN_TMP_TABLES;
  sql_command_flags[SQLCOM_OPTIMIZE]|=        CF_PREOPEN_TMP_TABLES;
  sql_command_flags[SQLCOM_REPAIR]|=          CF_PREOPEN_TMP_TABLES;
  sql_command_flags[SQLCOM_PRELOAD_KEYS]|=    CF_PREOPEN_TMP_TABLES;
  sql_command_flags[SQLCOM_ASSIGN_TO_KEYCACHE]|= CF_PREOPEN_TMP_TABLES;

  /*
    DDL statements that should start with closing opened handlers.

    We use this flag only for statements for which open HANDLERs
    have to be closed before temporary tables are pre-opened.
  */
  sql_command_flags[SQLCOM_CREATE_TABLE]|=    CF_HA_CLOSE;
  sql_command_flags[SQLCOM_DROP_TABLE]|=      CF_HA_CLOSE;
  sql_command_flags[SQLCOM_ALTER_TABLE]|=     CF_HA_CLOSE;
  sql_command_flags[SQLCOM_TRUNCATE]|=        CF_HA_CLOSE;
  sql_command_flags[SQLCOM_REPAIR]|=          CF_HA_CLOSE;
  sql_command_flags[SQLCOM_OPTIMIZE]|=        CF_HA_CLOSE;
  sql_command_flags[SQLCOM_ANALYZE]|=         CF_HA_CLOSE;
  sql_command_flags[SQLCOM_CHECK]|=           CF_HA_CLOSE;
  sql_command_flags[SQLCOM_CREATE_INDEX]|=    CF_HA_CLOSE;
  sql_command_flags[SQLCOM_DROP_INDEX]|=      CF_HA_CLOSE;
  sql_command_flags[SQLCOM_PRELOAD_KEYS]|=    CF_HA_CLOSE;
  sql_command_flags[SQLCOM_ASSIGN_TO_KEYCACHE]|=  CF_HA_CLOSE;

  /*
    Mark statements that always are disallowed in read-only
    transactions. Note that according to the SQL standard,
    even temporary table DDL should be disallowed.
  */
  sql_command_flags[SQLCOM_CREATE_TABLE]|=     CF_DISALLOW_IN_RO_TRANS;
  sql_command_flags[SQLCOM_ALTER_TABLE]|=      CF_DISALLOW_IN_RO_TRANS;
  sql_command_flags[SQLCOM_DROP_TABLE]|=       CF_DISALLOW_IN_RO_TRANS;
  sql_command_flags[SQLCOM_RENAME_TABLE]|=     CF_DISALLOW_IN_RO_TRANS;
  sql_command_flags[SQLCOM_CREATE_INDEX]|=     CF_DISALLOW_IN_RO_TRANS;
  sql_command_flags[SQLCOM_DROP_INDEX]|=       CF_DISALLOW_IN_RO_TRANS;
  sql_command_flags[SQLCOM_CREATE_DB]|=        CF_DISALLOW_IN_RO_TRANS;
  sql_command_flags[SQLCOM_DROP_DB]|=          CF_DISALLOW_IN_RO_TRANS;
  sql_command_flags[SQLCOM_ALTER_DB_UPGRADE]|= CF_DISALLOW_IN_RO_TRANS;
  sql_command_flags[SQLCOM_ALTER_DB]|=         CF_DISALLOW_IN_RO_TRANS;
  sql_command_flags[SQLCOM_CREATE_VIEW]|=      CF_DISALLOW_IN_RO_TRANS;
  sql_command_flags[SQLCOM_DROP_VIEW]|=        CF_DISALLOW_IN_RO_TRANS;
  sql_command_flags[SQLCOM_CREATE_TRIGGER]|=   CF_DISALLOW_IN_RO_TRANS;
  sql_command_flags[SQLCOM_DROP_TRIGGER]|=     CF_DISALLOW_IN_RO_TRANS;
  sql_command_flags[SQLCOM_CREATE_EVENT]|=     CF_DISALLOW_IN_RO_TRANS;
  sql_command_flags[SQLCOM_ALTER_EVENT]|=      CF_DISALLOW_IN_RO_TRANS;
  sql_command_flags[SQLCOM_DROP_EVENT]|=       CF_DISALLOW_IN_RO_TRANS;
  sql_command_flags[SQLCOM_CREATE_USER]|=      CF_DISALLOW_IN_RO_TRANS;
  sql_command_flags[SQLCOM_RENAME_USER]|=      CF_DISALLOW_IN_RO_TRANS;
  sql_command_flags[SQLCOM_DROP_USER]|=        CF_DISALLOW_IN_RO_TRANS;
  sql_command_flags[SQLCOM_CREATE_SERVER]|=    CF_DISALLOW_IN_RO_TRANS;
  sql_command_flags[SQLCOM_ALTER_SERVER]|=     CF_DISALLOW_IN_RO_TRANS;
  sql_command_flags[SQLCOM_DROP_SERVER]|=      CF_DISALLOW_IN_RO_TRANS;
  sql_command_flags[SQLCOM_CREATE_FUNCTION]|=  CF_DISALLOW_IN_RO_TRANS;
  sql_command_flags[SQLCOM_CREATE_PROCEDURE]|= CF_DISALLOW_IN_RO_TRANS;
  sql_command_flags[SQLCOM_CREATE_SPFUNCTION]|=CF_DISALLOW_IN_RO_TRANS;
  sql_command_flags[SQLCOM_DROP_PROCEDURE]|=   CF_DISALLOW_IN_RO_TRANS;
  sql_command_flags[SQLCOM_DROP_FUNCTION]|=    CF_DISALLOW_IN_RO_TRANS;
  sql_command_flags[SQLCOM_ALTER_PROCEDURE]|=  CF_DISALLOW_IN_RO_TRANS;
  sql_command_flags[SQLCOM_ALTER_FUNCTION]|=   CF_DISALLOW_IN_RO_TRANS;
  sql_command_flags[SQLCOM_TRUNCATE]|=         CF_DISALLOW_IN_RO_TRANS;
  sql_command_flags[SQLCOM_ALTER_TABLESPACE]|= CF_DISALLOW_IN_RO_TRANS;
  sql_command_flags[SQLCOM_REPAIR]|=           CF_DISALLOW_IN_RO_TRANS;
  sql_command_flags[SQLCOM_OPTIMIZE]|=         CF_DISALLOW_IN_RO_TRANS;
  sql_command_flags[SQLCOM_GRANT]|=            CF_DISALLOW_IN_RO_TRANS;
  sql_command_flags[SQLCOM_REVOKE]|=           CF_DISALLOW_IN_RO_TRANS;
  sql_command_flags[SQLCOM_REVOKE_ALL]|=       CF_DISALLOW_IN_RO_TRANS;
  sql_command_flags[SQLCOM_INSTALL_PLUGIN]|=   CF_DISALLOW_IN_RO_TRANS;
  sql_command_flags[SQLCOM_UNINSTALL_PLUGIN]|= CF_DISALLOW_IN_RO_TRANS;
}

bool sqlcom_can_generate_row_events(const THD *thd)
{
  return (sql_command_flags[thd->lex->sql_command] &
          CF_CAN_GENERATE_ROW_EVENTS);
}
 
bool is_update_query(enum enum_sql_command command)
{
  DBUG_ASSERT(command <= SQLCOM_END);
  return (sql_command_flags[command] & CF_CHANGES_DATA) != 0;
}

/**
  Check if a sql command is allowed to write to log tables.
  @param command The SQL command
  @return true if writing is allowed
*/
bool is_log_table_write_query(enum enum_sql_command command)
{
  DBUG_ASSERT(command <= SQLCOM_END);
  return (sql_command_flags[command] & CF_WRITE_LOGS_COMMAND) != 0;
}

void execute_init_command(THD *thd, LEX_STRING *init_command,
                          mysql_rwlock_t *var_lock)
{
  Vio* save_vio;
  ulong save_client_capabilities;

  mysql_rwlock_rdlock(var_lock);
  if (!init_command->length)
  {
    mysql_rwlock_unlock(var_lock);
    return;
  }

  /*
    copy the value under a lock, and release the lock.
    init_command has to be executed without a lock held,
    as it may try to change itself
  */
  size_t len= init_command->length;
  char *buf= thd->strmake(init_command->str, len);
  mysql_rwlock_unlock(var_lock);

#if defined(ENABLED_PROFILING)
  thd->profiling.start_new_query();
  thd->profiling.set_query_source(buf, len);
#endif

  THD_STAGE_INFO(thd, stage_execution_of_init_command);
  save_client_capabilities= thd->client_capabilities;
  thd->client_capabilities|= CLIENT_MULTI_QUERIES;
  /*
    We don't need return result of execution to client side.
    To forbid this we should set thd->net.vio to 0.
  */
  save_vio= thd->net.vio;
  thd->net.vio= 0;
  dispatch_command(COM_QUERY, thd, buf, len);
  thd->client_capabilities= save_client_capabilities;
  thd->net.vio= save_vio;

#if defined(ENABLED_PROFILING)
  thd->profiling.finish_current_query();
#endif
}


static char *fgets_fn(char *buffer, size_t size, fgets_input_t input, int *error)
{
  MYSQL_FILE *in= static_cast<MYSQL_FILE*> (input);
  char *line= mysql_file_fgets(buffer, size, in);
  if (error)
    *error= (line == NULL) ? ferror(in->m_file) : 0;
  return line;
}


static void handle_bootstrap_impl(THD *thd)
{
  MYSQL_FILE *file= bootstrap_file;
  DBUG_ENTER("handle_bootstrap");

#ifndef EMBEDDED_LIBRARY
  pthread_detach_this_thread();
  thd->thread_stack= (char*) &thd;
#endif /* EMBEDDED_LIBRARY */

  thd->security_ctx->user= (char*) my_strdup("boot", MYF(MY_WME));
  thd->security_ctx->priv_user[0]= thd->security_ctx->priv_host[0]=
    thd->security_ctx->priv_role[0]= 0;
  /*
    Make the "client" handle multiple results. This is necessary
    to enable stored procedures with SELECTs and Dynamic SQL
    in init-file.
  */
  thd->client_capabilities|= CLIENT_MULTI_RESULTS;

  thd->init_for_queries();

  for ( ; ; )
  {
    char buffer[MAX_BOOTSTRAP_QUERY_SIZE] = "";
    int rc, length;
    char *query;
    int error= 0;

    rc= read_bootstrap_query(buffer, &length, file, fgets_fn, &error);

    if (rc == READ_BOOTSTRAP_EOF)
      break;
    /*
      Check for bootstrap file errors. SQL syntax errors will be
      caught below.
    */
    if (rc != READ_BOOTSTRAP_SUCCESS)
    {
      /*
        mysql_parse() may have set a successful error status for the previous
        query. We must clear the error status to report the bootstrap error.
      */
      thd->get_stmt_da()->reset_diagnostics_area();

      /* Get the nearest query text for reference. */
      char *err_ptr= buffer + (length <= MAX_BOOTSTRAP_ERROR_LEN ?
                                        0 : (length - MAX_BOOTSTRAP_ERROR_LEN));
      switch (rc)
      {
      case READ_BOOTSTRAP_ERROR:
        my_printf_error(ER_UNKNOWN_ERROR, "Bootstrap file error, return code (%d). "
                        "Nearest query: '%s'", MYF(0), error, err_ptr);
        break;

      case READ_BOOTSTRAP_QUERY_SIZE:
        my_printf_error(ER_UNKNOWN_ERROR, "Boostrap file error. Query size "
                        "exceeded %d bytes near '%s'.", MYF(0),
                        MAX_BOOTSTRAP_LINE_SIZE, err_ptr);
        break;

      default:
        DBUG_ASSERT(false);
        break;
      }

      thd->protocol->end_statement();
      bootstrap_error= 1;
      break;
    }

    query= (char *) thd->memdup_w_gap(buffer, length + 1,
                                      thd->db_length + 1 +
                                      QUERY_CACHE_DB_LENGTH_SIZE +
                                      QUERY_CACHE_FLAGS_SIZE);
    size_t db_len= 0;
    memcpy(query + length + 1, (char *) &db_len, sizeof(size_t));
    thd->set_query_and_id(query, length, thd->charset(), next_query_id());
    int2store(query + length + 1, 0);           // No db in bootstrap
    DBUG_PRINT("query",("%-.4096s",thd->query()));
#if defined(ENABLED_PROFILING)
    thd->profiling.start_new_query();
    thd->profiling.set_query_source(thd->query(), length);
#endif

    /*
      We don't need to obtain LOCK_thread_count here because in bootstrap
      mode we have only one thread.
    */
    thd->set_time();
    Parser_state parser_state;
    if (parser_state.init(thd, thd->query(), length))
    {
      thd->protocol->end_statement();
      bootstrap_error= 1;
      break;
    }

    mysql_parse(thd, thd->query(), length, &parser_state);

    bootstrap_error= thd->is_error();
    thd->protocol->end_statement();

#if defined(ENABLED_PROFILING)
    thd->profiling.finish_current_query();
#endif
    delete_explain_query(thd->lex);

    if (bootstrap_error)
      break;

    free_root(thd->mem_root,MYF(MY_KEEP_PREALLOC));
    free_root(&thd->transaction.mem_root,MYF(MY_KEEP_PREALLOC));
    thd->lex->restore_set_statement_var();
  }

  DBUG_VOID_RETURN;
}


/**
  Execute commands from bootstrap_file.

  Used when creating the initial grant tables.
*/

pthread_handler_t handle_bootstrap(void *arg)
{
  THD *thd=(THD*) arg;

  mysql_thread_set_psi_id(thd->thread_id);

  do_handle_bootstrap(thd);
  return 0;
}

void do_handle_bootstrap(THD *thd)
{
  /* The following must be called before DBUG_ENTER */
  thd->thread_stack= (char*) &thd;
  if (my_thread_init() || thd->store_globals())
  {
#ifndef EMBEDDED_LIBRARY
    close_connection(thd, ER_OUT_OF_RESOURCES);
#endif
    thd->fatal_error();
    goto end;
  }

  handle_bootstrap_impl(thd);

end:
  delete thd;

#ifndef EMBEDDED_LIBRARY
  thread_safe_decrement32(&thread_count);
  in_bootstrap= FALSE;

  mysql_mutex_lock(&LOCK_thread_count);
  mysql_cond_broadcast(&COND_thread_count);
  mysql_mutex_unlock(&LOCK_thread_count);
  my_thread_end();
  pthread_exit(0);
#endif

  return;
}


/* This works because items are allocated with sql_alloc() */

void free_items(Item *item)
{
  Item *next;
  DBUG_ENTER("free_items");
  for (; item ; item=next)
  {
    next=item->next;
    item->delete_self();
  }
  DBUG_VOID_RETURN;
}

/**
   This works because items are allocated with sql_alloc().
   @note The function also handles null pointers (empty list).
*/
void cleanup_items(Item *item)
{
  DBUG_ENTER("cleanup_items");  
  for (; item ; item=item->next)
    item->cleanup();
  DBUG_VOID_RETURN;
}


#ifndef EMBEDDED_LIBRARY

#ifdef WITH_WSREP
static bool wsrep_node_is_ready(THD *thd)
{
  if (thd->variables.wsrep_on && !thd->wsrep_applier && !wsrep_ready)
  {
    my_message(ER_UNKNOWN_COM_ERROR,
               "WSREP has not yet prepared node for application use",
               MYF(0));
    return false;
  }
  return true;
}
#endif

/**
  Read one command from connection and execute it (query or simple command).
  This function is called in loop from thread function.

  For profiling to work, it must never be called recursively.

  @retval
    0  success
  @retval
    1  request of thread shutdown (see dispatch_command() description)
*/

bool do_command(THD *thd)
{
  bool return_value;
  char *packet= 0;
#ifdef WITH_WSREP
  ulong packet_length= 0; // just to avoid (false positive) compiler warning
#else
  ulong packet_length;
#endif /* WITH_WSREP */
  NET *net= &thd->net;
  enum enum_server_command command;
  DBUG_ENTER("do_command");

#ifdef WITH_WSREP
  if (WSREP(thd))
  {
    mysql_mutex_lock(&thd->LOCK_wsrep_thd);
    thd->wsrep_query_state= QUERY_IDLE;
    if (thd->wsrep_conflict_state==MUST_ABORT)
    {
      wsrep_client_rollback(thd);
    }
    mysql_mutex_unlock(&thd->LOCK_wsrep_thd);
  }
#endif /* WITH_WSREP */

  /*
    indicator of uninitialized lex => normal flow of errors handling
    (see my_message_sql)
  */
  thd->lex->current_select= 0;

  /*
    This thread will do a blocking read from the client which
    will be interrupted when the next command is received from
    the client, the connection is closed or "net_wait_timeout"
    number of seconds has passed.
  */
  if(!thd->skip_wait_timeout)
    my_net_set_read_timeout(net, thd->variables.net_wait_timeout);


  /*
    XXX: this code is here only to clear possible errors of init_connect. 
    Consider moving to init_connect() instead.
  */
  thd->clear_error();				// Clear error message
  thd->get_stmt_da()->reset_diagnostics_area();

  net_new_transaction(net);

  /* Save for user statistics */
  thd->start_bytes_received= thd->status_var.bytes_received;

  /*
    Synchronization point for testing of KILL_CONNECTION.
    This sync point can wait here, to simulate slow code execution
    between the last test of thd->killed and blocking in read().

    The goal of this test is to verify that a connection does not
    hang, if it is killed at this point of execution.
    (Bug#37780 - main.kill fails randomly)

    Note that the sync point wait itself will be terminated by a
    kill. In this case it consumes a condition broadcast, but does
    not change anything else. The consumed broadcast should not
    matter here, because the read/recv() below doesn't use it.
  */
  DEBUG_SYNC(thd, "before_do_command_net_read");

  packet_length= my_net_read_packet(net, 1);
#ifdef WITH_WSREP
  if (WSREP(thd)) {
    mysql_mutex_lock(&thd->LOCK_wsrep_thd);

    /* these THD's are aborted or are aborting during being idle */
    if (thd->wsrep_conflict_state == ABORTING)
    {
      while (thd->wsrep_conflict_state == ABORTING) {
        mysql_mutex_unlock(&thd->LOCK_wsrep_thd);
        my_sleep(1000);
        mysql_mutex_lock(&thd->LOCK_wsrep_thd);
      }
      thd->store_globals();
    }
    else if (thd->wsrep_conflict_state == ABORTED)
    {
      thd->store_globals();
    }

    thd->wsrep_query_state= QUERY_EXEC;
    mysql_mutex_unlock(&thd->LOCK_wsrep_thd);
  }
#endif /* WITH_WSREP */

  if (packet_length == packet_error)
  {
    DBUG_PRINT("info",("Got error %d reading command from socket %s",
		       net->error,
		       vio_description(net->vio)));

#ifdef WITH_WSREP
    if (WSREP(thd))
    {
      mysql_mutex_lock(&thd->LOCK_wsrep_thd);
      if (thd->wsrep_conflict_state == MUST_ABORT)
      {
        DBUG_PRINT("wsrep",("aborted for wsrep rollback: %lu", thd->real_id));
        wsrep_client_rollback(thd);
      }
      mysql_mutex_unlock(&thd->LOCK_wsrep_thd);
    }
#endif /* WITH_WSREP */

    /* Instrument this broken statement as "statement/com/error" */
    thd->m_statement_psi= MYSQL_REFINE_STATEMENT(thd->m_statement_psi,
                                                 com_statement_info[COM_END].
                                                 m_key);


    /* Check if we can continue without closing the connection */

    /* The error must be set. */
    DBUG_ASSERT(thd->is_error());
    thd->protocol->end_statement();

    /* Mark the statement completed. */
    MYSQL_END_STATEMENT(thd->m_statement_psi, thd->get_stmt_da());
    thd->m_statement_psi= NULL;
    thd->m_digest= NULL;

    if (net->error != 3)
    {
      return_value= TRUE;                       // We have to close it.
      goto out;
    }

    net->error= 0;
    return_value= FALSE;
    goto out;
  }

  packet= (char*) net->read_pos;
  /*
    'packet_length' contains length of data, as it was stored in packet
    header. In case of malformed header, my_net_read returns zero.
    If packet_length is not zero, my_net_read ensures that the returned
    number of bytes was actually read from network.
    There is also an extra safety measure in my_net_read:
    it sets packet[packet_length]= 0, but only for non-zero packets.
  */
  if (packet_length == 0)                       /* safety */
  {
    /* Initialize with COM_SLEEP packet */
    packet[0]= (uchar) COM_SLEEP;
    packet_length= 1;
  }
  /* Do not rely on my_net_read, extra safety against programming errors. */
  packet[packet_length]= '\0';                  /* safety */

  command= (enum enum_server_command) (uchar) packet[0];

  if (command >= COM_END)
    command= COM_END;				// Wrong command

  DBUG_PRINT("info",("Command on %s = %d (%s)",
                     vio_description(net->vio), command,
                     command_name[command].str));

#ifdef WITH_WSREP
  /*
    Bail out if DB snapshot has not been installed.
  */
  if (!(server_command_flags[command] & CF_SKIP_WSREP_CHECK) &&
      !wsrep_node_is_ready(thd))
  {
    thd->protocol->end_statement();

    /* Performance Schema Interface instrumentation end. */
    MYSQL_END_STATEMENT(thd->m_statement_psi, thd->get_stmt_da());
    thd->m_statement_psi= NULL;
    thd->m_digest= NULL;

    return_value= FALSE;
    goto out;
  }
#endif

  /* Restore read timeout value */
  my_net_set_read_timeout(net, thd->variables.net_read_timeout);

  DBUG_ASSERT(packet_length);
  DBUG_ASSERT(!thd->apc_target.is_enabled());
  return_value= dispatch_command(command, thd, packet+1, (uint) (packet_length-1));
#ifdef WITH_WSREP
  if (WSREP(thd))
  {
    while (thd->wsrep_conflict_state== RETRY_AUTOCOMMIT)
    {
      WSREP_DEBUG("Retry autocommit for: %s\n", thd->wsrep_retry_query);
      CHARSET_INFO *current_charset = thd->variables.character_set_client;
      if (!is_supported_parser_charset(current_charset))
      {
        /* Do not use non-supported parser character sets */
        WSREP_WARN("Current client character set is non-supported parser "
                   "character set: %s", current_charset->csname);
        thd->variables.character_set_client = &my_charset_latin1;
        WSREP_WARN("For retry temporally setting character set to : %s",
                   my_charset_latin1.csname);
      }
      return_value= dispatch_command(command, thd, thd->wsrep_retry_query,
                                     thd->wsrep_retry_query_len);
      thd->variables.character_set_client = current_charset;
    }

    if (thd->wsrep_retry_query && thd->wsrep_conflict_state != REPLAYING)
    {
      my_free(thd->wsrep_retry_query);
      thd->wsrep_retry_query      = NULL;
      thd->wsrep_retry_query_len  = 0;
      thd->wsrep_retry_command    = COM_CONNECT;
    }
  }
#endif /* WITH_WSREP */
  DBUG_ASSERT(!thd->apc_target.is_enabled());

out:
  thd->lex->restore_set_statement_var();
  /* The statement instrumentation must be closed in all cases. */
  DBUG_ASSERT(thd->m_digest == NULL);
  DBUG_ASSERT(thd->m_statement_psi == NULL);
  DBUG_RETURN(return_value);
}
#endif  /* EMBEDDED_LIBRARY */

/**
  @brief Determine if an attempt to update a non-temporary table while the
    read-only option was enabled has been made.

  This is a helper function to mysql_execute_command.

  @note SQLCOM_MULTI_UPDATE is an exception and delt with elsewhere.

  @see mysql_execute_command
  @returns Status code
    @retval TRUE The statement should be denied.
    @retval FALSE The statement isn't updating any relevant tables.
*/

static my_bool deny_updates_if_read_only_option(THD *thd,
                                                TABLE_LIST *all_tables)
{
  DBUG_ENTER("deny_updates_if_read_only_option");

  if (!opt_readonly)
    DBUG_RETURN(FALSE);

  LEX *lex= thd->lex;

  const my_bool user_is_super=
    ((ulong)(thd->security_ctx->master_access & SUPER_ACL) ==
     (ulong)SUPER_ACL);

  if (user_is_super)
    DBUG_RETURN(FALSE);

  if (!(sql_command_flags[lex->sql_command] & CF_CHANGES_DATA))
    DBUG_RETURN(FALSE);

  /* Multi update is an exception and is dealt with later. */
  if (lex->sql_command == SQLCOM_UPDATE_MULTI)
    DBUG_RETURN(FALSE);

  const my_bool create_temp_tables= 
    (lex->sql_command == SQLCOM_CREATE_TABLE) && lex->tmp_table();

  const my_bool drop_temp_tables= 
    (lex->sql_command == SQLCOM_DROP_TABLE) && lex->tmp_table();

  const my_bool update_real_tables=
    some_non_temp_table_to_be_updated(thd, all_tables) &&
    !(create_temp_tables || drop_temp_tables);


  const my_bool create_or_drop_databases=
    (lex->sql_command == SQLCOM_CREATE_DB) ||
    (lex->sql_command == SQLCOM_DROP_DB);

  if (update_real_tables || create_or_drop_databases)
  {
      /*
        An attempt was made to modify one or more non-temporary tables.
      */
      DBUG_RETURN(TRUE);
  }


  /* Assuming that only temporary tables are modified. */
  DBUG_RETURN(FALSE);
}


/**
  Perform one connection-level (COM_XXXX) command.

  @param command         type of command to perform
  @param thd             connection handle
  @param packet          data for the command, packet is always null-terminated
  @param packet_length   length of packet + 1 (to show that data is
                         null-terminated) except for COM_SLEEP, where it
                         can be zero.

  @todo
    set thd->lex->sql_command to SQLCOM_END here.
  @todo
    The following has to be changed to an 8 byte integer

  @retval
    0   ok
  @retval
    1   request of thread shutdown, i. e. if command is
        COM_QUIT/COM_SHUTDOWN
*/
bool dispatch_command(enum enum_server_command command, THD *thd,
		      char* packet, uint packet_length)
{
  NET *net= &thd->net;
  bool error= 0;
  bool do_end_of_statement= true;
  DBUG_ENTER("dispatch_command");
  DBUG_PRINT("info", ("command: %d", command));

  inc_thread_running();

#ifdef WITH_WSREP
  if (WSREP(thd))
  {
    if (!thd->in_multi_stmt_transaction_mode())
    {
      thd->wsrep_PA_safe= true;
    }

    mysql_mutex_lock(&thd->LOCK_wsrep_thd);
    thd->wsrep_query_state= QUERY_EXEC;
    if (thd->wsrep_conflict_state== RETRY_AUTOCOMMIT)
    {
      thd->wsrep_conflict_state= NO_CONFLICT;
    }
    if (thd->wsrep_conflict_state== MUST_ABORT)
    {
      wsrep_client_rollback(thd);
    }
    if (thd->wsrep_conflict_state== ABORTED)
    {
      my_error(ER_LOCK_DEADLOCK, MYF(0), "wsrep aborted transaction");
      WSREP_DEBUG("Deadlock error for: %s", thd->query());
      mysql_mutex_unlock(&thd->LOCK_wsrep_thd);
      thd->killed               = NOT_KILLED;
      thd->mysys_var->abort     = 0;
      thd->wsrep_conflict_state = NO_CONFLICT;
      thd->wsrep_retry_counter  = 0;
      goto dispatch_end;
    }
    mysql_mutex_unlock(&thd->LOCK_wsrep_thd);
  }
#endif /* WITH_WSREP */
#if defined(ENABLED_PROFILING)
  thd->profiling.start_new_query();
#endif
  MYSQL_COMMAND_START(thd->thread_id, command,
                      &thd->security_ctx->priv_user[0],
                      (char *) thd->security_ctx->host_or_ip);
  
  DBUG_EXECUTE_IF("crash_dispatch_command_before",
                  { DBUG_PRINT("crash_dispatch_command_before", ("now"));
                    DBUG_ABORT(); });

  /* Performance Schema Interface instrumentation, begin */
  thd->m_statement_psi= MYSQL_REFINE_STATEMENT(thd->m_statement_psi,
                                               com_statement_info[command].
                                               m_key);
  thd->set_command(command);

  /*
    Commands which always take a long time are logged into
    the slow log only if opt_log_slow_admin_statements is set.
  */
  thd->enable_slow_log= thd->variables.sql_log_slow;
  thd->query_plan_flags= QPLAN_INIT;
  thd->lex->sql_command= SQLCOM_END; /* to avoid confusing VIEW detectors */
  thd->reset_kill_query();

  DEBUG_SYNC(thd,"dispatch_command_before_set_time");

  thd->set_time();
  if (!(server_command_flags[command] & CF_SKIP_QUERY_ID))
    thd->set_query_id(next_query_id());
  else
  {
    /*
      ping, get statistics or similar stateless command.
      No reason to increase query id here.
    */
    thd->set_query_id(get_query_id());
  }

  if (!(server_command_flags[command] & CF_SKIP_QUESTIONS))
    statistic_increment(thd->status_var.questions, &LOCK_status);

  /* Copy data for user stats */
  if ((thd->userstat_running= opt_userstat_running))
  {
    thd->start_cpu_time= my_getcputime();
    memcpy(&thd->org_status_var, &thd->status_var, sizeof(thd->status_var));
    thd->select_commands= thd->update_commands= thd->other_commands= 0;
  }

  /**
    Clear the set of flags that are expected to be cleared at the
    beginning of each command.
  */
  thd->server_status&= ~SERVER_STATUS_CLEAR_SET;
  switch (command) {
  case COM_INIT_DB:
  {
    LEX_STRING tmp;
    status_var_increment(thd->status_var.com_stat[SQLCOM_CHANGE_DB]);
    if (thd->copy_with_error(system_charset_info, &tmp,
                             thd->charset(), packet, packet_length))
      break;
    if (!mysql_change_db(thd, &tmp, FALSE))
    {
      general_log_write(thd, command, thd->db, thd->db_length);
      my_ok(thd);
    }
    break;
  }
#ifdef HAVE_REPLICATION
  case COM_REGISTER_SLAVE:
  {
    if (!register_slave(thd, (uchar*)packet, packet_length))
      my_ok(thd);
    break;
  }
#endif
  case COM_CHANGE_USER:
  {
    int auth_rc;
    status_var_increment(thd->status_var.com_other);

    thd->change_user();
    thd->clear_error();                         // if errors from rollback

    /* acl_authenticate() takes the data from net->read_pos */
    net->read_pos= (uchar*)packet;

    uint save_db_length= thd->db_length;
    char *save_db= thd->db;
    USER_CONN *save_user_connect= thd->user_connect;
    Security_context save_security_ctx= *thd->security_ctx;
    CHARSET_INFO *save_character_set_client=
      thd->variables.character_set_client;
    CHARSET_INFO *save_collation_connection=
      thd->variables.collation_connection;
    CHARSET_INFO *save_character_set_results=
      thd->variables.character_set_results;

    /* Ensure we don't free security_ctx->user in case we have to revert */
    thd->security_ctx->user= 0;
    thd->user_connect= 0;

    /*
      to limit COM_CHANGE_USER ability to brute-force passwords,
      we only allow three unsuccessful COM_CHANGE_USER per connection.
    */
    if (thd->failed_com_change_user >= 3)
    {
      my_message(ER_UNKNOWN_COM_ERROR, ER_THD(thd,ER_UNKNOWN_COM_ERROR),
                 MYF(0));
      auth_rc= 1;
    }
    else
      auth_rc= acl_authenticate(thd, packet_length);

    mysql_audit_notify_connection_change_user(thd);
    if (auth_rc)
    {
      /* Free user if allocated by acl_authenticate */
      my_free(thd->security_ctx->user);
      *thd->security_ctx= save_security_ctx;
      if (thd->user_connect)
	decrease_user_connections(thd->user_connect);
      thd->user_connect= save_user_connect;
      thd->reset_db(save_db, save_db_length);
      thd->variables.character_set_client= save_character_set_client;
      thd->variables.collation_connection= save_collation_connection;
      thd->variables.character_set_results= save_character_set_results;
      thd->update_charset();
      thd->failed_com_change_user++;
      my_sleep(1000000);
    }
    else
    {
#ifndef NO_EMBEDDED_ACCESS_CHECKS
      /* we've authenticated new user */
      if (save_user_connect)
	decrease_user_connections(save_user_connect);
#endif /* NO_EMBEDDED_ACCESS_CHECKS */
      my_free(save_db);
      my_free(save_security_ctx.user);
    }
    break;
  }
  case COM_STMT_EXECUTE:
  {
    mysqld_stmt_execute(thd, packet, packet_length);
    break;
  }
  case COM_STMT_FETCH:
  {
    mysqld_stmt_fetch(thd, packet, packet_length);
    break;
  }
  case COM_STMT_SEND_LONG_DATA:
  {
    mysql_stmt_get_longdata(thd, packet, packet_length);
    break;
  }
  case COM_STMT_PREPARE:
  {
    mysqld_stmt_prepare(thd, packet, packet_length);
    break;
  }
  case COM_STMT_CLOSE:
  {
    mysqld_stmt_close(thd, packet);
    break;
  }
  case COM_STMT_RESET:
  {
    mysqld_stmt_reset(thd, packet);
    break;
  }
  case COM_QUERY:
  {
    DBUG_ASSERT(thd->m_digest == NULL);
    thd->m_digest= & thd->m_digest_state;
    thd->m_digest->reset(thd->m_token_array, max_digest_length);

    if (alloc_query(thd, packet, packet_length))
      break;					// fatal error is set
    MYSQL_QUERY_START(thd->query(), thd->thread_id,
                      (char *) (thd->db ? thd->db : ""),
                      &thd->security_ctx->priv_user[0],
                      (char *) thd->security_ctx->host_or_ip);
    char *packet_end= thd->query() + thd->query_length();
    general_log_write(thd, command, thd->query(), thd->query_length());
    DBUG_PRINT("query",("%-.4096s",thd->query()));
#if defined(ENABLED_PROFILING)
    thd->profiling.set_query_source(thd->query(), thd->query_length());
#endif
    MYSQL_SET_STATEMENT_TEXT(thd->m_statement_psi, thd->query(),
                             thd->query_length());

    Parser_state parser_state;
    if (parser_state.init(thd, thd->query(), thd->query_length()))
      break;

    if (WSREP_ON)
      wsrep_mysql_parse(thd, thd->query(), thd->query_length(), &parser_state);
    else
      mysql_parse(thd, thd->query(), thd->query_length(), &parser_state);

    while (!thd->killed && (parser_state.m_lip.found_semicolon != NULL) &&
           ! thd->is_error())
    {
      /*
        Multiple queries exist, execute them individually
      */
      char *beginning_of_next_stmt= (char*) parser_state.m_lip.found_semicolon;

#ifdef WITH_ARIA_STORAGE_ENGINE
    ha_maria::implicit_commit(thd, FALSE);
#endif

      /* Finalize server status flags after executing a statement. */
      thd->update_server_status();
      thd->protocol->end_statement();
      query_cache_end_of_result(thd);

      mysql_audit_general(thd, MYSQL_AUDIT_GENERAL_STATUS,
                          thd->get_stmt_da()->is_error()
                            ? thd->get_stmt_da()->sql_errno()
                            : 0,
                          command_name[command].str);

      ulong length= (ulong)(packet_end - beginning_of_next_stmt);

      log_slow_statement(thd);
      DBUG_ASSERT(!thd->apc_target.is_enabled());

      /* Remove garbage at start of query */
      while (length > 0 && my_isspace(thd->charset(), *beginning_of_next_stmt))
      {
        beginning_of_next_stmt++;
        length--;
      }

      /* PSI end */
      MYSQL_END_STATEMENT(thd->m_statement_psi, thd->get_stmt_da());
      thd->m_statement_psi= NULL;
      thd->m_digest= NULL;

      /* DTRACE end */
      if (MYSQL_QUERY_DONE_ENABLED())
      {
        MYSQL_QUERY_DONE(thd->is_error());
      }

#if defined(ENABLED_PROFILING)
      thd->profiling.finish_current_query();
      thd->profiling.start_new_query("continuing");
      thd->profiling.set_query_source(beginning_of_next_stmt, length);
#endif

      /* DTRACE begin */
      MYSQL_QUERY_START(beginning_of_next_stmt, thd->thread_id,
                        (char *) (thd->db ? thd->db : ""),
                        &thd->security_ctx->priv_user[0],
                        (char *) thd->security_ctx->host_or_ip);

      /* PSI begin */
      thd->m_digest= & thd->m_digest_state;

      thd->m_statement_psi= MYSQL_START_STATEMENT(&thd->m_statement_state,
                                                  com_statement_info[command].m_key,
                                                  thd->db, thd->db_length,
                                                  thd->charset());
      THD_STAGE_INFO(thd, stage_init);
      MYSQL_SET_STATEMENT_TEXT(thd->m_statement_psi, beginning_of_next_stmt,
                               length);

      thd->set_query_and_id(beginning_of_next_stmt, length,
                            thd->charset(), next_query_id());
      /*
        Count each statement from the client.
      */
      statistic_increment(thd->status_var.questions, &LOCK_status);

      if(!WSREP(thd))
	thd->set_time(); /* Reset the query start time. */

      parser_state.reset(beginning_of_next_stmt, length);
      /* TODO: set thd->lex->sql_command to SQLCOM_END here */

      if (WSREP_ON)
        wsrep_mysql_parse(thd, beginning_of_next_stmt, length, &parser_state);
      else
        mysql_parse(thd, beginning_of_next_stmt, length, &parser_state);

    }

    DBUG_PRINT("info",("query ready"));
    break;
  }
  case COM_FIELD_LIST:				// This isn't actually needed
#ifdef DONT_ALLOW_SHOW_COMMANDS
    my_message(ER_NOT_ALLOWED_COMMAND, ER_THD(thd, ER_NOT_ALLOWED_COMMAND),
               MYF(0));	/* purecov: inspected */
    break;
#else
  {
    char *fields, *packet_end= packet + packet_length, *arg_end;
    /* Locked closure of all tables */
    TABLE_LIST table_list;
    LEX_STRING table_name;
    LEX_STRING db;
    /*
      SHOW statements should not add the used tables to the list of tables
      used in a transaction.
    */
    MDL_savepoint mdl_savepoint= thd->mdl_context.mdl_savepoint();

    status_var_increment(thd->status_var.com_stat[SQLCOM_SHOW_FIELDS]);
    if (thd->copy_db_to(&db.str, &db.length))
      break;
    /*
      We have name + wildcard in packet, separated by endzero
      (The packet is guaranteed to end with an end zero)
    */
    arg_end= strend(packet);
    uint arg_length= arg_end - packet;

    /* Check given table name length. */
    if (packet_length - arg_length > NAME_LEN + 1 || arg_length > SAFE_NAME_LEN)
    {
      my_message(ER_UNKNOWN_COM_ERROR, ER_THD(thd, ER_UNKNOWN_COM_ERROR),
                 MYF(0));
      break;
    }
    thd->convert_string(&table_name, system_charset_info,
			packet, arg_length, thd->charset());
    if (check_table_name(table_name.str, table_name.length, FALSE))
    {
      /* this is OK due to convert_string() null-terminating the string */
      my_error(ER_WRONG_TABLE_NAME, MYF(0), table_name.str);
      break;
    }
    packet= arg_end + 1;
    thd->reset_for_next_command();
    lex_start(thd);
    /* Must be before we init the table list. */
    if (lower_case_table_names)
    {
      table_name.length= my_casedn_str(files_charset_info, table_name.str);
      db.length= my_casedn_str(files_charset_info, db.str);
    }
    table_list.init_one_table(db.str, db.length, table_name.str,
                              table_name.length, table_name.str, TL_READ);
    /*
      Init TABLE_LIST members necessary when the undelrying
      table is view.
    */
    table_list.select_lex= &(thd->lex->select_lex);
    thd->lex->
      select_lex.table_list.link_in_list(&table_list,
                                         &table_list.next_local);
    thd->lex->add_to_query_tables(&table_list);

    if (is_infoschema_db(table_list.db, table_list.db_length))
    {
      ST_SCHEMA_TABLE *schema_table= find_schema_table(thd, table_list.alias);
      if (schema_table)
        table_list.schema_table= schema_table;
    }

    uint query_length= (uint) (packet_end - packet); // Don't count end \0
    if (!(fields= (char *) thd->memdup(packet, query_length + 1)))
      break;
    thd->set_query(fields, query_length);
    general_log_print(thd, command, "%s %s", table_list.table_name, fields);

    if (open_temporary_tables(thd, &table_list))
      break;

    if (check_table_access(thd, SELECT_ACL, &table_list,
                           TRUE, UINT_MAX, FALSE))
      break;
    /*
      Turn on an optimization relevant if the underlying table
      is a view: do not fill derived tables.
    */
    thd->lex->sql_command= SQLCOM_SHOW_FIELDS;

    mysqld_list_fields(thd,&table_list,fields);
    thd->lex->unit.cleanup();
    /* No need to rollback statement transaction, it's not started. */
    DBUG_ASSERT(thd->transaction.stmt.is_empty());
    close_thread_tables(thd);
    thd->mdl_context.rollback_to_savepoint(mdl_savepoint);

    if (thd->transaction_rollback_request)
    {
      /*
        Transaction rollback was requested since MDL deadlock was
        discovered while trying to open tables. Rollback transaction
        in all storage engines including binary log and release all
        locks.
      */
      trans_rollback_implicit(thd);
      thd->mdl_context.release_transactional_locks();
    }

    thd->cleanup_after_query();
    break;
  }
#endif
  case COM_QUIT:
    /* We don't calculate statistics for this command */
    general_log_print(thd, command, NullS);
    net->error=0;				// Don't give 'abort' message
    thd->get_stmt_da()->disable_status();       // Don't send anything back
    error=TRUE;					// End server
    break;
#ifndef EMBEDDED_LIBRARY
  case COM_BINLOG_DUMP:
    {
      ulong pos;
      ushort flags;
      uint32 slave_server_id;

      status_var_increment(thd->status_var.com_other);

      thd->enable_slow_log&= opt_log_slow_admin_statements;
      thd->query_plan_flags|= QPLAN_ADMIN;
      if (check_global_access(thd, REPL_SLAVE_ACL))
	break;

      /* TODO: The following has to be changed to an 8 byte integer */
      pos = uint4korr(packet);
      flags = uint2korr(packet + 4);
      thd->variables.server_id=0; /* avoid suicide */
      if ((slave_server_id= uint4korr(packet+6))) // mysqlbinlog.server_id==0
	kill_zombie_dump_threads(slave_server_id);
      thd->variables.server_id = slave_server_id;

      general_log_print(thd, command, "Log: '%s'  Pos: %ld", packet+10,
                      (long) pos);
      mysql_binlog_send(thd, thd->strdup(packet + 10), (my_off_t) pos, flags);
      unregister_slave(thd,1,1);
      /*  fake COM_QUIT -- if we get here, the thread needs to terminate */
      error = TRUE;
      break;
    }
#endif
  case COM_REFRESH:
  {
    int not_used;

    /*
      Initialize thd->lex since it's used in many base functions, such as
      open_tables(). Otherwise, it remains unitialized and may cause crash
      during execution of COM_REFRESH.
    */
    lex_start(thd);
    
    status_var_increment(thd->status_var.com_stat[SQLCOM_FLUSH]);
    ulonglong options= (ulonglong) (uchar) packet[0];
    if (trans_commit_implicit(thd))
      break;
    thd->mdl_context.release_transactional_locks();
    if (check_global_access(thd,RELOAD_ACL))
      break;
    general_log_print(thd, command, NullS);
#ifndef DBUG_OFF
    bool debug_simulate= FALSE;
    DBUG_EXECUTE_IF("simulate_detached_thread_refresh", debug_simulate= TRUE;);
    if (debug_simulate)
    {
      /*
        Simulate a reload without a attached thread session.
        Provides a environment similar to that of when the
        server receives a SIGHUP signal and reloads caches
        and flushes tables.
      */
      bool res;
      set_current_thd(0);
      res= reload_acl_and_cache(NULL, options | REFRESH_FAST,
                                NULL, &not_used);
      set_current_thd(thd);
      if (res)
        break;
    }
    else
#endif
    {
      thd->lex->relay_log_connection_name= empty_lex_str;
      if (reload_acl_and_cache(thd, options, (TABLE_LIST*) 0, &not_used))
        break;
    }
    if (trans_commit_implicit(thd))
      break;
    close_thread_tables(thd);
    thd->mdl_context.release_transactional_locks();
    my_ok(thd);
    break;
  }
#ifndef EMBEDDED_LIBRARY
  case COM_SHUTDOWN:
  {
    status_var_increment(thd->status_var.com_other);
    if (check_global_access(thd,SHUTDOWN_ACL))
      break; /* purecov: inspected */
    /*
      If the client is < 4.1.3, it is going to send us no argument; then
      packet_length is 0, packet[0] is the end 0 of the packet. Note that
      SHUTDOWN_DEFAULT is 0. If client is >= 4.1.3, the shutdown level is in
      packet[0].
    */
    enum mysql_enum_shutdown_level level;
    level= (enum mysql_enum_shutdown_level) (uchar) packet[0];
    if (level == SHUTDOWN_DEFAULT)
      level= SHUTDOWN_WAIT_ALL_BUFFERS; // soon default will be configurable
    else if (level != SHUTDOWN_WAIT_ALL_BUFFERS)
    {
      my_error(ER_NOT_SUPPORTED_YET, MYF(0), "this shutdown level");
      break;
    }
    DBUG_PRINT("quit",("Got shutdown command for level %u", level));
    general_log_print(thd, command, NullS);
    my_eof(thd);
    kill_mysql();
    error=TRUE;
    break;
  }
#endif
  case COM_STATISTICS:
  {
    STATUS_VAR *current_global_status_var;      // Big; Don't allocate on stack
    ulong uptime;
    uint length __attribute__((unused));
    ulonglong queries_per_second1000;
    char buff[250];
    uint buff_len= sizeof(buff);

    if (!(current_global_status_var= (STATUS_VAR*)
          thd->alloc(sizeof(STATUS_VAR))))
      break;
    general_log_print(thd, command, NullS);
    status_var_increment(thd->status_var.com_stat[SQLCOM_SHOW_STATUS]);
    calc_sum_of_all_status(current_global_status_var);
    if (!(uptime= (ulong) (thd->start_time - server_start_time)))
      queries_per_second1000= 0;
    else
      queries_per_second1000= thd->query_id * 1000 / uptime;

    length= my_snprintf(buff, buff_len - 1,
                        "Uptime: %lu  Threads: %d  Questions: %lu  "
                        "Slow queries: %lu  Opens: %lu  Flush tables: %lu  "
                        "Open tables: %u  Queries per second avg: %u.%03u",
                        uptime,
                        (int) thread_count, (ulong) thd->query_id,
                        current_global_status_var->long_query_count,
                        current_global_status_var->opened_tables,
                        tdc_refresh_version(),
                        tc_records(),
                        (uint) (queries_per_second1000 / 1000),
                        (uint) (queries_per_second1000 % 1000));
#ifdef EMBEDDED_LIBRARY
    /* Store the buffer in permanent memory */
    my_ok(thd, 0, 0, buff);
#else
    (void) my_net_write(net, (uchar*) buff, length);
    (void) net_flush(net);
    thd->get_stmt_da()->disable_status();
#endif
    break;
  }
  case COM_PING:
    status_var_increment(thd->status_var.com_other);
    my_ok(thd);				// Tell client we are alive
    break;
  case COM_PROCESS_INFO:
    status_var_increment(thd->status_var.com_stat[SQLCOM_SHOW_PROCESSLIST]);
    if (!thd->security_ctx->priv_user[0] &&
        check_global_access(thd, PROCESS_ACL))
      break;
    general_log_print(thd, command, NullS);
    mysqld_list_processes(thd,
			  thd->security_ctx->master_access & PROCESS_ACL ? 
			  NullS : thd->security_ctx->priv_user, 0);
    break;
  case COM_PROCESS_KILL:
  {
    status_var_increment(thd->status_var.com_stat[SQLCOM_KILL]);
    ulong id=(ulong) uint4korr(packet);
    sql_kill(thd, id, KILL_CONNECTION_HARD, KILL_TYPE_ID);
    break;
  }
  case COM_SET_OPTION:
  {
    status_var_increment(thd->status_var.com_stat[SQLCOM_SET_OPTION]);
    uint opt_command= uint2korr(packet);

    switch (opt_command) {
    case (int) MYSQL_OPTION_MULTI_STATEMENTS_ON:
      thd->client_capabilities|= CLIENT_MULTI_STATEMENTS;
      my_eof(thd);
      break;
    case (int) MYSQL_OPTION_MULTI_STATEMENTS_OFF:
      thd->client_capabilities&= ~CLIENT_MULTI_STATEMENTS;
      my_eof(thd);
      break;
    default:
      my_message(ER_UNKNOWN_COM_ERROR, ER_THD(thd, ER_UNKNOWN_COM_ERROR),
                 MYF(0));
      break;
    }
    break;
  }
  case COM_DEBUG:
    status_var_increment(thd->status_var.com_other);
    if (check_global_access(thd, SUPER_ACL))
      break;					/* purecov: inspected */
    mysql_print_status();
    general_log_print(thd, command, NullS);
    my_eof(thd);
    break;
  case COM_SLEEP:
  case COM_CONNECT:				// Impossible here
  case COM_TIME:				// Impossible from client
  case COM_DELAYED_INSERT:
  case COM_END:
  default:
    my_message(ER_UNKNOWN_COM_ERROR, ER_THD(thd, ER_UNKNOWN_COM_ERROR),
               MYF(0));
    break;
  }

#ifdef WITH_WSREP
 dispatch_end:

  if (WSREP(thd))
  {
    /* wsrep BF abort in query exec phase */
    mysql_mutex_lock(&thd->LOCK_wsrep_thd);
    do_end_of_statement= thd->wsrep_conflict_state != REPLAYING &&
                         thd->wsrep_conflict_state != RETRY_AUTOCOMMIT;
    mysql_mutex_unlock(&thd->LOCK_wsrep_thd);
  }
  else
    do_end_of_statement= true;

#endif /* WITH_WSREP */

  if (do_end_of_statement)
  {
    DBUG_ASSERT(thd->derived_tables == NULL &&
               (thd->open_tables == NULL ||
               (thd->locked_tables_mode == LTM_LOCK_TABLES)));

    thd_proc_info(thd, "updating status");
    /* Finalize server status flags after executing a command. */
    thd->update_server_status();
    thd->protocol->end_statement();
    query_cache_end_of_result(thd);
  }

  if (!thd->is_error() && !thd->killed_errno())
    mysql_audit_general(thd, MYSQL_AUDIT_GENERAL_RESULT, 0, 0);

  mysql_audit_general(thd, MYSQL_AUDIT_GENERAL_STATUS,
                      thd->get_stmt_da()->is_error() ?
                      thd->get_stmt_da()->sql_errno() : 0,
                      command_name[command].str);

  thd->update_all_stats();

  log_slow_statement(thd);

  THD_STAGE_INFO(thd, stage_cleaning_up);
  thd->reset_query();
  thd->set_examined_row_count(0);                   // For processlist
  thd->set_command(COM_SLEEP);

  /* Performance Schema Interface instrumentation, end */
  MYSQL_END_STATEMENT(thd->m_statement_psi, thd->get_stmt_da());
  thd->m_statement_psi= NULL;
  thd->m_digest= NULL;

  dec_thread_running();
  thd->packet.shrink(thd->variables.net_buffer_length);	// Reclaim some memory
  free_root(thd->mem_root,MYF(MY_KEEP_PREALLOC));

#if defined(ENABLED_PROFILING)
  thd->profiling.finish_current_query();
#endif
  if (MYSQL_QUERY_DONE_ENABLED() || MYSQL_COMMAND_DONE_ENABLED())
  {
    int res __attribute__((unused));
    res= (int) thd->is_error();
    if (command == COM_QUERY)
    {
      MYSQL_QUERY_DONE(res);
    }
    MYSQL_COMMAND_DONE(res);
  }
  DEBUG_SYNC(thd,"dispatch_command_end");

  /* Check that some variables are reset properly */
  DBUG_ASSERT(thd->abort_on_warning == 0);
  thd->lex->restore_set_statement_var();
  DBUG_RETURN(error);
}


/*
  @note
    This function must call delete_explain_query().
*/
void log_slow_statement(THD *thd)
{
  DBUG_ENTER("log_slow_statement");

  /*
    The following should never be true with our current code base,
    but better to keep this here so we don't accidently try to log a
    statement in a trigger or stored function
  */
  if (unlikely(thd->in_sub_stmt))
    goto end;                           // Don't set time for sub stmt


  /* Follow the slow log filter configuration. */ 
  if (!thd->enable_slow_log || !global_system_variables.sql_log_slow ||
      (thd->variables.log_slow_filter
        && !(thd->variables.log_slow_filter & thd->query_plan_flags)))
    goto end; 
 
  if (((thd->server_status & SERVER_QUERY_WAS_SLOW) ||
       ((thd->server_status &
         (SERVER_QUERY_NO_INDEX_USED | SERVER_QUERY_NO_GOOD_INDEX_USED)) &&
        opt_log_queries_not_using_indexes &&
        !(sql_command_flags[thd->lex->sql_command] & CF_STATUS_COMMAND))) &&
      thd->get_examined_row_count() >= thd->variables.min_examined_row_limit)
  {
    thd->status_var.long_query_count++;
    /*
      If rate limiting of slow log writes is enabled, decide whether to log
      this query to the log or not.
    */ 
    if (thd->variables.log_slow_rate_limit > 1 &&
        (global_query_id % thd->variables.log_slow_rate_limit) != 0)
      goto end;

    THD_STAGE_INFO(thd, stage_logging_slow_query);
    slow_log_print(thd, thd->query(), thd->query_length(), 
                   thd->utime_after_query);
  }

end:
  delete_explain_query(thd->lex);
  DBUG_VOID_RETURN;
}


/**
  Create a TABLE_LIST object for an INFORMATION_SCHEMA table.

    This function is used in the parser to convert a SHOW or DESCRIBE
    table_name command to a SELECT from INFORMATION_SCHEMA.
    It prepares a SELECT_LEX and a TABLE_LIST object to represent the
    given command as a SELECT parse tree.

  @param thd              thread handle
  @param lex              current lex
  @param table_ident      table alias if it's used
  @param schema_table_idx the type of the INFORMATION_SCHEMA table to be
                          created

  @note
    Due to the way this function works with memory and LEX it cannot
    be used outside the parser (parse tree transformations outside
    the parser break PS and SP).

  @retval
    0                 success
  @retval
    1                 out of memory or SHOW commands are not allowed
                      in this version of the server.
*/

int prepare_schema_table(THD *thd, LEX *lex, Table_ident *table_ident,
                         enum enum_schema_tables schema_table_idx)
{
  SELECT_LEX *schema_select_lex= NULL;
  DBUG_ENTER("prepare_schema_table");

  switch (schema_table_idx) {
  case SCH_SCHEMATA:
#if defined(DONT_ALLOW_SHOW_COMMANDS)
    my_message(ER_NOT_ALLOWED_COMMAND,
               ER_THD(thd, ER_NOT_ALLOWED_COMMAND), MYF(0));
    DBUG_RETURN(1);
#else
    break;
#endif

  case SCH_TABLE_NAMES:
  case SCH_TABLES:
  case SCH_VIEWS:
  case SCH_TRIGGERS:
  case SCH_EVENTS:
#ifdef DONT_ALLOW_SHOW_COMMANDS
    my_message(ER_NOT_ALLOWED_COMMAND,
               ER_THD(thd, ER_NOT_ALLOWED_COMMAND), MYF(0));
    DBUG_RETURN(1);
#else
    {
      LEX_STRING db;
      size_t dummy;
      if (lex->select_lex.db == NULL &&
          lex->copy_db_to(&lex->select_lex.db, &dummy))
      {
        DBUG_RETURN(1);
      }
      schema_select_lex= new SELECT_LEX();
      db.str= schema_select_lex->db= lex->select_lex.db;
      schema_select_lex->table_list.first= NULL;
      db.length= strlen(db.str);

      if (check_db_name(&db))
      {
        my_error(ER_WRONG_DB_NAME, MYF(0), db.str);
        DBUG_RETURN(1);
      }
      break;
    }
#endif
  case SCH_COLUMNS:
  case SCH_STATISTICS:
  {
#ifdef DONT_ALLOW_SHOW_COMMANDS
    my_message(ER_NOT_ALLOWED_COMMAND,
               ER_THD(thd, ER_NOT_ALLOWED_COMMAND), MYF(0));
    DBUG_RETURN(1);
#else
    DBUG_ASSERT(table_ident);
    TABLE_LIST **query_tables_last= lex->query_tables_last;
    schema_select_lex= new SELECT_LEX();
    /* 'parent_lex' is used in init_query() so it must be before it. */
    schema_select_lex->parent_lex= lex;
    schema_select_lex->init_query();
    if (!schema_select_lex->add_table_to_list(thd, table_ident, 0, 0, TL_READ,
                                              MDL_SHARED_READ))
      DBUG_RETURN(1);
    lex->query_tables_last= query_tables_last;
    break;
#endif
  }
  case SCH_PROFILES:
    /* 
      Mark this current profiling record to be discarded.  We don't
      wish to have SHOW commands show up in profiling.
    */
#if defined(ENABLED_PROFILING)
    thd->profiling.discard_current_query();
#endif
    break;
  default:
    break;
  }
  
  SELECT_LEX *select_lex= lex->current_select;
  if (make_schema_select(thd, select_lex, get_schema_table(schema_table_idx)))
    DBUG_RETURN(1);

  select_lex->table_list.first->schema_select_lex= schema_select_lex;
  DBUG_RETURN(0);
}


/**
  Read query from packet and store in thd->query.
  Used in COM_QUERY and COM_STMT_PREPARE.

    Sets the following THD variables:
  - query
  - query_length

  @retval
    FALSE ok
  @retval
    TRUE  error;  In this case thd->fatal_error is set
*/

bool alloc_query(THD *thd, const char *packet, uint packet_length)
{
  char *query;
  /* Remove garbage at start and end of query */
  while (packet_length > 0 && my_isspace(thd->charset(), packet[0]))
  {
    packet++;
    packet_length--;
  }
  const char *pos= packet + packet_length;     // Point at end null
  while (packet_length > 0 &&
	 (pos[-1] == ';' || my_isspace(thd->charset() ,pos[-1])))
  {
    pos--;
    packet_length--;
  }
  /* We must allocate some extra memory for query cache 

    The query buffer layout is:
       buffer :==
            <statement>   The input statement(s)
            '\0'          Terminating null char  (1 byte)
            <length>      Length of following current database name (size_t)
            <db_name>     Name of current database
            <flags>       Flags struct
  */
  if (! (query= (char*) thd->memdup_w_gap(packet,
                                          packet_length,
                                          1 + thd->db_length +
                                          QUERY_CACHE_DB_LENGTH_SIZE +
                                          QUERY_CACHE_FLAGS_SIZE)))
      return TRUE;
  query[packet_length]= '\0';
  /*
    Space to hold the name of the current database is allocated.  We
    also store this length, in case current database is changed during
    execution.  We might need to reallocate the 'query' buffer
  */
  int2store(query + packet_length + 1, thd->db_length);
    
  thd->set_query(query, packet_length);

  /* Reclaim some memory */
  thd->packet.shrink(thd->variables.net_buffer_length);
  thd->convert_buffer.shrink(thd->variables.net_buffer_length);

  return FALSE;
}


bool sp_process_definer(THD *thd)
{
  DBUG_ENTER("sp_process_definer");

  LEX *lex= thd->lex;

  /*
    If the definer is not specified, this means that CREATE-statement missed
    DEFINER-clause. DEFINER-clause can be missed in two cases:

      - The user submitted a statement w/o the clause. This is a normal
        case, we should assign CURRENT_USER as definer.

      - Our slave received an updated from the master, that does not
        replicate definer for stored rountines. We should also assign
        CURRENT_USER as definer here, but also we should mark this routine
        as NON-SUID. This is essential for the sake of backward
        compatibility.

        The problem is the slave thread is running under "special" user (@),
        that actually does not exist. In the older versions we do not fail
        execution of a stored routine if its definer does not exist and
        continue the execution under the authorization of the invoker
        (BUG#13198). And now if we try to switch to slave-current-user (@),
        we will fail.

        Actually, this leads to the inconsistent state of master and
        slave (different definers, different SUID behaviour), but it seems,
        this is the best we can do.
  */

  if (!lex->definer)
  {
    Query_arena original_arena;
    Query_arena *ps_arena= thd->activate_stmt_arena_if_needed(&original_arena);

    lex->definer= create_default_definer(thd, false);

    if (ps_arena)
      thd->restore_active_arena(ps_arena, &original_arena);

    /* Error has been already reported. */
    if (lex->definer == NULL)
      DBUG_RETURN(TRUE);

    if (thd->slave_thread && lex->sphead)
      lex->sphead->m_chistics->suid= SP_IS_NOT_SUID;
  }
  else
  {
    LEX_USER *d= lex->definer= get_current_user(thd, lex->definer);
    if (!d)
      DBUG_RETURN(TRUE);

    /*
      If the specified definer differs from the current user or role, we
      should check that the current user has SUPER privilege (in order
      to create a stored routine under another user one must have
      SUPER privilege).
    */
    bool curuser= !strcmp(d->user.str, thd->security_ctx->priv_user);
    bool currole= !curuser && !strcmp(d->user.str, thd->security_ctx->priv_role);
    bool curuserhost= curuser && d->host.str &&
                  !my_strcasecmp(system_charset_info, d->host.str,
                                 thd->security_ctx->priv_host);
    if (!curuserhost && !currole &&
        check_global_access(thd, SUPER_ACL, false))
      DBUG_RETURN(TRUE);
  }

  /* Check that the specified definer exists. Emit a warning if not. */

#ifndef NO_EMBEDDED_ACCESS_CHECKS
  if (!is_acl_user(lex->definer->host.str, lex->definer->user.str))
  {
    push_warning_printf(thd,
                        Sql_condition::WARN_LEVEL_NOTE,
                        ER_NO_SUCH_USER,
                        ER_THD(thd, ER_NO_SUCH_USER),
                        lex->definer->user.str,
                        lex->definer->host.str);
  }
#endif /* NO_EMBEDDED_ACCESS_CHECKS */

  DBUG_RETURN(FALSE);
}


/**
  Auxiliary call that opens and locks tables for LOCK TABLES statement
  and initializes the list of locked tables.

  @param thd     Thread context.
  @param tables  List of tables to be locked.

  @return FALSE in case of success, TRUE in case of error.
*/

static bool lock_tables_open_and_lock_tables(THD *thd, TABLE_LIST *tables)
{
  Lock_tables_prelocking_strategy lock_tables_prelocking_strategy;
  uint counter;
  TABLE_LIST *table;

  thd->in_lock_tables= 1;

  if (open_tables(thd, &tables, &counter, 0, &lock_tables_prelocking_strategy))
    goto err;

  /*
    We allow to change temporary tables even if they were locked for read
    by LOCK TABLES. To avoid a discrepancy between lock acquired at LOCK
    TABLES time and by the statement which is later executed under LOCK TABLES
    we ensure that for temporary tables we always request a write lock (such
    discrepancy can cause problems for the storage engine).
    We don't set TABLE_LIST::lock_type in this case as this might result in
    extra warnings from THD::decide_logging_format() even though binary logging
    is totally irrelevant for LOCK TABLES.
  */
  for (table= tables; table; table= table->next_global)
    if (!table->placeholder() && table->table->s->tmp_table)
      table->table->reginfo.lock_type= TL_WRITE;

  if (lock_tables(thd, tables, counter, 0) ||
      thd->locked_tables_list.init_locked_tables(thd))
    goto err;

  thd->in_lock_tables= 0;

  return FALSE;

err:
  thd->in_lock_tables= 0;

  trans_rollback_stmt(thd);
  /*
    Need to end the current transaction, so the storage engine (InnoDB)
    can free its locks if LOCK TABLES locked some tables before finding
    that it can't lock a table in its list
  */
  trans_rollback(thd);
  /* Close tables and release metadata locks. */
  close_thread_tables(thd);
  DBUG_ASSERT(!thd->locked_tables_mode);
  thd->mdl_context.release_transactional_locks();
  return TRUE;
}


static bool do_execute_sp(THD *thd, sp_head *sp)
{
  /* bits that should be cleared in thd->server_status */
  uint bits_to_be_cleared= 0;
  if (sp->m_flags & sp_head::MULTI_RESULTS)
  {
    if (!(thd->client_capabilities & CLIENT_MULTI_RESULTS))
    {
      /* The client does not support multiple result sets being sent back */
      my_error(ER_SP_BADSELECT, MYF(0), sp->m_qname.str);
      return 1;
    }
    /*
      If SERVER_MORE_RESULTS_EXISTS is not set,
      then remember that it should be cleared
    */
    bits_to_be_cleared= (~thd->server_status &
                         SERVER_MORE_RESULTS_EXISTS);
    thd->server_status|= SERVER_MORE_RESULTS_EXISTS;
  }

  ha_rows select_limit= thd->variables.select_limit;
  thd->variables.select_limit= HA_POS_ERROR;

  /*
    We never write CALL statements into binlog:
     - If the mode is non-prelocked, each statement will be logged
       separately.
     - If the mode is prelocked, the invoking statement will care
       about writing into binlog.
    So just execute the statement.
  */
  int res= sp->execute_procedure(thd, &thd->lex->value_list);

  thd->variables.select_limit= select_limit;
  thd->server_status&= ~bits_to_be_cleared;

  if (res)
  {
    DBUG_ASSERT(thd->is_error() || thd->killed);
    return 1;  		// Substatement should already have sent error
  }

  my_ok(thd, (thd->get_row_count_func() < 0) ? 0 : thd->get_row_count_func());
  return 0;
}


/**
  Execute command saved in thd and lex->sql_command.

  @param thd                       Thread handle

  @todo
    - Invalidate the table in the query cache if something changed
    after unlocking when changes become visible.
    TODO: this is workaround. right way will be move invalidating in
    the unlock procedure.
    - TODO: use check_change_password()

  @retval
    FALSE       OK
  @retval
    TRUE        Error
*/

int
mysql_execute_command(THD *thd)
{
  int res= FALSE;
  int  up_result= 0;
  LEX  *lex= thd->lex;
  /* first SELECT_LEX (have special meaning for many of non-SELECTcommands) */
  SELECT_LEX *select_lex= &lex->select_lex;
  /* first table of first SELECT_LEX */
  TABLE_LIST *first_table= select_lex->table_list.first;
  /* list of all tables in query */
  TABLE_LIST *all_tables;
  /* most outer SELECT_LEX_UNIT of query */
  SELECT_LEX_UNIT *unit= &lex->unit;
#ifdef HAVE_REPLICATION
  /* have table map for update for multi-update statement (BUG#37051) */
  bool have_table_map_for_update= FALSE;
  /* */
  Rpl_filter *rpl_filter;
#endif
  DBUG_ENTER("mysql_execute_command");

#ifdef WITH_PARTITION_STORAGE_ENGINE
  thd->work_part_info= 0;
#endif

  DBUG_ASSERT(thd->transaction.stmt.is_empty() || thd->in_sub_stmt);
  /*
    Each statement or replication event which might produce deadlock
    should handle transaction rollback on its own. So by the start of
    the next statement transaction rollback request should be fulfilled
    already.
  */
  DBUG_ASSERT(! thd->transaction_rollback_request || thd->in_sub_stmt);
  /*
    In many cases first table of main SELECT_LEX have special meaning =>
    check that it is first table in global list and relink it first in 
    queries_tables list if it is necessary (we need such relinking only
    for queries with subqueries in select list, in this case tables of
    subqueries will go to global list first)

    all_tables will differ from first_table only if most upper SELECT_LEX
    do not contain tables.

    Because of above in place where should be at least one table in most
    outer SELECT_LEX we have following check:
    DBUG_ASSERT(first_table == all_tables);
    DBUG_ASSERT(first_table == all_tables && first_table != 0);
  */
  lex->first_lists_tables_same();
  /* should be assigned after making first tables same */
  all_tables= lex->query_tables;
  /* set context for commands which do not use setup_tables */
  select_lex->
    context.resolve_in_table_list_only(select_lex->
                                       table_list.first);

  /*
    Reset warning count for each query that uses tables
    A better approach would be to reset this for any commands
    that is not a SHOW command or a select that only access local
    variables, but for now this is probably good enough.
  */
  if ((sql_command_flags[lex->sql_command] & CF_DIAGNOSTIC_STMT) != 0)
    thd->get_stmt_da()->set_warning_info_read_only(TRUE);
  else
  {
    thd->get_stmt_da()->set_warning_info_read_only(FALSE);
    if (all_tables)
      thd->get_stmt_da()->opt_clear_warning_info(thd->query_id);
  }

#ifdef HAVE_REPLICATION
  if (unlikely(thd->slave_thread))
  {
    if (lex->sql_command == SQLCOM_DROP_TRIGGER)
    {
      /*
        When dropping a trigger, we need to load its table name
        before checking slave filter rules.
      */
      add_table_for_trigger(thd, thd->lex->spname, 1, &all_tables);
      
      if (!all_tables)
      {
        /*
          If table name cannot be loaded,
          it means the trigger does not exists possibly because
          CREATE TRIGGER was previously skipped for this trigger
          according to slave filtering rules.
          Returning success without producing any errors in this case.
        */
        if (!thd->lex->create_info.if_exists())
          DBUG_RETURN(0);
        /*
          DROP TRIGGER IF NOT EXISTS will return without an error later
          after possibly writing the query to a binlog
        */
      }
      else // force searching in slave.cc:tables_ok()
        all_tables->updating= 1;
    }

    /*
      For fix of BUG#37051, the master stores the table map for update
      in the Query_log_event, and the value is assigned to
      thd->variables.table_map_for_update before executing the update
      query.

      If thd->variables.table_map_for_update is set, then we are
      replicating from a new master, we can use this value to apply
      filter rules without opening all the tables. However If
      thd->variables.table_map_for_update is not set, then we are
      replicating from an old master, so we just skip this and
      continue with the old method. And of course, the bug would still
      exist for old masters.
    */
    if (lex->sql_command == SQLCOM_UPDATE_MULTI &&
        thd->table_map_for_update)
    {
      have_table_map_for_update= TRUE;
      table_map table_map_for_update= thd->table_map_for_update;
      uint nr= 0;
      TABLE_LIST *table;
      for (table=all_tables; table; table=table->next_global, nr++)
      {
        if (table_map_for_update & ((table_map)1 << nr))
          table->updating= TRUE;
        else
          table->updating= FALSE;
      }

      if (all_tables_not_ok(thd, all_tables))
      {
        /* we warn the slave SQL thread */
        my_message(ER_SLAVE_IGNORED_TABLE, ER_THD(thd, ER_SLAVE_IGNORED_TABLE),
                   MYF(0));
      }
      
      for (table=all_tables; table; table=table->next_global)
        table->updating= TRUE;
    }
    
    /*
      Check if statment should be skipped because of slave filtering
      rules

      Exceptions are:
      - UPDATE MULTI: For this statement, we want to check the filtering
        rules later in the code
      - SET: we always execute it (Not that many SET commands exists in
        the binary log anyway -- only 4.1 masters write SET statements,
	in 5.0 there are no SET statements in the binary log)
      - DROP TEMPORARY TABLE IF EXISTS: we always execute it (otherwise we
        have stale files on slave caused by exclusion of one tmp table).
    */
    if (!(lex->sql_command == SQLCOM_UPDATE_MULTI) &&
	!(lex->sql_command == SQLCOM_SET_OPTION) &&
	!(lex->sql_command == SQLCOM_DROP_TABLE &&
          lex->tmp_table() && lex->if_exists()) &&
        all_tables_not_ok(thd, all_tables))
    {
      /* we warn the slave SQL thread */
      my_message(ER_SLAVE_IGNORED_TABLE, ER_THD(thd, ER_SLAVE_IGNORED_TABLE),
                 MYF(0));
      DBUG_RETURN(0);
    }
    /* 
       Execute deferred events first
    */
    if (slave_execute_deferred_events(thd))
      DBUG_RETURN(-1);
  }
  else
  {
#endif /* HAVE_REPLICATION */
    /*
      When option readonly is set deny operations which change non-temporary
      tables. Except for the replication thread and the 'super' users.
    */
    if (deny_updates_if_read_only_option(thd, all_tables))
    {
      my_error(ER_OPTION_PREVENTS_STATEMENT, MYF(0), "--read-only");
      DBUG_RETURN(-1);
    }
#ifdef HAVE_REPLICATION
  } /* endif unlikely slave */
#endif
#ifdef WITH_WSREP
  if (WSREP(thd))
  {
    /*
      change LOCK TABLE WRITE to transaction
    */
    if (lex->sql_command== SQLCOM_LOCK_TABLES && wsrep_convert_LOCK_to_trx)
    {
      for (TABLE_LIST *table= all_tables; table; table= table->next_global)
      {
	if (table->lock_type >= TL_WRITE_ALLOW_WRITE)
        {
	  lex->sql_command= SQLCOM_BEGIN;
	  thd->wsrep_converted_lock_session= true;
	  break;
	}
      }
    }
    if (lex->sql_command== SQLCOM_UNLOCK_TABLES &&
	thd->wsrep_converted_lock_session)
    {
      thd->wsrep_converted_lock_session= false;
      lex->sql_command= SQLCOM_COMMIT;
      lex->tx_release= TVL_NO;
    }

    /*
      Bail out if DB snapshot has not been installed. We however, allow SET,
      SHOW and SELECT queries (only if wsrep_dirty_reads is set).
    */
    if (lex->sql_command != SQLCOM_SET_OPTION  &&
        !wsrep_is_show_query(lex->sql_command) &&
        !(thd->variables.wsrep_dirty_reads     &&
          lex->sql_command == SQLCOM_SELECT)   &&
        !wsrep_node_is_ready(thd))
      goto error;
  }
#endif /* WITH_WSREP */
  status_var_increment(thd->status_var.com_stat[lex->sql_command]);
  thd->progress.report_to_client= MY_TEST(sql_command_flags[lex->sql_command] &
                                          CF_REPORT_PROGRESS);

  DBUG_ASSERT(thd->transaction.stmt.modified_non_trans_table == FALSE);

  /* store old value of binlog format */
  enum_binlog_format orig_binlog_format,orig_current_stmt_binlog_format;

  thd->get_binlog_format(&orig_binlog_format,
                         &orig_current_stmt_binlog_format);

  if (!lex->stmt_var_list.is_empty() && !thd->slave_thread)
  {
    Query_arena backup;
    DBUG_PRINT("info", ("SET STATEMENT %d vars", lex->stmt_var_list.elements));

    lex->old_var_list.empty();
    List_iterator_fast<set_var_base> it(lex->stmt_var_list);
    set_var_base *var;

    if (lex->set_arena_for_set_stmt(&backup))
      goto error;

    MEM_ROOT *mem_root= thd->mem_root;
    while ((var= it++))
    {
      DBUG_ASSERT(var->is_system());
      set_var *o= NULL, *v= (set_var*)var;
      if (!v->var->is_set_stmt_ok())
      {
        my_error(ER_SET_STATEMENT_NOT_SUPPORTED, MYF(0), v->var->name.str);
        lex->reset_arena_for_set_stmt(&backup);
        lex->old_var_list.empty();
        lex->free_arena_for_set_stmt();
        goto error;
      }
      if (v->var->session_is_default(thd))
          o= new set_var(thd,v->type, v->var, &v->base, NULL);
      else
      {
        switch (v->var->option.var_type & GET_TYPE_MASK)
        {
        case GET_BOOL:
        case GET_INT:
        case GET_LONG:
        case GET_LL:
          {
            bool null_value;
            longlong val= v->var->val_int(&null_value, thd, v->type, &v->base);
            o= new set_var(thd, v->type, v->var, &v->base,
                           (null_value ?
                            (Item *) new (mem_root) Item_null(thd) :
                            (Item *) new (mem_root) Item_int(thd, val)));
          }
          break;
        case GET_UINT:
        case GET_ULONG:
        case GET_ULL:
          {
            bool null_value;
            ulonglong val= v->var->val_int(&null_value, thd, v->type, &v->base);
            o= new set_var(thd, v->type, v->var, &v->base,
                           (null_value ?
                            (Item *) new (mem_root) Item_null(thd) :
                            (Item *) new (mem_root) Item_uint(thd, val)));
          }
          break;
        case GET_DOUBLE:
          {
            bool null_value;
            double val= v->var->val_real(&null_value, thd, v->type, &v->base);
            o= new set_var(thd, v->type, v->var, &v->base,
                           (null_value ?
                            (Item *) new (mem_root) Item_null(thd) :
                            (Item *) new (mem_root) Item_float(thd, val, 1)));
          }
          break;
        default:
        case GET_NO_ARG:
        case GET_DISABLED:
          DBUG_ASSERT(0);
        case 0:
        case GET_FLAGSET:
        case GET_ENUM:
        case GET_SET:
        case GET_STR:
        case GET_STR_ALLOC:
          {
            char buff[STRING_BUFFER_USUAL_SIZE];
            String tmp(buff, sizeof(buff), v->var->charset(thd)),*val;
            val= v->var->val_str(&tmp, thd, v->type, &v->base);
            if (val)
            {
              Item_string *str= new (mem_root) Item_string(thd, v->var->charset(thd),
                                                val->ptr(), val->length());
              o= new set_var(thd, v->type, v->var, &v->base, str);
            }
            else
              o= new set_var(thd, v->type, v->var, &v->base,
                             new (mem_root) Item_null(thd));
          }
          break;
        }
      }
      DBUG_ASSERT(o);
      lex->old_var_list.push_back(o, thd->mem_root);
    }
    lex->reset_arena_for_set_stmt(&backup);
    if (lex->old_var_list.is_empty())
      lex->free_arena_for_set_stmt();
    if (thd->is_error() ||
        (res= sql_set_variables(thd, &lex->stmt_var_list, false)))
    {
      if (!thd->is_error())
        my_error(ER_WRONG_ARGUMENTS, MYF(0), "SET");
      lex->restore_set_statement_var();
      goto error;
    }
    /*
      The value of last_insert_id is remembered in THD to be written to binlog
      when it's used *the first time* in the statement. But SET STATEMENT
      must read the old value of last_insert_id to be able to restore it at
      the end. This should not count at "reading of last_insert_id" and
      should not remember last_insert_id for binlog. That is, it should clear
      stmt_depends_on_first_successful_insert_id_in_prev_stmt flag.
    */
    if (!thd->in_sub_stmt)
    {
      thd->stmt_depends_on_first_successful_insert_id_in_prev_stmt= 0;
    }
  }

  if (thd->lex->mi.connection_name.str == NULL)
      thd->lex->mi.connection_name= thd->variables.default_master_connection;

  /*
    Force statement logging for DDL commands to allow us to update
    privilege, system or statistic tables directly without the updates
    getting logged.
  */
  if (!(sql_command_flags[lex->sql_command] &
        (CF_CAN_GENERATE_ROW_EVENTS | CF_FORCE_ORIGINAL_BINLOG_FORMAT |
         CF_STATUS_COMMAND)))
    thd->set_binlog_format_stmt();

  /*
    End a active transaction so that this command will have it's
    own transaction and will also sync the binary log. If a DDL is
    not run in it's own transaction it may simply never appear on
    the slave in case the outside transaction rolls back.
  */
  if (stmt_causes_implicit_commit(thd, CF_IMPLICT_COMMIT_BEGIN))
  {
    /*
      Note that this should never happen inside of stored functions
      or triggers as all such statements prohibited there.
    */
    DBUG_ASSERT(! thd->in_sub_stmt);
    /* Statement transaction still should not be started. */
    DBUG_ASSERT(thd->transaction.stmt.is_empty());
    if (!(thd->variables.option_bits & OPTION_GTID_BEGIN))
    {
      /* Commit the normal transaction if one is active. */
      bool commit_failed= trans_commit_implicit(thd);
      /* Release metadata locks acquired in this transaction. */
      thd->mdl_context.release_transactional_locks();
      if (commit_failed)
      {
        WSREP_DEBUG("implicit commit failed, MDL released: %lu", thd->thread_id);
        goto error;
      }
    }
  }

#ifndef DBUG_OFF
  if (lex->sql_command != SQLCOM_SET_OPTION)
    DEBUG_SYNC(thd,"before_execute_sql_command");
#endif

  /*
    Check if we are in a read-only transaction and we're trying to
    execute a statement which should always be disallowed in such cases.

    Note that this check is done after any implicit commits.
  */
  if (thd->tx_read_only &&
      (sql_command_flags[lex->sql_command] & CF_DISALLOW_IN_RO_TRANS))
  {
    my_error(ER_CANT_EXECUTE_IN_READ_ONLY_TRANSACTION, MYF(0));
    goto error;
  }

  /*
    Close tables open by HANDLERs before executing DDL statement
    which is going to affect those tables.

    This should happen before temporary tables are pre-opened as
    otherwise we will get errors about attempt to re-open tables
    if table to be changed is open through HANDLER.

    Note that even although this is done before any privilege
    checks there is no security problem here as closing open
    HANDLER doesn't require any privileges anyway.
  */
  if (sql_command_flags[lex->sql_command] & CF_HA_CLOSE)
    mysql_ha_rm_tables(thd, all_tables);

  /*
    Pre-open temporary tables to simplify privilege checking
    for statements which need this.
  */
  if (sql_command_flags[lex->sql_command] & CF_PREOPEN_TMP_TABLES)
  {
    if (open_temporary_tables(thd, all_tables))
      goto error;
  }

  /* Start timeouts */
  thd->set_query_timer();

  switch (lex->sql_command) {

  case SQLCOM_SHOW_EVENTS:
#ifndef HAVE_EVENT_SCHEDULER
    my_error(ER_NOT_SUPPORTED_YET, MYF(0), "embedded server");
    break;
#endif
  case SQLCOM_SHOW_STATUS:
  {
    execute_show_status(thd, all_tables);
    break;
  }
  case SQLCOM_SHOW_EXPLAIN:
  {
    if (!thd->security_ctx->priv_user[0] &&
        check_global_access(thd,PROCESS_ACL))
      break;

    /*
      The select should use only one table, it's the SHOW EXPLAIN pseudo-table
    */
    if (lex->sroutines.records || lex->query_tables->next_global)
    {
      my_message(ER_SET_CONSTANTS_ONLY, ER_THD(thd, ER_SET_CONSTANTS_ONLY),
		 MYF(0));
      goto error;
    }

    Item **it= lex->value_list.head_ref();
    if (!(*it)->basic_const_item() ||
        (!(*it)->fixed && (*it)->fix_fields(lex->thd, it)) || 
        (*it)->check_cols(1))
    {
      my_message(ER_SET_CONSTANTS_ONLY, ER_THD(thd, ER_SET_CONSTANTS_ONLY),
		 MYF(0));
      goto error;
    }
    /* no break; fall through */
  }
  case SQLCOM_SHOW_STATUS_PROC:
  case SQLCOM_SHOW_STATUS_FUNC:
  case SQLCOM_SHOW_DATABASES:
  case SQLCOM_SHOW_TABLES:
  case SQLCOM_SHOW_TRIGGERS:
  case SQLCOM_SHOW_TABLE_STATUS:
  case SQLCOM_SHOW_OPEN_TABLES:
  case SQLCOM_SHOW_GENERIC:
  case SQLCOM_SHOW_FIELDS:
  case SQLCOM_SHOW_KEYS:
  case SQLCOM_SELECT:
    if (WSREP_CLIENT(thd) && wsrep_sync_wait(thd))
      goto error;

  case SQLCOM_SHOW_PLUGINS:
  case SQLCOM_SHOW_VARIABLES:
  case SQLCOM_SHOW_CHARSETS:
  case SQLCOM_SHOW_COLLATIONS:
  case SQLCOM_SHOW_STORAGE_ENGINES:
  case SQLCOM_SHOW_PROFILE:
  {
    thd->status_var.last_query_cost= 0.0;

    /*
      lex->exchange != NULL implies SELECT .. INTO OUTFILE and this
      requires FILE_ACL access.
    */
    ulong privileges_requested= lex->exchange ? SELECT_ACL | FILE_ACL :
      SELECT_ACL;

    if (all_tables)
      res= check_table_access(thd,
                              privileges_requested,
                              all_tables, FALSE, UINT_MAX, FALSE);
    else
      res= check_access(thd, privileges_requested, any_db, NULL, NULL, 0, 0);

    if (!res)
      res= execute_sqlcom_select(thd, all_tables);

    break;
  }
  case SQLCOM_PREPARE:
  {
    mysql_sql_stmt_prepare(thd);
    break;
  }
  case SQLCOM_EXECUTE:
  {
    mysql_sql_stmt_execute(thd);
    break;
  }
  case SQLCOM_DEALLOCATE_PREPARE:
  {
    mysql_sql_stmt_close(thd);
    break;
  }
  case SQLCOM_DO:
    if (check_table_access(thd, SELECT_ACL, all_tables, FALSE, UINT_MAX, FALSE)
        || open_and_lock_tables(thd, all_tables, TRUE, 0))
      goto error;

    res= mysql_do(thd, *lex->insert_list);
    break;

  case SQLCOM_EMPTY_QUERY:
    my_ok(thd);
    break;

  case SQLCOM_HELP:
    res= mysqld_help(thd,lex->help_arg);
    break;

#ifndef EMBEDDED_LIBRARY
  case SQLCOM_PURGE:
  {
    if (check_global_access(thd, SUPER_ACL))
      goto error;
    /* PURGE MASTER LOGS TO 'file' */
    res = purge_master_logs(thd, lex->to_log);
    break;
  }
  case SQLCOM_PURGE_BEFORE:
  {
    Item *it;

    if (check_global_access(thd, SUPER_ACL))
      goto error;
    /* PURGE MASTER LOGS BEFORE 'data' */
    it= (Item *)lex->value_list.head();
    if ((!it->fixed && it->fix_fields(lex->thd, &it)) ||
        it->check_cols(1))
    {
      my_error(ER_WRONG_ARGUMENTS, MYF(0), "PURGE LOGS BEFORE");
      goto error;
    }
    it= new (thd->mem_root) Item_func_unix_timestamp(thd, it);
    it->fix_fields(thd, &it);
    res = purge_master_logs_before_date(thd, (ulong)it->val_int());
    break;
  }
#endif
  case SQLCOM_SHOW_WARNS:
  {
    res= mysqld_show_warnings(thd, (ulong)
			      ((1L << (uint) Sql_condition::WARN_LEVEL_NOTE) |
			       (1L << (uint) Sql_condition::WARN_LEVEL_WARN) |
			       (1L << (uint) Sql_condition::WARN_LEVEL_ERROR)
			       ));
    break;
  }
  case SQLCOM_SHOW_ERRORS:
  {
    res= mysqld_show_warnings(thd, (ulong)
			      (1L << (uint) Sql_condition::WARN_LEVEL_ERROR));
    break;
  }
  case SQLCOM_SHOW_PROFILES:
  {
#if defined(ENABLED_PROFILING)
    thd->profiling.discard_current_query();
    res= thd->profiling.show_profiles();
    if (res)
      goto error;
#else
    my_error(ER_FEATURE_DISABLED, MYF(0), "SHOW PROFILES", "enable-profiling");
    goto error;
#endif
    break;
  }

#ifdef HAVE_REPLICATION
  case SQLCOM_SHOW_SLAVE_HOSTS:
  {
    if (check_global_access(thd, REPL_SLAVE_ACL))
      goto error;
    res = show_slave_hosts(thd);
    break;
  }
  case SQLCOM_SHOW_RELAYLOG_EVENTS: /* fall through */
  case SQLCOM_SHOW_BINLOG_EVENTS:
  {
    if (check_global_access(thd, REPL_SLAVE_ACL))
      goto error;
    res = mysql_show_binlog_events(thd);
    break;
  }
#endif

  case SQLCOM_ASSIGN_TO_KEYCACHE:
  {
    DBUG_ASSERT(first_table == all_tables && first_table != 0);
    if (check_access(thd, INDEX_ACL, first_table->db,
                     &first_table->grant.privilege,
                     &first_table->grant.m_internal,
                     0, 0))
      goto error;
    res= mysql_assign_to_keycache(thd, first_table, &lex->ident);
    break;
  }
  case SQLCOM_PRELOAD_KEYS:
  {
    DBUG_ASSERT(first_table == all_tables && first_table != 0);
    if (check_access(thd, INDEX_ACL, first_table->db,
                     &first_table->grant.privilege,
                     &first_table->grant.m_internal,
                     0, 0))
      goto error;
    res = mysql_preload_keys(thd, first_table);
    break;
  }
#ifdef HAVE_REPLICATION
  case SQLCOM_CHANGE_MASTER:
  {
    LEX_MASTER_INFO *lex_mi= &thd->lex->mi;
    Master_info *mi;
    bool new_master= 0;
    bool master_info_added;

    if (check_global_access(thd, SUPER_ACL))
      goto error;
    mysql_mutex_lock(&LOCK_active_mi);

    if (!master_info_index)
      goto error;

    mi= master_info_index->get_master_info(&lex_mi->connection_name,
                                           Sql_condition::WARN_LEVEL_NOTE);

    if (mi == NULL)
    {
      /* New replication created */
      mi= new Master_info(&lex_mi->connection_name, relay_log_recovery); 
      if (!mi || mi->error())
      {
        delete mi;
        res= 1;
        mysql_mutex_unlock(&LOCK_active_mi);
        break;
      }
      new_master= 1;
    }

    res= change_master(thd, mi, &master_info_added);
    if (res && new_master)
    {
      /*
        If the new master was added by change_master(), remove it as it didn't
        work (this will free mi as well).

        If new master was not added, we still need to free mi.
      */
      if (master_info_added)
        master_info_index->remove_master_info(&lex_mi->connection_name);
      else
        delete mi;
    }
    else
    {
      mi->rpl_filter= get_or_create_rpl_filter(lex_mi->connection_name.str,
                                               lex_mi->connection_name.length);
    }

    mysql_mutex_unlock(&LOCK_active_mi);
    break;
  }
  case SQLCOM_SHOW_SLAVE_STAT:
  {
    /* Accept one of two privileges */
    if (check_global_access(thd, SUPER_ACL | REPL_CLIENT_ACL))
      goto error;
    mysql_mutex_lock(&LOCK_active_mi);

    if (lex->verbose)
      res= show_all_master_info(thd);
    else
    {
      LEX_MASTER_INFO *lex_mi= &thd->lex->mi;
      Master_info *mi;
      mi= master_info_index->get_master_info(&lex_mi->connection_name,
                                             Sql_condition::WARN_LEVEL_ERROR);
      if (mi != NULL)
      {
        res= show_master_info(thd, mi, 0);
      }
    }
    mysql_mutex_unlock(&LOCK_active_mi);
    break;
  }
  case SQLCOM_SHOW_MASTER_STAT:
  {
    /* Accept one of two privileges */
    if (check_global_access(thd, SUPER_ACL | REPL_CLIENT_ACL))
      goto error;
    res = show_binlog_info(thd);
    break;
  }

#endif /* HAVE_REPLICATION */
  case SQLCOM_SHOW_ENGINE_STATUS:
    {
      if (check_global_access(thd, PROCESS_ACL))
        goto error;
      res = ha_show_status(thd, lex->create_info.db_type, HA_ENGINE_STATUS);
      break;
    }
  case SQLCOM_SHOW_ENGINE_MUTEX:
    {
      if (check_global_access(thd, PROCESS_ACL))
        goto error;
      res = ha_show_status(thd, lex->create_info.db_type, HA_ENGINE_MUTEX);
      break;
    }
  case SQLCOM_CREATE_TABLE:
  {
    DBUG_ASSERT(first_table == all_tables && first_table != 0);
    bool link_to_local;
    TABLE_LIST *create_table= first_table;
    TABLE_LIST *select_tables= lex->create_last_non_select_table->next_global;

    if (lex->tmp_table())
    {
      status_var_decrement(thd->status_var.com_stat[SQLCOM_CREATE_TABLE]);
      status_var_increment(thd->status_var.com_create_tmp_table);
    }

    /*
      Code below (especially in mysql_create_table() and select_create
      methods) may modify HA_CREATE_INFO structure in LEX, so we have to
      use a copy of this structure to make execution prepared statement-
      safe. A shallow copy is enough as this code won't modify any memory
      referenced from this structure.
    */
    Table_specification_st create_info(lex->create_info);
    /*
      We need to copy alter_info for the same reasons of re-execution
      safety, only in case of Alter_info we have to do (almost) a deep
      copy.
    */
    Alter_info alter_info(lex->alter_info, thd->mem_root);

    if (thd->is_fatal_error)
    {
      /* If out of memory when creating a copy of alter_info. */
      res= 1;
      goto end_with_restore_list;
    }

    /* Check privileges */
    if ((res= create_table_precheck(thd, select_tables, create_table)))
      goto end_with_restore_list;

    /* Might have been updated in create_table_precheck */
    create_info.alias= create_table->alias;

    /* Fix names if symlinked or relocated tables */
    if (append_file_to_dir(thd, &create_info.data_file_name,
			   create_table->table_name) ||
	append_file_to_dir(thd, &create_info.index_file_name,
			   create_table->table_name))
      goto end_with_restore_list;

    /*
      If no engine type was given, work out the default now
      rather than at parse-time.
    */
    if (!(create_info.used_fields & HA_CREATE_USED_ENGINE))
      create_info.use_default_db_type(thd);
    /*
      If we are using SET CHARSET without DEFAULT, add an implicit
      DEFAULT to not confuse old users. (This may change).
    */
    if ((create_info.used_fields &
	 (HA_CREATE_USED_DEFAULT_CHARSET | HA_CREATE_USED_CHARSET)) ==
	HA_CREATE_USED_CHARSET)
    {
      create_info.used_fields&= ~HA_CREATE_USED_CHARSET;
      create_info.used_fields|= HA_CREATE_USED_DEFAULT_CHARSET;
      create_info.default_table_charset= create_info.table_charset;
      create_info.table_charset= 0;
    }

    /*
      For CREATE TABLE we should not open the table even if it exists.
      If the table exists, we should either not create it or replace it
    */
    lex->query_tables->open_strategy= TABLE_LIST::OPEN_STUB;

    /*
      If we are a slave, we should add OR REPLACE if we don't have
      IF EXISTS. This will help a slave to recover from
      CREATE TABLE OR EXISTS failures by dropping the table and
      retrying the create.
    */
    if (thd->slave_thread &&
        slave_ddl_exec_mode_options == SLAVE_EXEC_MODE_IDEMPOTENT &&
        !lex->create_info.if_not_exists())
    {
      create_info.add(DDL_options_st::OPT_OR_REPLACE);
      create_info.add(DDL_options_st::OPT_OR_REPLACE_SLAVE_GENERATED);
    }

#ifdef WITH_PARTITION_STORAGE_ENGINE
    {
      partition_info *part_info= thd->lex->part_info;
      if (part_info && !(part_info= thd->lex->part_info->get_clone(thd)))
      {
        res= -1;
        goto end_with_restore_list;
      }
      thd->work_part_info= part_info;
    }
#endif

    if (select_lex->item_list.elements)		// With select
    {
      select_result *result;

      /*
        CREATE TABLE...IGNORE/REPLACE SELECT... can be unsafe, unless
        ORDER BY PRIMARY KEY clause is used in SELECT statement. We therefore
        use row based logging if mixed or row based logging is available.
        TODO: Check if the order of the output of the select statement is
        deterministic. Waiting for BUG#42415
      */
      if(lex->ignore)
        lex->set_stmt_unsafe(LEX::BINLOG_STMT_UNSAFE_CREATE_IGNORE_SELECT);

      if(lex->duplicates == DUP_REPLACE)
        lex->set_stmt_unsafe(LEX::BINLOG_STMT_UNSAFE_CREATE_REPLACE_SELECT);

      /*
        If:
        a) we inside an SP and there was NAME_CONST substitution,
        b) binlogging is on (STMT mode),
        c) we log the SP as separate statements
        raise a warning, as it may cause problems
        (see 'NAME_CONST issues' in 'Binary Logging of Stored Programs')
       */
      if (thd->query_name_consts && mysql_bin_log.is_open() &&
          thd->wsrep_binlog_format() == BINLOG_FORMAT_STMT &&
          !mysql_bin_log.is_query_in_union(thd, thd->query_id))
      {
        List_iterator_fast<Item> it(select_lex->item_list);
        Item *item;
        uint splocal_refs= 0;
        /* Count SP local vars in the top-level SELECT list */
        while ((item= it++))
        {
          if (item->get_item_splocal())
            splocal_refs++;
        }
        /*
          If it differs from number of NAME_CONST substitution applied,
          we may have a SOME_FUNC(NAME_CONST()) in the SELECT list,
          that may cause a problem with binary log (see BUG#35383),
          raise a warning. 
        */
        if (splocal_refs != thd->query_name_consts)
          push_warning(thd, 
                       Sql_condition::WARN_LEVEL_WARN,
                       ER_UNKNOWN_ERROR,
"Invoked routine ran a statement that may cause problems with "
"binary log, see 'NAME_CONST issues' in 'Binary Logging of Stored Programs' "
"section of the manual.");
      }
      
      select_lex->options|= SELECT_NO_UNLOCK;
      unit->set_limit(select_lex);

      /*
        Disable non-empty MERGE tables with CREATE...SELECT. Too
        complicated. See Bug #26379. Empty MERGE tables are read-only
        and don't allow CREATE...SELECT anyway.
      */
      if (create_info.used_fields & HA_CREATE_USED_UNION)
      {
        my_error(ER_WRONG_OBJECT, MYF(0), create_table->db,
                 create_table->table_name, "BASE TABLE");
        res= 1;
        goto end_with_restore_list;
      }

      /* Copy temporarily the statement flags to thd for lock_table_names() */
      uint save_thd_create_info_options= thd->lex->create_info.options;
      thd->lex->create_info.options|= create_info.options;
      res= open_and_lock_tables(thd, create_info, lex->query_tables, TRUE, 0);
      thd->lex->create_info.options= save_thd_create_info_options;
      if (res)
      {
        /* Got error or warning. Set res to 1 if error */
        if (!(res= thd->is_error()))
          my_ok(thd);                           // CREATE ... IF NOT EXISTS
        goto end_with_restore_list;
      }

      /* Ensure we don't try to create something from which we select from */
      if (create_info.or_replace() && !create_info.tmp_table())
      {
        TABLE_LIST *duplicate;
        if ((duplicate= unique_table(thd, lex->query_tables,
                                     lex->query_tables->next_global,
                                     0)))
        {
          update_non_unique_table_error(lex->query_tables, "CREATE",
                                        duplicate);
          res= TRUE;
          goto end_with_restore_list;
        }
      }
      {
        /*
          Remove target table from main select and name resolution
          context. This can't be done earlier as it will break view merging in
          statements like "CREATE TABLE IF NOT EXISTS existing_view SELECT".
        */
        lex->unlink_first_table(&link_to_local);

        /* Store reference to table in case of LOCK TABLES */
        create_info.table= create_table->table;

        /*
          select_create is currently not re-execution friendly and
          needs to be created for every execution of a PS/SP.
          Note: In wsrep-patch, CTAS is handled like a regular transaction.
        */
        if ((result= new (thd->mem_root) select_create(thd, create_table,
                                                       &create_info,
                                                       &alter_info,
                                                       select_lex->item_list,
                                                       lex->duplicates,
                                                       lex->ignore,
                                                       select_tables)))
        {
          /*
            CREATE from SELECT give its SELECT_LEX for SELECT,
            and item_list belong to SELECT
          */
          if (!(res= handle_select(thd, lex, result, 0)))
          {
            if (create_info.tmp_table())
              thd->variables.option_bits|= OPTION_KEEP_LOG;
          }
          delete result;
        }
        lex->link_first_table_back(create_table, link_to_local);
      }
    }
    else
    {
      /* regular create */
      if (create_info.like())
      {
        /* CREATE TABLE ... LIKE ... */
        res= mysql_create_like_table(thd, create_table, select_tables,
                                     &create_info);
      }
      else
      {
        /*
          In STATEMENT format, we probably have to replicate also temporary
          tables, like mysql replication does. Also check if the requested
          engine is allowed/supported.
        */
        if (WSREP(thd) &&
            !check_engine(thd, create_table->db, create_table->table_name,
                          &create_info) &&
            (!thd->is_current_stmt_binlog_format_row() ||
             !create_info.tmp_table()))
        {
	  WSREP_TO_ISOLATION_BEGIN(create_table->db, create_table->table_name, NULL)
        }
        /* Regular CREATE TABLE */
        res= mysql_create_table(thd, create_table, &create_info, &alter_info);
      }
      if (!res)
      {
        /* So that CREATE TEMPORARY TABLE gets to binlog at commit/rollback */
        if (create_info.tmp_table())
          thd->variables.option_bits|= OPTION_KEEP_LOG;
        my_ok(thd);
      }
    }

end_with_restore_list:
    break;
  }
  case SQLCOM_CREATE_INDEX:
  case SQLCOM_DROP_INDEX:
  /*
    CREATE INDEX and DROP INDEX are implemented by calling ALTER
    TABLE with proper arguments.

    In the future ALTER TABLE will notice that the request is to
    only add indexes and create these one by one for the existing
    table without having to do a full rebuild.
  */
  {
    /* Prepare stack copies to be re-execution safe */
    HA_CREATE_INFO create_info;
    Alter_info alter_info(lex->alter_info, thd->mem_root);

    if (thd->is_fatal_error) /* out of memory creating a copy of alter_info */
      goto error;

    DBUG_ASSERT(first_table == all_tables && first_table != 0);
    if (check_one_table_access(thd, INDEX_ACL, all_tables))
      goto error; /* purecov: inspected */
    WSREP_TO_ISOLATION_BEGIN(first_table->db, first_table->table_name, NULL)
    /*
      Currently CREATE INDEX or DROP INDEX cause a full table rebuild
      and thus classify as slow administrative statements just like
      ALTER TABLE.
    */
    thd->enable_slow_log&= opt_log_slow_admin_statements;
    thd->query_plan_flags|= QPLAN_ADMIN;

    bzero((char*) &create_info, sizeof(create_info));
    create_info.db_type= 0;
    create_info.row_type= ROW_TYPE_NOT_USED;
    create_info.default_table_charset= thd->variables.collation_database;

    res= mysql_alter_table(thd, first_table->db, first_table->table_name,
                           &create_info, first_table, &alter_info,
                           0, (ORDER*) 0, 0);
    break;
  }
#ifdef HAVE_REPLICATION
  case SQLCOM_SLAVE_START:
  {
    LEX_MASTER_INFO* lex_mi= &thd->lex->mi;
    Master_info *mi;
    int load_error;

    load_error= rpl_load_gtid_slave_state(thd);

    mysql_mutex_lock(&LOCK_active_mi);

    if ((mi= (master_info_index->
              get_master_info(&lex_mi->connection_name,
                              Sql_condition::WARN_LEVEL_ERROR))))
    {
      if (load_error)
      {
        /*
          We cannot start a slave using GTID if we cannot load the GTID position
          from the mysql.gtid_slave_pos table. But we can allow non-GTID
          replication (useful eg. during upgrade).
        */
        if (mi->using_gtid != Master_info::USE_GTID_NO)
        {
          mysql_mutex_unlock(&LOCK_active_mi);
          break;
        }
        else
          thd->clear_error();
      }
      if (!start_slave(thd, mi, 1 /* net report*/))
        my_ok(thd);
    }
    mysql_mutex_unlock(&LOCK_active_mi);
    break;
  }
  case SQLCOM_SLAVE_STOP:
  {
    LEX_MASTER_INFO *lex_mi;
    Master_info *mi;
    /*
      If the client thread has locked tables, a deadlock is possible.
      Assume that
      - the client thread does LOCK TABLE t READ.
      - then the master updates t.
      - then the SQL slave thread wants to update t,
        so it waits for the client thread because t is locked by it.
    - then the client thread does SLAVE STOP.
      SLAVE STOP waits for the SQL slave thread to terminate its
      update t, which waits for the client thread because t is locked by it.
      To prevent that, refuse SLAVE STOP if the
      client thread has locked tables
    */
    if (thd->locked_tables_mode ||
        thd->in_active_multi_stmt_transaction() ||
        thd->global_read_lock.is_acquired())
    {
      my_message(ER_LOCK_OR_ACTIVE_TRANSACTION,
                 ER_THD(thd, ER_LOCK_OR_ACTIVE_TRANSACTION), MYF(0));
      goto error;
    }

    lex_mi= &thd->lex->mi;
    mysql_mutex_lock(&LOCK_active_mi);
    if ((mi= (master_info_index->
              get_master_info(&lex_mi->connection_name,
                              Sql_condition::WARN_LEVEL_ERROR))))
      if (!stop_slave(thd, mi, 1/* net report*/))
        my_ok(thd);
    mysql_mutex_unlock(&LOCK_active_mi);
    break;
  }
  case SQLCOM_SLAVE_ALL_START:
  {
    mysql_mutex_lock(&LOCK_active_mi);
    if (master_info_index && !master_info_index->start_all_slaves(thd))
      my_ok(thd);
    mysql_mutex_unlock(&LOCK_active_mi);
    break;
  }
  case SQLCOM_SLAVE_ALL_STOP:
  {
    if (thd->locked_tables_mode ||
        thd->in_active_multi_stmt_transaction() ||
        thd->global_read_lock.is_acquired())
    {
      my_message(ER_LOCK_OR_ACTIVE_TRANSACTION,
                 ER_THD(thd, ER_LOCK_OR_ACTIVE_TRANSACTION), MYF(0));
      goto error;
    }
    mysql_mutex_lock(&LOCK_active_mi);
    if (master_info_index && !master_info_index->stop_all_slaves(thd))
      my_ok(thd);      
    mysql_mutex_unlock(&LOCK_active_mi);
    break;
  }
#endif /* HAVE_REPLICATION */
  case SQLCOM_RENAME_TABLE:
  {
    if (check_rename_table(thd, first_table, all_tables))
      goto error;

    WSREP_TO_ISOLATION_BEGIN(0, 0, first_table)

    if (mysql_rename_tables(thd, first_table, 0))
      goto error;
    break;
  }
#ifndef EMBEDDED_LIBRARY
  case SQLCOM_SHOW_BINLOGS:
#ifdef DONT_ALLOW_SHOW_COMMANDS
    my_message(ER_NOT_ALLOWED_COMMAND, ER_THD(thd, ER_NOT_ALLOWED_COMMAND),
               MYF(0)); /* purecov: inspected */
    goto error;
#else
    {
      if (check_global_access(thd, SUPER_ACL | REPL_CLIENT_ACL))
	goto error;
      res = show_binlogs(thd);
      break;
    }
#endif
#endif /* EMBEDDED_LIBRARY */
  case SQLCOM_SHOW_CREATE:
  {
    DBUG_ASSERT(first_table == all_tables && first_table != 0);
#ifdef DONT_ALLOW_SHOW_COMMANDS
    my_message(ER_NOT_ALLOWED_COMMAND, ER_THD(thd, ER_NOT_ALLOWED_COMMAND),
               MYF(0)); /* purecov: inspected */
    goto error;
#else

      if (WSREP_CLIENT(thd) && wsrep_sync_wait(thd))
        goto error;

     /*
        Access check:
        SHOW CREATE TABLE require any privileges on the table level (ie
        effecting all columns in the table).
        SHOW CREATE VIEW require the SHOW_VIEW and SELECT ACLs on the table
        level.
        NOTE: SHOW_VIEW ACL is checked when the view is created.
      */

      DBUG_PRINT("debug", ("lex->only_view: %d, table: %s.%s",
                           lex->only_view,
                           first_table->db, first_table->table_name));
      if (lex->only_view)
      {
        if (check_table_access(thd, SELECT_ACL, first_table, FALSE, 1, FALSE))
        {
          DBUG_PRINT("debug", ("check_table_access failed"));
          my_error(ER_TABLEACCESS_DENIED_ERROR, MYF(0),
                  "SHOW", thd->security_ctx->priv_user,
                  thd->security_ctx->host_or_ip, first_table->alias);
          goto error;
        }
        DBUG_PRINT("debug", ("check_table_access succeeded"));

        /* Ignore temporary tables if this is "SHOW CREATE VIEW" */
        first_table->open_type= OT_BASE_ONLY;

      }
      else
      {
        /*
          Temporary tables should be opened for SHOW CREATE TABLE, but not
          for SHOW CREATE VIEW.
        */
        if (open_temporary_tables(thd, all_tables))
          goto error;

        /*
          The fact that check_some_access() returned FALSE does not mean that
          access is granted. We need to check if first_table->grant.privilege
          contains any table-specific privilege.
        */
        DBUG_PRINT("debug", ("first_table->grant.privilege: %lx",
                             first_table->grant.privilege));
        if (check_some_access(thd, SHOW_CREATE_TABLE_ACLS, first_table) ||
            (first_table->grant.privilege & SHOW_CREATE_TABLE_ACLS) == 0)
        {
          my_error(ER_TABLEACCESS_DENIED_ERROR, MYF(0),
                  "SHOW", thd->security_ctx->priv_user,
                  thd->security_ctx->host_or_ip, first_table->alias);
          goto error;
        }
      }

      /* Access is granted. Execute the command.  */
      res= mysqld_show_create(thd, first_table);
      break;
#endif
  }
  case SQLCOM_CHECKSUM:
  {
    DBUG_ASSERT(first_table == all_tables && first_table != 0);
    if (WSREP_CLIENT(thd) && wsrep_sync_wait(thd))
      goto error;

    if (check_table_access(thd, SELECT_ACL, all_tables,
                           FALSE, UINT_MAX, FALSE))
      goto error; /* purecov: inspected */

    res = mysql_checksum_table(thd, first_table, &lex->check_opt);
    break;
  }
  case SQLCOM_UPDATE:
  {
    ha_rows found= 0, updated= 0;
    DBUG_ASSERT(first_table == all_tables && first_table != 0);
      if (WSREP_CLIENT(thd) &&
          wsrep_sync_wait(thd, WSREP_SYNC_WAIT_BEFORE_UPDATE_DELETE))
        goto error;

    if (update_precheck(thd, all_tables))
      break;

    /*
      UPDATE IGNORE can be unsafe. We therefore use row based
      logging if mixed or row based logging is available.
      TODO: Check if the order of the output of the select statement is
      deterministic. Waiting for BUG#42415
    */
    if (lex->ignore)
      lex->set_stmt_unsafe(LEX::BINLOG_STMT_UNSAFE_UPDATE_IGNORE);

    DBUG_ASSERT(select_lex->offset_limit == 0);
    unit->set_limit(select_lex);
    MYSQL_UPDATE_START(thd->query());
    res= (up_result= mysql_update(thd, all_tables,
                                  select_lex->item_list,
                                  lex->value_list,
                                  select_lex->where,
                                  select_lex->order_list.elements,
                                  select_lex->order_list.first,
                                  unit->select_limit_cnt,
                                  lex->duplicates, lex->ignore,
                                  &found, &updated));
    MYSQL_UPDATE_DONE(res, found, updated);
    /* mysql_update return 2 if we need to switch to multi-update */
    if (up_result != 2)
      break;
    /* Fall through */
  }
  case SQLCOM_UPDATE_MULTI:
  {
    DBUG_ASSERT(first_table == all_tables && first_table != 0);
    /* if we switched from normal update, rights are checked */
    if (up_result != 2)
    {
      if (WSREP_CLIENT(thd) &&
          wsrep_sync_wait(thd, WSREP_SYNC_WAIT_BEFORE_UPDATE_DELETE))
        goto error;
      if ((res= multi_update_precheck(thd, all_tables)))
        break;
    }
    else
      res= 0;

    res= mysql_multi_update_prepare(thd);

#ifdef HAVE_REPLICATION
    /* Check slave filtering rules */
    if (unlikely(thd->slave_thread && !have_table_map_for_update))
    {
      if (all_tables_not_ok(thd, all_tables))
      {
        if (res!= 0)
        {
          res= 0;             /* don't care of prev failure  */
          thd->clear_error(); /* filters are of highest prior */
        }
        /* we warn the slave SQL thread */
        my_error(ER_SLAVE_IGNORED_TABLE, MYF(0));
        break;
      }
      if (res)
        break;
    }
    else
    {
#endif /* HAVE_REPLICATION */
      if (res)
        break;
      if (opt_readonly &&
	  !(thd->security_ctx->master_access & SUPER_ACL) &&
	  some_non_temp_table_to_be_updated(thd, all_tables))
      {
	my_error(ER_OPTION_PREVENTS_STATEMENT, MYF(0), "--read-only");
	break;
      }
#ifdef HAVE_REPLICATION
    }  /* unlikely */
#endif
    {
      multi_update *result_obj;
      MYSQL_MULTI_UPDATE_START(thd->query());
      res= mysql_multi_update(thd, all_tables,
                              &select_lex->item_list,
                              &lex->value_list,
                              select_lex->where,
                              select_lex->options,
                              lex->duplicates,
                              lex->ignore,
                              unit,
                              select_lex,
                              &result_obj);
      if (result_obj)
      {
        MYSQL_MULTI_UPDATE_DONE(res, result_obj->num_found(),
                                result_obj->num_updated());
        res= FALSE; /* Ignore errors here */
        delete result_obj;
      }
      else
      {
        MYSQL_MULTI_UPDATE_DONE(1, 0, 0);
      }
    }
    break;
  }
  case SQLCOM_REPLACE:
  {
    if (WSREP_CLIENT(thd) &&
        wsrep_sync_wait(thd, WSREP_SYNC_WAIT_BEFORE_INSERT_REPLACE))
      goto error;
#ifndef DBUG_OFF
    if (mysql_bin_log.is_open())
    {
      /*
        Generate an incident log event before writing the real event
        to the binary log.  We put this event is before the statement
        since that makes it simpler to check that the statement was
        not executed on the slave (since incidents usually stop the
        slave).

        Observe that any row events that are generated will be
        generated before.

        This is only for testing purposes and will not be present in a
        release build.
      */

      Incident incident= INCIDENT_NONE;
      DBUG_PRINT("debug", ("Just before generate_incident()"));
      DBUG_EXECUTE_IF("incident_database_resync_on_replace",
                      incident= INCIDENT_LOST_EVENTS;);
      if (incident)
      {
        Incident_log_event ev(thd, incident);
        (void) mysql_bin_log.write(&ev);        /* error is ignored */
        if (mysql_bin_log.rotate_and_purge(true))
        {
          res= 1;
          break;
        }
      }
      DBUG_PRINT("debug", ("Just after generate_incident()"));
    }
#endif
  }
  case SQLCOM_INSERT:
  {
    DBUG_ASSERT(first_table == all_tables && first_table != 0);

    if (WSREP_CLIENT(thd) &&
        wsrep_sync_wait(thd, WSREP_SYNC_WAIT_BEFORE_INSERT_REPLACE))
      goto error;

    /*
      Since INSERT DELAYED doesn't support temporary tables, we could
      not pre-open temporary tables for SQLCOM_INSERT / SQLCOM_REPLACE.
      Open them here instead.
    */
    if (first_table->lock_type != TL_WRITE_DELAYED)
    {
      if ((res= open_temporary_tables(thd, all_tables)))
        break;
    }

    if ((res= insert_precheck(thd, all_tables)))
      break;

    MYSQL_INSERT_START(thd->query());
    res= mysql_insert(thd, all_tables, lex->field_list, lex->many_values,
		      lex->update_list, lex->value_list,
                      lex->duplicates, lex->ignore);
    MYSQL_INSERT_DONE(res, (ulong) thd->get_row_count_func());
    /*
      If we have inserted into a VIEW, and the base table has
      AUTO_INCREMENT column, but this column is not accessible through
      a view, then we should restore LAST_INSERT_ID to the value it
      had before the statement.
    */
    if (first_table->view && !first_table->contain_auto_increment)
      thd->first_successful_insert_id_in_cur_stmt=
        thd->first_successful_insert_id_in_prev_stmt;

#ifdef ENABLED_DEBUG_SYNC
    DBUG_EXECUTE_IF("after_mysql_insert",
                    {
                      const char act1[]=
                        "now "
                        "wait_for signal.continue";
                      const char act2[]=
                        "now "
                        "signal signal.continued";
                      DBUG_ASSERT(debug_sync_service);
                      DBUG_ASSERT(!debug_sync_set_action(thd,
                                                         STRING_WITH_LEN(act1)));
                      DBUG_ASSERT(!debug_sync_set_action(thd,
                                                         STRING_WITH_LEN(act2)));
                    };);
    DEBUG_SYNC(thd, "after_mysql_insert");
#endif
    break;
  }
  case SQLCOM_REPLACE_SELECT:
  case SQLCOM_INSERT_SELECT:
  {
    select_result *sel_result;
    bool explain= MY_TEST(lex->describe);
    DBUG_ASSERT(first_table == all_tables && first_table != 0);
    if (WSREP_CLIENT(thd) &&
        wsrep_sync_wait(thd, WSREP_SYNC_WAIT_BEFORE_INSERT_REPLACE))
      goto error;

    if ((res= insert_precheck(thd, all_tables)))
      break;
#ifdef WITH_WSREP
    if (WSREP(thd) && thd->wsrep_consistency_check == CONSISTENCY_CHECK_DECLARED)
    {
      thd->wsrep_consistency_check = CONSISTENCY_CHECK_RUNNING;
      WSREP_TO_ISOLATION_BEGIN(first_table->db, first_table->table_name, NULL);
    }
#endif /* WITH_WSREP */

    /*
      INSERT...SELECT...ON DUPLICATE KEY UPDATE/REPLACE SELECT/
      INSERT...IGNORE...SELECT can be unsafe, unless ORDER BY PRIMARY KEY
      clause is used in SELECT statement. We therefore use row based
      logging if mixed or row based logging is available.
      TODO: Check if the order of the output of the select statement is
      deterministic. Waiting for BUG#42415
    */
    if (lex->sql_command == SQLCOM_INSERT_SELECT &&
        lex->duplicates == DUP_UPDATE)
      lex->set_stmt_unsafe(LEX::BINLOG_STMT_UNSAFE_INSERT_SELECT_UPDATE);

    if (lex->sql_command == SQLCOM_INSERT_SELECT && lex->ignore)
      lex->set_stmt_unsafe(LEX::BINLOG_STMT_UNSAFE_INSERT_IGNORE_SELECT);

    if (lex->sql_command == SQLCOM_REPLACE_SELECT)
      lex->set_stmt_unsafe(LEX::BINLOG_STMT_UNSAFE_REPLACE_SELECT);

    /* Fix lock for first table */
    if (first_table->lock_type == TL_WRITE_DELAYED)
      first_table->lock_type= TL_WRITE;

    /* Don't unlock tables until command is written to binary log */
    select_lex->options|= SELECT_NO_UNLOCK;

    unit->set_limit(select_lex);

    if (!(res= open_and_lock_tables(thd, all_tables, TRUE, 0)))
    {
      MYSQL_INSERT_SELECT_START(thd->query());
      /*
        Only the INSERT table should be merged. Other will be handled by
        select.
      */
      /* Skip first table, which is the table we are inserting in */
      TABLE_LIST *second_table= first_table->next_local;
      select_lex->table_list.first= second_table;
      select_lex->context.table_list= 
        select_lex->context.first_name_resolution_table= second_table;
      res= mysql_insert_select_prepare(thd);
      if (!res && (sel_result= new (thd->mem_root) select_insert(thd,
                                                             first_table,
                                                             first_table->table,
                                                             &lex->field_list,
                                                             &lex->update_list,
                                                             &lex->value_list,
                                                             lex->duplicates,
                                                             lex->ignore)))
      {
        if (lex->analyze_stmt)
          ((select_result_interceptor*)sel_result)->disable_my_ok_calls();

        if (explain)
          res= mysql_explain_union(thd, &thd->lex->unit, sel_result);
        else
          res= handle_select(thd, lex, sel_result, OPTION_SETUP_TABLES_DONE);
        /*
          Invalidate the table in the query cache if something changed
          after unlocking when changes become visible.
          TODO: this is workaround. right way will be move invalidating in
          the unlock procedure.
        */
        if (!res && first_table->lock_type ==  TL_WRITE_CONCURRENT_INSERT &&
            thd->lock)
        {
          /* INSERT ... SELECT should invalidate only the very first table */
          TABLE_LIST *save_table= first_table->next_local;
          first_table->next_local= 0;
          query_cache_invalidate3(thd, first_table, 1);
          first_table->next_local= save_table;
        }
        if (explain)
        {
          /*
            sel_result needs to be cleaned up properly.
            INSERT... SELECT statement will call either send_eof() or
            abort_result_set(). EXPLAIN doesn't call either, so we need
            to cleanup manually.
          */
          sel_result->abort_result_set();
        }
        delete sel_result;
      }

      if (!res && (explain || lex->analyze_stmt))
        res= thd->lex->explain->send_explain(thd);

      /* revert changes for SP */
      MYSQL_INSERT_SELECT_DONE(res, (ulong) thd->get_row_count_func());
      select_lex->table_list.first= first_table;
    }
    /*
      If we have inserted into a VIEW, and the base table has
      AUTO_INCREMENT column, but this column is not accessible through
      a view, then we should restore LAST_INSERT_ID to the value it
      had before the statement.
    */
    if (first_table->view && !first_table->contain_auto_increment)
      thd->first_successful_insert_id_in_cur_stmt=
        thd->first_successful_insert_id_in_prev_stmt;

    break;
  }
  case SQLCOM_DELETE:
  {
    select_result *sel_result=lex->result;
    DBUG_ASSERT(first_table == all_tables && first_table != 0);
    if (WSREP_CLIENT(thd) &&
        wsrep_sync_wait(thd, WSREP_SYNC_WAIT_BEFORE_UPDATE_DELETE))
      goto error;

    if ((res= delete_precheck(thd, all_tables)))
      break;
    DBUG_ASSERT(select_lex->offset_limit == 0);
    unit->set_limit(select_lex);

    MYSQL_DELETE_START(thd->query());
    Protocol *save_protocol;
    bool replaced_protocol= false;

    if (!select_lex->item_list.is_empty())
    {
      /* This is DELETE ... RETURNING.  It will return output to the client */
      if (thd->lex->analyze_stmt)
      {
        /* 
          Actually, it is ANALYZE .. DELETE .. RETURNING. We need to produce
          output and then discard it.
        */
        sel_result= new (thd->mem_root) select_send_analyze(thd);
        replaced_protocol= true;
        save_protocol= thd->protocol;
        thd->protocol= new Protocol_discard(thd);
      }
      else
      {
        if (!(sel_result= lex->result) &&
            !(sel_result= new (thd->mem_root) select_send(thd)))
          return 1;
      }
    }

    res = mysql_delete(thd, all_tables, 
                       select_lex->where, &select_lex->order_list,
                       unit->select_limit_cnt, select_lex->options,
                       sel_result);

    if (replaced_protocol)
    {
      delete thd->protocol;
      thd->protocol= save_protocol;
    }

    if (thd->lex->analyze_stmt || thd->lex->describe)
    {
      if (!res)
        res= thd->lex->explain->send_explain(thd);
    }

    delete sel_result;
    MYSQL_DELETE_DONE(res, (ulong) thd->get_row_count_func());
    break;
  }
  case SQLCOM_DELETE_MULTI:
  {
    DBUG_ASSERT(first_table == all_tables && first_table != 0);
    TABLE_LIST *aux_tables= thd->lex->auxiliary_table_list.first;
    multi_delete *result;
    if (WSREP_CLIENT(thd) &&
        wsrep_sync_wait(thd, WSREP_SYNC_WAIT_BEFORE_UPDATE_DELETE))
      goto error;

    if ((res= multi_delete_precheck(thd, all_tables)))
      break;

    /* condition will be TRUE on SP re-excuting */
    if (select_lex->item_list.elements != 0)
      select_lex->item_list.empty();
    if (add_item_to_list(thd, new (thd->mem_root) Item_null(thd)))
      goto error;

    THD_STAGE_INFO(thd, stage_init);
    if ((res= open_and_lock_tables(thd, all_tables, TRUE, 0)))
      break;

    MYSQL_MULTI_DELETE_START(thd->query());
    if ((res= mysql_multi_delete_prepare(thd)))
    {
      MYSQL_MULTI_DELETE_DONE(1, 0);
      goto error;
    }

    if (!thd->is_fatal_error)
    {
      result= new (thd->mem_root) multi_delete(thd, aux_tables,
                                               lex->table_count);
      if (result)
      {
        res= mysql_select(thd, &select_lex->ref_pointer_array,
                          select_lex->get_table_list(),
                          select_lex->with_wild,
                          select_lex->item_list,
                          select_lex->where,
                          0, (ORDER *)NULL, (ORDER *)NULL, (Item *)NULL,
                          (ORDER *)NULL,
                          (select_lex->options | thd->variables.option_bits |
                          SELECT_NO_JOIN_CACHE | SELECT_NO_UNLOCK |
                          OPTION_SETUP_TABLES_DONE) & ~OPTION_BUFFER_RESULT,
                          result, unit, select_lex);
        res|= thd->is_error();

        MYSQL_MULTI_DELETE_DONE(res, result->num_deleted());
        if (res)
          result->abort_result_set(); /* for both DELETE and EXPLAIN DELETE */
        else
        {
          if (lex->describe || lex->analyze_stmt)
            res= thd->lex->explain->send_explain(thd);
        }
        delete result;
      }
    }
    else
    {
      res= TRUE;                                // Error
      MYSQL_MULTI_DELETE_DONE(1, 0);
    }
    break;
  }
  case SQLCOM_DROP_TABLE:
  {
    DBUG_ASSERT(first_table == all_tables && first_table != 0);
    if (!lex->tmp_table())
    {
      if (check_table_access(thd, DROP_ACL, all_tables, FALSE, UINT_MAX, FALSE))
	goto error;				/* purecov: inspected */
    }
    else
    {
      status_var_decrement(thd->status_var.com_stat[SQLCOM_DROP_TABLE]);
      status_var_increment(thd->status_var.com_drop_tmp_table);

      /* So that DROP TEMPORARY TABLE gets to binlog at commit/rollback */
      thd->variables.option_bits|= OPTION_KEEP_LOG;
    }
   if (WSREP(thd))
   {
     for (TABLE_LIST *table= all_tables; table; table= table->next_global)
     {
       if (!lex->tmp_table() &&
          (!thd->is_current_stmt_binlog_format_row() ||
	   !find_temporary_table(thd, table)))
       {
         WSREP_TO_ISOLATION_BEGIN(NULL, NULL, all_tables);
         break;
       }
     }
   }
    /*
      If we are a slave, we should add IF EXISTS if the query executed
      on the master without an error. This will help a slave to
      recover from multi-table DROP TABLE that was aborted in the
      middle.
    */
    if (thd->slave_thread && !thd->slave_expected_error &&
        slave_ddl_exec_mode_options == SLAVE_EXEC_MODE_IDEMPOTENT)
      lex->create_info.set(DDL_options_st::OPT_IF_EXISTS);
    
    /* DDL and binlog write order are protected by metadata locks. */
    res= mysql_rm_table(thd, first_table, lex->if_exists(), lex->tmp_table());
    break;
  }
  case SQLCOM_SHOW_PROCESSLIST:
    if (!thd->security_ctx->priv_user[0] &&
        check_global_access(thd,PROCESS_ACL))
      break;
    mysqld_list_processes(thd,
			  (thd->security_ctx->master_access & PROCESS_ACL ?
                           NullS :
                           thd->security_ctx->priv_user),
                          lex->verbose);
    break;
  case SQLCOM_SHOW_AUTHORS:
    res= mysqld_show_authors(thd);
    break;
  case SQLCOM_SHOW_CONTRIBUTORS:
    res= mysqld_show_contributors(thd);
    break;
  case SQLCOM_SHOW_PRIVILEGES:
    res= mysqld_show_privileges(thd);
    break;
  case SQLCOM_SHOW_ENGINE_LOGS:
#ifdef DONT_ALLOW_SHOW_COMMANDS
    my_message(ER_NOT_ALLOWED_COMMAND, ER_THD(thd, ER_NOT_ALLOWED_COMMAND),
               MYF(0));	/* purecov: inspected */
    goto error;
#else
    {
      if (check_access(thd, FILE_ACL, any_db, NULL, NULL, 0, 0))
	goto error;
      res= ha_show_status(thd, lex->create_info.db_type, HA_ENGINE_LOGS);
      break;
    }
#endif
  case SQLCOM_CHANGE_DB:
  {
    LEX_STRING db_str= { (char *) select_lex->db, strlen(select_lex->db) };

    if (!mysql_change_db(thd, &db_str, FALSE))
      my_ok(thd);

    break;
  }

  case SQLCOM_LOAD:
  {
    DBUG_ASSERT(first_table == all_tables && first_table != 0);
    uint privilege= (lex->duplicates == DUP_REPLACE ?
		     INSERT_ACL | DELETE_ACL : INSERT_ACL) |
                    (lex->local_file ? 0 : FILE_ACL);

    if (lex->local_file)
    {
      if (!(thd->client_capabilities & CLIENT_LOCAL_FILES) ||
          !opt_local_infile)
      {
	my_message(ER_NOT_ALLOWED_COMMAND, ER_THD(thd, ER_NOT_ALLOWED_COMMAND), MYF(0));
	goto error;
      }
    }

    if (check_one_table_access(thd, privilege, all_tables))
      goto error;

    res= mysql_load(thd, lex->exchange, first_table, lex->field_list,
                    lex->update_list, lex->value_list, lex->duplicates,
                    lex->ignore, (bool) lex->local_file);
    break;
  }

  case SQLCOM_SET_OPTION:
  {
    List<set_var_base> *lex_var_list= &lex->var_list;

    if ((check_table_access(thd, SELECT_ACL, all_tables, FALSE, UINT_MAX, FALSE)
         || open_and_lock_tables(thd, all_tables, TRUE, 0)))
      goto error;
    if (!(res= sql_set_variables(thd, lex_var_list, true)))
    {
      my_ok(thd);
    }
    else
    {
      /*
        We encountered some sort of error, but no message was sent.
        Send something semi-generic here since we don't know which
        assignment in the list caused the error.
      */
      if (!thd->is_error())
        my_error(ER_WRONG_ARGUMENTS,MYF(0),"SET");
      goto error;
    }

    break;
  }

  case SQLCOM_UNLOCK_TABLES:
    /*
      It is critical for mysqldump --single-transaction --master-data that
      UNLOCK TABLES does not implicitely commit a connection which has only
      done FLUSH TABLES WITH READ LOCK + BEGIN. If this assumption becomes
      false, mysqldump will not work.
    */
    if (thd->variables.option_bits & OPTION_TABLE_LOCK)
    {
      res= trans_commit_implicit(thd);
      thd->locked_tables_list.unlock_locked_tables(thd);
      thd->mdl_context.release_transactional_locks();
      thd->variables.option_bits&= ~(OPTION_TABLE_LOCK);
    }
    if (thd->global_read_lock.is_acquired())
      thd->global_read_lock.unlock_global_read_lock(thd);
    if (res)
      goto error;
    my_ok(thd);
    break;
  case SQLCOM_LOCK_TABLES:
    /* We must end the transaction first, regardless of anything */
    res= trans_commit_implicit(thd);
    thd->locked_tables_list.unlock_locked_tables(thd);
    /* Release transactional metadata locks. */
    thd->mdl_context.release_transactional_locks();
    if (res)
      goto error;

    /*
      Here we have to pre-open temporary tables for LOCK TABLES.

      CF_PREOPEN_TMP_TABLES is not set for this SQL statement simply
      because LOCK TABLES calls close_thread_tables() as a first thing
      (it's called from unlock_locked_tables() above). So even if
      CF_PREOPEN_TMP_TABLES was set and the tables would be pre-opened
      in a usual way, they would have been closed.
    */
    if (open_temporary_tables(thd, all_tables))
      goto error;

    if (lock_tables_precheck(thd, all_tables))
      goto error;

    thd->variables.option_bits|= OPTION_TABLE_LOCK;

    res= lock_tables_open_and_lock_tables(thd, all_tables);

    if (res)
    {
      thd->variables.option_bits&= ~(OPTION_TABLE_LOCK);
    }
    else
    {
#ifdef HAVE_QUERY_CACHE
      if (thd->variables.query_cache_wlock_invalidate)
	query_cache.invalidate_locked_for_write(thd, first_table);
#endif /*HAVE_QUERY_CACHE*/
      my_ok(thd);
    }
    break;
  case SQLCOM_CREATE_DB:
  {
    if (check_db_name(&lex->name))
    {
      my_error(ER_WRONG_DB_NAME, MYF(0), lex->name.str);
      break;
    }
    /*
      If in a slave thread :
      CREATE DATABASE DB was certainly not preceded by USE DB.
      For that reason, db_ok() in sql/slave.cc did not check the
      do_db/ignore_db. And as this query involves no tables, tables_ok()
      above was not called. So we have to check rules again here.
    */
#ifdef HAVE_REPLICATION
    if (thd->slave_thread)
    {
      rpl_filter= thd->system_thread_info.rpl_sql_info->rpl_filter;
      if (!rpl_filter->db_ok(lex->name.str) ||
          !rpl_filter->db_ok_with_wild_table(lex->name.str))
      {
        my_message(ER_SLAVE_IGNORED_TABLE, ER_THD(thd, ER_SLAVE_IGNORED_TABLE), MYF(0));
        break;
      }
    }
#endif
    if (check_access(thd, lex->create_info.or_replace() ?
                          (CREATE_ACL | DROP_ACL) : CREATE_ACL,
                     lex->name.str, NULL, NULL, 1, 0))
      break;
    WSREP_TO_ISOLATION_BEGIN(lex->name.str, NULL, NULL)
    res= mysql_create_db(thd, lex->name.str,
                         lex->create_info, &lex->create_info);
    break;
  }
  case SQLCOM_DROP_DB:
  {
    if (check_db_name(&lex->name))
    {
      my_error(ER_WRONG_DB_NAME, MYF(0), lex->name.str);
      break;
    }
    /*
      If in a slave thread :
      DROP DATABASE DB may not be preceded by USE DB.
      For that reason, maybe db_ok() in sql/slave.cc did not check the 
      do_db/ignore_db. And as this query involves no tables, tables_ok()
      above was not called. So we have to check rules again here.
    */
#ifdef HAVE_REPLICATION
    if (thd->slave_thread)
    {
      rpl_filter= thd->system_thread_info.rpl_sql_info->rpl_filter;
      if (!rpl_filter->db_ok(lex->name.str) ||
          !rpl_filter->db_ok_with_wild_table(lex->name.str))
      {
        my_message(ER_SLAVE_IGNORED_TABLE, ER_THD(thd, ER_SLAVE_IGNORED_TABLE), MYF(0));
        break;
      }
    }
#endif
    if (check_access(thd, DROP_ACL, lex->name.str, NULL, NULL, 1, 0))
      break;
    WSREP_TO_ISOLATION_BEGIN(lex->name.str, NULL, NULL)
    res= mysql_rm_db(thd, lex->name.str, lex->if_exists());
    break;
  }
  case SQLCOM_ALTER_DB_UPGRADE:
  {
    LEX_STRING *db= & lex->name;
#ifdef HAVE_REPLICATION
    if (thd->slave_thread)
    {
      rpl_filter= thd->system_thread_info.rpl_sql_info->rpl_filter;
      if (!rpl_filter->db_ok(db->str) ||
          !rpl_filter->db_ok_with_wild_table(db->str))
      {
        res= 1;
        my_message(ER_SLAVE_IGNORED_TABLE, ER_THD(thd, ER_SLAVE_IGNORED_TABLE), MYF(0));
        break;
      }
    }
#endif
    if (check_db_name(db))
    {
      my_error(ER_WRONG_DB_NAME, MYF(0), db->str);
      break;
    }
    if (check_access(thd, ALTER_ACL, db->str, NULL, NULL, 1, 0) ||
        check_access(thd, DROP_ACL, db->str, NULL, NULL, 1, 0) ||
        check_access(thd, CREATE_ACL, db->str, NULL, NULL, 1, 0))
    {
      res= 1;
      break;
    }
    WSREP_TO_ISOLATION_BEGIN(db->str, NULL, NULL)
    res= mysql_upgrade_db(thd, db);
    if (!res)
      my_ok(thd);
    break;
  }
  case SQLCOM_ALTER_DB:
  {
    LEX_STRING *db= &lex->name;
    if (check_db_name(db))
    {
      my_error(ER_WRONG_DB_NAME, MYF(0), db->str);
      break;
    }
    /*
      If in a slave thread :
      ALTER DATABASE DB may not be preceded by USE DB.
      For that reason, maybe db_ok() in sql/slave.cc did not check the
      do_db/ignore_db. And as this query involves no tables, tables_ok()
      above was not called. So we have to check rules again here.
    */
#ifdef HAVE_REPLICATION
    if (thd->slave_thread)
    {
      rpl_filter= thd->system_thread_info.rpl_sql_info->rpl_filter;
      if (!rpl_filter->db_ok(db->str) ||
          !rpl_filter->db_ok_with_wild_table(db->str))
      {
        my_message(ER_SLAVE_IGNORED_TABLE, ER_THD(thd, ER_SLAVE_IGNORED_TABLE), MYF(0));
        break;
      }
    }
#endif
    if (check_access(thd, ALTER_ACL, db->str, NULL, NULL, 1, 0))
      break;
    WSREP_TO_ISOLATION_BEGIN(db->str, NULL, NULL)
    res= mysql_alter_db(thd, db->str, &lex->create_info);
    break;
  }
  case SQLCOM_SHOW_CREATE_DB:
  {
    char db_name_buff[NAME_LEN+1];
    LEX_STRING db_name;
    DBUG_EXECUTE_IF("4x_server_emul",
                    my_error(ER_UNKNOWN_ERROR, MYF(0)); goto error;);

    db_name.str= db_name_buff;
    db_name.length= lex->name.length;
    strmov(db_name.str, lex->name.str);
    if (check_db_name(&db_name))
    {
      my_error(ER_WRONG_DB_NAME, MYF(0), db_name.str);
      break;
    }
    res= mysqld_show_create_db(thd, &db_name, &lex->name, lex->create_info);
    break;
  }
  case SQLCOM_CREATE_EVENT:
  case SQLCOM_ALTER_EVENT:
  #ifdef HAVE_EVENT_SCHEDULER
  do
  {
    DBUG_ASSERT(lex->event_parse_data);
    if (lex->table_or_sp_used())
    {
      my_error(ER_SUBQUERIES_NOT_SUPPORTED, MYF(0), "CREATE/ALTER EVENT");
      break;
    }

    res= sp_process_definer(thd);
    if (res)
      break;

    WSREP_TO_ISOLATION_BEGIN(WSREP_MYSQL_DB, NULL, NULL)
    switch (lex->sql_command) {
    case SQLCOM_CREATE_EVENT:
    {
      res= Events::create_event(thd, lex->event_parse_data);
      break;
    }
    case SQLCOM_ALTER_EVENT:
      res= Events::update_event(thd, lex->event_parse_data,
                                lex->spname ? &lex->spname->m_db : NULL,
                                lex->spname ? &lex->spname->m_name : NULL);
      break;
    default:
      DBUG_ASSERT(0);
    }
    DBUG_PRINT("info",("DDL error code=%d", res));
    if (!res)
      my_ok(thd);

  } while (0);
  /* Don't do it, if we are inside a SP */
  if (!thd->spcont)
  {
    delete lex->sphead;
    lex->sphead= NULL;
  }
  /* lex->unit.cleanup() is called outside, no need to call it here */
  break;
  case SQLCOM_SHOW_CREATE_EVENT:
    res= Events::show_create_event(thd, lex->spname->m_db,
                                   lex->spname->m_name);
    break;
  case SQLCOM_DROP_EVENT:
    WSREP_TO_ISOLATION_BEGIN(WSREP_MYSQL_DB, NULL, NULL)
    if (!(res= Events::drop_event(thd,
                                  lex->spname->m_db, lex->spname->m_name,
                                  lex->if_exists())))
      my_ok(thd);
    break;
#else
    my_error(ER_NOT_SUPPORTED_YET,MYF(0),"embedded server");
    break;
#endif
  case SQLCOM_CREATE_FUNCTION:                  // UDF function
  {
    if (check_access(thd, lex->create_info.or_replace() ?
                          (INSERT_ACL | DELETE_ACL) : INSERT_ACL,
                     "mysql", NULL, NULL, 1, 0))
      break;
#ifdef HAVE_DLOPEN
    WSREP_TO_ISOLATION_BEGIN(WSREP_MYSQL_DB, NULL, NULL)
    if (!(res = mysql_create_function(thd, &lex->udf)))
      my_ok(thd);
#else
    my_error(ER_CANT_OPEN_LIBRARY, MYF(0), lex->udf.dl, 0, "feature disabled");
    res= TRUE;
#endif
    break;
  }
#ifndef NO_EMBEDDED_ACCESS_CHECKS
  case SQLCOM_CREATE_USER:
  case SQLCOM_CREATE_ROLE:
  {
    if (check_access(thd, lex->create_info.or_replace() ?
                          INSERT_ACL | DELETE_ACL : INSERT_ACL,
                     "mysql", NULL, NULL, 1, 1) &&
        check_global_access(thd,CREATE_USER_ACL))
      break;
    WSREP_TO_ISOLATION_BEGIN(WSREP_MYSQL_DB, NULL, NULL)
    /* Conditionally writes to binlog */
    if (!(res= mysql_create_user(thd, lex->users_list,
                                 lex->sql_command == SQLCOM_CREATE_ROLE)))
      my_ok(thd);
    break;
  }
  case SQLCOM_DROP_USER:
  case SQLCOM_DROP_ROLE:
  {
    if (check_access(thd, DELETE_ACL, "mysql", NULL, NULL, 1, 1) &&
        check_global_access(thd,CREATE_USER_ACL))
      break;
    /* Conditionally writes to binlog */
    WSREP_TO_ISOLATION_BEGIN(WSREP_MYSQL_DB, NULL, NULL)
    if (!(res= mysql_drop_user(thd, lex->users_list,
                               lex->sql_command == SQLCOM_DROP_ROLE)))
      my_ok(thd);
    break;
  }
  case SQLCOM_RENAME_USER:
  {
    if (check_access(thd, UPDATE_ACL, "mysql", NULL, NULL, 1, 1) &&
        check_global_access(thd,CREATE_USER_ACL))
      break;
    /* Conditionally writes to binlog */
    WSREP_TO_ISOLATION_BEGIN(WSREP_MYSQL_DB, NULL, NULL)
    if (!(res= mysql_rename_user(thd, lex->users_list)))
      my_ok(thd);
    break;
  }
  case SQLCOM_REVOKE_ALL:
  {
    if (check_access(thd, UPDATE_ACL, "mysql", NULL, NULL, 1, 1) &&
        check_global_access(thd,CREATE_USER_ACL))
      break;

    /* Conditionally writes to binlog */
    WSREP_TO_ISOLATION_BEGIN(WSREP_MYSQL_DB, NULL, NULL)
    if (!(res = mysql_revoke_all(thd, lex->users_list)))
      my_ok(thd);
    break;
  }
  case SQLCOM_REVOKE:
  case SQLCOM_GRANT:
  {
    if (lex->type != TYPE_ENUM_PROXY &&
        check_access(thd, lex->grant | lex->grant_tot_col | GRANT_ACL,
                     first_table ?  first_table->db : select_lex->db,
                     first_table ? &first_table->grant.privilege : NULL,
                     first_table ? &first_table->grant.m_internal : NULL,
                     first_table ? 0 : 1, 0))
      goto error;

    /* Replicate current user as grantor */
    thd->binlog_invoker(false);

    if (thd->security_ctx->user)              // If not replication
    {
      LEX_USER *user;
      bool first_user= TRUE;

      List_iterator <LEX_USER> user_list(lex->users_list);
      while ((user= user_list++))
      {
        if (specialflag & SPECIAL_NO_RESOLVE &&
            hostname_requires_resolving(user->host.str))
          push_warning_printf(thd, Sql_condition::WARN_LEVEL_WARN,
                              ER_WARN_HOSTNAME_WONT_WORK,
                              ER_THD(thd, ER_WARN_HOSTNAME_WONT_WORK));

        /*
          GRANT/REVOKE PROXY has the target user as a first entry in the list. 
         */
        if (lex->type == TYPE_ENUM_PROXY && first_user)
        {
          if (!(user= get_current_user(thd, user)) || !user->host.str)
            goto error;

          first_user= FALSE;
          if (acl_check_proxy_grant_access (thd, user->host.str, user->user.str,
                                        lex->grant & GRANT_ACL))
            goto error;
        } 
      }
    }
    if (first_table)
    {
      if (lex->type == TYPE_ENUM_PROCEDURE ||
          lex->type == TYPE_ENUM_FUNCTION)
      {
        uint grants= lex->all_privileges 
		   ? (PROC_ACLS & ~GRANT_ACL) | (lex->grant & GRANT_ACL)
		   : lex->grant;
        if (check_grant_routine(thd, grants | GRANT_ACL, all_tables,
                                lex->type == TYPE_ENUM_PROCEDURE, 0))
	  goto error;
        /* Conditionally writes to binlog */
        WSREP_TO_ISOLATION_BEGIN(WSREP_MYSQL_DB, NULL, NULL)
        res= mysql_routine_grant(thd, all_tables,
                                 lex->type == TYPE_ENUM_PROCEDURE, 
                                 lex->users_list, grants,
                                 lex->sql_command == SQLCOM_REVOKE, TRUE);
        if (!res)
          my_ok(thd);
      }
      else
      {
	if (check_grant(thd,(lex->grant | lex->grant_tot_col | GRANT_ACL),
                        all_tables, FALSE, UINT_MAX, FALSE))
	  goto error;
        /* Conditionally writes to binlog */
        WSREP_TO_ISOLATION_BEGIN(WSREP_MYSQL_DB, NULL, NULL)
        res= mysql_table_grant(thd, all_tables, lex->users_list,
			       lex->columns, lex->grant,
			       lex->sql_command == SQLCOM_REVOKE);
      }
    }
    else
    {
      if (lex->columns.elements || (lex->type && lex->type != TYPE_ENUM_PROXY))
      {
	my_message(ER_ILLEGAL_GRANT_FOR_TABLE, ER_THD(thd, ER_ILLEGAL_GRANT_FOR_TABLE),
                   MYF(0));
        goto error;
      }
      else
      {
          WSREP_TO_ISOLATION_BEGIN(WSREP_MYSQL_DB, NULL, NULL)
        /* Conditionally writes to binlog */
        res= mysql_grant(thd, select_lex->db, lex->users_list, lex->grant,
                         lex->sql_command == SQLCOM_REVOKE,
                         lex->type == TYPE_ENUM_PROXY);
      }
      if (!res)
      {
	if (lex->sql_command == SQLCOM_GRANT)
	{
	  List_iterator <LEX_USER> str_list(lex->users_list);
	  LEX_USER *user, *tmp_user;
	  while ((tmp_user=str_list++))
          {
            if (!(user= get_current_user(thd, tmp_user)))
              goto error;
	    reset_mqh(user, 0);
          }
	}
      }
    }
    break;
  }
  case SQLCOM_REVOKE_ROLE:
  case SQLCOM_GRANT_ROLE:
  {
    WSREP_TO_ISOLATION_BEGIN(WSREP_MYSQL_DB, NULL, NULL)
    if (!(res= mysql_grant_role(thd, lex->users_list,
                                lex->sql_command != SQLCOM_GRANT_ROLE)))
      my_ok(thd);
    break;
  }
#endif /*!NO_EMBEDDED_ACCESS_CHECKS*/
  case SQLCOM_RESET:
    /*
      RESET commands are never written to the binary log, so we have to
      initialize this variable because RESET shares the same code as FLUSH
    */
    lex->no_write_to_binlog= 1;
  case SQLCOM_FLUSH:
  {
    int write_to_binlog;
    if (check_global_access(thd,RELOAD_ACL))
      goto error;

    if (first_table && lex->type & (REFRESH_READ_LOCK|REFRESH_FOR_EXPORT))
    {
      /* Check table-level privileges. */
      if (check_table_access(thd, LOCK_TABLES_ACL | SELECT_ACL, all_tables,
                             FALSE, UINT_MAX, FALSE))
        goto error;

      if (flush_tables_with_read_lock(thd, all_tables))
        goto error;

      my_ok(thd);
      break;
    }

<<<<<<< HEAD
#ifdef WITH_WSREP
    if (lex->type & (
            REFRESH_GRANT            |
            REFRESH_HOSTS            |
            REFRESH_DES_KEY_FILE     |
#ifdef HAVE_QUERY_CACHE
            REFRESH_QUERY_CACHE_FREE |
#endif /* HAVE_QUERY_CACHE */
            REFRESH_STATUS           |
            REFRESH_USER_RESOURCES))
    {
      WSREP_TO_ISOLATION_BEGIN(WSREP_MYSQL_DB, NULL, NULL)
    }
#endif /* WITH_WSREP*/

=======
#ifdef HAVE_REPLICATION
>>>>>>> d5d87c98
    if (lex->type & REFRESH_READ_LOCK)
    {
      /*
        We need to pause any parallel replication slave workers during FLUSH
        TABLES WITH READ LOCK. Otherwise we might cause a deadlock, as
        worker threads eun run in arbitrary order but need to commit in a
        specific given order.
      */
      if (rpl_pause_for_ftwrl(thd))
        goto error;
    }
#endif
    /*
      reload_acl_and_cache() will tell us if we are allowed to write to the
      binlog or not.
    */
    if (!reload_acl_and_cache(thd, lex->type, first_table, &write_to_binlog))
    {
      /*
        We WANT to write and we CAN write.
        ! we write after unlocking the table.
      */
      /*
        Presumably, RESET and binlog writing doesn't require synchronization
      */

      if (write_to_binlog > 0)  // we should write
      { 
        if (!lex->no_write_to_binlog)
          res= write_bin_log(thd, FALSE, thd->query(), thd->query_length());
      } else if (write_to_binlog < 0) 
      {
        /* 
           We should not write, but rather report error because 
           reload_acl_and_cache binlog interactions failed 
         */
        res= 1;
      } 

      if (!res)
        my_ok(thd);
    } 
#ifdef HAVE_REPLICATION
    if (lex->type & REFRESH_READ_LOCK)
      rpl_unpause_after_ftwrl(thd);
#endif
    
    break;
  }
  case SQLCOM_KILL:
  {
    if (lex->table_or_sp_used())
    {
      my_error(ER_SUBQUERIES_NOT_SUPPORTED, MYF(0), "KILL");
      break;
    }

    if (lex->kill_type == KILL_TYPE_ID || lex->kill_type == KILL_TYPE_QUERY)
    {
      Item *it= (Item *)lex->value_list.head();
      if ((!it->fixed && it->fix_fields(lex->thd, &it)) || it->check_cols(1))
      {
        my_message(ER_SET_CONSTANTS_ONLY, ER_THD(thd, ER_SET_CONSTANTS_ONLY),
                   MYF(0));
        goto error;
      }
      sql_kill(thd, it->val_int(), lex->kill_signal, lex->kill_type);
    }
    else
      sql_kill_user(thd, get_current_user(thd, lex->users_list.head()),
                    lex->kill_signal);
    break;
  }
  case SQLCOM_SHUTDOWN:
#ifndef EMBEDDED_LIBRARY
    if (check_global_access(thd,SHUTDOWN_ACL))
      goto error;
    kill_mysql();
    my_ok(thd);
#else
    my_error(ER_NOT_SUPPORTED_YET, MYF(0), "embedded server");
#endif
    break;

#ifndef NO_EMBEDDED_ACCESS_CHECKS
  case SQLCOM_SHOW_GRANTS:
  {
    LEX_USER *grant_user= lex->grant_user;
    Security_context *sctx= thd->security_ctx;
    if (!grant_user)
      goto error;

    if (grant_user->user.str && !strcmp(sctx->priv_user, grant_user->user.str) &&
        grant_user->host.str && !strcmp(sctx->priv_host, grant_user->host.str))
      grant_user->user= current_user;

    if (grant_user->user.str == current_user.str ||
        grant_user->user.str == current_role.str ||
        grant_user->user.str == current_user_and_current_role.str ||
        !check_access(thd, SELECT_ACL, "mysql", NULL, NULL, 1, 0))
    {
      res = mysql_show_grants(thd, grant_user);
    }
    break;
  }
#endif
  case SQLCOM_HA_OPEN:
    DBUG_ASSERT(first_table == all_tables && first_table != 0);
    if (check_table_access(thd, SELECT_ACL, all_tables, FALSE, UINT_MAX, FALSE))
      goto error;
    /* Close temporary tables which were pre-opened for privilege checking. */
    close_thread_tables(thd);
    all_tables->table= NULL;
    res= mysql_ha_open(thd, first_table, 0);
    break;
  case SQLCOM_HA_CLOSE:
    DBUG_ASSERT(first_table == all_tables && first_table != 0);
    res= mysql_ha_close(thd, first_table);
    break;
  case SQLCOM_HA_READ:
    DBUG_ASSERT(first_table == all_tables && first_table != 0);
    /*
      There is no need to check for table permissions here, because
      if a user has no permissions to read a table, he won't be
      able to open it (with SQLCOM_HA_OPEN) in the first place.
    */
    unit->set_limit(select_lex);

    res= mysql_ha_read(thd, first_table, lex->ha_read_mode, lex->ident.str,
                       lex->insert_list, lex->ha_rkey_mode, select_lex->where,
                       unit->select_limit_cnt, unit->offset_limit_cnt);
    break;

  case SQLCOM_BEGIN:
    DBUG_PRINT("info", ("Executing SQLCOM_BEGIN  thd: %p", thd));
    if (trans_begin(thd, lex->start_transaction_opt))
    {
      thd->mdl_context.release_transactional_locks();
      WSREP_DEBUG("BEGIN failed, MDL released: %lu", thd->thread_id);
      goto error;
    }
    my_ok(thd);
    break;
  case SQLCOM_COMMIT:
  {
    DBUG_ASSERT(thd->lock == NULL ||
                thd->locked_tables_mode == LTM_LOCK_TABLES);
    bool tx_chain= (lex->tx_chain == TVL_YES ||
                    (thd->variables.completion_type == 1 &&
                     lex->tx_chain != TVL_NO));
    bool tx_release= (lex->tx_release == TVL_YES ||
                      (thd->variables.completion_type == 2 &&
                       lex->tx_release != TVL_NO));
    bool commit_failed= trans_commit(thd);
    thd->mdl_context.release_transactional_locks();
    if (commit_failed)
    {
      WSREP_DEBUG("COMMIT failed, MDL released: %lu", thd->thread_id);
      goto error;
    }
    /* Begin transaction with the same isolation level. */
    if (tx_chain)
    {
      if (trans_begin(thd))
        goto error;
    }
    else
    {
      /* Reset the isolation level and access mode if no chaining transaction.*/
      thd->tx_isolation= (enum_tx_isolation) thd->variables.tx_isolation;
      thd->tx_read_only= thd->variables.tx_read_only;
    }
    /* Disconnect the current client connection. */
    if (tx_release)
    {
      thd->killed= KILL_CONNECTION;
      thd->print_aborted_warning(3, "RELEASE");
    }
#ifdef WITH_WSREP
    if (WSREP(thd) && (thd->wsrep_conflict_state != NO_CONFLICT &&
                       thd->wsrep_conflict_state != REPLAYING))
    {
      DBUG_ASSERT(thd->is_error()); // the error is already issued
    }
    else
#endif /* WITH_WSREP */
      my_ok(thd);
    break;
  }
  case SQLCOM_ROLLBACK:
  {
    DBUG_ASSERT(thd->lock == NULL ||
                thd->locked_tables_mode == LTM_LOCK_TABLES);
    bool tx_chain= (lex->tx_chain == TVL_YES ||
                    (thd->variables.completion_type == 1 &&
                     lex->tx_chain != TVL_NO));
    bool tx_release= (lex->tx_release == TVL_YES ||
                      (thd->variables.completion_type == 2 &&
                       lex->tx_release != TVL_NO));
    bool rollback_failed= trans_rollback(thd);
    thd->mdl_context.release_transactional_locks();

    if (rollback_failed)
    {
      WSREP_DEBUG("rollback failed, MDL released: %lu", thd->thread_id);
      goto error;
    }
    /* Begin transaction with the same isolation level. */
    if (tx_chain)
    {
      if (trans_begin(thd))
        goto error;
    }
    else
    {
      /* Reset the isolation level and access mode if no chaining transaction.*/
      thd->tx_isolation= (enum_tx_isolation) thd->variables.tx_isolation;
      thd->tx_read_only= thd->variables.tx_read_only;
    }
    /* Disconnect the current client connection. */
    if (tx_release)
      thd->killed= KILL_CONNECTION;
#ifdef WITH_WSREP
    if (WSREP(thd) && thd->wsrep_conflict_state != NO_CONFLICT)
    {
      DBUG_ASSERT(thd->is_error()); // the error is already issued
    }
    else
#endif /* WITH_WSREP */
      my_ok(thd);
   break;
  }
  case SQLCOM_RELEASE_SAVEPOINT:
    if (trans_release_savepoint(thd, lex->ident))
      goto error;
    my_ok(thd);
    break;
  case SQLCOM_ROLLBACK_TO_SAVEPOINT:
    if (trans_rollback_to_savepoint(thd, lex->ident))
      goto error;
    my_ok(thd);
    break;
  case SQLCOM_SAVEPOINT:
    if (trans_savepoint(thd, lex->ident))
      goto error;
    my_ok(thd);
    break;
  case SQLCOM_CREATE_PROCEDURE:
  case SQLCOM_CREATE_SPFUNCTION:
  {
    uint namelen;
    char *name;
    int sp_result= SP_INTERNAL_ERROR;

    DBUG_ASSERT(lex->sphead != 0);
    DBUG_ASSERT(lex->sphead->m_db.str); /* Must be initialized in the parser */
    /*
      Verify that the database name is allowed, optionally
      lowercase it.
    */
    if (check_db_name(&lex->sphead->m_db))
    {
      my_error(ER_WRONG_DB_NAME, MYF(0), lex->sphead->m_db.str);
      goto create_sp_error;
    }

    if (check_access(thd, CREATE_PROC_ACL, lex->sphead->m_db.str,
                     NULL, NULL, 0, 0))
      goto create_sp_error;

    /*
      Check that a database directory with this name
      exists. Design note: This won't work on virtual databases
      like information_schema.
    */
    if (check_db_dir_existence(lex->sphead->m_db.str))
    {
      my_error(ER_BAD_DB_ERROR, MYF(0), lex->sphead->m_db.str);
      goto create_sp_error;
    }

    /* Checking the drop permissions if CREATE OR REPLACE is used */
    if (lex->create_info.or_replace())
    {
      if (check_routine_access(thd, ALTER_PROC_ACL, lex->spname->m_db.str,
                               lex->spname->m_name.str,
                               lex->sql_command == SQLCOM_DROP_PROCEDURE, 0))
        goto create_sp_error;
    }

    name= lex->sphead->name(&namelen);
#ifdef HAVE_DLOPEN
    if (lex->sphead->m_type == TYPE_ENUM_FUNCTION)
    {
      udf_func *udf = find_udf(name, namelen);

      if (udf)
      {
        my_error(ER_UDF_EXISTS, MYF(0), name);
        goto create_sp_error;
      }
    }
#endif

    if (sp_process_definer(thd))
      goto create_sp_error;

    WSREP_TO_ISOLATION_BEGIN(WSREP_MYSQL_DB, NULL, NULL)
    res= (sp_result= sp_create_routine(thd, lex->sphead->m_type, lex->sphead));
    switch (sp_result) {
    case SP_OK: {
#ifndef NO_EMBEDDED_ACCESS_CHECKS
      /* only add privileges if really neccessary */

      Security_context security_context;
      bool restore_backup_context= false;
      Security_context *backup= NULL;
      LEX_USER *definer= thd->lex->definer;
      /*
        We're going to issue an implicit GRANT statement so we close all
        open tables. We have to keep metadata locks as this ensures that
        this statement is atomic against concurent FLUSH TABLES WITH READ
        LOCK. Deadlocks which can arise due to fact that this implicit
        statement takes metadata locks should be detected by a deadlock
        detector in MDL subsystem and reported as errors.

        No need to commit/rollback statement transaction, it's not started.

        TODO: Long-term we should either ensure that implicit GRANT statement
              is written into binary log as a separate statement or make both
              creation of routine and implicit GRANT parts of one fully atomic
              statement.
      */
      DBUG_ASSERT(thd->transaction.stmt.is_empty());
      close_thread_tables(thd);
      /*
        Check if the definer exists on slave, 
        then use definer privilege to insert routine privileges to mysql.procs_priv.

        For current user of SQL thread has GLOBAL_ACL privilege, 
        which doesn't any check routine privileges, 
        so no routine privilege record  will insert into mysql.procs_priv.
      */
      if (thd->slave_thread && is_acl_user(definer->host.str, definer->user.str))
      {
        security_context.change_security_context(thd, 
                                                 &thd->lex->definer->user,
                                                 &thd->lex->definer->host,
                                                 &thd->lex->sphead->m_db,
                                                 &backup);
        restore_backup_context= true;
      }

      if (sp_automatic_privileges && !opt_noacl &&
          check_routine_access(thd, DEFAULT_CREATE_PROC_ACLS,
                               lex->sphead->m_db.str, name,
                               lex->sql_command == SQLCOM_CREATE_PROCEDURE, 1))
      {
        if (sp_grant_privileges(thd, lex->sphead->m_db.str, name,
                                lex->sql_command == SQLCOM_CREATE_PROCEDURE))
          push_warning(thd, Sql_condition::WARN_LEVEL_WARN,
                       ER_PROC_AUTO_GRANT_FAIL, ER_THD(thd, ER_PROC_AUTO_GRANT_FAIL));
        thd->clear_error();
      }

      /*
        Restore current user with GLOBAL_ACL privilege of SQL thread
      */ 
      if (restore_backup_context)
      {
        DBUG_ASSERT(thd->slave_thread == 1);
        thd->security_ctx->restore_security_context(thd, backup);
      }

#endif
    break;
    }
    case SP_WRITE_ROW_FAILED:
      my_error(ER_SP_ALREADY_EXISTS, MYF(0), SP_TYPE_STRING(lex), name);
    break;
    case SP_BAD_IDENTIFIER:
      my_error(ER_TOO_LONG_IDENT, MYF(0), name);
    break;
    case SP_BODY_TOO_LONG:
      my_error(ER_TOO_LONG_BODY, MYF(0), name);
    break;
    case SP_FLD_STORE_FAILED:
      my_error(ER_CANT_CREATE_SROUTINE, MYF(0), name);
      break;
    default:
      my_error(ER_SP_STORE_FAILED, MYF(0), SP_TYPE_STRING(lex), name);
    break;
    } /* end switch */

    /*
      Capture all errors within this CASE and
      clean up the environment.
    */
create_sp_error:
    if (sp_result != SP_OK )
      goto error;
    my_ok(thd);
    break; /* break super switch */
  } /* end case group bracket */
  case SQLCOM_CALL:
    {
      sp_head *sp;
      /*
        This will cache all SP and SF and open and lock all tables
        required for execution.
      */
      if (check_table_access(thd, SELECT_ACL, all_tables, FALSE,
                             UINT_MAX, FALSE) ||
          open_and_lock_tables(thd, all_tables, TRUE, 0))
       goto error;

      if (check_routine_access(thd, EXECUTE_ACL, lex->spname->m_db.str,
                               lex->spname->m_name.str, TRUE, FALSE))
        goto error;

      /*
        By this moment all needed SPs should be in cache so no need to look 
        into DB. 
      */
      if (!(sp= sp_find_routine(thd, TYPE_ENUM_PROCEDURE, lex->spname,
                                &thd->sp_proc_cache, TRUE)))
      {
	my_error(ER_SP_DOES_NOT_EXIST, MYF(0), "PROCEDURE",
                 lex->spname->m_qname.str);
	goto error;
      }
      else
      {
        /*
          Check that the stored procedure doesn't contain Dynamic SQL
          and doesn't return result sets: such stored procedures can't
          be called from a function or trigger.
        */
        if (thd->in_sub_stmt)
        {
          const char *where= (thd->in_sub_stmt & SUB_STMT_TRIGGER ?
                              "trigger" : "function");
          if (sp->is_not_allowed_in_function(where))
            goto error;
        }

        if (do_execute_sp(thd, sp))
          goto error;
      }
      break;
    }

  case SQLCOM_COMPOUND:
    DBUG_ASSERT(all_tables == 0);
    DBUG_ASSERT(thd->in_sub_stmt == 0);
    lex->sphead->m_sql_mode= thd->variables.sql_mode;
    if (do_execute_sp(thd, lex->sphead))
      goto error;
    break;

  case SQLCOM_ALTER_PROCEDURE:
  case SQLCOM_ALTER_FUNCTION:
    {
      int sp_result;
      enum stored_procedure_type type;
      type= (lex->sql_command == SQLCOM_ALTER_PROCEDURE ?
                 TYPE_ENUM_PROCEDURE : TYPE_ENUM_FUNCTION);

      if (check_routine_access(thd, ALTER_PROC_ACL, lex->spname->m_db.str,
                               lex->spname->m_name.str,
                               lex->sql_command == SQLCOM_ALTER_PROCEDURE, 0))
        goto error;

      /*
        Note that if you implement the capability of ALTER FUNCTION to
        alter the body of the function, this command should be made to
        follow the restrictions that log-bin-trust-function-creators=0
        already puts on CREATE FUNCTION.
      */
      /* Conditionally writes to binlog */
      sp_result= sp_update_routine(thd, type, lex->spname, &lex->sp_chistics);
      switch (sp_result)
      {
      case SP_OK:
	my_ok(thd);
	break;
      case SP_KEY_NOT_FOUND:
	my_error(ER_SP_DOES_NOT_EXIST, MYF(0),
                 SP_COM_STRING(lex), lex->spname->m_qname.str);
	goto error;
      default:
	my_error(ER_SP_CANT_ALTER, MYF(0),
                 SP_COM_STRING(lex), lex->spname->m_qname.str);
	goto error;
      }
      break;
    }
  case SQLCOM_DROP_PROCEDURE:
  case SQLCOM_DROP_FUNCTION:
    {
#ifdef HAVE_DLOPEN
      if (lex->sql_command == SQLCOM_DROP_FUNCTION &&
          ! lex->spname->m_explicit_name)
      {
        /* DROP FUNCTION <non qualified name> */
        udf_func *udf = find_udf(lex->spname->m_name.str,
                                 lex->spname->m_name.length);
        if (udf)
        {
          if (check_access(thd, DELETE_ACL, "mysql", NULL, NULL, 1, 0))
            goto error;

          if (!(res = mysql_drop_function(thd, &lex->spname->m_name)))
          {
            my_ok(thd);
            break;
          }
          my_error(ER_SP_DROP_FAILED, MYF(0),
                   "FUNCTION (UDF)", lex->spname->m_name.str);
          goto error;
        }

        if (lex->spname->m_db.str == NULL)
        {
          if (lex->if_exists())
          {
            push_warning_printf(thd, Sql_condition::WARN_LEVEL_NOTE,
                                ER_SP_DOES_NOT_EXIST, ER_THD(thd, ER_SP_DOES_NOT_EXIST),
                                "FUNCTION (UDF)", lex->spname->m_name.str);
            res= FALSE;
            my_ok(thd);
            break;
          }
          my_error(ER_SP_DOES_NOT_EXIST, MYF(0),
                   "FUNCTION (UDF)", lex->spname->m_name.str);
          goto error;
        }
        /* Fall thought to test for a stored function */
      }
#endif

      int sp_result;
      enum stored_procedure_type type;
      type= (lex->sql_command == SQLCOM_DROP_PROCEDURE ?
                 TYPE_ENUM_PROCEDURE : TYPE_ENUM_FUNCTION);
      char *db= lex->spname->m_db.str;
      char *name= lex->spname->m_name.str;

      if (check_routine_access(thd, ALTER_PROC_ACL, db, name,
                               lex->sql_command == SQLCOM_DROP_PROCEDURE, 0))
        goto error;
      WSREP_TO_ISOLATION_BEGIN(WSREP_MYSQL_DB, NULL, NULL)

      /* Conditionally writes to binlog */
      sp_result= sp_drop_routine(thd, type, lex->spname);

#ifndef NO_EMBEDDED_ACCESS_CHECKS
      /*
        We're going to issue an implicit REVOKE statement so we close all
        open tables. We have to keep metadata locks as this ensures that
        this statement is atomic against concurent FLUSH TABLES WITH READ
        LOCK. Deadlocks which can arise due to fact that this implicit
        statement takes metadata locks should be detected by a deadlock
        detector in MDL subsystem and reported as errors.

        No need to commit/rollback statement transaction, it's not started.

        TODO: Long-term we should either ensure that implicit REVOKE statement
              is written into binary log as a separate statement or make both
              dropping of routine and implicit REVOKE parts of one fully atomic
              statement.
      */
      DBUG_ASSERT(thd->transaction.stmt.is_empty());
      close_thread_tables(thd);

      if (sp_result != SP_KEY_NOT_FOUND &&
          sp_automatic_privileges && !opt_noacl &&
          sp_revoke_privileges(thd, db, name,
                               lex->sql_command == SQLCOM_DROP_PROCEDURE))
      {
        push_warning(thd, Sql_condition::WARN_LEVEL_WARN,
                     ER_PROC_AUTO_REVOKE_FAIL,
                     ER_THD(thd, ER_PROC_AUTO_REVOKE_FAIL));
        /* If this happens, an error should have been reported. */
        goto error;
      }
#endif

      res= sp_result;
      switch (sp_result) {
      case SP_OK:
	my_ok(thd);
	break;
      case SP_KEY_NOT_FOUND:
	if (lex->if_exists())
	{
          res= write_bin_log(thd, TRUE, thd->query(), thd->query_length());
	  push_warning_printf(thd, Sql_condition::WARN_LEVEL_NOTE,
			      ER_SP_DOES_NOT_EXIST, ER_THD(thd, ER_SP_DOES_NOT_EXIST),
                              SP_COM_STRING(lex), lex->spname->m_qname.str);
          if (!res)
            my_ok(thd);
	  break;
	}
	my_error(ER_SP_DOES_NOT_EXIST, MYF(0),
                 SP_COM_STRING(lex), lex->spname->m_qname.str);
	goto error;
      default:
	my_error(ER_SP_DROP_FAILED, MYF(0),
                 SP_COM_STRING(lex), lex->spname->m_qname.str);
	goto error;
      }
      break;
    }
  case SQLCOM_SHOW_CREATE_PROC:
    {
      if (sp_show_create_routine(thd, TYPE_ENUM_PROCEDURE, lex->spname))
        goto error;
      break;
    }
  case SQLCOM_SHOW_CREATE_FUNC:
    {
      if (sp_show_create_routine(thd, TYPE_ENUM_FUNCTION, lex->spname))
	goto error;
      break;
    }
  case SQLCOM_SHOW_PROC_CODE:
  case SQLCOM_SHOW_FUNC_CODE:
    {
#ifndef DBUG_OFF
      sp_head *sp;
      stored_procedure_type type= (lex->sql_command == SQLCOM_SHOW_PROC_CODE ?
                 TYPE_ENUM_PROCEDURE : TYPE_ENUM_FUNCTION);

      if (sp_cache_routine(thd, type, lex->spname, FALSE, &sp))
        goto error;
      if (!sp || sp->show_routine_code(thd))
      {
        /* We don't distinguish between errors for now */
        my_error(ER_SP_DOES_NOT_EXIST, MYF(0),
                 SP_COM_STRING(lex), lex->spname->m_name.str);
        goto error;
      }
      break;
#else
      my_error(ER_FEATURE_DISABLED, MYF(0),
               "SHOW PROCEDURE|FUNCTION CODE", "--with-debug");
      goto error;
#endif // ifndef DBUG_OFF
    }
  case SQLCOM_SHOW_CREATE_TRIGGER:
    {
      if (lex->spname->m_name.length > NAME_LEN)
      {
        my_error(ER_TOO_LONG_IDENT, MYF(0), lex->spname->m_name.str);
        goto error;
      }

      if (show_create_trigger(thd, lex->spname))
        goto error; /* Error has been already logged. */

      break;
    }
  case SQLCOM_CREATE_VIEW:
    {
      /*
        Note: SQLCOM_CREATE_VIEW also handles 'ALTER VIEW' commands
        as specified through the thd->lex->create_view_mode flag.
      */
      WSREP_TO_ISOLATION_BEGIN(WSREP_MYSQL_DB, NULL, NULL)
      res= mysql_create_view(thd, first_table, thd->lex->create_view_mode);
      break;
    }
  case SQLCOM_DROP_VIEW:
    {
      if (check_table_access(thd, DROP_ACL, all_tables, FALSE, UINT_MAX, FALSE))
        goto error;
      /* Conditionally writes to binlog. */
      WSREP_TO_ISOLATION_BEGIN(WSREP_MYSQL_DB, NULL, NULL)
      res= mysql_drop_view(thd, first_table, thd->lex->drop_mode);
      break;
    }
  case SQLCOM_CREATE_TRIGGER:
  {
    /* Conditionally writes to binlog. */
    WSREP_TO_ISOLATION_BEGIN(WSREP_MYSQL_DB, NULL, NULL)
    res= mysql_create_or_drop_trigger(thd, all_tables, 1);

    break;
  }
  case SQLCOM_DROP_TRIGGER:
  {
    /* Conditionally writes to binlog. */
    WSREP_TO_ISOLATION_BEGIN(WSREP_MYSQL_DB, NULL, NULL)
    res= mysql_create_or_drop_trigger(thd, all_tables, 0);
    break;
  }
  case SQLCOM_XA_START:
    if (trans_xa_start(thd))
      goto error;
    my_ok(thd);
    break;
  case SQLCOM_XA_END:
    if (trans_xa_end(thd))
      goto error;
    my_ok(thd);
    break;
  case SQLCOM_XA_PREPARE:
    if (trans_xa_prepare(thd))
      goto error;
    my_ok(thd);
    break;
  case SQLCOM_XA_COMMIT:
  {
    bool commit_failed= trans_xa_commit(thd);
    thd->mdl_context.release_transactional_locks();
    if (commit_failed)
    {
      WSREP_DEBUG("XA commit failed, MDL released: %lu", thd->thread_id);
      goto error;
    }
    /*
      We've just done a commit, reset transaction
      isolation level and access mode to the session default.
    */
    thd->tx_isolation= (enum_tx_isolation) thd->variables.tx_isolation;
    thd->tx_read_only= thd->variables.tx_read_only;
    my_ok(thd);
    break;
  }
  case SQLCOM_XA_ROLLBACK:
  {
    bool rollback_failed= trans_xa_rollback(thd);
    thd->mdl_context.release_transactional_locks();
    if (rollback_failed)
    {
      WSREP_DEBUG("XA rollback failed, MDL released: %lu", thd->thread_id);
      goto error;
    }
    /*
      We've just done a rollback, reset transaction
      isolation level and access mode to the session default.
    */
    thd->tx_isolation= (enum_tx_isolation) thd->variables.tx_isolation;
    thd->tx_read_only= thd->variables.tx_read_only;
    my_ok(thd);
    break;
  }
  case SQLCOM_XA_RECOVER:
    res= mysql_xa_recover(thd);
    break;
  case SQLCOM_ALTER_TABLESPACE:
    if (check_global_access(thd, CREATE_TABLESPACE_ACL))
      break;
    if (!(res= mysql_alter_tablespace(thd, lex->alter_tablespace_info)))
      my_ok(thd);
    break;
  case SQLCOM_INSTALL_PLUGIN:
    WSREP_TO_ISOLATION_BEGIN(WSREP_MYSQL_DB, NULL, NULL)
    if (! (res= mysql_install_plugin(thd, &thd->lex->comment,
                                     &thd->lex->ident)))
      my_ok(thd);
    break;
  case SQLCOM_UNINSTALL_PLUGIN:
    WSREP_TO_ISOLATION_BEGIN(WSREP_MYSQL_DB, NULL, NULL)
    if (! (res= mysql_uninstall_plugin(thd, &thd->lex->comment,
                                       &thd->lex->ident)))
      my_ok(thd);
    break;
  case SQLCOM_BINLOG_BASE64_EVENT:
  {
#ifndef EMBEDDED_LIBRARY
    mysql_client_binlog_statement(thd);
#else /* EMBEDDED_LIBRARY */
    my_error(ER_OPTION_PREVENTS_STATEMENT, MYF(0), "embedded");
#endif /* EMBEDDED_LIBRARY */
    break;
  }
  case SQLCOM_CREATE_SERVER:
  {
    DBUG_PRINT("info", ("case SQLCOM_CREATE_SERVER"));

    if (check_global_access(thd, SUPER_ACL))
      break;

    res= create_server(thd, &lex->server_options);
    break;
  }
  case SQLCOM_ALTER_SERVER:
  {
    int error;
    DBUG_PRINT("info", ("case SQLCOM_ALTER_SERVER"));

    if (check_global_access(thd, SUPER_ACL))
      break;

    if ((error= alter_server(thd, &lex->server_options)))
    {
      DBUG_PRINT("info", ("problem altering server <%s>",
                          lex->server_options.server_name.str));
      my_error(error, MYF(0), lex->server_options.server_name.str);
      break;
    }
    my_ok(thd, 1);
    break;
  }
  case SQLCOM_DROP_SERVER:
  {
    int err_code;
    DBUG_PRINT("info", ("case SQLCOM_DROP_SERVER"));

    if (check_global_access(thd, SUPER_ACL))
      break;

    if ((err_code= drop_server(thd, &lex->server_options)))
    {
      if (! lex->if_exists() && err_code == ER_FOREIGN_SERVER_DOESNT_EXIST)
      {
        DBUG_PRINT("info", ("problem dropping server %s",
                            lex->server_options.server_name.str));
        my_error(err_code, MYF(0), lex->server_options.server_name.str);
      }
      else
      {
        my_ok(thd, 0);
      }
      break;
    }
    my_ok(thd, 1);
    break;
  }
  case SQLCOM_ANALYZE:
  case SQLCOM_CHECK:
  case SQLCOM_OPTIMIZE:
  case SQLCOM_REPAIR:
  case SQLCOM_TRUNCATE:
  case SQLCOM_ALTER_TABLE:
      thd->query_plan_flags|= QPLAN_ADMIN;
      DBUG_ASSERT(first_table == all_tables && first_table != 0);
    /* fall through */
  case SQLCOM_SIGNAL:
  case SQLCOM_RESIGNAL:
  case SQLCOM_GET_DIAGNOSTICS:
    DBUG_ASSERT(lex->m_sql_cmd != NULL);
    res= lex->m_sql_cmd->execute(thd);
    break;
  default:

#ifndef EMBEDDED_LIBRARY
    DBUG_ASSERT(0);                             /* Impossible */
#endif
    my_ok(thd);
    break;
  }
  THD_STAGE_INFO(thd, stage_query_end);
  thd->update_stats();

  goto finish;

error:
  res= TRUE;

finish:

  thd->reset_query_timer();
  DBUG_ASSERT(!thd->in_active_multi_stmt_transaction() ||
               thd->in_multi_stmt_transaction_mode());


  lex->unit.cleanup();

  if (! thd->in_sub_stmt)
  {
    if (thd->killed != NOT_KILLED)
    {
      /* report error issued during command execution */
      if (thd->killed_errno())
      {
        /* If we already sent 'ok', we can ignore any kill query statements */
        if (! thd->get_stmt_da()->is_set())
          thd->send_kill_message();
      }
      thd->reset_kill_query();
    }
    if (thd->is_error() || (thd->variables.option_bits & OPTION_MASTER_SQL_ERROR))
      trans_rollback_stmt(thd);
    else
    {
      /* If commit fails, we should be able to reset the OK status. */
      thd->get_stmt_da()->set_overwrite_status(true);
      trans_commit_stmt(thd);
      thd->get_stmt_da()->set_overwrite_status(false);
    }
#ifdef WITH_ARIA_STORAGE_ENGINE
    ha_maria::implicit_commit(thd, FALSE);
#endif
  }

  /* Free tables */
  close_thread_tables(thd);
#ifdef WITH_WSREP
  thd->wsrep_consistency_check= NO_CONSISTENCY_CHECK;
#endif /* WITH_WSREP */

#ifndef DBUG_OFF
  if (lex->sql_command != SQLCOM_SET_OPTION && ! thd->in_sub_stmt)
    DEBUG_SYNC(thd, "execute_command_after_close_tables");
#endif
  if (!(sql_command_flags[lex->sql_command] &
        (CF_CAN_GENERATE_ROW_EVENTS | CF_FORCE_ORIGINAL_BINLOG_FORMAT |
         CF_STATUS_COMMAND)))
    thd->set_binlog_format(orig_binlog_format,
                           orig_current_stmt_binlog_format);

  if (! thd->in_sub_stmt && thd->transaction_rollback_request)
  {
    /*
      We are not in sub-statement and transaction rollback was requested by
      one of storage engines (e.g. due to deadlock). Rollback transaction in
      all storage engines including binary log.
    */
    trans_rollback_implicit(thd);
    thd->mdl_context.release_transactional_locks();
  }
  else if (stmt_causes_implicit_commit(thd, CF_IMPLICIT_COMMIT_END))
  {
    /* No transaction control allowed in sub-statements. */
    DBUG_ASSERT(! thd->in_sub_stmt);
    if (!(thd->variables.option_bits & OPTION_GTID_BEGIN))
    {
      /* If commit fails, we should be able to reset the OK status. */
      thd->get_stmt_da()->set_overwrite_status(true);
      /* Commit the normal transaction if one is active. */
      trans_commit_implicit(thd);
      thd->get_stmt_da()->set_overwrite_status(false);
      thd->mdl_context.release_transactional_locks();
    }
  }
  else if (! thd->in_sub_stmt && ! thd->in_multi_stmt_transaction_mode())
  {
    /*
      - If inside a multi-statement transaction,
      defer the release of metadata locks until the current
      transaction is either committed or rolled back. This prevents
      other statements from modifying the table for the entire
      duration of this transaction.  This provides commit ordering
      and guarantees serializability across multiple transactions.
      - If in autocommit mode, or outside a transactional context,
      automatically release metadata locks of the current statement.
    */
    thd->mdl_context.release_transactional_locks();
  }
  else if (! thd->in_sub_stmt)
  {
    thd->mdl_context.release_statement_locks();
  }
  WSREP_TO_ISOLATION_END;

#ifdef WITH_WSREP
  /*
    Force release of transactional locks if not in active MST and wsrep is on.
  */
  if (WSREP(thd) &&
      ! thd->in_sub_stmt &&
      ! thd->in_active_multi_stmt_transaction() &&
      thd->mdl_context.has_transactional_locks())
  {
    WSREP_DEBUG("Forcing release of transactional locks for thd %lu",
               thd->thread_id);
    thd->mdl_context.release_transactional_locks();
  }
#endif /* WITH_WSREP */

  DBUG_RETURN(res || thd->is_error());
}


static bool execute_sqlcom_select(THD *thd, TABLE_LIST *all_tables)
{
  LEX	*lex= thd->lex;
  select_result *result=lex->result;
  bool res;
  /* assign global limit variable if limit is not given */
  {
    SELECT_LEX *param= lex->unit.global_parameters();
    if (!param->explicit_limit)
      param->select_limit=
        new (thd->mem_root) Item_int(thd,
                                     (ulonglong) thd->variables.select_limit);
  }
  if (!(res= open_and_lock_tables(thd, all_tables, TRUE, 0)))
  {
    if (lex->describe)
    {
      /*
        We always use select_send for EXPLAIN, even if it's an EXPLAIN
        for SELECT ... INTO OUTFILE: a user application should be able
        to prepend EXPLAIN to any query and receive output for it,
        even if the query itself redirects the output.
      */
      if (!(result= new (thd->mem_root) select_send(thd)))
        return 1;                               /* purecov: inspected */
      thd->send_explain_fields(result, lex->describe, lex->analyze_stmt);
        
      /*
        This will call optimize() for all parts of query. The query plan is
        printed out below.
      */
      res= mysql_explain_union(thd, &lex->unit, result);
      
      /* Print EXPLAIN only if we don't have an error */
      if (!res)
      {
        /* 
          Do like the original select_describe did: remove OFFSET from the
          top-level LIMIT
        */        
        result->reset_offset_limit(); 
        if (lex->explain_json)
        {
          lex->explain->print_explain_json(result, lex->analyze_stmt);
        }
        else
        {
          lex->explain->print_explain(result, thd->lex->describe,
                                      thd->lex->analyze_stmt);
          if (lex->describe & DESCRIBE_EXTENDED)
          {
            char buff[1024];
            String str(buff,(uint32) sizeof(buff), system_charset_info);
            str.length(0);
            /*
              The warnings system requires input in utf8, @see
              mysqld_show_warnings().
            */
            lex->unit.print(&str, QT_EXPLAIN_EXTENDED);
            push_warning(thd, Sql_condition::WARN_LEVEL_NOTE,
                         ER_YES, str.c_ptr_safe());
          }
        }
      }

      if (res)
        result->abort_result_set();
      else
        result->send_eof();
      delete result;
    }
    else
    {
      Protocol *save_protocol= NULL;
      if (lex->analyze_stmt)
      {
        if (result && result->is_result_interceptor())
          ((select_result_interceptor*)result)->disable_my_ok_calls();
        else 
        {
          DBUG_ASSERT(thd->protocol);
          result= new (thd->mem_root) select_send_analyze(thd);
          save_protocol= thd->protocol;
          thd->protocol= new Protocol_discard(thd);
        }
      }
      else
      {
        if (!result && !(result= new (thd->mem_root) select_send(thd)))
          return 1;                               /* purecov: inspected */
      }
      query_cache_store_query(thd, all_tables);
      res= handle_select(thd, lex, result, 0);
      if (result != lex->result)
        delete result;

      if (lex->analyze_stmt)
      {
        if (save_protocol)
        {
          delete thd->protocol;
          thd->protocol= save_protocol;
        }
        if (!res)
          res= thd->lex->explain->send_explain(thd);
      }
    }
  }
  /* Count number of empty select queries */
  if (!thd->get_sent_row_count())
    status_var_increment(thd->status_var.empty_queries);
  else
    status_var_add(thd->status_var.rows_sent, thd->get_sent_row_count());

  return res;
}


static bool execute_show_status(THD *thd, TABLE_LIST *all_tables)
{
  bool res;
  system_status_var old_status_var= thd->status_var;
  thd->initial_status_var= &old_status_var;
  if (!(res= check_table_access(thd, SELECT_ACL, all_tables, FALSE,
                                UINT_MAX, FALSE)))
    res= execute_sqlcom_select(thd, all_tables);
  /* Don't log SHOW STATUS commands to slow query log */
  thd->server_status&= ~(SERVER_QUERY_NO_INDEX_USED |
                         SERVER_QUERY_NO_GOOD_INDEX_USED);
  /*
    restore status variables, as we don't want 'show status' to cause
    changes
  */
  mysql_mutex_lock(&LOCK_status);
  add_diff_to_status(&global_status_var, &thd->status_var,
                     &old_status_var);
  memcpy(&thd->status_var, &old_status_var,
         offsetof(STATUS_VAR, last_cleared_system_status_var));
  mysql_mutex_unlock(&LOCK_status);
  return res;
}


static bool check_rename_table(THD *thd, TABLE_LIST *first_table,
                               TABLE_LIST *all_tables)
{
  DBUG_ASSERT(first_table == all_tables && first_table != 0);
  TABLE_LIST *table;
  for (table= first_table; table; table= table->next_local->next_local)
  {
    if (check_access(thd, ALTER_ACL | DROP_ACL, table->db,
                     &table->grant.privilege,
                     &table->grant.m_internal,
                     0, 0) ||
        check_access(thd, INSERT_ACL | CREATE_ACL, table->next_local->db,
                     &table->next_local->grant.privilege,
                     &table->next_local->grant.m_internal,
                     0, 0))
      return 1;
    TABLE_LIST old_list, new_list;
    /*
      we do not need initialize old_list and new_list because we will
      come table[0] and table->next[0] there
    */
    old_list= table[0];
    new_list= table->next_local[0];
    if (check_grant(thd, ALTER_ACL | DROP_ACL, &old_list, FALSE, 1, FALSE) ||
       (!test_all_bits(table->next_local->grant.privilege,
                       INSERT_ACL | CREATE_ACL) &&
        check_grant(thd, INSERT_ACL | CREATE_ACL, &new_list, FALSE, 1,
                    FALSE)))
      return 1;
  }

  return 0;
}


/**
  @brief Compare requested privileges with the privileges acquired from the
    User- and Db-tables.
  @param thd          Thread handler
  @param want_access  The requested access privileges.
  @param db           A pointer to the Db name.
  @param[out] save_priv A pointer to the granted privileges will be stored.
  @param grant_internal_info A pointer to the internal grant cache.
  @param dont_check_global_grants True if no global grants are checked.
  @param no_error     True if no errors should be sent to the client.

  'save_priv' is used to save the User-table (global) and Db-table grants for
  the supplied db name. Note that we don't store db level grants if the global
  grants is enough to satisfy the request AND the global grants contains a
  SELECT grant.

  For internal databases (INFORMATION_SCHEMA, PERFORMANCE_SCHEMA),
  additional rules apply, see ACL_internal_schema_access.

  @see check_grant

  @return Status of denial of access by exclusive ACLs.
    @retval FALSE Access can't exclusively be denied by Db- and User-table
      access unless Column- and Table-grants are checked too.
    @retval TRUE Access denied.
*/

bool
check_access(THD *thd, ulong want_access, const char *db, ulong *save_priv,
             GRANT_INTERNAL_INFO *grant_internal_info,
             bool dont_check_global_grants, bool no_errors)
{
#ifdef NO_EMBEDDED_ACCESS_CHECKS
  if (save_priv)
    *save_priv= GLOBAL_ACLS;
  return false;
#else
  Security_context *sctx= thd->security_ctx;
  ulong db_access;

  /*
    GRANT command:
    In case of database level grant the database name may be a pattern,
    in case of table|column level grant the database name can not be a pattern.
    We use 'dont_check_global_grants' as a flag to determine
    if it's database level grant command
    (see SQLCOM_GRANT case, mysql_execute_command() function) and
    set db_is_pattern according to 'dont_check_global_grants' value.
  */
  bool  db_is_pattern= ((want_access & GRANT_ACL) && dont_check_global_grants);
  ulong dummy;
  DBUG_ENTER("check_access");
  DBUG_PRINT("enter",("db: %s  want_access: %lu  master_access: %lu",
                      db ? db : "", want_access, sctx->master_access));

  if (save_priv)
    *save_priv=0;
  else
  {
    save_priv= &dummy;
    dummy= 0;
  }

  THD_STAGE_INFO(thd, stage_checking_permissions);
  if ((!db || !db[0]) && !thd->db && !dont_check_global_grants)
  {
    DBUG_PRINT("error",("No database"));
    if (!no_errors)
      my_message(ER_NO_DB_ERROR, ER_THD(thd, ER_NO_DB_ERROR),
                 MYF(0));                       /* purecov: tested */
    DBUG_RETURN(TRUE);				/* purecov: tested */
  }

  if ((db != NULL) && (db != any_db))
  {
    /*
      Check if this is reserved database, like information schema or
      performance schema
    */
    const ACL_internal_schema_access *access;
    access= get_cached_schema_access(grant_internal_info, db);
    if (access)
    {
      switch (access->check(want_access, save_priv))
      {
      case ACL_INTERNAL_ACCESS_GRANTED:
        /*
          All the privileges requested have been granted internally.
          [out] *save_privileges= Internal privileges.
        */
        DBUG_RETURN(FALSE);
      case ACL_INTERNAL_ACCESS_DENIED:
        if (! no_errors)
        {
          status_var_increment(thd->status_var.access_denied_errors);
          my_error(ER_DBACCESS_DENIED_ERROR, MYF(0),
                   sctx->priv_user, sctx->priv_host, db);
        }
        DBUG_RETURN(TRUE);
      case ACL_INTERNAL_ACCESS_CHECK_GRANT:
        /*
          Only some of the privilege requested have been granted internally,
          proceed with the remaining bits of the request (want_access).
        */
        want_access&= ~(*save_priv);
        break;
      }
    }
  }

  if ((sctx->master_access & want_access) == want_access)
  {
    /*
      1. If we don't have a global SELECT privilege, we have to get the
      database specific access rights to be able to handle queries of type
      UPDATE t1 SET a=1 WHERE b > 0
      2. Change db access if it isn't current db which is being addressed
    */
    if (!(sctx->master_access & SELECT_ACL))
    {
      if (db && (!thd->db || db_is_pattern || strcmp(db, thd->db)))
      {
        db_access= acl_get(sctx->host, sctx->ip, sctx->priv_user, db,
                           db_is_pattern);
        if (sctx->priv_role[0])
          db_access|= acl_get("", "", sctx->priv_role, db, db_is_pattern);
      }
      else
      {
        /* get access for current db */
        db_access= sctx->db_access;
      }
      /*
        The effective privileges are the union of the global privileges
        and the intersection of db- and host-privileges,
        plus the internal privileges.
      */
      *save_priv|= sctx->master_access | db_access;
    }
    else
      *save_priv|= sctx->master_access;
    DBUG_RETURN(FALSE);
  }
  if (((want_access & ~sctx->master_access) & ~DB_ACLS) ||
      (! db && dont_check_global_grants))
  {						// We can never grant this
    DBUG_PRINT("error",("No possible access"));
    if (!no_errors)
    {
      status_var_increment(thd->status_var.access_denied_errors);
      my_error(access_denied_error_code(thd->password), MYF(0),
               sctx->priv_user,
               sctx->priv_host,
               (thd->password ?
                ER_THD(thd, ER_YES) :
                ER_THD(thd, ER_NO)));                    /* purecov: tested */
    }
    DBUG_RETURN(TRUE);				/* purecov: tested */
  }

  if (db == any_db)
  {
    /*
      Access granted; Allow select on *any* db.
      [out] *save_privileges= 0
    */
    DBUG_RETURN(FALSE);
  }

  if (db && (!thd->db || db_is_pattern || strcmp(db,thd->db)))
  {
    db_access= acl_get(sctx->host, sctx->ip, sctx->priv_user, db,
                       db_is_pattern);
    if (sctx->priv_role[0])
    {
      db_access|= acl_get("", "", sctx->priv_role, db, db_is_pattern);
    }
  }
  else
    db_access= sctx->db_access;
  DBUG_PRINT("info",("db_access: %lu  want_access: %lu",
                     db_access, want_access));

  /*
    Save the union of User-table and the intersection between Db-table and
    Host-table privileges, with the already saved internal privileges.
  */
  db_access= (db_access | sctx->master_access);
  *save_priv|= db_access;

  /*
    We need to investigate column- and table access if all requested privileges
    belongs to the bit set of .
  */
  bool need_table_or_column_check=
    (want_access & (TABLE_ACLS | PROC_ACLS | db_access)) == want_access;

  /*
    Grant access if the requested access is in the intersection of
    host- and db-privileges (as retrieved from the acl cache),
    also grant access if all the requested privileges are in the union of
    TABLES_ACLS and PROC_ACLS; see check_grant.
  */
  if ( (db_access & want_access) == want_access ||
      (!dont_check_global_grants &&
       need_table_or_column_check))
  {
    /*
       Ok; but need to check table- and column privileges.
       [out] *save_privileges is (User-priv | (Db-priv & Host-priv) | Internal-priv)
    */
    DBUG_RETURN(FALSE);
  }

  /*
    Access is denied;
    [out] *save_privileges is (User-priv | (Db-priv & Host-priv) | Internal-priv)
  */
  DBUG_PRINT("error",("Access denied"));
  if (!no_errors)
  {
    status_var_increment(thd->status_var.access_denied_errors);
    my_error(ER_DBACCESS_DENIED_ERROR, MYF(0),
             sctx->priv_user, sctx->priv_host,
             (db ? db : (thd->db ?
                         thd->db :
                         "unknown")));
  }
  DBUG_RETURN(TRUE);
#endif // NO_EMBEDDED_ACCESS_CHECKS
}


#ifndef NO_EMBEDDED_ACCESS_CHECKS
/**
  Check grants for commands which work only with one table.

  @param thd                    Thread handler
  @param privilege              requested privilege
  @param all_tables             global table list of query
  @param no_errors              FALSE/TRUE - report/don't report error to
                            the client (using my_error() call).

  @retval
    0   OK
  @retval
    1   access denied, error is sent to client
*/

bool check_single_table_access(THD *thd, ulong privilege, 
                               TABLE_LIST *all_tables, bool no_errors)
{
  Security_context * backup_ctx= thd->security_ctx;

  /* we need to switch to the saved context (if any) */
  if (all_tables->security_ctx)
    thd->security_ctx= all_tables->security_ctx;

  const char *db_name;
  if ((all_tables->view || all_tables->field_translation) &&
      !all_tables->schema_table)
    db_name= all_tables->view_db.str;
  else
    db_name= all_tables->db;

  if (check_access(thd, privilege, db_name,
                   &all_tables->grant.privilege,
                   &all_tables->grant.m_internal,
                   0, no_errors))
    goto deny;

  /* Show only 1 table for check_grant */
  if (!(all_tables->belong_to_view &&
        (thd->lex->sql_command == SQLCOM_SHOW_FIELDS)) &&
      check_grant(thd, privilege, all_tables, FALSE, 1, no_errors))
    goto deny;

  thd->security_ctx= backup_ctx;
  return 0;

deny:
  thd->security_ctx= backup_ctx;
  return 1;
}

/**
  Check grants for commands which work only with one table and all other
  tables belonging to subselects or implicitly opened tables.

  @param thd			Thread handler
  @param privilege		requested privilege
  @param all_tables		global table list of query

  @retval
    0   OK
  @retval
    1   access denied, error is sent to client
*/

bool check_one_table_access(THD *thd, ulong privilege, TABLE_LIST *all_tables)
{
  if (check_single_table_access (thd,privilege,all_tables, FALSE))
    return 1;

  /* Check rights on tables of subselects and implictly opened tables */
  TABLE_LIST *subselects_tables, *view= all_tables->view ? all_tables : 0;
  if ((subselects_tables= all_tables->next_global))
  {
    /*
      Access rights asked for the first table of a view should be the same
      as for the view
    */
    if (view && subselects_tables->belong_to_view == view)
    {
      if (check_single_table_access (thd, privilege, subselects_tables, FALSE))
        return 1;
      subselects_tables= subselects_tables->next_global;
    }
    if (subselects_tables &&
        (check_table_access(thd, SELECT_ACL, subselects_tables, FALSE,
                            UINT_MAX, FALSE)))
      return 1;
  }
  return 0;
}


static bool check_show_access(THD *thd, TABLE_LIST *table)
{
  /*
    This is a SHOW command using an INFORMATION_SCHEMA table.
    check_access() has not been called for 'table',
    and SELECT is currently always granted on the I_S, so we automatically
    grant SELECT on table here, to bypass a call to check_access().
    Note that not calling check_access(table) is an optimization,
    which needs to be revisited if the INFORMATION_SCHEMA does
    not always automatically grant SELECT but use the grant tables.
    See Bug#38837 need a way to disable information_schema for security
  */
  table->grant.privilege= SELECT_ACL;

  switch (get_schema_table_idx(table->schema_table)) {
  case SCH_SCHEMATA:
    return (specialflag & SPECIAL_SKIP_SHOW_DB) &&
      check_global_access(thd, SHOW_DB_ACL);

  case SCH_TABLE_NAMES:
  case SCH_TABLES:
  case SCH_VIEWS:
  case SCH_TRIGGERS:
  case SCH_EVENTS:
  {
    const char *dst_db_name= table->schema_select_lex->db;

    DBUG_ASSERT(dst_db_name);

    if (check_access(thd, SELECT_ACL, dst_db_name,
                     &thd->col_access, NULL, FALSE, FALSE))
      return TRUE;

    if (!thd->col_access && check_grant_db(thd, dst_db_name))
    {
      status_var_increment(thd->status_var.access_denied_errors);
      my_error(ER_DBACCESS_DENIED_ERROR, MYF(0),
               thd->security_ctx->priv_user,
               thd->security_ctx->priv_host,
               dst_db_name);
      return TRUE;
    }

    return FALSE;
  }

  case SCH_COLUMNS:
  case SCH_STATISTICS:
  {
    TABLE_LIST *dst_table;
    dst_table= table->schema_select_lex->table_list.first;

    DBUG_ASSERT(dst_table);

    /*
      Open temporary tables to be able to detect them during privilege check.
    */
    if (open_temporary_tables(thd, dst_table))
      return TRUE;

    if (check_access(thd, SELECT_ACL, dst_table->db,
                     &dst_table->grant.privilege,
                     &dst_table->grant.m_internal,
                     FALSE, FALSE))
          return TRUE; /* Access denied */

    /*
      Check_grant will grant access if there is any column privileges on
      all of the tables thanks to the fourth parameter (bool show_table).
    */
    if (check_grant(thd, SELECT_ACL, dst_table, TRUE, UINT_MAX, FALSE))
      return TRUE; /* Access denied */

    close_thread_tables(thd);
    dst_table->table= NULL;

    /* Access granted */
    return FALSE;
  }
  default:
    break;
  }

  return FALSE;
}



/**
  @brief Check if the requested privileges exists in either User-, Host- or
    Db-tables.
  @param thd          Thread context
  @param want_access  Privileges requested
  @param tables       List of tables to be compared against
  @param no_errors    Don't report error to the client (using my_error() call).
  @param any_combination_of_privileges_will_do TRUE if any privileges on any
    column combination is enough.
  @param number       Only the first 'number' tables in the linked list are
                      relevant.

  The suppled table list contains cached privileges. This functions calls the
  help functions check_access and check_grant to verify the first three steps
  in the privileges check queue:
  1. Global privileges
  2. OR (db privileges AND host privileges)
  3. OR table privileges
  4. OR column privileges (not checked by this function!)
  5. OR routine privileges (not checked by this function!)

  @see check_access
  @see check_grant

  @note This functions assumes that table list used and
  thd->lex->query_tables_own_last value correspond to each other
  (the latter should be either 0 or point to next_global member
  of one of elements of this table list).

  @return
    @retval FALSE OK
    @retval TRUE  Access denied; But column or routine privileges might need to
      be checked also.
*/

bool
check_table_access(THD *thd, ulong requirements,TABLE_LIST *tables,
		   bool any_combination_of_privileges_will_do,
                   uint number, bool no_errors)
{
  TABLE_LIST *org_tables= tables;
  TABLE_LIST *first_not_own_table= thd->lex->first_not_own_table();
  Security_context *sctx= thd->security_ctx, *backup_ctx= thd->security_ctx;
  uint i= 0;
  /*
    The check that first_not_own_table is not reached is for the case when
    the given table list refers to the list for prelocking (contains tables
    of other queries). For simple queries first_not_own_table is 0.
  */
  for (; i < number && tables != first_not_own_table && tables;
       tables= tables->next_global, i++)
  {
    TABLE_LIST *const table_ref= tables->correspondent_table ?
      tables->correspondent_table : tables;

    ulong want_access= requirements;
    if (table_ref->security_ctx)
      sctx= table_ref->security_ctx;
    else
      sctx= backup_ctx;

    /*
       Register access for view underlying table.
       Remove SHOW_VIEW_ACL, because it will be checked during making view
     */
    table_ref->grant.orig_want_privilege= (want_access & ~SHOW_VIEW_ACL);

    if (table_ref->schema_table_reformed)
    {
      if (check_show_access(thd, table_ref))
        goto deny;
      continue;
    }

    DBUG_PRINT("info", ("derived: %d  view: %d", table_ref->derived != 0,
                        table_ref->view != 0));

    if (table_ref->is_anonymous_derived_table())
      continue;

    thd->security_ctx= sctx;

    if (check_access(thd, want_access, table_ref->get_db_name(),
                     &table_ref->grant.privilege,
                     &table_ref->grant.m_internal,
                     0, no_errors))
      goto deny;
  }
  thd->security_ctx= backup_ctx;
  return check_grant(thd,requirements,org_tables,
                     any_combination_of_privileges_will_do,
                     number, no_errors);
deny:
  thd->security_ctx= backup_ctx;
  return TRUE;
}


bool
check_routine_access(THD *thd, ulong want_access,char *db, char *name,
		     bool is_proc, bool no_errors)
{
  TABLE_LIST tables[1];
  
  bzero((char *)tables, sizeof(TABLE_LIST));
  tables->db= db;
  tables->table_name= tables->alias= name;
  
  /*
    The following test is just a shortcut for check_access() (to avoid
    calculating db_access) under the assumption that it's common to
    give persons global right to execute all stored SP (but not
    necessary to create them).
    Note that this effectively bypasses the ACL_internal_schema_access checks
    that are implemented for the INFORMATION_SCHEMA and PERFORMANCE_SCHEMA,
    which are located in check_access().
    Since the I_S and P_S do not contain routines, this bypass is ok,
    as long as this code path is not abused to create routines.
    The assert enforce that.
  */
  DBUG_ASSERT((want_access & CREATE_PROC_ACL) == 0);
  if ((thd->security_ctx->master_access & want_access) == want_access)
    tables->grant.privilege= want_access;
  else if (check_access(thd, want_access, db,
                        &tables->grant.privilege,
                        &tables->grant.m_internal,
                        0, no_errors))
    return TRUE;
  
  return check_grant_routine(thd, want_access, tables, is_proc, no_errors);
}


/**
  Check if the routine has any of the routine privileges.

  @param thd	       Thread handler
  @param db           Database name
  @param name         Routine name

  @retval
    0            ok
  @retval
    1            error
*/

bool check_some_routine_access(THD *thd, const char *db, const char *name,
                               bool is_proc)
{
  ulong save_priv;
  /*
    The following test is just a shortcut for check_access() (to avoid
    calculating db_access)
    Note that this effectively bypasses the ACL_internal_schema_access checks
    that are implemented for the INFORMATION_SCHEMA and PERFORMANCE_SCHEMA,
    which are located in check_access().
    Since the I_S and P_S do not contain routines, this bypass is ok,
    as it only opens SHOW_PROC_ACLS.
  */
  if (thd->security_ctx->master_access & SHOW_PROC_ACLS)
    return FALSE;
  if (!check_access(thd, SHOW_PROC_ACLS, db, &save_priv, NULL, 0, 1) ||
      (save_priv & SHOW_PROC_ACLS))
    return FALSE;
  return check_routine_level_acl(thd, db, name, is_proc);
}


/*
  Check if the given table has any of the asked privileges

  @param thd		 Thread handler
  @param want_access	 Bitmap of possible privileges to check for

  @retval
    0  ok
  @retval
    1  error
*/

bool check_some_access(THD *thd, ulong want_access, TABLE_LIST *table)
{
  ulong access;
  DBUG_ENTER("check_some_access");

  /* This loop will work as long as we have less than 32 privileges */
  for (access= 1; access < want_access ; access<<= 1)
  {
    if (access & want_access)
    {
      if (!check_access(thd, access, table->db,
                        &table->grant.privilege,
                        &table->grant.m_internal,
                        0, 1) &&
           !check_grant(thd, access, table, FALSE, 1, TRUE))
        DBUG_RETURN(0);
    }
  }
  DBUG_PRINT("exit",("no matching access rights"));
  DBUG_RETURN(1);
}

#endif /*NO_EMBEDDED_ACCESS_CHECKS*/


/**
  check for global access and give descriptive error message if it fails.

  @param thd			Thread handler
  @param want_access		Use should have any of these global rights

  @warning
    One gets access right if one has ANY of the rights in want_access.
    This is useful as one in most cases only need one global right,
    but in some case we want to check if the user has SUPER or
    REPL_CLIENT_ACL rights.

  @retval
    0	ok
  @retval
    1	Access denied.  In this case an error is sent to the client
*/

bool check_global_access(THD *thd, ulong want_access, bool no_errors)
{
#ifndef NO_EMBEDDED_ACCESS_CHECKS
  char command[128];
  if ((thd->security_ctx->master_access & want_access))
    return 0;
  if (!no_errors)
  {
    get_privilege_desc(command, sizeof(command), want_access);
    my_error(ER_SPECIFIC_ACCESS_DENIED_ERROR, MYF(0), command);
  }
  status_var_increment(thd->status_var.access_denied_errors);
  return 1;
#else
  return 0;
#endif
}


/**
  Checks foreign key's parent table access.

  @param thd	       [in]	Thread handler
  @param create_info   [in]     Create information (like MAX_ROWS, ENGINE or
                                temporary table flag)
  @param alter_info    [in]     Initial list of columns and indexes for the
                                table to be created

  @retval
   false  ok.
  @retval
   true	  error or access denied. Error is sent to client in this case.
*/
bool check_fk_parent_table_access(THD *thd,
                                  HA_CREATE_INFO *create_info,
                                  Alter_info *alter_info)
{
  Key *key;
  List_iterator<Key> key_iterator(alter_info->key_list);

  while ((key= key_iterator++))
  {
    if (key->type == Key::FOREIGN_KEY)
    {
      TABLE_LIST parent_table;
      bool is_qualified_table_name;
      Foreign_key *fk_key= (Foreign_key *)key;
      LEX_STRING db_name;
      LEX_STRING table_name= { fk_key->ref_table.str,
                               fk_key->ref_table.length };
      const ulong privileges= (SELECT_ACL | INSERT_ACL | UPDATE_ACL |
                               DELETE_ACL | REFERENCES_ACL);

      // Check if tablename is valid or not.
      DBUG_ASSERT(table_name.str != NULL);
      if (check_table_name(table_name.str, table_name.length, false))
      {
        my_error(ER_WRONG_TABLE_NAME, MYF(0), table_name.str);
        return true;
      }

      if (fk_key->ref_db.str)
      {
        is_qualified_table_name= true;
        db_name.str= (char *) thd->memdup(fk_key->ref_db.str,
                                          fk_key->ref_db.length+1);
        db_name.length= fk_key->ref_db.length;

        // Check if database name is valid or not.
        if (fk_key->ref_db.str && check_db_name(&db_name))
        {
          my_error(ER_WRONG_DB_NAME, MYF(0), db_name.str);
          return true;
        }
      }
      else if (thd->lex->copy_db_to(&db_name.str, &db_name.length))
        return true;
      else
        is_qualified_table_name= false;

      // if lower_case_table_names is set then convert tablename to lower case.
      if (lower_case_table_names)
      {
        table_name.str= (char *) thd->memdup(fk_key->ref_table.str,
                                             fk_key->ref_table.length+1);
        table_name.length= my_casedn_str(files_charset_info, table_name.str);
      }

      parent_table.init_one_table(db_name.str, db_name.length,
                                  table_name.str, table_name.length,
                                  table_name.str, TL_IGNORE);

      /*
       Check if user has any of the "privileges" at table level on
       "parent_table".
       Having privilege on any of the parent_table column is not
       enough so checking whether user has any of the "privileges"
       at table level only here.
      */
      if (check_some_access(thd, privileges, &parent_table) ||
          parent_table.grant.want_privilege)
      {
        if (is_qualified_table_name)
        {
          const size_t qualified_table_name_len= NAME_LEN + 1 + NAME_LEN + 1;
          char *qualified_table_name= (char *) thd->alloc(qualified_table_name_len);

          my_snprintf(qualified_table_name, qualified_table_name_len, "%s.%s",
                      db_name.str, table_name.str);
          table_name.str= qualified_table_name;
        }

        my_error(ER_TABLEACCESS_DENIED_ERROR, MYF(0),
                 "REFERENCES",
                 thd->security_ctx->priv_user,
                 thd->security_ctx->host_or_ip,
                 table_name.str);

        return true;
      }
    }
  }

  return false;
}


/****************************************************************************
	Check stack size; Send error if there isn't enough stack to continue
****************************************************************************/


#if STACK_DIRECTION < 0
#define used_stack(A,B) (long) (A - B)
#else
#define used_stack(A,B) (long) (B - A)
#endif

#ifndef DBUG_OFF
long max_stack_used;
#endif

/**
  @note
  Note: The 'buf' parameter is necessary, even if it is unused here.
  - fix_fields functions has a "dummy" buffer large enough for the
    corresponding exec. (Thus we only have to check in fix_fields.)
  - Passing to check_stack_overrun() prevents the compiler from removing it.
*/
bool check_stack_overrun(THD *thd, long margin,
			 uchar *buf __attribute__((unused)))
{
  long stack_used;
  DBUG_ASSERT(thd == current_thd);
  if ((stack_used=used_stack(thd->thread_stack,(char*) &stack_used)) >=
      (long) (my_thread_stack_size - margin))
  {
    /*
      Do not use stack for the message buffer to ensure correct
      behaviour in cases we have close to no stack left.
    */
    char* ebuff= new char[MYSQL_ERRMSG_SIZE];
    if (ebuff) {
      my_snprintf(ebuff, MYSQL_ERRMSG_SIZE, ER_THD(thd, ER_STACK_OVERRUN_NEED_MORE),
                  stack_used, my_thread_stack_size, margin);
      my_message(ER_STACK_OVERRUN_NEED_MORE, ebuff, MYF(ME_FATALERROR));
      delete [] ebuff;
    }
    return 1;
  }
#ifndef DBUG_OFF
  max_stack_used= MY_MAX(max_stack_used, stack_used);
#endif
  return 0;
}


#define MY_YACC_INIT 1000			// Start with big alloc
#define MY_YACC_MAX  32000			// Because of 'short'

bool my_yyoverflow(short **yyss, YYSTYPE **yyvs, ulong *yystacksize)
{
  Yacc_state *state= & current_thd->m_parser_state->m_yacc;
  ulong old_info=0;
  DBUG_ASSERT(state);
  if ((uint) *yystacksize >= MY_YACC_MAX)
    return 1;
  if (!state->yacc_yyvs)
    old_info= *yystacksize;
  *yystacksize= set_zone((*yystacksize)*2,MY_YACC_INIT,MY_YACC_MAX);
  if (!(state->yacc_yyvs= (uchar*)
        my_realloc(state->yacc_yyvs,
                   *yystacksize*sizeof(**yyvs),
                   MYF(MY_ALLOW_ZERO_PTR | MY_FREE_ON_ERROR))) ||
      !(state->yacc_yyss= (uchar*)
        my_realloc(state->yacc_yyss,
                   *yystacksize*sizeof(**yyss),
                   MYF(MY_ALLOW_ZERO_PTR | MY_FREE_ON_ERROR))))
    return 1;
  if (old_info)
  {
    /*
      Only copy the old stack on the first call to my_yyoverflow(),
      when replacing a static stack (YYINITDEPTH) by a dynamic stack.
      For subsequent calls, my_realloc already did preserve the old stack.
    */
    memcpy(state->yacc_yyss, *yyss, old_info*sizeof(**yyss));
    memcpy(state->yacc_yyvs, *yyvs, old_info*sizeof(**yyvs));
  }
  *yyss= (short*) state->yacc_yyss;
  *yyvs= (YYSTYPE*) state->yacc_yyvs;
  return 0;
}


/**
  Reset the part of THD responsible for the state of command
  processing.

  This needs to be called before execution of every statement
  (prepared or conventional).  It is not called by substatements of
  routines.

  @todo Call it after we use THD for queries, not before.
*/

void THD::reset_for_next_command()
{
  THD *thd= this;
  DBUG_ENTER("THD::reset_for_next_command");
  DBUG_ASSERT(!thd->spcont); /* not for substatements of routines */
  DBUG_ASSERT(! thd->in_sub_stmt);
  thd->free_list= 0;
  thd->select_number= 1;
  /*
    Those two lines below are theoretically unneeded as
    THD::cleanup_after_query() should take care of this already.
  */
  thd->auto_inc_intervals_in_cur_stmt_for_binlog.empty();
  thd->stmt_depends_on_first_successful_insert_id_in_prev_stmt= 0;

#ifdef WITH_WSREP
  /*
    Autoinc variables should be adjusted only for locally executed
    transactions. Appliers and replayers are either processing ROW
    events or get autoinc variable values from Query_log_event.
  */
  if (WSREP(thd) && thd->wsrep_exec_mode == LOCAL_STATE &&
      wsrep_auto_increment_control)
  {
    thd->variables.auto_increment_offset=
      global_system_variables.auto_increment_offset;
    thd->variables.auto_increment_increment=
      global_system_variables.auto_increment_increment;
  }
#endif /* WITH_WSREP */
  thd->query_start_used= 0;
  thd->query_start_sec_part_used= 0;
  thd->is_fatal_error= thd->time_zone_used= 0;
  thd->log_current_statement= 0;

  /*
    Clear the status flag that are expected to be cleared at the
    beginning of each SQL statement.
  */
  thd->server_status&= ~SERVER_STATUS_CLEAR_SET;
  /*
    If in autocommit mode and not in a transaction, reset
    OPTION_STATUS_NO_TRANS_UPDATE | OPTION_KEEP_LOG to not get warnings
    in ha_rollback_trans() about some tables couldn't be rolled back.
  */
  if (!thd->in_multi_stmt_transaction_mode())
  {
    thd->variables.option_bits&= ~OPTION_KEEP_LOG;
    thd->transaction.all.modified_non_trans_table= FALSE;
    thd->transaction.all.m_unsafe_rollback_flags&= ~THD_TRANS::DID_WAIT;
  }
  DBUG_ASSERT(thd->security_ctx== &thd->main_security_ctx);
  thd->thread_specific_used= FALSE;

  if (opt_bin_log)
  {
    reset_dynamic(&thd->user_var_events);
    thd->user_var_events_alloc= thd->mem_root;
  }
  thd->clear_error();
  thd->get_stmt_da()->reset_diagnostics_area();
  thd->get_stmt_da()->reset_for_next_command();
  thd->rand_used= 0;
  thd->m_sent_row_count= thd->m_examined_row_count= 0;
  thd->accessed_rows_and_keys= 0;

  thd->query_plan_flags= QPLAN_INIT;
  thd->query_plan_fsort_passes= 0;

  thd->reset_current_stmt_binlog_format_row();
  thd->binlog_unsafe_warning_flags= 0;

  thd->save_prep_leaf_list= false;

  DBUG_PRINT("debug",
             ("is_current_stmt_binlog_format_row(): %d",
              thd->is_current_stmt_binlog_format_row()));

  DBUG_VOID_RETURN;
}


/**
  Resets the lex->current_select object.
  @note It is assumed that lex->current_select != NULL

  This function is a wrapper around select_lex->init_select() with an added
  check for the special situation when using INTO OUTFILE and LOAD DATA.
*/

void
mysql_init_select(LEX *lex)
{
  SELECT_LEX *select_lex= lex->current_select;
  select_lex->init_select();
  lex->wild= 0;
  if (select_lex == &lex->select_lex)
  {
    DBUG_ASSERT(lex->result == 0);
    lex->exchange= 0;
  }
}


/**
  Used to allocate a new SELECT_LEX object on the current thd mem_root and
  link it into the relevant lists.

  This function is always followed by mysql_init_select.

  @see mysql_init_select

  @retval TRUE An error occurred
  @retval FALSE The new SELECT_LEX was successfully allocated.
*/

bool
mysql_new_select(LEX *lex, bool move_down)
{
  SELECT_LEX *select_lex;
  THD *thd= lex->thd;
  DBUG_ENTER("mysql_new_select");

  if (!(select_lex= new (thd->mem_root) SELECT_LEX()))
    DBUG_RETURN(1);
  select_lex->select_number= ++thd->select_number;
  select_lex->parent_lex= lex; /* Used in init_query. */
  select_lex->init_query();
  select_lex->init_select();
  lex->nest_level++;
  if (lex->nest_level > (int) MAX_SELECT_NESTING)
  {
    my_error(ER_TOO_HIGH_LEVEL_OF_NESTING_FOR_SELECT, MYF(0));
    DBUG_RETURN(1);
  }
  select_lex->nest_level= lex->nest_level;
  select_lex->nest_level_base= &thd->lex->unit;
  if (move_down)
  {
    SELECT_LEX_UNIT *unit;
    lex->subqueries= TRUE;
    /* first select_lex of subselect or derived table */
    if (!(unit= new (thd->mem_root) SELECT_LEX_UNIT()))
      DBUG_RETURN(1);

    unit->init_query();
    unit->init_select();
    unit->thd= thd;
    unit->include_down(lex->current_select);
    unit->link_next= 0;
    unit->link_prev= 0;
    unit->return_to= lex->current_select;
    select_lex->include_down(unit);
    /*
      By default we assume that it is usual subselect and we have outer name
      resolution context, if no we will assign it to 0 later
    */
    select_lex->context.outer_context= &select_lex->outer_select()->context;
  }
  else
  {
    bool const outer_most= (lex->current_select->master_unit() == &lex->unit);
    if (outer_most && lex->result)
    {
      my_error(ER_WRONG_USAGE, MYF(0), "UNION", "INTO");
      DBUG_RETURN(TRUE);
    }
    if (lex->proc_list.elements!=0)
    {
      my_error(ER_WRONG_USAGE, MYF(0), "UNION",
               "SELECT ... PROCEDURE ANALYSE()");
      DBUG_RETURN(TRUE);
    }
    if (lex->current_select->order_list.first && !lex->current_select->braces)
    {
      my_error(ER_WRONG_USAGE, MYF(0), "UNION", "ORDER BY");
      DBUG_RETURN(1);
    }
    if (lex->current_select->explicit_limit && !lex->current_select->braces)
    {
      my_error(ER_WRONG_USAGE, MYF(0), "UNION", "LIMIT");
      DBUG_RETURN(1);
    }
    select_lex->include_neighbour(lex->current_select);
    SELECT_LEX_UNIT *unit= select_lex->master_unit();                              
    if (!unit->fake_select_lex && unit->add_fake_select_lex(lex->thd))
      DBUG_RETURN(1);
    select_lex->context.outer_context= 
                unit->first_select()->context.outer_context;
  }

  select_lex->include_global((st_select_lex_node**)&lex->all_selects_list);
  lex->current_select= select_lex;
  /*
    in subquery is SELECT query and we allow resolution of names in SELECT
    list
  */
  select_lex->context.resolve_in_select_list= TRUE;
  DBUG_RETURN(0);
}

/**
  Create a select to return the same output as 'SELECT @@var_name'.

  Used for SHOW COUNT(*) [ WARNINGS | ERROR].

  This will crash with a core dump if the variable doesn't exists.

  @param var_name		Variable name
*/

void create_select_for_variable(const char *var_name)
{
  THD *thd;
  LEX *lex;
  LEX_STRING tmp;
  Item *var;
  char buff[MAX_SYS_VAR_LENGTH*2+4+8], *end;
  DBUG_ENTER("create_select_for_variable");

  thd= current_thd;
  lex= thd->lex;
  mysql_init_select(lex);
  lex->sql_command= SQLCOM_SELECT;
  tmp.str= (char*) var_name;
  tmp.length=strlen(var_name);
  /*
    We set the name of Item to @@session.var_name because that then is used
    as the column name in the output.
  */
  if ((var= get_system_var(thd, OPT_SESSION, tmp, null_lex_str)))
  {
    end= strxmov(buff, "@@session.", var_name, NullS);
    var->set_name(buff, end-buff, system_charset_info);
    add_item_to_list(thd, var);
  }
  DBUG_VOID_RETURN;
}


void mysql_init_multi_delete(LEX *lex)
{
  lex->sql_command=  SQLCOM_DELETE_MULTI;
  mysql_init_select(lex);
  lex->select_lex.select_limit= 0;
  lex->unit.select_limit_cnt= HA_POS_ERROR;
  lex->select_lex.table_list.save_and_clear(&lex->auxiliary_table_list);
  lex->query_tables= 0;
  lex->query_tables_last= &lex->query_tables;
}

static void wsrep_mysql_parse(THD *thd, char *rawbuf, uint length,
                              Parser_state *parser_state)
{
#ifdef WITH_WSREP
  bool is_autocommit=
    !thd->in_multi_stmt_transaction_mode()                  &&
    thd->wsrep_conflict_state == NO_CONFLICT                &&
    !thd->wsrep_applier;

  do
  {
    if (thd->wsrep_conflict_state== RETRY_AUTOCOMMIT)
    {
      thd->wsrep_conflict_state= NO_CONFLICT;
      /* Performance Schema Interface instrumentation, begin */
      thd->m_statement_psi= MYSQL_REFINE_STATEMENT(thd->m_statement_psi,
	      com_statement_info[thd->get_command()].m_key);
      MYSQL_SET_STATEMENT_TEXT(thd->m_statement_psi, thd->query(),
	                       thd->query_length());
    }
    mysql_parse(thd, rawbuf, length, parser_state);

    if (WSREP(thd)) {
      /* wsrep BF abort in query exec phase */
      mysql_mutex_lock(&thd->LOCK_wsrep_thd);
      if (thd->wsrep_conflict_state == MUST_ABORT) {
        wsrep_client_rollback(thd);

        WSREP_DEBUG("abort in exec query state, avoiding autocommit");
      }

      if (thd->wsrep_conflict_state == MUST_REPLAY)
      {
        wsrep_replay_transaction(thd);
      }

      /* setting error code for BF aborted trxs */
      if (thd->wsrep_conflict_state == ABORTED ||
          thd->wsrep_conflict_state == CERT_FAILURE)
      {
        thd->reset_for_next_command();
        thd->killed= NOT_KILLED;
        if (is_autocommit                           &&
            thd->lex->sql_command != SQLCOM_SELECT  &&
            (thd->wsrep_retry_counter < thd->variables.wsrep_retry_autocommit))
        {
          WSREP_DEBUG("wsrep retrying AC query: %s", 
                      (thd->query()) ? thd->query() : "void");

	  /* Performance Schema Interface instrumentation, end */
	  MYSQL_END_STATEMENT(thd->m_statement_psi, thd->get_stmt_da());
	  thd->m_statement_psi= NULL;
          close_thread_tables(thd);

          thd->wsrep_conflict_state= RETRY_AUTOCOMMIT;
          thd->wsrep_retry_counter++;            // grow
          wsrep_copy_query(thd);
          thd->set_time();
          parser_state->reset(rawbuf, length);
        }
        else
        {
          WSREP_DEBUG("%s, thd: %lu is_AC: %d, retry: %lu - %lu SQL: %s", 
                      (thd->wsrep_conflict_state == ABORTED) ? 
                      "BF Aborted" : "cert failure",
                      thd->thread_id, is_autocommit, thd->wsrep_retry_counter, 
                      thd->variables.wsrep_retry_autocommit, thd->query());
          my_error(ER_LOCK_DEADLOCK, MYF(0), "wsrep aborted transaction");
          thd->killed= NOT_KILLED;
          thd->wsrep_conflict_state= NO_CONFLICT;
          if (thd->wsrep_conflict_state != REPLAYING)
            thd->wsrep_retry_counter= 0;             //  reset
        }
      }
      else
      {
        set_if_smaller(thd->wsrep_retry_counter, 0); // reset; eventually ok
      }
      mysql_mutex_unlock(&thd->LOCK_wsrep_thd);
    }

    /* If retry is requested clean up explain structure */
    if (thd->wsrep_conflict_state == RETRY_AUTOCOMMIT && thd->lex->explain)
        delete_explain_query(thd->lex);

  }  while (thd->wsrep_conflict_state== RETRY_AUTOCOMMIT);

  if (thd->wsrep_retry_query)
  {
    WSREP_DEBUG("releasing retry_query: conf %d sent %d kill %d  errno %d SQL %s",
                thd->wsrep_conflict_state,
	    thd->get_stmt_da()->is_sent(),
                thd->killed,
	    thd->get_stmt_da()->is_error() ? thd->get_stmt_da()->sql_errno() : 0,
                thd->wsrep_retry_query);
    my_free(thd->wsrep_retry_query);
    thd->wsrep_retry_query      = NULL;
    thd->wsrep_retry_query_len  = 0;
    thd->wsrep_retry_command    = COM_CONNECT;
  }
#endif /* WITH_WSREP */
}

/*
  When you modify mysql_parse(), you may need to mofify
  mysql_test_parse_for_slave() in this same file.
*/

/**
  Parse a query.

  @param       thd     Current thread
  @param       rawbuf  Begining of the query text
  @param       length  Length of the query text
  @param[out]  found_semicolon For multi queries, position of the character of
                               the next query in the query text.
*/

void mysql_parse(THD *thd, char *rawbuf, uint length,
                 Parser_state *parser_state)
{
  int error __attribute__((unused));
  DBUG_ENTER("mysql_parse");
  DBUG_EXECUTE_IF("parser_debug", turn_parser_debug_on(););

  /*
    Warning.
    The purpose of query_cache_send_result_to_client() is to lookup the
    query in the query cache first, to avoid parsing and executing it.
    So, the natural implementation would be to:
    - first, call query_cache_send_result_to_client,
    - second, if caching failed, initialise the lexical and syntactic parser.
    The problem is that the query cache depends on a clean initialization
    of (among others) lex->safe_to_cache_query and thd->server_status,
    which are reset respectively in
    - lex_start()
    - THD::reset_for_next_command()
    So, initializing the lexical analyser *before* using the query cache
    is required for the cache to work properly.
    FIXME: cleanup the dependencies in the code to simplify this.
  */
  lex_start(thd);
  thd->reset_for_next_command();

  if (query_cache_send_result_to_client(thd, rawbuf, length) <= 0)
  {
    LEX *lex= thd->lex;

    bool err= parse_sql(thd, parser_state, NULL, true);

    if (!err)
    {
      thd->m_statement_psi=
        MYSQL_REFINE_STATEMENT(thd->m_statement_psi,
                               sql_statement_info[thd->lex->sql_command].
                               m_key);
#ifndef NO_EMBEDDED_ACCESS_CHECKS
      if (mqh_used && thd->user_connect &&
	  check_mqh(thd, lex->sql_command))
      {
	thd->net.error = 0;
      }
      else
#endif
      {
	if (! thd->is_error())
	{
          const char *found_semicolon= parser_state->m_lip.found_semicolon;
          /*
            Binlog logs a string starting from thd->query and having length
            thd->query_length; so we set thd->query_length correctly (to not
            log several statements in one event, when we executed only first).
            We set it to not see the ';' (otherwise it would get into binlog
            and Query_log_event::print() would give ';;' output).
            This also helps display only the current query in SHOW
            PROCESSLIST.
            Note that we don't need LOCK_thread_count to modify query_length.
          */
          if (found_semicolon && (ulong) (found_semicolon - thd->query()))
            thd->set_query_inner(thd->query(),
                                 (uint32) (found_semicolon -
                                           thd->query() - 1),
                                 thd->charset());
          /* Actually execute the query */
          if (found_semicolon)
          {
            lex->safe_to_cache_query= 0;
            thd->server_status|= SERVER_MORE_RESULTS_EXISTS;
          }
          lex->set_trg_event_type_for_tables();
          MYSQL_QUERY_EXEC_START(thd->query(),
                                 thd->thread_id,
                                 (char *) (thd->db ? thd->db : ""),
                                 &thd->security_ctx->priv_user[0],
                                 (char *) thd->security_ctx->host_or_ip,
                                 0);

          error= mysql_execute_command(thd);
          MYSQL_QUERY_EXEC_DONE(error);
	}
      }
    }
    else
    {
      /* Instrument this broken statement as "statement/sql/error" */
      thd->m_statement_psi=
        MYSQL_REFINE_STATEMENT(thd->m_statement_psi,
                               sql_statement_info[SQLCOM_END].m_key);
      DBUG_ASSERT(thd->is_error());
      DBUG_PRINT("info",("Command aborted. Fatal_error: %d",
			 thd->is_fatal_error));

      query_cache_abort(thd, &thd->query_cache_tls);
    }
    THD_STAGE_INFO(thd, stage_freeing_items);
    sp_cache_enforce_limit(thd->sp_proc_cache, stored_program_cache_size);
    sp_cache_enforce_limit(thd->sp_func_cache, stored_program_cache_size);
    thd->end_statement();
    thd->cleanup_after_query();
    DBUG_ASSERT(thd->change_list.is_empty());
  }
  else
  {
    /* Update statistics for getting the query from the cache */
    thd->lex->sql_command= SQLCOM_SELECT;
    thd->m_statement_psi=
      MYSQL_REFINE_STATEMENT(thd->m_statement_psi,
                             sql_statement_info[SQLCOM_SELECT].m_key);
    status_var_increment(thd->status_var.com_stat[SQLCOM_SELECT]);
    thd->update_stats();
  }
  DBUG_VOID_RETURN;
}


#ifdef HAVE_REPLICATION
/*
  Usable by the replication SQL thread only: just parse a query to know if it
  can be ignored because of replicate-*-table rules.

  @retval
    0	cannot be ignored
  @retval
    1	can be ignored
*/

bool mysql_test_parse_for_slave(THD *thd, char *rawbuf, uint length)
{
  LEX *lex= thd->lex;
  bool error= 0;
  DBUG_ENTER("mysql_test_parse_for_slave");

  Parser_state parser_state;
  if (!(error= parser_state.init(thd, rawbuf, length)))
  {
    lex_start(thd);
    thd->reset_for_next_command();

    if (!parse_sql(thd, & parser_state, NULL, true) &&
        all_tables_not_ok(thd, lex->select_lex.table_list.first))
      error= 1;                  /* Ignore question */
    thd->end_statement();
  }
  thd->cleanup_after_query();
  DBUG_RETURN(error);
}
#endif


/** Store position for column in ALTER TABLE .. ADD column. */

void store_position_for_column(const char *name)
{
  current_thd->lex->last_field->after=(char*) (name);
}

bool
add_proc_to_list(THD* thd, Item *item)
{
  ORDER *order;
  Item	**item_ptr;

  if (!(order = (ORDER *) thd->alloc(sizeof(ORDER)+sizeof(Item*))))
    return 1;
  item_ptr = (Item**) (order+1);
  *item_ptr= item;
  order->item=item_ptr;
  order->free_me=0;
  thd->lex->proc_list.link_in_list(order, &order->next);
  return 0;
}


/**
  save order by and tables in own lists.
*/

bool add_to_list(THD *thd, SQL_I_List<ORDER> &list, Item *item,bool asc)
{
  ORDER *order;
  DBUG_ENTER("add_to_list");
  if (!(order = (ORDER *) thd->alloc(sizeof(ORDER))))
    DBUG_RETURN(1);
  order->item_ptr= item;
  order->item= &order->item_ptr;
  order->asc = asc;
  order->free_me=0;
  order->used=0;
  order->counter_used= 0;
  order->fast_field_copier_setup= 0; 
  list.link_in_list(order, &order->next);
  DBUG_RETURN(0);
}


/**
  Add a table to list of used tables.

  @param table		Table to add
  @param alias		alias for table (or null if no alias)
  @param table_options	A set of the following bits:
                         - TL_OPTION_UPDATING : Table will be updated
                         - TL_OPTION_FORCE_INDEX : Force usage of index
                         - TL_OPTION_ALIAS : an alias in multi table DELETE
  @param lock_type	How table should be locked
  @param mdl_type       Type of metadata lock to acquire on the table.
  @param use_index	List of indexed used in USE INDEX
  @param ignore_index	List of indexed used in IGNORE INDEX

  @retval
      0		Error
  @retval
    \#	Pointer to TABLE_LIST element added to the total table list
*/

TABLE_LIST *st_select_lex::add_table_to_list(THD *thd,
					     Table_ident *table,
					     LEX_STRING *alias,
					     ulong table_options,
					     thr_lock_type lock_type,
					     enum_mdl_type mdl_type,
					     List<Index_hint> *index_hints_arg,
                                             List<String> *partition_names,
                                             LEX_STRING *option)
{
  register TABLE_LIST *ptr;
  TABLE_LIST *UNINIT_VAR(previous_table_ref); /* The table preceding the current one. */
  char *alias_str;
  LEX *lex= thd->lex;
  DBUG_ENTER("add_table_to_list");

  if (!table)
    DBUG_RETURN(0);				// End of memory
  alias_str= alias ? alias->str : table->table.str;
  if (!MY_TEST(table_options & TL_OPTION_ALIAS) &&
      check_table_name(table->table.str, table->table.length, FALSE))
  {
    my_error(ER_WRONG_TABLE_NAME, MYF(0), table->table.str);
    DBUG_RETURN(0);
  }

  if (table->is_derived_table() == FALSE && table->db.str &&
      check_db_name(&table->db))
  {
    my_error(ER_WRONG_DB_NAME, MYF(0), table->db.str);
    DBUG_RETURN(0);
  }

  if (!alias)					/* Alias is case sensitive */
  {
    if (table->sel)
    {
      my_message(ER_DERIVED_MUST_HAVE_ALIAS,
                 ER_THD(thd, ER_DERIVED_MUST_HAVE_ALIAS), MYF(0));
      DBUG_RETURN(0);
    }
    if (!(alias_str= (char*) thd->memdup(alias_str,table->table.length+1)))
      DBUG_RETURN(0);
  }
  if (!(ptr = (TABLE_LIST *) thd->calloc(sizeof(TABLE_LIST))))
    DBUG_RETURN(0);				/* purecov: inspected */
  if (table->db.str)
  {
    ptr->is_fqtn= TRUE;
    ptr->db= table->db.str;
    ptr->db_length= table->db.length;
  }
  else if (lex->copy_db_to(&ptr->db, &ptr->db_length))
    DBUG_RETURN(0);
  else
    ptr->is_fqtn= FALSE;

  ptr->alias= alias_str;
  ptr->is_alias= alias ? TRUE : FALSE;
  if (lower_case_table_names)
  {
    if (table->table.length)
      table->table.length= my_casedn_str(files_charset_info, table->table.str);
    if (ptr->db_length && ptr->db != any_db)
      ptr->db_length= my_casedn_str(files_charset_info, ptr->db);
  }
      
  ptr->table_name=table->table.str;
  ptr->table_name_length=table->table.length;
  ptr->lock_type=   lock_type;
  ptr->updating=    MY_TEST(table_options & TL_OPTION_UPDATING);
  /* TODO: remove TL_OPTION_FORCE_INDEX as it looks like it's not used */
  ptr->force_index= MY_TEST(table_options & TL_OPTION_FORCE_INDEX);
  ptr->ignore_leaves= MY_TEST(table_options & TL_OPTION_IGNORE_LEAVES);
  ptr->derived=	    table->sel;
  if (!ptr->derived && is_infoschema_db(ptr->db, ptr->db_length))
  {
    ST_SCHEMA_TABLE *schema_table;
    if (ptr->updating &&
        /* Special cases which are processed by commands itself */
        lex->sql_command != SQLCOM_CHECK &&
        lex->sql_command != SQLCOM_CHECKSUM)
    {
      my_error(ER_DBACCESS_DENIED_ERROR, MYF(0),
               thd->security_ctx->priv_user,
               thd->security_ctx->priv_host,
               INFORMATION_SCHEMA_NAME.str);
      DBUG_RETURN(0);
    }
    schema_table= find_schema_table(thd, ptr->table_name);
    if (!schema_table ||
        (schema_table->hidden && 
         ((sql_command_flags[lex->sql_command] & CF_STATUS_COMMAND) == 0 || 
          /*
            this check is used for show columns|keys from I_S hidden table
          */
          lex->sql_command == SQLCOM_SHOW_FIELDS ||
          lex->sql_command == SQLCOM_SHOW_KEYS)))
    {
      my_error(ER_UNKNOWN_TABLE, MYF(0),
               ptr->table_name, INFORMATION_SCHEMA_NAME.str);
      DBUG_RETURN(0);
    }
    ptr->schema_table_name= ptr->table_name;
    ptr->schema_table= schema_table;
  }
  ptr->select_lex=  lex->current_select;
  /*
    We can't cache internal temporary tables between prepares as the
    table may be deleted before next exection.
 */
  ptr->cacheable_table= !table->is_derived_table();
  ptr->index_hints= index_hints_arg;
  ptr->option= option ? option->str : 0;
  /* check that used name is unique */
  if (lock_type != TL_IGNORE)
  {
    TABLE_LIST *first_table= table_list.first;
    if (lex->sql_command == SQLCOM_CREATE_VIEW)
      first_table= first_table ? first_table->next_local : NULL;
    for (TABLE_LIST *tables= first_table ;
	 tables ;
	 tables=tables->next_local)
    {
      if (!my_strcasecmp(table_alias_charset, alias_str, tables->alias) &&
	  !strcmp(ptr->db, tables->db))
      {
	my_error(ER_NONUNIQ_TABLE, MYF(0), alias_str); /* purecov: tested */
	DBUG_RETURN(0);				/* purecov: tested */
      }
    }
  }
  /* Store the table reference preceding the current one. */
  if (table_list.elements > 0)
  {
    /*
      table_list.next points to the last inserted TABLE_LIST->next_local'
      element
      We don't use the offsetof() macro here to avoid warnings from gcc
    */
    previous_table_ref= (TABLE_LIST*) ((char*) table_list.next -
                                       ((char*) &(ptr->next_local) -
                                        (char*) ptr));
    /*
      Set next_name_resolution_table of the previous table reference to point
      to the current table reference. In effect the list
      TABLE_LIST::next_name_resolution_table coincides with
      TABLE_LIST::next_local. Later this may be changed in
      store_top_level_join_columns() for NATURAL/USING joins.
    */
    previous_table_ref->next_name_resolution_table= ptr;
  }

  /*
    Link the current table reference in a local list (list for current select).
    Notice that as a side effect here we set the next_local field of the
    previous table reference to 'ptr'. Here we also add one element to the
    list 'table_list'.
  */
  table_list.link_in_list(ptr, &ptr->next_local);
  ptr->next_name_resolution_table= NULL;
#ifdef WITH_PARTITION_STORAGE_ENGINE
  ptr->partition_names= partition_names;
#endif /* WITH_PARTITION_STORAGE_ENGINE */
  /* Link table in global list (all used tables) */
  lex->add_to_query_tables(ptr);

  // Pure table aliases do not need to be locked:
  if (!MY_TEST(table_options & TL_OPTION_ALIAS))
  {
    ptr->mdl_request.init(MDL_key::TABLE, ptr->db, ptr->table_name, mdl_type,
                          MDL_TRANSACTION);
  }
  DBUG_RETURN(ptr);
}


/**
  Initialize a new table list for a nested join.

    The function initializes a structure of the TABLE_LIST type
    for a nested join. It sets up its nested join list as empty.
    The created structure is added to the front of the current
    join list in the st_select_lex object. Then the function
    changes the current nest level for joins to refer to the newly
    created empty list after having saved the info on the old level
    in the initialized structure.

  @param thd         current thread

  @retval
    0   if success
  @retval
    1   otherwise
*/

bool st_select_lex::init_nested_join(THD *thd)
{
  TABLE_LIST *ptr;
  NESTED_JOIN *nested_join;
  DBUG_ENTER("init_nested_join");

  if (!(ptr= (TABLE_LIST*) thd->calloc(ALIGN_SIZE(sizeof(TABLE_LIST))+
                                       sizeof(NESTED_JOIN))))
    DBUG_RETURN(1);
  nested_join= ptr->nested_join=
    ((NESTED_JOIN*) ((uchar*) ptr + ALIGN_SIZE(sizeof(TABLE_LIST))));

  join_list->push_front(ptr, thd->mem_root);
  ptr->embedding= embedding;
  ptr->join_list= join_list;
  ptr->alias= (char*) "(nested_join)";
  embedding= ptr;
  join_list= &nested_join->join_list;
  join_list->empty();
  DBUG_RETURN(0);
}


/**
  End a nested join table list.

    The function returns to the previous join nest level.
    If the current level contains only one member, the function
    moves it one level up, eliminating the nest.

  @param thd         current thread

  @return
    - Pointer to TABLE_LIST element added to the total table list, if success
    - 0, otherwise
*/

TABLE_LIST *st_select_lex::end_nested_join(THD *thd)
{
  TABLE_LIST *ptr;
  NESTED_JOIN *nested_join;
  DBUG_ENTER("end_nested_join");

  DBUG_ASSERT(embedding);
  ptr= embedding;
  join_list= ptr->join_list;
  embedding= ptr->embedding;
  nested_join= ptr->nested_join;
  if (nested_join->join_list.elements == 1)
  {
    TABLE_LIST *embedded= nested_join->join_list.head();
    join_list->pop();
    embedded->join_list= join_list;
    embedded->embedding= embedding;
    join_list->push_front(embedded, thd->mem_root);
    ptr= embedded;
    embedded->lifted= 1;
  }
  else if (nested_join->join_list.elements == 0)
  {
    join_list->pop();
    ptr= 0;                                     // return value
  }
  DBUG_RETURN(ptr);
}


/**
  Nest last join operation.

    The function nest last join operation as if it was enclosed in braces.

  @param thd         current thread

  @retval
    0  Error
  @retval
    \#  Pointer to TABLE_LIST element created for the new nested join
*/

TABLE_LIST *st_select_lex::nest_last_join(THD *thd)
{
  TABLE_LIST *ptr;
  NESTED_JOIN *nested_join;
  List<TABLE_LIST> *embedded_list;
  DBUG_ENTER("nest_last_join");

  if (!(ptr= (TABLE_LIST*) thd->calloc(ALIGN_SIZE(sizeof(TABLE_LIST))+
                                       sizeof(NESTED_JOIN))))
    DBUG_RETURN(0);
  nested_join= ptr->nested_join=
    ((NESTED_JOIN*) ((uchar*) ptr + ALIGN_SIZE(sizeof(TABLE_LIST))));

  ptr->embedding= embedding;
  ptr->join_list= join_list;
  ptr->alias= (char*) "(nest_last_join)";
  embedded_list= &nested_join->join_list;
  embedded_list->empty();

  for (uint i=0; i < 2; i++)
  {
    TABLE_LIST *table= join_list->pop();
    if (!table)
      DBUG_RETURN(NULL);
    table->join_list= embedded_list;
    table->embedding= ptr;
    embedded_list->push_back(table);
    if (table->natural_join)
    {
      ptr->is_natural_join= TRUE;
      /*
        If this is a JOIN ... USING, move the list of joined fields to the
        table reference that describes the join.
      */
      if (prev_join_using)
        ptr->join_using_fields= prev_join_using;
    }
  }
  join_list->push_front(ptr, thd->mem_root);
  nested_join->used_tables= nested_join->not_null_tables= (table_map) 0;
  DBUG_RETURN(ptr);
}


/**
  Add a table to the current join list.

    The function puts a table in front of the current join list
    of st_select_lex object.
    Thus, joined tables are put into this list in the reverse order
    (the most outer join operation follows first).

  @param table       the table to add

  @return
    None
*/

void st_select_lex::add_joined_table(TABLE_LIST *table)
{
  DBUG_ENTER("add_joined_table");
  join_list->push_front(table, parent_lex->thd->mem_root);
  table->join_list= join_list;
  table->embedding= embedding;
  DBUG_VOID_RETURN;
}


/**
  Convert a right join into equivalent left join.

    The function takes the current join list t[0],t[1] ... and
    effectively converts it into the list t[1],t[0] ...
    Although the outer_join flag for the new nested table contains
    JOIN_TYPE_RIGHT, it will be handled as the inner table of a left join
    operation.

  EXAMPLES
  @verbatim
    SELECT * FROM t1 RIGHT JOIN t2 ON on_expr =>
      SELECT * FROM t2 LEFT JOIN t1 ON on_expr

    SELECT * FROM t1,t2 RIGHT JOIN t3 ON on_expr =>
      SELECT * FROM t1,t3 LEFT JOIN t2 ON on_expr

    SELECT * FROM t1,t2 RIGHT JOIN (t3,t4) ON on_expr =>
      SELECT * FROM t1,(t3,t4) LEFT JOIN t2 ON on_expr

    SELECT * FROM t1 LEFT JOIN t2 ON on_expr1 RIGHT JOIN t3  ON on_expr2 =>
      SELECT * FROM t3 LEFT JOIN (t1 LEFT JOIN t2 ON on_expr2) ON on_expr1
   @endverbatim

  @param thd         current thread

  @return
    - Pointer to the table representing the inner table, if success
    - 0, otherwise
*/

TABLE_LIST *st_select_lex::convert_right_join()
{
  TABLE_LIST *tab2= join_list->pop();
  TABLE_LIST *tab1= join_list->pop();
  DBUG_ENTER("convert_right_join");

  join_list->push_front(tab2, parent_lex->thd->mem_root);
  join_list->push_front(tab1, parent_lex->thd->mem_root);
  tab1->outer_join|= JOIN_TYPE_RIGHT;

  DBUG_RETURN(tab1);
}

/**
  Set lock for all tables in current select level.

  @param lock_type			Lock to set for tables

  @note
    If lock is a write lock, then tables->updating is set 1
    This is to get tables_ok to know that the table is updated by the
    query
*/

void st_select_lex::set_lock_for_tables(thr_lock_type lock_type)
{
  bool for_update= lock_type >= TL_READ_NO_INSERT;
  DBUG_ENTER("set_lock_for_tables");
  DBUG_PRINT("enter", ("lock_type: %d  for_update: %d", lock_type,
		       for_update));
  for (TABLE_LIST *tables= table_list.first;
       tables;
       tables= tables->next_local)
  {
    tables->lock_type= lock_type;
    tables->updating=  for_update;
    tables->mdl_request.set_type((lock_type >= TL_WRITE_ALLOW_WRITE) ?
                                 MDL_SHARED_WRITE : MDL_SHARED_READ);
  }
  DBUG_VOID_RETURN;
}


/**
  Create a fake SELECT_LEX for a unit.

    The method create a fake SELECT_LEX object for a unit.
    This object is created for any union construct containing a union
    operation and also for any single select union construct of the form
    @verbatim
    (SELECT ... ORDER BY order_list [LIMIT n]) ORDER BY ... 
    @endvarbatim
    or of the form
    @varbatim
    (SELECT ... ORDER BY LIMIT n) ORDER BY ...
    @endvarbatim
  
  @param thd_arg		   thread handle

  @note
    The object is used to retrieve rows from the temporary table
    where the result on the union is obtained.

  @retval
    1     on failure to create the object
  @retval
    0     on success
*/

bool st_select_lex_unit::add_fake_select_lex(THD *thd_arg)
{
  SELECT_LEX *first_sl= first_select();
  DBUG_ENTER("add_fake_select_lex");
  DBUG_ASSERT(!fake_select_lex);

  if (!(fake_select_lex= new (thd_arg->mem_root) SELECT_LEX()))
      DBUG_RETURN(1);
  fake_select_lex->include_standalone(this, 
                                      (SELECT_LEX_NODE**)&fake_select_lex);
  fake_select_lex->select_number= INT_MAX;
  fake_select_lex->parent_lex= thd_arg->lex; /* Used in init_query. */
  fake_select_lex->make_empty_select();
  fake_select_lex->linkage= GLOBAL_OPTIONS_TYPE;
  fake_select_lex->select_limit= 0;

  fake_select_lex->context.outer_context=first_sl->context.outer_context;
  /* allow item list resolving in fake select for ORDER BY */
  fake_select_lex->context.resolve_in_select_list= TRUE;
  fake_select_lex->context.select_lex= fake_select_lex;  

  fake_select_lex->nest_level_base= first_select()->nest_level_base;
  fake_select_lex->nest_level=first_select()->nest_level;

  if (!is_union())
  {
    /* 
      This works only for 
      (SELECT ... ORDER BY list [LIMIT n]) ORDER BY order_list [LIMIT m],
      (SELECT ... LIMIT n) ORDER BY order_list [LIMIT m]
      just before the parser starts processing order_list
    */ 
    fake_select_lex->no_table_names_allowed= 1;
    thd_arg->lex->current_select= fake_select_lex;
  }
  thd_arg->lex->pop_context();
  DBUG_RETURN(0);
}


/**
  Push a new name resolution context for a JOIN ... ON clause to the
  context stack of a query block.

    Create a new name resolution context for a JOIN ... ON clause,
    set the first and last leaves of the list of table references
    to be used for name resolution, and push the newly created
    context to the stack of contexts of the query.

  @param thd       pointer to current thread
  @param left_op   left  operand of the JOIN
  @param right_op  rigth operand of the JOIN

  @retval
    FALSE  if all is OK
  @retval
    TRUE   if a memory allocation error occured
*/

bool
push_new_name_resolution_context(THD *thd,
                                 TABLE_LIST *left_op, TABLE_LIST *right_op)
{
  Name_resolution_context *on_context;
  if (!(on_context= new (thd->mem_root) Name_resolution_context))
    return TRUE;
  on_context->init();
  on_context->first_name_resolution_table=
    left_op->first_leaf_for_name_resolution();
  on_context->last_name_resolution_table=
    right_op->last_leaf_for_name_resolution();
  return thd->lex->push_context(on_context, thd->mem_root);
}


/**
  Fix condition which contains only field (f turns to  f <> 0 )

  @param cond            The condition to fix

  @return fixed condition
*/

Item *normalize_cond(THD *thd, Item *cond)
{
  if (cond)
  {
    Item::Type type= cond->type();
    if (type == Item::FIELD_ITEM || type == Item::REF_ITEM)
    {
      cond= new (thd->mem_root) Item_func_ne(thd, cond, new (thd->mem_root) Item_int(thd, 0));
    }
  }
  return cond;
}


/**
  Add an ON condition to the second operand of a JOIN ... ON.

    Add an ON condition to the right operand of a JOIN ... ON clause.

  @param b     the second operand of a JOIN ... ON
  @param expr  the condition to be added to the ON clause

  @retval
    FALSE  if there was some error
  @retval
    TRUE   if all is OK
*/

void add_join_on(THD *thd, TABLE_LIST *b, Item *expr)
{
  if (expr)
  {
    expr= normalize_cond(thd, expr);
    if (!b->on_expr)
      b->on_expr= expr;
    else
    {
      /*
        If called from the parser, this happens if you have both a
        right and left join. If called later, it happens if we add more
        than one condition to the ON clause.
      */
      b->on_expr= new (thd->mem_root) Item_cond_and(thd, b->on_expr,expr);
    }
    b->on_expr->top_level_item();
  }
}


/**
  Mark that there is a NATURAL JOIN or JOIN ... USING between two
  tables.

    This function marks that table b should be joined with a either via
    a NATURAL JOIN or via JOIN ... USING. Both join types are special
    cases of each other, so we treat them together. The function
    setup_conds() creates a list of equal condition between all fields
    of the same name for NATURAL JOIN or the fields in 'using_fields'
    for JOIN ... USING. The list of equality conditions is stored
    either in b->on_expr, or in JOIN::conds, depending on whether there
    was an outer join.

  EXAMPLE
  @verbatim
    SELECT * FROM t1 NATURAL LEFT JOIN t2
     <=>
    SELECT * FROM t1 LEFT JOIN t2 ON (t1.i=t2.i and t1.j=t2.j ... )

    SELECT * FROM t1 NATURAL JOIN t2 WHERE <some_cond>
     <=>
    SELECT * FROM t1, t2 WHERE (t1.i=t2.i and t1.j=t2.j and <some_cond>)

    SELECT * FROM t1 JOIN t2 USING(j) WHERE <some_cond>
     <=>
    SELECT * FROM t1, t2 WHERE (t1.j=t2.j and <some_cond>)
   @endverbatim

  @param a		  Left join argument
  @param b		  Right join argument
  @param using_fields    Field names from USING clause
*/

void add_join_natural(TABLE_LIST *a, TABLE_LIST *b, List<String> *using_fields,
                      SELECT_LEX *lex)
{
  b->natural_join= a;
  lex->prev_join_using= using_fields;
}


/**
  Find a thread by id and return it, locking it LOCK_thd_data

  @param id  Identifier of the thread we're looking for
  @param query_id If true, search by query_id instead of thread_id

  @return NULL    - not found
          pointer - thread found, and its LOCK_thd_data is locked.
*/

THD *find_thread_by_id(longlong id, bool query_id)
{
  THD *tmp;
  mysql_mutex_lock(&LOCK_thread_count); // For unlink from list
  I_List_iterator<THD> it(threads);
  while ((tmp=it++))
  {
    if (tmp->get_command() == COM_DAEMON)
      continue;
    if (id == (query_id ? tmp->query_id : (longlong) tmp->thread_id))
    {
      mysql_mutex_lock(&tmp->LOCK_thd_data);    // Lock from delete
      break;
    }
  }
  mysql_mutex_unlock(&LOCK_thread_count);
  return tmp;
}


/**
  kill one thread.

  @param thd			Thread class
  @param id                     Thread id or query id
  @param kill_signal            Should it kill the query or the connection
  @param type                   Type of id: thread id or query id

  @note
    This is written such that we have a short lock on LOCK_thread_count
*/

uint
kill_one_thread(THD *thd, longlong id, killed_state kill_signal, killed_type type)
{
  THD *tmp;
  uint error= (type == KILL_TYPE_QUERY ? ER_NO_SUCH_QUERY : ER_NO_SUCH_THREAD);
  DBUG_ENTER("kill_one_thread");
  DBUG_PRINT("enter", ("id: %lld  signal: %u", id, (uint) kill_signal));

  if (id && (tmp= find_thread_by_id(id, type == KILL_TYPE_QUERY)))
  {
    /*
      If we're SUPER, we can KILL anything, including system-threads.
      No further checks.

      KILLer: thd->security_ctx->user could in theory be NULL while
      we're still in "unauthenticated" state. This is a theoretical
      case (the code suggests this could happen, so we play it safe).

      KILLee: tmp->security_ctx->user will be NULL for system threads.
      We need to check so Jane Random User doesn't crash the server
      when trying to kill a) system threads or b) unauthenticated users'
      threads (Bug#43748).

      If user of both killer and killee are non-NULL, proceed with
      slayage if both are string-equal.

      It's ok to also kill DELAYED threads with KILL_CONNECTION instead of
      KILL_SYSTEM_THREAD; The difference is that KILL_CONNECTION may be
      faster and do a harder kill than KILL_SYSTEM_THREAD;
    */

    if (((thd->security_ctx->master_access & SUPER_ACL) ||
        thd->security_ctx->user_matches(tmp->security_ctx)) &&
	!wsrep_thd_is_BF(tmp, true))
    {
      tmp->awake(kill_signal);
      error=0;
    }
    else
      error= (type == KILL_TYPE_QUERY ? ER_KILL_QUERY_DENIED_ERROR :
                                        ER_KILL_DENIED_ERROR);
    mysql_mutex_unlock(&tmp->LOCK_thd_data);
  }
  DBUG_PRINT("exit", ("%d", error));
  DBUG_RETURN(error);
}


/**
  kill all threads from one user

  @param thd			Thread class
  @param user_name		User name for threads we should kill
  @param only_kill_query        Should it kill the query or the connection

  @note
    This is written such that we have a short lock on LOCK_thread_count

    If we can't kill all threads because of security issues, no threads
    are killed.
*/

static uint kill_threads_for_user(THD *thd, LEX_USER *user,
                                  killed_state kill_signal, ha_rows *rows)
{
  THD *tmp;
  List<THD> threads_to_kill;
  DBUG_ENTER("kill_threads_for_user");

  *rows= 0;

  if (thd->is_fatal_error)                       // If we run out of memory
    DBUG_RETURN(ER_OUT_OF_RESOURCES);

  DBUG_PRINT("enter", ("user: %s  signal: %u", user->user.str,
                       (uint) kill_signal));

  mysql_mutex_lock(&LOCK_thread_count); // For unlink from list
  I_List_iterator<THD> it(threads);
  while ((tmp=it++))
  {
    if (!tmp->security_ctx->user)
      continue;
    /*
      Check that hostname (if given) and user name matches.

      host.str[0] == '%' means that host name was not given. See sql_yacc.yy
    */
    if (((user->host.str[0] == '%' && !user->host.str[1]) ||
         !strcmp(tmp->security_ctx->host_or_ip, user->host.str)) &&
        !strcmp(tmp->security_ctx->user, user->user.str))
    {
      if (!(thd->security_ctx->master_access & SUPER_ACL) &&
          !thd->security_ctx->user_matches(tmp->security_ctx))
      {
        mysql_mutex_unlock(&LOCK_thread_count);
        DBUG_RETURN(ER_KILL_DENIED_ERROR);
      }
      if (!threads_to_kill.push_back(tmp, thd->mem_root))
        mysql_mutex_lock(&tmp->LOCK_thd_data); // Lock from delete
    }
  }
  mysql_mutex_unlock(&LOCK_thread_count);
  if (!threads_to_kill.is_empty())
  {
    List_iterator_fast<THD> it2(threads_to_kill);
    THD *next_ptr;
    THD *ptr= it2++;
    do
    {
      ptr->awake(kill_signal);
      /*
        Careful here: The list nodes are allocated on the memroots of the
        THDs to be awakened.
        But those THDs may be terminated and deleted as soon as we release
        LOCK_thd_data, which will make the list nodes invalid.
        Since the operation "it++" dereferences the "next" pointer of the
        previous list node, we need to do this while holding LOCK_thd_data.
      */
      next_ptr= it2++;
      mysql_mutex_unlock(&ptr->LOCK_thd_data);
      (*rows)++;
    } while ((ptr= next_ptr));
  }
  DBUG_RETURN(0);
}


/**
  kills a thread and sends response.

  @param thd                    Thread class
  @param id                     Thread id or query id
  @param state                  Should it kill the query or the connection
  @param type                   Type of id: thread id or query id
*/

static
void sql_kill(THD *thd, longlong id, killed_state state, killed_type type)
{
  uint error;
  if (!(error= kill_one_thread(thd, id, state, type)))
  {
    if ((!thd->killed))
      my_ok(thd);
    else
      my_error(killed_errno(thd->killed), MYF(0), id);
  }
  else
    my_error(error, MYF(0), id);
}


static
void sql_kill_user(THD *thd, LEX_USER *user, killed_state state)
{
  uint error;
  ha_rows rows;
  if (!(error= kill_threads_for_user(thd, user, state, &rows)))
    my_ok(thd, rows);
  else
  {
    /*
      This is probably ER_OUT_OF_RESOURCES, but in the future we may
      want to write the name of the user we tried to kill
    */
    my_error(error, MYF(0), user->host.str, user->user.str);
  }
}


/** If pointer is not a null pointer, append filename to it. */

bool append_file_to_dir(THD *thd, const char **filename_ptr,
                        const char *table_name)
{
  char buff[FN_REFLEN],*ptr, *end;
  if (!*filename_ptr)
    return 0;					// nothing to do

  /* Check that the filename is not too long and it's a hard path */
  if (strlen(*filename_ptr)+strlen(table_name) >= FN_REFLEN-1 ||
      !test_if_hard_path(*filename_ptr))
  {
    my_error(ER_WRONG_TABLE_NAME, MYF(0), *filename_ptr);
    return 1;
  }
  /* Fix is using unix filename format on dos */
  strmov(buff,*filename_ptr);
  end=convert_dirname(buff, *filename_ptr, NullS);
  if (!(ptr= (char*) thd->alloc((size_t) (end-buff) + strlen(table_name)+1)))
    return 1;					// End of memory
  *filename_ptr=ptr;
  strxmov(ptr,buff,table_name,NullS);
  return 0;
}


/**
  Check if the select is a simple select (not an union).

  @retval
    0	ok
  @retval
    1	error	; In this case the error messege is sent to the client
*/

bool check_simple_select()
{
  THD *thd= current_thd;
  LEX *lex= thd->lex;
  if (lex->current_select != &lex->select_lex)
  {
    char command[80];
    Lex_input_stream *lip= & thd->m_parser_state->m_lip;
    strmake(command, lip->yylval->symbol.str,
	    MY_MIN(lip->yylval->symbol.length, sizeof(command)-1));
    my_error(ER_CANT_USE_OPTION_HERE, MYF(0), command);
    return 1;
  }
  return 0;
}


Comp_creator *comp_eq_creator(bool invert)
{
  return invert?(Comp_creator *)&ne_creator:(Comp_creator *)&eq_creator;
}


Comp_creator *comp_ge_creator(bool invert)
{
  return invert?(Comp_creator *)&lt_creator:(Comp_creator *)&ge_creator;
}


Comp_creator *comp_gt_creator(bool invert)
{
  return invert?(Comp_creator *)&le_creator:(Comp_creator *)&gt_creator;
}


Comp_creator *comp_le_creator(bool invert)
{
  return invert?(Comp_creator *)&gt_creator:(Comp_creator *)&le_creator;
}


Comp_creator *comp_lt_creator(bool invert)
{
  return invert?(Comp_creator *)&ge_creator:(Comp_creator *)&lt_creator;
}


Comp_creator *comp_ne_creator(bool invert)
{
  return invert?(Comp_creator *)&eq_creator:(Comp_creator *)&ne_creator;
}


/**
  Construct ALL/ANY/SOME subquery Item.

  @param left_expr   pointer to left expression
  @param cmp         compare function creator
  @param all         true if we create ALL subquery
  @param select_lex  pointer on parsed subquery structure

  @return
    constructed Item (or 0 if out of memory)
*/
Item * all_any_subquery_creator(THD *thd, Item *left_expr,
				chooser_compare_func_creator cmp,
				bool all,
				SELECT_LEX *select_lex)
{
  if ((cmp == &comp_eq_creator) && !all)       //  = ANY <=> IN
    return new (thd->mem_root) Item_in_subselect(thd, left_expr, select_lex);

  if ((cmp == &comp_ne_creator) && all)        // <> ALL <=> NOT IN
    return new (thd->mem_root) Item_func_not(thd,
             new (thd->mem_root) Item_in_subselect(thd, left_expr, select_lex));

  Item_allany_subselect *it=
    new (thd->mem_root) Item_allany_subselect(thd, left_expr, cmp, select_lex,
                                              all);
  if (all) /* ALL */
    return it->upper_item= new (thd->mem_root) Item_func_not_all(thd, it);

  /* ANY/SOME */
  return it->upper_item= new (thd->mem_root) Item_func_nop_all(thd, it);
}


/**
  Multi update query pre-check.

  @param thd		Thread handler
  @param tables	Global/local table list (have to be the same)

  @retval
    FALSE OK
  @retval
    TRUE  Error
*/

bool multi_update_precheck(THD *thd, TABLE_LIST *tables)
{
  const char *msg= 0;
  TABLE_LIST *table;
  LEX *lex= thd->lex;
  SELECT_LEX *select_lex= &lex->select_lex;
  DBUG_ENTER("multi_update_precheck");

  if (select_lex->item_list.elements != lex->value_list.elements)
  {
    my_message(ER_WRONG_VALUE_COUNT, ER_THD(thd, ER_WRONG_VALUE_COUNT), MYF(0));
    DBUG_RETURN(TRUE);
  }
  /*
    Ensure that we have UPDATE or SELECT privilege for each table
    The exact privilege is checked in mysql_multi_update()
  */
  for (table= tables; table; table= table->next_local)
  {
    if (table->is_jtbm())
      continue;
    if (table->derived)
      table->grant.privilege= SELECT_ACL;
    else if ((check_access(thd, UPDATE_ACL, table->db,
                           &table->grant.privilege,
                           &table->grant.m_internal,
                           0, 1) ||
              check_grant(thd, UPDATE_ACL, table, FALSE, 1, TRUE)) &&
             (check_access(thd, SELECT_ACL, table->db,
                           &table->grant.privilege,
                           &table->grant.m_internal,
                           0, 0) ||
              check_grant(thd, SELECT_ACL, table, FALSE, 1, FALSE)))
      DBUG_RETURN(TRUE);

    table->grant.orig_want_privilege= 0;
    table->table_in_first_from_clause= 1;
  }
  /*
    Is there tables of subqueries?
  */
  if (&lex->select_lex != lex->all_selects_list)
  {
    DBUG_PRINT("info",("Checking sub query list"));
    for (table= tables; table; table= table->next_global)
    {
      if (!table->table_in_first_from_clause)
      {
	if (check_access(thd, SELECT_ACL, table->db,
                         &table->grant.privilege,
                         &table->grant.m_internal,
                         0, 0) ||
	    check_grant(thd, SELECT_ACL, table, FALSE, 1, FALSE))
	  DBUG_RETURN(TRUE);
      }
    }
  }

  if (select_lex->order_list.elements)
    msg= "ORDER BY";
  else if (select_lex->select_limit)
    msg= "LIMIT";
  if (msg)
  {
    my_error(ER_WRONG_USAGE, MYF(0), "UPDATE", msg);
    DBUG_RETURN(TRUE);
  }
  DBUG_RETURN(FALSE);
}

/**
  Multi delete query pre-check.

  @param thd			Thread handler
  @param tables		Global/local table list

  @retval
    FALSE OK
  @retval
    TRUE  error
*/

bool multi_delete_precheck(THD *thd, TABLE_LIST *tables)
{
  SELECT_LEX *select_lex= &thd->lex->select_lex;
  TABLE_LIST *aux_tables= thd->lex->auxiliary_table_list.first;
  TABLE_LIST **save_query_tables_own_last= thd->lex->query_tables_own_last;
  DBUG_ENTER("multi_delete_precheck");

  /*
    Temporary tables are pre-opened in 'tables' list only. Here we need to
    initialize TABLE instances in 'aux_tables' list.
  */
  for (TABLE_LIST *tl= aux_tables; tl; tl= tl->next_global)
  {
    if (tl->table)
      continue;

    if (tl->correspondent_table)
      tl->table= tl->correspondent_table->table;
  }

  /* sql_yacc guarantees that tables and aux_tables are not zero */
  DBUG_ASSERT(aux_tables != 0);
  if (check_table_access(thd, SELECT_ACL, tables, FALSE, UINT_MAX, FALSE))
    DBUG_RETURN(TRUE);

  /*
    Since aux_tables list is not part of LEX::query_tables list we
    have to juggle with LEX::query_tables_own_last value to be able
    call check_table_access() safely.
  */
  thd->lex->query_tables_own_last= 0;
  if (check_table_access(thd, DELETE_ACL, aux_tables, FALSE, UINT_MAX, FALSE))
  {
    thd->lex->query_tables_own_last= save_query_tables_own_last;
    DBUG_RETURN(TRUE);
  }
  thd->lex->query_tables_own_last= save_query_tables_own_last;

  if ((thd->variables.option_bits & OPTION_SAFE_UPDATES) && !select_lex->where)
  {
    my_message(ER_UPDATE_WITHOUT_KEY_IN_SAFE_MODE,
               ER_THD(thd, ER_UPDATE_WITHOUT_KEY_IN_SAFE_MODE), MYF(0));
    DBUG_RETURN(TRUE);
  }
  DBUG_RETURN(FALSE);
}


/*
  Given a table in the source list, find a correspondent table in the
  table references list.

  @param lex Pointer to LEX representing multi-delete.
  @param src Source table to match.
  @param ref Table references list.

  @remark The source table list (tables listed before the FROM clause
  or tables listed in the FROM clause before the USING clause) may
  contain table names or aliases that must match unambiguously one,
  and only one, table in the target table list (table references list,
  after FROM/USING clause).

  @return Matching table, NULL otherwise.
*/

static TABLE_LIST *multi_delete_table_match(LEX *lex, TABLE_LIST *tbl,
                                            TABLE_LIST *tables)
{
  TABLE_LIST *match= NULL;
  DBUG_ENTER("multi_delete_table_match");

  for (TABLE_LIST *elem= tables; elem; elem= elem->next_local)
  {
    int cmp;

    if (tbl->is_fqtn && elem->is_alias)
      continue; /* no match */
    if (tbl->is_fqtn && elem->is_fqtn)
      cmp= my_strcasecmp(table_alias_charset, tbl->table_name, elem->table_name) ||
           strcmp(tbl->db, elem->db);
    else if (elem->is_alias)
      cmp= my_strcasecmp(table_alias_charset, tbl->alias, elem->alias);
    else
      cmp= my_strcasecmp(table_alias_charset, tbl->table_name, elem->table_name) ||
           strcmp(tbl->db, elem->db);

    if (cmp)
      continue;

    if (match)
    {
      my_error(ER_NONUNIQ_TABLE, MYF(0), elem->alias);
      DBUG_RETURN(NULL);
    }

    match= elem;
  }

  if (!match)
    my_error(ER_UNKNOWN_TABLE, MYF(0), tbl->table_name, "MULTI DELETE");

  DBUG_RETURN(match);
}


/**
  Link tables in auxilary table list of multi-delete with corresponding
  elements in main table list, and set proper locks for them.

  @param lex   pointer to LEX representing multi-delete

  @retval
    FALSE   success
  @retval
    TRUE    error
*/

bool multi_delete_set_locks_and_link_aux_tables(LEX *lex)
{
  TABLE_LIST *tables= lex->select_lex.table_list.first;
  TABLE_LIST *target_tbl;
  DBUG_ENTER("multi_delete_set_locks_and_link_aux_tables");

  lex->table_count= 0;

  for (target_tbl= lex->auxiliary_table_list.first;
       target_tbl; target_tbl= target_tbl->next_local)
  {
    lex->table_count++;
    /* All tables in aux_tables must be found in FROM PART */
    TABLE_LIST *walk= multi_delete_table_match(lex, target_tbl, tables);
    if (!walk)
      DBUG_RETURN(TRUE);
    if (!walk->derived)
    {
      target_tbl->table_name= walk->table_name;
      target_tbl->table_name_length= walk->table_name_length;
    }
    walk->updating= target_tbl->updating;
    walk->lock_type= target_tbl->lock_type;
    /* We can assume that tables to be deleted from are locked for write. */
    DBUG_ASSERT(walk->lock_type >= TL_WRITE_ALLOW_WRITE);
    walk->mdl_request.set_type(MDL_SHARED_WRITE);
    target_tbl->correspondent_table= walk;	// Remember corresponding table
  }
  DBUG_RETURN(FALSE);
}


/**
  simple UPDATE query pre-check.

  @param thd		Thread handler
  @param tables	Global table list

  @retval
    FALSE OK
  @retval
    TRUE  Error
*/

bool update_precheck(THD *thd, TABLE_LIST *tables)
{
  DBUG_ENTER("update_precheck");
  if (thd->lex->select_lex.item_list.elements != thd->lex->value_list.elements)
  {
    my_message(ER_WRONG_VALUE_COUNT, ER_THD(thd, ER_WRONG_VALUE_COUNT), MYF(0));
    DBUG_RETURN(TRUE);
  }
  DBUG_RETURN(check_one_table_access(thd, UPDATE_ACL, tables));
}


/**
  simple DELETE query pre-check.

  @param thd		Thread handler
  @param tables	Global table list

  @retval
    FALSE  OK
  @retval
    TRUE   error
*/

bool delete_precheck(THD *thd, TABLE_LIST *tables)
{
  DBUG_ENTER("delete_precheck");
  if (check_one_table_access(thd, DELETE_ACL, tables))
    DBUG_RETURN(TRUE);
  /* Set privilege for the WHERE clause */
  tables->grant.want_privilege=(SELECT_ACL & ~tables->grant.privilege);
  DBUG_RETURN(FALSE);
}


/**
  simple INSERT query pre-check.

  @param thd		Thread handler
  @param tables	Global table list

  @retval
    FALSE  OK
  @retval
    TRUE   error
*/

bool insert_precheck(THD *thd, TABLE_LIST *tables)
{
  LEX *lex= thd->lex;
  DBUG_ENTER("insert_precheck");

  /*
    Check that we have modify privileges for the first table and
    select privileges for the rest
  */
  ulong privilege= (INSERT_ACL |
                    (lex->duplicates == DUP_REPLACE ? DELETE_ACL : 0) |
                    (lex->value_list.elements ? UPDATE_ACL : 0));

  if (check_one_table_access(thd, privilege, tables))
    DBUG_RETURN(TRUE);

  if (lex->update_list.elements != lex->value_list.elements)
  {
    my_message(ER_WRONG_VALUE_COUNT, ER_THD(thd, ER_WRONG_VALUE_COUNT), MYF(0));
    DBUG_RETURN(TRUE);
  }
  DBUG_RETURN(FALSE);
}


/**
   Set proper open mode and table type for element representing target table
   of CREATE TABLE statement, also adjust statement table list if necessary.
*/

void create_table_set_open_action_and_adjust_tables(LEX *lex)
{
  TABLE_LIST *create_table= lex->query_tables;

  if (lex->tmp_table())
    create_table->open_type= OT_TEMPORARY_ONLY;
  else
    create_table->open_type= OT_BASE_ONLY;

  if (!lex->select_lex.item_list.elements)
  {
    /*
      Avoid opening and locking target table for ordinary CREATE TABLE
      or CREATE TABLE LIKE for write (unlike in CREATE ... SELECT we
      won't do any insertions in it anyway). Not doing this causes
      problems when running CREATE TABLE IF NOT EXISTS for already
      existing log table.
    */
    create_table->lock_type= TL_READ;
  }
}


/**
  CREATE TABLE query pre-check.

  @param thd			Thread handler
  @param tables		Global table list
  @param create_table	        Table which will be created

  @retval
    FALSE   OK
  @retval
    TRUE   Error
*/

bool create_table_precheck(THD *thd, TABLE_LIST *tables,
                           TABLE_LIST *create_table)
{
  LEX *lex= thd->lex;
  SELECT_LEX *select_lex= &lex->select_lex;
  ulong want_priv;
  bool error= TRUE;                                 // Error message is given
  DBUG_ENTER("create_table_precheck");

  /*
    Require CREATE [TEMPORARY] privilege on new table; for
    CREATE TABLE ... SELECT, also require INSERT.
  */

  want_priv= lex->tmp_table() ?  CREATE_TMP_ACL :
             (CREATE_ACL | (select_lex->item_list.elements ? INSERT_ACL : 0));

  /* CREATE OR REPLACE on not temporary tables require DROP_ACL */
  if (lex->create_info.or_replace() && !lex->tmp_table())
    want_priv|= DROP_ACL;
                          
  if (check_access(thd, want_priv, create_table->db,
                   &create_table->grant.privilege,
                   &create_table->grant.m_internal,
                   0, 0))
    goto err;

  /* If it is a merge table, check privileges for merge children. */
  if (lex->create_info.merge_list.first)
  {
    /*
      The user must have (SELECT_ACL | UPDATE_ACL | DELETE_ACL) on the
      underlying base tables, even if there are temporary tables with the same
      names.

      From user's point of view, it might look as if the user must have these
      privileges on temporary tables to create a merge table over them. This is
      one of two cases when a set of privileges is required for operations on
      temporary tables (see also CREATE TABLE).

      The reason for this behavior stems from the following facts:

        - For merge tables, the underlying table privileges are checked only
          at CREATE TABLE / ALTER TABLE time.

          In other words, once a merge table is created, the privileges of
          the underlying tables can be revoked, but the user will still have
          access to the merge table (provided that the user has privileges on
          the merge table itself). 

        - Temporary tables shadow base tables.

          I.e. there might be temporary and base tables with the same name, and
          the temporary table takes the precedence in all operations.

        - For temporary MERGE tables we do not track if their child tables are
          base or temporary. As result we can't guarantee that privilege check
          which was done in presence of temporary child will stay relevant
          later as this temporary table might be removed.

      If SELECT_ACL | UPDATE_ACL | DELETE_ACL privileges were not checked for
      the underlying *base* tables, it would create a security breach as in
      Bug#12771903.
    */

    if (check_table_access(thd, SELECT_ACL | UPDATE_ACL | DELETE_ACL,
                           lex->create_info.merge_list.first,
                           FALSE, UINT_MAX, FALSE))
      goto err;
  }

  if (want_priv != CREATE_TMP_ACL &&
      check_grant(thd, want_priv, create_table, FALSE, 1, FALSE))
    goto err;

  if (select_lex->item_list.elements)
  {
    /* Check permissions for used tables in CREATE TABLE ... SELECT */
    if (tables && check_table_access(thd, SELECT_ACL, tables, FALSE,
                                     UINT_MAX, FALSE))
      goto err;
  }
  else if (lex->create_info.like())
  {
    if (check_table_access(thd, SELECT_ACL, tables, FALSE, UINT_MAX, FALSE))
      goto err;
  }

  if (check_fk_parent_table_access(thd, &lex->create_info, &lex->alter_info))
    goto err;

  /*
    For CREATE TABLE we should not open the table even if it exists.
    If the table exists, we should either not create it or replace it
  */
  lex->query_tables->open_strategy= TABLE_LIST::OPEN_STUB;

  error= FALSE;

err:
  DBUG_RETURN(error);
}


/**
  Check privileges for LOCK TABLES statement.

  @param thd     Thread context.
  @param tables  List of tables to be locked.

  @retval FALSE - Success.
  @retval TRUE  - Failure.
*/

static bool lock_tables_precheck(THD *thd, TABLE_LIST *tables)
{
  TABLE_LIST *first_not_own_table= thd->lex->first_not_own_table();

  for (TABLE_LIST *table= tables; table != first_not_own_table && table;
       table= table->next_global)
  {
    if (is_temporary_table(table))
      continue;

    if (check_table_access(thd, LOCK_TABLES_ACL | SELECT_ACL, table,
                           FALSE, 1, FALSE))
      return TRUE;
  }

  return FALSE;
}


/**
  negate given expression.

  @param thd  thread handler
  @param expr expression for negation

  @return
    negated expression
*/

Item *negate_expression(THD *thd, Item *expr)
{
  Item *negated;
  if (expr->type() == Item::FUNC_ITEM &&
      ((Item_func *) expr)->functype() == Item_func::NOT_FUNC)
  {
    /* it is NOT(NOT( ... )) */
    Item *arg= ((Item_func *) expr)->arguments()[0];
    enum_parsing_place place= thd->lex->current_select->parsing_place;
    if (arg->is_bool_type() || place == IN_WHERE || place == IN_HAVING)
      return arg;
    /*
      if it is not boolean function then we have to emulate value of
      not(not(a)), it will be a != 0
    */
    return new (thd->mem_root) Item_func_ne(thd, arg, new (thd->mem_root) Item_int(thd, (char*) "0", 0, 1));
  }

  if ((negated= expr->neg_transformer(thd)) != 0)
    return negated;
  return new (thd->mem_root) Item_func_not(thd, expr);
}

/**
  Set the specified definer to the default value, which is the
  current user in the thread.
 
  @param[in]  thd       thread handler
  @param[out] definer   definer
*/
 
void get_default_definer(THD *thd, LEX_USER *definer, bool role)
{
  const Security_context *sctx= thd->security_ctx;

  if (role)
  {
    definer->user.str= const_cast<char*>(sctx->priv_role);
    definer->host= empty_lex_str;
  }
  else
  {
    definer->user.str= const_cast<char*>(sctx->priv_user);
    definer->host.str= const_cast<char*>(sctx->priv_host);
    definer->host.length= strlen(definer->host.str);
  }
  definer->user.length= strlen(definer->user.str);

  definer->password= null_lex_str;
  definer->plugin= empty_lex_str;
  definer->auth= empty_lex_str;
}


/**
  Create default definer for the specified THD.

  @param[in] thd         thread handler

  @return
    - On success, return a valid pointer to the created and initialized
    LEX_USER, which contains definer information.
    - On error, return 0.
*/

LEX_USER *create_default_definer(THD *thd, bool role)
{
  LEX_USER *definer;

  if (! (definer= (LEX_USER*) thd->alloc(sizeof(LEX_USER))))
    return 0;

  thd->get_definer(definer, role);

  if (role && definer->user.length == 0)
  {
    my_error(ER_MALFORMED_DEFINER, MYF(0));
    return 0;
  }
  else
    return definer;
}


/**
  Create definer with the given user and host names.

  @param[in] thd          thread handler
  @param[in] user_name    user name
  @param[in] host_name    host name

  @return
    - On success, return a valid pointer to the created and initialized
    LEX_USER, which contains definer information.
    - On error, return 0.
*/

LEX_USER *create_definer(THD *thd, LEX_STRING *user_name, LEX_STRING *host_name)
{
  LEX_USER *definer;

  /* Create and initialize. */

  if (! (definer= (LEX_USER*) thd->alloc(sizeof(LEX_USER))))
    return 0;

  definer->user= *user_name;
  definer->host= *host_name;
  definer->password= null_lex_str;

  return definer;
}


/**
  Check that byte length of a string does not exceed some limit.

  @param str         string to be checked
  @param err_msg     Number of error message to be displayed if the string
		     is too long.  0 if empty error message.
  @param max_length  max length

  @retval
    FALSE   the passed string is not longer than max_length
  @retval
    TRUE    the passed string is longer than max_length

  NOTE
    The function is not used in existing code but can be useful later?
*/

bool check_string_byte_length(LEX_STRING *str, uint err_msg,
                              uint max_byte_length)
{
  if (str->length <= max_byte_length)
    return FALSE;

  my_error(ER_WRONG_STRING_LENGTH, MYF(0), str->str,
           err_msg ? ER(err_msg) : "", max_byte_length);

  return TRUE;
}


/*
  Check that char length of a string does not exceed some limit.

  SYNOPSIS
  check_string_char_length()
      str              string to be checked
      err_msg          Number of error message to be displayed if the string
		       is too long.  0 if empty error message.
      max_char_length  max length in symbols
      cs               string charset

  RETURN
    FALSE   the passed string is not longer than max_char_length
    TRUE    the passed string is longer than max_char_length
*/


bool check_string_char_length(LEX_STRING *str, uint err_msg,
                              uint max_char_length, CHARSET_INFO *cs,
                              bool no_error)
{
  int well_formed_error;
  uint res= cs->cset->well_formed_len(cs, str->str, str->str + str->length,
                                      max_char_length, &well_formed_error);

  if (!well_formed_error && str->length == res)
    return FALSE;

  if (!no_error)
  {
    ErrConvString err(str->str, str->length, cs);
    my_error(ER_WRONG_STRING_LENGTH, MYF(0), err.ptr(),
             err_msg ? ER(err_msg) : "",
             max_char_length);
  }
  return TRUE;
}

C_MODE_START

/*
  Check if path does not contain mysql data home directory

  SYNOPSIS
    test_if_data_home_dir()
    dir                     directory

  RETURN VALUES
    0	ok
    1	error ;  Given path contains data directory
*/

int test_if_data_home_dir(const char *dir)
{
  char path[FN_REFLEN];
  int dir_len;
  DBUG_ENTER("test_if_data_home_dir");

  if (!dir)
    DBUG_RETURN(0);

  /*
    data_file_name and index_file_name include the table name without
    extension. Mostly this does not refer to an existing file. When
    comparing data_file_name or index_file_name against the data
    directory, we try to resolve all symbolic links. On some systems,
    we use realpath(3) for the resolution. This returns ENOENT if the
    resolved path does not refer to an existing file. my_realpath()
    does then copy the requested path verbatim, without symlink
    resolution. Thereafter the comparison can fail even if the
    requested path is within the data directory. E.g. if symlinks to
    another file system are used. To make realpath(3) return the
    resolved path, we strip the table name and compare the directory
    path only. If the directory doesn't exist either, table creation
    will fail anyway.
  */

  (void) fn_format(path, dir, "", "",
                   (MY_RETURN_REAL_PATH|MY_RESOLVE_SYMLINKS));
  dir_len= strlen(path);
  if (mysql_unpacked_real_data_home_len<= dir_len)
  {
    if (dir_len > mysql_unpacked_real_data_home_len &&
        path[mysql_unpacked_real_data_home_len] != FN_LIBCHAR)
      DBUG_RETURN(0);

    if (lower_case_file_system)
    {
      if (!my_strnncoll(default_charset_info, (const uchar*) path,
                        mysql_unpacked_real_data_home_len,
                        (const uchar*) mysql_unpacked_real_data_home,
                        mysql_unpacked_real_data_home_len))
      {
        DBUG_PRINT("error", ("Path is part of mysql_real_data_home"));
        DBUG_RETURN(1);
      }
    }
    else if (!memcmp(path, mysql_unpacked_real_data_home,
                     mysql_unpacked_real_data_home_len))
    {
      DBUG_PRINT("error", ("Path is part of mysql_real_data_home"));
      DBUG_RETURN(1);
    }
  }
  DBUG_RETURN(0);
}

C_MODE_END


int error_if_data_home_dir(const char *path, const char *what)
{
  size_t dirlen;
  char   dirpath[FN_REFLEN];
  if (path)
  {
    dirname_part(dirpath, path, &dirlen);
    if (test_if_data_home_dir(dirpath))
    {
      my_error(ER_WRONG_ARGUMENTS, MYF(0), what);
      return 1;
    }
  }
  return 0;
}

/**
  Check that host name string is valid.

  @param[in] str string to be checked

  @return             Operation status
    @retval  FALSE    host name is ok
    @retval  TRUE     host name string is longer than max_length or
                      has invalid symbols
*/

bool check_host_name(LEX_STRING *str)
{
  const char *name= str->str;
  const char *end= str->str + str->length;
  if (check_string_byte_length(str, ER_HOSTNAME, HOSTNAME_LENGTH))
    return TRUE;

  while (name != end)
  {
    if (*name == '@')
    {
      my_printf_error(ER_UNKNOWN_ERROR, 
                      "Malformed hostname (illegal symbol: '%c')", MYF(0),
                      *name);
      return TRUE;
    }
    name++;
  }
  return FALSE;
}


extern int MYSQLparse(THD *thd); // from sql_yacc.cc


/**
  This is a wrapper of MYSQLparse(). All the code should call parse_sql()
  instead of MYSQLparse().

  @param thd Thread context.
  @param parser_state Parser state.
  @param creation_ctx Object creation context.

  @return Error status.
    @retval FALSE on success.
    @retval TRUE on parsing error.
*/

bool parse_sql(THD *thd, Parser_state *parser_state,
               Object_creation_ctx *creation_ctx, bool do_pfs_digest)
{
  bool ret_value;
  DBUG_ENTER("parse_sql");
  DBUG_ASSERT(thd->m_parser_state == NULL);
  DBUG_ASSERT(thd->lex->m_sql_cmd == NULL);

  MYSQL_QUERY_PARSE_START(thd->query());
  /* Backup creation context. */

  Object_creation_ctx *backup_ctx= NULL;

  if (creation_ctx)
    backup_ctx= creation_ctx->set_n_backup(thd);

  /* Set parser state. */

  thd->m_parser_state= parser_state;

  parser_state->m_digest_psi= NULL;
  parser_state->m_lip.m_digest= NULL;

  if (do_pfs_digest)
  {
    /* Start Digest */
    parser_state->m_digest_psi= MYSQL_DIGEST_START(thd->m_statement_psi);

    if (parser_state->m_input.m_compute_digest ||
       (parser_state->m_digest_psi != NULL))
    {
      /*
        If either:
        - the caller wants to compute a digest
        - the performance schema wants to compute a digest
        set the digest listener in the lexer.
      */
      parser_state->m_lip.m_digest= thd->m_digest;
      parser_state->m_lip.m_digest->m_digest_storage.m_charset_number= thd->charset()->number;
    }
  }

  /* Parse the query. */

  bool mysql_parse_status= MYSQLparse(thd) != 0;

  /*
    Check that if MYSQLparse() failed either thd->is_error() is set, or an
    internal error handler is set.

    The assert will not catch a situation where parsing fails without an
    error reported if an error handler exists. The problem is that the
    error handler might have intercepted the error, so thd->is_error() is
    not set. However, there is no way to be 100% sure here (the error
    handler might be for other errors than parsing one).
  */

  DBUG_ASSERT(!mysql_parse_status ||
              thd->is_error() ||
              thd->get_internal_handler());

  /* Reset parser state. */

  thd->m_parser_state= NULL;

  /* Restore creation context. */

  if (creation_ctx)
    creation_ctx->restore_env(thd, backup_ctx);

  /* That's it. */

  ret_value= mysql_parse_status || thd->is_fatal_error;

  if ((ret_value == 0) && (parser_state->m_digest_psi != NULL))
  {
    /*
      On parsing success, record the digest in the performance schema.
    */
    DBUG_ASSERT(do_pfs_digest);
    DBUG_ASSERT(thd->m_digest != NULL);
    MYSQL_DIGEST_END(parser_state->m_digest_psi,
                     & thd->m_digest->m_digest_storage);
  }

  MYSQL_QUERY_PARSE_DONE(ret_value);
  DBUG_RETURN(ret_value);
}

/**
  @} (end of group Runtime_Environment)
*/



/**
  Check and merge "CHARACTER SET cs [ COLLATE cl ]" clause

  @param cs character set pointer.
  @param cl collation pointer.

  Check if collation "cl" is applicable to character set "cs".

  If "cl" is NULL (e.g. when COLLATE clause is not specified),
  then simply "cs" is returned.
  
  @return Error status.
    @retval NULL, if "cl" is not applicable to "cs".
    @retval pointer to merged CHARSET_INFO on success.
*/


CHARSET_INFO*
merge_charset_and_collation(CHARSET_INFO *cs, CHARSET_INFO *cl)
{
  if (cl)
  {
    if (!my_charset_same(cs, cl))
    {
      my_error(ER_COLLATION_CHARSET_MISMATCH, MYF(0), cl->name, cs->csname);
      return NULL;
    }
    return cl;
  }
  return cs;
}

/** find a collation with binary comparison rules
*/
CHARSET_INFO *find_bin_collation(CHARSET_INFO *cs)
{
  const char *csname= cs->csname;
  cs= get_charset_by_csname(csname, MY_CS_BINSORT, MYF(0));
  if (!cs)
  {
    char tmp[65];
    strxnmov(tmp, sizeof(tmp)-1, csname, "_bin", NULL);
    my_error(ER_UNKNOWN_COLLATION, MYF(0), tmp);
  }
  return cs;
}<|MERGE_RESOLUTION|>--- conflicted
+++ resolved
@@ -4796,7 +4796,6 @@
       break;
     }
 
-<<<<<<< HEAD
 #ifdef WITH_WSREP
     if (lex->type & (
             REFRESH_GRANT            |
@@ -4812,9 +4811,7 @@
     }
 #endif /* WITH_WSREP*/
 
-=======
 #ifdef HAVE_REPLICATION
->>>>>>> d5d87c98
     if (lex->type & REFRESH_READ_LOCK)
     {
       /*
