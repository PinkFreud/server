/* Copyright (C) 2000-2003 MySQL AB

   This program is free software; you can redistribute it and/or modify
   it under the terms of the GNU General Public License as published by
   the Free Software Foundation; either version 2 of the License, or
   (at your option) any later version.

   This program is distributed in the hope that it will be useful,
   but WITHOUT ANY WARRANTY; without even the implied warranty of
   MERCHANTABILITY or FITNESS FOR A PARTICULAR PURPOSE.  See the
   GNU General Public License for more details.

   You should have received a copy of the GNU General Public License
   along with this program; if not, write to the Free Software
   Foundation, Inc., 59 Temple Place, Suite 330, Boston, MA  02111-1307  USA */

#include "mysql_priv.h"
#include "sql_repl.h"
#include "rpl_filter.h"
#include "repl_failsafe.h"
#include <m_ctype.h>
#include <myisam.h>
#include <my_dir.h>

#ifdef HAVE_INNOBASE_DB
#include "ha_innodb.h"
#endif

#include "sp_head.h"
#include "sp.h"
#include "sp_cache.h"

#ifdef HAVE_OPENSSL
/*
  Without SSL the handshake consists of one packet. This packet
  has both client capabilites and scrambled password.
  With SSL the handshake might consist of two packets. If the first
  packet (client capabilities) has CLIENT_SSL flag set, we have to
  switch to SSL and read the second packet. The scrambled password
  is in the second packet and client_capabilites field will be ignored.
  Maybe it is better to accept flags other than CLIENT_SSL from the
  second packet?
*/
#define SSL_HANDSHAKE_SIZE      2
#define NORMAL_HANDSHAKE_SIZE   6
#define MIN_HANDSHAKE_SIZE      2
#else
#define MIN_HANDSHAKE_SIZE      6
#endif /* HAVE_OPENSSL */

/* Used in error handling only */
#define SP_TYPE_STRING(LP) \
  ((LP)->sphead->m_type == TYPE_ENUM_FUNCTION ? "FUNCTION" : "PROCEDURE")
#define SP_COM_STRING(LP) \
  ((LP)->sql_command == SQLCOM_CREATE_SPFUNCTION || \
   (LP)->sql_command == SQLCOM_ALTER_FUNCTION || \
   (LP)->sql_command == SQLCOM_SHOW_CREATE_FUNC || \
   (LP)->sql_command == SQLCOM_DROP_FUNCTION ? \
   "FUNCTION" : "PROCEDURE")

#ifdef SOLARIS
extern "C" int gethostname(char *name, int namelen);
#endif

static void time_out_user_resource_limits(THD *thd, USER_CONN *uc);
#ifndef NO_EMBEDDED_ACCESS_CHECKS
static int check_for_max_user_connections(THD *thd, USER_CONN *uc);
#endif
static void decrease_user_connections(USER_CONN *uc);
static bool check_db_used(THD *thd,TABLE_LIST *tables);
static bool check_multi_update_lock(THD *thd);
static void remove_escape(char *name);
static void refresh_status(void);
static bool append_file_to_dir(THD *thd, const char **filename_ptr,
			       const char *table_name);
static void log_slow_query(THD *thd);

const char *any_db="*any*";	// Special symbol for check_access

const char *command_name[]={
  "Sleep", "Quit", "Init DB", "Query", "Field List", "Create DB",
  "Drop DB", "Refresh", "Shutdown", "Statistics", "Processlist",
  "Connect","Kill","Debug","Ping","Time","Delayed insert","Change user",
  "Binlog Dump","Table Dump",  "Connect Out", "Register Slave",
  "Prepare", "Execute", "Long Data", "Close stmt",
  "Reset stmt", "Set option", "Fetch",
  "Error"					// Last command number
};

const char *xa_state_names[]={
  "NON-EXISTING", "ACTIVE", "IDLE", "PREPARED"
};

static char empty_c_string[1]= {0};		// Used for not defined 'db'

#ifdef __WIN__
static void  test_signal(int sig_ptr)
{
#if !defined( DBUG_OFF)
  MessageBox(NULL,"Test signal","DBUG",MB_OK);
#endif
#if defined(OS2)
  fprintf(stderr, "Test signal %d\n", sig_ptr);
  fflush(stderr);
#endif
}
static void init_signals(void)
{
  int signals[7] = {SIGINT,SIGILL,SIGFPE,SIGSEGV,SIGTERM,SIGBREAK,SIGABRT } ;
  for (int i=0 ; i < 7 ; i++)
    signal( signals[i], test_signal) ;
}
#endif

static void unlock_locked_tables(THD *thd)
{
  if (thd->locked_tables)
  {
    thd->lock=thd->locked_tables;
    thd->locked_tables=0;			// Will be automatically closed
    close_thread_tables(thd);			// Free tables
  }
}


static bool end_active_trans(THD *thd)
{
  int error=0;
  DBUG_ENTER("end_active_trans");
  if (thd->options & (OPTION_NOT_AUTOCOMMIT | OPTION_BEGIN |
		      OPTION_TABLE_LOCK))
  {
    DBUG_PRINT("info",("options: 0x%lx", (ulong) thd->options));
    /* Safety if one did "drop table" on locked tables */
    if (!thd->locked_tables)
      thd->options&= ~OPTION_TABLE_LOCK;
    thd->server_status&= ~SERVER_STATUS_IN_TRANS;
    if (ha_commit(thd))
      error=1;
    thd->options&= ~(ulong) (OPTION_BEGIN | OPTION_STATUS_NO_TRANS_UPDATE);
  }
  DBUG_RETURN(error);
}

static bool begin_trans(THD *thd)
{
  int error=0;
  if (thd->locked_tables)
  {
    thd->lock=thd->locked_tables;
    thd->locked_tables=0;			// Will be automatically closed
    close_thread_tables(thd);			// Free tables
  }
  if (end_active_trans(thd))
    error= -1;
  else
  {
    LEX *lex= thd->lex;
    thd->options= ((thd->options & (ulong) ~(OPTION_STATUS_NO_TRANS_UPDATE)) |
		   OPTION_BEGIN);
    thd->server_status|= SERVER_STATUS_IN_TRANS;
    if (lex->start_transaction_opt & MYSQL_START_TRANS_OPT_WITH_CONS_SNAPSHOT)
      error= ha_start_consistent_snapshot(thd);
  }
  return error;
}

#ifdef HAVE_REPLICATION
inline bool all_tables_not_ok(THD *thd, TABLE_LIST *tables)
{
  return (rpl_filter->is_on() && tables && 
	  !rpl_filter->tables_ok(thd->db, tables) &&
          ((thd->lex->sql_command != SQLCOM_DELETE_MULTI) ||
           !rpl_filter->tables_ok(thd->db,
				  (TABLE_LIST *)
				  thd->lex->auxilliary_table_list.first)));
}
#endif


static HASH hash_user_connections;

static int get_or_create_user_conn(THD *thd, const char *user,
				   const char *host,
				   USER_RESOURCES *mqh)
{
  int return_val=0;
  uint temp_len, user_len;
  char temp_user[USERNAME_LENGTH+HOSTNAME_LENGTH+2];
  struct  user_conn *uc;

  DBUG_ASSERT(user != 0);
  DBUG_ASSERT(host != 0);

  user_len=strlen(user);
  temp_len= (strmov(strmov(temp_user, user)+1, host) - temp_user)+1;
  (void) pthread_mutex_lock(&LOCK_user_conn);
  if (!(uc = (struct  user_conn *) hash_search(&hash_user_connections,
					       (byte*) temp_user, temp_len)))
  {
    /* First connection for user; Create a user connection object */
    if (!(uc= ((struct user_conn*)
	       my_malloc(sizeof(struct user_conn) + temp_len+1,
			 MYF(MY_WME)))))
    {
      net_send_error(thd, 0, NullS);		// Out of memory
      return_val=1;
      goto end;
    }
    uc->user=(char*) (uc+1);
    memcpy(uc->user,temp_user,temp_len+1);
    uc->host= uc->user + user_len +  1;
    uc->len = temp_len;
    uc->connections= uc->questions= uc->updates= uc->conn_per_hour= 0;
    uc->user_resources=*mqh;
    uc->intime=thd->thr_create_time;
    if (my_hash_insert(&hash_user_connections, (byte*) uc))
    {
      my_free((char*) uc,0);
      net_send_error(thd, 0, NullS);		// Out of memory
      return_val=1;
      goto end;
    }
  }
  thd->user_connect=uc;
  uc->connections++;
end:
  (void) pthread_mutex_unlock(&LOCK_user_conn);
  return return_val;

}


/*
    Check if user exist and password supplied is correct. 
  SYNOPSIS
    check_user()
    thd          thread handle, thd->{host,user,ip} are used
    command      originator of the check: now check_user is called
                 during connect and change user procedures; used for 
                 logging.
    passwd       scrambled password received from client
    passwd_len   length of scrambled password
    db           database name to connect to, may be NULL
    check_count  dont know exactly

    Note, that host, user and passwd may point to communication buffer.
    Current implementation does not depend on that, but future changes
    should be done with this in mind; 'thd' is INOUT, all other params
    are 'IN'.

  RETURN VALUE
    0  OK; thd->user, thd->master_access, thd->priv_user, thd->db and
       thd->db_access are updated; OK is sent to client;
   -1  access denied or handshake error; error is sent to client;
   >0  error, not sent to client
*/

int check_user(THD *thd, enum enum_server_command command, 
	       const char *passwd, uint passwd_len, const char *db,
	       bool check_count)
{
  DBUG_ENTER("check_user");
  
#ifdef NO_EMBEDDED_ACCESS_CHECKS
  thd->master_access= GLOBAL_ACLS;			// Full rights
  /* Change database if necessary: OK or FAIL is sent in mysql_change_db */
  if (db && db[0])
  {
    thd->db= 0;
    thd->db_length= 0;
    if (mysql_change_db(thd, db))
    {
      if (thd->user_connect)
	decrease_user_connections(thd->user_connect);
      DBUG_RETURN(-1);
    }
  }
  else
    send_ok(thd);
  DBUG_RETURN(0);
#else

  my_bool opt_secure_auth_local;
  pthread_mutex_lock(&LOCK_global_system_variables);
  opt_secure_auth_local= opt_secure_auth;
  pthread_mutex_unlock(&LOCK_global_system_variables);
  
  /*
    If the server is running in secure auth mode, short scrambles are 
    forbidden.
  */
  if (opt_secure_auth_local && passwd_len == SCRAMBLE_LENGTH_323)
  {
    net_printf_error(thd, ER_NOT_SUPPORTED_AUTH_MODE);
    mysql_log.write(thd, COM_CONNECT, ER(ER_NOT_SUPPORTED_AUTH_MODE));
    DBUG_RETURN(-1);
  }
  if (passwd_len != 0 &&
      passwd_len != SCRAMBLE_LENGTH &&
      passwd_len != SCRAMBLE_LENGTH_323)
    DBUG_RETURN(ER_HANDSHAKE_ERROR);

  /*
    Clear thd->db as it points to something, that will be freed when 
    connection is closed. We don't want to accidentally free a wrong pointer
    if connect failed. Also in case of 'CHANGE USER' failure, current
    database will be switched to 'no database selected'.
  */
  thd->db= 0;
  thd->db_length= 0;
  
  USER_RESOURCES ur;
  int res= acl_getroot(thd, &ur, passwd, passwd_len);
#ifndef EMBEDDED_LIBRARY
  if (res == -1)
  {
    /*
      This happens when client (new) sends password scrambled with
      scramble(), but database holds old value (scrambled with
      scramble_323()). Here we please client to send scrambled_password
      in old format.
    */
    NET *net= &thd->net;
    if (opt_secure_auth_local)
    {
      net_printf_error(thd, ER_SERVER_IS_IN_SECURE_AUTH_MODE,
                       thd->user, thd->host_or_ip);
      mysql_log.write(thd, COM_CONNECT, ER(ER_SERVER_IS_IN_SECURE_AUTH_MODE),
                      thd->user, thd->host_or_ip);
      DBUG_RETURN(-1);
    }
    /* We have to read very specific packet size */
    if (send_old_password_request(thd) ||
        my_net_read(net) != SCRAMBLE_LENGTH_323 + 1)
    {                                               
      inc_host_errors(&thd->remote.sin_addr);
      DBUG_RETURN(ER_HANDSHAKE_ERROR);
    }
    /* Final attempt to check the user based on reply */
    /* So as passwd is short, errcode is always >= 0 */
    res= acl_getroot(thd, &ur, (char *) net->read_pos, SCRAMBLE_LENGTH_323);
  }
#endif /*EMBEDDED_LIBRARY*/
  /* here res is always >= 0 */
  if (res == 0)
  {
    if (!(thd->master_access & NO_ACCESS)) // authentication is OK 
    {
      DBUG_PRINT("info",
                 ("Capabilities: %d  packet_length: %ld  Host: '%s'  "
                  "Login user: '%s' Priv_user: '%s'  Using password: %s "
                  "Access: %u  db: '%s'",
                  thd->client_capabilities, thd->max_client_packet_length,
                  thd->host_or_ip, thd->user, thd->priv_user,
                  passwd_len ? "yes": "no",
                  thd->master_access, thd->db ? thd->db : "*none*"));

      if (check_count)
      {
        VOID(pthread_mutex_lock(&LOCK_thread_count));
        bool count_ok= thread_count <= max_connections + delayed_insert_threads
                       || (thd->master_access & SUPER_ACL);
        VOID(pthread_mutex_unlock(&LOCK_thread_count));
        if (!count_ok)
        {                                         // too many connections
          net_send_error(thd, ER_CON_COUNT_ERROR);
          DBUG_RETURN(-1);
        }
      }

      /* Why logging is performed before all checks've passed? */
      mysql_log.write(thd,command,
                      (thd->priv_user == thd->user ?
                       (char*) "%s@%s on %s" :
                       (char*) "%s@%s as anonymous on %s"),
                      thd->user, thd->host_or_ip,
                      db ? db : (char*) "");

      /*
        This is the default access rights for the current database.  It's
        set to 0 here because we don't have an active database yet (and we
        may not have an active database to set.
      */
      thd->db_access=0;

      /* Don't allow user to connect if he has done too many queries */
      if ((ur.questions || ur.updates || ur.conn_per_hour || ur.user_conn ||
	   max_user_connections) &&
	  get_or_create_user_conn(thd,
            opt_old_style_user_limits ? thd->user : thd->priv_user,
            opt_old_style_user_limits ? thd->host_or_ip : thd->priv_host,
            &ur))
	DBUG_RETURN(-1);
      if (thd->user_connect &&
	  (thd->user_connect->user_resources.conn_per_hour ||
	   thd->user_connect->user_resources.user_conn ||
	   max_user_connections) &&
	  check_for_max_user_connections(thd, thd->user_connect))
	DBUG_RETURN(-1);

      /* Change database if necessary: OK or FAIL is sent in mysql_change_db */
      if (db && db[0])
      {
        if (mysql_change_db(thd, db))
        {
          if (thd->user_connect)
            decrease_user_connections(thd->user_connect);
          DBUG_RETURN(-1);
        }
      }
      else
	send_ok(thd);
      thd->password= test(passwd_len);          // remember for error messages 
      /* Ready to handle queries */
      DBUG_RETURN(0);
    }
  }
  else if (res == 2) // client gave short hash, server has long hash
  {
    net_printf_error(thd, ER_NOT_SUPPORTED_AUTH_MODE);
    mysql_log.write(thd,COM_CONNECT,ER(ER_NOT_SUPPORTED_AUTH_MODE));
    DBUG_RETURN(-1);
  }
  net_printf_error(thd, ER_ACCESS_DENIED_ERROR,
                   thd->user,
                   thd->host_or_ip,
                   passwd_len ? ER(ER_YES) : ER(ER_NO));
  mysql_log.write(thd, COM_CONNECT, ER(ER_ACCESS_DENIED_ERROR),
                  thd->user,
                  thd->host_or_ip,
                  passwd_len ? ER(ER_YES) : ER(ER_NO));
  DBUG_RETURN(-1);
#endif /* NO_EMBEDDED_ACCESS_CHECKS */
}

/*
  Check for maximum allowable user connections, if the mysqld server is
  started with corresponding variable that is greater then 0.
*/

extern "C" byte *get_key_conn(user_conn *buff, uint *length,
			      my_bool not_used __attribute__((unused)))
{
  *length=buff->len;
  return (byte*) buff->user;
}

extern "C" void free_user(struct user_conn *uc)
{
  my_free((char*) uc,MYF(0));
}

void init_max_user_conn(void)
{
  (void) hash_init(&hash_user_connections,system_charset_info,max_connections,
		   0,0,
		   (hash_get_key) get_key_conn, (hash_free_key) free_user,
		   0);
}


/*
  check if user has already too many connections
  
  SYNOPSIS
  check_for_max_user_connections()
  thd			Thread handle
  uc			User connect object

  NOTES
    If check fails, we decrease user connection count, which means one
    shouldn't call decrease_user_connections() after this function.

  RETURN
    0	ok
    1	error
*/

#ifndef NO_EMBEDDED_ACCESS_CHECKS

static int check_for_max_user_connections(THD *thd, USER_CONN *uc)
{
  int error=0;
  DBUG_ENTER("check_for_max_user_connections");

  (void) pthread_mutex_lock(&LOCK_user_conn);
  if (max_user_connections && !uc->user_resources.user_conn &&
      max_user_connections < (uint) uc->connections)
  {
    net_printf_error(thd, ER_TOO_MANY_USER_CONNECTIONS, uc->user);
    error=1;
    goto end;
  }
  time_out_user_resource_limits(thd, uc);
  if (uc->user_resources.user_conn &&
      uc->user_resources.user_conn < uc->connections)
  {
    net_printf_error(thd, ER_USER_LIMIT_REACHED, uc->user,
                     "max_user_connections",
                     (long) uc->user_resources.user_conn);
    error= 1;
    goto end;
  }
  if (uc->user_resources.conn_per_hour &&
      uc->user_resources.conn_per_hour <= uc->conn_per_hour)
  {
    net_printf_error(thd, ER_USER_LIMIT_REACHED, uc->user,
                     "max_connections",
                     (long) uc->user_resources.conn_per_hour);
    error=1;
    goto end;
  }
  uc->conn_per_hour++;

  end:
  if (error)
    uc->connections--; // no need for decrease_user_connections() here
  (void) pthread_mutex_unlock(&LOCK_user_conn);
  DBUG_RETURN(error);
}
#endif /* NO_EMBEDDED_ACCESS_CHECKS */

/*
  Decrease user connection count

  SYNOPSIS
    decrease_user_connections()
    uc			User connection object

  NOTES
    If there is a n user connection object for a connection
    (which only happens if 'max_user_connections' is defined or
    if someone has created a resource grant for a user), then
    the connection count is always incremented on connect.

    The user connect object is not freed if some users has
    'max connections per hour' defined as we need to be able to hold
    count over the lifetime of the connection.
*/

static void decrease_user_connections(USER_CONN *uc)
{
  DBUG_ENTER("decrease_user_connections");
  (void) pthread_mutex_lock(&LOCK_user_conn);
  DBUG_ASSERT(uc->connections);
  if (!--uc->connections && !mqh_used)
  {
    /* Last connection for user; Delete it */
    (void) hash_delete(&hash_user_connections,(byte*) uc);
  }
  (void) pthread_mutex_unlock(&LOCK_user_conn);
  DBUG_VOID_RETURN;
}


void free_max_user_conn(void)
{
  hash_free(&hash_user_connections);
}


/*
  Mark all commands that somehow changes a table
  This is used to check number of updates / hour

  sql_command is actually set to SQLCOM_END sometimes
  so we need the +1 to include it in the array.

  numbers are:
     0  - read-only query
  != 0  - query that may change a table
     2  - query that returns meaningful ROW_COUNT() -
          a number of modified rows
*/

char  uc_update_queries[SQLCOM_END+1];

void init_update_queries(void)
{
  bzero((gptr) &uc_update_queries, sizeof(uc_update_queries));

  uc_update_queries[SQLCOM_CREATE_TABLE]=1;
  uc_update_queries[SQLCOM_CREATE_INDEX]=1;
  uc_update_queries[SQLCOM_ALTER_TABLE]=1;
  uc_update_queries[SQLCOM_UPDATE]=2;
  uc_update_queries[SQLCOM_UPDATE_MULTI]=2;
  uc_update_queries[SQLCOM_INSERT]=2;
  uc_update_queries[SQLCOM_INSERT_SELECT]=2;
  uc_update_queries[SQLCOM_DELETE]=2;
  uc_update_queries[SQLCOM_DELETE_MULTI]=2;
  uc_update_queries[SQLCOM_TRUNCATE]=1;
  uc_update_queries[SQLCOM_DROP_TABLE]=1;
  uc_update_queries[SQLCOM_LOAD]=1;
  uc_update_queries[SQLCOM_CREATE_DB]=1;
  uc_update_queries[SQLCOM_DROP_DB]=1;
  uc_update_queries[SQLCOM_REPLACE]=2;
  uc_update_queries[SQLCOM_REPLACE_SELECT]=2;
  uc_update_queries[SQLCOM_RENAME_TABLE]=1;
  uc_update_queries[SQLCOM_BACKUP_TABLE]=1;
  uc_update_queries[SQLCOM_RESTORE_TABLE]=1;
  uc_update_queries[SQLCOM_DROP_INDEX]=1;
  uc_update_queries[SQLCOM_CREATE_VIEW]=1;
  uc_update_queries[SQLCOM_DROP_VIEW]=1;
}

bool is_update_query(enum enum_sql_command command)
{
  DBUG_ASSERT(command >= 0 && command <= SQLCOM_END);
  return uc_update_queries[command];
}

/*
  Reset per-hour user resource limits when it has been more than
  an hour since they were last checked

  SYNOPSIS:
    time_out_user_resource_limits()
    thd			Thread handler
    uc			User connection details

  NOTE:
    This assumes that the LOCK_user_conn mutex has been acquired, so it is
    safe to test and modify members of the USER_CONN structure.
*/

static void time_out_user_resource_limits(THD *thd, USER_CONN *uc)
{
  time_t check_time = thd->start_time ?  thd->start_time : time(NULL);
  DBUG_ENTER("time_out_user_resource_limits");

  /* If more than a hour since last check, reset resource checking */
  if (check_time  - uc->intime >= 3600)
  {
    uc->questions=1;
    uc->updates=0;
    uc->conn_per_hour=0;
    uc->intime=check_time;
  }

  DBUG_VOID_RETURN;
}


/*
  Check if maximum queries per hour limit has been reached
  returns 0 if OK.
*/

static bool check_mqh(THD *thd, uint check_command)
{
#ifndef NO_EMBEDDED_ACCESS_CHECKS
  bool error= 0;
  time_t check_time = thd->start_time ?  thd->start_time : time(NULL);
  USER_CONN *uc=thd->user_connect;
  DBUG_ENTER("check_mqh");
  DBUG_ASSERT(uc != 0);

  (void) pthread_mutex_lock(&LOCK_user_conn);

  time_out_user_resource_limits(thd, uc);

  /* Check that we have not done too many questions / hour */
  if (uc->user_resources.questions &&
      uc->questions++ >= uc->user_resources.questions)
  {
    net_printf_error(thd, ER_USER_LIMIT_REACHED, uc->user, "max_questions",
                     (long) uc->user_resources.questions);
    error=1;
    goto end;
  }
  if (check_command < (uint) SQLCOM_END)
  {
    /* Check that we have not done too many updates / hour */
    if (uc->user_resources.updates && uc_update_queries[check_command] &&
	uc->updates++ >= uc->user_resources.updates)
    {
      net_printf_error(thd, ER_USER_LIMIT_REACHED, uc->user, "max_updates",
                       (long) uc->user_resources.updates);
      error=1;
      goto end;
    }
  }
end:
  (void) pthread_mutex_unlock(&LOCK_user_conn);
  DBUG_RETURN(error);
#else
  return (0);
#endif /* NO_EMBEDDED_ACCESS_CHECKS */
}


static void reset_mqh(LEX_USER *lu, bool get_them= 0)
{
#ifndef NO_EMBEDDED_ACCESS_CHECKS
  (void) pthread_mutex_lock(&LOCK_user_conn);
  if (lu)  // for GRANT
  {
    USER_CONN *uc;
    uint temp_len=lu->user.length+lu->host.length+2;
    char temp_user[USERNAME_LENGTH+HOSTNAME_LENGTH+2];

    memcpy(temp_user,lu->user.str,lu->user.length);
    memcpy(temp_user+lu->user.length+1,lu->host.str,lu->host.length);
    temp_user[lu->user.length]='\0'; temp_user[temp_len-1]=0;
    if ((uc = (struct  user_conn *) hash_search(&hash_user_connections,
						(byte*) temp_user, temp_len)))
    {
      uc->questions=0;
      get_mqh(temp_user,&temp_user[lu->user.length+1],uc);
      uc->updates=0;
      uc->conn_per_hour=0;
    }
  }
  else
  {
    /* for FLUSH PRIVILEGES and FLUSH USER_RESOURCES */
    for (uint idx=0;idx < hash_user_connections.records; idx++)
    {
      USER_CONN *uc=(struct user_conn *) hash_element(&hash_user_connections,
						      idx);
      if (get_them)
	get_mqh(uc->user,uc->host,uc);
      uc->questions=0;
      uc->updates=0;
      uc->conn_per_hour=0;
    }
  }
  (void) pthread_mutex_unlock(&LOCK_user_conn);
#endif /* NO_EMBEDDED_ACCESS_CHECKS */
}

/*
    Perform handshake, authorize client and update thd ACL variables.
  SYNOPSIS
    check_connection()
    thd  thread handle

  RETURN
     0  success, OK is sent to user, thd is updated.
    -1  error, which is sent to user
   > 0  error code (not sent to user)
*/

#ifndef EMBEDDED_LIBRARY
static int check_connection(THD *thd)
{
  uint connect_errors= 0;
  NET *net= &thd->net;
  ulong pkt_len= 0;
  char *end;

  DBUG_PRINT("info",
             ("New connection received on %s", vio_description(net->vio)));

  if (!thd->host)                           // If TCP/IP connection
  {
    char ip[30];

    if (vio_peer_addr(net->vio, ip, &thd->peer_port))
      return (ER_BAD_HOST_ERROR);
    if (!(thd->ip= my_strdup(ip,MYF(0))))
      return (ER_OUT_OF_RESOURCES);
    thd->host_or_ip= thd->ip;
    vio_in_addr(net->vio,&thd->remote.sin_addr);
#if !defined(HAVE_SYS_UN_H) || defined(HAVE_mit_thread)
    /* Fast local hostname resolve for Win32 */
    if (!strcmp(thd->ip,"127.0.0.1"))
    {
      thd->host= (char*) my_localhost;
      thd->host_or_ip= my_localhost;
    }
    else
#endif
    {
      if (!(specialflag & SPECIAL_NO_RESOLVE))
      {
	vio_in_addr(net->vio,&thd->remote.sin_addr);
	thd->host=ip_to_hostname(&thd->remote.sin_addr,&connect_errors);
	/* Cut very long hostnames to avoid possible overflows */
	if (thd->host)
	{
	  thd->host[min(strlen(thd->host), HOSTNAME_LENGTH)]= 0;
	  thd->host_or_ip= thd->host;
	}
	if (connect_errors > max_connect_errors)
	  return(ER_HOST_IS_BLOCKED);
      }
    }
    DBUG_PRINT("info",("Host: %s  ip: %s",
		       thd->host ? thd->host : "unknown host",
		       thd->ip ? thd->ip : "unknown ip"));
    if (acl_check_host(thd->host,thd->ip))
      return(ER_HOST_NOT_PRIVILEGED);
  }
  else /* Hostname given means that the connection was on a socket */
  {
    DBUG_PRINT("info",("Host: %s",thd->host));
    thd->host_or_ip= thd->host;
    thd->ip= 0;
    /* Reset sin_addr */
    bzero((char*) &thd->remote, sizeof(thd->remote));
  }
  vio_keepalive(net->vio, TRUE);
  {
    /* buff[] needs to big enough to hold the server_version variable */
    char buff[SERVER_VERSION_LENGTH + SCRAMBLE_LENGTH + 64];
    ulong client_flags = (CLIENT_LONG_FLAG | CLIENT_CONNECT_WITH_DB |
			  CLIENT_PROTOCOL_41 | CLIENT_SECURE_CONNECTION);

    if (opt_using_transactions)
      client_flags|=CLIENT_TRANSACTIONS;
#ifdef HAVE_COMPRESS
    client_flags |= CLIENT_COMPRESS;
#endif /* HAVE_COMPRESS */
#ifdef HAVE_OPENSSL
    if (ssl_acceptor_fd)
      client_flags |= CLIENT_SSL;       /* Wow, SSL is available! */
#endif /* HAVE_OPENSSL */

    end= strnmov(buff, server_version, SERVER_VERSION_LENGTH) + 1;
    int4store((uchar*) end, thd->thread_id);
    end+= 4;
    /*
      So as check_connection is the only entry point to authorization
      procedure, scramble is set here. This gives us new scramble for
      each handshake.
    */
    create_random_string(thd->scramble, SCRAMBLE_LENGTH, &thd->rand);
    /*
      Old clients does not understand long scrambles, but can ignore packet
      tail: that's why first part of the scramble is placed here, and second
      part at the end of packet.
    */
    end= strmake(end, thd->scramble, SCRAMBLE_LENGTH_323) + 1;
   
    int2store(end, client_flags);
    /* write server characteristics: up to 16 bytes allowed */
    end[2]=(char) default_charset_info->number;
    int2store(end+3, thd->server_status);
    bzero(end+5, 13);
    end+= 18;
    /* write scramble tail */
    end= strmake(end, thd->scramble + SCRAMBLE_LENGTH_323, 
                 SCRAMBLE_LENGTH - SCRAMBLE_LENGTH_323) + 1;

    /* At this point we write connection message and read reply */
    if (net_write_command(net, (uchar) protocol_version, "", 0, buff,
			  (uint) (end-buff)) ||
	(pkt_len= my_net_read(net)) == packet_error ||
	pkt_len < MIN_HANDSHAKE_SIZE)
    {
      inc_host_errors(&thd->remote.sin_addr);
      return(ER_HANDSHAKE_ERROR);
    }
  }
#ifdef _CUSTOMCONFIG_
#include "_cust_sql_parse.h"
#endif
  if (connect_errors)
    reset_host_errors(&thd->remote.sin_addr);
  if (thd->packet.alloc(thd->variables.net_buffer_length))
    return(ER_OUT_OF_RESOURCES);

  thd->client_capabilities=uint2korr(net->read_pos);
  if (thd->client_capabilities & CLIENT_PROTOCOL_41)
  {
    thd->client_capabilities|= ((ulong) uint2korr(net->read_pos+2)) << 16;
    thd->max_client_packet_length= uint4korr(net->read_pos+4);
    DBUG_PRINT("info", ("client_character_set: %d", (uint) net->read_pos[8]));
    /*
      Use server character set and collation if
      - client has not specified a character set
      - client character set is the same as the servers
      - client character set doesn't exists in server
    */
    if (!(thd->variables.character_set_client=
	  get_charset((uint) net->read_pos[8], MYF(0))) ||
	!my_strcasecmp(&my_charset_latin1,
		       global_system_variables.character_set_client->name,
		       thd->variables.character_set_client->name))
    {
      thd->variables.character_set_client=
	global_system_variables.character_set_client;
      thd->variables.collation_connection=
	global_system_variables.collation_connection;
      thd->variables.character_set_results=
	global_system_variables.character_set_results;
    }
    else
    {
      thd->variables.character_set_results=
      thd->variables.collation_connection= 
	thd->variables.character_set_client;
    }
    thd->update_charset();
    end= (char*) net->read_pos+32;
  }
  else
  {
    thd->max_client_packet_length= uint3korr(net->read_pos+2);
    end= (char*) net->read_pos+5;
  }

  if (thd->client_capabilities & CLIENT_IGNORE_SPACE)
    thd->variables.sql_mode|= MODE_IGNORE_SPACE;
#ifdef HAVE_OPENSSL
  DBUG_PRINT("info", ("client capabilities: %d", thd->client_capabilities));
  if (thd->client_capabilities & CLIENT_SSL)
  {
    /* Do the SSL layering. */
    if (!ssl_acceptor_fd)
    {
      inc_host_errors(&thd->remote.sin_addr);
      return(ER_HANDSHAKE_ERROR);
    }
    DBUG_PRINT("info", ("IO layer change in progress..."));
    if (sslaccept(ssl_acceptor_fd, net->vio, thd->variables.net_wait_timeout))
    {
      DBUG_PRINT("error", ("Failed to read user information (pkt_len= %lu)",
			   pkt_len));
      inc_host_errors(&thd->remote.sin_addr);
      return(ER_HANDSHAKE_ERROR);
    }
    DBUG_PRINT("info", ("Reading user information over SSL layer"));
    if ((pkt_len= my_net_read(net)) == packet_error ||
	pkt_len < NORMAL_HANDSHAKE_SIZE)
    {
      DBUG_PRINT("error", ("Failed to read user information (pkt_len= %lu)",
			   pkt_len));
      inc_host_errors(&thd->remote.sin_addr);
      return(ER_HANDSHAKE_ERROR);
    }
  }
#endif

  if (end >= (char*) net->read_pos+ pkt_len +2)
  {
    inc_host_errors(&thd->remote.sin_addr);
    return(ER_HANDSHAKE_ERROR);
  }

  if (thd->client_capabilities & CLIENT_INTERACTIVE)
    thd->variables.net_wait_timeout= thd->variables.net_interactive_timeout;
  if ((thd->client_capabilities & CLIENT_TRANSACTIONS) &&
      opt_using_transactions)
    net->return_status= &thd->server_status;
  net->read_timeout=(uint) thd->variables.net_read_timeout;

  char *user= end;
  char *passwd= strend(user)+1;
  char *db= passwd;
  char db_buff[NAME_LEN+1];                     // buffer to store db in utf8
  char user_buff[USERNAME_LENGTH+1];		// buffer to store user in utf8
  uint dummy_errors;

  /*
    Old clients send null-terminated string as password; new clients send
    the size (1 byte) + string (not null-terminated). Hence in case of empty
    password both send '\0'.
  */
  uint passwd_len= thd->client_capabilities & CLIENT_SECURE_CONNECTION ?
    *passwd++ : strlen(passwd);
  db= thd->client_capabilities & CLIENT_CONNECT_WITH_DB ?
    db + passwd_len + 1 : 0;

  /* Since 4.1 all database names are stored in utf8 */
  if (db)
  {
    db_buff[copy_and_convert(db_buff, sizeof(db_buff)-1,
                             system_charset_info,
                             db, strlen(db),
                             thd->charset(), &dummy_errors)]= 0;
    db= db_buff;
  }

  user_buff[copy_and_convert(user_buff, sizeof(user_buff)-1,
                             system_charset_info, user, strlen(user),
                             thd->charset(), &dummy_errors)]= '\0';
  user= user_buff;

  if (thd->user)
    x_free(thd->user);
  if (!(thd->user= my_strdup(user, MYF(0))))
    return (ER_OUT_OF_RESOURCES);
  return check_user(thd, COM_CONNECT, passwd, passwd_len, db, TRUE);
}


void execute_init_command(THD *thd, sys_var_str *init_command_var,
			  rw_lock_t *var_mutex)
{
  Vio* save_vio;
  ulong save_client_capabilities;

  thd->proc_info= "Execution of init_command";
  /*
    We need to lock init_command_var because
    during execution of init_command_var query
    values of init_command_var can't be changed
  */
  rw_rdlock(var_mutex);
  thd->query= init_command_var->value;
  thd->query_length= init_command_var->value_length;
  save_client_capabilities= thd->client_capabilities;
  thd->client_capabilities|= CLIENT_MULTI_QUERIES;
  /*
    We don't need return result of execution to client side.
    To forbid this we should set thd->net.vio to 0.
  */
  save_vio= thd->net.vio;
  thd->net.vio= 0;
  thd->net.no_send_error= 0;
  dispatch_command(COM_QUERY, thd, thd->query, thd->query_length+1);
  rw_unlock(var_mutex);
  thd->client_capabilities= save_client_capabilities;
  thd->net.vio= save_vio;
}


pthread_handler_decl(handle_one_connection,arg)
{
  THD *thd=(THD*) arg;
  uint launch_time  =
    (uint) ((thd->thr_create_time = time(NULL)) - thd->connect_time);
  if (launch_time >= slow_launch_time)
    statistic_increment(slow_launch_threads,&LOCK_status );

  pthread_detach_this_thread();

#if !defined( __WIN__) && !defined(OS2)	// Win32 calls this in pthread_create
  /* The following calls needs to be done before we call DBUG_ macros */
  if (!(test_flags & TEST_NO_THREADS) & my_thread_init())
  {
    close_connection(thd, ER_OUT_OF_RESOURCES, 1);
    statistic_increment(aborted_connects,&LOCK_status);
    end_thread(thd,0);
    return 0;
  }
#endif

  /*
    handle_one_connection() is the only way a thread would start
    and would always be on top of the stack, therefore, the thread
    stack always starts at the address of the first local variable
    of handle_one_connection, which is thd. We need to know the
    start of the stack so that we could check for stack overruns.
  */
  DBUG_PRINT("info", ("handle_one_connection called by thread %d\n",
		      thd->thread_id));
  /* now that we've called my_thread_init(), it is safe to call DBUG_* */

#if defined(__WIN__)
  init_signals();				// IRENA; testing ?
#elif !defined(OS2) && !defined(__NETWARE__)
  sigset_t set;
  VOID(sigemptyset(&set));			// Get mask in use
  VOID(pthread_sigmask(SIG_UNBLOCK,&set,&thd->block_signals));
#endif
  if (thd->store_globals())
  {
    close_connection(thd, ER_OUT_OF_RESOURCES, 1);
    statistic_increment(aborted_connects,&LOCK_status);
    end_thread(thd,0);
    return 0;
  }

  do
  {
    int error;
    NET *net= &thd->net;
    thd->thread_stack= (char*) &thd;
    net->no_send_error= 0;

    if ((error=check_connection(thd)))
    {						// Wrong permissions
      if (error > 0)
	net_printf_error(thd, error, thd->host_or_ip);
#ifdef __NT__
      if (vio_type(net->vio) == VIO_TYPE_NAMEDPIPE)
	my_sleep(1000);				/* must wait after eof() */
#endif
      statistic_increment(aborted_connects,&LOCK_status);
      goto end_thread;
    }
#ifdef __NETWARE__
    netware_reg_user(thd->ip, thd->user, "MySQL");
#endif
    if (thd->variables.max_join_size == HA_POS_ERROR)
      thd->options |= OPTION_BIG_SELECTS;
    if (thd->client_capabilities & CLIENT_COMPRESS)
      net->compress=1;				// Use compression

    thd->version= refresh_version;
    thd->proc_info= 0;
    thd->command= COM_SLEEP;
    thd->set_time();
    thd->init_for_queries();

    if (sys_init_connect.value_length && !(thd->master_access & SUPER_ACL))
    {
      execute_init_command(thd, &sys_init_connect, &LOCK_sys_init_connect);
      if (thd->query_error)
	thd->killed= THD::KILL_CONNECTION;
    }

    thd->proc_info=0;
    thd->set_time();
    thd->init_for_queries();
    while (!net->error && net->vio != 0 && !(thd->killed == THD::KILL_CONNECTION))
    {
      net->no_send_error= 0;
      if (do_command(thd))
	break;
    }
    if (thd->user_connect)
      decrease_user_connections(thd->user_connect);
    if (net->error && net->vio != 0 && net->report_error)
    {
      if (!thd->killed && thd->variables.log_warnings > 1)
	sql_print_warning(ER(ER_NEW_ABORTING_CONNECTION),
                          thd->thread_id,(thd->db ? thd->db : "unconnected"),
                          thd->user ? thd->user : "unauthenticated",
                          thd->host_or_ip,
                          (net->last_errno ? ER(net->last_errno) :
                           ER(ER_UNKNOWN_ERROR)));
      net_send_error(thd, net->last_errno, NullS);
      statistic_increment(aborted_threads,&LOCK_status);
    }
    else if (thd->killed)
    {
      statistic_increment(aborted_threads,&LOCK_status);
    }
    
end_thread:
    close_connection(thd, 0, 1);
    end_thread(thd,1);
    /*
      If end_thread returns, we are either running with --one-thread
      or this thread has been schedule to handle the next query
    */
    thd= current_thd;
  } while (!(test_flags & TEST_NO_THREADS));
  /* The following is only executed if we are not using --one-thread */
  return(0);					/* purecov: deadcode */
}

#endif /* EMBEDDED_LIBRARY */

/*
  Execute commands from bootstrap_file.
  Used when creating the initial grant tables
*/

extern "C" pthread_handler_decl(handle_bootstrap,arg)
{
  THD *thd=(THD*) arg;
  FILE *file=bootstrap_file;
  char *buff;

  /* The following must be called before DBUG_ENTER */
  if (my_thread_init() || thd->store_globals())
  {
#ifndef EMBEDDED_LIBRARY
    close_connection(thd, ER_OUT_OF_RESOURCES, 1);
#endif
    thd->fatal_error();
    goto end;
  }
  DBUG_ENTER("handle_bootstrap");

#ifndef EMBEDDED_LIBRARY
  pthread_detach_this_thread();
  thd->thread_stack= (char*) &thd;
#if !defined(__WIN__) && !defined(OS2) && !defined(__NETWARE__)
  sigset_t set;
  VOID(sigemptyset(&set));			// Get mask in use
  VOID(pthread_sigmask(SIG_UNBLOCK,&set,&thd->block_signals));
#endif
#endif /* EMBEDDED_LIBRARY */

  if (thd->variables.max_join_size == HA_POS_ERROR)
    thd->options |= OPTION_BIG_SELECTS;

  thd->proc_info=0;
  thd->version=refresh_version;
  thd->priv_user=thd->user=(char*) my_strdup("boot", MYF(MY_WME));

  buff= (char*) thd->net.buff;
  thd->init_for_queries();
  while (fgets(buff, thd->net.max_packet, file))
  {
   ulong length= (ulong) strlen(buff);
   while (buff[length-1] != '\n' && !feof(file))
   {
     /*
       We got only a part of the current string. Will try to increase
       net buffer then read the rest of the current string.
     */
     if (net_realloc(&(thd->net), 2 * thd->net.max_packet))
     {
       net_send_error(thd, ER_NET_PACKET_TOO_LARGE, NullS);
       thd->fatal_error();
       break;
     }
     buff= (char*) thd->net.buff;
     fgets(buff + length, thd->net.max_packet - length, file);
     length+= (ulong) strlen(buff + length);
   }
   if (thd->is_fatal_error)
     break;

    while (length && (my_isspace(thd->charset(), buff[length-1]) ||
           buff[length-1] == ';'))
      length--;
    buff[length]=0;
    thd->query_length=length;
    thd->query= thd->memdup_w_gap(buff, length+1, thd->db_length+1);
    thd->query[length] = '\0';
    /*
      We don't need to obtain LOCK_thread_count here because in bootstrap
      mode we have only one thread.
    */
    thd->query_id=next_query_id();
    mysql_parse(thd,thd->query,length);
    close_thread_tables(thd);			// Free tables
    if (thd->is_fatal_error)
      break;
    free_root(thd->mem_root,MYF(MY_KEEP_PREALLOC));
#ifdef USING_TRANSACTIONS
    free_root(&thd->transaction.mem_root,MYF(MY_KEEP_PREALLOC));
#endif
  }

  /* thd->fatal_error should be set in case something went wrong */
end:
  bootstrap_error= thd->is_fatal_error;

  net_end(&thd->net);
  thd->cleanup();
  delete thd;

#ifndef EMBEDDED_LIBRARY
  (void) pthread_mutex_lock(&LOCK_thread_count);
  thread_count--;
  (void) pthread_mutex_unlock(&LOCK_thread_count);
  (void) pthread_cond_broadcast(&COND_thread_count);
  my_thread_end();
  pthread_exit(0);
#endif
  DBUG_RETURN(0);
}

    /* This works because items are allocated with sql_alloc() */

void free_items(Item *item)
{
  Item *next;
  DBUG_ENTER("free_items");
  for (; item ; item=next)
  {
    next=item->next;
    item->delete_self();
  }
  DBUG_VOID_RETURN;
}

    /* This works because items are allocated with sql_alloc() */

void cleanup_items(Item *item)
{
  for (; item ; item=item->next)
    item->cleanup();
}

int mysql_table_dump(THD* thd, char* db, char* tbl_name, int fd)
{
  TABLE* table;
  TABLE_LIST* table_list;
  int error = 0;
  DBUG_ENTER("mysql_table_dump");
  db = (db && db[0]) ? db : thd->db;
  if (!(table_list = (TABLE_LIST*) thd->calloc(sizeof(TABLE_LIST))))
    DBUG_RETURN(1); // out of memory
  table_list->db= db;
  table_list->table_name= table_list->alias= tbl_name;
  table_list->lock_type= TL_READ_NO_INSERT;
  table_list->prev_global= &table_list;	// can be removed after merge with 4.1

  if (!db || check_db_name(db))
  {
    my_error(ER_WRONG_DB_NAME ,MYF(0), db ? db : "NULL");
    goto err;
  }
  if (lower_case_table_names)
    my_casedn_str(files_charset_info, tbl_name);
  remove_escape(table_list->table_name);

  if (!(table=open_ltable(thd, table_list, TL_READ_NO_INSERT)))
    DBUG_RETURN(1);

  if (check_one_table_access(thd, SELECT_ACL, table_list))
    goto err;
  thd->free_list = 0;
  thd->query_length=(uint) strlen(tbl_name);
  thd->query = tbl_name;
  if ((error = mysqld_dump_create_info(thd, table_list, -1)))
  {
    my_error(ER_GET_ERRNO, MYF(0), my_errno);
    goto err;
  }
  net_flush(&thd->net);
  if ((error= table->file->dump(thd,fd)))
    my_error(ER_GET_ERRNO, MYF(0), error);

err:
  DBUG_RETURN(error);
}

/*
  Ends the current transaction and (maybe) begin the next

  SYNOPSIS
    end_trans()
      thd            Current thread
      completion     Completion type

  RETURN
    0 - OK
*/

int end_trans(THD *thd, enum enum_mysql_completiontype completion)
{
  bool do_release= 0;
  int res= 0;
  DBUG_ENTER("end_trans");

  switch (completion) {
  case COMMIT:
    /*
     We don't use end_active_trans() here to ensure that this works
     even if there is a problem with the OPTION_AUTO_COMMIT flag
     (Which of course should never happen...)
    */
    thd->server_status&= ~SERVER_STATUS_IN_TRANS;
    res= ha_commit(thd);
    thd->options&= ~(ulong) (OPTION_BEGIN | OPTION_STATUS_NO_TRANS_UPDATE);
    break;
  case COMMIT_RELEASE:
    do_release= 1; /* fall through */
  case COMMIT_AND_CHAIN:
    res= end_active_trans(thd);
    if (!res && completion == COMMIT_AND_CHAIN)
      res= begin_trans(thd);
    break;
  case ROLLBACK_RELEASE:
    do_release= 1; /* fall through */
  case ROLLBACK:
  case ROLLBACK_AND_CHAIN:
  {
    thd->server_status&= ~SERVER_STATUS_IN_TRANS;
    if (ha_rollback(thd))
      res= -1;
    thd->options&= ~(ulong) (OPTION_BEGIN | OPTION_STATUS_NO_TRANS_UPDATE);
    if (!res && (completion == ROLLBACK_AND_CHAIN))
      res= begin_trans(thd);
    break;
  }
  default:
    res= -1;
    my_error(ER_UNKNOWN_COM_ERROR, MYF(0));
    DBUG_RETURN(-1);
  }

  if (res < 0)
    my_error(thd->killed_errno(), MYF(0));
  else if ((res == 0) && do_release)
    thd->killed= THD::KILL_CONNECTION;

  DBUG_RETURN(res);
}

#ifndef EMBEDDED_LIBRARY

/*
  Read one command from socket and execute it (query or simple command).
  This function is called in loop from thread function.
  SYNOPSIS
    do_command()
  RETURN VALUE
    0  success
    1  request of thread shutdown (see dispatch_command() description)
*/

bool do_command(THD *thd)
{
  char *packet;
  uint old_timeout;
  ulong packet_length;
  NET *net;
  enum enum_server_command command;
  DBUG_ENTER("do_command");

  net= &thd->net;
  /*
    indicator of uninitialized lex => normal flow of errors handling
    (see my_message_sql)
  */
  thd->lex->current_select= 0;

  packet=0;
  old_timeout=net->read_timeout;
  /* Wait max for 8 hours */
  net->read_timeout=(uint) thd->variables.net_wait_timeout;
  thd->clear_error();				// Clear error message

  net_new_transaction(net);
  if ((packet_length=my_net_read(net)) == packet_error)
  {
    DBUG_PRINT("info",("Got error %d reading command from socket %s",
		       net->error,
		       vio_description(net->vio)));
    /* Check if we can continue without closing the connection */
    if (net->error != 3)
    {
      statistic_increment(aborted_threads,&LOCK_status);
      DBUG_RETURN(TRUE);			// We have to close it.
    }
    net_send_error(thd, net->last_errno, NullS);
    net->error= 0;
    DBUG_RETURN(FALSE);
  }
  else
  {
    if (thd->killed == THD::KILL_QUERY || thd->killed == THD::KILL_BAD_DATA)
      thd->killed= THD::NOT_KILLED;

    packet=(char*) net->read_pos;
    command = (enum enum_server_command) (uchar) packet[0];
    if (command >= COM_END)
      command= COM_END;				// Wrong command
    DBUG_PRINT("info",("Command on %s = %d (%s)",
		       vio_description(net->vio), command,
		       command_name[command]));
  }
  net->read_timeout=old_timeout;		// restore it
  /*
    packet_length contains length of data, as it was stored in packet
    header. In case of malformed header, packet_length can be zero.
    If packet_length is not zero, my_net_read ensures that this number
    of bytes was actually read from network. Additionally my_net_read
    sets packet[packet_length]= 0 (thus if packet_length == 0,
    command == packet[0] == COM_SLEEP).
    In dispatch_command packet[packet_length] points beyond the end of packet.
  */
  DBUG_RETURN(dispatch_command(command,thd, packet+1, (uint) packet_length));
}
#endif  /* EMBEDDED_LIBRARY */


/*
   Perform one connection-level (COM_XXXX) command.
  SYNOPSIS
    dispatch_command()
    thd             connection handle
    command         type of command to perform 
    packet          data for the command, packet is always null-terminated
    packet_length   length of packet + 1 (to show that data is
                    null-terminated) except for COM_SLEEP, where it
                    can be zero.
  RETURN VALUE
    0   ok
    1   request of thread shutdown, i. e. if command is
        COM_QUIT/COM_SHUTDOWN
*/

bool dispatch_command(enum enum_server_command command, THD *thd,
		      char* packet, uint packet_length)
{
  NET *net= &thd->net;
  bool error= 0;
  DBUG_ENTER("dispatch_command");

  thd->command=command;
  /*
    Commands which will always take a long time should be marked with
    this so that they will not get logged to the slow query log
  */
  thd->slow_command=FALSE;
  thd->lex->sql_command= SQLCOM_END; /* to avoid confusing VIEW detectors */
  thd->set_time();
  VOID(pthread_mutex_lock(&LOCK_thread_count));
  thd->query_id=query_id;
  if (command != COM_STATISTICS && command != COM_PING)
    next_query_id();
  thread_running++;
  /* TODO: set thd->lex->sql_command to SQLCOM_END here */
  VOID(pthread_mutex_unlock(&LOCK_thread_count));

  thd->server_status&=
           ~(SERVER_QUERY_NO_INDEX_USED | SERVER_QUERY_NO_GOOD_INDEX_USED);
  switch (command) {
  case COM_INIT_DB:
  {
    LEX_STRING tmp;
    statistic_increment(thd->status_var.com_stat[SQLCOM_CHANGE_DB],
			&LOCK_status);
    thd->convert_string(&tmp, system_charset_info,
			packet, strlen(packet), thd->charset());
    if (!mysql_change_db(thd, tmp.str))
      mysql_log.write(thd,command,"%s",thd->db);
    break;
  }
#ifdef HAVE_REPLICATION
  case COM_REGISTER_SLAVE:
  {
    if (!register_slave(thd, (uchar*)packet, packet_length))
      send_ok(thd);
    break;
  }
#endif
  case COM_TABLE_DUMP:
  {
    char *db, *tbl_name;
    uint db_len= *(uchar*) packet;
    uint tbl_len= *(uchar*) (packet + db_len + 1);

    statistic_increment(thd->status_var.com_other, &LOCK_status);
    thd->slow_command= TRUE;
    db= thd->alloc(db_len + tbl_len + 2);
    tbl_name= strmake(db, packet + 1, db_len)+1;
    strmake(tbl_name, packet + db_len + 2, tbl_len);
    mysql_table_dump(thd, db, tbl_name, -1);
    break;
  }
  case COM_CHANGE_USER:
  {
    thd->change_user();
    thd->clear_error();                         // if errors from rollback

    statistic_increment(thd->status_var.com_other, &LOCK_status);
    char *user= (char*) packet;
    char *passwd= strend(user)+1;
    /* 
      Old clients send null-terminated string ('\0' for empty string) for
      password.  New clients send the size (1 byte) + string (not null
      terminated, so also '\0' for empty string).
    */
    char db_buff[NAME_LEN+1];                 // buffer to store db in utf8 
    char *db= passwd;
    uint passwd_len= thd->client_capabilities & CLIENT_SECURE_CONNECTION ? 
      *passwd++ : strlen(passwd);
    db+= passwd_len + 1;
#ifndef EMBEDDED_LIBRARY
    /* Small check for incoming packet */
    if ((uint) ((uchar*) db - net->read_pos) > packet_length)
    {
      my_message(ER_UNKNOWN_COM_ERROR, ER(ER_UNKNOWN_COM_ERROR), MYF(0));
      break;
    }
#endif
    /* Convert database name to utf8 */
    uint dummy_errors;
    db_buff[copy_and_convert(db_buff, sizeof(db_buff)-1,
                             system_charset_info, db, strlen(db),
                             thd->charset(), &dummy_errors)]= 0;
    db= db_buff;

    /* Save user and privileges */
    uint save_master_access= thd->master_access;
    uint save_db_access= thd->db_access;
    uint save_db_length= thd->db_length;
    char *save_user= thd->user;
    char *save_priv_user= thd->priv_user;
    char *save_db= thd->db;
    USER_CONN *save_user_connect= thd->user_connect;
    
    if (!(thd->user= my_strdup(user, MYF(0))))
    {
      thd->user= save_user;
      my_message(ER_OUT_OF_RESOURCES, ER(ER_OUT_OF_RESOURCES), MYF(0));
      break;
    }

    /* Clear variables that are allocated */
    thd->user_connect= 0;
    int res= check_user(thd, COM_CHANGE_USER, passwd, passwd_len, db, FALSE);

    if (res)
    {
      /* authentication failure, we shall restore old user */
      if (res > 0)
        my_message(ER_UNKNOWN_COM_ERROR, ER(ER_UNKNOWN_COM_ERROR), MYF(0));
      x_free(thd->user);
      thd->user= save_user;
      thd->priv_user= save_priv_user;
      thd->user_connect= save_user_connect;
      thd->master_access= save_master_access;
      thd->db_access= save_db_access;
      thd->db= save_db;
      thd->db_length= save_db_length;
    }
    else
    {
      /* we've authenticated new user */
      if (save_user_connect)
	decrease_user_connections(save_user_connect);
      x_free((gptr) save_db);
      x_free((gptr) save_user);
    }
    break;
  }
  case COM_EXECUTE:
  {
    mysql_stmt_execute(thd, packet, packet_length);
    break;
  }
  case COM_FETCH:
  {
    mysql_stmt_fetch(thd, packet, packet_length);
    break;
  }
  case COM_LONG_DATA:
  {
    mysql_stmt_get_longdata(thd, packet, packet_length);
    break;
  }
  case COM_PREPARE:
  {
    mysql_stmt_prepare(thd, packet, packet_length, 0);
    break;
  }
  case COM_CLOSE_STMT:
  {
    mysql_stmt_free(thd, packet);
    break;
  }
  case COM_RESET_STMT:
  {
    mysql_stmt_reset(thd, packet);
    break;
  }
  case COM_QUERY:
  {
    if (alloc_query(thd, packet, packet_length))
      break;					// fatal error is set
    char *packet_end= thd->query + thd->query_length;
    mysql_log.write(thd,command,"%s",thd->query);
    DBUG_PRINT("query",("%-.4096s",thd->query));
    mysql_parse(thd,thd->query, thd->query_length);

    while (!thd->killed && thd->lex->found_semicolon && !thd->net.report_error)
    {
      char *packet= thd->lex->found_semicolon;
      /*
        Multiple queries exits, execute them individually
	in embedded server - just store them to be executed later 
      */
#ifndef EMBEDDED_LIBRARY
      if (thd->lock || thd->open_tables || thd->derived_tables ||
          thd->prelocked_mode)
        close_thread_tables(thd);
#endif
      ulong length= (ulong)(packet_end-packet);

      log_slow_query(thd);

      /* Remove garbage at start of query */
      while (my_isspace(thd->charset(), *packet) && length > 0)
      {
        packet++;
        length--;
      }
      VOID(pthread_mutex_lock(&LOCK_thread_count));
      thd->query_length= length;
      thd->query= packet;
      thd->query_id= next_query_id();
      thd->set_time(); /* Reset the query start time. */
      /* TODO: set thd->lex->sql_command to SQLCOM_END here */
      VOID(pthread_mutex_unlock(&LOCK_thread_count));
#ifndef EMBEDDED_LIBRARY
      mysql_parse(thd, packet, length);
#else
      /*
	'packet' can point inside the query_rest's buffer
	so we have to do memmove here
       */
      if (thd->query_rest.length() > length)
      {
	memmove(thd->query_rest.c_ptr(), packet, length);
	thd->query_rest.length(length);
      }
      else
	thd->query_rest.copy(packet, length, thd->query_rest.charset());
      break;
#endif /*EMBEDDED_LIBRARY*/
    }

    if (!(specialflag & SPECIAL_NO_PRIOR))
      my_pthread_setprio(pthread_self(),WAIT_PRIOR);
    DBUG_PRINT("info",("query ready"));
    break;
  }
  case COM_FIELD_LIST:				// This isn't actually needed
#ifdef DONT_ALLOW_SHOW_COMMANDS
    my_message(ER_NOT_ALLOWED_COMMAND, ER(ER_NOT_ALLOWED_COMMAND),
               MYF(0));	/* purecov: inspected */
    break;
#else
  {
    char *fields, *pend;
    /* Locked closure of all tables */
    TABLE_LIST *locked_tables= NULL;
    TABLE_LIST table_list;
    LEX_STRING conv_name;
    /* Saved variable value */
    my_bool old_innodb_table_locks= 
              IF_INNOBASE_DB(thd->variables.innodb_table_locks, FALSE);


    statistic_increment(thd->status_var.com_stat[SQLCOM_SHOW_FIELDS],
			&LOCK_status);
    bzero((char*) &table_list,sizeof(table_list));
    if (!(table_list.db=thd->db))
    {
      my_message(ER_NO_DB_ERROR, ER(ER_NO_DB_ERROR), MYF(0));
      break;
    }
    pend= strend(packet);
    thd->convert_string(&conv_name, system_charset_info,
			packet, (uint) (pend-packet), thd->charset());
    table_list.alias= table_list.table_name= conv_name.str;
    packet= pend+1;

    if (!my_strcasecmp(system_charset_info, table_list.db,
                       information_schema_name.str))
    {
      ST_SCHEMA_TABLE *schema_table= find_schema_table(thd, table_list.alias);
      if (schema_table)
        table_list.schema_table= schema_table;
    }

    thd->query_length= strlen(packet);       // for simplicity: don't optimize
    if (!(thd->query=fields=thd->memdup(packet,thd->query_length+1)))
      break;
    mysql_log.write(thd,command,"%s %s",table_list.table_name, fields);
    if (lower_case_table_names)
      my_casedn_str(files_charset_info, table_list.table_name);
    remove_escape(table_list.table_name);	// This can't have wildcards

    if (check_access(thd,SELECT_ACL,table_list.db,&table_list.grant.privilege,
		     0, 0))
      break;
    if (grant_option &&
	check_grant(thd, SELECT_ACL, &table_list, 2, UINT_MAX, 0))
      break;
    /* init structures for VIEW processing */
    table_list.select_lex= &(thd->lex->select_lex);
    mysql_init_query(thd, (uchar*)"", 0);
    thd->lex->
      select_lex.table_list.link_in_list((byte*) &table_list,
                                         (byte**) &table_list.next_local);
    thd->lex->query_tables= &table_list;

    /* switch on VIEW optimisation: do not fill temporary tables */
    thd->lex->sql_command= SQLCOM_SHOW_FIELDS;
    mysqld_list_fields(thd,&table_list,fields);
    thd->lex->unit.cleanup();
    thd->cleanup_after_query();
    break;
  }
#endif
  case COM_QUIT:
    /* We don't calculate statistics for this command */
    mysql_log.write(thd,command,NullS);
    net->error=0;				// Don't give 'abort' message
    error=TRUE;					// End server
    break;

  case COM_CREATE_DB:				// QQ: To be removed
    {
      char *db=thd->strdup(packet), *alias;
      HA_CREATE_INFO create_info;

      statistic_increment(thd->status_var.com_stat[SQLCOM_CREATE_DB],
			  &LOCK_status);
      // null test to handle EOM
      if (!db || !(alias= thd->strdup(db)) || check_db_name(db))
      {
	my_error(ER_WRONG_DB_NAME, MYF(0), db ? db : "NULL");
	break;
      }
      if (check_access(thd,CREATE_ACL,db,0,1,0))
	break;
      mysql_log.write(thd,command,packet);
      bzero(&create_info, sizeof(create_info));
      mysql_create_db(thd, (lower_case_table_names == 2 ? alias : db),
                      &create_info, 0);
      break;
    }
  case COM_DROP_DB:				// QQ: To be removed
    {
      statistic_increment(thd->status_var.com_stat[SQLCOM_DROP_DB],
			  &LOCK_status);
      char *db=thd->strdup(packet);
      /*  null test to handle EOM */
      if (!db || check_db_name(db))
      {
	my_error(ER_WRONG_DB_NAME, MYF(0), db ? db : "NULL");
	break;
      }
      if (check_access(thd,DROP_ACL,db,0,1,0))
	break;
      if (thd->locked_tables || thd->active_transaction())
      {
	my_message(ER_LOCK_OR_ACTIVE_TRANSACTION,
                   ER(ER_LOCK_OR_ACTIVE_TRANSACTION), MYF(0));
	break;
      }
      mysql_log.write(thd,command,db);
      mysql_rm_db(thd, db, 0, 0);
      break;
    }
#ifndef EMBEDDED_LIBRARY
  case COM_BINLOG_DUMP:
    {
      ulong pos;
      ushort flags;
      uint32 slave_server_id;

      statistic_increment(thd->status_var.com_other,&LOCK_status);
      thd->slow_command = TRUE;
      if (check_global_access(thd, REPL_SLAVE_ACL))
	break;

      /* TODO: The following has to be changed to an 8 byte integer */
      pos = uint4korr(packet);
      flags = uint2korr(packet + 4);
      thd->server_id=0; /* avoid suicide */
      if ((slave_server_id= uint4korr(packet+6))) // mysqlbinlog.server_id==0
	kill_zombie_dump_threads(slave_server_id);
      thd->server_id = slave_server_id;

      mysql_log.write(thd, command, "Log: '%s'  Pos: %ld", packet+10,
                      (long) pos);
      mysql_binlog_send(thd, thd->strdup(packet + 10), (my_off_t) pos, flags);
      unregister_slave(thd,1,1);
      /*  fake COM_QUIT -- if we get here, the thread needs to terminate */
      error = TRUE;
      net->error = 0;
      break;
    }
#endif
  case COM_REFRESH:
    {
      statistic_increment(thd->status_var.com_stat[SQLCOM_FLUSH],
			  &LOCK_status);
      ulong options= (ulong) (uchar) packet[0];
      if (check_global_access(thd,RELOAD_ACL))
	break;
      mysql_log.write(thd,command,NullS);
      if (!reload_acl_and_cache(thd, options, (TABLE_LIST*) 0, NULL))
        send_ok(thd);
      break;
    }
#ifndef EMBEDDED_LIBRARY
  case COM_SHUTDOWN:
  {
    statistic_increment(thd->status_var.com_other, &LOCK_status);
    if (check_global_access(thd,SHUTDOWN_ACL))
      break; /* purecov: inspected */
    /*
      If the client is < 4.1.3, it is going to send us no argument; then
      packet_length is 1, packet[0] is the end 0 of the packet. Note that
      SHUTDOWN_DEFAULT is 0. If client is >= 4.1.3, the shutdown level is in
      packet[0].
    */
    enum mysql_enum_shutdown_level level=
      (enum mysql_enum_shutdown_level) (uchar) packet[0];
    DBUG_PRINT("quit",("Got shutdown command for level %u", level));
    if (level == SHUTDOWN_DEFAULT)
      level= SHUTDOWN_WAIT_ALL_BUFFERS; // soon default will be configurable
    else if (level != SHUTDOWN_WAIT_ALL_BUFFERS)
    {
      my_error(ER_NOT_SUPPORTED_YET, MYF(0), "this shutdown level");
      break;
    }
    DBUG_PRINT("quit",("Got shutdown command for level %u", level));
    mysql_log.write(thd,command,NullS);
    send_eof(thd);
#ifdef __WIN__
    sleep(1);					// must wait after eof()
#endif
#ifndef OS2
    send_eof(thd);				// This is for 'quit request'
#endif
    close_connection(thd, 0, 1);
    close_thread_tables(thd);			// Free before kill
    kill_mysql();
    error=TRUE;
    break;
  }
#endif
  case COM_STATISTICS:
  {
    mysql_log.write(thd,command,NullS);
    statistic_increment(thd->status_var.com_stat[SQLCOM_SHOW_STATUS],
			&LOCK_status);
#ifndef EMBEDDED_LIBRARY
    char buff[200];
#else
    char *buff= thd->net.last_error;
#endif
    ulong uptime = (ulong) (thd->start_time - start_time);
    sprintf((char*) buff,
	    "Uptime: %ld  Threads: %d  Questions: %lu  Slow queries: %ld  Opens: %ld  Flush tables: %ld  Open tables: %u  Queries per second avg: %.3f",
	    uptime,
	    (int) thread_count,thd->query_id,thd->status_var.long_query_count,
	    thd->status_var.opened_tables,refresh_version, cached_tables(),
	    uptime ? (float)thd->query_id/(float)uptime : 0);
#ifdef SAFEMALLOC
    if (sf_malloc_cur_memory)				// Using SAFEMALLOC
      sprintf(strend(buff), "  Memory in use: %ldK  Max memory used: %ldK",
	      (sf_malloc_cur_memory+1023L)/1024L,
	      (sf_malloc_max_memory+1023L)/1024L);
#endif
#ifndef EMBEDDED_LIBRARY
    VOID(my_net_write(net, buff,(uint) strlen(buff)));
    VOID(net_flush(net));
#endif
    break;
  }
  case COM_PING:
    statistic_increment(thd->status_var.com_other, &LOCK_status);
    send_ok(thd);				// Tell client we are alive
    break;
  case COM_PROCESS_INFO:
    statistic_increment(thd->status_var.com_stat[SQLCOM_SHOW_PROCESSLIST],
			&LOCK_status);
    if (!thd->priv_user[0] && check_global_access(thd,PROCESS_ACL))
      break;
    mysql_log.write(thd,command,NullS);
    mysqld_list_processes(thd,
			  thd->master_access & PROCESS_ACL ? 
			  NullS : thd->priv_user, 0);
    break;
  case COM_PROCESS_KILL:
  {
    statistic_increment(thd->status_var.com_stat[SQLCOM_KILL], &LOCK_status);
    ulong id=(ulong) uint4korr(packet);
    kill_one_thread(thd,id,false);
    break;
  }
  case COM_SET_OPTION:
  {
    statistic_increment(thd->status_var.com_stat[SQLCOM_SET_OPTION],
			&LOCK_status);
    enum_mysql_set_option command= (enum_mysql_set_option) uint2korr(packet);
    switch (command) {
    case MYSQL_OPTION_MULTI_STATEMENTS_ON:
      thd->client_capabilities|= CLIENT_MULTI_STATEMENTS;
      send_eof(thd);
      break;
    case MYSQL_OPTION_MULTI_STATEMENTS_OFF:
      thd->client_capabilities&= ~CLIENT_MULTI_STATEMENTS;
      send_eof(thd);
      break;
    default:
      my_message(ER_UNKNOWN_COM_ERROR, ER(ER_UNKNOWN_COM_ERROR), MYF(0));
      break;
    }
    break;
  }
  case COM_DEBUG:
    statistic_increment(thd->status_var.com_other, &LOCK_status);
    if (check_global_access(thd, SUPER_ACL))
      break;					/* purecov: inspected */
    mysql_print_status();
    mysql_log.write(thd,command,NullS);
    send_eof(thd);
    break;
  case COM_SLEEP:
  case COM_CONNECT:				// Impossible here
  case COM_TIME:				// Impossible from client
  case COM_DELAYED_INSERT:
  case COM_END:
  default:
    my_message(ER_UNKNOWN_COM_ERROR, ER(ER_UNKNOWN_COM_ERROR), MYF(0));
    break;
  }
  if (thd->lock || thd->open_tables || thd->derived_tables ||
      thd->prelocked_mode)
  {
    thd->proc_info="closing tables";
    close_thread_tables(thd);			/* Free tables */
  }
  /*
    assume handlers auto-commit (if some doesn't - transaction handling
    in MySQL should be redesigned to support it; it's a big change,
    and it's not worth it - better to commit explicitly only writing
    transactions, read-only ones should better take care of themselves.
    saves some work in 2pc too)
    see also sql_base.cc - close_thread_tables()
  */
  bzero(&thd->transaction.stmt, sizeof(thd->transaction.stmt));
  if (!thd->active_transaction())
    thd->transaction.xid.null();

  /* report error issued during command execution */
  if (thd->killed_errno() && !thd->net.report_error)
    thd->send_kill_message();
  if (thd->net.report_error)
    net_send_error(thd);

  log_slow_query(thd);

  thd->proc_info="cleaning up";
  VOID(pthread_mutex_lock(&LOCK_thread_count)); // For process list
  thd->proc_info=0;
  thd->command=COM_SLEEP;
  thd->query=0;
  thd->query_length=0;
  thread_running--;
  VOID(pthread_mutex_unlock(&LOCK_thread_count));
  thd->packet.shrink(thd->variables.net_buffer_length);	// Reclaim some memory
  free_root(thd->mem_root,MYF(MY_KEEP_PREALLOC));
  DBUG_RETURN(error);
}


static void log_slow_query(THD *thd)
{
  time_t start_of_query=thd->start_time;
  thd->end_time();				// Set start time

  /* If not reading from backup and if the query took too long */
  if (!thd->slow_command && !thd->user_time) // do not log 'slow_command' queries
  {
    thd->proc_info="logging slow query";

    if ((ulong) (thd->start_time - thd->time_after_lock) >
	thd->variables.long_query_time ||
	((thd->server_status &
	  (SERVER_QUERY_NO_INDEX_USED | SERVER_QUERY_NO_GOOD_INDEX_USED)) &&
	 (specialflag & SPECIAL_LOG_QUERIES_NOT_USING_INDEXES)))
    {
      thd->status_var.long_query_count++;
      mysql_slow_log.write(thd, thd->query, thd->query_length, start_of_query);
    }
  }
}


int prepare_schema_table(THD *thd, LEX *lex, Table_ident *table_ident,
                         enum enum_schema_tables schema_table_idx)
{
  DBUG_ENTER("prepare_schema_table");
  SELECT_LEX *sel= 0;
  switch (schema_table_idx) {
  case SCH_SCHEMATA:
#if defined(DONT_ALLOW_SHOW_COMMANDS)
    my_message(ER_NOT_ALLOWED_COMMAND,
               ER(ER_NOT_ALLOWED_COMMAND), MYF(0));   /* purecov: inspected */
    DBUG_RETURN(1);
#else
    if ((specialflag & SPECIAL_SKIP_SHOW_DB) &&
	check_global_access(thd, SHOW_DB_ACL))
      DBUG_RETURN(1);
    break;
#endif
  case SCH_TABLE_NAMES:
  case SCH_TABLES:
  case SCH_VIEWS:
#ifdef DONT_ALLOW_SHOW_COMMANDS
    my_message(ER_NOT_ALLOWED_COMMAND,
               ER(ER_NOT_ALLOWED_COMMAND), MYF(0)); /* purecov: inspected */
    DBUG_RETURN(1);
#else
    {
      char *db= lex->select_lex.db ? lex->select_lex.db : thd->db;
      if (!db)
      {
	my_message(ER_NO_DB_ERROR,
                   ER(ER_NO_DB_ERROR), MYF(0)); /* purecov: inspected */
        DBUG_RETURN(1);				/* purecov: inspected */
      }
      remove_escape(db);				// Fix escaped '_'
      if (check_db_name(db))
      {
        my_error(ER_WRONG_DB_NAME, MYF(0), db);
        DBUG_RETURN(1);
      }
      if (check_access(thd,SELECT_ACL,db,&thd->col_access,0,0))
        DBUG_RETURN(1);			        /* purecov: inspected */
      if (!thd->col_access && check_grant_db(thd,db))
      {
	my_error(ER_DBACCESS_DENIED_ERROR, MYF(0),
                 thd->priv_user, thd->priv_host, db);
	DBUG_RETURN(1);
      }
      /*
        We need to do a copy to make this prepared statement safe if this
        was thd->db
      */
      lex->select_lex.db= thd->strdup(db);
      break;
    }
#endif
  case SCH_COLUMNS:
  case SCH_STATISTICS:
#ifdef DONT_ALLOW_SHOW_COMMANDS
    my_message(ER_NOT_ALLOWED_COMMAND,
               ER(ER_NOT_ALLOWED_COMMAND), MYF(0)); /* purecov: inspected */
    DBUG_RETURN(1);
#else
    if (table_ident)
    {
      TABLE_LIST **query_tables_last= lex->query_tables_last;
      sel= new SELECT_LEX();
      sel->init_query();
      if(!sel->add_table_to_list(thd, table_ident, 0, 0, TL_READ, 
                                 (List<String> *) 0, (List<String> *) 0))
        DBUG_RETURN(1);
      lex->query_tables_last= query_tables_last;
      TABLE_LIST *table_list= (TABLE_LIST*) sel->table_list.first;
      char *db= table_list->db;
      remove_escape(db);			// Fix escaped '_'
      remove_escape(table_list->table_name);
      if (check_access(thd,SELECT_ACL | EXTRA_ACL,db,
                       &table_list->grant.privilege, 0, 0))
        DBUG_RETURN(1);				/* purecov: inspected */
      if (grant_option && check_grant(thd, SELECT_ACL, table_list, 2,
                                      UINT_MAX, 0))
        DBUG_RETURN(1);
      break;
    }
#endif
  case SCH_OPEN_TABLES:
  case SCH_VARIABLES:
  case SCH_STATUS:
  case SCH_PROCEDURES:
  case SCH_CHARSETS:
  case SCH_COLLATIONS:
  case SCH_COLLATION_CHARACTER_SET_APPLICABILITY:
  case SCH_USER_PRIVILEGES:
  case SCH_SCHEMA_PRIVILEGES:
  case SCH_TABLE_PRIVILEGES:
  case SCH_COLUMN_PRIVILEGES:
  case SCH_TABLE_CONSTRAINTS:
  case SCH_KEY_COLUMN_USAGE:
  default:
    break;
  }
  
  SELECT_LEX *select_lex= lex->current_select;
  if (make_schema_select(thd, select_lex, schema_table_idx))
  {
    DBUG_RETURN(1);
  }
  TABLE_LIST *table_list= (TABLE_LIST*) select_lex->table_list.first;
  table_list->schema_select_lex= sel;
  table_list->schema_table_reformed= 1;
  DBUG_RETURN(0);
}


/*
  Read query from packet and store in thd->query
  Used in COM_QUERY and COM_PREPARE

  DESCRIPTION
    Sets the following THD variables:
      query
      query_length

  RETURN VALUES
    FALSE ok
    TRUE  error;  In this case thd->fatal_error is set
*/

bool alloc_query(THD *thd, char *packet, ulong packet_length)
{
  packet_length--;				// Remove end null
  /* Remove garbage at start and end of query */
  while (my_isspace(thd->charset(),packet[0]) && packet_length > 0)
  {
    packet++;
    packet_length--;
  }
  char *pos=packet+packet_length;		// Point at end null
  while (packet_length > 0 &&
	 (pos[-1] == ';' || my_isspace(thd->charset() ,pos[-1])))
  {
    pos--;
    packet_length--;
  }
  /* We must allocate some extra memory for query cache */
  thd->query_length= 0;                        // Extra safety: Avoid races
  if (!(thd->query= (char*) thd->memdup_w_gap((gptr) (packet),
					      packet_length,
					      thd->db_length+ 1 +
					      QUERY_CACHE_FLAGS_SIZE)))
    return TRUE;
  thd->query[packet_length]=0;
  thd->query_length= packet_length;

  /* Reclaim some memory */
  thd->packet.shrink(thd->variables.net_buffer_length);
  thd->convert_buffer.shrink(thd->variables.net_buffer_length);

  if (!(specialflag & SPECIAL_NO_PRIOR))
    my_pthread_setprio(pthread_self(),QUERY_PRIOR);
  return FALSE;
}

/****************************************************************************
** mysql_execute_command
** Execute command saved in thd and current_lex->sql_command
****************************************************************************/

bool
mysql_execute_command(THD *thd)
{
  bool	res= FALSE;
  int result= 0;
  LEX	*lex= thd->lex;
  /* first SELECT_LEX (have special meaning for many of non-SELECTcommands) */
  SELECT_LEX *select_lex= &lex->select_lex;
  bool slave_fake_lock= 0;
  MYSQL_LOCK *fake_prev_lock= 0;
  /* first table of first SELECT_LEX */
  TABLE_LIST *first_table= (TABLE_LIST*) select_lex->table_list.first;
  /* list of all tables in query */
  TABLE_LIST *all_tables;
  /* most outer SELECT_LEX_UNIT of query */
  SELECT_LEX_UNIT *unit= &lex->unit;
  /* Saved variable value */
  DBUG_ENTER("mysql_execute_command");
  thd->net.no_send_error= 0;

  /*
    In many cases first table of main SELECT_LEX have special meaning =>
    check that it is first table in global list and relink it first in 
    queries_tables list if it is necessary (we need such relinking only
    for queries with subqueries in select list, in this case tables of
    subqueries will go to global list first)

    all_tables will differ from first_table only if most upper SELECT_LEX
    do not contain tables.

    Because of above in place where should be at least one table in most
    outer SELECT_LEX we have following check:
    DBUG_ASSERT(first_table == all_tables);
    DBUG_ASSERT(first_table == all_tables && first_table != 0);
  */
  lex->first_lists_tables_same();
  /* should be assigned after making first tables same */
  all_tables= lex->query_tables;

  /*
    Reset warning count for each query that uses tables
    A better approach would be to reset this for any commands
    that is not a SHOW command or a select that only access local
    variables, but for now this is probably good enough.
  */
  if (all_tables || &lex->select_lex != lex->all_selects_list ||
      lex->spfuns.records || lex->spprocs.records)
    mysql_reset_errors(thd, 0);

#ifdef HAVE_REPLICATION
  if (thd->slave_thread)
  {
    if (lex->sql_command == SQLCOM_UPDATE_MULTI)
    {
      DBUG_PRINT("info",("need faked locked tables"));
      
      if (check_multi_update_lock(thd))
        goto error;

      /* Fix for replication, the tables are opened and locked,
         now we pretend that we have performed a LOCK TABLES action */
	 
      fake_prev_lock= thd->locked_tables;
      if (thd->lock)
        thd->locked_tables= thd->lock;
      thd->lock= 0;
      slave_fake_lock= 1;
    }
    /*
      Skip if we are in the slave thread, some table rules have been
      given and the table list says the query should not be replicated.
      Exception is DROP TEMPORARY TABLE IF EXISTS: we always execute it
      (otherwise we have stale files on slave caused by exclusion of one tmp
      table).
    */
    if (!(lex->sql_command == SQLCOM_DROP_TABLE &&
          lex->drop_temporary && lex->drop_if_exists) &&
        all_tables_not_ok(thd, all_tables))
    {
      /* we warn the slave SQL thread */
      my_message(ER_SLAVE_IGNORED_TABLE, ER(ER_SLAVE_IGNORED_TABLE), MYF(0));
      DBUG_RETURN(0);
    }
#ifndef TO_BE_DELETED
    /*
      This is a workaround to deal with the shortcoming in 3.23.44-3.23.46
      masters in RELEASE_LOCK() logging. We re-write SELECT RELEASE_LOCK()
      as DO RELEASE_LOCK()
    */
    if (lex->sql_command == SQLCOM_SELECT)
    {
      lex->sql_command = SQLCOM_DO;
      lex->insert_list = &select_lex->item_list;
    }
#endif
  }
#endif /* !HAVE_REPLICATION */

  /*
    When option readonly is set deny operations which change tables.
    Except for the replication thread and the 'super' users.
  */
  if (opt_readonly &&
      !(thd->slave_thread || (thd->master_access & SUPER_ACL)) &&
      uc_update_queries[lex->sql_command])
  {
    my_error(ER_OPTION_PREVENTS_STATEMENT, MYF(0), "--read-only");
    DBUG_RETURN(-1);
  }

  statistic_increment(thd->status_var.com_stat[lex->sql_command],
		      &LOCK_status);
  switch (lex->sql_command) {
  case SQLCOM_SELECT:
  {
    /* assign global limit variable if limit is not given */
    {
      SELECT_LEX *param= lex->unit.global_parameters;
      if (!param->explicit_limit)
	param->select_limit= thd->variables.select_limit;
    }

    select_result *result=lex->result;
    if (all_tables)
    {
      res= check_table_access(thd,
			      lex->exchange ? SELECT_ACL | FILE_ACL :
			      SELECT_ACL,
			      all_tables, 0);
    }
    else
      res= check_access(thd,
			lex->exchange ? SELECT_ACL | FILE_ACL : SELECT_ACL,
			any_db, 0, 0, 0);
    if (res)
      goto error;

    if (!(res= open_and_lock_tables(thd, all_tables)))
    {
      if (lex->describe)
      {
	if (!(result= new select_send()))
	  goto error;
	else
	  thd->send_explain_fields(result);
	res= mysql_explain_union(thd, &thd->lex->unit, result);
	if (lex->describe & DESCRIBE_EXTENDED)
	{
	  char buff[1024];
	  String str(buff,(uint32) sizeof(buff), system_charset_info);
	  str.length(0);
	  thd->lex->unit.print(&str);
	  str.append('\0');
	  push_warning(thd, MYSQL_ERROR::WARN_LEVEL_NOTE,
		       ER_YES, str.ptr());
	}
	result->send_eof();
        delete result;
      }
      else
      {
	if (!result && !(result= new select_send()))
          goto error;
	query_cache_store_query(thd, all_tables);
	res= handle_select(thd, lex, result, 0);
        if (result != lex->result)
          delete result;
      }
    }
    break;
  }
  case SQLCOM_PREPARE:
  {
    char *query_str;
    uint query_len;
    if (lex->prepared_stmt_code_is_varref)
    {
      /* This is PREPARE stmt FROM @var. */
      String str;
      CHARSET_INFO *to_cs= thd->variables.collation_connection;
      bool need_conversion;
      user_var_entry *entry;
      String *pstr= &str;
      uint32 unused;
      /*
        Convert @var contents to string in connection character set. Although
        it is known that int/real/NULL value cannot be a valid query we still
        convert it for error messages to uniform.
      */
      if ((entry=
             (user_var_entry*)hash_search(&thd->user_vars,
                                          (byte*)lex->prepared_stmt_code.str,
                                          lex->prepared_stmt_code.length))
          && entry->value)
      {
        my_bool is_var_null;
        pstr= entry->val_str(&is_var_null, &str, NOT_FIXED_DEC);
        /*
          NULL value of variable checked early as entry->value so here
          we can't get NULL in normal conditions
        */
        DBUG_ASSERT(!is_var_null);
        if (!pstr)
          goto error;
      }
      else
      {
        /*
          variable absent or equal to NULL, so we need to set variable to
          something reasonable to get readable error message during parsing
        */
        str.set("NULL", 4, &my_charset_latin1);
      }

      need_conversion=
        String::needs_conversion(pstr->length(), pstr->charset(),
                                 to_cs, &unused);

      query_len= need_conversion? (pstr->length() * to_cs->mbmaxlen) :
                                  pstr->length();
      if (!(query_str= alloc_root(thd->mem_root, query_len+1)))
        goto error;
 
      if (need_conversion)
      {
        uint dummy_errors;
        query_len= copy_and_convert(query_str, query_len, to_cs,
                                    pstr->ptr(), pstr->length(),
                                    pstr->charset(), &dummy_errors);
      }
      else
        memcpy(query_str, pstr->ptr(), pstr->length());
      query_str[query_len]= 0;
    }
    else
    {
      query_str= lex->prepared_stmt_code.str;
      query_len= lex->prepared_stmt_code.length;
      DBUG_PRINT("info", ("PREPARE: %.*s FROM '%.*s' \n",
                          lex->prepared_stmt_name.length,
                          lex->prepared_stmt_name.str,
                          query_len, query_str));
    }
    thd->command= COM_PREPARE;
    if (!(res= mysql_stmt_prepare(thd, query_str, query_len + 1,
                                  &lex->prepared_stmt_name)))
      send_ok(thd, 0L, 0L, "Statement prepared");
    break;
  }
  case SQLCOM_EXECUTE:
  {
    DBUG_PRINT("info", ("EXECUTE: %.*s\n",
                        lex->prepared_stmt_name.length,
                        lex->prepared_stmt_name.str));
    mysql_sql_stmt_execute(thd, &lex->prepared_stmt_name);
    lex->prepared_stmt_params.empty();
    break;
  }
  case SQLCOM_DEALLOCATE_PREPARE:
  {
    Statement* stmt;
    DBUG_PRINT("info", ("DEALLOCATE PREPARE: %.*s\n", 
                        lex->prepared_stmt_name.length,
                        lex->prepared_stmt_name.str));
    if ((stmt= thd->stmt_map.find_by_name(&lex->prepared_stmt_name)))
    {
      thd->stmt_map.erase(stmt);
      send_ok(thd);
    }
    else
    {
      my_error(ER_UNKNOWN_STMT_HANDLER, MYF(0),
               lex->prepared_stmt_name.length,
               lex->prepared_stmt_name.str,
               "DEALLOCATE PREPARE");
      goto error;
    }
    break;
  }
  case SQLCOM_DO:
    if (check_table_access(thd, SELECT_ACL, all_tables, 0) ||
        open_and_lock_tables(thd, all_tables))
      goto error;

    res= mysql_do(thd, *lex->insert_list);
    break;

  case SQLCOM_EMPTY_QUERY:
    send_ok(thd);
    break;

  case SQLCOM_HELP:
    res= mysqld_help(thd,lex->help_arg);
    break;

#ifndef EMBEDDED_LIBRARY
  case SQLCOM_PURGE:
  {
    if (check_global_access(thd, SUPER_ACL))
      goto error;
    /* PURGE MASTER LOGS TO 'file' */
    res = purge_master_logs(thd, lex->to_log);
    break;
  }
  case SQLCOM_PURGE_BEFORE:
  {
    Item *it;

    if (check_global_access(thd, SUPER_ACL))
      goto error;
    /* PURGE MASTER LOGS BEFORE 'data' */
    it= (Item *)lex->value_list.head();
    if ((!it->fixed &&it->fix_fields(lex->thd, 0, &it)) ||
        it->check_cols(1))
    {
      my_error(ER_WRONG_ARGUMENTS, MYF(0), "PURGE LOGS BEFORE");
      goto error;
    }
    it= new Item_func_unix_timestamp(it);
    /*
      it is OK only emulate fix_fieds, because we need only
      value of constant
    */
    it->quick_fix_field();
    res = purge_master_logs_before_date(thd, (ulong)it->val_int());
    break;
  }
#endif
  case SQLCOM_SHOW_WARNS:
  {
    res= mysqld_show_warnings(thd, (ulong)
			      ((1L << (uint) MYSQL_ERROR::WARN_LEVEL_NOTE) |
			       (1L << (uint) MYSQL_ERROR::WARN_LEVEL_WARN) |
			       (1L << (uint) MYSQL_ERROR::WARN_LEVEL_ERROR)
			       ));
    break;
  }
  case SQLCOM_SHOW_ERRORS:
  {
    res= mysqld_show_warnings(thd, (ulong)
			      (1L << (uint) MYSQL_ERROR::WARN_LEVEL_ERROR));
    break;
  }
  case SQLCOM_SHOW_NEW_MASTER:
  {
    if (check_global_access(thd, REPL_SLAVE_ACL))
      goto error;
    /* This query don't work now. See comment in repl_failsafe.cc */
#ifndef WORKING_NEW_MASTER
    my_error(ER_NOT_SUPPORTED_YET, MYF(0), "SHOW NEW MASTER");
    goto error;
#else
    res = show_new_master(thd);
    break;
#endif
  }

#ifdef HAVE_REPLICATION
  case SQLCOM_SHOW_SLAVE_HOSTS:
  {
    if (check_global_access(thd, REPL_SLAVE_ACL))
      goto error;
    res = show_slave_hosts(thd);
    break;
  }
  case SQLCOM_SHOW_BINLOG_EVENTS:
  {
    if (check_global_access(thd, REPL_SLAVE_ACL))
      goto error;
    res = mysql_show_binlog_events(thd);
    break;
  }
#endif

  case SQLCOM_BACKUP_TABLE:
  {
    DBUG_ASSERT(first_table == all_tables && first_table != 0);
    if (check_db_used(thd, all_tables) ||
	check_table_access(thd, SELECT_ACL, all_tables, 0) ||
	check_global_access(thd, FILE_ACL))
      goto error; /* purecov: inspected */
    thd->slow_command=TRUE;
    res = mysql_backup_table(thd, first_table);

    break;
  }
  case SQLCOM_RESTORE_TABLE:
  {
    DBUG_ASSERT(first_table == all_tables && first_table != 0);
    if (check_db_used(thd, all_tables) ||
	check_table_access(thd, INSERT_ACL, all_tables, 0) ||
	check_global_access(thd, FILE_ACL))
      goto error; /* purecov: inspected */
    thd->slow_command=TRUE;
    res = mysql_restore_table(thd, first_table);
    break;
  }
  case SQLCOM_ASSIGN_TO_KEYCACHE:
  {
    DBUG_ASSERT(first_table == all_tables && first_table != 0);
    if (check_db_used(thd, all_tables) ||
        check_access(thd, INDEX_ACL, first_table->db,
                     &first_table->grant.privilege, 0, 0))
      goto error;
    res= mysql_assign_to_keycache(thd, first_table, &lex->ident);
    break;
  }
  case SQLCOM_PRELOAD_KEYS:
  {
    DBUG_ASSERT(first_table == all_tables && first_table != 0);
    if (check_db_used(thd, all_tables) ||
	check_access(thd, INDEX_ACL, first_table->db,
                     &first_table->grant.privilege, 0, 0))
      goto error;
    res = mysql_preload_keys(thd, first_table);
    break;
  }
#ifdef HAVE_REPLICATION
  case SQLCOM_CHANGE_MASTER:
  {
    if (check_global_access(thd, SUPER_ACL))
      goto error;
    pthread_mutex_lock(&LOCK_active_mi);
    res = change_master(thd,active_mi);
    pthread_mutex_unlock(&LOCK_active_mi);
    break;
  }
  case SQLCOM_SHOW_SLAVE_STAT:
  {
    /* Accept one of two privileges */
    if (check_global_access(thd, SUPER_ACL | REPL_CLIENT_ACL))
      goto error;
    pthread_mutex_lock(&LOCK_active_mi);
    res = show_master_info(thd,active_mi);
    pthread_mutex_unlock(&LOCK_active_mi);
    break;
  }
  case SQLCOM_SHOW_MASTER_STAT:
  {
    /* Accept one of two privileges */
    if (check_global_access(thd, SUPER_ACL | REPL_CLIENT_ACL))
      goto error;
    res = show_binlog_info(thd);
    break;
  }

  case SQLCOM_LOAD_MASTER_DATA: // sync with master
    if (check_global_access(thd, SUPER_ACL))
      goto error;
    if (end_active_trans(thd))
      goto error;
    else
      res = load_master_data(thd);
    break;
#endif /* HAVE_REPLICATION */
#ifdef HAVE_INNOBASE_DB
  case SQLCOM_SHOW_INNODB_STATUS:
    {
      if (check_global_access(thd, SUPER_ACL))
	goto error;
      res = innodb_show_status(thd);
      break;
    }
  case SQLCOM_SHOW_MUTEX_STATUS:
    {
      if (check_global_access(thd, SUPER_ACL))
        goto error;
      res = innodb_mutex_show_status(thd);
      break;
    }
#endif
#ifdef HAVE_REPLICATION
  case SQLCOM_LOAD_MASTER_TABLE:
  {
    DBUG_ASSERT(first_table == all_tables && first_table != 0);
    if (!first_table->db)
      first_table->db= thd->db;
    if (check_access(thd, CREATE_ACL, first_table->db,
		     &first_table->grant.privilege, 0, 0))
      goto error;				/* purecov: inspected */
    if (grant_option)
    {
      /* Check that the first table has CREATE privilege */
      if (check_grant(thd, CREATE_ACL, all_tables, 0, 1, 0))
	goto error;
    }
    if (strlen(first_table->table_name) > NAME_LEN)
    {
      my_error(ER_WRONG_TABLE_NAME, MYF(0), first_table->table_name);
      break;
    }
    pthread_mutex_lock(&LOCK_active_mi);
    /*
      fetch_master_table will send the error to the client on failure.
      Give error if the table already exists.
    */
    if (!fetch_master_table(thd, first_table->db, first_table->table_name,
			    active_mi, 0, 0))
    {
      send_ok(thd);
    }
    pthread_mutex_unlock(&LOCK_active_mi);
    break;
  }
#endif /* HAVE_REPLICATION */

  case SQLCOM_CREATE_TABLE:
  {
    DBUG_ASSERT(first_table == all_tables && first_table != 0);
    bool link_to_local;
    // Skip first table, which is the table we are creating
    TABLE_LIST *create_table= lex->unlink_first_table(&link_to_local);
    TABLE_LIST *select_tables= lex->query_tables;

    if ((res= create_table_precheck(thd, select_tables, create_table)))
      goto unsent_create_error;

#ifndef HAVE_READLINK
    lex->create_info.data_file_name=lex->create_info.index_file_name=0;
#else
    /* Fix names if symlinked tables */
    if (append_file_to_dir(thd, &lex->create_info.data_file_name,
			   create_table->table_name) ||
	append_file_to_dir(thd, &lex->create_info.index_file_name,
			   create_table->table_name))
      goto unsent_create_error;
#endif
    /*
      If we are using SET CHARSET without DEFAULT, add an implicit
      DEFAULT to not confuse old users. (This may change).
    */
    if ((lex->create_info.used_fields & 
	 (HA_CREATE_USED_DEFAULT_CHARSET | HA_CREATE_USED_CHARSET)) ==
	HA_CREATE_USED_CHARSET)
    {
      lex->create_info.used_fields&= ~HA_CREATE_USED_CHARSET;
      lex->create_info.used_fields|= HA_CREATE_USED_DEFAULT_CHARSET;
      lex->create_info.default_table_charset= lex->create_info.table_charset;
      lex->create_info.table_charset= 0;
    }
    if (select_lex->item_list.elements)		// With select
    {
      select_result *result;

      select_lex->options|= SELECT_NO_UNLOCK;
      unit->set_limit(select_lex, select_lex);

      if (!(res= open_and_lock_tables(thd, select_tables)))
      {
        /*
          Is table which we are changing used somewhere in other parts
          of query
        */
        if (!(lex->create_info.options & HA_LEX_CREATE_TMP_TABLE) &&
            unique_table(create_table, select_tables))
        {
          my_error(ER_UPDATE_TABLE_USED, MYF(0), create_table->table_name);
          goto unsent_create_error;
        }
        /* If we create merge table, we have to test tables in merge, too */
        if (lex->create_info.used_fields & HA_CREATE_USED_UNION)
        {
          TABLE_LIST *tab;
          for (tab= (TABLE_LIST*) lex->create_info.merge_list.first;
               tab;
               tab= tab->next_local)
          {
            if (unique_table(tab, select_tables))
            {
              my_error(ER_UPDATE_TABLE_USED, MYF(0), tab->table_name);
              goto unsent_create_error;
            }
          }
        }

        if ((result= new select_create(create_table,
				       &lex->create_info,
				       lex->create_list,
				       lex->key_list,
				       select_lex->item_list,
				       lex->duplicates,
				       lex->ignore)))
        {
          /*
            CREATE from SELECT give its SELECT_LEX for SELECT,
            and item_list belong to SELECT
          */
          select_lex->resolve_mode= SELECT_LEX::SELECT_MODE;
          res= handle_select(thd, lex, result, 0);
          select_lex->resolve_mode= SELECT_LEX::NOMATTER_MODE;
          delete result;
        }
	/* reset for PS */
	lex->create_list.empty();
	lex->key_list.empty();
      }
    }
    else
    {
      /* regular create */
      if (lex->name)
        res= mysql_create_like_table(thd, create_table, &lex->create_info, 
                                     (Table_ident *)lex->name); 
      else
      {
        res= mysql_create_table(thd, create_table->db,
				create_table->table_name, &lex->create_info,
				lex->create_list,
				lex->key_list, 0, 0);
      }
      if (!res)
	send_ok(thd);
    }
    lex->link_first_table_back(create_table, link_to_local);
    break;

    /* put tables back for PS rexecuting */
unsent_create_error:
    lex->link_first_table_back(create_table, link_to_local);
    goto error;
  }
  case SQLCOM_CREATE_INDEX:
    DBUG_ASSERT(first_table == all_tables && first_table != 0);
    if (check_one_table_access(thd, INDEX_ACL, all_tables))
      goto error; /* purecov: inspected */
    thd->slow_command=TRUE;
    if (end_active_trans(thd))
      goto error;
    else
      res = mysql_create_index(thd, first_table, lex->key_list);
    break;

#ifdef HAVE_REPLICATION
  case SQLCOM_SLAVE_START:
  {
    pthread_mutex_lock(&LOCK_active_mi);
    start_slave(thd,active_mi,1 /* net report*/);
    pthread_mutex_unlock(&LOCK_active_mi);
    break;
  }
  case SQLCOM_SLAVE_STOP:
  /*
    If the client thread has locked tables, a deadlock is possible.
    Assume that
    - the client thread does LOCK TABLE t READ.
    - then the master updates t.
    - then the SQL slave thread wants to update t,
      so it waits for the client thread because t is locked by it.
    - then the client thread does SLAVE STOP.
      SLAVE STOP waits for the SQL slave thread to terminate its
      update t, which waits for the client thread because t is locked by it.
    To prevent that, refuse SLAVE STOP if the
    client thread has locked tables
  */
  if (thd->locked_tables || thd->active_transaction())
  {
    my_message(ER_LOCK_OR_ACTIVE_TRANSACTION, ER(ER_LOCK_OR_ACTIVE_TRANSACTION),
               MYF(0));
    goto error;
  }
  {
    pthread_mutex_lock(&LOCK_active_mi);
    stop_slave(thd,active_mi,1/* net report*/);
    pthread_mutex_unlock(&LOCK_active_mi);
    break;
  }
#endif /* HAVE_REPLICATION */

  case SQLCOM_ALTER_TABLE:
    DBUG_ASSERT(first_table == all_tables && first_table != 0);
#if defined(DONT_ALLOW_SHOW_COMMANDS)
    my_message(ER_NOT_ALLOWED_COMMAND, ER(ER_NOT_ALLOWED_COMMAND),
               MYF(0)); /* purecov: inspected */
    goto error;
#else
    {
      ulong priv=0;
      if (lex->name && (!lex->name[0] || strlen(lex->name) > NAME_LEN))
      {
	my_error(ER_WRONG_TABLE_NAME, MYF(0), lex->name);
        goto error;
      }
      if (!select_lex->db)
	select_lex->db= first_table->db;
      if (check_access(thd, ALTER_ACL, first_table->db,
		       &first_table->grant.privilege, 0, 0) ||
	  check_access(thd,INSERT_ACL | CREATE_ACL,select_lex->db,&priv,0,0)||
	  check_merge_table_access(thd, first_table->db,
				   (TABLE_LIST *)
				   lex->create_info.merge_list.first))
	goto error;				/* purecov: inspected */
      if (grant_option)
      {
	if (check_grant(thd, ALTER_ACL, all_tables, 0, UINT_MAX, 0))
	  goto error;
	if (lex->name && !test_all_bits(priv,INSERT_ACL | CREATE_ACL))
	{					// Rename of table
	  TABLE_LIST tmp_table;
	  bzero((char*) &tmp_table,sizeof(tmp_table));
	  tmp_table.table_name=lex->name;
	  tmp_table.db=select_lex->db;
	  tmp_table.grant.privilege=priv;
	  if (check_grant(thd, INSERT_ACL | CREATE_ACL, &tmp_table, 0,
			  UINT_MAX, 0))
	    goto error;
	}
      }
      /* Don't yet allow changing of symlinks with ALTER TABLE */
      lex->create_info.data_file_name=lex->create_info.index_file_name=0;
      /* ALTER TABLE ends previous transaction */
      if (end_active_trans(thd))
	goto error;
      else
      {
        thd->slow_command=TRUE;
	res= mysql_alter_table(thd, select_lex->db, lex->name,
			       &lex->create_info,
			       first_table, lex->create_list,
			       lex->key_list,
			       select_lex->order_list.elements,
                               (ORDER *) select_lex->order_list.first,
			       lex->duplicates, lex->ignore, &lex->alter_info,
                               1);
      }
      break;
    }
#endif /*DONT_ALLOW_SHOW_COMMANDS*/
  case SQLCOM_RENAME_TABLE:
  {
    DBUG_ASSERT(first_table == all_tables && first_table != 0);
    TABLE_LIST *table;
    if (check_db_used(thd, all_tables))
      goto error;
    for (table= first_table; table; table= table->next_local->next_local)
    {
      if (check_access(thd, ALTER_ACL | DROP_ACL, table->db,
		       &table->grant.privilege,0,0) ||
	  check_access(thd, INSERT_ACL | CREATE_ACL, table->next_local->db,
		       &table->next_local->grant.privilege, 0, 0))
	goto error;
      if (grant_option)
      {
	TABLE_LIST old_list, new_list;
	/*
	  we do not need initialize old_list and new_list because we will
	  come table[0] and table->next[0] there
	*/
	old_list= table[0];
	new_list= table->next_local[0];
	if (check_grant(thd, ALTER_ACL, &old_list, 0, 1, 0) ||
	    (!test_all_bits(table->next_local->grant.privilege,
			    INSERT_ACL | CREATE_ACL) &&
	     check_grant(thd, INSERT_ACL | CREATE_ACL, &new_list, 0, 1, 0)))
	  goto error;
      }
    }
    query_cache_invalidate3(thd, first_table, 0);
    if (end_active_trans(thd) || mysql_rename_tables(thd, first_table))
      goto error;
    break;
  }
#ifndef EMBEDDED_LIBRARY
  case SQLCOM_SHOW_BINLOGS:
#ifdef DONT_ALLOW_SHOW_COMMANDS
    my_message(ER_NOT_ALLOWED_COMMAND, ER(ER_NOT_ALLOWED_COMMAND),
               MYF(0)); /* purecov: inspected */
    goto error;
#else
    {
      if (check_global_access(thd, SUPER_ACL))
	goto error;
      res = show_binlogs(thd);
      break;
    }
#endif
#endif /* EMBEDDED_LIBRARY */
  case SQLCOM_SHOW_CREATE:
    DBUG_ASSERT(first_table == all_tables && first_table != 0);
#ifdef DONT_ALLOW_SHOW_COMMANDS
    my_message(ER_NOT_ALLOWED_COMMAND, ER(ER_NOT_ALLOWED_COMMAND),
               MYF(0)); /* purecov: inspected */
    goto error;
#else
    {
      if (check_db_used(thd, all_tables) ||
	  check_access(thd, SELECT_ACL | EXTRA_ACL, first_table->db,
		       &first_table->grant.privilege, 0, 0))
	goto error;
      if (grant_option && check_grant(thd, SELECT_ACL, all_tables, 2, UINT_MAX, 0))
	goto error;
      res= mysqld_show_create(thd, first_table);
      break;
    }
#endif
  case SQLCOM_CHECKSUM:
  {
    DBUG_ASSERT(first_table == all_tables && first_table != 0);
    if (check_db_used(thd, all_tables) ||
	check_table_access(thd, SELECT_ACL | EXTRA_ACL, all_tables, 0))
      goto error; /* purecov: inspected */
    res = mysql_checksum_table(thd, first_table, &lex->check_opt);
    break;
  }
  case SQLCOM_REPAIR:
  {
    DBUG_ASSERT(first_table == all_tables && first_table != 0);
    if (check_db_used(thd, all_tables) ||
	check_table_access(thd, SELECT_ACL | INSERT_ACL, all_tables, 0))
      goto error; /* purecov: inspected */
    thd->slow_command=TRUE;
    res= mysql_repair_table(thd, first_table, &lex->check_opt);
    /* ! we write after unlocking the table */
    if (!res && !lex->no_write_to_binlog)
    {
      if (mysql_bin_log.is_open())
      {
	thd->clear_error(); // No binlog error generated
        Query_log_event qinfo(thd, thd->query, thd->query_length, 0, FALSE);
        mysql_bin_log.write(&qinfo);
      }
    }
    break;
  }
  case SQLCOM_CHECK:
  {
    DBUG_ASSERT(first_table == all_tables && first_table != 0);
    if (check_db_used(thd, all_tables) ||
	check_table_access(thd, SELECT_ACL | EXTRA_ACL , all_tables, 0))
      goto error; /* purecov: inspected */
    thd->slow_command=TRUE;
    res = mysql_check_table(thd, first_table, &lex->check_opt);
    sp_cache_invalidate();
    break;
  }
  case SQLCOM_ANALYZE:
  {
    DBUG_ASSERT(first_table == all_tables && first_table != 0);
    if (check_db_used(thd, all_tables) ||
	check_table_access(thd, SELECT_ACL | INSERT_ACL, all_tables, 0))
      goto error; /* purecov: inspected */
    thd->slow_command=TRUE;
    res = mysql_analyze_table(thd, first_table, &lex->check_opt);
    /* ! we write after unlocking the table */
    if (!res && !lex->no_write_to_binlog)
    {
      if (mysql_bin_log.is_open())
      {
	thd->clear_error(); // No binlog error generated
        Query_log_event qinfo(thd, thd->query, thd->query_length, 0, FALSE);
        mysql_bin_log.write(&qinfo);
      }
    }
    break;
  }

  case SQLCOM_OPTIMIZE:
  {
    DBUG_ASSERT(first_table == all_tables && first_table != 0);
    if (check_db_used(thd, all_tables) ||
	check_table_access(thd, SELECT_ACL | INSERT_ACL, all_tables, 0))
      goto error; /* purecov: inspected */
    thd->slow_command=TRUE;
    res= (specialflag & (SPECIAL_SAFE_MODE | SPECIAL_NO_NEW_FUNC)) ?
      mysql_recreate_table(thd, first_table, 1) :
      mysql_optimize_table(thd, first_table, &lex->check_opt);
    /* ! we write after unlocking the table */
    if (!res && !lex->no_write_to_binlog)
    {
      if (mysql_bin_log.is_open())
      {
	thd->clear_error(); // No binlog error generated
        Query_log_event qinfo(thd, thd->query, thd->query_length, 0, FALSE);
        mysql_bin_log.write(&qinfo);
      }
    }
    break;
  }
  case SQLCOM_UPDATE:
    DBUG_ASSERT(first_table == all_tables && first_table != 0);
    if (update_precheck(thd, all_tables))
      break;
    res= (result= mysql_update(thd, all_tables,
                               select_lex->item_list,
                               lex->value_list,
                               select_lex->where,
                               select_lex->order_list.elements,
                               (ORDER *) select_lex->order_list.first,
                               select_lex->select_limit,
                               lex->duplicates, lex->ignore));
    /* mysql_update return 2 if we need to switch to multi-update */
    if (result != 2)
      break;
  case SQLCOM_UPDATE_MULTI:
    {
      DBUG_ASSERT(first_table == all_tables && first_table != 0);
      /* if we switched from normal update, rights are checked */
      if (result != 2)
      {
        if ((res= multi_update_precheck(thd, all_tables)))
          break;
      }
      else
        res= 0;

      res= mysql_multi_update(thd, all_tables,
                              &select_lex->item_list,
                              &lex->value_list,
                              select_lex->where,
                              select_lex->options,
                              lex->duplicates, lex->ignore, unit, select_lex);
    break;
  }
  case SQLCOM_REPLACE:
  case SQLCOM_INSERT:
  {
    DBUG_ASSERT(first_table == all_tables && first_table != 0);
    if ((res= insert_precheck(thd, all_tables)))
      break;
    res= mysql_insert(thd, all_tables, lex->field_list, lex->many_values,
		      lex->update_list, lex->value_list,
                      lex->duplicates, lex->ignore);
    if (first_table->view && !first_table->contain_auto_increment)
      thd->last_insert_id= 0; // do not show last insert ID if VIEW have not it
    break;
  }
  case SQLCOM_REPLACE_SELECT:
  case SQLCOM_INSERT_SELECT:
  {
    DBUG_ASSERT(first_table == all_tables && first_table != 0);
    if ((res= insert_precheck(thd, all_tables)))
      break;

    /* Fix lock for first table */
    if (first_table->lock_type == TL_WRITE_DELAYED)
      first_table->lock_type= TL_WRITE;

    /* Don't unlock tables until command is written to binary log */
    select_lex->options|= SELECT_NO_UNLOCK;

    select_result *result;
    unit->set_limit(select_lex, select_lex);

    if (!(res= open_and_lock_tables(thd, all_tables)))
    {
      /* Skip first table, which is the table we are inserting in */
      lex->select_lex.table_list.first= (byte*)first_table->next_local;

      res= mysql_insert_select_prepare(thd);
      if (!res && (result= new select_insert(first_table, first_table->table,
                                             &lex->field_list,
                                             &lex->update_list, &lex->value_list,
                                             lex->duplicates, lex->ignore)))
      {
        /*
          insert/replace from SELECT give its SELECT_LEX for SELECT,
          and item_list belong to SELECT
        */
	lex->select_lex.resolve_mode= SELECT_LEX::SELECT_MODE;
	res= handle_select(thd, lex, result, OPTION_SETUP_TABLES_DONE);
	lex->select_lex.resolve_mode= SELECT_LEX::INSERT_MODE;
        delete result;
      }
      /* revert changes for SP */
      lex->select_lex.table_list.first= (byte*) first_table;
    }

    if (first_table->view && !first_table->contain_auto_increment)
      thd->last_insert_id= 0; // do not show last insert ID if VIEW have not it

    break;
  }
  case SQLCOM_TRUNCATE:
    DBUG_ASSERT(first_table == all_tables && first_table != 0);
    if (check_one_table_access(thd, DELETE_ACL, all_tables))
      goto error;
    /*
      Don't allow this within a transaction because we want to use
      re-generate table
    */
    if ((thd->locked_tables && !lex->sphead) || thd->active_transaction())
    {
      my_message(ER_LOCK_OR_ACTIVE_TRANSACTION,
                 ER(ER_LOCK_OR_ACTIVE_TRANSACTION), MYF(0));
      goto error;
    }

    res= mysql_truncate(thd, first_table, 0);
    break;
  case SQLCOM_DELETE:
  {
    DBUG_ASSERT(first_table == all_tables && first_table != 0);
    if ((res= delete_precheck(thd, all_tables)))
      break;
    res = mysql_delete(thd, all_tables, select_lex->where,
                       &select_lex->order_list,
                       select_lex->select_limit, select_lex->options);
    break;
  }
  case SQLCOM_DELETE_MULTI:
  {
    DBUG_ASSERT(first_table == all_tables && first_table != 0);
    TABLE_LIST *aux_tables=
      (TABLE_LIST *)thd->lex->auxilliary_table_list.first;
    uint table_count;
    multi_delete *result;

    if ((res= multi_delete_precheck(thd, all_tables, &table_count)))
      break;

    /* condition will be TRUE on SP re-excuting */
    if (select_lex->item_list.elements != 0)
      select_lex->item_list.empty();
    if (add_item_to_list(thd, new Item_null()))
      goto error;

    thd->proc_info="init";
    if ((res= open_and_lock_tables(thd, all_tables)))
      break;

    if (!first_table->table)
    {
      DBUG_ASSERT(first_table->view &&
                  first_table->ancestor && first_table->ancestor->next_local);
      my_error(ER_VIEW_DELETE_MERGE_VIEW, MYF(0),
               first_table->view_db.str, first_table->view_name.str);
      res= FALSE;
      break;
    }

    if ((res= mysql_multi_delete_prepare(thd)))
      goto error;

    if (!thd->is_fatal_error && (result= new multi_delete(thd,aux_tables,
							  table_count)))
    {
      res= mysql_select(thd, &select_lex->ref_pointer_array,
			select_lex->get_table_list(),
			select_lex->with_wild,
			select_lex->item_list,
			select_lex->where,
			0, (ORDER *)NULL, (ORDER *)NULL, (Item *)NULL,
			(ORDER *)NULL,
			select_lex->options | thd->options |
			SELECT_NO_JOIN_CACHE | SELECT_NO_UNLOCK |
                        OPTION_SETUP_TABLES_DONE,
			result, unit, select_lex);
      delete result;
    }
    else
      res= TRUE;                                // Error
    break;
  }
  case SQLCOM_DROP_TABLE:
  {
    DBUG_ASSERT(first_table == all_tables && first_table != 0);
    if (!lex->drop_temporary)
    {
      if (check_table_access(thd, DROP_ACL, all_tables, 0))
	goto error;				/* purecov: inspected */
      if (end_active_trans(thd))
        goto error;
    }
    else
    {
      /*
	If this is a slave thread, we may sometimes execute some 
	DROP / * 40005 TEMPORARY * / TABLE
	that come from parts of binlogs (likely if we use RESET SLAVE or CHANGE
	MASTER TO), while the temporary table has already been dropped.
	To not generate such irrelevant "table does not exist errors",
	we silently add IF EXISTS if TEMPORARY was used.
      */
      if (thd->slave_thread)
	lex->drop_if_exists= 1;
    }
    res= mysql_rm_table(thd, first_table, lex->drop_if_exists,
			lex->drop_temporary);
  }
  break;
  case SQLCOM_DROP_INDEX:
    DBUG_ASSERT(first_table == all_tables && first_table != 0);
    if (check_one_table_access(thd, INDEX_ACL, all_tables))
      goto error;				/* purecov: inspected */
    if (end_active_trans(thd))
      goto error;
    else
      res = mysql_drop_index(thd, first_table, &lex->alter_info);
    break;
  case SQLCOM_SHOW_PROCESSLIST:
    if (!thd->priv_user[0] && check_global_access(thd,PROCESS_ACL))
      break;
    mysqld_list_processes(thd,
			  thd->master_access & PROCESS_ACL ? NullS :
			  thd->priv_user,lex->verbose);
    break;
  case SQLCOM_SHOW_STORAGE_ENGINES:
    res= mysqld_show_storage_engines(thd);
    break;
  case SQLCOM_SHOW_PRIVILEGES:
    res= mysqld_show_privileges(thd);
    break;
  case SQLCOM_SHOW_COLUMN_TYPES:
    res= mysqld_show_column_types(thd);
    break;
  case SQLCOM_SHOW_LOGS:
#ifdef DONT_ALLOW_SHOW_COMMANDS
    my_message(ER_NOT_ALLOWED_COMMAND, ER(ER_NOT_ALLOWED_COMMAND),
               MYF(0));	/* purecov: inspected */
    goto error;
#else
    {
      if (grant_option && check_access(thd, FILE_ACL, any_db,0,0,0))
	goto error;
      res= mysqld_show_logs(thd);
      break;
    }
#endif
  case SQLCOM_CHANGE_DB:
    mysql_change_db(thd,select_lex->db);
    break;

  case SQLCOM_LOAD:
  {
    DBUG_ASSERT(first_table == all_tables && first_table != 0);
    uint privilege= (lex->duplicates == DUP_REPLACE ?
		     INSERT_ACL | DELETE_ACL : INSERT_ACL) |
                    (lex->local_file ? 0 : FILE_ACL);

    if (lex->local_file)
    {
      if (!(thd->client_capabilities & CLIENT_LOCAL_FILES) ||
	  ! opt_local_infile)
      {
	my_message(ER_NOT_ALLOWED_COMMAND, ER(ER_NOT_ALLOWED_COMMAND), MYF(0));
	goto error;
      }
    }

    if (check_one_table_access(thd, privilege, all_tables))
      goto error;

    res= mysql_load(thd, lex->exchange, first_table, lex->field_list,
                    lex->update_list, lex->value_list, lex->duplicates,
                    lex->ignore, (bool) lex->local_file);
    break;
  }

  case SQLCOM_SET_OPTION:
  {
    List<set_var_base> *lex_var_list= &lex->var_list;
    if ((check_table_access(thd, SELECT_ACL, all_tables, 0) ||
	 open_and_lock_tables(thd, all_tables)))
      goto error;
    if (lex->one_shot_set && not_all_support_one_shot(lex_var_list))
    {
      my_error(ER_RESERVED_SYNTAX, MYF(0), "SET ONE_SHOT");
      goto error;
    }
    if (!(res= sql_set_variables(thd, lex_var_list)))
    {
      /*
        If the previous command was a SET ONE_SHOT, we don't want to forget
        about the ONE_SHOT property of that SET. So we use a |= instead of = .
      */
      thd->one_shot_set|= lex->one_shot_set;
      send_ok(thd);
    }
    break;
  }

  case SQLCOM_UNLOCK_TABLES:
    /*
      It is critical for mysqldump --single-transaction --master-data that
      UNLOCK TABLES does not implicitely commit a connection which has only
      done FLUSH TABLES WITH READ LOCK + BEGIN. If this assumption becomes
      false, mysqldump will not work.
    */
    unlock_locked_tables(thd);
    if (thd->options & OPTION_TABLE_LOCK)
    {
      end_active_trans(thd);
      thd->options&= ~(ulong) (OPTION_TABLE_LOCK);
    }
    if (thd->global_read_lock)
      unlock_global_read_lock(thd);
    send_ok(thd);
    break;
  case SQLCOM_LOCK_TABLES:
    unlock_locked_tables(thd);
    if (check_db_used(thd, all_tables) || end_active_trans(thd))
      goto error;
    if (check_table_access(thd, LOCK_TABLES_ACL | SELECT_ACL, all_tables, 0))
      goto error;
    thd->in_lock_tables=1;
    thd->options|= OPTION_TABLE_LOCK;

    if (!(res= simple_open_n_lock_tables(thd, all_tables)))
    {
#ifdef HAVE_QUERY_CACHE
      if (thd->variables.query_cache_wlock_invalidate)
	query_cache.invalidate_locked_for_write(first_table);
#endif /*HAVE_QUERY_CACHE*/
      thd->locked_tables=thd->lock;
      thd->lock=0;
      send_ok(thd);
    }
    else
      thd->options&= ~(ulong) (OPTION_TABLE_LOCK);
    thd->in_lock_tables=0;
    break;
  case SQLCOM_CREATE_DB:
  {
    char *alias;
    if (!(alias=thd->strdup(lex->name)) || check_db_name(lex->name))
    {
      my_error(ER_WRONG_DB_NAME, MYF(0), lex->name);
      break;
    }
    /*
      If in a slave thread :
      CREATE DATABASE DB was certainly not preceded by USE DB.
      For that reason, db_ok() in sql/slave.cc did not check the
      do_db/ignore_db. And as this query involves no tables, tables_ok()
      above was not called. So we have to check rules again here.
    */
#ifdef HAVE_REPLICATION
    if (thd->slave_thread && 
	(!rpl_filter->db_ok(lex->name) ||
	 !rpl_filter->db_ok_with_wild_table(lex->name)))
    {
      my_message(ER_SLAVE_IGNORED_TABLE, ER(ER_SLAVE_IGNORED_TABLE), MYF(0));
      break;
    }
#endif
    if (check_access(thd,CREATE_ACL,lex->name,0,1,0))
      break;
    res= mysql_create_db(thd,(lower_case_table_names == 2 ? alias : lex->name),
			 &lex->create_info, 0);
    break;
  }
  case SQLCOM_DROP_DB:
  {
    if (check_db_name(lex->name))
    {
      my_error(ER_WRONG_DB_NAME, MYF(0), lex->name);
      break;
    }
    /*
      If in a slave thread :
      DROP DATABASE DB may not be preceded by USE DB.
      For that reason, maybe db_ok() in sql/slave.cc did not check the 
      do_db/ignore_db. And as this query involves no tables, tables_ok()
      above was not called. So we have to check rules again here.
    */
#ifdef HAVE_REPLICATION
    if (thd->slave_thread && 
	(!rpl_filter->db_ok(lex->name) ||
	 !rpl_filter->db_ok_with_wild_table(lex->name)))
    {
      my_message(ER_SLAVE_IGNORED_TABLE, ER(ER_SLAVE_IGNORED_TABLE), MYF(0));
      break;
    }
#endif
    if (check_access(thd,DROP_ACL,lex->name,0,1,0))
      break;
    if (thd->locked_tables || thd->active_transaction())
    {
      my_message(ER_LOCK_OR_ACTIVE_TRANSACTION,
                 ER(ER_LOCK_OR_ACTIVE_TRANSACTION), MYF(0));
      goto error;
    }
    res= mysql_rm_db(thd, lex->name, lex->drop_if_exists, 0);
    break;
  }
  case SQLCOM_ALTER_DB:
  {
    char *db= lex->name ? lex->name : thd->db;
    if (!db)
    {
      my_message(ER_NO_DB_ERROR, ER(ER_NO_DB_ERROR), MYF(0));
      break;
    }
    if (!strip_sp(db) || check_db_name(db))
    {
      my_error(ER_WRONG_DB_NAME, MYF(0), lex->name);
      break;
    }
    /*
      If in a slave thread :
      ALTER DATABASE DB may not be preceded by USE DB.
      For that reason, maybe db_ok() in sql/slave.cc did not check the
      do_db/ignore_db. And as this query involves no tables, tables_ok()
      above was not called. So we have to check rules again here.
    */
#ifdef HAVE_REPLICATION
<<<<<<< HEAD
    if (thd->slave_thread &&
	(!db_ok(db, replicate_do_db, replicate_ignore_db) ||
	 !db_ok_with_wild_table(db)))
=======
    if (thd->slave_thread && 
	(!rpl_filter->db_ok(lex->name) ||
	 !rpl_filter->db_ok_with_wild_table(lex->name)))
>>>>>>> faf5f9db
    {
      my_message(ER_SLAVE_IGNORED_TABLE, ER(ER_SLAVE_IGNORED_TABLE), MYF(0));
      break;
    }
#endif
    if (check_access(thd, ALTER_ACL, db, 0, 1, 0))
      break;
    if (thd->locked_tables || thd->active_transaction())
    {
      my_message(ER_LOCK_OR_ACTIVE_TRANSACTION,
                 ER(ER_LOCK_OR_ACTIVE_TRANSACTION), MYF(0));
      goto error;
    }
    res= mysql_alter_db(thd, db, &lex->create_info);
    break;
  }
  case SQLCOM_SHOW_CREATE_DB:
  {
    if (!strip_sp(lex->name) || check_db_name(lex->name))
    {
      my_error(ER_WRONG_DB_NAME, MYF(0), lex->name);
      break;
    }
    if (check_access(thd,SELECT_ACL,lex->name,0,1,0))
      break;
    res=mysqld_show_create_db(thd,lex->name,&lex->create_info);
    break;
  }
  case SQLCOM_CREATE_FUNCTION:                  // UDF function
  {
    if (check_access(thd,INSERT_ACL,"mysql",0,1,0))
      break;
#ifdef HAVE_DLOPEN
    if (sp_find_function(thd, lex->spname))
    {
      my_error(ER_UDF_EXISTS, MYF(0), lex->spname->m_name.str);
      goto error;
    }
    if (!(res = mysql_create_function(thd, &lex->udf)))
      send_ok(thd);
#else
    res= TRUE;
#endif
    break;
  }
#ifndef NO_EMBEDDED_ACCESS_CHECKS
  case SQLCOM_CREATE_USER:
  {
    if (check_access(thd, GRANT_ACL,"mysql",0,1,0))
      break;
    if (!(res= mysql_create_user(thd, lex->users_list)))
    {
      if (mysql_bin_log.is_open())
      {
        Query_log_event qinfo(thd, thd->query, thd->query_length, 0, FALSE);
        mysql_bin_log.write(&qinfo);
      }
      send_ok(thd);
    }
    break;
  }
  case SQLCOM_DROP_USER:
  {
    if (check_access(thd, GRANT_ACL,"mysql",0,1,0))
      break;
    if (!(res= mysql_drop_user(thd, lex->users_list)))
    {
      if (mysql_bin_log.is_open())
      {
        Query_log_event qinfo(thd, thd->query, thd->query_length, 0, FALSE);
        mysql_bin_log.write(&qinfo);
      }
      send_ok(thd);
    }
    break;
  }
  case SQLCOM_RENAME_USER:
  {
    if (check_access(thd, GRANT_ACL,"mysql",0,1,0))
      break;
    if (!(res= mysql_rename_user(thd, lex->users_list)))
    {
      if (mysql_bin_log.is_open())
      {
        Query_log_event qinfo(thd, thd->query, thd->query_length, 0, FALSE);
        mysql_bin_log.write(&qinfo);
      }
      send_ok(thd);
    }
    break;
  }
  case SQLCOM_REVOKE_ALL:
  {
    if (check_access(thd, GRANT_ACL ,"mysql",0,1,0))
      break;
    if (!(res = mysql_revoke_all(thd, lex->users_list)))
    {
      if (mysql_bin_log.is_open())
      {
	Query_log_event qinfo(thd, thd->query, thd->query_length, 0, FALSE);
	mysql_bin_log.write(&qinfo);
      }
      send_ok(thd);
    }
    break;
  }
  case SQLCOM_REVOKE:
  case SQLCOM_GRANT:
  {
    if (check_access(thd, lex->grant | lex->grant_tot_col | GRANT_ACL,
		     first_table ?  first_table->db : select_lex->db,
		     first_table ? &first_table->grant.privilege : 0,
		     first_table ? 0 : 1, 0))
      goto error;

    if (thd->user)				// If not replication
    {
      LEX_USER *user;
      uint counter;

      List_iterator <LEX_USER> user_list(lex->users_list);
      while ((user=user_list++))
      {
	if (strcmp(thd->user, user->user.str) ||
	    user->host.str &&
	    my_strcasecmp(system_charset_info,
			  user->host.str, thd->host_or_ip))
	{
	  // We are trying to update another user, or create a new user
	  
	  if (!check_access(thd, GRANT_ACL, "mysql", 0, 1, 1))
	    break; // We can update any existing, or add new users

	  if (!check_acl_user(user, &counter) &&
	      check_access(thd, INSERT_ACL, "mysql", 0, 1, 1))
	  {
	    my_error(ER_NO_PERMISSION_TO_CREATE_USER, MYF(0),
		     thd->user, thd->host_or_ip);
	    goto error; // Can't create new user, user does not exists
	  }
	  if (check_acl_user(user, &counter) &&
	      user->password.str &&
	      check_access(thd, UPDATE_ACL, "mysql", 0, 1, 1))
	  {
	    my_message(ER_PASSWORD_NOT_ALLOWED,
		       ER(ER_PASSWORD_NOT_ALLOWED), MYF(0));
	    goto error; // Can't update password, user already exists
	  }
	}
      }
    }
    if (specialflag & SPECIAL_NO_RESOLVE)
    {
      LEX_USER *user;
      List_iterator <LEX_USER> user_list(lex->users_list);
      while ((user=user_list++))
      {
	if (hostname_requires_resolving(user->host.str))
	  push_warning_printf(thd, MYSQL_ERROR::WARN_LEVEL_WARN,
			      ER_WARN_HOSTNAME_WONT_WORK,
			      ER(ER_WARN_HOSTNAME_WONT_WORK),
			      user->host.str);
      }
    }
    if (first_table)
    {
      if (!lex->columns.elements && 
          sp_exists_routine(thd, all_tables, 1, 1))
      {
        uint grants= lex->all_privileges 
		   ? (PROC_ACLS & ~GRANT_ACL) | (lex->grant & GRANT_ACL)
		   : lex->grant;
        if (grant_option && 
	    check_grant_procedure(thd, grants | GRANT_ACL, all_tables, 0))
	  goto error;
        res= mysql_procedure_grant(thd, all_tables, lex->users_list,
				   grants, lex->sql_command == SQLCOM_REVOKE,0);
      }
      else
      {
	if (grant_option && check_grant(thd,
					(lex->grant | lex->grant_tot_col |
					 GRANT_ACL),
					all_tables, 0, UINT_MAX, 0))
	  goto error;
        res= mysql_table_grant(thd, all_tables, lex->users_list,
			       lex->columns, lex->grant,
			       lex->sql_command == SQLCOM_REVOKE);
      }
      if (!res && mysql_bin_log.is_open())
      {
        thd->clear_error();
        Query_log_event qinfo(thd, thd->query, thd->query_length, 0, FALSE);
        mysql_bin_log.write(&qinfo);
      }
    }
    else
    {
      if (lex->columns.elements)
      {
	my_message(ER_ILLEGAL_GRANT_FOR_TABLE, ER(ER_ILLEGAL_GRANT_FOR_TABLE),
                   MYF(0));
        goto error;
      }
      else
	res = mysql_grant(thd, select_lex->db, lex->users_list, lex->grant,
			  lex->sql_command == SQLCOM_REVOKE);
      if (!res)
      {
	if (mysql_bin_log.is_open())
	{
          thd->clear_error();
	  Query_log_event qinfo(thd, thd->query, thd->query_length, 0, FALSE);
	  mysql_bin_log.write(&qinfo);
	}
	if (lex->sql_command == SQLCOM_GRANT)
	{
	  List_iterator <LEX_USER> str_list(lex->users_list);
	  LEX_USER *user;
	  while ((user=str_list++))
	    reset_mqh(user);
	}
      }
    }
    break;
  }
#endif /*!NO_EMBEDDED_ACCESS_CHECKS*/
  case SQLCOM_RESET:
    /*
      RESET commands are never written to the binary log, so we have to
      initialize this variable because RESET shares the same code as FLUSH
    */
    lex->no_write_to_binlog= 1;
  case SQLCOM_FLUSH:
  {
    if (check_global_access(thd,RELOAD_ACL) || check_db_used(thd, all_tables))
      goto error;
    /*
      reload_acl_and_cache() will tell us if we are allowed to write to the
      binlog or not.
    */
    bool write_to_binlog;
    if (!reload_acl_and_cache(thd, lex->type, first_table, &write_to_binlog))
    {
      /*
        We WANT to write and we CAN write.
        ! we write after unlocking the table.
      */
      if (!lex->no_write_to_binlog && write_to_binlog)
      {
        if (mysql_bin_log.is_open())
        {
          Query_log_event qinfo(thd, thd->query, thd->query_length, 0, FALSE);
          mysql_bin_log.write(&qinfo);
        }
      }
      send_ok(thd);
    }
    break;
  }
  case SQLCOM_KILL:
  {
    Item *it= (Item *)lex->value_list.head();

    if ((!it->fixed && it->fix_fields(lex->thd, 0, &it)) || it->check_cols(1))
    {
      my_message(ER_SET_CONSTANTS_ONLY, ER(ER_SET_CONSTANTS_ONLY),
		 MYF(0));
      goto error;
    }
    kill_one_thread(thd, (ulong)it->val_int(), lex->type & ONLY_KILL_QUERY);
    break;
  }
#ifndef NO_EMBEDDED_ACCESS_CHECKS
  case SQLCOM_SHOW_GRANTS:
    if ((thd->priv_user &&
	 !strcmp(thd->priv_user,lex->grant_user->user.str)) ||
	!check_access(thd, SELECT_ACL, "mysql",0,1,0))
    {
      res = mysql_show_grants(thd,lex->grant_user);
    }
    break;
#endif
  case SQLCOM_HA_OPEN:
    DBUG_ASSERT(first_table == all_tables && first_table != 0);
    if (check_db_used(thd, all_tables) ||
	check_table_access(thd, SELECT_ACL, all_tables, 0))
      goto error;
    res= mysql_ha_open(thd, first_table, 0);
    break;
  case SQLCOM_HA_CLOSE:
    DBUG_ASSERT(first_table == all_tables && first_table != 0);
    if (check_db_used(thd, all_tables))
      goto error;
    res= mysql_ha_close(thd, first_table);
    break;
  case SQLCOM_HA_READ:
    DBUG_ASSERT(first_table == all_tables && first_table != 0);
    /*
      There is no need to check for table permissions here, because
      if a user has no permissions to read a table, he won't be
      able to open it (with SQLCOM_HA_OPEN) in the first place.
    */
    if (check_db_used(thd, all_tables))
      goto error;
    res= mysql_ha_read(thd, first_table, lex->ha_read_mode, lex->ident.str,
                       lex->insert_list, lex->ha_rkey_mode, select_lex->where,
                       select_lex->select_limit, select_lex->offset_limit);
    break;

  case SQLCOM_BEGIN:
    if (begin_trans(thd))
      goto error;
    send_ok(thd);
    break;
  case SQLCOM_COMMIT:
    if (end_trans(thd, lex->tx_release ? COMMIT_RELEASE :
                              lex->tx_chain ? COMMIT_AND_CHAIN : COMMIT))
      goto error;
    send_ok(thd);
    break;
  case SQLCOM_ROLLBACK:
    if (end_trans(thd, lex->tx_release ? ROLLBACK_RELEASE :
                              lex->tx_chain ? ROLLBACK_AND_CHAIN : ROLLBACK))
      goto error;
    send_ok(thd);
    break;
  case SQLCOM_RELEASE_SAVEPOINT:
  {
    SAVEPOINT *sv;
    for (sv=thd->transaction.savepoints; sv; sv=sv->prev)
    {
      if (my_strnncoll(system_charset_info,
                       (uchar *)lex->ident.str, lex->ident.length,
                       (uchar *)sv->name, sv->length) == 0)
        break;
    }
    if (sv)
    {
      if (ha_release_savepoint(thd, sv))
        res= TRUE; // cannot happen
      else
        send_ok(thd);
      thd->transaction.savepoints=sv->prev;
    }
    else
      my_error(ER_SP_DOES_NOT_EXIST, MYF(0), "SAVEPOINT", lex->ident.str);
    break;
  }
  case SQLCOM_ROLLBACK_TO_SAVEPOINT:
  {
    SAVEPOINT *sv;
    for (sv=thd->transaction.savepoints; sv; sv=sv->prev)
    {
      if (my_strnncoll(system_charset_info,
                       (uchar *)lex->ident.str, lex->ident.length,
                       (uchar *)sv->name, sv->length) == 0)
        break;
    }
    if (sv)
    {
      if (ha_rollback_to_savepoint(thd, sv))
        res= TRUE; // cannot happen
      else
      {
        if ((thd->options & OPTION_STATUS_NO_TRANS_UPDATE) &&
            !thd->slave_thread)
          push_warning(thd, MYSQL_ERROR::WARN_LEVEL_WARN,
                       ER_WARNING_NOT_COMPLETE_ROLLBACK,
                       ER(ER_WARNING_NOT_COMPLETE_ROLLBACK));
        send_ok(thd);
      }
      thd->transaction.savepoints=sv;
    }
    else
      my_error(ER_SP_DOES_NOT_EXIST, MYF(0), "SAVEPOINT", lex->ident.str);
    break;
  }
  case SQLCOM_SAVEPOINT:
    if (!(thd->options & (OPTION_NOT_AUTOCOMMIT | OPTION_BEGIN)) ||
        !opt_using_transactions)
      send_ok(thd);
    else
    {
      SAVEPOINT **sv, *newsv;
      for (sv=&thd->transaction.savepoints; *sv; sv=&(*sv)->prev)
      {
        if (my_strnncoll(system_charset_info,
                         (uchar *)lex->ident.str, lex->ident.length,
                         (uchar *)(*sv)->name, (*sv)->length) == 0)
          break;
      }
      if (*sv) /* old savepoint of the same name exists */
      {
        newsv=*sv;
        ha_release_savepoint(thd, *sv); // it cannot fail
        *sv=(*sv)->prev;
      }
      else if ((newsv=(SAVEPOINT *) alloc_root(&thd->transaction.mem_root,
                                               savepoint_alloc_size)) == 0)
      {
        my_error(ER_OUT_OF_RESOURCES, MYF(0));
        break;
      }
      newsv->name=strmake_root(&thd->transaction.mem_root,
                               lex->ident.str, lex->ident.length);
      newsv->length=lex->ident.length;
      /*
        if we'll get an error here, don't add new savepoint to the list.
        we'll lose a little bit of memory in transaction mem_root, but it'll
        be free'd when transaction ends anyway
      */
      if (ha_savepoint(thd, newsv))
        res= TRUE;
      else
      {
        newsv->prev=thd->transaction.savepoints;
        thd->transaction.savepoints=newsv;
        send_ok(thd);
      }
    }
    break;
  case SQLCOM_CREATE_PROCEDURE:
  case SQLCOM_CREATE_SPFUNCTION:
  {
    uint namelen;
    char *name, *db;
    int result;

    DBUG_ASSERT(lex->sphead != 0);

    if (check_access(thd, CREATE_PROC_ACL, lex->sphead->m_db.str, 0, 0, 0))
    {
      delete lex->sphead;
      lex->sphead= 0;
      goto error;
    }

    if (!lex->sphead->m_db.str || !lex->sphead->m_db.str[0])
    {
      lex->sphead->m_db.length= strlen(thd->db);
      lex->sphead->m_db.str= strmake_root(thd->mem_root, thd->db,
                                           lex->sphead->m_db.length);
    }

    name= lex->sphead->name(&namelen);
#ifdef HAVE_DLOPEN
    if (lex->sphead->m_type == TYPE_ENUM_FUNCTION)
    {
      udf_func *udf = find_udf(name, namelen);

      if (udf)
      {
	my_error(ER_UDF_EXISTS, MYF(0), name);
	delete lex->sphead;
	lex->sphead= 0;
	goto error;
      }
    }
#endif
    if (lex->sphead->m_type == TYPE_ENUM_FUNCTION &&
	!lex->sphead->m_has_return)
    {
      my_error(ER_SP_NORETURN, MYF(0), name);
      delete lex->sphead;
      lex->sphead= 0;
      goto error;
    }

    name= thd->strdup(name); 
    db= thd->strmake(lex->sphead->m_db.str, lex->sphead->m_db.length);
    res= (result= lex->sphead->create(thd));
    switch (result) {
    case SP_OK:
      lex->unit.cleanup();
      delete lex->sphead;
      lex->sphead= 0;
#ifndef NO_EMBEDDED_ACCESS_CHECKS
      /* only add privileges if really neccessary */
      if (sp_automatic_privileges &&
          check_procedure_access(thd, DEFAULT_CREATE_PROC_ACLS,
      				 db, name, 1))
      {
        close_thread_tables(thd);
        if (sp_grant_privileges(thd, db, name))
          push_warning(thd, MYSQL_ERROR::WARN_LEVEL_WARN, 
	  	       ER_PROC_AUTO_GRANT_FAIL,
		       ER(ER_PROC_AUTO_GRANT_FAIL));
      }
#endif
      send_ok(thd);
      break;
    case SP_WRITE_ROW_FAILED:
      my_error(ER_SP_ALREADY_EXISTS, MYF(0), SP_TYPE_STRING(lex), name);
      lex->unit.cleanup();
      delete lex->sphead;
      lex->sphead= 0;
      goto error;
    case SP_NO_DB_ERROR:
      my_error(ER_BAD_DB_ERROR, MYF(0), lex->sphead->m_db.str);
      lex->unit.cleanup();
      delete lex->sphead;
      lex->sphead= 0;
      goto error;
    default:
      my_error(ER_SP_STORE_FAILED, MYF(0), SP_TYPE_STRING(lex), name);
      lex->unit.cleanup();
      delete lex->sphead;
      lex->sphead= 0;
      goto error;
    }
    break;
  }
  case SQLCOM_CALL:
    {
      sp_head *sp;

      /*
        This will cache all SP and SF and open and lock all tables
        required for execution.
      */
      if (check_table_access(thd, SELECT_ACL, all_tables, 0) ||
	  open_and_lock_tables(thd, all_tables))
       goto error;

      /*
        By this moment all needed SPs should be in cache so no need
        to look into DB. Moreover we may be unable to do it becuase
        we may don't have read lock on mysql.proc
      */
      if (!(sp= sp_find_procedure(thd, lex->spname, TRUE)))
      {
	my_error(ER_SP_DOES_NOT_EXIST, MYF(0), "PROCEDURE",
                 lex->spname->m_qname.str);
	goto error;
      }
      else
      {
#ifndef NO_EMBEDDED_ACCESS_CHECKS
	st_sp_security_context save_ctx;
#endif
	ha_rows select_limit;
        /* bits that should be cleared in thd->server_status */
	uint bits_to_be_cleared= 0;

#ifndef EMBEDDED_LIBRARY
	my_bool nsok= thd->net.no_send_ok;
	thd->net.no_send_ok= TRUE;
#endif
	if (sp->m_multi_results)
	{
	  if (! (thd->client_capabilities & CLIENT_MULTI_RESULTS))
	  {
	    my_message(ER_SP_BADSELECT, ER(ER_SP_BADSELECT), MYF(0));
#ifndef EMBEDDED_LIBRARY
	    thd->net.no_send_ok= nsok;
#endif
	    goto error;
	  }
          /*
            If SERVER_MORE_RESULTS_EXISTS is not set,
            then remember that it should be cleared
          */
	  bits_to_be_cleared= (~thd->server_status &
                               SERVER_MORE_RESULTS_EXISTS);
	  thd->server_status|= SERVER_MORE_RESULTS_EXISTS;
	}

#ifndef NO_EMBEDDED_ACCESS_CHECKS
	if (check_procedure_access(thd, EXECUTE_ACL, 
				   sp->m_db.str, sp->m_name.str, 0))
	{
#ifndef EMBEDDED_LIBRARY
	  thd->net.no_send_ok= nsok;
#endif
	  goto error;
	}
	sp_change_security_context(thd, sp, &save_ctx);
	if (save_ctx.changed && 
	    check_procedure_access(thd, EXECUTE_ACL, 
				   sp->m_db.str, sp->m_name.str, 0))
	{
#ifndef EMBEDDED_LIBRARY
	  thd->net.no_send_ok= nsok;
#endif
	  sp_restore_security_context(thd, sp, &save_ctx);
	  goto error;
	}

#endif
	select_limit= thd->variables.select_limit;
	thd->variables.select_limit= HA_POS_ERROR;

	thd->row_count_func= 0;
	res= sp->execute_procedure(thd, &lex->value_list);

	/*
          If warnings have been cleared, we have to clear total_warn_count
          too, otherwise the clients get confused.
	 */
	if (thd->warn_list.is_empty())
	  thd->total_warn_count= 0;

	thd->variables.select_limit= select_limit;
#ifndef NO_EMBEDDED_ACCESS_CHECKS
	sp_restore_security_context(thd, sp, &save_ctx);
#endif

#ifndef EMBEDDED_LIBRARY
	thd->net.no_send_ok= nsok;
#endif
        thd->server_status&= ~bits_to_be_cleared;

	if (!res)
	  send_ok(thd, (ulong) (thd->row_count_func < 0 ? 0 :
                                thd->row_count_func));
	else
	  goto error;		// Substatement should already have sent error
      }
      break;
    }
  case SQLCOM_ALTER_PROCEDURE:
  case SQLCOM_ALTER_FUNCTION:
    {
      int result;
      sp_head *sp;
      st_sp_chistics chistics;

      memcpy(&chistics, &lex->sp_chistics, sizeof(chistics));
      if (lex->sql_command == SQLCOM_ALTER_PROCEDURE)
	sp= sp_find_procedure(thd, lex->spname);
      else
	sp= sp_find_function(thd, lex->spname);
      mysql_reset_errors(thd, 0);
      if (! sp)
	result= SP_KEY_NOT_FOUND;
      else
      {
        if (check_procedure_access(thd, ALTER_PROC_ACL, sp->m_db.str, 
				  sp->m_name.str, 0))
	  goto error;
	memcpy(&lex->sp_chistics, &chistics, sizeof(lex->sp_chistics));
	if (lex->sql_command == SQLCOM_ALTER_PROCEDURE)
	  result= sp_update_procedure(thd, lex->spname, &lex->sp_chistics);
	else
	  result= sp_update_function(thd, lex->spname, &lex->sp_chistics);
      }
      switch (result)
      {
      case SP_OK:
	send_ok(thd);
	break;
      case SP_KEY_NOT_FOUND:
	my_error(ER_SP_DOES_NOT_EXIST, MYF(0),
                 SP_COM_STRING(lex), lex->spname->m_qname.str);
	goto error;
      default:
	my_error(ER_SP_CANT_ALTER, MYF(0),
                 SP_COM_STRING(lex), lex->spname->m_qname.str);
	goto error;
      }
      break;
    }
  case SQLCOM_DROP_PROCEDURE:
  case SQLCOM_DROP_FUNCTION:
    {
      sp_head *sp;
      int result;
      char *db, *name;

      if (lex->sql_command == SQLCOM_DROP_PROCEDURE)
	sp= sp_find_procedure(thd, lex->spname);
      else
	sp= sp_find_function(thd, lex->spname);
      mysql_reset_errors(thd, 0);
      if (sp)
      {
        db= thd->strdup(sp->m_db.str);
	name= thd->strdup(sp->m_name.str);
	if (check_procedure_access(thd, ALTER_PROC_ACL, db, name, 0))
          goto error;
#ifndef NO_EMBEDDED_ACCESS_CHECKS
	if (sp_automatic_privileges &&
	    sp_revoke_privileges(thd, db, name))
	{
	  push_warning(thd, MYSQL_ERROR::WARN_LEVEL_WARN, 
		       ER_PROC_AUTO_REVOKE_FAIL,
		       ER(ER_PROC_AUTO_REVOKE_FAIL));
	}
#endif
	if (lex->sql_command == SQLCOM_DROP_PROCEDURE)
	  result= sp_drop_procedure(thd, lex->spname);
	else
	  result= sp_drop_function(thd, lex->spname);
      }
      else
      {
#ifdef HAVE_DLOPEN
	if (lex->sql_command == SQLCOM_DROP_FUNCTION)
	{
          udf_func *udf = find_udf(lex->spname->m_name.str,
                                   lex->spname->m_name.length);
          if (udf)
          {
	    if (check_access(thd, DELETE_ACL, "mysql", 0, 1, 0))
	      goto error;
	    if (!(res = mysql_drop_function(thd, &lex->spname->m_name)))
	    {
	      send_ok(thd);
	      break;
	    }
	  }
	}
#endif
	result= SP_KEY_NOT_FOUND;
      }
      res= result;
      switch (result)
      {
      case SP_OK:
	send_ok(thd);
	break;
      case SP_KEY_NOT_FOUND:
	if (lex->drop_if_exists)
	{
	  push_warning_printf(thd, MYSQL_ERROR::WARN_LEVEL_NOTE,
			      ER_SP_DOES_NOT_EXIST, ER(ER_SP_DOES_NOT_EXIST),
			      SP_COM_STRING(lex), lex->spname->m_name.str);
	  res= FALSE;
	  send_ok(thd);
	  break;
	}
	my_error(ER_SP_DOES_NOT_EXIST, MYF(0),
                 SP_COM_STRING(lex), lex->spname->m_qname.str);
	goto error;
      default:
	my_error(ER_SP_DROP_FAILED, MYF(0),
                 SP_COM_STRING(lex), lex->spname->m_qname.str);
	goto error;
      }
      break;
    }
  case SQLCOM_SHOW_CREATE_PROC:
    {
      if (lex->spname->m_name.length > NAME_LEN)
      {
	my_error(ER_TOO_LONG_IDENT, MYF(0), lex->spname->m_name.str);
	goto error;
      }
      if (sp_show_create_procedure(thd, lex->spname) != SP_OK)
      {			/* We don't distinguish between errors for now */
	my_error(ER_SP_DOES_NOT_EXIST, MYF(0),
                 SP_COM_STRING(lex), lex->spname->m_name.str);
	goto error;
      }
      break;
    }
  case SQLCOM_SHOW_CREATE_FUNC:
    {
      if (lex->spname->m_name.length > NAME_LEN)
      {
	my_error(ER_TOO_LONG_IDENT, MYF(0), lex->spname->m_name.str);
	goto error;
      }
      if (sp_show_create_function(thd, lex->spname) != SP_OK)
      {			/* We don't distinguish between errors for now */
	my_error(ER_SP_DOES_NOT_EXIST, MYF(0),
                 SP_COM_STRING(lex), lex->spname->m_name.str);
	goto error;
      }
      break;
    }
  case SQLCOM_SHOW_STATUS_PROC:
    {
      res= sp_show_status_procedure(thd, (lex->wild ?
					  lex->wild->ptr() : NullS));
      break;
    }
  case SQLCOM_SHOW_STATUS_FUNC:
    {
      res= sp_show_status_function(thd, (lex->wild ? 
					 lex->wild->ptr() : NullS));
      break;
    }
  case SQLCOM_CREATE_VIEW:
    {
      if (!(res= mysql_create_view(thd, thd->lex->create_view_mode)) &&
          mysql_bin_log.is_open())
      {
        thd->clear_error();
        Query_log_event qinfo(thd, thd->query, thd->query_length, 0, FALSE);
        mysql_bin_log.write(&qinfo);
      }
      break;
    }
  case SQLCOM_DROP_VIEW:
    {
      if (check_table_access(thd, DROP_ACL, all_tables, 0) ||
          end_active_trans(thd))
        goto error;
      if (!(res= mysql_drop_view(thd, first_table, thd->lex->drop_mode)) &&
          mysql_bin_log.is_open())
      {
        thd->clear_error();
        Query_log_event qinfo(thd, thd->query, thd->query_length, 0, FALSE);
        mysql_bin_log.write(&qinfo);
      }
      break;
    }
  case SQLCOM_CREATE_TRIGGER:
  {
    res= mysql_create_or_drop_trigger(thd, all_tables, 1);

    /* We don't care about trigger body after this point */
    delete lex->sphead;
    lex->sphead= 0;
    break;
  }
  case SQLCOM_DROP_TRIGGER:
  {
    res= mysql_create_or_drop_trigger(thd, all_tables, 0);
    break;
  }
  case SQLCOM_XA_START:
    if (thd->transaction.xa_state == XA_IDLE && thd->lex->xa_opt == XA_RESUME)
    {
      if (! thd->transaction.xid.eq(&thd->lex->ident))
      {
        my_error(ER_XAER_NOTA, MYF(0));
        break;
      }
      thd->transaction.xa_state=XA_ACTIVE;
      send_ok(thd);
      break;
    }
    if (thd->lex->ident.length > MAXGTRIDSIZE || thd->lex->xa_opt != XA_NONE)
    { // JOIN is not supported yet. TODO
      my_error(ER_XAER_INVAL, MYF(0));
      break;
    }
    if (thd->transaction.xa_state != XA_NOTR)
    {
      my_error(ER_XAER_RMFAIL, MYF(0),
               xa_state_names[thd->transaction.xa_state]);
      break;
    }
    if (thd->active_transaction() || thd->locked_tables)
    {
      my_error(ER_XAER_OUTSIDE, MYF(0));
      break;
    }
    DBUG_ASSERT(thd->transaction.xid.is_null());
    thd->transaction.xa_state=XA_ACTIVE;
    thd->transaction.xid.set(&thd->lex->ident);
    thd->options= ((thd->options & (ulong) ~(OPTION_STATUS_NO_TRANS_UPDATE)) |
                   OPTION_BEGIN);
    thd->server_status|= SERVER_STATUS_IN_TRANS;
    send_ok(thd);
    break;
  case SQLCOM_XA_END:
    /* fake it */
    if (thd->lex->xa_opt != XA_NONE)
    { // SUSPEND and FOR MIGRATE are not supported yet. TODO
      my_error(ER_XAER_INVAL, MYF(0));
      break;
    }
    if (thd->transaction.xa_state != XA_ACTIVE)
    {
      my_error(ER_XAER_RMFAIL, MYF(0),
               xa_state_names[thd->transaction.xa_state]);
      break;
    }
    if (!thd->transaction.xid.eq(&thd->lex->ident))
    {
      my_error(ER_XAER_NOTA, MYF(0));
      break;
    }
    thd->transaction.xa_state=XA_IDLE;
    send_ok(thd);
    break;
  case SQLCOM_XA_PREPARE:
    if (thd->transaction.xa_state != XA_IDLE)
    {
      my_error(ER_XAER_RMFAIL, MYF(0),
               xa_state_names[thd->transaction.xa_state]);
      break;
    }
    if (!thd->transaction.xid.eq(&thd->lex->ident))
    {
      my_error(ER_XAER_NOTA, MYF(0));
      break;
    }
    if (ha_prepare(thd))
    {
      my_error(ER_XA_RBROLLBACK, MYF(0));
      thd->transaction.xa_state=XA_NOTR;
      break;
    }
    thd->transaction.xa_state=XA_PREPARED;
    send_ok(thd);
    break;
  case SQLCOM_XA_COMMIT:
    if (!thd->transaction.xid.eq(&thd->lex->ident))
    {
      if (!(res= !ha_commit_or_rollback_by_xid(&thd->lex->ident, 1)))
        my_error(ER_XAER_NOTA, MYF(0));
      else
        send_ok(thd);
      break;
    }
    if (thd->transaction.xa_state == XA_IDLE && thd->lex->xa_opt == XA_ONE_PHASE)
    {
      int r;
      if ((r= ha_commit(thd)))
        my_error(r == 1 ? ER_XA_RBROLLBACK : ER_XAER_RMERR, MYF(0));
      else
        send_ok(thd);
    }
    else
    if (thd->transaction.xa_state == XA_PREPARED && thd->lex->xa_opt == XA_NONE)
    {
      if (ha_commit_one_phase(thd, 1))
        my_error(ER_XAER_RMERR, MYF(0));
      else
        send_ok(thd);
    }
    else
    {
      my_error(ER_XAER_RMFAIL, MYF(0),
               xa_state_names[thd->transaction.xa_state]);
      break;
    }
    thd->options&= ~(ulong) (OPTION_BEGIN | OPTION_STATUS_NO_TRANS_UPDATE);
    thd->server_status&= ~SERVER_STATUS_IN_TRANS;
    thd->transaction.xa_state=XA_NOTR;
    break;
  case SQLCOM_XA_ROLLBACK:
    if (!thd->transaction.xid.eq(&thd->lex->ident))
    {
      if (!(res= !ha_commit_or_rollback_by_xid(&thd->lex->ident, 0)))
        my_error(ER_XAER_NOTA, MYF(0));
      else
        send_ok(thd);
      break;
    }
    if (thd->transaction.xa_state != XA_IDLE &&
        thd->transaction.xa_state != XA_PREPARED)
    {
      my_error(ER_XAER_RMFAIL, MYF(0),
               xa_state_names[thd->transaction.xa_state]);
      break;
    }
    if (ha_rollback(thd))
      my_error(ER_XAER_RMERR, MYF(0));
    else
      send_ok(thd);
    thd->options&= ~(ulong) (OPTION_BEGIN | OPTION_STATUS_NO_TRANS_UPDATE);
    thd->server_status&= ~SERVER_STATUS_IN_TRANS;
    thd->transaction.xa_state=XA_NOTR;
    break;
  case SQLCOM_XA_RECOVER:
    res= mysql_xa_recover(thd);
    break;
  default:
    DBUG_ASSERT(0);                             /* Impossible */
    send_ok(thd);
    break;
  }
  thd->proc_info="query end";
  if (thd->one_shot_set)
  {
    /*
      If this is a SET, do nothing. This is to allow mysqlbinlog to print
      many SET commands (in this case we want the charset temp setting to
      live until the real query). This is also needed so that SET
      CHARACTER_SET_CLIENT... does not cancel itself immediately.
    */
    if (lex->sql_command != SQLCOM_SET_OPTION)
    {
      thd->variables.character_set_client=
        global_system_variables.character_set_client;
      thd->variables.collation_connection=
        global_system_variables.collation_connection;
      thd->variables.collation_database=
        global_system_variables.collation_database;
      thd->variables.collation_server=
        global_system_variables.collation_server;
      thd->update_charset();
      thd->variables.time_zone=
        global_system_variables.time_zone;
      thd->one_shot_set= 0;
    }
  }

  /*
    The return value for ROW_COUNT() is "implementation dependent" if
    the statement is not DELETE, INSERT or UPDATE (or a CALL executing
    such a statement), but -1 is what JDBC and ODBC wants.
   */
  if (lex->sql_command != SQLCOM_CALL && uc_update_queries[lex->sql_command]<2)
    thd->row_count_func= -1;
  goto cleanup;

error:
  res= 1;

cleanup:
  if (unlikely(slave_fake_lock))
  {
    DBUG_PRINT("info",("undoing faked lock"));
    thd->lock= thd->locked_tables;
    thd->locked_tables= fake_prev_lock;
    if (thd->lock == thd->locked_tables)
      thd->lock= 0;
  }
  DBUG_RETURN(res || thd->net.report_error);
}


/*
  Check grants for commands which work only with one table and all other
  tables belonging to subselects or implicitly opened tables.

  SYNOPSIS
    check_one_table_access()
    thd			Thread handler
    privilege		requested privilege
    all_tables		global table list of query

  RETURN
    0 - OK
    1 - access denied, error is sent to client
*/

bool check_one_table_access(THD *thd, ulong privilege, TABLE_LIST *all_tables)
{
  if (check_access(thd, privilege, all_tables->db,
		   &all_tables->grant.privilege, 0, 0))
    return 1;

  /* Show only 1 table for check_grant */
  if (grant_option && check_grant(thd, privilege, all_tables, 0, 1, 0))
    return 1;

  /* Check rights on tables of subselects and implictly opened tables */
  TABLE_LIST *subselects_tables;
  if ((subselects_tables= all_tables->next_global))
  {
    if ((check_table_access(thd, SELECT_ACL, subselects_tables, 0)))
      return 1;
  }
  return 0;
}


/****************************************************************************
  Get the user (global) and database privileges for all used tables

  NOTES
    The idea of EXTRA_ACL is that one will be granted access to the table if
    one has the asked privilege on any column combination of the table; For
    example to be able to check a table one needs to have SELECT privilege on
    any column of the table.

  RETURN
    0  ok
    1  If we can't get the privileges and we don't use table/column grants.

    save_priv	In this we store global and db level grants for the table
		Note that we don't store db level grants if the global grants
                is enough to satisfy the request and the global grants contains
                a SELECT grant.
****************************************************************************/

bool
check_access(THD *thd, ulong want_access, const char *db, ulong *save_priv,
	     bool dont_check_global_grants, bool no_errors)
{
#ifndef NO_EMBEDDED_ACCESS_CHECKS
  ulong db_access;
#endif
  ulong dummy;
  DBUG_ENTER("check_access");
  DBUG_PRINT("enter",("db: %s  want_access: %lu  master_access: %lu",
                      db ? db : "", want_access, thd->master_access));
  if (save_priv)
    *save_priv=0;
  else
    save_priv= &dummy;

  if ((!db || !db[0]) && !thd->db && !dont_check_global_grants)
  {
    DBUG_PRINT("error",("No database"));
    if (!no_errors)
      my_message(ER_NO_DB_ERROR, ER(ER_NO_DB_ERROR),
                 MYF(0));                       /* purecov: tested */
    DBUG_RETURN(TRUE);				/* purecov: tested */
  }

#ifdef NO_EMBEDDED_ACCESS_CHECKS
  DBUG_RETURN(0);
#else
  if ((thd->master_access & want_access) == want_access)
  {
    /*
      If we don't have a global SELECT privilege, we have to get the database
      specific access rights to be able to handle queries of type
      UPDATE t1 SET a=1 WHERE b > 0
    */
    db_access= thd->db_access;
    if (!(thd->master_access & SELECT_ACL) &&
	(db && (!thd->db || strcmp(db,thd->db))))
      db_access=acl_get(thd->host, thd->ip,
			thd->priv_user, db, test(want_access & GRANT_ACL));
    *save_priv=thd->master_access | db_access;
    DBUG_RETURN(FALSE);
  }
  if (((want_access & ~thd->master_access) & ~(DB_ACLS | EXTRA_ACL)) ||
      ! db && dont_check_global_grants)
  {						// We can never grant this
    DBUG_PRINT("error",("No possible access"));
    if (!no_errors)
      my_error(ER_ACCESS_DENIED_ERROR, MYF(0),
               thd->priv_user,
               thd->priv_host,
               (thd->password ?
                ER(ER_YES) :
                ER(ER_NO)));                    /* purecov: tested */
    DBUG_RETURN(TRUE);				/* purecov: tested */
  }

  if (db == any_db)
    DBUG_RETURN(FALSE);				// Allow select on anything

  if (db && (!thd->db || strcmp(db,thd->db)))
    db_access=acl_get(thd->host, thd->ip,
		      thd->priv_user, db, test(want_access & GRANT_ACL));
  else
    db_access=thd->db_access;
  DBUG_PRINT("info",("db_access: %lu", db_access));
  /* Remove SHOW attribute and access rights we already have */
  want_access &= ~(thd->master_access | EXTRA_ACL);
  DBUG_PRINT("info",("db_access: %lu  want_access: %lu",
                     db_access, want_access));
  db_access= ((*save_priv=(db_access | thd->master_access)) & want_access);

  /* grant_option is set if there exists a single table or column grant */
  if (db_access == want_access ||
      (grant_option && !dont_check_global_grants &&
       !(want_access & ~(db_access | TABLE_ACLS | PROC_ACLS))))
    DBUG_RETURN(FALSE);				/* Ok */

  DBUG_PRINT("error",("Access denied"));
  if (!no_errors)
    my_error(ER_DBACCESS_DENIED_ERROR, MYF(0),
             thd->priv_user,
             thd->priv_host,
             (db ? db : (thd->db ?
                         thd->db :
                         "unknown")));          /* purecov: tested */
  DBUG_RETURN(TRUE);				/* purecov: tested */
#endif /* NO_EMBEDDED_ACCESS_CHECKS */
}


/*
  check for global access and give descriptive error message if it fails

  SYNOPSIS
    check_global_access()
    thd			Thread handler
    want_access		Use should have any of these global rights

  WARNING
    One gets access right if one has ANY of the rights in want_access
    This is useful as one in most cases only need one global right,
    but in some case we want to check if the user has SUPER or
    REPL_CLIENT_ACL rights.

  RETURN
    0	ok
    1	Access denied.  In this case an error is sent to the client
*/

bool check_global_access(THD *thd, ulong want_access)
{
#ifdef NO_EMBEDDED_ACCESS_CHECKS
  return 0;
#else
  char command[128];
  if ((thd->master_access & want_access))
    return 0;
  get_privilege_desc(command, sizeof(command), want_access);
  my_error(ER_SPECIFIC_ACCESS_DENIED_ERROR, MYF(0), command);
  return 1;
#endif /* NO_EMBEDDED_ACCESS_CHECKS */
}


/*
  Check the privilege for all used tables.  Table privileges are cached
  in the table list for GRANT checking
*/

bool
check_table_access(THD *thd, ulong want_access,TABLE_LIST *tables,
		   bool no_errors)
{
  uint found=0;
  ulong found_access=0;
  TABLE_LIST *org_tables=tables;
  for (; tables; tables= tables->next_global)
  {
    if (tables->derived || tables->schema_table || tables->belong_to_view ||
        (tables->table && (int)tables->table->s->tmp_table) ||
        my_tz_check_n_skip_implicit_tables(&tables,
                                           thd->lex->time_zone_tables_used))
      continue;
    if ((thd->master_access & want_access) == (want_access & ~EXTRA_ACL) &&
	thd->db)
      tables->grant.privilege= want_access;
    else if (tables->db && tables->db == thd->db)
    {
      if (found && !grant_option)		// db already checked
	tables->grant.privilege=found_access;
      else
      {
	if (check_access(thd,want_access,tables->db,&tables->grant.privilege,
			 0, no_errors))
	  return TRUE;				// Access denied
	found_access=tables->grant.privilege;
	found=1;
      }
    }
    else if (check_access(thd,want_access,tables->db,&tables->grant.privilege,
			  0, no_errors))
      return TRUE;
  }
  if (grant_option)
    return check_grant(thd,want_access & ~EXTRA_ACL,org_tables,
		       test(want_access & EXTRA_ACL), UINT_MAX, no_errors);
  return FALSE;
}


bool
check_procedure_access(THD *thd, ulong want_access,char *db, char *name,
		       bool no_errors)
{
  TABLE_LIST tables[1];
  
  bzero((char *)tables, sizeof(TABLE_LIST));
  tables->db= db;
  tables->table_name= tables->alias= name;
  
  if ((thd->master_access & want_access) == want_access && !thd->db)
    tables->grant.privilege= want_access;
  else if (check_access(thd,want_access,db,&tables->grant.privilege,
			0, no_errors))
    return TRUE;
  
#ifndef NO_EMBEDDED_ACCESS_CHECKS
  if (grant_option)
    return check_grant_procedure(thd, want_access, tables, no_errors);
#endif

  return FALSE;
}


/*
  Check if the routine has any of the routine privileges

  SYNOPSIS
    check_some_routine_access()
    thd		 Thread handler
    db           Database name
    name         Routine name

  RETURN
    0            ok
    1            error
*/

bool check_some_routine_access(THD *thd, const char *db, const char *name)
{
  ulong save_priv;
  if (thd->master_access & SHOW_PROC_ACLS)
    return FALSE;
  if (!check_access(thd, SHOW_PROC_ACLS, db, &save_priv, 0, 1) ||
      (save_priv & SHOW_PROC_ACLS))
    return FALSE;
  return check_routine_level_acl(thd, db, name);
}


/*
  Check if the given table has any of the asked privileges

  SYNOPSIS
    check_some_access()
    thd		 Thread handler
    want_access	 Bitmap of possible privileges to check for

  RETURN
    0  ok
    1  error
*/


bool check_some_access(THD *thd, ulong want_access, TABLE_LIST *table)
{
  ulong access;
  DBUG_ENTER("check_some_access");

  /* This loop will work as long as we have less than 32 privileges */
  for (access= 1; access < want_access ; access<<= 1)
  {
    if (access & want_access)
    {
      if (!check_access(thd, access, table->db,
                        &table->grant.privilege, 0, 1) &&
          !grant_option || !check_grant(thd, access, table, 0, 1, 1))
        DBUG_RETURN(0);
    }
  }
  DBUG_PRINT("exit",("no matching access rights"));
  DBUG_RETURN(1);
}


bool check_merge_table_access(THD *thd, char *db,
			      TABLE_LIST *table_list)
{
  int error=0;
  if (table_list)
  {
    /* Check that all tables use the current database */
    TABLE_LIST *tmp;
    for (tmp= table_list; tmp; tmp= tmp->next_local)
    {
      if (!tmp->db || !tmp->db[0])
	tmp->db=db;
    }
    error=check_table_access(thd, SELECT_ACL | UPDATE_ACL | DELETE_ACL,
			     table_list,0);
  }
  return error;
}


static bool check_db_used(THD *thd,TABLE_LIST *tables)
{
  for (; tables; tables= tables->next_global)
  {
    if (!tables->db)
    {
      if (!(tables->db=thd->db))
      {
	my_message(ER_NO_DB_ERROR, ER(ER_NO_DB_ERROR),
                   MYF(0));                     /* purecov: tested */
	return TRUE;				/* purecov: tested */
      }
    }
  }
  return FALSE;
}


/****************************************************************************
	Check stack size; Send error if there isn't enough stack to continue
****************************************************************************/

#if STACK_DIRECTION < 0
#define used_stack(A,B) (long) (A - B)
#else
#define used_stack(A,B) (long) (B - A)
#endif

#ifndef DBUG_OFF
long max_stack_used;
#endif

#ifndef EMBEDDED_LIBRARY
bool check_stack_overrun(THD *thd,char *buf __attribute__((unused)))
{
  long stack_used;
  if ((stack_used=used_stack(thd->thread_stack,(char*) &stack_used)) >=
      (long) thread_stack_min)
  {
    sprintf(errbuff[0],ER(ER_STACK_OVERRUN),stack_used,thread_stack);
    my_message(ER_STACK_OVERRUN,errbuff[0],MYF(0));
    thd->fatal_error();
    return 1;
  }
#ifndef DBUG_OFF
  max_stack_used= max(max_stack_used, stack_used);
#endif
  return 0;
}
#endif /* EMBEDDED_LIBRARY */

#define MY_YACC_INIT 1000			// Start with big alloc
#define MY_YACC_MAX  32000			// Because of 'short'

bool my_yyoverflow(short **yyss, YYSTYPE **yyvs, ulong *yystacksize)
{
  LEX	*lex=current_lex;
  ulong old_info=0;
  if ((uint) *yystacksize >= MY_YACC_MAX)
    return 1;
  if (!lex->yacc_yyvs)
    old_info= *yystacksize;
  *yystacksize= set_zone((*yystacksize)*2,MY_YACC_INIT,MY_YACC_MAX);
  if (!(lex->yacc_yyvs= (char*)
	my_realloc((gptr) lex->yacc_yyvs,
		   *yystacksize*sizeof(**yyvs),
		   MYF(MY_ALLOW_ZERO_PTR | MY_FREE_ON_ERROR))) ||
      !(lex->yacc_yyss= (char*)
	my_realloc((gptr) lex->yacc_yyss,
		   *yystacksize*sizeof(**yyss),
		   MYF(MY_ALLOW_ZERO_PTR | MY_FREE_ON_ERROR))))
    return 1;
  if (old_info)
  {						// Copy old info from stack
    memcpy(lex->yacc_yyss, (gptr) *yyss, old_info*sizeof(**yyss));
    memcpy(lex->yacc_yyvs, (gptr) *yyvs, old_info*sizeof(**yyvs));
  }
  *yyss=(short*) lex->yacc_yyss;
  *yyvs=(YYSTYPE*) lex->yacc_yyvs;
  return 0;
}


/****************************************************************************
  Initialize global thd variables needed for query
****************************************************************************/

void
mysql_init_query(THD *thd, uchar *buf, uint length)
{
  DBUG_ENTER("mysql_init_query");
  lex_start(thd, buf, length);
  mysql_reset_thd_for_next_command(thd);
  DBUG_VOID_RETURN;
}


/*
 Reset THD part responsible for command processing state.

 DESCRIPTION
   This needs to be called before execution of every statement
   (prepared or conventional).

 TODO
   Make it a method of THD and align its name with the rest of
   reset/end/start/init methods.
   Call it after we use THD for queries, not before.
*/

void mysql_reset_thd_for_next_command(THD *thd)
{
  DBUG_ENTER("mysql_reset_thd_for_next_command");
  thd->free_list= 0;
  thd->select_number= 1;
  thd->total_warn_count=0;			// Warnings for this query
  thd->last_insert_id_used= thd->query_start_used= thd->insert_id_used=0;
  thd->sent_row_count= thd->examined_row_count= 0;
  thd->is_fatal_error= thd->rand_used= thd->time_zone_used= 0;
  thd->server_status&= ~ (SERVER_MORE_RESULTS_EXISTS | 
                          SERVER_QUERY_NO_INDEX_USED |
                          SERVER_QUERY_NO_GOOD_INDEX_USED);
  thd->tmp_table_used= 0;
  if (opt_bin_log)
    reset_dynamic(&thd->user_var_events);
  thd->clear_error();
  DBUG_VOID_RETURN;
}


void
mysql_init_select(LEX *lex)
{
  SELECT_LEX *select_lex= lex->current_select;
  select_lex->init_select();
  select_lex->select_limit= HA_POS_ERROR;
  lex->orig_sql_command= SQLCOM_END;
  lex->wild= 0;
  if (select_lex == &lex->select_lex)
  {
    DBUG_ASSERT(lex->result == 0);
    lex->exchange= 0;
  }
}


bool
mysql_new_select(LEX *lex, bool move_down)
{
  SELECT_LEX *select_lex;
  DBUG_ENTER("mysql_new_select");

  if (!(select_lex= new(lex->thd->mem_root) SELECT_LEX()))
    DBUG_RETURN(1);
  select_lex->select_number= ++lex->thd->select_number;
  select_lex->init_query();
  select_lex->init_select();
  select_lex->parent_lex= lex;
  if (move_down)
  {
    SELECT_LEX_UNIT *unit;
    lex->subqueries= TRUE;
    /* first select_lex of subselect or derived table */
    if (!(unit= new(lex->thd->mem_root) SELECT_LEX_UNIT()))
      DBUG_RETURN(1);

    unit->init_query();
    unit->init_select();
    unit->thd= lex->thd;
    unit->include_down(lex->current_select);
    unit->link_next= 0;
    unit->link_prev= 0;
    unit->return_to= lex->current_select;
    select_lex->include_down(unit);
    /* TODO: assign resolve_mode for fake subquery after merging with new tree */
  }
  else
  {
    if (lex->current_select->order_list.first && !lex->current_select->braces)
    {
      my_error(ER_WRONG_USAGE, MYF(0), "UNION", "ORDER BY");
      DBUG_RETURN(1);
    }
    select_lex->include_neighbour(lex->current_select);
    SELECT_LEX_UNIT *unit= select_lex->master_unit();
    SELECT_LEX *fake= unit->fake_select_lex;
    if (!fake)
    {
      /*
	as far as we included SELECT_LEX for UNION unit should have
	fake SELECT_LEX for UNION processing
      */
      if (!(fake= unit->fake_select_lex= new(lex->thd->mem_root) SELECT_LEX()))
        DBUG_RETURN(1);
      fake->include_standalone(unit,
			       (SELECT_LEX_NODE**)&unit->fake_select_lex);
      fake->select_number= INT_MAX;
      fake->make_empty_select();
      fake->linkage= GLOBAL_OPTIONS_TYPE;
      fake->select_limit= HA_POS_ERROR;
    }
  }

  select_lex->master_unit()->global_parameters= select_lex;
  select_lex->include_global((st_select_lex_node**)&lex->all_selects_list);
  lex->current_select= select_lex;
  select_lex->resolve_mode= SELECT_LEX::SELECT_MODE;
  DBUG_RETURN(0);
}

/*
  Create a select to return the same output as 'SELECT @@var_name'.

  SYNOPSIS
    create_select_for_variable()
    var_name		Variable name

  DESCRIPTION
    Used for SHOW COUNT(*) [ WARNINGS | ERROR]

    This will crash with a core dump if the variable doesn't exists
*/

void create_select_for_variable(const char *var_name)
{
  THD *thd;
  LEX *lex;
  LEX_STRING tmp, null_lex_string;
  DBUG_ENTER("create_select_for_variable");

  thd= current_thd;
  lex= thd->lex;
  mysql_init_select(lex);
  lex->sql_command= SQLCOM_SELECT;
  tmp.str= (char*) var_name;
  tmp.length=strlen(var_name);
  bzero((char*) &null_lex_string.str, sizeof(null_lex_string));
  add_item_to_list(thd, get_system_var(thd, OPT_SESSION, tmp,
				       null_lex_string));
  DBUG_VOID_RETURN;
}


void mysql_init_multi_delete(LEX *lex)
{
  lex->sql_command=  SQLCOM_DELETE_MULTI;
  mysql_init_select(lex);
  lex->select_lex.select_limit= lex->unit.select_limit_cnt=
    HA_POS_ERROR;
  lex->select_lex.table_list.save_and_clear(&lex->auxilliary_table_list);
  lex->query_tables= 0;
  lex->query_tables_last= &lex->query_tables;
}


/*
  When you modify mysql_parse(), you may need to mofify
  mysql_test_parse_for_slave() in this same file.
*/

void mysql_parse(THD *thd, char *inBuf, uint length)
{
  DBUG_ENTER("mysql_parse");

  mysql_init_query(thd, (uchar*) inBuf, length);
  if (query_cache_send_result_to_client(thd, inBuf, length) <= 0)
  {
    LEX *lex= thd->lex;
    if (!yyparse((void *)thd) && ! thd->is_fatal_error)
    {
#ifndef NO_EMBEDDED_ACCESS_CHECKS
      if (mqh_used && thd->user_connect &&
	  check_mqh(thd, lex->sql_command))
      {
	thd->net.error = 0;
      }
      else
#endif
      {
	if (thd->net.report_error)
	{
	  if (thd->lex->sphead)
	  {
	    delete thd->lex->sphead;
	    thd->lex->sphead= NULL;
	  }
	}
	else
	{
          /*
            Binlog logs a string starting from thd->query and having length
            thd->query_length; so we set thd->query_length correctly (to not
            log several statements in one event, when we executed only first).
            We set it to not see the ';' (otherwise it would get into binlog
            and Query_log_event::print() would give ';;' output).
            This also helps display only the current query in SHOW
            PROCESSLIST.
            Note that we don't need LOCK_thread_count to modify query_length.
          */
          if (lex->found_semicolon &&
              (thd->query_length= (ulong)(lex->found_semicolon - thd->query)))
            thd->query_length--;
          /* Actually execute the query */
	  mysql_execute_command(thd);
	  query_cache_end_of_result(thd);
	}
      }
      lex->unit.cleanup();
    }
    else
    {
      DBUG_PRINT("info",("Command aborted. Fatal_error: %d",
			 thd->is_fatal_error));
      query_cache_abort(&thd->net);
      lex->unit.cleanup();
      if (thd->lex->sphead)
      {
	/* Clean up after failed stored procedure/function */
	delete thd->lex->sphead;
	thd->lex->sphead= NULL;
      }
    }
    thd->proc_info="freeing items";
    thd->end_statement();
    thd->cleanup_after_query();
    DBUG_ASSERT(thd->change_list.is_empty());
  }
  DBUG_VOID_RETURN;
}


#ifdef HAVE_REPLICATION
/*
  Usable by the replication SQL thread only: just parse a query to know if it
  can be ignored because of replicate-*-table rules.

  RETURN VALUES
    0	cannot be ignored
    1	can be ignored
*/

bool mysql_test_parse_for_slave(THD *thd, char *inBuf, uint length)
{
  LEX *lex= thd->lex;
  bool error= 0;
  DBUG_ENTER("mysql_test_parse_for_slave");

  mysql_init_query(thd, (uchar*) inBuf, length);
  if (!yyparse((void*) thd) && ! thd->is_fatal_error &&
      all_tables_not_ok(thd,(TABLE_LIST*) lex->select_lex.table_list.first))
    error= 1;                  /* Ignore question */
  thd->end_statement();
  thd->cleanup_after_query();
  DBUG_RETURN(error);
}
#endif



/*****************************************************************************
** Store field definition for create
** Return 0 if ok
******************************************************************************/

bool add_field_to_list(THD *thd, char *field_name, enum_field_types type,
		       char *length, char *decimals,
		       uint type_modifier,
		       Item *default_value, Item *on_update_value,
                       LEX_STRING *comment,
		       char *change,
                       List<String> *interval_list, CHARSET_INFO *cs,
		       uint uint_geom_type)
{
  register create_field *new_field;
  LEX  *lex= thd->lex;
  DBUG_ENTER("add_field_to_list");

  if (strlen(field_name) > NAME_LEN)
  {
    my_error(ER_TOO_LONG_IDENT, MYF(0), field_name); /* purecov: inspected */
    DBUG_RETURN(1);				/* purecov: inspected */
  }
  if (type_modifier & PRI_KEY_FLAG)
  {
    lex->col_list.push_back(new key_part_spec(field_name,0));
    lex->key_list.push_back(new Key(Key::PRIMARY, NullS, HA_KEY_ALG_UNDEF,
				    0, lex->col_list));
    lex->col_list.empty();
  }
  if (type_modifier & (UNIQUE_FLAG | UNIQUE_KEY_FLAG))
  {
    lex->col_list.push_back(new key_part_spec(field_name,0));
    lex->key_list.push_back(new Key(Key::UNIQUE, NullS, HA_KEY_ALG_UNDEF, 0,
				    lex->col_list));
    lex->col_list.empty();
  }

  if (default_value)
  {
    /* 
      Default value should be literal => basic constants =>
      no need fix_fields()
      
      We allow only one function as part of default value - 
      NOW() as default for TIMESTAMP type.
    */
    if (default_value->type() == Item::FUNC_ITEM && 
        !(((Item_func*)default_value)->functype() == Item_func::NOW_FUNC &&
         type == FIELD_TYPE_TIMESTAMP))
    {
      my_error(ER_INVALID_DEFAULT, MYF(0), field_name);
      DBUG_RETURN(1);
    }
    else if (default_value->type() == Item::NULL_ITEM)
    {
      default_value= 0;
      if ((type_modifier & (NOT_NULL_FLAG | AUTO_INCREMENT_FLAG)) ==
	  NOT_NULL_FLAG)
      {
	my_error(ER_INVALID_DEFAULT, MYF(0), field_name);
	DBUG_RETURN(1);
      }
    }
    else if (type_modifier & AUTO_INCREMENT_FLAG)
    {
      my_error(ER_INVALID_DEFAULT, MYF(0), field_name);
      DBUG_RETURN(1);
    }
  }

  if (on_update_value && type != FIELD_TYPE_TIMESTAMP)
  {
    my_error(ER_INVALID_ON_UPDATE, MYF(0), field_name);
    DBUG_RETURN(1);
  }

  if (!(new_field= new_create_field(thd, field_name, type, length, decimals,
		type_modifier, default_value, on_update_value,
		comment, change, interval_list, cs, uint_geom_type)))
    DBUG_RETURN(1);

  lex->create_list.push_back(new_field);
  lex->last_field=new_field;
  DBUG_RETURN(0);
}

/*****************************************************************************
** Create field definition for create
** Return 0 on failure, otherwise return create_field instance
******************************************************************************/
  
create_field *
new_create_field(THD *thd, char *field_name, enum_field_types type,
		 char *length, char *decimals,
		 uint type_modifier, 
		 Item *default_value, Item *on_update_value,
		 LEX_STRING *comment,
		 char *change, List<String> *interval_list, CHARSET_INFO *cs,
		 uint uint_geom_type)
{
  register create_field *new_field;
  uint sign_len, allowed_type_modifier=0;
  ulong max_field_charlength= MAX_FIELD_CHARLENGTH;
  DBUG_ENTER("new_create_field");
  
  if (!(new_field=new create_field()))
    DBUG_RETURN(NULL);
  new_field->field=0;
  new_field->field_name=field_name;
  new_field->def= default_value;
  new_field->flags= type_modifier;
  new_field->unireg_check= (type_modifier & AUTO_INCREMENT_FLAG ?
			    Field::NEXT_NUMBER : Field::NONE);
  new_field->decimals= decimals ? (uint) set_zone(atoi(decimals),0,
						  NOT_FIXED_DEC-1) : 0;
  new_field->sql_type=type;
  new_field->length=0;
  new_field->change=change;
  new_field->interval=0;
  new_field->pack_length= new_field->key_length= 0;
  new_field->charset=cs;
  new_field->geom_type= (Field::geometry_type) uint_geom_type;

  new_field->comment=*comment;
  /*
    Set flag if this field doesn't have a default value
    Enum values has always the first value as a default (set in
    make_empty_rec().
  */
  if (!default_value && !(type_modifier & AUTO_INCREMENT_FLAG) &&
      (type_modifier & NOT_NULL_FLAG) && type != FIELD_TYPE_TIMESTAMP &&
      type != FIELD_TYPE_ENUM)
    new_field->flags|= NO_DEFAULT_VALUE_FLAG;

  if (length && !(new_field->length= (uint) atoi(length)))
    length=0; /* purecov: inspected */
  sign_len=type_modifier & UNSIGNED_FLAG ? 0 : 1;

  if (new_field->length && new_field->decimals &&
      new_field->length < new_field->decimals+1 &&
      new_field->decimals != NOT_FIXED_DEC)
    new_field->length=new_field->decimals+1; /* purecov: inspected */

  switch (type) {
  case FIELD_TYPE_TINY:
    if (!length) new_field->length=MAX_TINYINT_WIDTH+sign_len;
    allowed_type_modifier= AUTO_INCREMENT_FLAG;
    break;
  case FIELD_TYPE_SHORT:
    if (!length) new_field->length=MAX_SMALLINT_WIDTH+sign_len;
    allowed_type_modifier= AUTO_INCREMENT_FLAG;
    break;
  case FIELD_TYPE_INT24:
    if (!length) new_field->length=MAX_MEDIUMINT_WIDTH+sign_len;
    allowed_type_modifier= AUTO_INCREMENT_FLAG;
    break;
  case FIELD_TYPE_LONG:
    if (!length) new_field->length=MAX_INT_WIDTH+sign_len;
    allowed_type_modifier= AUTO_INCREMENT_FLAG;
    break;
  case FIELD_TYPE_LONGLONG:
    if (!length) new_field->length=MAX_BIGINT_WIDTH;
    allowed_type_modifier= AUTO_INCREMENT_FLAG;
    break;
  case FIELD_TYPE_NULL:
    break;
  case FIELD_TYPE_NEWDECIMAL:
    if (!length)
    {
      if (!(new_field->length= new_field->decimals))
        new_field->length= 10;                  // Default length for DECIMAL
    }
    new_field->pack_length=
      my_decimal_get_binary_size(new_field->length, new_field->decimals);
    if (new_field->length <= DECIMAL_MAX_LENGTH &&
        new_field->length >= new_field->decimals)
      break;
    my_error(ER_WRONG_FIELD_SPEC, MYF(0), field_name);
    DBUG_RETURN(NULL);
  case MYSQL_TYPE_VARCHAR:
    /*
      Long VARCHAR's are automaticly converted to blobs in mysql_prepare_table
      if they don't have a default value
    */
    max_field_charlength= MAX_FIELD_VARCHARLENGTH;
    break;
  case MYSQL_TYPE_STRING:
    break;
  case FIELD_TYPE_BLOB:
  case FIELD_TYPE_TINY_BLOB:
  case FIELD_TYPE_LONG_BLOB:
  case FIELD_TYPE_MEDIUM_BLOB:
  case FIELD_TYPE_GEOMETRY:
    if (default_value)				// Allow empty as default value
    {
      String str,*res;
      res=default_value->val_str(&str);
      if (res->length())
      {
	my_error(ER_BLOB_CANT_HAVE_DEFAULT, MYF(0),
                 field_name); /* purecov: inspected */
	DBUG_RETURN(NULL);
      }
      new_field->def=0;
    }
    new_field->flags|=BLOB_FLAG;
    break;
  case FIELD_TYPE_YEAR:
    if (!length || new_field->length != 2)
      new_field->length=4;			// Default length
    new_field->flags|= ZEROFILL_FLAG | UNSIGNED_FLAG;
    break;
  case FIELD_TYPE_FLOAT:
    /* change FLOAT(precision) to FLOAT or DOUBLE */
    allowed_type_modifier= AUTO_INCREMENT_FLAG;
    if (length && !decimals)
    {
      uint tmp_length=new_field->length;
      if (tmp_length > PRECISION_FOR_DOUBLE)
      {
	my_error(ER_WRONG_FIELD_SPEC, MYF(0), field_name);
	DBUG_RETURN(NULL);
      }
      else if (tmp_length > PRECISION_FOR_FLOAT)
      {
	new_field->sql_type=FIELD_TYPE_DOUBLE;
	new_field->length=DBL_DIG+7;			// -[digits].E+###
      }
      else
	new_field->length=FLT_DIG+6;			// -[digits].E+##
      new_field->decimals= NOT_FIXED_DEC;
      break;
    }
    if (!length)
    {
      new_field->length =  FLT_DIG+6;
      new_field->decimals= NOT_FIXED_DEC;
    }
    break;
  case FIELD_TYPE_DOUBLE:
    allowed_type_modifier= AUTO_INCREMENT_FLAG;
    if (!length)
    {
      new_field->length = DBL_DIG+7;
      new_field->decimals=NOT_FIXED_DEC;
    }
    break;
  case FIELD_TYPE_TIMESTAMP:
    if (!length)
      new_field->length= 14;			// Full date YYYYMMDDHHMMSS
    else if (new_field->length != 19)
    {
      /*
        We support only even TIMESTAMP lengths less or equal than 14
        and 19 as length of 4.1 compatible representation.
      */
      new_field->length=((new_field->length+1)/2)*2; /* purecov: inspected */
      new_field->length= min(new_field->length,14); /* purecov: inspected */
    }
    new_field->flags|= ZEROFILL_FLAG | UNSIGNED_FLAG;
    if (default_value)
    {
      /* Grammar allows only NOW() value for ON UPDATE clause */
      if (default_value->type() == Item::FUNC_ITEM && 
          ((Item_func*)default_value)->functype() == Item_func::NOW_FUNC)
      {
        new_field->unireg_check= (on_update_value?Field::TIMESTAMP_DNUN_FIELD:
                                                  Field::TIMESTAMP_DN_FIELD);
        /*
          We don't need default value any longer moreover it is dangerous.
          Everything handled by unireg_check further.
        */
        new_field->def= 0;
      }
      else
        new_field->unireg_check= (on_update_value?Field::TIMESTAMP_UN_FIELD:
                                                  Field::NONE);
    }
    else
    {
      /*
        If we have default TIMESTAMP NOT NULL column without explicit DEFAULT
        or ON UPDATE values then for the sake of compatiblity we should treat
        this column as having DEFAULT NOW() ON UPDATE NOW() (when we don't
        have another TIMESTAMP column with auto-set option before this one)
        or DEFAULT 0 (in other cases).
        So here we are setting TIMESTAMP_OLD_FIELD only temporary, and will
        replace this value by TIMESTAMP_DNUN_FIELD or NONE later when
        information about all TIMESTAMP fields in table will be availiable.

        If we have TIMESTAMP NULL column without explicit DEFAULT value
        we treat it as having DEFAULT NULL attribute.
      */
      new_field->unireg_check= (on_update_value ?
                                Field::TIMESTAMP_UN_FIELD :
                                (new_field->flags & NOT_NULL_FLAG ?
                                 Field::TIMESTAMP_OLD_FIELD:
                                 Field::NONE));
    }
    break;
  case FIELD_TYPE_DATE:				// Old date type
    if (protocol_version != PROTOCOL_VERSION-1)
      new_field->sql_type=FIELD_TYPE_NEWDATE;
    /* fall trough */
  case FIELD_TYPE_NEWDATE:
    new_field->length=10;
    break;
  case FIELD_TYPE_TIME:
    new_field->length=10;
    break;
  case FIELD_TYPE_DATETIME:
    new_field->length=19;
    break;
  case FIELD_TYPE_SET:
    {
      if (interval_list->elements > sizeof(longlong)*8)
      {
	my_error(ER_TOO_BIG_SET, MYF(0), field_name); /* purecov: inspected */
	DBUG_RETURN(NULL);
      }
      new_field->pack_length= (interval_list->elements + 7) / 8;
      if (new_field->pack_length > 4)
        new_field->pack_length=8;

      List_iterator<String> it(*interval_list);
      String *tmp;
      while ((tmp= it++))
        new_field->interval_list.push_back(tmp);
      /*
        Set fake length to 1 to pass the below conditions.
        Real length will be set in mysql_prepare_table()
        when we know the character set of the column
      */
      new_field->length= 1;
      break;
    }
  case FIELD_TYPE_ENUM:
    {
      // Should be safe
      new_field->pack_length= interval_list->elements < 256 ? 1 : 2; 

      List_iterator<String> it(*interval_list);
      String *tmp;
      while ((tmp= it++))
        new_field->interval_list.push_back(tmp);
      new_field->length= 1; // See comment for FIELD_TYPE_SET above.
      break;
   }
  case MYSQL_TYPE_VAR_STRING:
    DBUG_ASSERT(0);                             // Impossible
    break;
  case MYSQL_TYPE_BIT:
    {
      if (!length)
        new_field->length= 1;
      if (new_field->length > MAX_BIT_FIELD_LENGTH)
      {
        my_error(ER_TOO_BIG_FIELDLENGTH, MYF(0), field_name,
                 MAX_BIT_FIELD_LENGTH);
        DBUG_RETURN(NULL);
      }
      new_field->pack_length= (new_field->length + 7) / 8;
      break;
    }
  case FIELD_TYPE_DECIMAL:
    DBUG_ASSERT(0); /* Was obsolete */
  }

  if (!(new_field->flags & BLOB_FLAG) &&
      ((new_field->length > max_field_charlength && type != FIELD_TYPE_SET && 
        type != FIELD_TYPE_ENUM &&
        (type != MYSQL_TYPE_VARCHAR || default_value)) ||
       (!new_field->length &&
        type != MYSQL_TYPE_STRING &&
        type != MYSQL_TYPE_VARCHAR && type != FIELD_TYPE_GEOMETRY)))
  {
    my_error(ER_TOO_BIG_FIELDLENGTH, MYF(0),
             field_name, max_field_charlength); /* purecov: inspected */
    DBUG_RETURN(NULL);
  }
  type_modifier&= AUTO_INCREMENT_FLAG;
  if ((~allowed_type_modifier) & type_modifier)
  {
    my_error(ER_WRONG_FIELD_SPEC, MYF(0), field_name);
    DBUG_RETURN(NULL);
  }
  DBUG_RETURN(new_field);
}


/* Store position for column in ALTER TABLE .. ADD column */

void store_position_for_column(const char *name)
{
  current_lex->last_field->after=my_const_cast(char*) (name);
}

bool
add_proc_to_list(THD* thd, Item *item)
{
  ORDER *order;
  Item	**item_ptr;

  if (!(order = (ORDER *) thd->alloc(sizeof(ORDER)+sizeof(Item*))))
    return 1;
  item_ptr = (Item**) (order+1);
  *item_ptr= item;
  order->item=item_ptr;
  order->free_me=0;
  thd->lex->proc_list.link_in_list((byte*) order,(byte**) &order->next);
  return 0;
}


/* Fix escaping of _, % and \ in database and table names (for ODBC) */

static void remove_escape(char *name)
{
  if (!*name)					// For empty DB names
    return;
  char *to;
#ifdef USE_MB
  char *strend=name+(uint) strlen(name);
#endif
  for (to=name; *name ; name++)
  {
#ifdef USE_MB
    int l;
    if (use_mb(system_charset_info) &&
        (l = my_ismbchar(system_charset_info, name, strend)))
    {
	while (l--)
	    *to++ = *name++;
	name--;
	continue;
    }
#endif
    if (*name == '\\' && name[1])
      name++;					// Skip '\\'
    *to++= *name;
  }
  *to=0;
}

/****************************************************************************
** save order by and tables in own lists
****************************************************************************/


bool add_to_list(THD *thd, SQL_LIST &list,Item *item,bool asc)
{
  ORDER *order;
  DBUG_ENTER("add_to_list");
  if (!(order = (ORDER *) thd->alloc(sizeof(ORDER))))
    DBUG_RETURN(1);
  order->item_ptr= item;
  order->item= &order->item_ptr;
  order->asc = asc;
  order->free_me=0;
  order->used=0;
  order->counter_used= 0;
  list.link_in_list((byte*) order,(byte**) &order->next);
  DBUG_RETURN(0);
}


/*
  Add a table to list of used tables

  SYNOPSIS
    add_table_to_list()
    table		Table to add
    alias		alias for table (or null if no alias)
    table_options	A set of the following bits:
			TL_OPTION_UPDATING	Table will be updated
			TL_OPTION_FORCE_INDEX	Force usage of index
    lock_type		How table should be locked
    use_index		List of indexed used in USE INDEX
    ignore_index	List of indexed used in IGNORE INDEX

    RETURN
      0		Error
      #		Pointer to TABLE_LIST element added to the total table list
*/

TABLE_LIST *st_select_lex::add_table_to_list(THD *thd,
					     Table_ident *table,
					     LEX_STRING *alias,
					     ulong table_options,
					     thr_lock_type lock_type,
					     List<String> *use_index_arg,
					     List<String> *ignore_index_arg,
                                             LEX_STRING *option)
{
  register TABLE_LIST *ptr;
  char *alias_str;
  LEX *lex= thd->lex;
  DBUG_ENTER("add_table_to_list");

  if (!table)
    DBUG_RETURN(0);				// End of memory
  alias_str= alias ? alias->str : table->table.str;
  if (check_table_name(table->table.str,table->table.length) ||
      table->db.str && check_db_name(table->db.str))
  {
    my_error(ER_WRONG_TABLE_NAME, MYF(0), table->table.str);
    DBUG_RETURN(0);
  }

  if (!alias)					/* Alias is case sensitive */
  {
    if (table->sel)
    {
      my_message(ER_DERIVED_MUST_HAVE_ALIAS,
                 ER(ER_DERIVED_MUST_HAVE_ALIAS), MYF(0));
      DBUG_RETURN(0);
    }
    if (!(alias_str=thd->memdup(alias_str,table->table.length+1)))
      DBUG_RETURN(0);
  }
  if (!(ptr = (TABLE_LIST *) thd->calloc(sizeof(TABLE_LIST))))
    DBUG_RETURN(0);				/* purecov: inspected */
  if (table->db.str)
  {
    ptr->db= table->db.str;
    ptr->db_length= table->db.length;
  }
  else if (thd->db)
  {
    ptr->db= thd->db;
    ptr->db_length= thd->db_length;
  }
  else
  {
    /* The following can't be "" as we may do 'casedn_str()' on it */
    ptr->db= empty_c_string;
    ptr->db_length= 0;
  }
  if (thd->current_arena->is_stmt_prepare())
    ptr->db= thd->strdup(ptr->db);

  ptr->alias= alias_str;
  if (lower_case_table_names && table->table.length)
    my_casedn_str(files_charset_info, table->table.str);
  ptr->table_name=table->table.str;
  ptr->table_name_length=table->table.length;
  ptr->lock_type=   lock_type;
  ptr->updating=    test(table_options & TL_OPTION_UPDATING);
  ptr->force_index= test(table_options & TL_OPTION_FORCE_INDEX);
  ptr->ignore_leaves= test(table_options & TL_OPTION_IGNORE_LEAVES);
  ptr->derived=	    table->sel;
  if (!my_strcasecmp(system_charset_info, ptr->db,
                     information_schema_name.str))
  {
    ST_SCHEMA_TABLE *schema_table= find_schema_table(thd, ptr->table_name);
    if (!schema_table ||
        (schema_table->hidden && 
         lex->orig_sql_command == SQLCOM_END))  // not a 'show' command
    {
      my_error(ER_UNKNOWN_TABLE, MYF(0),
               ptr->table_name, information_schema_name.str);
      DBUG_RETURN(0);
    }
    ptr->schema_table_name= ptr->table_name;
    ptr->schema_table= schema_table;
  }
  ptr->select_lex=  lex->current_select;
  ptr->cacheable_table= 1;
  if (use_index_arg)
    ptr->use_index=(List<String> *) thd->memdup((gptr) use_index_arg,
						sizeof(*use_index_arg));
  if (ignore_index_arg)
    ptr->ignore_index=(List<String> *) thd->memdup((gptr) ignore_index_arg,
						   sizeof(*ignore_index_arg));
  ptr->option= option ? option->str : 0;
  /* check that used name is unique */
  if (lock_type != TL_IGNORE)
  {
    for (TABLE_LIST *tables=(TABLE_LIST*) table_list.first ;
	 tables ;
	 tables=tables->next_local)
    {
      if (!my_strcasecmp(table_alias_charset, alias_str, tables->alias) &&
	  !strcmp(ptr->db, tables->db))
      {
	my_error(ER_NONUNIQ_TABLE, MYF(0), alias_str); /* purecov: tested */
	DBUG_RETURN(0);				/* purecov: tested */
      }
    }
  }
  /* Link table in local list (list for current select) */
  table_list.link_in_list((byte*) ptr, (byte**) &ptr->next_local);
  /* Link table in global list (all used tables) */
  lex->add_to_query_tables(ptr);
  DBUG_RETURN(ptr);
}


/*
  Initialize a new table list for a nested join

  SYNOPSIS
    init_nested_join()
    thd         current thread

  DESCRIPTION
    The function initializes a structure of the TABLE_LIST type
    for a nested join. It sets up its nested join list as empty.
    The created structure is added to the front of the current
    join list in the st_select_lex object. Then the function
    changes the current nest level for joins to refer to the newly
    created empty list after having saved the info on the old level
    in the initialized structure.

  RETURN VALUE
    0,  if success
    1,  otherwise
*/

bool st_select_lex::init_nested_join(THD *thd)
{
  TABLE_LIST *ptr;
  NESTED_JOIN *nested_join;
  DBUG_ENTER("init_nested_join");

  if (!(ptr = (TABLE_LIST *) thd->calloc(sizeof(TABLE_LIST))) ||
      !(nested_join= ptr->nested_join=
                    (NESTED_JOIN *) thd->calloc(sizeof(NESTED_JOIN))))
    DBUG_RETURN(1);
  join_list->push_front(ptr);
  ptr->embedding= embedding;
  ptr->join_list= join_list;
  embedding= ptr;
  join_list= &nested_join->join_list;
  join_list->empty();
  DBUG_RETURN(0);
}


/*
  End a nested join table list

  SYNOPSIS
    end_nested_join()
    thd         current thread

  DESCRIPTION
    The function returns to the previous join nest level.
    If the current level contains only one member, the function
    moves it one level up, eliminating the nest.

  RETURN VALUE
    Pointer to TABLE_LIST element added to the total table list, if success
    0, otherwise
*/

TABLE_LIST *st_select_lex::end_nested_join(THD *thd)
{
  TABLE_LIST *ptr;
  NESTED_JOIN *nested_join;
  DBUG_ENTER("end_nested_join");

  DBUG_ASSERT(embedding);
  ptr= embedding;
  join_list= ptr->join_list;
  embedding= ptr->embedding;
  nested_join= ptr->nested_join;
  if (nested_join->join_list.elements == 1)
  {
    TABLE_LIST *embedded= nested_join->join_list.head();
    join_list->pop();
    embedded->join_list= join_list;
    embedded->embedding= embedding;
    join_list->push_front(embedded);
    ptr= embedded;
  }
  else if (nested_join->join_list.elements == 0)
  {
    join_list->pop();
    ptr= 0;                                     // return value
  }
  DBUG_RETURN(ptr);
}


/*
  Nest last join operation

  SYNOPSIS
    nest_last_join()
    thd         current thread

  DESCRIPTION
    The function nest last join operation as if it was enclosed in braces.

  RETURN VALUE
    Pointer to TABLE_LIST element created for the new nested join, if success
    0, otherwise
*/

TABLE_LIST *st_select_lex::nest_last_join(THD *thd)
{
  TABLE_LIST *ptr;
  NESTED_JOIN *nested_join;
  DBUG_ENTER("nest_last_join");

  if (!(ptr = (TABLE_LIST *) thd->calloc(sizeof(TABLE_LIST))) ||
      !(nested_join= ptr->nested_join=
                    (NESTED_JOIN *) thd->calloc(sizeof(NESTED_JOIN))))
    DBUG_RETURN(0);
  ptr->embedding= embedding;
  ptr->join_list= join_list;
  List<TABLE_LIST> *embedded_list= &nested_join->join_list;
  embedded_list->empty();
  for (int i=0; i < 2; i++)
  {
    TABLE_LIST *table= join_list->pop();
    table->join_list= embedded_list;
    table->embedding= ptr;
    embedded_list->push_back(table);
  }
  join_list->push_front(ptr);
  nested_join->used_tables= nested_join->not_null_tables= (table_map) 0;
  DBUG_RETURN(ptr);
}


/*
  Save names for a join with using clause

  SYNOPSIS
    save_names_for_using_list
    tab1      left table in join
    tab2      right table in join

  DESCRIPTION
    The function saves the full names of the tables in st_select_lex
    to be able to build later an on expression to replace the using clause.

  RETURN VALUE
    None
*/

void st_select_lex::save_names_for_using_list(TABLE_LIST *tab1,
                                              TABLE_LIST *tab2)
{
  while (tab1->nested_join)
  {
    tab1= tab1->nested_join->join_list.head();
  }
  db1= tab1->db;
  table1= tab1->alias;
  while (tab2->nested_join)
  {
    TABLE_LIST *next;
    List_iterator_fast<TABLE_LIST> it(tab2->nested_join->join_list);
    tab2= it++;
    while ((next= it++))
      tab2= next;
  }
  db2= tab2->db;
  table2= tab2->alias;
}


/*
  Add a table to the current join list

  SYNOPSIS
    add_joined_table()
    table       the table to add

  DESCRIPTION
    The function puts a table in front of the current join list
    of st_select_lex object.
    Thus, joined tables are put into this list in the reverse order
    (the most outer join operation follows first).

  RETURN VALUE
    None
*/

void st_select_lex::add_joined_table(TABLE_LIST *table)
{
  DBUG_ENTER("add_joined_table");
  join_list->push_front(table);
  table->join_list= join_list;
  table->embedding= embedding;
  DBUG_VOID_RETURN;
}


/*
  Convert a right join into equivalent left join

  SYNOPSIS
    convert_right_join()
    thd         current thread

  DESCRIPTION
    The function takes the current join list t[0],t[1] ... and
    effectively converts it into the list t[1],t[0] ...
    Although the outer_join flag for the new nested table contains
    JOIN_TYPE_RIGHT, it will be handled as the inner table of a left join
    operation.

  EXAMPLES
    SELECT * FROM t1 RIGHT JOIN t2 ON on_expr =>
      SELECT * FROM t2 LEFT JOIN t1 ON on_expr

    SELECT * FROM t1,t2 RIGHT JOIN t3 ON on_expr =>
      SELECT * FROM t1,t3 LEFT JOIN t2 ON on_expr

    SELECT * FROM t1,t2 RIGHT JOIN (t3,t4) ON on_expr =>
      SELECT * FROM t1,(t3,t4) LEFT JOIN t2 ON on_expr

    SELECT * FROM t1 LEFT JOIN t2 ON on_expr1 RIGHT JOIN t3  ON on_expr2 =>
      SELECT * FROM t3 LEFT JOIN (t1 LEFT JOIN t2 ON on_expr2) ON on_expr1

  RETURN
    Pointer to the table representing the inner table, if success
    0, otherwise
*/

TABLE_LIST *st_select_lex::convert_right_join()
{
  TABLE_LIST *tab2= join_list->pop();
  TABLE_LIST *tab1= join_list->pop();
  DBUG_ENTER("convert_right_join");

  join_list->push_front(tab2);
  join_list->push_front(tab1);
  tab1->outer_join|= JOIN_TYPE_RIGHT;

  DBUG_RETURN(tab1);
}

/*
  Set lock for all tables in current select level

  SYNOPSIS:
    set_lock_for_tables()
    lock_type			Lock to set for tables

  NOTE:
    If lock is a write lock, then tables->updating is set 1
    This is to get tables_ok to know that the table is updated by the
    query
*/

void st_select_lex::set_lock_for_tables(thr_lock_type lock_type)
{
  bool for_update= lock_type >= TL_READ_NO_INSERT;
  DBUG_ENTER("set_lock_for_tables");
  DBUG_PRINT("enter", ("lock_type: %d  for_update: %d", lock_type,
		       for_update));

  for (TABLE_LIST *tables= (TABLE_LIST*) table_list.first;
       tables;
       tables= tables->next_local)
  {
    tables->lock_type= lock_type;
    tables->updating=  for_update;
  }
  DBUG_VOID_RETURN;
}


void add_join_on(TABLE_LIST *b,Item *expr)
{
  if (expr)
  {
    if (!b->on_expr)
      b->on_expr=expr;
    else
    {
      /* This only happens if you have both a right and left join */
      b->on_expr=new Item_cond_and(b->on_expr,expr);
    }
    b->on_expr->top_level_item();
  }
}


/*
  Mark that we have a NATURAL JOIN between two tables

  SYNOPSIS
    add_join_natural()
    a			Table to do normal join with
    b			Do normal join with this table

  IMPLEMENTATION
    This function just marks that table b should be joined with a.
    The function setup_cond() will create in b->on_expr a list
    of equal condition between all fields of the same name.

    SELECT * FROM t1 NATURAL LEFT JOIN t2
     <=>
    SELECT * FROM t1 LEFT JOIN t2 ON (t1.i=t2.i and t1.j=t2.j ... )
*/

void add_join_natural(TABLE_LIST *a,TABLE_LIST *b)
{
  b->natural_join=a;
}

/*
  Reload/resets privileges and the different caches.

  SYNOPSIS
    reload_acl_and_cache()
    thd			Thread handler
    options             What should be reset/reloaded (tables, privileges,
    slave...)
    tables              Tables to flush (if any)
    write_to_binlog     Depending on 'options', it may be very bad to write the
                        query to the binlog (e.g. FLUSH SLAVE); this is a
                        pointer where, if it is not NULL, reload_acl_and_cache()
                        will put 0 if it thinks we really should not write to
                        the binlog. Otherwise it will put 1.

  RETURN
    0	 ok
    !=0  error
*/

bool reload_acl_and_cache(THD *thd, ulong options, TABLE_LIST *tables,
                          bool *write_to_binlog)
{
  bool result=0;
  select_errors=0;				/* Write if more errors */
  bool tmp_write_to_binlog= 1;
#ifndef NO_EMBEDDED_ACCESS_CHECKS
  if (options & REFRESH_GRANT)
  {
    acl_reload(thd);
    grant_reload(thd);
    reset_mqh((LEX_USER *)NULL, TRUE);
  }
#endif
  if (options & REFRESH_LOG)
  {
    /*
      Flush the normal query log, the update log, the binary log,
      the slow query log, and the relay log (if it exists).
    */

    /*
     Writing this command to the binlog may result in infinite loops when doing
     mysqlbinlog|mysql, and anyway it does not really make sense to log it
     automatically (would cause more trouble to users than it would help them)
    */
    tmp_write_to_binlog= 0;
    mysql_log.new_file(1);
    mysql_slow_log.new_file(1);
    mysql_bin_log.rotate_and_purge(RP_FORCE_ROTATE);
#ifdef HAVE_REPLICATION
    pthread_mutex_lock(&LOCK_active_mi);
    rotate_relay_log(active_mi);
    pthread_mutex_unlock(&LOCK_active_mi);
#endif
    if (ha_flush_logs())
      result=1;
    if (flush_error_log())
      result=1;
  }
#ifdef HAVE_QUERY_CACHE
  if (options & REFRESH_QUERY_CACHE_FREE)
  {
    query_cache.pack();				// FLUSH QUERY CACHE
    options &= ~REFRESH_QUERY_CACHE;    // Don't flush cache, just free memory
  }
  if (options & (REFRESH_TABLES | REFRESH_QUERY_CACHE))
  {
    query_cache.flush();			// RESET QUERY CACHE
  }
#endif /*HAVE_QUERY_CACHE*/
  /*
    Note that if REFRESH_READ_LOCK bit is set then REFRESH_TABLES is set too
    (see sql_yacc.yy)
  */
  if (options & (REFRESH_TABLES | REFRESH_READ_LOCK)) 
  {
    if ((options & REFRESH_READ_LOCK) && thd)
    {
      /*
	Writing to the binlog could cause deadlocks, as we don't log
	UNLOCK TABLES
      */
      tmp_write_to_binlog= 0;
      if (lock_global_read_lock(thd))
	return 1;
      result=close_cached_tables(thd,(options & REFRESH_FAST) ? 0 : 1,
                                 tables);
      if (make_global_read_lock_block_commit(thd))
      {
        /* Don't leave things in a half-locked state */
        unlock_global_read_lock(thd);
        return 1;
      }
    }
    else
      result=close_cached_tables(thd,(options & REFRESH_FAST) ? 0 : 1, tables);
    my_dbopt_cleanup();
  }
  if (options & REFRESH_HOSTS)
    hostname_cache_refresh();
  if (thd && (options & REFRESH_STATUS))
    refresh_status();
  if (options & REFRESH_THREADS)
    flush_thread_cache();
#ifdef HAVE_REPLICATION
  if (options & REFRESH_MASTER)
  {
    tmp_write_to_binlog= 0;
    if (reset_master(thd))
      result=1;
  }
#endif
#ifdef OPENSSL
   if (options & REFRESH_DES_KEY_FILE)
   {
     if (des_key_file)
       result=load_des_key_file(des_key_file);
   }
#endif
#ifdef HAVE_REPLICATION
 if (options & REFRESH_SLAVE)
 {
   tmp_write_to_binlog= 0;
   pthread_mutex_lock(&LOCK_active_mi);
   if (reset_slave(thd, active_mi))
     result=1;
   pthread_mutex_unlock(&LOCK_active_mi);
 }
#endif
 if (options & REFRESH_USER_RESOURCES)
   reset_mqh((LEX_USER *) NULL);
 if (write_to_binlog)
   *write_to_binlog= tmp_write_to_binlog;
 return result;
}

/*
  kill on thread

  SYNOPSIS
    kill_one_thread()
    thd			Thread class
    id			Thread id

  NOTES
    This is written such that we have a short lock on LOCK_thread_count
*/

void kill_one_thread(THD *thd, ulong id, bool only_kill_query)
{
  THD *tmp;
  uint error=ER_NO_SUCH_THREAD;
  VOID(pthread_mutex_lock(&LOCK_thread_count)); // For unlink from list
  I_List_iterator<THD> it(threads);
  while ((tmp=it++))
  {
    if (tmp->thread_id == id)
    {
      pthread_mutex_lock(&tmp->LOCK_delete);	// Lock from delete
      break;
    }
  }
  VOID(pthread_mutex_unlock(&LOCK_thread_count));
  if (tmp)
  {
    if ((thd->master_access & SUPER_ACL) ||
	!strcmp(thd->user,tmp->user))
    {
      tmp->awake(only_kill_query ? THD::KILL_QUERY : THD::KILL_CONNECTION);
      error=0;
    }
    else
      error=ER_KILL_DENIED_ERROR;
    pthread_mutex_unlock(&tmp->LOCK_delete);
  }

  if (!error)
    send_ok(thd);
  else
    my_error(error, MYF(0), id);
}


/* Clear most status variables */

static void refresh_status(void)
{
  pthread_mutex_lock(&LOCK_status);
  for (struct show_var_st *ptr=status_vars; ptr->name; ptr++)
  {
    if (ptr->type == SHOW_LONG)
      *(ulong*) ptr->value= 0;
    else if (ptr->type == SHOW_LONG_STATUS)
    {
      THD *thd= current_thd;
      /* We must update the global status before cleaning up the thread */
      add_to_status(&global_status_var, &thd->status_var);
      bzero((char*) &thd->status_var, sizeof(thd->status_var));
    }
  }
  /* Reset the counters of all key caches (default and named). */
  process_key_caches(reset_key_cache_counters);
  pthread_mutex_unlock(&LOCK_status);
}


	/* If pointer is not a null pointer, append filename to it */

static bool append_file_to_dir(THD *thd, const char **filename_ptr,
			       const char *table_name)
{
  char buff[FN_REFLEN],*ptr, *end;
  if (!*filename_ptr)
    return 0;					// nothing to do

  /* Check that the filename is not too long and it's a hard path */
  if (strlen(*filename_ptr)+strlen(table_name) >= FN_REFLEN-1 ||
      !test_if_hard_path(*filename_ptr))
  {
    my_error(ER_WRONG_TABLE_NAME, MYF(0), *filename_ptr);
    return 1;
  }
  /* Fix is using unix filename format on dos */
  strmov(buff,*filename_ptr);
  end=convert_dirname(buff, *filename_ptr, NullS);
  if (!(ptr=thd->alloc((uint) (end-buff)+(uint) strlen(table_name)+1)))
    return 1;					// End of memory
  *filename_ptr=ptr;
  strxmov(ptr,buff,table_name,NullS);
  return 0;
}


/*
  Check if the select is a simple select (not an union)

  SYNOPSIS
    check_simple_select()

  RETURN VALUES
    0	ok
    1	error	; In this case the error messege is sent to the client
*/

bool check_simple_select()
{
  THD *thd= current_thd;
  LEX *lex= thd->lex;
  if (lex->current_select != &lex->select_lex)
  {
    char command[80];
    strmake(command, lex->yylval->symbol.str,
	    min(lex->yylval->symbol.length, sizeof(command)-1));
    my_error(ER_CANT_USE_OPTION_HERE, MYF(0), command);
    return 1;
  }
  return 0;
}

/*
  Setup locking for multi-table updates. Used by the replication slave.
  Replication slave SQL thread examines (all_tables_not_ok()) the
  locking state of referenced tables to determine if the query has to
  be executed or ignored. Since in multi-table update, the 
  'default' lock is read-only, this lock is corrected early enough by
  calling this function, before the slave decides to execute/ignore.

  SYNOPSIS
    check_multi_update_lock()
    thd		Current thread

  RETURN VALUES
    0	ok
    1	error
*/
static bool check_multi_update_lock(THD *thd)
{
  bool res= 1;
  LEX *lex= thd->lex;
  TABLE_LIST *table, *tables= lex->query_tables;
  DBUG_ENTER("check_multi_update_lock");
  
  if (check_db_used(thd, tables))
    goto error;

  /*
    Ensure that we have UPDATE or SELECT privilege for each table
    The exact privilege is checked in mysql_multi_update()
  */
  for (table= tables ; table ; table= table->next_local)
  {
    TABLE_LIST *save= table->next_local;
    table->next_local= 0;
    if ((check_access(thd, UPDATE_ACL, table->db, &table->grant.privilege,0,1) ||
        (grant_option && check_grant(thd, UPDATE_ACL, table,0,1,1))) &&
	check_one_table_access(thd, SELECT_ACL, table))
	goto error;
    table->next_local= save;
  }
    
  if (mysql_multi_update_prepare(thd))
    goto error;
  
  res= 0;
  
error:
  DBUG_RETURN(res);
}


Comp_creator *comp_eq_creator(bool invert)
{
  return invert?(Comp_creator *)&ne_creator:(Comp_creator *)&eq_creator;
}


Comp_creator *comp_ge_creator(bool invert)
{
  return invert?(Comp_creator *)&lt_creator:(Comp_creator *)&ge_creator;
}


Comp_creator *comp_gt_creator(bool invert)
{
  return invert?(Comp_creator *)&le_creator:(Comp_creator *)&gt_creator;
}


Comp_creator *comp_le_creator(bool invert)
{
  return invert?(Comp_creator *)&gt_creator:(Comp_creator *)&le_creator;
}


Comp_creator *comp_lt_creator(bool invert)
{
  return invert?(Comp_creator *)&ge_creator:(Comp_creator *)&lt_creator;
}


Comp_creator *comp_ne_creator(bool invert)
{
  return invert?(Comp_creator *)&eq_creator:(Comp_creator *)&ne_creator;
}


/*
  Construct ALL/ANY/SOME subquery Item

  SYNOPSIS
    all_any_subquery_creator()
    left_expr - pointer to left expression
    cmp - compare function creator
    all - true if we create ALL subquery
    select_lex - pointer on parsed subquery structure

  RETURN VALUE
    constructed Item (or 0 if out of memory)
*/
Item * all_any_subquery_creator(Item *left_expr,
				chooser_compare_func_creator cmp,
				bool all,
				SELECT_LEX *select_lex)
{
  if ((cmp == &comp_eq_creator) && !all)       //  = ANY <=> IN
    return new Item_in_subselect(left_expr, select_lex);

  if ((cmp == &comp_ne_creator) && all)        // <> ALL <=> NOT IN
    return new Item_func_not(new Item_in_subselect(left_expr, select_lex));

  Item_allany_subselect *it=
    new Item_allany_subselect(left_expr, (*cmp)(all), select_lex, all);
  if (all)
    return it->upper_item= new Item_func_not_all(it);	/* ALL */

  return it->upper_item= new Item_func_nop_all(it);      /* ANY/SOME */
}


/*
  CREATE INDEX and DROP INDEX are implemented by calling ALTER TABLE with
  the proper arguments.  This isn't very fast but it should work for most
  cases.

  In the future ALTER TABLE will notice that only added indexes
  and create these one by one for the existing table without having to do
  a full rebuild.

  One should normally create all indexes with CREATE TABLE or ALTER TABLE.
*/

bool mysql_create_index(THD *thd, TABLE_LIST *table_list, List<Key> &keys)
{
  List<create_field> fields;
  ALTER_INFO alter_info;
  alter_info.flags= ALTER_ADD_INDEX;
  HA_CREATE_INFO create_info;
  DBUG_ENTER("mysql_create_index");
  bzero((char*) &create_info,sizeof(create_info));
  create_info.db_type=DB_TYPE_DEFAULT;
  create_info.default_table_charset= thd->variables.collation_database;
  DBUG_RETURN(mysql_alter_table(thd,table_list->db,table_list->table_name,
				&create_info, table_list,
				fields, keys, 0, (ORDER*)0,
				DUP_ERROR, 0, &alter_info, 1));
}


bool mysql_drop_index(THD *thd, TABLE_LIST *table_list, ALTER_INFO *alter_info)
{
  List<create_field> fields;
  List<Key> keys;
  HA_CREATE_INFO create_info;
  DBUG_ENTER("mysql_drop_index");
  bzero((char*) &create_info,sizeof(create_info));
  create_info.db_type=DB_TYPE_DEFAULT;
  create_info.default_table_charset= thd->variables.collation_database;
  alter_info->clear();
  alter_info->flags= ALTER_DROP_INDEX;
  DBUG_RETURN(mysql_alter_table(thd,table_list->db,table_list->table_name,
				&create_info, table_list,
				fields, keys, 0, (ORDER*)0,
				DUP_ERROR, 0, alter_info, 1));
}


/*
  Multi update query pre-check

  SYNOPSIS
    multi_update_precheck()
    thd		Thread handler
    tables	Global/local table list (have to be the same)

  RETURN VALUE
    FALSE OK
    TRUE  Error
*/

bool multi_update_precheck(THD *thd, TABLE_LIST *tables)
{
  const char *msg= 0;
  TABLE_LIST *table;
  LEX *lex= thd->lex;
  SELECT_LEX *select_lex= &lex->select_lex;
  DBUG_ENTER("multi_update_precheck");

  if (select_lex->item_list.elements != lex->value_list.elements)
  {
    my_message(ER_WRONG_VALUE_COUNT, ER(ER_WRONG_VALUE_COUNT), MYF(0));
    DBUG_RETURN(TRUE);
  }
  /*
    Ensure that we have UPDATE or SELECT privilege for each table
    The exact privilege is checked in mysql_multi_update()
  */
  for (table= tables; table; table= table->next_local)
  {
    if (table->derived)
      table->grant.privilege= SELECT_ACL;
    else if ((check_access(thd, UPDATE_ACL, table->db,
                           &table->grant.privilege, 0, 1) ||
              grant_option &&
              check_grant(thd, UPDATE_ACL, table, 0, 1, 1)) &&
             (check_access(thd, SELECT_ACL, table->db,
                           &table->grant.privilege, 0, 0) ||
              grant_option && check_grant(thd, SELECT_ACL, table, 0, 1, 0)))
      DBUG_RETURN(TRUE);

    table->table_in_first_from_clause= 1;
  }
  /*
    Is there tables of subqueries?
  */
  if (&lex->select_lex != lex->all_selects_list)
  {
    DBUG_PRINT("info",("Checking sub query list"));
    for (table= tables; table; table= table->next_global)
    {
      if (!my_tz_check_n_skip_implicit_tables(&table,
                                              lex->time_zone_tables_used) &&
          !table->table_in_first_from_clause)
      {
	if (check_access(thd, SELECT_ACL, table->db,
			 &table->grant.privilege, 0, 0) ||
	    grant_option && check_grant(thd, SELECT_ACL, table, 0, 1, 0))
	  DBUG_RETURN(TRUE);
      }
    }
  }

  if (select_lex->order_list.elements)
    msg= "ORDER BY";
  else if (select_lex->select_limit && select_lex->select_limit !=
	   HA_POS_ERROR)
    msg= "LIMIT";
  if (msg)
  {
    my_error(ER_WRONG_USAGE, MYF(0), "UPDATE", msg);
    DBUG_RETURN(TRUE);
  }
  DBUG_RETURN(FALSE);
}

/*
  Multi delete query pre-check

  SYNOPSIS
    multi_delete_precheck()
    thd			Thread handler
    tables		Global/local table list
    table_count		Pointer to table counter

  RETURN VALUE
    FALSE OK
    TRUE  error
*/

bool multi_delete_precheck(THD *thd, TABLE_LIST *tables, uint *table_count)
{
  SELECT_LEX *select_lex= &thd->lex->select_lex;
  TABLE_LIST *aux_tables=
    (TABLE_LIST *)thd->lex->auxilliary_table_list.first;
  TABLE_LIST *target_tbl;
  DBUG_ENTER("multi_delete_precheck");

  *table_count= 0;

  /* sql_yacc guarantees that tables and aux_tables are not zero */
  DBUG_ASSERT(aux_tables != 0);
  if (check_db_used(thd, tables) || check_db_used(thd,aux_tables) ||
      check_table_access(thd,SELECT_ACL, tables,0) ||
      check_table_access(thd,DELETE_ACL, aux_tables,0))
    DBUG_RETURN(TRUE);
  if ((thd->options & OPTION_SAFE_UPDATES) && !select_lex->where)
  {
    my_message(ER_UPDATE_WITHOUT_KEY_IN_SAFE_MODE,
               ER(ER_UPDATE_WITHOUT_KEY_IN_SAFE_MODE), MYF(0));
    DBUG_RETURN(TRUE);
  }
  for (target_tbl= aux_tables; target_tbl; target_tbl= target_tbl->next_local)
  {
    (*table_count)++;
    /* All tables in aux_tables must be found in FROM PART */
    TABLE_LIST *walk;
    for (walk= tables; walk; walk= walk->next_local)
    {
      if (!my_strcasecmp(table_alias_charset,
			 target_tbl->alias, walk->alias) &&
	  !strcmp(walk->db, target_tbl->db))
	break;
    }
    if (!walk)
    {
      my_error(ER_UNKNOWN_TABLE, MYF(0),
               target_tbl->table_name, "MULTI DELETE");
      DBUG_RETURN(TRUE);
    }
    walk->lock_type= target_tbl->lock_type;
    target_tbl->correspondent_table= walk;	// Remember corresponding table
  }
  DBUG_RETURN(FALSE);
}


/*
  simple UPDATE query pre-check

  SYNOPSIS
    update_precheck()
    thd		Thread handler
    tables	Global table list

  RETURN VALUE
    FALSE OK
    TRUE  Error
*/

bool update_precheck(THD *thd, TABLE_LIST *tables)
{
  DBUG_ENTER("update_precheck");
  if (thd->lex->select_lex.item_list.elements != thd->lex->value_list.elements)
  {
    my_message(ER_WRONG_VALUE_COUNT, ER(ER_WRONG_VALUE_COUNT), MYF(0));
    DBUG_RETURN(TRUE);
  }
  DBUG_RETURN(check_db_used(thd, tables) ||
	       check_one_table_access(thd, UPDATE_ACL, tables));
}


/*
  simple DELETE query pre-check

  SYNOPSIS
    delete_precheck()
    thd		Thread handler
    tables	Global table list

  RETURN VALUE
    FALSE  OK
    TRUE   error
*/

bool delete_precheck(THD *thd, TABLE_LIST *tables)
{
  DBUG_ENTER("delete_precheck");
  if (check_one_table_access(thd, DELETE_ACL, tables))
    DBUG_RETURN(TRUE);
  /* Set privilege for the WHERE clause */
  tables->grant.want_privilege=(SELECT_ACL & ~tables->grant.privilege);
  DBUG_RETURN(FALSE);
}


/*
  simple INSERT query pre-check

  SYNOPSIS
    insert_precheck()
    thd		Thread handler
    tables	Global table list

  RETURN VALUE
    FALSE  OK
    TRUE   error
*/

bool insert_precheck(THD *thd, TABLE_LIST *tables)
{
  LEX *lex= thd->lex;
  DBUG_ENTER("insert_precheck");

  /*
    Check that we have modify privileges for the first table and
    select privileges for the rest
  */
  ulong privilege= (INSERT_ACL |
                    (lex->duplicates == DUP_REPLACE ? DELETE_ACL : 0) |
                    (lex->value_list.elements ? UPDATE_ACL : 0));

  if (check_one_table_access(thd, privilege, tables))
    DBUG_RETURN(TRUE);

  if (lex->update_list.elements != lex->value_list.elements)
  {
    my_message(ER_WRONG_VALUE_COUNT, ER(ER_WRONG_VALUE_COUNT), MYF(0));
    DBUG_RETURN(TRUE);
  }
  DBUG_RETURN(FALSE);
}


/*
  CREATE TABLE query pre-check

  SYNOPSIS
    create_table_precheck()
    thd			Thread handler
    tables		Global table list
    create_table	Table which will be created

  RETURN VALUE
    FALSE   OK
    TRUE   Error
*/

bool create_table_precheck(THD *thd, TABLE_LIST *tables,
                           TABLE_LIST *create_table)
{
  LEX *lex= thd->lex;
  SELECT_LEX *select_lex= &lex->select_lex;
  ulong want_priv;
  bool error= TRUE;                                 // Error message is given
  DBUG_ENTER("create_table_precheck");

  want_priv= ((lex->create_info.options & HA_LEX_CREATE_TMP_TABLE) ?
              CREATE_TMP_ACL : CREATE_ACL);
  lex->create_info.alias= create_table->alias;
  if (check_access(thd, want_priv, create_table->db,
		   &create_table->grant.privilege, 0, 0) ||
      check_merge_table_access(thd, create_table->db,
			       (TABLE_LIST *)
			       lex->create_info.merge_list.first))
    goto err;
  if (grant_option && want_priv != CREATE_TMP_ACL &&
      check_grant(thd, want_priv, create_table, 0, UINT_MAX, 0))
    goto err;

  if (select_lex->item_list.elements)
  {
    /* Check permissions for used tables in CREATE TABLE ... SELECT */

    /*
      Only do the check for PS, becasue we on execute we have to check that
      against the opened tables to ensure we don't use a table that is part
      of the view (which can only be done after the table has been opened).
    */
    if (thd->current_arena->is_stmt_prepare())
    {
      /*
        For temporary tables we don't have to check if the created table exists
      */
      if (!(lex->create_info.options & HA_LEX_CREATE_TMP_TABLE) &&
          find_table_in_global_list(tables, create_table->db,
                                    create_table->table_name))
      {
	error= FALSE;
        goto err;
      }
    }
    if (tables && check_table_access(thd, SELECT_ACL, tables,0))
      goto err;
  }
  error= FALSE;

err:
  DBUG_RETURN(error);
}


/*
  negate given expression

  SYNOPSIS
    negate_expression()
    thd  thread handler
    expr expression for negation

  RETURN
    negated expression
*/

Item *negate_expression(THD *thd, Item *expr)
{
  Item *negated;
  if (expr->type() == Item::FUNC_ITEM &&
      ((Item_func *) expr)->functype() == Item_func::NOT_FUNC)
  {
    /* it is NOT(NOT( ... )) */
    Item *arg= ((Item_func *) expr)->arguments()[0];
    enum_parsing_place place= thd->lex->current_select->parsing_place;
    if (arg->is_bool_func() || place == IN_WHERE || place == IN_HAVING)
      return arg;
    /*
      if it is not boolean function then we have to emulate value of
      not(not(a)), it will be a != 0
    */
    return new Item_func_ne(arg, new Item_int((char*) "0", 0, 1));
  }

  if ((negated= expr->neg_transformer(thd)) != 0)
    return negated;
  return new Item_func_not(expr);
}<|MERGE_RESOLUTION|>--- conflicted
+++ resolved
@@ -3513,15 +3513,9 @@
       above was not called. So we have to check rules again here.
     */
 #ifdef HAVE_REPLICATION
-<<<<<<< HEAD
     if (thd->slave_thread &&
-	(!db_ok(db, replicate_do_db, replicate_ignore_db) ||
-	 !db_ok_with_wild_table(db)))
-=======
-    if (thd->slave_thread && 
 	(!rpl_filter->db_ok(lex->name) ||
 	 !rpl_filter->db_ok_with_wild_table(lex->name)))
->>>>>>> faf5f9db
     {
       my_message(ER_SLAVE_IGNORED_TABLE, ER(ER_SLAVE_IGNORED_TABLE), MYF(0));
       break;
