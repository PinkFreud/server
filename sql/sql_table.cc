/* Copyright (C) 2000-2004 MySQL AB

   This program is free software; you can redistribute it and/or modify
   it under the terms of the GNU General Public License as published by
   the Free Software Foundation; either version 2 of the License, or
   (at your option) any later version.

   This program is distributed in the hope that it will be useful,
   but WITHOUT ANY WARRANTY; without even the implied warranty of
   MERCHANTABILITY or FITNESS FOR A PARTICULAR PURPOSE.  See the
   GNU General Public License for more details.

   You should have received a copy of the GNU General Public License
   along with this program; if not, write to the Free Software
   Foundation, Inc., 59 Temple Place, Suite 330, Boston, MA  02111-1307  USA */

/* drop and alter of tables */

#include "mysql_priv.h"
#include <hash.h>
#include <myisam.h>
#include <my_dir.h>
#include "sp_head.h"
#include "sql_trigger.h"
#include "sql_show.h"

#ifdef __WIN__
#include <io.h>
#endif

int creating_table= 0;        // How many mysql_create_table are running

const char *primary_key_name="PRIMARY";

static bool check_if_keyname_exists(const char *name,KEY *start, KEY *end);
static char *make_unique_key_name(const char *field_name,KEY *start,KEY *end);
static int copy_data_between_tables(TABLE *from,TABLE *to,
				    List<create_field> &create,
				    enum enum_duplicates handle_duplicates,
                                    bool ignore,
				    uint order_num, ORDER *order,
				    ha_rows *copied,ha_rows *deleted);
static bool prepare_blob_field(THD *thd, create_field *sql_field);
static bool check_engine(THD *thd, const char *table_name,
                         HA_CREATE_INFO *create_info);                             
static int mysql_prepare_table(THD *thd, HA_CREATE_INFO *create_info,
                               List<create_field> *fields,
                               List<Key> *keys, bool tmp_table,
                               uint *db_options,
                               handler *file, KEY **key_info_buffer,
                               uint *key_count, int select_field_count);

#define MYSQL50_TABLE_NAME_PREFIX         "#mysql50#"
#define MYSQL50_TABLE_NAME_PREFIX_LENGTH  9

uint filename_to_tablename(const char *from, char *to, uint to_length)
{
  uint errors, res= strconvert(&my_charset_filename, from,
                               system_charset_info,  to, to_length, &errors);
  if (errors) // Old 5.0 name
  {
    res= strxnmov(to, to_length, MYSQL50_TABLE_NAME_PREFIX,  from, NullS) - to;
    sql_print_error("Invalid (old?) table or database name '%s'", from);
    /*
      TODO: add a stored procedure for fix table and database names,
      and mention its name in error log.
    */
  }
  return res;
}


uint tablename_to_filename(const char *from, char *to, uint to_length)
{
  uint errors;
  if (from[0] == '#' && !strncmp(from, MYSQL50_TABLE_NAME_PREFIX,
                                 MYSQL50_TABLE_NAME_PREFIX_LENGTH))
    return my_snprintf(to, to_length, "%s", from + 9);
  return strconvert(system_charset_info, from,
                    &my_charset_filename, to, to_length, &errors);
}


/*
  Creates path to a file: mysql_data_dir/db/table.ext

  SYNOPSIS
   build_table_filename()
   buff			where to write result
   bufflen              buff size
   db                   database name, in system_charset_info
   table                table name, in system_charset_info
   ext                  file extension

  NOTES

    Uses database and table name, and extension to create
    a file name in mysql_data_dir. Database and table
    names are converted from system_charset_info into "fscs".
    'ext' is not converted.

  RETURN

*/


uint build_table_filename(char *buff, size_t bufflen, const char *db,
                          const char *table, const char *ext)
{
  uint length;
  char dbbuff[FN_REFLEN];
  char tbbuff[FN_REFLEN];
  VOID(tablename_to_filename(table, tbbuff, sizeof(tbbuff)));
  VOID(tablename_to_filename(db, dbbuff, sizeof(dbbuff)));
  strxnmov(buff, bufflen,
           mysql_data_home, "/", dbbuff, "/", tbbuff, ext, NullS);
  length= unpack_filename(buff, buff);
  return length;
}


uint build_tmptable_filename(THD* thd, char *buff, size_t bufflen)
{
  uint length;
  char tbbuff[FN_REFLEN];
  char tmp_table_name[tmp_file_prefix_length+22+22+22+3];
  my_snprintf(tmp_table_name, sizeof(tmp_table_name),
	      "%s%lx_%lx_%x",
	      tmp_file_prefix, current_pid,
	      thd->thread_id, thd->tmp_table++);
  VOID(tablename_to_filename(tmp_table_name, tbbuff, sizeof(tbbuff)));
  strxnmov(buff, bufflen, mysql_tmpdir, "/", tbbuff, reg_ext, NullS);
  length= unpack_filename(buff, buff);
  return length;
}

/*
  Return values for compare_tables().
  If you make compare_tables() non-static, move them to a header file.
*/
#define ALTER_TABLE_DATA_CHANGED  1
#define ALTER_TABLE_INDEX_CHANGED 2


/*
  SYNOPSIS
    mysql_copy_create_list()
    orig_create_list          Original list of created fields
    inout::new_create_list    Copy of original list

  RETURN VALUES
    FALSE                     Success
    TRUE                      Memory allocation error

  DESCRIPTION
    mysql_prepare_table destroys the create_list and in some cases we need
    this lists for more purposes. Thus we copy it specifically for use
    by mysql_prepare_table
*/

static int mysql_copy_create_list(List<create_field> *orig_create_list,
                                  List<create_field> *new_create_list)
{
  List_iterator<create_field> prep_field_it(*orig_create_list);
  create_field *prep_field;
  DBUG_ENTER("mysql_copy_create_list");

  while ((prep_field= prep_field_it++))
  {
    create_field *field= new create_field(*prep_field);
    if (!field || new_create_list->push_back(field))
    {
      mem_alloc_error(2);
      DBUG_RETURN(TRUE);
    }
  }
  DBUG_RETURN(FALSE);
}


/*
  SYNOPSIS
    mysql_copy_key_list()
    orig_key                  Original list of keys
    inout::new_key            Copy of original list

  RETURN VALUES
    FALSE                     Success
    TRUE                      Memory allocation error

  DESCRIPTION
    mysql_prepare_table destroys the key list and in some cases we need
    this lists for more purposes. Thus we copy it specifically for use
    by mysql_prepare_table
*/

static int mysql_copy_key_list(List<Key> *orig_key,
                               List<Key> *new_key)
{
  List_iterator<Key> prep_key_it(*orig_key);
  Key *prep_key;
  DBUG_ENTER("mysql_copy_key_list");

  while ((prep_key= prep_key_it++))
  {
    List<key_part_spec> prep_columns;
    List_iterator<key_part_spec> prep_col_it(prep_key->columns);
    key_part_spec *prep_col;
    Key *temp_key;

    while ((prep_col= prep_col_it++))
    {
      key_part_spec *prep_key_part;

      if (!(prep_key_part= new key_part_spec(*prep_col)))
      {
        mem_alloc_error(sizeof(key_part_spec));
        DBUG_RETURN(TRUE);
      }
      if (prep_columns.push_back(prep_key_part))
      {
        mem_alloc_error(2);
        DBUG_RETURN(TRUE);
      }
    }
    if (!(temp_key= new Key(prep_key->type, prep_key->name,
                            prep_key->algorithm,
                            prep_key->generated,
                            prep_columns,
                            prep_key->parser_name)))
    {
      mem_alloc_error(sizeof(Key));
      DBUG_RETURN(TRUE);
    }
    if (new_key->push_back(temp_key))
    {
      mem_alloc_error(2);
      DBUG_RETURN(TRUE);
    }
  }
  DBUG_RETURN(FALSE);
}


/*
  SYNOPSIS
    mysql_write_frm()
    lpt                    Struct carrying many parameters needed for this
                           method
    flags                  Flags as defined below
      WFRM_INITIAL_WRITE        If set we need to prepare table before
                                creating the frm file
      WFRM_CREATE_HANDLER_FILES If set we need to create the handler file as
                                part of the creation of the frm file
      WFRM_PACK_FRM             If set we should pack the frm file and delete
                                the frm file

  RETURN VALUES
    TRUE                   Error
    FALSE                  Success

  DESCRIPTION
    A support method that creates a new frm file and in this process it
    regenerates the partition data. It works fine also for non-partitioned
    tables since it only handles partitioned data if it exists.
*/

bool mysql_write_frm(ALTER_PARTITION_PARAM_TYPE *lpt, uint flags)
{
  /*
    Prepare table to prepare for writing a new frm file where the
    partitions in add/drop state have temporarily changed their state
    We set tmp_table to avoid get errors on naming of primary key index.
  */
  int error= 0;
  char path[FN_REFLEN+1];
  char frm_name[FN_REFLEN+1];
  DBUG_ENTER("mysql_write_frm");

  if (flags & WFRM_INITIAL_WRITE)
  {
    error= mysql_copy_create_list(lpt->create_list,
                                  &lpt->new_create_list);
    error+= mysql_copy_key_list(lpt->key_list,
                                &lpt->new_key_list);
    if (error)
    {
      DBUG_RETURN(TRUE);
    }
  }
  build_table_filename(path, sizeof(path), lpt->db, lpt->table_name, "");
  strxmov(frm_name, path, reg_ext, NullS);
  if ((flags & WFRM_INITIAL_WRITE) &&
      (mysql_prepare_table(lpt->thd, lpt->create_info, &lpt->new_create_list,
                           &lpt->new_key_list,/*tmp_table*/ 1, &lpt->db_options,
                           lpt->table->file, &lpt->key_info_buffer,
                           &lpt->key_count, /*select_field_count*/ 0)))
  {
    DBUG_RETURN(TRUE);
  }
#ifdef WITH_PARTITION_STORAGE_ENGINE
  {
    partition_info *part_info= lpt->table->part_info;
    char *part_syntax_buf;
    uint syntax_len, i;
    bool any_unnormal_state= FALSE;

    if (part_info)
    {
      uint max_part_state_len= part_info->partitions.elements +
                           part_info->temp_partitions.elements;
      if (!(part_info->part_state= (uchar*)sql_alloc(max_part_state_len)))
      {
        DBUG_RETURN(TRUE);
      }
      part_info->part_state_len= 0;
      if (!(part_syntax_buf= generate_partition_syntax(part_info,
                                                       &syntax_len,
                                                       TRUE, FALSE)))
      {
        DBUG_RETURN(TRUE);
      }
      for (i= 0; i < part_info->part_state_len; i++)
      {
        enum partition_state part_state=
                        (enum partition_state)part_info->part_state[i];
        if (part_state != PART_NORMAL && part_state != PART_IS_ADDED)
          any_unnormal_state= TRUE;
      }
      if (!any_unnormal_state)
      {
        part_info->part_state= NULL;
        part_info->part_state_len= 0;
      }
      part_info->part_info_string= part_syntax_buf;
      part_info->part_info_len= syntax_len;
    }
  }
#endif
  /*
    We write the frm file with the LOCK_open mutex since otherwise we could
    overwrite the frm file as another is reading it in open_table.
  */
  lpt->create_info->table_options= lpt->db_options;
  VOID(pthread_mutex_lock(&LOCK_open));
  if ((mysql_create_frm(lpt->thd, frm_name, lpt->db, lpt->table_name,
                        lpt->create_info, lpt->new_create_list, lpt->key_count,
                        lpt->key_info_buffer, lpt->table->file)) ||
      ((flags & WFRM_CREATE_HANDLER_FILES) &&
       lpt->table->file->create_handler_files(path)))
  {
    error= 1;
    goto end;
  }
  if (flags & WFRM_PACK_FRM)
  {
    /*
      We need to pack the frm file and after packing it we delete the
      frm file to ensure it doesn't get used. This is only used for
      handlers that have the main version of the frm file stored in the
      handler.
    */
    const void *data= 0;
    uint length= 0;
    if (readfrm(path, &data, &length) ||
        packfrm(data, length, &lpt->pack_frm_data, &lpt->pack_frm_len))
    {
      my_free((char*)data, MYF(MY_ALLOW_ZERO_PTR));
      my_free((char*)lpt->pack_frm_data, MYF(MY_ALLOW_ZERO_PTR));
      mem_alloc_error(length);
      error= 1;
      goto end;
    }
    error= my_delete(frm_name, MYF(MY_WME));
  }
  /* Frm file have been updated to reflect the change about to happen.  */
end:
  VOID(pthread_mutex_unlock(&LOCK_open));
  DBUG_RETURN(error);
}


/*
  SYNOPSIS
    write_bin_log()
    thd                           Thread object
    clear_error                   is clear_error to be called
    query                         Query to log
    query_length                  Length of query

  RETURN VALUES
    NONE

  DESCRIPTION
    Write the binlog if open, routine used in multiple places in this
    file
*/

void write_bin_log(THD *thd, bool clear_error,
                   char const *query, ulong query_length)
{
  if (mysql_bin_log.is_open())
  {
    if (clear_error)
      thd->clear_error();
    thd->binlog_query(THD::STMT_QUERY_TYPE,
                      query, query_length, FALSE, FALSE);
  }
}


/*
 delete (drop) tables.

  SYNOPSIS
   mysql_rm_table()
   thd			Thread handle
   tables		List of tables to delete
   if_exists		If 1, don't give error if one table doesn't exists

  NOTES
    Will delete all tables that can be deleted and give a compact error
    messages for tables that could not be deleted.
    If a table is in use, we will wait for all users to free the table
    before dropping it

    Wait if global_read_lock (FLUSH TABLES WITH READ LOCK) is set.

  RETURN
    FALSE OK.  In this case ok packet is sent to user
    TRUE  Error

*/

bool mysql_rm_table(THD *thd,TABLE_LIST *tables, my_bool if_exists,
                    my_bool drop_temporary)
{
  bool error= FALSE, need_start_waiters= FALSE;
  DBUG_ENTER("mysql_rm_table");

  /* mark for close and remove all cached entries */

  if (!drop_temporary)
  {
    if ((error= wait_if_global_read_lock(thd, 0, 1)))
    {
      my_error(ER_TABLE_NOT_LOCKED_FOR_WRITE, MYF(0), tables->table_name);
      DBUG_RETURN(TRUE);
    }
    else
      need_start_waiters= TRUE;
  }

  /*
    Acquire LOCK_open after wait_if_global_read_lock(). If we would hold
    LOCK_open during wait_if_global_read_lock(), other threads could not
    close their tables. This would make a pretty deadlock.
  */
  thd->mysys_var->current_mutex= &LOCK_open;
  thd->mysys_var->current_cond= &COND_refresh;
  VOID(pthread_mutex_lock(&LOCK_open));

  error= mysql_rm_table_part2(thd, tables, if_exists, drop_temporary, 0, 0);

  pthread_mutex_unlock(&LOCK_open);

  pthread_mutex_lock(&thd->mysys_var->mutex);
  thd->mysys_var->current_mutex= 0;
  thd->mysys_var->current_cond= 0;
  pthread_mutex_unlock(&thd->mysys_var->mutex);

  if (need_start_waiters)
    start_waiting_global_read_lock(thd);

  if (error)
    DBUG_RETURN(TRUE);
  send_ok(thd);
  DBUG_RETURN(FALSE);
}


/*
 delete (drop) tables.

  SYNOPSIS
    mysql_rm_table_part2_with_lock()
    thd			Thread handle
    tables		List of tables to delete
    if_exists		If 1, don't give error if one table doesn't exists
    dont_log_query	Don't write query to log files. This will also not
                        generate warnings if the handler files doesn't exists

 NOTES
   Works like documented in mysql_rm_table(), but don't check
   global_read_lock and don't send_ok packet to server.

 RETURN
  0	ok
  1	error
*/

int mysql_rm_table_part2_with_lock(THD *thd,
				   TABLE_LIST *tables, bool if_exists,
				   bool drop_temporary, bool dont_log_query)
{
  int error;
  thd->mysys_var->current_mutex= &LOCK_open;
  thd->mysys_var->current_cond= &COND_refresh;
  VOID(pthread_mutex_lock(&LOCK_open));

  error= mysql_rm_table_part2(thd, tables, if_exists, drop_temporary, 1,
			      dont_log_query);

  pthread_mutex_unlock(&LOCK_open);

  pthread_mutex_lock(&thd->mysys_var->mutex);
  thd->mysys_var->current_mutex= 0;
  thd->mysys_var->current_cond= 0;
  pthread_mutex_unlock(&thd->mysys_var->mutex);
  return error;
}


/*
  Execute the drop of a normal or temporary table

  SYNOPSIS
    mysql_rm_table_part2()
    thd			Thread handler
    tables		Tables to drop
    if_exists		If set, don't give an error if table doesn't exists.
			In this case we give an warning of level 'NOTE'
    drop_temporary	Only drop temporary tables
    drop_view		Allow to delete VIEW .frm
    dont_log_query	Don't write query to log files. This will also not
			generate warnings if the handler files doesn't exists  

  TODO:
    When logging to the binary log, we should log
    tmp_tables and transactional tables as separate statements if we
    are in a transaction;  This is needed to get these tables into the
    cached binary log that is only written on COMMIT.

   The current code only writes DROP statements that only uses temporary
   tables to the cache binary log.  This should be ok on most cases, but
   not all.

 RETURN
   0	ok
   1	Error
   -1	Thread was killed
*/

int mysql_rm_table_part2(THD *thd, TABLE_LIST *tables, bool if_exists,
			 bool drop_temporary, bool drop_view,
			 bool dont_log_query)
{
  TABLE_LIST *table;
  char path[FN_REFLEN], *alias;
  uint path_length;
  String wrong_tables;
  int error;
  int non_temp_tables_count= 0;
  bool some_tables_deleted=0, tmp_table_deleted=0, foreign_key_error=0;
  String built_query;
  DBUG_ENTER("mysql_rm_table_part2");

  if (thd->current_stmt_binlog_row_based && !dont_log_query)
  {
    built_query.set_charset(system_charset_info);
    if (if_exists)
      built_query.append("DROP TABLE IF EXISTS ");
    else
      built_query.append("DROP TABLE ");
  }
  /*
    If we have the table in the definition cache, we don't have to check the
    .frm file to find if the table is a normal table (not view) and what
    engine to use.
  */

  for (table= tables; table; table= table->next_local)
  {
    TABLE_SHARE *share;
    table->db_type= NULL;
    if ((share= get_cached_table_share(table->db, table->table_name)))
      table->db_type= share->db_type;
  }

  if (lock_table_names(thd, tables))
    DBUG_RETURN(1);

  /* Don't give warnings for not found errors, as we already generate notes */
  thd->no_warnings_for_error= 1;

  for (table= tables; table; table= table->next_local)
  {
    char *db=table->db;
    handlerton *table_type;
    enum legacy_db_type frm_db_type;

    mysql_ha_flush(thd, table, MYSQL_HA_CLOSE_FINAL, TRUE);
    if (!close_temporary_table(thd, table))
    {
      tmp_table_deleted=1;
      continue;					// removed temporary table
    }

    /*
      If row-based replication is used and the table is not a
      temporary table, we add the table name to the drop statement
      being built.  The string always end in a comma and the comma
      will be chopped off before being written to the binary log.
      */
    if (thd->current_stmt_binlog_row_based && !dont_log_query)
    {
      ++non_temp_tables_count;
      /*
        Don't write the database name if it is the current one (or if
        thd->db is NULL).
      */
      built_query.append("`");
      if (thd->db == NULL || strcmp(db,thd->db) != 0)
      {
        built_query.append(db);
        built_query.append("`.`");
      }

      built_query.append(table->table_name);
      built_query.append("`,");
    }

    error=0;
    table_type= table->db_type;
    if (!drop_temporary)
    {
      abort_locked_tables(thd, db, table->table_name);
      remove_table_from_cache(thd, db, table->table_name,
	                      RTFC_WAIT_OTHER_THREAD_FLAG |
			      RTFC_CHECK_KILLED_FLAG);
      drop_locked_tables(thd, db, table->table_name);
      if (thd->killed)
      {
        thd->no_warnings_for_error= 0;
	DBUG_RETURN(-1);
      }
      alias= (lower_case_table_names == 2) ? table->alias : table->table_name;
      /* remove .frm file and engine files */
      path_length= build_table_filename(path, sizeof(path),
                                        db, alias, reg_ext);
    }
    if (table_type == NULL &&
        (drop_temporary ||
         (access(path, F_OK) &&
          ha_create_table_from_engine(thd, db, alias)) ||
         (!drop_view &&
          mysql_frm_type(thd, path, &frm_db_type) != FRMTYPE_TABLE)))
    {
      // Table was not found on disk and table can't be created from engine
      if (if_exists)
	push_warning_printf(thd, MYSQL_ERROR::WARN_LEVEL_NOTE,
			    ER_BAD_TABLE_ERROR, ER(ER_BAD_TABLE_ERROR),
			    table->table_name);
      else
        error= 1;
    }
    else
    {
      char *end;
      if (table_type == NULL)
      {
	mysql_frm_type(thd, path, &frm_db_type);
        table_type= ha_resolve_by_legacy_type(thd, frm_db_type);
      }
      // Remove extension for delete
      *(end= path + path_length - reg_ext_length)= '\0';
      error= ha_delete_table(thd, table_type, path, db, table->table_name,
                             !dont_log_query);
      if ((error == ENOENT || error == HA_ERR_NO_SUCH_TABLE) && 
	  (if_exists || table_type == NULL))
	error= 0;
      if (error == HA_ERR_ROW_IS_REFERENCED)
      {
	/* the table is referenced by a foreign key constraint */
	foreign_key_error=1;
      }
      if (!error || error == ENOENT || error == HA_ERR_NO_SUCH_TABLE)
      {
        int new_error;
	/* Delete the table definition file */
	strmov(end,reg_ext);
	if (!(new_error=my_delete(path,MYF(MY_WME))))
        {
	  some_tables_deleted=1;
          new_error= Table_triggers_list::drop_all_triggers(thd, db,
                                                            table->table_name);
        }
        error|= new_error;
      }
    }
    if (error)
    {
      if (wrong_tables.length())
	wrong_tables.append(',');
      wrong_tables.append(String(table->table_name,system_charset_info));
    }
  }
  thd->tmp_table_used= tmp_table_deleted;
  error= 0;
  if (wrong_tables.length())
  {
    if (!foreign_key_error)
      my_printf_error(ER_BAD_TABLE_ERROR, ER(ER_BAD_TABLE_ERROR), MYF(0),
                      wrong_tables.c_ptr());
    else
      my_message(ER_ROW_IS_REFERENCED, ER(ER_ROW_IS_REFERENCED), MYF(0));
    error= 1;
  }

  if (some_tables_deleted || tmp_table_deleted || !error)
  {
    query_cache_invalidate3(thd, tables, 0);
    if (!dont_log_query)
    {
      if (!thd->current_stmt_binlog_row_based ||
          non_temp_tables_count > 0 && !tmp_table_deleted)
      {
        /*
          In this case, we are either using statement-based
          replication or using row-based replication but have only
          deleted one or more non-temporary tables (and no temporary
          tables).  In this case, we can write the original query into
          the binary log.
         */
        write_bin_log(thd, !error, thd->query, thd->query_length);
      }
      else if (thd->current_stmt_binlog_row_based &&
               non_temp_tables_count > 0 &&
               tmp_table_deleted)
      {
        /*
          In this case we have deleted both temporary and
          non-temporary tables, so:
          - since we have deleted a non-temporary table we have to
            binlog the statement, but
          - since we have deleted a temporary table we cannot binlog
            the statement (since the table has not been created on the
            slave, this might cause the slave to stop).

          Instead, we write a built statement, only containing the
          non-temporary tables, to the binary log
        */
        built_query.chop();                  // Chop of the last comma
        built_query.append(" /* generated by server */");
        write_bin_log(thd, !error, built_query.ptr(), built_query.length());
      }
      /*
        The remaining cases are:
        - no tables where deleted and
        - only temporary tables where deleted and row-based
          replication is used.
        In both these cases, nothing should be written to the binary
        log.
      */
    }
  }

  unlock_table_names(thd, tables, (TABLE_LIST*) 0);
  thd->no_warnings_for_error= 0;
  DBUG_RETURN(error);
}


bool quick_rm_table(handlerton *base,const char *db,
		   const char *table_name)
{
  char path[FN_REFLEN];
  bool error= 0;
  DBUG_ENTER("quick_rm_table");

  uint path_length= build_table_filename(path, sizeof(path),
                                         db, table_name, reg_ext);
  if (my_delete(path,MYF(0)))
    error= 1; /* purecov: inspected */
  path[path_length - reg_ext_length]= '\0'; // Remove reg_ext
  DBUG_RETURN(ha_delete_table(current_thd, base, path, db, table_name, 0) ||
              error);
}

/*
  Sort keys in the following order:
  - PRIMARY KEY
  - UNIQUE keyws where all column are NOT NULL
  - Other UNIQUE keys
  - Normal keys
  - Fulltext keys

  This will make checking for duplicated keys faster and ensure that
  PRIMARY keys are prioritized.
*/

static int sort_keys(KEY *a, KEY *b)
{
  if (a->flags & HA_NOSAME)
  {
    if (!(b->flags & HA_NOSAME))
      return -1;
    if ((a->flags ^ b->flags) & (HA_NULL_PART_KEY | HA_END_SPACE_KEY))
    {
      /* Sort NOT NULL keys before other keys */
      return (a->flags & (HA_NULL_PART_KEY | HA_END_SPACE_KEY)) ? 1 : -1;
    }
    if (a->name == primary_key_name)
      return -1;
    if (b->name == primary_key_name)
      return 1;
  }
  else if (b->flags & HA_NOSAME)
    return 1;					// Prefer b

  if ((a->flags ^ b->flags) & HA_FULLTEXT)
  {
    return (a->flags & HA_FULLTEXT) ? 1 : -1;
  }
  /*
    Prefer original key order.	usable_key_parts contains here
    the original key position.
  */
  return ((a->usable_key_parts < b->usable_key_parts) ? -1 :
	  (a->usable_key_parts > b->usable_key_parts) ? 1 :
	  0);
}

/*
  Check TYPELIB (set or enum) for duplicates

  SYNOPSIS
    check_duplicates_in_interval()
    set_or_name   "SET" or "ENUM" string for warning message
    name	  name of the checked column
    typelib	  list of values for the column

  DESCRIPTION
    This function prints an warning for each value in list
    which has some duplicates on its right

  RETURN VALUES
    void
*/

void check_duplicates_in_interval(const char *set_or_name,
                                  const char *name, TYPELIB *typelib,
                                  CHARSET_INFO *cs)
{
  TYPELIB tmp= *typelib;
  const char **cur_value= typelib->type_names;
  unsigned int *cur_length= typelib->type_lengths;
  
  for ( ; tmp.count > 1; cur_value++, cur_length++)
  {
    tmp.type_names++;
    tmp.type_lengths++;
    tmp.count--;
    if (find_type2(&tmp, (const char*)*cur_value, *cur_length, cs))
    {
      push_warning_printf(current_thd,MYSQL_ERROR::WARN_LEVEL_NOTE,
			  ER_DUPLICATED_VALUE_IN_TYPE,
			  ER(ER_DUPLICATED_VALUE_IN_TYPE),
			  name,*cur_value,set_or_name);
    }
  }
}


/*
  Check TYPELIB (set or enum) max and total lengths

  SYNOPSIS
    calculate_interval_lengths()
    cs            charset+collation pair of the interval
    typelib       list of values for the column
    max_length    length of the longest item
    tot_length    sum of the item lengths

  DESCRIPTION
    After this function call:
    - ENUM uses max_length
    - SET uses tot_length.

  RETURN VALUES
    void
*/
void calculate_interval_lengths(CHARSET_INFO *cs, TYPELIB *interval,
                                uint32 *max_length, uint32 *tot_length)
{
  const char **pos;
  uint *len;
  *max_length= *tot_length= 0;
  for (pos= interval->type_names, len= interval->type_lengths;
       *pos ; pos++, len++)
  {
    uint length= cs->cset->numchars(cs, *pos, *pos + *len);
    *tot_length+= length;
    set_if_bigger(*max_length, (uint32)length);
  }
}


/*
  Prepare a create_table instance for packing

  SYNOPSIS
    prepare_create_field()
    sql_field     field to prepare for packing
    blob_columns  count for BLOBs
    timestamps    count for timestamps
    table_flags   table flags

  DESCRIPTION
    This function prepares a create_field instance.
    Fields such as pack_flag are valid after this call.

  RETURN VALUES
   0	ok
   1	Error
*/

int prepare_create_field(create_field *sql_field, 
			 uint *blob_columns, 
			 int *timestamps, int *timestamps_with_niladic,
			 uint table_flags)
{
  DBUG_ENTER("prepare_field");

  /*
    This code came from mysql_prepare_table.
    Indent preserved to make patching easier
  */
  DBUG_ASSERT(sql_field->charset);

  switch (sql_field->sql_type) {
  case FIELD_TYPE_BLOB:
  case FIELD_TYPE_MEDIUM_BLOB:
  case FIELD_TYPE_TINY_BLOB:
  case FIELD_TYPE_LONG_BLOB:
    sql_field->pack_flag=FIELDFLAG_BLOB |
      pack_length_to_packflag(sql_field->pack_length -
                              portable_sizeof_char_ptr);
    if (sql_field->charset->state & MY_CS_BINSORT)
      sql_field->pack_flag|=FIELDFLAG_BINARY;
    sql_field->length=8;			// Unireg field length
    sql_field->unireg_check=Field::BLOB_FIELD;
    (*blob_columns)++;
    break;
  case FIELD_TYPE_GEOMETRY:
#ifdef HAVE_SPATIAL
    if (!(table_flags & HA_CAN_GEOMETRY))
    {
      my_printf_error(ER_CHECK_NOT_IMPLEMENTED, ER(ER_CHECK_NOT_IMPLEMENTED),
                      MYF(0), "GEOMETRY");
      DBUG_RETURN(1);
    }
    sql_field->pack_flag=FIELDFLAG_GEOM |
      pack_length_to_packflag(sql_field->pack_length -
                              portable_sizeof_char_ptr);
    if (sql_field->charset->state & MY_CS_BINSORT)
      sql_field->pack_flag|=FIELDFLAG_BINARY;
    sql_field->length=8;			// Unireg field length
    sql_field->unireg_check=Field::BLOB_FIELD;
    (*blob_columns)++;
    break;
#else
    my_printf_error(ER_FEATURE_DISABLED,ER(ER_FEATURE_DISABLED), MYF(0),
                    sym_group_geom.name, sym_group_geom.needed_define);
    DBUG_RETURN(1);
#endif /*HAVE_SPATIAL*/
  case MYSQL_TYPE_VARCHAR:
#ifndef QQ_ALL_HANDLERS_SUPPORT_VARCHAR
    if (table_flags & HA_NO_VARCHAR)
    {
      /* convert VARCHAR to CHAR because handler is not yet up to date */
      sql_field->sql_type=    MYSQL_TYPE_VAR_STRING;
      sql_field->pack_length= calc_pack_length(sql_field->sql_type,
                                               (uint) sql_field->length);
      if ((sql_field->length / sql_field->charset->mbmaxlen) >
          MAX_FIELD_CHARLENGTH)
      {
        my_printf_error(ER_TOO_BIG_FIELDLENGTH, ER(ER_TOO_BIG_FIELDLENGTH),
                        MYF(0), sql_field->field_name, MAX_FIELD_CHARLENGTH);
        DBUG_RETURN(1);
      }
    }
#endif
    /* fall through */
  case FIELD_TYPE_STRING:
    sql_field->pack_flag=0;
    if (sql_field->charset->state & MY_CS_BINSORT)
      sql_field->pack_flag|=FIELDFLAG_BINARY;
    break;
  case FIELD_TYPE_ENUM:
    sql_field->pack_flag=pack_length_to_packflag(sql_field->pack_length) |
      FIELDFLAG_INTERVAL;
    if (sql_field->charset->state & MY_CS_BINSORT)
      sql_field->pack_flag|=FIELDFLAG_BINARY;
    sql_field->unireg_check=Field::INTERVAL_FIELD;
    check_duplicates_in_interval("ENUM",sql_field->field_name,
                                 sql_field->interval,
                                 sql_field->charset);
    break;
  case FIELD_TYPE_SET:
    sql_field->pack_flag=pack_length_to_packflag(sql_field->pack_length) |
      FIELDFLAG_BITFIELD;
    if (sql_field->charset->state & MY_CS_BINSORT)
      sql_field->pack_flag|=FIELDFLAG_BINARY;
    sql_field->unireg_check=Field::BIT_FIELD;
    check_duplicates_in_interval("SET",sql_field->field_name,
                                 sql_field->interval,
                                 sql_field->charset);
    break;
  case FIELD_TYPE_DATE:			// Rest of string types
  case FIELD_TYPE_NEWDATE:
  case FIELD_TYPE_TIME:
  case FIELD_TYPE_DATETIME:
  case FIELD_TYPE_NULL:
    sql_field->pack_flag=f_settype((uint) sql_field->sql_type);
    break;
  case FIELD_TYPE_BIT:
    /* 
      We have sql_field->pack_flag already set here, see mysql_prepare_table().
    */
    break;
  case FIELD_TYPE_NEWDECIMAL:
    sql_field->pack_flag=(FIELDFLAG_NUMBER |
                          (sql_field->flags & UNSIGNED_FLAG ? 0 :
                           FIELDFLAG_DECIMAL) |
                          (sql_field->flags & ZEROFILL_FLAG ?
                           FIELDFLAG_ZEROFILL : 0) |
                          (sql_field->decimals << FIELDFLAG_DEC_SHIFT));
    break;
  case FIELD_TYPE_TIMESTAMP:
    /* We should replace old TIMESTAMP fields with their newer analogs */
    if (sql_field->unireg_check == Field::TIMESTAMP_OLD_FIELD)
    {
      if (!*timestamps)
      {
        sql_field->unireg_check= Field::TIMESTAMP_DNUN_FIELD;
        (*timestamps_with_niladic)++;
      }
      else
        sql_field->unireg_check= Field::NONE;
    }
    else if (sql_field->unireg_check != Field::NONE)
      (*timestamps_with_niladic)++;

    (*timestamps)++;
    /* fall-through */
  default:
    sql_field->pack_flag=(FIELDFLAG_NUMBER |
                          (sql_field->flags & UNSIGNED_FLAG ? 0 :
                           FIELDFLAG_DECIMAL) |
                          (sql_field->flags & ZEROFILL_FLAG ?
                           FIELDFLAG_ZEROFILL : 0) |
                          f_settype((uint) sql_field->sql_type) |
                          (sql_field->decimals << FIELDFLAG_DEC_SHIFT));
    break;
  }
  if (!(sql_field->flags & NOT_NULL_FLAG))
    sql_field->pack_flag|= FIELDFLAG_MAYBE_NULL;
  if (sql_field->flags & NO_DEFAULT_VALUE_FLAG)
    sql_field->pack_flag|= FIELDFLAG_NO_DEFAULT;
  DBUG_RETURN(0);
}

/*
  Preparation for table creation

  SYNOPSIS
    mysql_prepare_table()
      thd                       Thread object.
      create_info               Create information (like MAX_ROWS).
      fields                    List of fields to create.
      keys                      List of keys to create.
      tmp_table                 If a temporary table is to be created.
      db_options          INOUT Table options (like HA_OPTION_PACK_RECORD).
      file                      The handler for the new table.
      key_info_buffer     OUT   An array of KEY structs for the indexes.
      key_count           OUT   The number of elements in the array.
      select_field_count        The number of fields coming from a select table.

  DESCRIPTION
    Prepares the table and key structures for table creation.

  NOTES
    sets create_info->varchar if the table has a varchar

  RETURN VALUES
    0	ok
    -1	error
*/

static int mysql_prepare_table(THD *thd, HA_CREATE_INFO *create_info,
                               List<create_field> *fields,
                               List<Key> *keys, bool tmp_table,
                               uint *db_options,
                               handler *file, KEY **key_info_buffer,
                               uint *key_count, int select_field_count)
{
  const char	*key_name;
  create_field	*sql_field,*dup_field;
  uint		field,null_fields,blob_columns,max_key_length;
  ulong		record_offset= 0;
  KEY		*key_info;
  KEY_PART_INFO *key_part_info;
  int		timestamps= 0, timestamps_with_niladic= 0;
  int		field_no,dup_no;
  int		select_field_pos,auto_increment=0;
  List_iterator<create_field> it(*fields),it2(*fields);
  uint total_uneven_bit_length= 0;
  DBUG_ENTER("mysql_prepare_table");

  select_field_pos= fields->elements - select_field_count;
  null_fields=blob_columns=0;
  create_info->varchar= 0;
  max_key_length= file->max_key_length();

  for (field_no=0; (sql_field=it++) ; field_no++)
  {
    CHARSET_INFO *save_cs;

    /*
      Initialize length from its original value (number of characters),
      which was set in the parser. This is necessary if we're
      executing a prepared statement for the second time.
    */
    sql_field->length= sql_field->char_length;
    if (!sql_field->charset)
      sql_field->charset= create_info->default_table_charset;
    /*
      table_charset is set in ALTER TABLE if we want change character set
      for all varchar/char columns.
      But the table charset must not affect the BLOB fields, so don't
      allow to change my_charset_bin to somethig else.
    */
    if (create_info->table_charset && sql_field->charset != &my_charset_bin)
      sql_field->charset= create_info->table_charset;

    save_cs= sql_field->charset;
    if ((sql_field->flags & BINCMP_FLAG) &&
	!(sql_field->charset= get_charset_by_csname(sql_field->charset->csname,
						    MY_CS_BINSORT,MYF(0))))
    {
      char tmp[64];
      strmake(strmake(tmp, save_cs->csname, sizeof(tmp)-4),
              STRING_WITH_LEN("_bin"));
      my_error(ER_UNKNOWN_COLLATION, MYF(0), tmp);
      DBUG_RETURN(-1);
    }

    if (sql_field->sql_type == FIELD_TYPE_SET ||
        sql_field->sql_type == FIELD_TYPE_ENUM)
    {
      uint32 dummy;
      CHARSET_INFO *cs= sql_field->charset;
      TYPELIB *interval= sql_field->interval;

      /*
        Create typelib from interval_list, and if necessary
        convert strings from client character set to the
        column character set.
      */
      if (!interval)
      {
        /*
          Create the typelib in prepared statement memory if we're
          executing one.
        */
        MEM_ROOT *stmt_root= thd->stmt_arena->mem_root;

        interval= sql_field->interval= typelib(stmt_root,
                                               sql_field->interval_list);
        List_iterator<String> it(sql_field->interval_list);
        String conv, *tmp;
        for (uint i= 0; (tmp= it++); i++)
        {
          uint lengthsp;
          if (String::needs_conversion(tmp->length(), tmp->charset(),
                                       cs, &dummy))
          {
            uint cnv_errs;
            conv.copy(tmp->ptr(), tmp->length(), tmp->charset(), cs, &cnv_errs);
            interval->type_names[i]= strmake_root(stmt_root, conv.ptr(),
                                                  conv.length());
            interval->type_lengths[i]= conv.length();
          }

          // Strip trailing spaces.
          lengthsp= cs->cset->lengthsp(cs, interval->type_names[i],
                                       interval->type_lengths[i]);
          interval->type_lengths[i]= lengthsp;
          ((uchar *)interval->type_names[i])[lengthsp]= '\0';
        }
        sql_field->interval_list.empty(); // Don't need interval_list anymore
      }

      /*
        Convert the default value from client character
        set into the column character set if necessary.
      */
      if (sql_field->def && cs != sql_field->def->collation.collation)
      {
        Query_arena backup_arena;
        bool need_to_change_arena= !thd->stmt_arena->is_conventional();
        if (need_to_change_arena)
        {
          /* Asser that we don't do that at every PS execute */
          DBUG_ASSERT(thd->stmt_arena->is_first_stmt_execute() ||
                      thd->stmt_arena->is_first_sp_execute());
          thd->set_n_backup_active_arena(thd->stmt_arena, &backup_arena);
        }

        sql_field->def= sql_field->def->safe_charset_converter(cs);

        if (need_to_change_arena)
          thd->restore_active_arena(thd->stmt_arena, &backup_arena);

        if (! sql_field->def)
        {
          /* Could not convert */
          my_error(ER_INVALID_DEFAULT, MYF(0), sql_field->field_name);
          DBUG_RETURN(-1);
        }
      }

      if (sql_field->sql_type == FIELD_TYPE_SET)
      {
        uint32 field_length;
        if (sql_field->def)
        {
          char *not_used;
          uint not_used2;
          bool not_found= 0;
          String str, *def= sql_field->def->val_str(&str);
          def->length(cs->cset->lengthsp(cs, def->ptr(), def->length()));
          (void) find_set(interval, def->ptr(), def->length(),
                          cs, &not_used, &not_used2, &not_found);
          if (not_found)
          {
            my_error(ER_INVALID_DEFAULT, MYF(0), sql_field->field_name);
            DBUG_RETURN(-1);
          }
        }
        calculate_interval_lengths(cs, interval, &dummy, &field_length);
        sql_field->length= field_length + (interval->count - 1);
      }
      else  /* FIELD_TYPE_ENUM */
      {
        uint32 field_length;
        if (sql_field->def)
        {
          String str, *def= sql_field->def->val_str(&str);
          def->length(cs->cset->lengthsp(cs, def->ptr(), def->length()));
          if (!find_type2(interval, def->ptr(), def->length(), cs))
          {
            my_error(ER_INVALID_DEFAULT, MYF(0), sql_field->field_name);
            DBUG_RETURN(-1);
          }
        }
        calculate_interval_lengths(cs, interval, &field_length, &dummy);
        sql_field->length= field_length;
      }
      set_if_smaller(sql_field->length, MAX_FIELD_WIDTH-1);
    }

    if (sql_field->sql_type == FIELD_TYPE_BIT)
    { 
      sql_field->pack_flag= FIELDFLAG_NUMBER;
      if (file->table_flags() & HA_CAN_BIT_FIELD)
        total_uneven_bit_length+= sql_field->length & 7;
      else
        sql_field->pack_flag|= FIELDFLAG_TREAT_BIT_AS_CHAR;
    }

    sql_field->create_length_to_internal_length();
    if (prepare_blob_field(thd, sql_field))
      DBUG_RETURN(-1);

    if (!(sql_field->flags & NOT_NULL_FLAG))
      null_fields++;

    if (check_column_name(sql_field->field_name))
    {
      my_error(ER_WRONG_COLUMN_NAME, MYF(0), sql_field->field_name);
      DBUG_RETURN(-1);
    }

    /* Check if we have used the same field name before */
    for (dup_no=0; (dup_field=it2++) != sql_field; dup_no++)
    {
      if (my_strcasecmp(system_charset_info,
			sql_field->field_name,
			dup_field->field_name) == 0)
      {
	/*
	  If this was a CREATE ... SELECT statement, accept a field
	  redefinition if we are changing a field in the SELECT part
	*/
	if (field_no < select_field_pos || dup_no >= select_field_pos)
	{
	  my_error(ER_DUP_FIELDNAME, MYF(0), sql_field->field_name);
	  DBUG_RETURN(-1);
	}
	else
	{
	  /* Field redefined */
	  sql_field->def=		dup_field->def;
	  sql_field->sql_type=		dup_field->sql_type;
	  sql_field->charset=		(dup_field->charset ?
					 dup_field->charset :
					 create_info->default_table_charset);
	  sql_field->length=		dup_field->char_length;
          sql_field->pack_length=	dup_field->pack_length;
          sql_field->key_length=	dup_field->key_length;
	  sql_field->create_length_to_internal_length();
	  sql_field->decimals=		dup_field->decimals;
	  sql_field->unireg_check=	dup_field->unireg_check;
          /* 
            We're making one field from two, the result field will have
            dup_field->flags as flags. If we've incremented null_fields
            because of sql_field->flags, decrement it back.
          */
          if (!(sql_field->flags & NOT_NULL_FLAG))
            null_fields--;
	  sql_field->flags=		dup_field->flags;
          sql_field->interval=          dup_field->interval;
	  it2.remove();			// Remove first (create) definition
	  select_field_pos--;
	  break;
	}
      }
    }
    /* Don't pack rows in old tables if the user has requested this */
    if ((sql_field->flags & BLOB_FLAG) ||
	sql_field->sql_type == MYSQL_TYPE_VARCHAR &&
	create_info->row_type != ROW_TYPE_FIXED)
      (*db_options)|= HA_OPTION_PACK_RECORD;
    it2.rewind();
  }

  /* record_offset will be increased with 'length-of-null-bits' later */
  record_offset= 0;
  null_fields+= total_uneven_bit_length;

  it.rewind();
  while ((sql_field=it++))
  {
    DBUG_ASSERT(sql_field->charset != 0);

    if (prepare_create_field(sql_field, &blob_columns, 
			     &timestamps, &timestamps_with_niladic,
			     file->table_flags()))
      DBUG_RETURN(-1);
    if (sql_field->sql_type == MYSQL_TYPE_VARCHAR)
      create_info->varchar= 1;
    sql_field->offset= record_offset;
    if (MTYP_TYPENR(sql_field->unireg_check) == Field::NEXT_NUMBER)
      auto_increment++;
    record_offset+= sql_field->pack_length;
  }
  if (timestamps_with_niladic > 1)
  {
    my_message(ER_TOO_MUCH_AUTO_TIMESTAMP_COLS,
               ER(ER_TOO_MUCH_AUTO_TIMESTAMP_COLS), MYF(0));
    DBUG_RETURN(-1);
  }
  if (auto_increment > 1)
  {
    my_message(ER_WRONG_AUTO_KEY, ER(ER_WRONG_AUTO_KEY), MYF(0));
    DBUG_RETURN(-1);
  }
  if (auto_increment &&
      (file->table_flags() & HA_NO_AUTO_INCREMENT))
  {
    my_message(ER_TABLE_CANT_HANDLE_AUTO_INCREMENT,
               ER(ER_TABLE_CANT_HANDLE_AUTO_INCREMENT), MYF(0));
    DBUG_RETURN(-1);
  }

  if (blob_columns && (file->table_flags() & HA_NO_BLOBS))
  {
    my_message(ER_TABLE_CANT_HANDLE_BLOB, ER(ER_TABLE_CANT_HANDLE_BLOB),
               MYF(0));
    DBUG_RETURN(-1);
  }

  /* Create keys */

  List_iterator<Key> key_iterator(*keys), key_iterator2(*keys);
  uint key_parts=0, fk_key_count=0;
  bool primary_key=0,unique_key=0;
  Key *key, *key2;
  uint tmp, key_number;
  /* special marker for keys to be ignored */
  static char ignore_key[1];

  /* Calculate number of key segements */
  *key_count= 0;

  while ((key=key_iterator++))
  {
    DBUG_PRINT("info", ("key name: '%s'  type: %d", key->name ? key->name :
                        "(none)" , key->type));
    if (key->type == Key::FOREIGN_KEY)
    {
      fk_key_count++;
      foreign_key *fk_key= (foreign_key*) key;
      if (fk_key->ref_columns.elements &&
	  fk_key->ref_columns.elements != fk_key->columns.elements)
      {
        my_error(ER_WRONG_FK_DEF, MYF(0),
                 (fk_key->name ?  fk_key->name : "foreign key without name"),
                 ER(ER_KEY_REF_DO_NOT_MATCH_TABLE_REF));
	DBUG_RETURN(-1);
      }
      continue;
    }
    (*key_count)++;
    tmp=file->max_key_parts();
    if (key->columns.elements > tmp)
    {
      my_error(ER_TOO_MANY_KEY_PARTS,MYF(0),tmp);
      DBUG_RETURN(-1);
    }
    if (key->name && strlen(key->name) > NAME_LEN)
    {
      my_error(ER_TOO_LONG_IDENT, MYF(0), key->name);
      DBUG_RETURN(-1);
    }
    key_iterator2.rewind ();
    if (key->type != Key::FOREIGN_KEY)
    {
      while ((key2 = key_iterator2++) != key)
      {
	/*
          foreign_key_prefix(key, key2) returns 0 if key or key2, or both, is
          'generated', and a generated key is a prefix of the other key.
          Then we do not need the generated shorter key.
        */
        if ((key2->type != Key::FOREIGN_KEY &&
             key2->name != ignore_key &&
             !foreign_key_prefix(key, key2)))
        {
          /* TODO: issue warning message */
          /* mark that the generated key should be ignored */
          if (!key2->generated ||
              (key->generated && key->columns.elements <
               key2->columns.elements))
            key->name= ignore_key;
          else
          {
            key2->name= ignore_key;
            key_parts-= key2->columns.elements;
            (*key_count)--;
          }
          break;
        }
      }
    }
    if (key->name != ignore_key)
      key_parts+=key->columns.elements;
    else
      (*key_count)--;
    if (key->name && !tmp_table && (key->type != Key::PRIMARY) &&
	!my_strcasecmp(system_charset_info,key->name,primary_key_name))
    {
      my_error(ER_WRONG_NAME_FOR_INDEX, MYF(0), key->name);
      DBUG_RETURN(-1);
    }
  }
  tmp=file->max_keys();
  if (*key_count > tmp)
  {
    my_error(ER_TOO_MANY_KEYS,MYF(0),tmp);
    DBUG_RETURN(-1);
  }

  (*key_info_buffer)= key_info= (KEY*) sql_calloc(sizeof(KEY) * (*key_count));
  key_part_info=(KEY_PART_INFO*) sql_calloc(sizeof(KEY_PART_INFO)*key_parts);
  if (!*key_info_buffer || ! key_part_info)
    DBUG_RETURN(-1);				// Out of memory

  key_iterator.rewind();
  key_number=0;
  for (; (key=key_iterator++) ; key_number++)
  {
    uint key_length=0;
    key_part_spec *column;

    if (key->name == ignore_key)
    {
      /* ignore redundant keys */
      do
	key=key_iterator++;
      while (key && key->name == ignore_key);
      if (!key)
	break;
    }

    switch(key->type){
    case Key::MULTIPLE:
	key_info->flags= 0;
	break;
    case Key::FULLTEXT:
	key_info->flags= HA_FULLTEXT;
	if ((key_info->parser_name= key->parser_name))
          key_info->flags|= HA_USES_PARSER;
	break;
    case Key::SPATIAL:
#ifdef HAVE_SPATIAL
	key_info->flags= HA_SPATIAL;
	break;
#else
	my_error(ER_FEATURE_DISABLED, MYF(0),
                 sym_group_geom.name, sym_group_geom.needed_define);
	DBUG_RETURN(-1);
#endif
    case Key::FOREIGN_KEY:
      key_number--;				// Skip this key
      continue;
    default:
      key_info->flags = HA_NOSAME;
      break;
    }
    if (key->generated)
      key_info->flags|= HA_GENERATED_KEY;

    key_info->key_parts=(uint8) key->columns.elements;
    key_info->key_part=key_part_info;
    key_info->usable_key_parts= key_number;
    key_info->algorithm=key->algorithm;

    if (key->type == Key::FULLTEXT)
    {
      if (!(file->table_flags() & HA_CAN_FULLTEXT))
      {
	my_message(ER_TABLE_CANT_HANDLE_FT, ER(ER_TABLE_CANT_HANDLE_FT),
                   MYF(0));
	DBUG_RETURN(-1);
      }
    }
    /*
       Make SPATIAL to be RTREE by default
       SPATIAL only on BLOB or at least BINARY, this
       actually should be replaced by special GEOM type
       in near future when new frm file is ready
       checking for proper key parts number:
    */

    /* TODO: Add proper checks if handler supports key_type and algorithm */
    if (key_info->flags & HA_SPATIAL)
    {
      if (key_info->key_parts != 1)
      {
	my_error(ER_WRONG_ARGUMENTS, MYF(0), "SPATIAL INDEX");
	DBUG_RETURN(-1);
      }
    }
    else if (key_info->algorithm == HA_KEY_ALG_RTREE)
    {
#ifdef HAVE_RTREE_KEYS
      if ((key_info->key_parts & 1) == 1)
      {
	my_error(ER_WRONG_ARGUMENTS, MYF(0), "RTREE INDEX");
	DBUG_RETURN(-1);
      }
      /* TODO: To be deleted */
      my_error(ER_NOT_SUPPORTED_YET, MYF(0), "RTREE INDEX");
      DBUG_RETURN(-1);
#else
      my_error(ER_FEATURE_DISABLED, MYF(0),
               sym_group_rtree.name, sym_group_rtree.needed_define);
      DBUG_RETURN(-1);
#endif
    }

    List_iterator<key_part_spec> cols(key->columns), cols2(key->columns);
    CHARSET_INFO *ft_key_charset=0;  // for FULLTEXT
    for (uint column_nr=0 ; (column=cols++) ; column_nr++)
    {
      uint length;
      key_part_spec *dup_column;

      it.rewind();
      field=0;
      while ((sql_field=it++) &&
	     my_strcasecmp(system_charset_info,
			   column->field_name,
			   sql_field->field_name))
	field++;
      if (!sql_field)
      {
	my_error(ER_KEY_COLUMN_DOES_NOT_EXITS, MYF(0), column->field_name);
	DBUG_RETURN(-1);
      }
      while ((dup_column= cols2++) != column)
      {
        if (!my_strcasecmp(system_charset_info,
	     	           column->field_name, dup_column->field_name))
	{
	  my_printf_error(ER_DUP_FIELDNAME,
			  ER(ER_DUP_FIELDNAME),MYF(0),
			  column->field_name);
	  DBUG_RETURN(-1);
	}
      }
      cols2.rewind();
      if (key->type == Key::FULLTEXT)
      {
	if ((sql_field->sql_type != MYSQL_TYPE_STRING &&
	     sql_field->sql_type != MYSQL_TYPE_VARCHAR &&
	     !f_is_blob(sql_field->pack_flag)) ||
	    sql_field->charset == &my_charset_bin ||
	    sql_field->charset->mbminlen > 1 || // ucs2 doesn't work yet
	    (ft_key_charset && sql_field->charset != ft_key_charset))
	{
	    my_error(ER_BAD_FT_COLUMN, MYF(0), column->field_name);
	    DBUG_RETURN(-1);
	}
	ft_key_charset=sql_field->charset;
	/*
	  for fulltext keys keyseg length is 1 for blobs (it's ignored in ft
	  code anyway, and 0 (set to column width later) for char's. it has
	  to be correct col width for char's, as char data are not prefixed
	  with length (unlike blobs, where ft code takes data length from a
	  data prefix, ignoring column->length).
	*/
	column->length=test(f_is_blob(sql_field->pack_flag));
      }
      else
      {
	column->length*= sql_field->charset->mbmaxlen;

	if (f_is_blob(sql_field->pack_flag) ||
            (f_is_geom(sql_field->pack_flag) && key->type != Key::SPATIAL))
	{
	  if (!(file->table_flags() & HA_CAN_INDEX_BLOBS))
	  {
	    my_error(ER_BLOB_USED_AS_KEY, MYF(0), column->field_name);
	    DBUG_RETURN(-1);
	  }
          if (f_is_geom(sql_field->pack_flag) && sql_field->geom_type ==
              Field::GEOM_POINT)
            column->length= 21;
	  if (!column->length)
	  {
	    my_error(ER_BLOB_KEY_WITHOUT_LENGTH, MYF(0), column->field_name);
	    DBUG_RETURN(-1);
	  }
	}
#ifdef HAVE_SPATIAL
	if (key->type == Key::SPATIAL)
	{
	  if (!column->length)
	  {
	    /*
              4 is: (Xmin,Xmax,Ymin,Ymax), this is for 2D case
              Lately we'll extend this code to support more dimensions
	    */
	    column->length= 4*sizeof(double);
	  }
	}
#endif
	if (!(sql_field->flags & NOT_NULL_FLAG))
	{
	  if (key->type == Key::PRIMARY)
	  {
	    /* Implicitly set primary key fields to NOT NULL for ISO conf. */
	    sql_field->flags|= NOT_NULL_FLAG;
	    sql_field->pack_flag&= ~FIELDFLAG_MAYBE_NULL;
            null_fields--;
	  }
	  else
	     key_info->flags|= HA_NULL_PART_KEY;
	  if (!(file->table_flags() & HA_NULL_IN_KEY))
	  {
	    my_error(ER_NULL_COLUMN_IN_INDEX, MYF(0), column->field_name);
	    DBUG_RETURN(-1);
	  }
	  if (key->type == Key::SPATIAL)
	  {
	    my_message(ER_SPATIAL_CANT_HAVE_NULL,
                       ER(ER_SPATIAL_CANT_HAVE_NULL), MYF(0));
	    DBUG_RETURN(-1);
	  }
	}
	if (MTYP_TYPENR(sql_field->unireg_check) == Field::NEXT_NUMBER)
	{
	  if (column_nr == 0 || (file->table_flags() & HA_AUTO_PART_KEY))
	    auto_increment--;			// Field is used
	}
      }

      key_part_info->fieldnr= field;
      key_part_info->offset=  (uint16) sql_field->offset;
      key_part_info->key_type=sql_field->pack_flag;
      length= sql_field->key_length;

      if (column->length)
      {
	if (f_is_blob(sql_field->pack_flag))
	{
	  if ((length=column->length) > max_key_length ||
	      length > file->max_key_part_length())
	  {
	    length=min(max_key_length, file->max_key_part_length());
	    if (key->type == Key::MULTIPLE)
	    {
	      /* not a critical problem */
	      char warn_buff[MYSQL_ERRMSG_SIZE];
	      my_snprintf(warn_buff, sizeof(warn_buff), ER(ER_TOO_LONG_KEY),
			  length);
	      push_warning(thd, MYSQL_ERROR::WARN_LEVEL_WARN,
			   ER_TOO_LONG_KEY, warn_buff);
	    }
	    else
	    {
	      my_error(ER_TOO_LONG_KEY,MYF(0),length);
	      DBUG_RETURN(-1);
	    }
	  }
	}
	else if (!f_is_geom(sql_field->pack_flag) &&
		  (column->length > length ||
		   ((f_is_packed(sql_field->pack_flag) ||
		     ((file->table_flags() & HA_NO_PREFIX_CHAR_KEYS) &&
		      (key_info->flags & HA_NOSAME))) &&
		    column->length != length)))
	{
	  my_message(ER_WRONG_SUB_KEY, ER(ER_WRONG_SUB_KEY), MYF(0));
	  DBUG_RETURN(-1);
	}
	else if (!(file->table_flags() & HA_NO_PREFIX_CHAR_KEYS))
	  length=column->length;
      }
      else if (length == 0)
      {
	my_error(ER_WRONG_KEY_COLUMN, MYF(0), column->field_name);
	  DBUG_RETURN(-1);
      }
      if (length > file->max_key_part_length() && key->type != Key::FULLTEXT)
      {
        length= file->max_key_part_length();
        /* Align key length to multibyte char boundary */
        length-= length % sql_field->charset->mbmaxlen;
	if (key->type == Key::MULTIPLE)
	{
	  /* not a critical problem */
	  char warn_buff[MYSQL_ERRMSG_SIZE];
	  my_snprintf(warn_buff, sizeof(warn_buff), ER(ER_TOO_LONG_KEY),
		      length);
	  push_warning(thd, MYSQL_ERROR::WARN_LEVEL_WARN,
		       ER_TOO_LONG_KEY, warn_buff);
	}
	else
	{
	  my_error(ER_TOO_LONG_KEY,MYF(0),length);
	  DBUG_RETURN(-1);
	}
      }
      key_part_info->length=(uint16) length;
      /* Use packed keys for long strings on the first column */
      if (!((*db_options) & HA_OPTION_NO_PACK_KEYS) &&
	  (length >= KEY_DEFAULT_PACK_LENGTH &&
	   (sql_field->sql_type == MYSQL_TYPE_STRING ||
	    sql_field->sql_type == MYSQL_TYPE_VARCHAR ||
	    sql_field->pack_flag & FIELDFLAG_BLOB)))
      {
	if (column_nr == 0 && (sql_field->pack_flag & FIELDFLAG_BLOB) ||
            sql_field->sql_type == MYSQL_TYPE_VARCHAR)
	  key_info->flags|= HA_BINARY_PACK_KEY | HA_VAR_LENGTH_KEY;
	else
	  key_info->flags|= HA_PACK_KEY;
      }
      key_length+=length;
      key_part_info++;

      /* Create the key name based on the first column (if not given) */
      if (column_nr == 0)
      {
	if (key->type == Key::PRIMARY)
	{
	  if (primary_key)
	  {
	    my_message(ER_MULTIPLE_PRI_KEY, ER(ER_MULTIPLE_PRI_KEY),
                       MYF(0));
	    DBUG_RETURN(-1);
	  }
	  key_name=primary_key_name;
	  primary_key=1;
	}
	else if (!(key_name = key->name))
	  key_name=make_unique_key_name(sql_field->field_name,
					*key_info_buffer, key_info);
	if (check_if_keyname_exists(key_name, *key_info_buffer, key_info))
	{
	  my_error(ER_DUP_KEYNAME, MYF(0), key_name);
	  DBUG_RETURN(-1);
	}
	key_info->name=(char*) key_name;
      }
    }
    if (!key_info->name || check_column_name(key_info->name))
    {
      my_error(ER_WRONG_NAME_FOR_INDEX, MYF(0), key_info->name);
      DBUG_RETURN(-1);
    }
    if (!(key_info->flags & HA_NULL_PART_KEY))
      unique_key=1;
    key_info->key_length=(uint16) key_length;
    if (key_length > max_key_length && key->type != Key::FULLTEXT)
    {
      my_error(ER_TOO_LONG_KEY,MYF(0),max_key_length);
      DBUG_RETURN(-1);
    }
    key_info++;
  }
  if (!unique_key && !primary_key &&
      (file->table_flags() & HA_REQUIRE_PRIMARY_KEY))
  {
    my_message(ER_REQUIRES_PRIMARY_KEY, ER(ER_REQUIRES_PRIMARY_KEY), MYF(0));
    DBUG_RETURN(-1);
  }
  if (auto_increment > 0)
  {
    my_message(ER_WRONG_AUTO_KEY, ER(ER_WRONG_AUTO_KEY), MYF(0));
    DBUG_RETURN(-1);
  }
  /* Sort keys in optimized order */
  qsort((gptr) *key_info_buffer, *key_count, sizeof(KEY),
	(qsort_cmp) sort_keys);
  create_info->null_bits= null_fields;

  DBUG_RETURN(0);
}


/*
  Set table default charset, if not set

  SYNOPSIS
    set_table_default_charset()
    create_info        Table create information

  DESCRIPTION
    If the table character set was not given explicitely,
    let's fetch the database default character set and
    apply it to the table.
*/

static void set_table_default_charset(THD *thd,
				      HA_CREATE_INFO *create_info, char *db)
{
  if (!create_info->default_table_charset)
  {
    HA_CREATE_INFO db_info;
    char path[FN_REFLEN];
    /* Abuse build_table_filename() to build the path to the db.opt file */
    build_table_filename(path, sizeof(path), db, "", MY_DB_OPT_FILE);
    load_db_opt(thd, path, &db_info);
    create_info->default_table_charset= db_info.default_table_charset;
  }
}


/*
  Extend long VARCHAR fields to blob & prepare field if it's a blob

  SYNOPSIS
    prepare_blob_field()
    sql_field		Field to check

  RETURN
    0	ok
    1	Error (sql_field can't be converted to blob)
        In this case the error is given
*/

static bool prepare_blob_field(THD *thd, create_field *sql_field)
{
  DBUG_ENTER("prepare_blob_field");

  if (sql_field->length > MAX_FIELD_VARCHARLENGTH &&
      !(sql_field->flags & BLOB_FLAG))
  {
    /* Convert long VARCHAR columns to TEXT or BLOB */
    char warn_buff[MYSQL_ERRMSG_SIZE];

    if (sql_field->def || (thd->variables.sql_mode & (MODE_STRICT_TRANS_TABLES |
                                                      MODE_STRICT_ALL_TABLES)))
    {
      my_error(ER_TOO_BIG_FIELDLENGTH, MYF(0), sql_field->field_name,
               MAX_FIELD_VARCHARLENGTH / sql_field->charset->mbmaxlen);
      DBUG_RETURN(1);
    }
    sql_field->sql_type= FIELD_TYPE_BLOB;
    sql_field->flags|= BLOB_FLAG;
    sprintf(warn_buff, ER(ER_AUTO_CONVERT), sql_field->field_name,
            (sql_field->charset == &my_charset_bin) ? "VARBINARY" : "VARCHAR",
            (sql_field->charset == &my_charset_bin) ? "BLOB" : "TEXT");
    push_warning(thd, MYSQL_ERROR::WARN_LEVEL_NOTE, ER_AUTO_CONVERT,
                 warn_buff);
  }
    
  if ((sql_field->flags & BLOB_FLAG) && sql_field->length)
  {
    if (sql_field->sql_type == FIELD_TYPE_BLOB)
    {
      /* The user has given a length to the blob column */
      sql_field->sql_type= get_blob_type_from_length(sql_field->length);
      sql_field->pack_length= calc_pack_length(sql_field->sql_type, 0);
    }
    sql_field->length= 0;
  }
  DBUG_RETURN(0);
}


/*
  Preparation of create_field for SP function return values.
  Based on code used in the inner loop of mysql_prepare_table() above

  SYNOPSIS
    sp_prepare_create_field()
    thd			Thread object
    sql_field		Field to prepare

  DESCRIPTION
    Prepares the field structures for field creation.

*/

void sp_prepare_create_field(THD *thd, create_field *sql_field)
{
  if (sql_field->sql_type == FIELD_TYPE_SET ||
      sql_field->sql_type == FIELD_TYPE_ENUM)
  {
    uint32 field_length, dummy;
    if (sql_field->sql_type == FIELD_TYPE_SET)
    {
      calculate_interval_lengths(sql_field->charset,
                                 sql_field->interval, &dummy, 
                                 &field_length);
      sql_field->length= field_length + 
                         (sql_field->interval->count - 1);
    }
    else /* FIELD_TYPE_ENUM */
    {
      calculate_interval_lengths(sql_field->charset,
                                 sql_field->interval,
                                 &field_length, &dummy);
      sql_field->length= field_length;
    }
    set_if_smaller(sql_field->length, MAX_FIELD_WIDTH-1);
  }

  if (sql_field->sql_type == FIELD_TYPE_BIT)
  {
    sql_field->pack_flag= FIELDFLAG_NUMBER |
                          FIELDFLAG_TREAT_BIT_AS_CHAR;
  }
  sql_field->create_length_to_internal_length();
  DBUG_ASSERT(sql_field->def == 0);
  /* Can't go wrong as sql_field->def is not defined */
  (void) prepare_blob_field(thd, sql_field);
}


/*
  Create a table

  SYNOPSIS
    mysql_create_table_internal()
    thd			Thread object
    db			Database
    table_name		Table name
    create_info		Create information (like MAX_ROWS)
    fields		List of fields to create
    keys		List of keys to create
    internal_tmp_table  Set to 1 if this is an internal temporary table
			(From ALTER TABLE)

  DESCRIPTION
    If one creates a temporary table, this is automatically opened

    no_log is needed for the case of CREATE ... SELECT,
    as the logging will be done later in sql_insert.cc
    select_field_count is also used for CREATE ... SELECT,
    and must be zero for standard create of table.

  RETURN VALUES
    FALSE OK
    TRUE  error
*/

bool mysql_create_table_internal(THD *thd,
                                const char *db, const char *table_name,
                                HA_CREATE_INFO *create_info,
                                List<create_field> &fields,
                                List<Key> &keys,bool internal_tmp_table,
                                uint select_field_count)
{
  char		path[FN_REFLEN];
  uint          path_length;
  const char	*alias;
  uint		db_options, key_count;
  KEY		*key_info_buffer;
  handler	*file;
  bool		error= TRUE;
  DBUG_ENTER("mysql_create_table_internal");

  /* Check for duplicate fields and check type of table to create */
  if (!fields.elements)
  {
    my_message(ER_TABLE_MUST_HAVE_COLUMNS, ER(ER_TABLE_MUST_HAVE_COLUMNS),
               MYF(0));
    DBUG_RETURN(TRUE);
  }
  if (check_engine(thd, table_name, create_info))
    DBUG_RETURN(TRUE);
  db_options= create_info->table_options;
  if (create_info->row_type == ROW_TYPE_DYNAMIC)
    db_options|=HA_OPTION_PACK_RECORD;
  alias= table_case_name(create_info, table_name);
  if (!(file=get_new_handler((TABLE_SHARE*) 0, thd->mem_root,
                             create_info->db_type)))
  {
    mem_alloc_error(sizeof(handler));
    DBUG_RETURN(TRUE);
  }
#ifdef WITH_PARTITION_STORAGE_ENGINE
  partition_info *part_info= thd->work_part_info;

  if (!part_info && create_info->db_type->partition_flags &&
      (create_info->db_type->partition_flags() & HA_USE_AUTO_PARTITION))
  {
    /*
      Table is not defined as a partitioned table but the engine handles
      all tables as partitioned. The handler will set up the partition info
      object with the default settings.
    */
    thd->work_part_info= part_info= new partition_info();
    if (!part_info)
    {
      mem_alloc_error(sizeof(partition_info));
      DBUG_RETURN(TRUE);
    }
    file->set_auto_partitions(part_info);
    part_info->default_engine_type= create_info->db_type;
  }
  if (part_info)
  {
    /*
      The table has been specified as a partitioned table.
      If this is part of an ALTER TABLE the handler will be the partition
      handler but we need to specify the default handler to use for
      partitions also in the call to check_partition_info. We transport
      this information in the default_db_type variable, it is either
      DB_TYPE_DEFAULT or the engine set in the ALTER TABLE command.

      Check that we don't use foreign keys in the table since it won't
      work even with InnoDB beneath it.
    */
    List_iterator<Key> key_iterator(keys);
    Key *key;
    handlerton *part_engine_type= create_info->db_type;
    char *part_syntax_buf;
    uint syntax_len;
    handlerton *engine_type;
    if (create_info->options & HA_LEX_CREATE_TMP_TABLE)
    {
      my_error(ER_PARTITION_NO_TEMPORARY, MYF(0));
      goto err;
    }
    while ((key= key_iterator++))
    {
      if (key->type == Key::FOREIGN_KEY)
      {
        my_error(ER_CANNOT_ADD_FOREIGN, MYF(0));
        goto err;
      }
    }
    if ((part_engine_type == &partition_hton) &&
        part_info->default_engine_type)
    {
      /*
        This only happens at ALTER TABLE.
        default_engine_type was assigned from the engine set in the ALTER
        TABLE command.
      */
      ;
    }
    else
    {
      if (create_info->used_fields & HA_CREATE_USED_ENGINE)
      {
        part_info->default_engine_type= create_info->db_type;
      }
      else
      {
        if (part_info->default_engine_type == NULL)
        {
          part_info->default_engine_type= ha_checktype(thd,
                                          DB_TYPE_DEFAULT, 0, 0);
        }
      }
    }
    DBUG_PRINT("info", ("db_type = %d",
                         ha_legacy_type(part_info->default_engine_type)));
    if (check_partition_info(part_info, &engine_type, file,
                             create_info->max_rows))
      goto err;
    part_info->default_engine_type= engine_type;

    /*
      We reverse the partitioning parser and generate a standard format
      for syntax stored in frm file.
    */
    if (!(part_syntax_buf= generate_partition_syntax(part_info,
                                                     &syntax_len,
                                                     TRUE, FALSE)))
      goto err;
    part_info->part_info_string= part_syntax_buf;
    part_info->part_info_len= syntax_len;
    if (create_info->db_type != engine_type)
    {
      delete file;
      if (!(file= get_new_handler((TABLE_SHARE*) 0, thd->mem_root, engine_type)))
      {
        mem_alloc_error(sizeof(handler));
        DBUG_RETURN(TRUE);
      }
    }
    if ((!(engine_type->partition_flags &&
           engine_type->partition_flags() & HA_CAN_PARTITION)) ||
        create_info->db_type == &partition_hton)
    {
      /*
        The handler assigned to the table cannot handle partitioning.
        Assign the partition handler as the handler of the table.
      */
      DBUG_PRINT("info", ("db_type: %d",
                          ha_legacy_type(create_info->db_type)));
      delete file;
      create_info->db_type= &partition_hton;
      if (!(file= get_ha_partition(part_info)))
      {
        DBUG_RETURN(TRUE);
      }
    }
  }
#endif

  set_table_default_charset(thd, create_info, (char*) db);

  if (mysql_prepare_table(thd, create_info, &fields,
			  &keys, internal_tmp_table, &db_options, file,
			  &key_info_buffer, &key_count,
			  select_field_count))
    goto err;

      /* Check if table exists */
  if (create_info->options & HA_LEX_CREATE_TMP_TABLE)
  {
    path_length= build_tmptable_filename(thd, path, sizeof(path));
    if (lower_case_table_names)
      my_casedn_str(files_charset_info, path);
    create_info->table_options|=HA_CREATE_DELAY_KEY_WRITE;
  }
  else
    path_length= build_table_filename(path, sizeof(path), db, alias, reg_ext);

  /* Check if table already exists */
  if ((create_info->options & HA_LEX_CREATE_TMP_TABLE) &&
      find_temporary_table(thd, db, table_name))
  {
    if (create_info->options & HA_LEX_CREATE_IF_NOT_EXISTS)
    {
      create_info->table_existed= 1;		// Mark that table existed
      push_warning_printf(thd, MYSQL_ERROR::WARN_LEVEL_NOTE,
                          ER_TABLE_EXISTS_ERROR, ER(ER_TABLE_EXISTS_ERROR),
                          alias);
      error= 0;
      goto err;
    }
    my_error(ER_TABLE_EXISTS_ERROR, MYF(0), alias);
    goto err;
  }
  if (wait_if_global_read_lock(thd, 0, 1))
    goto err;
  VOID(pthread_mutex_lock(&LOCK_open));
  if (!internal_tmp_table && !(create_info->options & HA_LEX_CREATE_TMP_TABLE))
  {
    if (!access(path,F_OK))
    {
      if (create_info->options & HA_LEX_CREATE_IF_NOT_EXISTS)
        goto warn;
      my_error(ER_TABLE_EXISTS_ERROR,MYF(0),table_name);
      goto unlock_and_end;
    }
    DBUG_ASSERT(get_cached_table_share(db, alias) == 0);
  }

  /*
    Check that table with given name does not already
    exist in any storage engine. In such a case it should
    be discovered and the error ER_TABLE_EXISTS_ERROR be returned
    unless user specified CREATE TABLE IF EXISTS
    The LOCK_open mutex has been locked to make sure no
    one else is attempting to discover the table. Since
    it's not on disk as a frm file, no one could be using it!
  */
  if (!(create_info->options & HA_LEX_CREATE_TMP_TABLE))
  {
    bool create_if_not_exists =
      create_info->options & HA_LEX_CREATE_IF_NOT_EXISTS;
    if (ha_table_exists_in_engine(thd, db, table_name))
    {
      DBUG_PRINT("info", ("Table with same name already existed in handler"));

      if (create_if_not_exists)
        goto warn;
      my_error(ER_TABLE_EXISTS_ERROR,MYF(0),table_name);
      goto unlock_and_end;
    }
  }

  thd->proc_info="creating table";
  create_info->table_existed= 0;		// Mark that table is created

  if (thd->variables.sql_mode & MODE_NO_DIR_IN_CREATE)
    create_info->data_file_name= create_info->index_file_name= 0;
  create_info->table_options=db_options;

  path[path_length - reg_ext_length]= '\0'; // Remove .frm extension
  if (rea_create_table(thd, path, db, table_name, create_info, fields,
                       key_count, key_info_buffer, file))
    goto unlock_and_end;

  if (create_info->options & HA_LEX_CREATE_TMP_TABLE)
  {
    /* Open table and put in temporary table list */
    if (!(open_temporary_table(thd, path, db, table_name, 1)))
    {
      (void) rm_temporary_table(create_info->db_type, path);
      goto unlock_and_end;
    }
    thd->tmp_table_used= 1;
  }

  /*
    Don't write statement if:
    - It is an internal temporary table,
    - Row-based logging is used and it we are creating a temporary table, or
    - The binary log is not open.
    Otherwise, the statement shall be binlogged.
   */
  if (!internal_tmp_table &&
      (!thd->current_stmt_binlog_row_based ||
       (thd->current_stmt_binlog_row_based &&
        !(create_info->options & HA_LEX_CREATE_TMP_TABLE))))
    write_bin_log(thd, TRUE, thd->query, thd->query_length);
  error= FALSE;
unlock_and_end:
  VOID(pthread_mutex_unlock(&LOCK_open));
  start_waiting_global_read_lock(thd);

err:
  thd->proc_info="After create";
  delete file;
  DBUG_RETURN(error);

warn:
  error= FALSE;
  push_warning_printf(thd, MYSQL_ERROR::WARN_LEVEL_NOTE,
                      ER_TABLE_EXISTS_ERROR, ER(ER_TABLE_EXISTS_ERROR),
                      alias);
  create_info->table_existed= 1;		// Mark that table existed
  goto unlock_and_end;
}


/*
  Database locking aware wrapper for mysql_create_table_internal(),
*/

bool mysql_create_table(THD *thd, const char *db, const char *table_name,
                        HA_CREATE_INFO *create_info,
                        List<create_field> &fields,
                        List<Key> &keys,bool internal_tmp_table,
                        uint select_field_count)
{
  bool result;
  DBUG_ENTER("mysql_create_table");

  /* Wait for any database locks */
  pthread_mutex_lock(&LOCK_lock_db);
  while (!thd->killed &&
         hash_search(&lock_db_cache,(byte*) db, strlen(db)))
  {
    wait_for_condition(thd, &LOCK_lock_db, &COND_refresh);
    pthread_mutex_lock(&LOCK_lock_db);
  }

  if (thd->killed)
  {
    pthread_mutex_unlock(&LOCK_lock_db);
    DBUG_RETURN(TRUE);
  }
  creating_table++;
  pthread_mutex_unlock(&LOCK_lock_db);

  result= mysql_create_table_internal(thd, db, table_name, create_info,
                                      fields, keys, internal_tmp_table,
                                      select_field_count);

  pthread_mutex_lock(&LOCK_lock_db);
  if (!--creating_table && creating_database)
    pthread_cond_signal(&COND_refresh);
  pthread_mutex_unlock(&LOCK_lock_db);
  DBUG_RETURN(result);
}


/*
** Give the key name after the first field with an optional '_#' after
**/

static bool
check_if_keyname_exists(const char *name, KEY *start, KEY *end)
{
  for (KEY *key=start ; key != end ; key++)
    if (!my_strcasecmp(system_charset_info,name,key->name))
      return 1;
  return 0;
}


static char *
make_unique_key_name(const char *field_name,KEY *start,KEY *end)
{
  char buff[MAX_FIELD_NAME],*buff_end;

  if (!check_if_keyname_exists(field_name,start,end) &&
      my_strcasecmp(system_charset_info,field_name,primary_key_name))
    return (char*) field_name;			// Use fieldname
  buff_end=strmake(buff,field_name, sizeof(buff)-4);

  /*
    Only 3 chars + '\0' left, so need to limit to 2 digit
    This is ok as we can't have more than 100 keys anyway
  */
  for (uint i=2 ; i< 100; i++)
  {
    *buff_end= '_';
    int10_to_str(i, buff_end+1, 10);
    if (!check_if_keyname_exists(buff,start,end))
      return sql_strdup(buff);
  }
  return (char*) "not_specified";		// Should never happen
}


/****************************************************************************
** Create table from a list of fields and items
****************************************************************************/

TABLE *create_table_from_items(THD *thd, HA_CREATE_INFO *create_info,
			       TABLE_LIST *create_table,
			       List<create_field> *extra_fields,
			       List<Key> *keys,
			       List<Item> *items,
			       MYSQL_LOCK **lock,
                               TABLEOP_HOOKS *hooks)
{
  TABLE tmp_table;		// Used during 'create_field()'
  TABLE_SHARE share;
  TABLE *table= 0;
  uint select_field_count= items->elements;
  /* Add selected items to field list */
  List_iterator_fast<Item> it(*items);
  Item *item;
  Field *tmp_field;
  bool not_used;
  DBUG_ENTER("create_table_from_items");

  tmp_table.alias= 0;
  tmp_table.timestamp_field= 0;
  tmp_table.s= &share;
  init_tmp_table_share(&share, "", 0, "", "");

  tmp_table.s->db_create_options=0;
  tmp_table.s->blob_ptr_size= portable_sizeof_char_ptr;
  tmp_table.s->db_low_byte_first= 
        test(create_info->db_type == &myisam_hton ||
             create_info->db_type == &heap_hton);
  tmp_table.null_row=tmp_table.maybe_null=0;

  while ((item=it++))
  {
    create_field *cr_field;
    Field *field;
    if (item->type() == Item::FUNC_ITEM)
      field=item->tmp_table_field(&tmp_table);
    else
      field=create_tmp_field(thd, &tmp_table, item, item->type(),
                             (Item ***) 0, &tmp_field, 0, 0, 0, 0);
    if (!field ||
	!(cr_field=new create_field(field,(item->type() == Item::FIELD_ITEM ?
					   ((Item_field *)item)->field :
					   (Field*) 0))))
      DBUG_RETURN(0);
    if (item->maybe_null)
      cr_field->flags &= ~NOT_NULL_FLAG;
    extra_fields->push_back(cr_field);
  }
  /*
    create and lock table

    We don't log the statement, it will be logged later.

    If this is a HEAP table, the automatic DELETE FROM which is written to the
    binlog when a HEAP table is opened for the first time since startup, must
    not be written: 1) it would be wrong (imagine we're in CREATE SELECT: we
    don't want to delete from it) 2) it would be written before the CREATE
    TABLE, which is a wrong order. So we keep binary logging disabled when we
    open_table().
    TODO: create and open should be done atomic !
  */
  {
    tmp_disable_binlog(thd);
    if (!mysql_create_table(thd, create_table->db, create_table->table_name,
                            create_info, *extra_fields, *keys, 0,
                            select_field_count))
    {
      if (! (table= open_table(thd, create_table, thd->mem_root, (bool*) 0,
                               MYSQL_LOCK_IGNORE_FLUSH)))
        quick_rm_table(create_info->db_type, create_table->db,
                       table_case_name(create_info, create_table->table_name));
    }
    reenable_binlog(thd);
    if (!table)                                   // open failed
      DBUG_RETURN(0);
  }

  /*
    FIXME: What happens if trigger manages to be created while we are
           obtaining this lock ? May be it is sensible just to disable
           trigger execution in this case ? Or will MYSQL_LOCK_IGNORE_FLUSH
           save us from that ?
  */
  table->reginfo.lock_type=TL_WRITE;
  hooks->prelock(&table, 1);                    // Call prelock hooks
  if (! ((*lock)= mysql_lock_tables(thd, &table, 1,
                                    MYSQL_LOCK_IGNORE_FLUSH, &not_used)))
  {
    VOID(pthread_mutex_lock(&LOCK_open));
    hash_delete(&open_cache,(byte*) table);
    VOID(pthread_mutex_unlock(&LOCK_open));
    quick_rm_table(create_info->db_type, create_table->db,
		   table_case_name(create_info, create_table->table_name));
    DBUG_RETURN(0);
  }
  table->file->extra(HA_EXTRA_WRITE_CACHE);
  DBUG_RETURN(table);
}


/****************************************************************************
** Alter a table definition
****************************************************************************/

bool
mysql_rename_table(handlerton *base,
		   const char *old_db,
		   const char *old_name,
		   const char *new_db,
		   const char *new_name)
{
  THD *thd= current_thd;
  char from[FN_REFLEN], to[FN_REFLEN], lc_from[FN_REFLEN], lc_to[FN_REFLEN];
  char *from_base= from, *to_base= to;
  char tmp_name[NAME_LEN+1];
  handler *file;
  int error=0;
  DBUG_ENTER("mysql_rename_table");

  file= (base == NULL ? 0 :
         get_new_handler((TABLE_SHARE*) 0, thd->mem_root, base));

  build_table_filename(from, sizeof(from), old_db, old_name, "");
  build_table_filename(to, sizeof(to), new_db, new_name, "");

  /*
    If lower_case_table_names == 2 (case-preserving but case-insensitive
    file system) and the storage is not HA_FILE_BASED, we need to provide
    a lowercase file name, but we leave the .frm in mixed case.
   */
  if (lower_case_table_names == 2 && file &&
      !(file->table_flags() & HA_FILE_BASED))
  {
    strmov(tmp_name, old_name);
    my_casedn_str(files_charset_info, tmp_name);
    build_table_filename(lc_from, sizeof(lc_from), old_db, tmp_name, "");
    from_base= lc_from;

    strmov(tmp_name, new_name);
    my_casedn_str(files_charset_info, tmp_name);
    build_table_filename(lc_to, sizeof(lc_to), new_db, tmp_name, "");
    to_base= lc_to;
  }

  if (!file || !(error=file->rename_table(from_base, to_base)))
  {
    if (rename_file_ext(from,to,reg_ext))
    {
      error=my_errno;
      /* Restore old file name */
      if (file)
        file->rename_table(to_base, from_base);
    }
  }
  delete file;
  if (error)
    my_error(ER_ERROR_ON_RENAME, MYF(0), from, to, error);
  DBUG_RETURN(error != 0);
}


/*
  Force all other threads to stop using the table

  SYNOPSIS
    wait_while_table_is_used()
    thd			Thread handler
    table		Table to remove from cache
    function		HA_EXTRA_PREPARE_FOR_DELETE if table is to be deleted
			HA_EXTRA_FORCE_REOPEN if table is not be used
  NOTES
   When returning, the table will be unusable for other threads until
   the table is closed.

  PREREQUISITES
    Lock on LOCK_open
    Win32 clients must also have a WRITE LOCK on the table !
*/

static void wait_while_table_is_used(THD *thd,TABLE *table,
				     enum ha_extra_function function)
{
  DBUG_ENTER("wait_while_table_is_used");
  DBUG_PRINT("enter", ("table: '%s'  share: 0x%lx  db_stat: %u  version: %u",
                       table->s->table_name.str, (ulong) table->s,
                       table->db_stat, table->s->version));

  VOID(table->file->extra(function));
  /* Mark all tables that are in use as 'old' */
  mysql_lock_abort(thd, table, TRUE);	/* end threads waiting on lock */

  /* Wait until all there are no other threads that has this table open */
  remove_table_from_cache(thd, table->s->db.str,
                          table->s->table_name.str,
                          RTFC_WAIT_OTHER_THREAD_FLAG);
  DBUG_VOID_RETURN;
}

/*
  Close a cached table

  SYNOPSIS
    close_cached_table()
    thd			Thread handler
    table		Table to remove from cache

  NOTES
    Function ends by signaling threads waiting for the table to try to
    reopen the table.

  PREREQUISITES
    Lock on LOCK_open
    Win32 clients must also have a WRITE LOCK on the table !
*/

void close_cached_table(THD *thd, TABLE *table)
{
  DBUG_ENTER("close_cached_table");

  wait_while_table_is_used(thd, table, HA_EXTRA_PREPARE_FOR_DELETE);
  /* Close lock if this is not got with LOCK TABLES */
  if (thd->lock)
  {
    mysql_unlock_tables(thd, thd->lock);
    thd->lock=0;			// Start locked threads
  }
  /* Close all copies of 'table'.  This also frees all LOCK TABLES lock */
  thd->open_tables=unlink_open_table(thd,thd->open_tables,table);

  /* When lock on LOCK_open is freed other threads can continue */
  pthread_cond_broadcast(&COND_refresh);
  DBUG_VOID_RETURN;
}

static int send_check_errmsg(THD *thd, TABLE_LIST* table,
			     const char* operator_name, const char* errmsg)

{
  Protocol *protocol= thd->protocol;
  protocol->prepare_for_resend();
  protocol->store(table->alias, system_charset_info);
  protocol->store((char*) operator_name, system_charset_info);
  protocol->store(STRING_WITH_LEN("error"), system_charset_info);
  protocol->store(errmsg, system_charset_info);
  thd->clear_error();
  if (protocol->write())
    return -1;
  return 1;
}


static int prepare_for_restore(THD* thd, TABLE_LIST* table,
			       HA_CHECK_OPT *check_opt)
{
  DBUG_ENTER("prepare_for_restore");

  if (table->table) // do not overwrite existing tables on restore
  {
    DBUG_RETURN(send_check_errmsg(thd, table, "restore",
				  "table exists, will not overwrite on restore"
				  ));
  }
  else
  {
    char* backup_dir= thd->lex->backup_dir;
    char src_path[FN_REFLEN], dst_path[FN_REFLEN], uname[FN_REFLEN];
    char* table_name= table->table_name;
    char* db= table->db;

    VOID(tablename_to_filename(table->table_name, uname, sizeof(uname)));

    if (fn_format_relative_to_data_home(src_path, uname, backup_dir, reg_ext))
      DBUG_RETURN(-1); // protect buffer overflow

    build_table_filename(dst_path, sizeof(dst_path), db, table_name, reg_ext);

    if (lock_and_wait_for_table_name(thd,table))
      DBUG_RETURN(-1);

    if (my_copy(src_path, dst_path, MYF(MY_WME)))
    {
      pthread_mutex_lock(&LOCK_open);
      unlock_table_name(thd, table);
      pthread_mutex_unlock(&LOCK_open);
      DBUG_RETURN(send_check_errmsg(thd, table, "restore",
				    "Failed copying .frm file"));
    }
    if (mysql_truncate(thd, table, 1))
    {
      pthread_mutex_lock(&LOCK_open);
      unlock_table_name(thd, table);
      pthread_mutex_unlock(&LOCK_open);
      DBUG_RETURN(send_check_errmsg(thd, table, "restore",
				    "Failed generating table from .frm file"));
    }
  }

  /*
    Now we should be able to open the partially restored table
    to finish the restore in the handler later on
  */
  pthread_mutex_lock(&LOCK_open);
  if (reopen_name_locked_table(thd, table))
  {
    unlock_table_name(thd, table);
    pthread_mutex_unlock(&LOCK_open);
    DBUG_RETURN(send_check_errmsg(thd, table, "restore",
                                  "Failed to open partially restored table"));
  }
  pthread_mutex_unlock(&LOCK_open);
  DBUG_RETURN(0);
}


static int prepare_for_repair(THD *thd, TABLE_LIST *table_list,
			      HA_CHECK_OPT *check_opt)
{
  int error= 0;
  TABLE tmp_table, *table;
  TABLE_SHARE *share;
  char from[FN_REFLEN],tmp[FN_REFLEN+32];
  const char **ext;
  MY_STAT stat_info;
  DBUG_ENTER("prepare_for_repair");

  if (!(check_opt->sql_flags & TT_USEFRM))
    DBUG_RETURN(0);

  if (!(table= table_list->table))		/* if open_ltable failed */
  {
    char key[MAX_DBKEY_LENGTH];
    uint key_length;

    key_length= create_table_def_key(thd, key, table_list, 0);
    pthread_mutex_lock(&LOCK_open);
    if (!(share= (get_table_share(thd, table_list, key, key_length, 0,
                                  &error))))
    {
      pthread_mutex_unlock(&LOCK_open);
      DBUG_RETURN(0);				// Can't open frm file
    }

    if (open_table_from_share(thd, share, "", 0, 0, 0, &tmp_table, FALSE))
    {
      release_table_share(share, RELEASE_NORMAL);
      pthread_mutex_unlock(&LOCK_open);
      DBUG_RETURN(0);                           // Out of memory
    }
    table= &tmp_table;
    pthread_mutex_unlock(&LOCK_open);
  }

  /*
    User gave us USE_FRM which means that the header in the index file is
    trashed.
    In this case we will try to fix the table the following way:
    - Rename the data file to a temporary name
    - Truncate the table
    - Replace the new data file with the old one
    - Run a normal repair using the new index file and the old data file
  */

  /*
    Check if this is a table type that stores index and data separately,
    like ISAM or MyISAM
  */
  ext= table->file->bas_ext();
  if (!ext[0] || !ext[1])
    goto end;					// No data file

  // Name of data file
  strxmov(from, table->s->normalized_path.str, ext[1], NullS);
  if (!my_stat(from, &stat_info, MYF(0)))
    goto end;				// Can't use USE_FRM flag

  my_snprintf(tmp, sizeof(tmp), "%s-%lx_%lx",
	      from, current_pid, thd->thread_id);

  /* If we could open the table, close it */
  if (table_list->table)
  {
    pthread_mutex_lock(&LOCK_open);
    close_cached_table(thd, table);
    pthread_mutex_unlock(&LOCK_open);
  }
  if (lock_and_wait_for_table_name(thd,table_list))
  {
    error= -1;
    goto end;
  }
  if (my_rename(from, tmp, MYF(MY_WME)))
  {
    pthread_mutex_lock(&LOCK_open);
    unlock_table_name(thd, table_list);
    pthread_mutex_unlock(&LOCK_open);
    error= send_check_errmsg(thd, table_list, "repair",
			     "Failed renaming data file");
    goto end;
  }
  if (mysql_truncate(thd, table_list, 1))
  {
    pthread_mutex_lock(&LOCK_open);
    unlock_table_name(thd, table_list);
    pthread_mutex_unlock(&LOCK_open);
    error= send_check_errmsg(thd, table_list, "repair",
			     "Failed generating table from .frm file");
    goto end;
  }
  if (my_rename(tmp, from, MYF(MY_WME)))
  {
    pthread_mutex_lock(&LOCK_open);
    unlock_table_name(thd, table_list);
    pthread_mutex_unlock(&LOCK_open);
    error= send_check_errmsg(thd, table_list, "repair",
			     "Failed restoring .MYD file");
    goto end;
  }

  /*
    Now we should be able to open the partially repaired table
    to finish the repair in the handler later on.
  */
  pthread_mutex_lock(&LOCK_open);
  if (reopen_name_locked_table(thd, table_list))
  {
    unlock_table_name(thd, table_list);
    pthread_mutex_unlock(&LOCK_open);
    error= send_check_errmsg(thd, table_list, "repair",
                             "Failed to open partially repaired table");
    goto end;
  }
  pthread_mutex_unlock(&LOCK_open);

end:
  if (table == &tmp_table)
  {
    pthread_mutex_lock(&LOCK_open);
    closefrm(table, 1);				// Free allocated memory
    pthread_mutex_unlock(&LOCK_open);
  }
  DBUG_RETURN(error);
}



/*
  RETURN VALUES
    FALSE Message sent to net (admin operation went ok)
    TRUE  Message should be sent by caller 
          (admin operation or network communication failed)
*/
static bool mysql_admin_table(THD* thd, TABLE_LIST* tables,
                              HA_CHECK_OPT* check_opt,
                              const char *operator_name,
                              thr_lock_type lock_type,
                              bool open_for_modify,
                              bool no_warnings_for_error,
                              uint extra_open_options,
                              int (*prepare_func)(THD *, TABLE_LIST *,
                                                  HA_CHECK_OPT *),
                              int (handler::*operator_func)(THD *,
                                                            HA_CHECK_OPT *),
                              int (view_operator_func)(THD *, TABLE_LIST*))
{
  TABLE_LIST *table, *save_next_global, *save_next_local;
  SELECT_LEX *select= &thd->lex->select_lex;
  List<Item> field_list;
  Item *item;
  Protocol *protocol= thd->protocol;
  LEX *lex= thd->lex;
  int result_code;
  DBUG_ENTER("mysql_admin_table");

  field_list.push_back(item = new Item_empty_string("Table", NAME_LEN*2));
  item->maybe_null = 1;
  field_list.push_back(item = new Item_empty_string("Op", 10));
  item->maybe_null = 1;
  field_list.push_back(item = new Item_empty_string("Msg_type", 10));
  item->maybe_null = 1;
  field_list.push_back(item = new Item_empty_string("Msg_text", 255));
  item->maybe_null = 1;
  if (protocol->send_fields(&field_list,
                            Protocol::SEND_NUM_ROWS | Protocol::SEND_EOF))
    DBUG_RETURN(TRUE);

  mysql_ha_flush(thd, tables, MYSQL_HA_CLOSE_FINAL, FALSE);
  for (table= tables; table; table= table->next_local)
  {
    char table_name[NAME_LEN*2+2];
    char* db = table->db;
    bool fatal_error=0;

    strxmov(table_name, db, ".", table->table_name, NullS);
    thd->open_options|= extra_open_options;
    table->lock_type= lock_type;
    /* open only one table from local list of command */
    save_next_global= table->next_global;
    table->next_global= 0;
    save_next_local= table->next_local;
    table->next_local= 0;
    select->table_list.first= (byte*)table;
    /*
      Time zone tables and SP tables can be add to lex->query_tables list,
      so it have to be prepared.
      TODO: Investigate if we can put extra tables into argument instead of
      using lex->query_tables
    */
    lex->query_tables= table;
    lex->query_tables_last= &table->next_global;
    lex->query_tables_own_last= 0;
    thd->no_warnings_for_error= no_warnings_for_error;
    if (view_operator_func == NULL)
      table->required_type=FRMTYPE_TABLE;
    open_and_lock_tables(thd, table);
    thd->no_warnings_for_error= 0;
    table->next_global= save_next_global;
    table->next_local= save_next_local;
    thd->open_options&= ~extra_open_options;

    if (prepare_func)
    {
      switch ((*prepare_func)(thd, table, check_opt)) {
      case  1:           // error, message written to net
        close_thread_tables(thd);
        continue;
      case -1:           // error, message could be written to net
        goto err;
      default:           // should be 0 otherwise
        ;
      }
    }

    /*
      CHECK TABLE command is only command where VIEW allowed here and this
      command use only temporary teble method for VIEWs resolving => there
      can't be VIEW tree substitition of join view => if opening table
      succeed then table->table will have real TABLE pointer as value (in
      case of join view substitution table->table can be 0, but here it is
      impossible)
    */
    if (!table->table)
    {
      char buf[ERRMSGSIZE+ERRMSGSIZE+2];
      const char *err_msg;
      protocol->prepare_for_resend();
      protocol->store(table_name, system_charset_info);
      protocol->store(operator_name, system_charset_info);
      protocol->store(STRING_WITH_LEN("error"), system_charset_info);
      if (!(err_msg=thd->net.last_error))
	err_msg=ER(ER_CHECK_NO_SUCH_TABLE);
      /* if it was a view will check md5 sum */
      if (table->view &&
          view_checksum(thd, table) == HA_ADMIN_WRONG_CHECKSUM)
      {
        strxmov(buf, err_msg, "; ", ER(ER_VIEW_CHECKSUM), NullS);
        err_msg= (const char *)buf;
      }
      protocol->store(err_msg, system_charset_info);
      lex->cleanup_after_one_table_open();
      thd->clear_error();
      /*
        View opening can be interrupted in the middle of process so some
        tables can be left opening
      */
      close_thread_tables(thd);
      if (protocol->write())
	goto err;
      continue;
    }

    if (table->view)
    {
      result_code= (*view_operator_func)(thd, table);
      goto send_result;
    }

    table->table->pos_in_table_list= table;
    if ((table->table->db_stat & HA_READ_ONLY) && open_for_modify)
    {
      char buff[FN_REFLEN + MYSQL_ERRMSG_SIZE];
      uint length;
      protocol->prepare_for_resend();
      protocol->store(table_name, system_charset_info);
      protocol->store(operator_name, system_charset_info);
      protocol->store(STRING_WITH_LEN("error"), system_charset_info);
      length= my_snprintf(buff, sizeof(buff), ER(ER_OPEN_AS_READONLY),
                          table_name);
      protocol->store(buff, length, system_charset_info);
      close_thread_tables(thd);
      table->table=0;				// For query cache
      if (protocol->write())
	goto err;
      continue;
    }

    /* Close all instances of the table to allow repair to rename files */
    if (lock_type == TL_WRITE && table->table->s->version &&
        !table->table->s->log_table)
    {
      pthread_mutex_lock(&LOCK_open);
      const char *old_message=thd->enter_cond(&COND_refresh, &LOCK_open,
					      "Waiting to get writelock");
      mysql_lock_abort(thd,table->table, TRUE);
      remove_table_from_cache(thd, table->table->s->db.str,
                              table->table->s->table_name.str,
                              RTFC_WAIT_OTHER_THREAD_FLAG |
                              RTFC_CHECK_KILLED_FLAG);
      thd->exit_cond(old_message);
      if (thd->killed)
	goto err;
      /* Flush entries in the query cache involving this table. */
      query_cache_invalidate3(thd, table->table, 0);
      open_for_modify= 0;
    }

    if (table->table->s->crashed && operator_func == &handler::ha_check)
    {
      protocol->prepare_for_resend();
      protocol->store(table_name, system_charset_info);
      protocol->store(operator_name, system_charset_info);
      protocol->store(STRING_WITH_LEN("warning"), system_charset_info);
      protocol->store(STRING_WITH_LEN("Table is marked as crashed"),
                      system_charset_info);
      if (protocol->write())
        goto err;
    }

    if (operator_func == &handler::ha_repair)
    {
      if ((table->table->file->check_old_types() == HA_ADMIN_NEEDS_ALTER) ||
          (table->table->file->ha_check_for_upgrade(check_opt) ==
           HA_ADMIN_NEEDS_ALTER))
      {
        close_thread_tables(thd);
        tmp_disable_binlog(thd); // binlogging is done by caller if wanted
        result_code= mysql_recreate_table(thd, table, 0);
        reenable_binlog(thd);
        goto send_result;
      }

    }

    result_code = (table->table->file->*operator_func)(thd, check_opt);

send_result:

    lex->cleanup_after_one_table_open();
    thd->clear_error();  // these errors shouldn't get client
    protocol->prepare_for_resend();
    protocol->store(table_name, system_charset_info);
    protocol->store(operator_name, system_charset_info);

send_result_message:

    DBUG_PRINT("info", ("result_code: %d", result_code));
    switch (result_code) {
    case HA_ADMIN_NOT_IMPLEMENTED:
      {
	char buf[ERRMSGSIZE+20];
	uint length=my_snprintf(buf, ERRMSGSIZE,
				ER(ER_CHECK_NOT_IMPLEMENTED), operator_name);
	protocol->store(STRING_WITH_LEN("note"), system_charset_info);
	protocol->store(buf, length, system_charset_info);
      }
      break;

    case HA_ADMIN_NOT_BASE_TABLE:
      {
        char buf[ERRMSGSIZE+20];
        uint length= my_snprintf(buf, ERRMSGSIZE,
                                 ER(ER_BAD_TABLE_ERROR), table_name);
        protocol->store(STRING_WITH_LEN("note"), system_charset_info);
        protocol->store(buf, length, system_charset_info);
      }
      break;

    case HA_ADMIN_OK:
      protocol->store(STRING_WITH_LEN("status"), system_charset_info);
      protocol->store(STRING_WITH_LEN("OK"), system_charset_info);
      break;

    case HA_ADMIN_FAILED:
      protocol->store(STRING_WITH_LEN("status"), system_charset_info);
      protocol->store(STRING_WITH_LEN("Operation failed"),
                      system_charset_info);
      break;

    case HA_ADMIN_REJECT:
      protocol->store(STRING_WITH_LEN("status"), system_charset_info);
      protocol->store(STRING_WITH_LEN("Operation need committed state"),
                      system_charset_info);
      open_for_modify= FALSE;
      break;

    case HA_ADMIN_ALREADY_DONE:
      protocol->store(STRING_WITH_LEN("status"), system_charset_info);
      protocol->store(STRING_WITH_LEN("Table is already up to date"),
                      system_charset_info);
      break;

    case HA_ADMIN_CORRUPT:
      protocol->store(STRING_WITH_LEN("error"), system_charset_info);
      protocol->store(STRING_WITH_LEN("Corrupt"), system_charset_info);
      fatal_error=1;
      break;

    case HA_ADMIN_INVALID:
      protocol->store(STRING_WITH_LEN("error"), system_charset_info);
      protocol->store(STRING_WITH_LEN("Invalid argument"),
                      system_charset_info);
      break;

    case HA_ADMIN_TRY_ALTER:
    {
      /*
        This is currently used only by InnoDB. ha_innobase::optimize() answers
        "try with alter", so here we close the table, do an ALTER TABLE,
        reopen the table and do ha_innobase::analyze() on it.
      */
      close_thread_tables(thd);
      TABLE_LIST *save_next_local= table->next_local,
                 *save_next_global= table->next_global;
      table->next_local= table->next_global= 0;
      tmp_disable_binlog(thd); // binlogging is done by caller if wanted
      result_code= mysql_recreate_table(thd, table, 0);
      reenable_binlog(thd);
      close_thread_tables(thd);
      if (!result_code) // recreation went ok
      {
        if ((table->table= open_ltable(thd, table, lock_type)) &&
            ((result_code= table->table->file->analyze(thd, check_opt)) > 0))
          result_code= 0; // analyze went ok
      }
      if (result_code) // either mysql_recreate_table or analyze failed
      {
        const char *err_msg;
        if ((err_msg= thd->net.last_error))
        {
          if (!thd->vio_ok())
          {
            sql_print_error(err_msg);
          }
          else
          {
            /* Hijack the row already in-progress. */
            protocol->store(STRING_WITH_LEN("error"), system_charset_info);
            protocol->store(err_msg, system_charset_info);
            (void)protocol->write();
            /* Start off another row for HA_ADMIN_FAILED */
            protocol->prepare_for_resend();
            protocol->store(table_name, system_charset_info);
            protocol->store(operator_name, system_charset_info);
          }
        }
      }
      result_code= result_code ? HA_ADMIN_FAILED : HA_ADMIN_OK;
      table->next_local= save_next_local;
      table->next_global= save_next_global;
      goto send_result_message;
    }
    case HA_ADMIN_WRONG_CHECKSUM:
    {
      protocol->store(STRING_WITH_LEN("note"), system_charset_info);
      protocol->store(ER(ER_VIEW_CHECKSUM), strlen(ER(ER_VIEW_CHECKSUM)),
                      system_charset_info);
      break;
    }

    case HA_ADMIN_NEEDS_UPGRADE:
    case HA_ADMIN_NEEDS_ALTER:
    {
      char buf[ERRMSGSIZE];
      uint length;

      protocol->store(STRING_WITH_LEN("error"), system_charset_info);
      length=my_snprintf(buf, ERRMSGSIZE, ER(ER_TABLE_NEEDS_UPGRADE), table->table_name);
      protocol->store(buf, length, system_charset_info);
      fatal_error=1;
      break;
    }

    default:				// Probably HA_ADMIN_INTERNAL_ERROR
      {
        char buf[ERRMSGSIZE+20];
        uint length=my_snprintf(buf, ERRMSGSIZE,
                                "Unknown - internal error %d during operation",
                                result_code);
        protocol->store(STRING_WITH_LEN("error"), system_charset_info);
        protocol->store(buf, length, system_charset_info);
        fatal_error=1;
        break;
      }
    }
    if (table->table)
    {
      /* in the below check we do not refresh the log tables */
      if (fatal_error)
        table->table->s->version=0;               // Force close of table
      else if (open_for_modify && !table->table->s->log_table)
      {
        pthread_mutex_lock(&LOCK_open);
        remove_table_from_cache(thd, table->table->s->db.str,
                                table->table->s->table_name.str, RTFC_NO_FLAG);
        pthread_mutex_unlock(&LOCK_open);
        /* Something may be modified, that's why we have to invalidate cache */
        query_cache_invalidate3(thd, table->table, 0);
      }
    }
    close_thread_tables(thd);
    table->table=0;				// For query cache
    if (protocol->write())
      goto err;
  }

  send_eof(thd);
  DBUG_RETURN(FALSE);
 err:
  close_thread_tables(thd);			// Shouldn't be needed
  if (table)
    table->table=0;
  DBUG_RETURN(TRUE);
}


bool mysql_backup_table(THD* thd, TABLE_LIST* table_list)
{
  DBUG_ENTER("mysql_backup_table");
  DBUG_RETURN(mysql_admin_table(thd, table_list, 0,
				"backup", TL_READ, 0, 0, 0, 0,
				&handler::backup, 0));
}


bool mysql_restore_table(THD* thd, TABLE_LIST* table_list)
{
  DBUG_ENTER("mysql_restore_table");
  DBUG_RETURN(mysql_admin_table(thd, table_list, 0,
				"restore", TL_WRITE, 1, 1, 0,
				&prepare_for_restore,
				&handler::restore, 0));
}


bool mysql_repair_table(THD* thd, TABLE_LIST* tables, HA_CHECK_OPT* check_opt)
{
  DBUG_ENTER("mysql_repair_table");
  DBUG_RETURN(mysql_admin_table(thd, tables, check_opt,
				"repair", TL_WRITE, 1,
                                test(check_opt->sql_flags & TT_USEFRM),
                                HA_OPEN_FOR_REPAIR,
				&prepare_for_repair,
				&handler::ha_repair, 0));
}


bool mysql_optimize_table(THD* thd, TABLE_LIST* tables, HA_CHECK_OPT* check_opt)
{
  DBUG_ENTER("mysql_optimize_table");
  DBUG_RETURN(mysql_admin_table(thd, tables, check_opt,
				"optimize", TL_WRITE, 1,0,0,0,
				&handler::optimize, 0));
}


/*
  Assigned specified indexes for a table into key cache

  SYNOPSIS
    mysql_assign_to_keycache()
    thd		Thread object
    tables	Table list (one table only)

  RETURN VALUES
   FALSE ok
   TRUE  error
*/

bool mysql_assign_to_keycache(THD* thd, TABLE_LIST* tables,
			     LEX_STRING *key_cache_name)
{
  HA_CHECK_OPT check_opt;
  KEY_CACHE *key_cache;
  DBUG_ENTER("mysql_assign_to_keycache");

  check_opt.init();
  pthread_mutex_lock(&LOCK_global_system_variables);
  if (!(key_cache= get_key_cache(key_cache_name)))
  {
    pthread_mutex_unlock(&LOCK_global_system_variables);
    my_error(ER_UNKNOWN_KEY_CACHE, MYF(0), key_cache_name->str);
    DBUG_RETURN(TRUE);
  }
  pthread_mutex_unlock(&LOCK_global_system_variables);
  check_opt.key_cache= key_cache;
  DBUG_RETURN(mysql_admin_table(thd, tables, &check_opt,
				"assign_to_keycache", TL_READ_NO_INSERT, 0, 0,
				0, 0, &handler::assign_to_keycache, 0));
}


/*
  Reassign all tables assigned to a key cache to another key cache

  SYNOPSIS
    reassign_keycache_tables()
    thd		Thread object
    src_cache	Reference to the key cache to clean up
    dest_cache	New key cache

  NOTES
    This is called when one sets a key cache size to zero, in which
    case we have to move the tables associated to this key cache to
    the "default" one.

    One has to ensure that one never calls this function while
    some other thread is changing the key cache. This is assured by
    the caller setting src_cache->in_init before calling this function.

    We don't delete the old key cache as there may still be pointers pointing
    to it for a while after this function returns.

 RETURN VALUES
    0	  ok
*/

int reassign_keycache_tables(THD *thd, KEY_CACHE *src_cache,
			     KEY_CACHE *dst_cache)
{
  DBUG_ENTER("reassign_keycache_tables");

  DBUG_ASSERT(src_cache != dst_cache);
  DBUG_ASSERT(src_cache->in_init);
  src_cache->param_buff_size= 0;		// Free key cache
  ha_resize_key_cache(src_cache);
  ha_change_key_cache(src_cache, dst_cache);
  DBUG_RETURN(0);
}


/*
  Preload specified indexes for a table into key cache

  SYNOPSIS
    mysql_preload_keys()
    thd		Thread object
    tables	Table list (one table only)

  RETURN VALUES
    FALSE ok
    TRUE  error
*/

bool mysql_preload_keys(THD* thd, TABLE_LIST* tables)
{
  DBUG_ENTER("mysql_preload_keys");
  DBUG_RETURN(mysql_admin_table(thd, tables, 0,
				"preload_keys", TL_READ, 0, 0, 0, 0,
				&handler::preload_keys, 0));
}


/*
  Create a table identical to the specified table

  SYNOPSIS
    mysql_create_like_table()
    thd		Thread object
    table	Table list (one table only)
    create_info Create info
    table_ident Src table_ident

  RETURN VALUES
    FALSE OK
    TRUE  error
*/

bool mysql_create_like_table(THD* thd, TABLE_LIST* table,
                             HA_CREATE_INFO *create_info,
                             Table_ident *table_ident)
{
  TABLE *tmp_table;
  char src_path[FN_REFLEN], dst_path[FN_REFLEN], tmp_path[FN_REFLEN];
  uint dst_path_length;
  char *db= table->db;
  char *table_name= table->table_name;
  char *src_db;
  char *src_table= table_ident->table.str;
  int  err;
  bool res= TRUE;
  enum legacy_db_type not_used;

  TABLE_LIST src_tables_list;
  DBUG_ENTER("mysql_create_like_table");
  src_db= table_ident->db.str ? table_ident->db.str : thd->db;

  /*
    Validate the source table
  */
  if (table_ident->table.length > NAME_LEN ||
      (table_ident->table.length &&
       check_table_name(src_table,table_ident->table.length)))
  {
    my_error(ER_WRONG_TABLE_NAME, MYF(0), src_table);
    DBUG_RETURN(TRUE);
  }
  if (!src_db || check_db_name(src_db))
  {
    my_error(ER_WRONG_DB_NAME, MYF(0), src_db ? src_db : "NULL");
    DBUG_RETURN(-1);
  }

  bzero((gptr)&src_tables_list, sizeof(src_tables_list));
  src_tables_list.db= src_db;
  src_tables_list.table_name= src_table;

  if (lock_and_wait_for_table_name(thd, &src_tables_list))
    goto err;

  if ((tmp_table= find_temporary_table(thd, src_db, src_table)))
    strxmov(src_path, tmp_table->s->path.str, reg_ext, NullS);
  else
  {
    build_table_filename(src_path, sizeof(src_path),
                         src_db, src_table, reg_ext);
    /* Resolve symlinks (for windows) */
    unpack_filename(src_path, src_path);
    if (lower_case_table_names)
      my_casedn_str(files_charset_info, src_path);
    if (access(src_path, F_OK))
    {
      my_error(ER_BAD_TABLE_ERROR, MYF(0), src_table);
      goto err;
    }
  }

  /* 
     create like should be not allowed for Views, Triggers, ... 
  */
  if (mysql_frm_type(thd, src_path, &not_used) != FRMTYPE_TABLE)
  {
    my_error(ER_WRONG_OBJECT, MYF(0), src_db, src_table, "BASE TABLE");
    goto err;
  }

  /*
    Validate the destination table

    skip the destination table name checking as this is already
    validated.
  */
  if (create_info->options & HA_LEX_CREATE_TMP_TABLE)
  {
    if (find_temporary_table(thd, db, table_name))
      goto table_exists;
    dst_path_length= build_tmptable_filename(thd, dst_path, sizeof(dst_path));
    if (lower_case_table_names)
      my_casedn_str(files_charset_info, dst_path);
    create_info->table_options|= HA_CREATE_DELAY_KEY_WRITE;
  }
  else
  {
    dst_path_length= build_table_filename(dst_path, sizeof(dst_path),
                                          db, table_name, reg_ext);
    if (!access(dst_path, F_OK))
      goto table_exists;
  }

  /*
    Create a new table by copying from source table
  */
  if (my_copy(src_path, dst_path, MYF(MY_DONT_OVERWRITE_FILE)))
  {
    if (my_errno == ENOENT)
      my_error(ER_BAD_DB_ERROR,MYF(0),db);
    else
      my_error(ER_CANT_CREATE_FILE,MYF(0),dst_path,my_errno);
    goto err;
  }

  /*
    As mysql_truncate don't work on a new table at this stage of
    creation, instead create the table directly (for both normal
    and temporary tables).
  */
#ifdef WITH_PARTITION_STORAGE_ENGINE
  /*
    For partitioned tables we need to copy the .par file as well since
    it is used in open_table_def to even be able to create a new handler.
    There is no way to find out here if the original table is a
    partitioned table so we copy the file and ignore any errors.
  */
  fn_format(tmp_path, dst_path, reg_ext, ".par", MYF(MY_REPLACE_EXT));
  strmov(dst_path, tmp_path);
  fn_format(tmp_path, src_path, reg_ext, ".par", MYF(MY_REPLACE_EXT));
  strmov(src_path, tmp_path);
  my_copy(src_path, dst_path, MYF(MY_DONT_OVERWRITE_FILE));
#endif
  dst_path[dst_path_length - reg_ext_length]= '\0';  // Remove .frm
  err= ha_create_table(thd, dst_path, db, table_name, create_info, 1);

  if (create_info->options & HA_LEX_CREATE_TMP_TABLE)
  {
    if (err || !open_temporary_table(thd, dst_path, db, table_name, 1))
    {
      (void) rm_temporary_table(create_info->db_type,
				dst_path); /* purecov: inspected */
      goto err;     /* purecov: inspected */
    }
  }
  else if (err)
  {
    (void) quick_rm_table(create_info->db_type, db,
			  table_name); /* purecov: inspected */
    goto err;	    /* purecov: inspected */
  }

  /*
    We have to write the query before we unlock the tables.
  */
  if (thd->current_stmt_binlog_row_based)
  {
    /*
       Since temporary tables are not replicated under row-based
       replication, CREATE TABLE ... LIKE ... needs special
       treatement.  We have four cases to consider, according to the
       following decision table:

           ==== ========= ========= ==============================
           Case    Target    Source Write to binary log
           ==== ========= ========= ==============================
           1       normal    normal Original statement
           2       normal temporary Generated statement
           3    temporary    normal Nothing
           4    temporary temporary Nothing
           ==== ========= ========= ==============================

       The variable 'tmp_table' below is used to see if the source
       table is a temporary table: if it is set, then the source table
       was a temporary table and we can take apropriate actions.
    */
    if (!(create_info->options & HA_LEX_CREATE_TMP_TABLE))
    {
      if (tmp_table)                            // Case 2
      {
        char buf[2048];
        String query(buf, sizeof(buf), system_charset_info);
        query.length(0);  // Have to zero it since constructor doesn't
        TABLE *table_ptr;
        int error;

        /*
          Let's open and lock the table: it will be closed (and
          unlocked) by close_thread_tables() at the end of the
          statement anyway.
         */
        if (!(table_ptr= open_ltable(thd, table, TL_READ_NO_INSERT)))
          goto err;

        int result= store_create_info(thd, table, &query, create_info);

        DBUG_ASSERT(result == 0); // store_create_info() always return 0
        write_bin_log(thd, TRUE, query.ptr(), query.length());
      }
      else                                      // Case 1
        write_bin_log(thd, TRUE, thd->query, thd->query_length);
    }
    /*
      Case 3 and 4 does nothing under RBR
    */
  }
  else
    write_bin_log(thd, TRUE, thd->query, thd->query_length);

  res= FALSE;
  goto err;

table_exists:
  if (create_info->options & HA_LEX_CREATE_IF_NOT_EXISTS)
  {
    char warn_buff[MYSQL_ERRMSG_SIZE];
    my_snprintf(warn_buff, sizeof(warn_buff),
		ER(ER_TABLE_EXISTS_ERROR), table_name);
    push_warning(thd, MYSQL_ERROR::WARN_LEVEL_NOTE,
		 ER_TABLE_EXISTS_ERROR,warn_buff);
    res= FALSE;
  }
  else
    my_error(ER_TABLE_EXISTS_ERROR, MYF(0), table_name);

err:
  pthread_mutex_lock(&LOCK_open);
  unlock_table_name(thd, &src_tables_list);
  pthread_mutex_unlock(&LOCK_open);
  DBUG_RETURN(res);
}


bool mysql_analyze_table(THD* thd, TABLE_LIST* tables, HA_CHECK_OPT* check_opt)
{
#ifdef OS2
  thr_lock_type lock_type = TL_WRITE;
#else
  thr_lock_type lock_type = TL_READ_NO_INSERT;
#endif

  DBUG_ENTER("mysql_analyze_table");
  DBUG_RETURN(mysql_admin_table(thd, tables, check_opt,
				"analyze", lock_type, 1, 0, 0, 0,
				&handler::analyze, 0));
}


bool mysql_check_table(THD* thd, TABLE_LIST* tables,HA_CHECK_OPT* check_opt)
{
#ifdef OS2
  thr_lock_type lock_type = TL_WRITE;
#else
  thr_lock_type lock_type = TL_READ_NO_INSERT;
#endif

  DBUG_ENTER("mysql_check_table");
  DBUG_RETURN(mysql_admin_table(thd, tables, check_opt,
				"check", lock_type,
				0, HA_OPEN_FOR_REPAIR, 0, 0,
				&handler::ha_check, &view_checksum));
}


/* table_list should contain just one table */
static int
mysql_discard_or_import_tablespace(THD *thd,
                                   TABLE_LIST *table_list,
                                   enum tablespace_op_type tablespace_op)
{
  TABLE *table;
  my_bool discard;
  int error;
  DBUG_ENTER("mysql_discard_or_import_tablespace");

  /*
    Note that DISCARD/IMPORT TABLESPACE always is the only operation in an
    ALTER TABLE
  */

  thd->proc_info="discard_or_import_tablespace";

  discard= test(tablespace_op == DISCARD_TABLESPACE);

 /*
   We set this flag so that ha_innobase::open and ::external_lock() do
   not complain when we lock the table
 */
  thd->tablespace_op= TRUE;
  if (!(table=open_ltable(thd,table_list,TL_WRITE)))
  {
    thd->tablespace_op=FALSE;
    DBUG_RETURN(-1);
  }

  error=table->file->discard_or_import_tablespace(discard);

  thd->proc_info="end";

  if (error)
    goto err;

  /*
    The 0 in the call below means 'not in a transaction', which means
    immediate invalidation; that is probably what we wish here
  */
  query_cache_invalidate3(thd, table_list, 0);

  /* The ALTER TABLE is always in its own transaction */
  error = ha_commit_stmt(thd);
  if (ha_commit(thd))
    error=1;
  if (error)
    goto err;
  write_bin_log(thd, FALSE, thd->query, thd->query_length);
err:
  close_thread_tables(thd);
  thd->tablespace_op=FALSE;
  
  if (error == 0)
  {
    send_ok(thd);
    DBUG_RETURN(0);
  }

  table->file->print_error(error, MYF(0));
    
  DBUG_RETURN(-1);
}


/*
  SYNOPSIS
    compare_tables()
      table                     The original table.
      create_list               The fields for the new table.
      key_info_buffer           An array of KEY structs for the new indexes.
      key_count                 The number of elements in the array.
      create_info               Create options for the new table.
      alter_info                Alter options.
      order_num                 Number of order list elements.
      index_drop_buffer   OUT   An array of offsets into table->key_info.
      index_drop_count    OUT   The number of elements in the array.
      index_add_buffer    OUT   An array of offsets into key_info_buffer.
      index_add_count     OUT   The number of elements in the array.

  DESCRIPTION
    'table' (first argument) contains information of the original
    table, which includes all corresponding parts that the new
    table has in arguments create_list, key_list and create_info.

    By comparing the changes between the original and new table
    we can determine how much it has changed after ALTER TABLE
    and whether we need to make a copy of the table, or just change
    the .frm file.

    If there are no data changes, but index changes, 'index_drop_buffer'
    and/or 'index_add_buffer' are populated with offsets into
    table->key_info or key_info_buffer respectively for the indexes
    that need to be dropped and/or (re-)created.

  RETURN VALUES
    0                           No copy needed
    ALTER_TABLE_DATA_CHANGED    Data changes, copy needed
    ALTER_TABLE_INDEX_CHANGED   Index changes, copy might be needed
*/

static uint compare_tables(TABLE *table, List<create_field> *create_list,
                           KEY *key_info_buffer, uint key_count,
                           HA_CREATE_INFO *create_info,
                           ALTER_INFO *alter_info, uint order_num,
                           uint *index_drop_buffer, uint *index_drop_count,
                           uint *index_add_buffer, uint *index_add_count)
{
  Field **f_ptr, *field;
  uint changes= 0, tmp;
  List_iterator_fast<create_field> new_field_it(*create_list);
  create_field *new_field;
  KEY_PART_INFO *key_part;
  KEY_PART_INFO *end;
  DBUG_ENTER("compare_tables");

  /*
    Some very basic checks. If number of fields changes, or the
    handler, we need to run full ALTER TABLE. In the future
    new fields can be added and old dropped without copy, but
    not yet.

    Test also that engine was not given during ALTER TABLE, or
    we are force to run regular alter table (copy).
    E.g. ALTER TABLE tbl_name ENGINE=MyISAM.

    For the following ones we also want to run regular alter table:
    ALTER TABLE tbl_name ORDER BY ..
    ALTER TABLE tbl_name CONVERT TO CHARACTER SET ..

    At the moment we can't handle altering temporary tables without a copy.
    We also test if OPTIMIZE TABLE was given and was mapped to alter table.
    In that case we always do full copy.
  */
  if (table->s->fields != create_list->elements ||
      table->s->db_type != create_info->db_type ||
      table->s->tmp_table ||
      create_info->used_fields & HA_CREATE_USED_ENGINE ||
      create_info->used_fields & HA_CREATE_USED_CHARSET ||
      create_info->used_fields & HA_CREATE_USED_DEFAULT_CHARSET ||
      (alter_info->flags & ALTER_RECREATE) ||
      order_num)
    DBUG_RETURN(ALTER_TABLE_DATA_CHANGED);

  /*
    Go through fields and check if the original ones are compatible
    with new table.
  */
  for (f_ptr= table->field, new_field= new_field_it++;
       (field= *f_ptr); f_ptr++, new_field= new_field_it++)
  {
    /* Make sure we have at least the default charset in use. */
    if (!new_field->charset)
      new_field->charset= create_info->default_table_charset;

    /* Check that NULL behavior is same for old and new fields */
    if ((new_field->flags & NOT_NULL_FLAG) !=
	(uint) (field->flags & NOT_NULL_FLAG))
      DBUG_RETURN(ALTER_TABLE_DATA_CHANGED);

    /* Don't pack rows in old tables if the user has requested this. */
    if (create_info->row_type == ROW_TYPE_DYNAMIC ||
	(new_field->flags & BLOB_FLAG) ||
	new_field->sql_type == MYSQL_TYPE_VARCHAR &&
	create_info->row_type != ROW_TYPE_FIXED)
      create_info->table_options|= HA_OPTION_PACK_RECORD;

    /* Evaluate changes bitmap and send to check_if_incompatible_data() */
    if (!(tmp= field->is_equal(new_field)))
      DBUG_RETURN(ALTER_TABLE_DATA_CHANGED);
    // Clear indexed marker
    field->add_index= 0;
    changes|= tmp;
  }

  /*
    Go through keys and check if the original ones are compatible
    with new table.
  */
  KEY *table_key;
  KEY *table_key_end= table->key_info + table->s->keys;
  KEY *new_key;
  KEY *new_key_end= key_info_buffer + key_count;

  DBUG_PRINT("info", ("index count old: %d  new: %d",
                      table->s->keys, key_count));
  /*
    Step through all keys of the old table and search matching new keys.
  */
  *index_drop_count= 0;
  *index_add_count= 0;
  for (table_key= table->key_info; table_key < table_key_end; table_key++)
  {
    KEY_PART_INFO *table_part;
    KEY_PART_INFO *table_part_end= table_key->key_part + table_key->key_parts;
    KEY_PART_INFO *new_part;

    /* Search a new key with the same name. */
    for (new_key= key_info_buffer; new_key < new_key_end; new_key++)
    {
      if (! strcmp(table_key->name, new_key->name))
        break;
    }
    if (new_key >= new_key_end)
    {
      /* Key not found. Add the offset of the key to the drop buffer. */
      index_drop_buffer[(*index_drop_count)++]= table_key - table->key_info;
      DBUG_PRINT("info", ("index dropped: '%s'", table_key->name));
      continue;
    }

    /* Check that the key types are compatible between old and new tables. */
    if ((table_key->algorithm != new_key->algorithm) ||
	((table_key->flags & HA_KEYFLAG_MASK) !=
         (new_key->flags & HA_KEYFLAG_MASK)) ||
        (table_key->key_parts != new_key->key_parts))
      goto index_changed;

    /*
      Check that the key parts remain compatible between the old and
      new tables.
    */
    for (table_part= table_key->key_part, new_part= new_key->key_part;
         table_part < table_part_end;
         table_part++, new_part++)
    {
      /*
	Key definition has changed if we are using a different field or
	if the used key part length is different. We know that the fields
        did not change. Comparing field numbers is sufficient.
      */
      if ((table_part->length != new_part->length) ||
          (table_part->fieldnr - 1 != new_part->fieldnr))
	goto index_changed;
    }
    continue;

  index_changed:
    /* Key modified. Add the offset of the key to both buffers. */
    index_drop_buffer[(*index_drop_count)++]= table_key - table->key_info;
    index_add_buffer[(*index_add_count)++]= new_key - key_info_buffer;
    key_part= new_key->key_part;
    end= key_part + new_key->key_parts;
    for(; key_part != end; key_part++)
    {
      // Mark field to be part of new key 
      field= table->field[key_part->fieldnr];
      field->add_index= 1;
    }
    DBUG_PRINT("info", ("index changed: '%s'", table_key->name));
  }
  /*end of for (; table_key < table_key_end;) */

  /*
    Step through all keys of the new table and find matching old keys.
  */
  for (new_key= key_info_buffer; new_key < new_key_end; new_key++)
  {
    /* Search an old key with the same name. */
    for (table_key= table->key_info; table_key < table_key_end; table_key++)
    {
      if (! strcmp(table_key->name, new_key->name))
        break;
    }
    if (table_key >= table_key_end)
    {
      /* Key not found. Add the offset of the key to the add buffer. */
      index_add_buffer[(*index_add_count)++]= new_key - key_info_buffer;
      key_part= new_key->key_part;
      end= key_part + new_key->key_parts;
      for(; key_part != end; key_part++)
      {
        // Mark field to be part of new key 
        field= table->field[key_part->fieldnr];
        field->add_index= 1;
      }
      DBUG_PRINT("info", ("index added: '%s'", new_key->name));
    }
  }

  /* Check if changes are compatible with current handler without a copy */
  if (table->file->check_if_incompatible_data(create_info, changes))
    DBUG_RETURN(ALTER_TABLE_DATA_CHANGED);

  if (*index_drop_count || *index_add_count)
    DBUG_RETURN(ALTER_TABLE_INDEX_CHANGED);

  DBUG_RETURN(0); // Tables are compatible
}


/*
  Alter table
*/

bool mysql_alter_table(THD *thd,char *new_db, char *new_name,
                       HA_CREATE_INFO *create_info,
                       TABLE_LIST *table_list,
                       List<create_field> &fields, List<Key> &keys,
                       uint order_num, ORDER *order,
                       enum enum_duplicates handle_duplicates, bool ignore,
                       ALTER_INFO *alter_info, bool do_send_ok)
{
  TABLE *table,*new_table=0;
  int error;
  char tmp_name[80],old_name[32],new_name_buff[FN_REFLEN];
  char new_alias_buff[FN_REFLEN], *table_name, *db, *new_alias, *alias;
  char index_file[FN_REFLEN], data_file[FN_REFLEN];
  char reg_path[FN_REFLEN+1];
  ha_rows copied,deleted;
  ulonglong next_insert_id;
  uint db_create_options, used_fields;
  handlerton *old_db_type, *new_db_type;
  uint need_copy_table= 0;
#ifdef WITH_PARTITION_STORAGE_ENGINE
  uint fast_alter_partition= 0;
  bool partition_changed= FALSE;
#endif
  List<create_field> prepared_create_list;
  List<Key>          prepared_key_list;
  bool need_lock_for_indexes= TRUE;
  uint db_options= 0;
  uint key_count;
  KEY  *key_info_buffer;
  uint index_drop_count;
  uint *index_drop_buffer;
  uint index_add_count;
  uint *index_add_buffer;
  bool committed= 0;
  DBUG_ENTER("mysql_alter_table");

  thd->proc_info="init";
  table_name=table_list->table_name;
  alias= (lower_case_table_names == 2) ? table_list->alias : table_name;
  db=table_list->db;
  if (!new_db || !my_strcasecmp(table_alias_charset, new_db, db))
    new_db= db;
  build_table_filename(reg_path, sizeof(reg_path), db, table_name, reg_ext);

  used_fields=create_info->used_fields;

  mysql_ha_flush(thd, table_list, MYSQL_HA_CLOSE_FINAL, FALSE);

  /* DISCARD/IMPORT TABLESPACE is always alone in an ALTER TABLE */
  if (alter_info->tablespace_op != NO_TABLESPACE_OP)
    DBUG_RETURN(mysql_discard_or_import_tablespace(thd,table_list,
						   alter_info->tablespace_op));
  if (!(table=open_ltable(thd,table_list,TL_WRITE_ALLOW_READ)))
    DBUG_RETURN(TRUE);

  /* Check that we are not trying to rename to an existing table */
  if (new_name)
  {
    strmov(new_name_buff,new_name);
    strmov(new_alias= new_alias_buff, new_name);
    if (lower_case_table_names)
    {
      if (lower_case_table_names != 2)
      {
	my_casedn_str(files_charset_info, new_name_buff);
	new_alias= new_name;			// Create lower case table name
      }
      my_casedn_str(files_charset_info, new_name);
    }
    if (new_db == db &&
	!my_strcasecmp(table_alias_charset, new_name_buff, table_name))
    {
      /*
	Source and destination table names are equal: make later check
	easier.
      */
      new_alias= new_name= table_name;
    }
    else
    {
      if (table->s->tmp_table != NO_TMP_TABLE)
      {
	if (find_temporary_table(thd,new_db,new_name_buff))
	{
	  my_error(ER_TABLE_EXISTS_ERROR, MYF(0), new_name_buff);
	  DBUG_RETURN(TRUE);
	}
      }
      else
      {
	char dir_buff[FN_REFLEN];
	strxnmov(dir_buff, sizeof(dir_buff)-1,
                 mysql_real_data_home, new_db, NullS);
	if (!access(fn_format(new_name_buff,new_name_buff,dir_buff,reg_ext,0),
		    F_OK))
	{
	  /* Table will be closed in do_command() */
	  my_error(ER_TABLE_EXISTS_ERROR, MYF(0), new_alias);
	  DBUG_RETURN(TRUE);
	}
      }
    }
  }
  else
  {
    new_alias= (lower_case_table_names == 2) ? alias : table_name;
    new_name= table_name;
  }

  old_db_type= table->s->db_type;
  if (create_info->db_type == (handlerton*) &default_hton)
    create_info->db_type= old_db_type;

#ifdef WITH_PARTITION_STORAGE_ENGINE
  if (prep_alter_part_table(thd, table, alter_info, create_info, old_db_type,
                            &partition_changed, &fast_alter_partition))
  {
    DBUG_RETURN(TRUE);
  }
#endif
  if (check_engine(thd, new_name, create_info))
    DBUG_RETURN(TRUE);
  new_db_type= create_info->db_type;
  if (create_info->row_type == ROW_TYPE_NOT_USED)
    create_info->row_type= table->s->row_type;

  DBUG_PRINT("info", ("old type: %s  new type: %s",
             ha_resolve_storage_engine_name(old_db_type),
             ha_resolve_storage_engine_name(new_db_type)));
  if (ha_check_storage_engine_flag(old_db_type, HTON_ALTER_NOT_SUPPORTED) ||
      ha_check_storage_engine_flag(new_db_type, HTON_ALTER_NOT_SUPPORTED))
  {
    DBUG_PRINT("info", ("doesn't support alter"));
    my_error(ER_ILLEGAL_HA, MYF(0), table_name);
    DBUG_RETURN(TRUE);
  }
  
  thd->proc_info="setup";
  if (!(alter_info->flags & ~(ALTER_RENAME | ALTER_KEYS_ONOFF)) &&
      !table->s->tmp_table) // no need to touch frm
  {
    error=0;
    if (new_name != table_name || new_db != db)
    {
      thd->proc_info="rename";
      VOID(pthread_mutex_lock(&LOCK_open));
      /* Then do a 'simple' rename of the table */
      error=0;
      if (!access(new_name_buff,F_OK))
      {
	my_error(ER_TABLE_EXISTS_ERROR, MYF(0), new_name);
	error= -1;
      }
      else
      {
	*fn_ext(new_name)=0;
        table->s->version= 0;                   // Force removal of table def
	close_cached_table(thd, table);
	if (mysql_rename_table(old_db_type,db,table_name,new_db,new_alias))
	  error= -1;
        else if (Table_triggers_list::change_table_name(thd, db, table_name,
                                                        new_db, new_alias))
        {
          VOID(mysql_rename_table(old_db_type, new_db, new_alias, db,
                                  table_name));
          error= -1;
        }
      }
      VOID(pthread_mutex_unlock(&LOCK_open));
    }

    if (!error)
    {
      switch (alter_info->keys_onoff) {
      case LEAVE_AS_IS:
        break;
      case ENABLE:
        VOID(pthread_mutex_lock(&LOCK_open));
        wait_while_table_is_used(thd, table, HA_EXTRA_FORCE_REOPEN);
        VOID(pthread_mutex_unlock(&LOCK_open));
        error= table->file->enable_indexes(HA_KEY_SWITCH_NONUNIQ_SAVE);
        /* COND_refresh will be signaled in close_thread_tables() */
        break;
      case DISABLE:
        VOID(pthread_mutex_lock(&LOCK_open));
        wait_while_table_is_used(thd, table, HA_EXTRA_FORCE_REOPEN);
        VOID(pthread_mutex_unlock(&LOCK_open));
        error=table->file->disable_indexes(HA_KEY_SWITCH_NONUNIQ_SAVE);
        /* COND_refresh will be signaled in close_thread_tables() */
        break;
      }
    }

    if (error == HA_ERR_WRONG_COMMAND)
    {
      push_warning_printf(thd, MYSQL_ERROR::WARN_LEVEL_NOTE,
			  ER_ILLEGAL_HA, ER(ER_ILLEGAL_HA),
			  table->alias);
      error=0;
    }
    if (!error)
    {
      write_bin_log(thd, TRUE, thd->query, thd->query_length);
      if (do_send_ok)
        send_ok(thd);
    }
    else if (error > 0)
    {
      table->file->print_error(error, MYF(0));
      error= -1;
    }
    table_list->table=0;				// For query cache
    query_cache_invalidate3(thd, table_list, 0);
    DBUG_RETURN(error);
  }

  /* Full alter table */

  /* Let new create options override the old ones */
  if (!(used_fields & HA_CREATE_USED_MIN_ROWS))
    create_info->min_rows= table->s->min_rows;
  if (!(used_fields & HA_CREATE_USED_MAX_ROWS))
    create_info->max_rows= table->s->max_rows;
  if (!(used_fields & HA_CREATE_USED_AVG_ROW_LENGTH))
    create_info->avg_row_length= table->s->avg_row_length;
  if (!(used_fields & HA_CREATE_USED_DEFAULT_CHARSET))
    create_info->default_table_charset= table->s->table_charset;

  restore_record(table, s->default_values);     // Empty record for DEFAULT
  List_iterator<Alter_drop> drop_it(alter_info->drop_list);
  List_iterator<create_field> def_it(fields);
  List_iterator<Alter_column> alter_it(alter_info->alter_list);
  List<create_field> create_list;		// Add new fields here
  List<Key> key_list;				// Add new keys here
  create_field *def;

  /*
    First collect all fields from table which isn't in drop_list
  */

  Field **f_ptr,*field;
  for (f_ptr=table->field ; (field= *f_ptr) ; f_ptr++)
  {
    /* Check if field should be dropped */
    Alter_drop *drop;
    drop_it.rewind();
    while ((drop=drop_it++))
    {
      if (drop->type == Alter_drop::COLUMN &&
	  !my_strcasecmp(system_charset_info,field->field_name, drop->name))
      {
	/* Reset auto_increment value if it was dropped */
	if (MTYP_TYPENR(field->unireg_check) == Field::NEXT_NUMBER &&
	    !(used_fields & HA_CREATE_USED_AUTO))
	{
	  create_info->auto_increment_value=0;
	  create_info->used_fields|=HA_CREATE_USED_AUTO;
	}
	break;
      }
    }
    if (drop)
    {
      drop_it.remove();
      continue;
    }
    /* Check if field is changed */
    def_it.rewind();
    while ((def=def_it++))
    {
      if (def->change &&
	  !my_strcasecmp(system_charset_info,field->field_name, def->change))
	break;
    }
    if (def)
    {						// Field is changed
      def->field=field;
      if (!def->after)
      {
	create_list.push_back(def);
	def_it.remove();
      }
    }
    else // This field was not dropped and not changed, add it to the list
    {	 // for the new table.   
      create_list.push_back(def=new create_field(field,field));
      alter_it.rewind();			// Change default if ALTER
      Alter_column *alter;
      while ((alter=alter_it++))
      {
	if (!my_strcasecmp(system_charset_info,field->field_name, alter->name))
	  break;
      }
      if (alter)
      {
	if (def->sql_type == FIELD_TYPE_BLOB)
	{
	  my_error(ER_BLOB_CANT_HAVE_DEFAULT, MYF(0), def->change);
	  DBUG_RETURN(TRUE);
	}
	if ((def->def=alter->def))              // Use new default
          def->flags&= ~NO_DEFAULT_VALUE_FLAG;
        else
          def->flags|= NO_DEFAULT_VALUE_FLAG;
	alter_it.remove();
      }
    }
  }
  def_it.rewind();
  List_iterator<create_field> find_it(create_list);
  while ((def=def_it++))			// Add new columns
  {
    if (def->change && ! def->field)
    {
      my_error(ER_BAD_FIELD_ERROR, MYF(0), def->change, table_name);
      DBUG_RETURN(TRUE);
    }
    if (!def->after)
      create_list.push_back(def);
    else if (def->after == first_keyword)
      create_list.push_front(def);
    else
    {
      create_field *find;
      find_it.rewind();
      while ((find=find_it++))			// Add new columns
      {
	if (!my_strcasecmp(system_charset_info,def->after, find->field_name))
	  break;
      }
      if (!find)
      {
	my_error(ER_BAD_FIELD_ERROR, MYF(0), def->after, table_name);
	DBUG_RETURN(TRUE);
      }
      find_it.after(def);			// Put element after this
    }
  }
  if (alter_info->alter_list.elements)
  {
    my_error(ER_BAD_FIELD_ERROR, MYF(0),
             alter_info->alter_list.head()->name, table_name);
    DBUG_RETURN(TRUE);
  }
  if (!create_list.elements)
  {
    my_message(ER_CANT_REMOVE_ALL_FIELDS, ER(ER_CANT_REMOVE_ALL_FIELDS),
               MYF(0));
    DBUG_RETURN(TRUE);
  }

  /*
    Collect all keys which isn't in drop list. Add only those
    for which some fields exists.
  */

  List_iterator<Key> key_it(keys);
  List_iterator<create_field> field_it(create_list);
  List<key_part_spec> key_parts;

  KEY *key_info=table->key_info;
  for (uint i=0 ; i < table->s->keys ; i++,key_info++)
  {
    char *key_name= key_info->name;
    Alter_drop *drop;
    drop_it.rewind();
    while ((drop=drop_it++))
    {
      if (drop->type == Alter_drop::KEY &&
	  !my_strcasecmp(system_charset_info,key_name, drop->name))
	break;
    }
    if (drop)
    {
      drop_it.remove();
      continue;
    }

    KEY_PART_INFO *key_part= key_info->key_part;
    key_parts.empty();
    for (uint j=0 ; j < key_info->key_parts ; j++,key_part++)
    {
      if (!key_part->field)
	continue;				// Wrong field (from UNIREG)
      const char *key_part_name=key_part->field->field_name;
      create_field *cfield;
      field_it.rewind();
      while ((cfield=field_it++))
      {
	if (cfield->change)
	{
	  if (!my_strcasecmp(system_charset_info, key_part_name,
			     cfield->change))
	    break;
	}
	else if (!my_strcasecmp(system_charset_info,
				key_part_name, cfield->field_name))
	  break;
      }
      if (!cfield)
	continue;				// Field is removed
      uint key_part_length=key_part->length;
      if (cfield->field)			// Not new field
      {
        /*
          If the field can't have only a part used in a key according to its
          new type, or should not be used partially according to its
          previous type, or the field length is less than the key part
          length, unset the key part length.

          We also unset the key part length if it is the same as the
          old field's length, so the whole new field will be used.

          BLOBs may have cfield->length == 0, which is why we test it before
          checking whether cfield->length < key_part_length (in chars).
         */
        if (!Field::type_can_have_key_part(cfield->field->type()) ||
            !Field::type_can_have_key_part(cfield->sql_type) ||
            (cfield->field->field_length == key_part_length &&
             !f_is_blob(key_part->key_type)) ||
	    (cfield->length && (cfield->length < key_part_length /
                                key_part->field->charset()->mbmaxlen)))
	  key_part_length= 0;			// Use whole field
      }
      key_part_length /= key_part->field->charset()->mbmaxlen;
      key_parts.push_back(new key_part_spec(cfield->field_name,
					    key_part_length));
    }
    if (key_parts.elements)
      key_list.push_back(new Key(key_info->flags & HA_SPATIAL ? Key::SPATIAL :
				 (key_info->flags & HA_NOSAME ?
				 (!my_strcasecmp(system_charset_info,
						 key_name, primary_key_name) ?
				  Key::PRIMARY	: Key::UNIQUE) :
				  (key_info->flags & HA_FULLTEXT ?
				   Key::FULLTEXT : Key::MULTIPLE)),
				 key_name,
				 key_info->algorithm,
                                 test(key_info->flags & HA_GENERATED_KEY),
				 key_parts,
                                 key_info->flags & HA_USES_PARSER ?
                                 &key_info->parser->name : 0));
  }
  {
    Key *key;
    while ((key=key_it++))			// Add new keys
    {
      if (key->type != Key::FOREIGN_KEY)
	key_list.push_back(key);
      if (key->name &&
	  !my_strcasecmp(system_charset_info,key->name,primary_key_name))
      {
	my_error(ER_WRONG_NAME_FOR_INDEX, MYF(0), key->name);
	DBUG_RETURN(TRUE);
      }
    }
  }

  if (alter_info->drop_list.elements)
  {
    my_error(ER_CANT_DROP_FIELD_OR_KEY, MYF(0),
             alter_info->drop_list.head()->name);
    goto err;
  }
  if (alter_info->alter_list.elements)
  {
    my_error(ER_CANT_DROP_FIELD_OR_KEY, MYF(0),
             alter_info->alter_list.head()->name);
    goto err;
  }

  db_create_options= table->s->db_create_options & ~(HA_OPTION_PACK_RECORD);
  my_snprintf(tmp_name, sizeof(tmp_name), "%s-%lx_%lx", tmp_file_prefix,
	      current_pid, thd->thread_id);
  /* Safety fix for innodb */
  if (lower_case_table_names)
    my_casedn_str(files_charset_info, tmp_name);
  if (new_db_type != old_db_type && !table->file->can_switch_engines()) {
    my_error(ER_ROW_IS_REFERENCED, MYF(0));
    goto err;
  }
  create_info->db_type=new_db_type;
  if (!create_info->comment)
    create_info->comment= table->s->comment;

  table->file->update_create_info(create_info);
  if ((create_info->table_options &
       (HA_OPTION_PACK_KEYS | HA_OPTION_NO_PACK_KEYS)) ||
      (used_fields & HA_CREATE_USED_PACK_KEYS))
    db_create_options&= ~(HA_OPTION_PACK_KEYS | HA_OPTION_NO_PACK_KEYS);
  if (create_info->table_options &
      (HA_OPTION_CHECKSUM | HA_OPTION_NO_CHECKSUM))
    db_create_options&= ~(HA_OPTION_CHECKSUM | HA_OPTION_NO_CHECKSUM);
  if (create_info->table_options &
      (HA_OPTION_DELAY_KEY_WRITE | HA_OPTION_NO_DELAY_KEY_WRITE))
    db_create_options&= ~(HA_OPTION_DELAY_KEY_WRITE |
			  HA_OPTION_NO_DELAY_KEY_WRITE);
  create_info->table_options|= db_create_options;

  if (table->s->tmp_table)
    create_info->options|=HA_LEX_CREATE_TMP_TABLE;

  set_table_default_charset(thd, create_info, db);

  {
    /*
      For some purposes we need prepared table structures and translated
      key descriptions with proper default key name assignment.

      Unfortunately, mysql_prepare_table() modifies the field and key
      lists. mysql_create_table() needs the unmodified lists. Hence, we
      need to copy the lists and all their elements. The lists contain
      pointers to the elements only.

      We cannot copy conditionally because the partition code always
      needs prepared lists and compare_tables() needs them and is almost
      always called.
    */

    /* Copy fields. */
    List_iterator<create_field> prep_field_it(create_list);
    create_field *prep_field;
    while ((prep_field= prep_field_it++))
      prepared_create_list.push_back(new create_field(*prep_field));

    /* Copy keys and key parts. */
    List_iterator<Key> prep_key_it(key_list);
    Key *prep_key;
    while ((prep_key= prep_key_it++))
    {
      List<key_part_spec> prep_columns;
      List_iterator<key_part_spec> prep_col_it(prep_key->columns);
      key_part_spec *prep_col;

      while ((prep_col= prep_col_it++))
        prep_columns.push_back(new key_part_spec(*prep_col));
      prepared_key_list.push_back(new Key(prep_key->type, prep_key->name,
                                          prep_key->algorithm,
                                          prep_key->generated, prep_columns,
                                          prep_key->parser_name));
    }

    /* Create the prepared information. */
    if (mysql_prepare_table(thd, create_info, &prepared_create_list,
                            &prepared_key_list,
                            (table->s->tmp_table != NO_TMP_TABLE), &db_options,
                            table->file, &key_info_buffer, &key_count, 0))
      goto err;
  }

  if (thd->variables.old_alter_table
      || (table->s->db_type != create_info->db_type)
#ifdef WITH_PARTITION_STORAGE_ENGINE
      || partition_changed
#endif
     )
    need_copy_table= 1;
  else
  {
    /* Try to optimize ALTER TABLE. Allocate result buffers. */
    if (! (index_drop_buffer=
           (uint*) thd->alloc(sizeof(uint) * table->s->keys)) ||
        ! (index_add_buffer=
           (uint*) thd->alloc(sizeof(uint) * prepared_key_list.elements)))
      goto err;
    /* Check how much the tables differ. */
    need_copy_table= compare_tables(table, &prepared_create_list,
                                    key_info_buffer, key_count,
                                    create_info, alter_info, order_num,
                                    index_drop_buffer, &index_drop_count,
                                    index_add_buffer, &index_add_count);
  }

  /*
    If there are index changes only, try to do them online. "Index
    changes only" means also that the handler for the table does not
    change. The table is open and locked. The handler can be accessed.
  */
  if (need_copy_table == ALTER_TABLE_INDEX_CHANGED)
  {
    int   pk_changed= 0;
    ulong alter_flags= 0;
    ulong needed_online_flags= 0;
    ulong needed_fast_flags= 0;
    KEY   *key;
    uint  *idx_p;
    uint  *idx_end_p;

    if (table->s->db_type->alter_table_flags)
      alter_flags= table->s->db_type->alter_table_flags(alter_info->flags);
    DBUG_PRINT("info", ("alter_flags: %lu", alter_flags));
    /* Check dropped indexes. */
    for (idx_p= index_drop_buffer, idx_end_p= idx_p + index_drop_count;
         idx_p < idx_end_p;
         idx_p++)
    {
      key= table->key_info + *idx_p;
      DBUG_PRINT("info", ("index dropped: '%s'", key->name));
      if (key->flags & HA_NOSAME)
      {
        /* Unique key. Check for "PRIMARY". */
        if (! my_strcasecmp(system_charset_info,
                            key->name, primary_key_name))
        {
          /* Primary key. */
          needed_online_flags|=  HA_ONLINE_DROP_PK_INDEX;
          needed_fast_flags|= HA_ONLINE_DROP_PK_INDEX_NO_WRITES;
          pk_changed++;
        }
        else
        {
          /* Non-primary unique key. */
          needed_online_flags|=  HA_ONLINE_DROP_UNIQUE_INDEX;
          needed_fast_flags|= HA_ONLINE_DROP_UNIQUE_INDEX_NO_WRITES;
        }
      }
      else
      {
        /* Non-unique key. */
        needed_online_flags|=  HA_ONLINE_DROP_INDEX;
        needed_fast_flags|= HA_ONLINE_DROP_INDEX_NO_WRITES;
      }
    }

    /* Check added indexes. */
    for (idx_p= index_add_buffer, idx_end_p= idx_p + index_add_count;
         idx_p < idx_end_p;
         idx_p++)
    {
      key= key_info_buffer + *idx_p;
      DBUG_PRINT("info", ("index added: '%s'", key->name));
      if (key->flags & HA_NOSAME)
      {
        /* Unique key. Check for "PRIMARY". */
        if (! my_strcasecmp(system_charset_info,
                            key->name, primary_key_name))
        {
          /* Primary key. */
          needed_online_flags|=  HA_ONLINE_ADD_PK_INDEX;
          needed_fast_flags|= HA_ONLINE_ADD_PK_INDEX_NO_WRITES;
          pk_changed++;
        }
        else
        {
          /* Non-primary unique key. */
          needed_online_flags|=  HA_ONLINE_ADD_UNIQUE_INDEX;
          needed_fast_flags|= HA_ONLINE_ADD_UNIQUE_INDEX_NO_WRITES;
        }
      }
      else
      {
        /* Non-unique key. */
        needed_online_flags|=  HA_ONLINE_ADD_INDEX;
        needed_fast_flags|= HA_ONLINE_ADD_INDEX_NO_WRITES;
      }
    }

    /*
      Online or fast add/drop index is possible only if
      the primary key is not added and dropped in the same statement.
      Otherwise we have to recreate the table.
      need_copy_table is no-zero at this place.
    */
    if ( pk_changed < 2 )
    {
      if ((alter_flags & needed_online_flags) == needed_online_flags)
      {
        /* All required online flags are present. */
        need_copy_table= 0;
        need_lock_for_indexes= FALSE;
      }
      else if ((alter_flags & needed_fast_flags) == needed_fast_flags)
      {
        /* All required fast flags are present. */
        need_copy_table= 0;
      }
    }
    DBUG_PRINT("info", ("need_copy_table: %u  need_lock: %d",
                        need_copy_table, need_lock_for_indexes));
  }

  /*
    better have a negative test here, instead of positive, like
    alter_info->flags & ALTER_ADD_COLUMN|ALTER_ADD_INDEX|...
    so that ALTER TABLE won't break when somebody will add new flag
  */
  if (!need_copy_table)
    create_info->frm_only= 1;

#ifdef WITH_PARTITION_STORAGE_ENGINE
  if (fast_alter_partition)
  {
    DBUG_RETURN(fast_alter_partition_table(thd, table, alter_info,
                                           create_info, table_list,
                                           &create_list, &key_list,
                                           db, table_name,
                                           fast_alter_partition));
  }
#endif

  /*
    Handling of symlinked tables:
    If no rename:
      Create new data file and index file on the same disk as the
      old data and index files.
      Copy data.
      Rename new data file over old data file and new index file over
      old index file.
      Symlinks are not changed.

   If rename:
      Create new data file and index file on the same disk as the
      old data and index files.  Create also symlinks to point at
      the new tables.
      Copy data.
      At end, rename temporary tables and symlinks to temporary table
      to final table name.
      Remove old table and old symlinks

    If rename is made to another database:
      Create new tables in new database.
      Copy data.
      Remove old table and symlinks.
  */
  if (!strcmp(db, new_db))		// Ignore symlink if db changed
  {
    if (create_info->index_file_name)
    {
      /* Fix index_file_name to have 'tmp_name' as basename */
      strmov(index_file, tmp_name);
      create_info->index_file_name=fn_same(index_file,
					   create_info->index_file_name,
					   1);
    }
    if (create_info->data_file_name)
    {
      /* Fix data_file_name to have 'tmp_name' as basename */
      strmov(data_file, tmp_name);
      create_info->data_file_name=fn_same(data_file,
					  create_info->data_file_name,
					  1);
    }
  }
  else
    create_info->data_file_name=create_info->index_file_name=0;

  /*
    Create a table with a temporary name.
    With create_info->frm_only == 1 this creates a .frm file only.
    We don't log the statement, it will be logged later.
  */
  tmp_disable_binlog(thd);
  error= mysql_create_table(thd, new_db, tmp_name,
                            create_info,create_list,key_list,1,0);
  reenable_binlog(thd);
  if (error)
    DBUG_RETURN(error);

  /* Open the table if we need to copy the data. */
  if (need_copy_table)
  {
    if (table->s->tmp_table)
    {
      TABLE_LIST tbl;
      bzero((void*) &tbl, sizeof(tbl));
      tbl.db= new_db;
      tbl.table_name= tbl.alias= tmp_name;
      /* Table is in thd->temporary_tables */
      new_table= open_table(thd, &tbl, thd->mem_root, (bool*) 0,
                            MYSQL_LOCK_IGNORE_FLUSH);
    }
    else
    {
      char path[FN_REFLEN];
      /* table is a normal table: Create temporary table in same directory */
      build_table_filename(path, sizeof(path), new_db, tmp_name, "");
      new_table=open_temporary_table(thd, path, new_db, tmp_name,0);
    }
    if (!new_table)
    {
      VOID(quick_rm_table(new_db_type,new_db,tmp_name));
      goto err;
    }
  }

  /* Copy the data if necessary. */
  thd->count_cuted_fields= CHECK_FIELD_WARN;	// calc cuted fields
  thd->cuted_fields=0L;
  thd->proc_info="copy to tmp table";
  next_insert_id=thd->next_insert_id;		// Remember for logging
  copied=deleted=0;
  if (new_table && !(new_table->file->table_flags() & HA_NO_COPY_ON_ALTER))
  {
    /* We don't want update TIMESTAMP fields during ALTER TABLE. */
    new_table->timestamp_field_type= TIMESTAMP_NO_AUTO_SET;
    new_table->next_number_field=new_table->found_next_number_field;
    error=copy_data_between_tables(table,new_table,create_list,
				   handle_duplicates, ignore,
				   order_num, order, &copied, &deleted);
  }
  thd->last_insert_id=next_insert_id;		// Needed for correct log
  thd->count_cuted_fields= CHECK_FIELD_IGNORE;

  /* If we did not need to copy, we might still need to add/drop indexes. */
  if (! new_table)
  {
    uint          *key_numbers;
    uint          *keyno_p;
    KEY           *key_info;
    KEY           *key;
    uint          *idx_p;
    uint          *idx_end_p;
    KEY_PART_INFO *key_part;
    KEY_PART_INFO *part_end;
    DBUG_PRINT("info", ("No new_table, checking add/drop index"));

    if (index_add_count)
    {
#ifdef XXX_TO_BE_DONE_LATER_BY_WL3020_AND_WL1892
      if (! need_lock_for_indexes)
      {
        /* Downgrade the write lock. */
        mysql_lock_downgrade_write(thd, table, TL_WRITE_ALLOW_WRITE);
      }

      /* Create a new .frm file for crash recovery. */
      /* TODO: Must set INDEX_TO_BE_ADDED flags in the frm file. */
      VOID(pthread_mutex_lock(&LOCK_open));
      error= (mysql_create_frm(thd, reg_path, db, table_name,
                               create_info, prepared_create_list, key_count,
                               key_info_buffer, table->file) ||
              table->file->create_handler_files(reg_path));
      VOID(pthread_mutex_unlock(&LOCK_open));
      if (error)
        goto err;
#endif

      /* The add_index() method takes an array of KEY structs. */
      key_info= (KEY*) thd->alloc(sizeof(KEY) * index_add_count);
      key= key_info;
      for (idx_p= index_add_buffer, idx_end_p= idx_p + index_add_count;
           idx_p < idx_end_p;
           idx_p++, key++)
      {
        /* Copy the KEY struct. */
        *key= key_info_buffer[*idx_p];
        /* Fix the key parts. */
        part_end= key->key_part + key->key_parts;
        for (key_part= key->key_part; key_part < part_end; key_part++)
          key_part->field= table->field[key_part->fieldnr];
      }
      /* Add the indexes. */
      if ((error= table->file->add_index(table, key_info, index_add_count)))
      {
        /*
          Exchange the key_info for the error message. If we exchange
          key number by key name in the message later, we need correct info.
        */
        KEY *save_key_info= table->key_info;
        table->key_info= key_info;
        table->file->print_error(error, MYF(0));
        table->key_info= save_key_info;
        goto err;
      }
    }
    /*end of if (index_add_count)*/

    if (index_drop_count)
    {
#ifdef XXX_TO_BE_DONE_LATER_BY_WL3020_AND_WL1892
      /* Create a new .frm file for crash recovery. */
      /* TODO: Must set INDEX_IS_ADDED in the frm file. */
      /* TODO: Must set INDEX_TO_BE_DROPPED in the frm file. */
      VOID(pthread_mutex_lock(&LOCK_open));
      error= (mysql_create_frm(thd, reg_path, db, table_name,
                               create_info, prepared_create_list, key_count,
                               key_info_buffer, table->file) ||
              table->file->create_handler_files(reg_path));
      VOID(pthread_mutex_unlock(&LOCK_open));
      if (error)
        goto err;

      if (! need_lock_for_indexes)
      {
        LOCK_PARAM_TYPE lpt;

        lpt.thd= thd;
        lpt.table= table;
        lpt.db= db;
        lpt.table_name= table_name;
        lpt.create_info= create_info;
        lpt.create_list= &create_list;
        lpt.key_count= key_count;
        lpt.key_info_buffer= key_info_buffer;
        abort_and_upgrade_lock(lpt);
      }
#endif

      /* The prepare_drop_index() method takes an array of key numbers. */
      key_numbers= (uint*) thd->alloc(sizeof(uint) * index_drop_count);
      keyno_p= key_numbers;
      /* Get the number of each key. */
      for (idx_p= index_drop_buffer, idx_end_p= idx_p + index_drop_count;
           idx_p < idx_end_p;
           idx_p++, keyno_p++)
        *keyno_p= *idx_p;
      /*
        Tell the handler to prepare for drop indexes.
        This re-numbers the indexes to get rid of gaps.
      */
      if ((error= table->file->prepare_drop_index(table, key_numbers,
                                                  index_drop_count)))
      {
        table->file->print_error(error, MYF(0));
        goto err;
      }

#ifdef XXX_TO_BE_DONE_LATER_BY_WL3020
      if (! need_lock_for_indexes)
      {
        /* Downgrade the lock again. */
        if (table->reginfo.lock_type == TL_WRITE_ALLOW_READ)
        {
          LOCK_PARAM_TYPE lpt;

          lpt.thd= thd;
          lpt.table= table;
          lpt.db= db;
          lpt.table_name= table_name;
          lpt.create_info= create_info;
          lpt.create_list= &create_list;
          lpt.key_count= key_count;
          lpt.key_info_buffer= key_info_buffer;
          close_open_tables_and_downgrade(lpt);
        }
      }
#endif

      /* Tell the handler to finally drop the indexes. */
      if ((error= table->file->final_drop_index(table)))
      {
        table->file->print_error(error, MYF(0));
        goto err;
      }
    }
    /*end of if (index_drop_count)*/

    if (index_add_count || index_drop_count)
    {
      /*
        The final .frm file is already created as a temporary file
        and will be renamed to the original table name later.
      */

      /* Need to commit before a table is unlocked (NDB requirement). */
      DBUG_PRINT("info", ("Committing after add/drop index"));
      if (ha_commit_stmt(thd) || ha_commit(thd))
        goto err;
      committed= 1;
    }
  }
  /*end of if (! new_table) for add/drop index*/

  if (table->s->tmp_table != NO_TMP_TABLE)
  {
    /* We changed a temporary table */
    if (error)
    {
      /*
	The following function call will free the new_table pointer,
	in close_temporary_table(), so we can safely directly jump to err
      */
      if (new_table)
        close_temporary_table(thd, new_table, 1, 1);
      else
        VOID(quick_rm_table(new_db_type,new_db,tmp_name));
      goto err;
    }
    /* Close lock if this is a transactional table */
    if (thd->lock)
    {
      mysql_unlock_tables(thd, thd->lock);
      thd->lock=0;
    }
    /* Remove link to old table and rename the new one */
    close_temporary_table(thd, table, 1, 1);
    /* Should pass the 'new_name' as we store table name in the cache */
    if (rename_temporary_table(thd, new_table, new_db, new_name))
    {						// Fatal error
      if (new_table)
      {
        close_temporary_table(thd, new_table, 1, 1);
        my_free((gptr) new_table,MYF(0));
      }
      else
        VOID(quick_rm_table(new_db_type,new_db,tmp_name));
      goto err;
    }
    /* We don't replicate alter table statement on temporary tables */
    if (!thd->current_stmt_binlog_row_based)
      write_bin_log(thd, TRUE, thd->query, thd->query_length);
    goto end_temporary;
  }

  if (new_table)
  {
    /* close temporary table that will be the new table */
    intern_close_table(new_table);
    my_free((gptr) new_table,MYF(0));
  }
  VOID(pthread_mutex_lock(&LOCK_open));
  if (error)
  {
    VOID(quick_rm_table(new_db_type,new_db,tmp_name));
    VOID(pthread_mutex_unlock(&LOCK_open));
    goto err;
  }

  /*
    Data is copied.  Now we rename the old table to a temp name,
    rename the new one to the old name, remove all entries from the old table
    from the cache, free all locks, close the old table and remove it.
  */

  thd->proc_info="rename result table";
  my_snprintf(old_name, sizeof(old_name), "%s2-%lx-%lx", tmp_file_prefix,
	      current_pid, thd->thread_id);
  if (lower_case_table_names)
    my_casedn_str(files_charset_info, old_name);
  if (new_name != table_name || new_db != db)
  {
    if (!access(new_name_buff,F_OK))
    {
      error=1;
      my_error(ER_TABLE_EXISTS_ERROR, MYF(0), new_name_buff);
      VOID(quick_rm_table(new_db_type,new_db,tmp_name));
      VOID(pthread_mutex_unlock(&LOCK_open));
      goto err;
    }
  }

#if (!defined( __WIN__) && !defined( __EMX__) && !defined( OS2))
  if (table->file->has_transactions())
#endif
  {
    /*
      Win32 and InnoDB can't drop a table that is in use, so we must
      close the original table at before doing the rename
    */
<<<<<<< HEAD
    table_name=thd->strdup(table_name);		// must be saved
    table->s->version= 0;                	// Force removal of table def
=======
>>>>>>> e5d51965
    close_cached_table(thd, table);
    table=0;					// Marker that table is closed
  }
#if (!defined( __WIN__) && !defined( __EMX__) && !defined( OS2))
  else
    table->file->extra(HA_EXTRA_FORCE_REOPEN);	// Don't use this file anymore
#endif


  error=0;
  if (!need_copy_table)
    new_db_type=old_db_type= NULL; // this type cannot happen in regular ALTER
  if (mysql_rename_table(old_db_type,db,table_name,db,old_name))
  {
    error=1;
    VOID(quick_rm_table(new_db_type,new_db,tmp_name));
  }
  else if (mysql_rename_table(new_db_type,new_db,tmp_name,new_db,
			      new_alias) ||
           (new_name != table_name || new_db != db) && // we also do rename
           Table_triggers_list::change_table_name(thd, db, table_name,
                                                  new_db, new_alias))
       
  {						// Try to get everything back
    error=1;
    VOID(quick_rm_table(new_db_type,new_db,new_alias));
    VOID(quick_rm_table(new_db_type,new_db,tmp_name));
    VOID(mysql_rename_table(old_db_type,db,old_name,db,alias));
  }
  if (error)
  {
    /*
      This shouldn't happen.  We solve this the safe way by
      closing the locked table.
    */
    if (table)
    {
      table->s->version= 0;            	        // Force removal of table def
      close_cached_table(thd,table);
    }
    VOID(pthread_mutex_unlock(&LOCK_open));
    goto err;
  }
  if (! need_copy_table)
  {
    if (! table)
    {
      VOID(pthread_mutex_unlock(&LOCK_open));
      if (! (table= open_ltable(thd, table_list, TL_WRITE_ALLOW_READ)))
        goto err;
      VOID(pthread_mutex_lock(&LOCK_open));
    }
    /* Tell the handler that a new frm file is in place. */
    if (table->file->create_handler_files(reg_path))
    {
      VOID(pthread_mutex_unlock(&LOCK_open));
      goto err;
    }
  }
  if (thd->lock || new_name != table_name)	// True if WIN32
  {
    /*
      Not table locking or alter table with rename.
      Free locks and remove old table
    */
    if (table)
    {
      table->s->version= 0;              	// Force removal of table def
      close_cached_table(thd,table);
    }
    VOID(quick_rm_table(old_db_type,db,old_name));
  }
  else
  {
    /*
      Using LOCK TABLES without rename.
      This code is never executed on WIN32!
      Remove old renamed table, reopen table and get new locks
    */
    if (table)
    {
      VOID(table->file->extra(HA_EXTRA_FORCE_REOPEN)); // Use new file
      /* Mark in-use copies old */
      remove_table_from_cache(thd,db,table_name,RTFC_NO_FLAG);
      /* end threads waiting on lock */
      mysql_lock_abort(thd,table, TRUE);
    }
    VOID(quick_rm_table(old_db_type,db,old_name));
    if (close_data_tables(thd,db,table_name) ||
	reopen_tables(thd,1,0))
    {						// This shouldn't happen
      if (table)
      {
        table->s->version= 0;                   // Force removal of table def
	close_cached_table(thd,table);		// Remove lock for table
      }
      VOID(pthread_mutex_unlock(&LOCK_open));
      goto err;
    }
  }
  VOID(pthread_mutex_unlock(&LOCK_open));
  VOID(pthread_cond_broadcast(&COND_refresh));
  /*
    The ALTER TABLE is always in its own transaction.
    Commit must not be called while LOCK_open is locked. It could call
    wait_if_global_read_lock(), which could create a deadlock if called
    with LOCK_open.
  */
  if (!committed)
  {
    error = ha_commit_stmt(thd);
    if (ha_commit(thd))
      error=1;
    if (error)
      goto err;
  }
  thd->proc_info="end";

  ha_binlog_log_query(thd, create_info->db_type, LOGCOM_ALTER_TABLE,
                      thd->query, thd->query_length,
                      db, table_name);

  DBUG_ASSERT(!(mysql_bin_log.is_open() && thd->current_stmt_binlog_row_based &&
                (create_info->options & HA_LEX_CREATE_TMP_TABLE)));
  write_bin_log(thd, TRUE, thd->query, thd->query_length);
  /*
    TODO RONM: This problem needs to handled for Berkeley DB partitions
    as well
  */
  if (ha_check_storage_engine_flag(old_db_type,HTON_FLUSH_AFTER_RENAME))
  {
    /*
      For the alter table to be properly flushed to the logs, we
      have to open the new table.  If not, we get a problem on server
      shutdown.
    */
    char path[FN_REFLEN];
    build_table_filename(path, sizeof(path), new_db, table_name, "");
    table=open_temporary_table(thd, path, new_db, tmp_name,0);
    if (table)
    {
      intern_close_table(table);
      my_free((char*) table, MYF(0));
    }
    else
      sql_print_warning("Could not open table %s.%s after rename\n",
                        new_db,table_name);
    ha_flush_logs(old_db_type);
  }
  table_list->table=0;				// For query cache
  query_cache_invalidate3(thd, table_list, 0);

end_temporary:
  my_snprintf(tmp_name, sizeof(tmp_name), ER(ER_INSERT_INFO),
	      (ulong) (copied + deleted), (ulong) deleted,
	      (ulong) thd->cuted_fields);
  if (do_send_ok)
    send_ok(thd,copied+deleted,0L,tmp_name);
  thd->some_tables_deleted=0;
  DBUG_RETURN(FALSE);

 err:
  DBUG_RETURN(TRUE);
}
/* mysql_alter_table */

static int
copy_data_between_tables(TABLE *from,TABLE *to,
			 List<create_field> &create,
			 enum enum_duplicates handle_duplicates,
                         bool ignore,
			 uint order_num, ORDER *order,
			 ha_rows *copied,
			 ha_rows *deleted)
{
  int error;
  Copy_field *copy,*copy_end;
  ulong found_count,delete_count;
  THD *thd= current_thd;
  uint length;
  SORT_FIELD *sortorder;
  READ_RECORD info;
  TABLE_LIST   tables;
  List<Item>   fields;
  List<Item>   all_fields;
  ha_rows examined_rows;
  bool auto_increment_field_copied= 0;
  ulong save_sql_mode;
  DBUG_ENTER("copy_data_between_tables");

  /*
    Turn off recovery logging since rollback of an alter table is to
    delete the new table so there is no need to log the changes to it.
    
    This needs to be done before external_lock
  */
  error= ha_enable_transaction(thd, FALSE);
  if (error)
    DBUG_RETURN(-1);
  
  if (!(copy= new Copy_field[to->s->fields]))
    DBUG_RETURN(-1);				/* purecov: inspected */

  if (to->file->ha_external_lock(thd, F_WRLCK))
    DBUG_RETURN(-1);

  /* We can abort alter table for any table type */
  thd->no_trans_update= 0;
  thd->abort_on_warning= !ignore && test(thd->variables.sql_mode &
                                         (MODE_STRICT_TRANS_TABLES |
                                          MODE_STRICT_ALL_TABLES));

  from->file->info(HA_STATUS_VARIABLE);
  to->file->start_bulk_insert(from->file->records);

  save_sql_mode= thd->variables.sql_mode;

  List_iterator<create_field> it(create);
  create_field *def;
  copy_end=copy;
  for (Field **ptr=to->field ; *ptr ; ptr++)
  {
    def=it++;
    if (def->field)
    {
      if (*ptr == to->next_number_field)
      {
        auto_increment_field_copied= TRUE;
        /*
          If we are going to copy contents of one auto_increment column to
          another auto_increment column it is sensible to preserve zeroes.
          This condition also covers case when we are don't actually alter
          auto_increment column.
        */
        if (def->field == from->found_next_number_field)
          thd->variables.sql_mode|= MODE_NO_AUTO_VALUE_ON_ZERO;
      }
      (copy_end++)->set(*ptr,def->field,0);
    }

  }

  found_count=delete_count=0;

  if (order)
  {
    from->sort.io_cache=(IO_CACHE*) my_malloc(sizeof(IO_CACHE),
					      MYF(MY_FAE | MY_ZEROFILL));
    bzero((char*) &tables,sizeof(tables));
    tables.table= from;
    tables.alias= tables.table_name= from->s->table_name.str;
    tables.db=    from->s->db.str;
    error=1;

    if (thd->lex->select_lex.setup_ref_array(thd, order_num) ||
	setup_order(thd, thd->lex->select_lex.ref_pointer_array,
		    &tables, fields, all_fields, order) ||
	!(sortorder=make_unireg_sortorder(order, &length)) ||
	(from->sort.found_records = filesort(thd, from, sortorder, length,
					     (SQL_SELECT *) 0, HA_POS_ERROR,
					     &examined_rows)) ==
	HA_POS_ERROR)
      goto err;
  };

  /*
    Handler must be told explicitly to retrieve all columns, because
    this function does not set field->query_id in the columns to the
    current query id
  */
  to->file->ha_set_all_bits_in_write_set();
  from->file->ha_retrieve_all_cols();
  init_read_record(&info, thd, from, (SQL_SELECT *) 0, 1,1);
  if (ignore ||
      handle_duplicates == DUP_REPLACE)
    to->file->extra(HA_EXTRA_IGNORE_DUP_KEY);
  thd->row_count= 0;
  restore_record(to, s->default_values);        // Create empty record
  while (!(error=info.read_record(&info)))
  {
    if (thd->killed)
    {
      thd->send_kill_message();
      error= 1;
      break;
    }
    thd->row_count++;
    if (to->next_number_field)
    {
      if (auto_increment_field_copied)
        to->auto_increment_field_not_null= TRUE;
      else
        to->next_number_field->reset();
    }
    
    for (Copy_field *copy_ptr=copy ; copy_ptr != copy_end ; copy_ptr++)
    {
      copy_ptr->do_copy(copy_ptr);
    }
    if ((error=to->file->ha_write_row((byte*) to->record[0])))
    {
      if ((!ignore &&
	   handle_duplicates != DUP_REPLACE) ||
	  (error != HA_ERR_FOUND_DUPP_KEY &&
	   error != HA_ERR_FOUND_DUPP_UNIQUE))
      {
	to->file->print_error(error,MYF(0));
	break;
      }
      to->file->restore_auto_increment();
      delete_count++;
    }
    else
      found_count++;
  }
  end_read_record(&info);
  free_io_cache(from);
  delete [] copy;				// This is never 0

  if (to->file->end_bulk_insert() && error <= 0)
  {
    to->file->print_error(my_errno,MYF(0));
    error=1;
  }
  to->file->extra(HA_EXTRA_NO_IGNORE_DUP_KEY);

  ha_enable_transaction(thd,TRUE);

  /*
    Ensure that the new table is saved properly to disk so that we
    can do a rename
  */
  if (ha_commit_stmt(thd))
    error=1;
  if (ha_commit(thd))
    error=1;

 err:
  thd->variables.sql_mode= save_sql_mode;
  thd->abort_on_warning= 0;
  free_io_cache(from);
  *copied= found_count;
  *deleted=delete_count;
  if (to->file->ha_external_lock(thd,F_UNLCK))
    error=1;
  DBUG_RETURN(error > 0 ? -1 : 0);
}


/*
  Recreates tables by calling mysql_alter_table().

  SYNOPSIS
    mysql_recreate_table()
    thd			Thread handler
    tables		Tables to recreate
    do_send_ok          If we should send_ok() or leave it to caller

 RETURN
    Like mysql_alter_table().
*/
bool mysql_recreate_table(THD *thd, TABLE_LIST *table_list,
                          bool do_send_ok)
{
  DBUG_ENTER("mysql_recreate_table");
  LEX *lex= thd->lex;
  HA_CREATE_INFO create_info;
  lex->create_list.empty();
  lex->key_list.empty();
  lex->col_list.empty();
  lex->alter_info.reset();
  bzero((char*) &create_info,sizeof(create_info));
  create_info.db_type= (handlerton*) &default_hton;
  create_info.row_type=ROW_TYPE_NOT_USED;
  create_info.default_table_charset=default_charset_info;
  /* Force alter table to recreate table */
  lex->alter_info.flags= (ALTER_CHANGE_COLUMN | ALTER_RECREATE);
  DBUG_RETURN(mysql_alter_table(thd, NullS, NullS, &create_info,
                                table_list, lex->create_list,
                                lex->key_list, 0, (ORDER *) 0,
                                DUP_ERROR, 0, &lex->alter_info, do_send_ok));
}


bool mysql_checksum_table(THD *thd, TABLE_LIST *tables, HA_CHECK_OPT *check_opt)
{
  TABLE_LIST *table;
  List<Item> field_list;
  Item *item;
  Protocol *protocol= thd->protocol;
  DBUG_ENTER("mysql_checksum_table");

  field_list.push_back(item = new Item_empty_string("Table", NAME_LEN*2));
  item->maybe_null= 1;
  field_list.push_back(item=new Item_int("Checksum",(longlong) 1,21));
  item->maybe_null= 1;
  if (protocol->send_fields(&field_list,
                            Protocol::SEND_NUM_ROWS | Protocol::SEND_EOF))
    DBUG_RETURN(TRUE);

  for (table= tables; table; table= table->next_local)
  {
    char table_name[NAME_LEN*2+2];
    TABLE *t;

    strxmov(table_name, table->db ,".", table->table_name, NullS);

    t= table->table= open_ltable(thd, table, TL_READ);
    thd->clear_error();			// these errors shouldn't get client

    protocol->prepare_for_resend();
    protocol->store(table_name, system_charset_info);

    if (!t)
    {
      /* Table didn't exist */
      protocol->store_null();
      thd->clear_error();
    }
    else
    {
      t->pos_in_table_list= table;

      if (t->file->table_flags() & HA_HAS_CHECKSUM &&
	  !(check_opt->flags & T_EXTEND))
	protocol->store((ulonglong)t->file->checksum());
      else if (!(t->file->table_flags() & HA_HAS_CHECKSUM) &&
	       (check_opt->flags & T_QUICK))
	protocol->store_null();
      else
      {
	/* calculating table's checksum */
	ha_checksum crc= 0;
        uchar null_mask=256 -  (1 << t->s->last_null_bit_pos);

        /*
          Set all bits in read set and inform InnoDB that we are reading all
          fields
        */
        t->file->ha_retrieve_all_cols();

	if (t->file->ha_rnd_init(1))
	  protocol->store_null();
	else
	{
	  for (;;)
	  {
	    ha_checksum row_crc= 0;
            int error= t->file->rnd_next(t->record[0]);
            if (unlikely(error))
            {
              if (error == HA_ERR_RECORD_DELETED)
                continue;
              break;
            }
	    if (t->s->null_bytes)
            {
              /* fix undefined null bits */
              t->record[0][t->s->null_bytes-1] |= null_mask;
              if (!(t->s->db_create_options & HA_OPTION_PACK_RECORD))
                t->record[0][0] |= 1;

	      row_crc= my_checksum(row_crc, t->record[0], t->s->null_bytes);
            }

	    for (uint i= 0; i < t->s->fields; i++ )
	    {
	      Field *f= t->field[i];
	      if ((f->type() == FIELD_TYPE_BLOB) ||
                  (f->type() == MYSQL_TYPE_VARCHAR))
	      {
		String tmp;
		f->val_str(&tmp);
		row_crc= my_checksum(row_crc, (byte*) tmp.ptr(), tmp.length());
	      }
	      else
		row_crc= my_checksum(row_crc, (byte*) f->ptr,
				     f->pack_length());
	    }

	    crc+= row_crc;
	  }
	  protocol->store((ulonglong)crc);
          t->file->ha_rnd_end();
	}
      }
      thd->clear_error();
      close_thread_tables(thd);
      table->table=0;				// For query cache
    }
    if (protocol->write())
      goto err;
  }

  send_eof(thd);
  DBUG_RETURN(FALSE);

 err:
  close_thread_tables(thd);			// Shouldn't be needed
  if (table)
    table->table=0;
  DBUG_RETURN(TRUE);
}

static bool check_engine(THD *thd, const char *table_name,
                         HA_CREATE_INFO *create_info)
{
  handlerton **new_engine= &create_info->db_type;
  handlerton *req_engine= *new_engine;
  bool no_substitution=
        test(thd->variables.sql_mode & MODE_NO_ENGINE_SUBSTITUTION);
  if (!(*new_engine= ha_checktype(thd, ha_legacy_type(req_engine),
                                  no_substitution, 1)))
    return TRUE;

  if (req_engine != (handlerton*) &default_hton && req_engine != *new_engine)
  {
    push_warning_printf(thd, MYSQL_ERROR::WARN_LEVEL_WARN,
                       ER_WARN_USING_OTHER_HANDLER,
                       ER(ER_WARN_USING_OTHER_HANDLER),
                       ha_resolve_storage_engine_name(*new_engine),
                       table_name);
  }
  if (create_info->options & HA_LEX_CREATE_TMP_TABLE &&
      ha_check_storage_engine_flag(*new_engine, HTON_TEMPORARY_NOT_SUPPORTED))
  {
    if (create_info->used_fields & HA_CREATE_USED_ENGINE)
    {
      my_error(ER_ILLEGAL_HA_CREATE_OPTION, MYF(0), (*new_engine)->name, "TEMPORARY");
      *new_engine= 0;
      return TRUE;
    }
    *new_engine= &myisam_hton;
  }
  return FALSE;
}<|MERGE_RESOLUTION|>--- conflicted
+++ resolved
@@ -4948,11 +4948,7 @@
       Win32 and InnoDB can't drop a table that is in use, so we must
       close the original table at before doing the rename
     */
-<<<<<<< HEAD
-    table_name=thd->strdup(table_name);		// must be saved
     table->s->version= 0;                	// Force removal of table def
-=======
->>>>>>> e5d51965
     close_cached_table(thd, table);
     table=0;					// Marker that table is closed
   }
