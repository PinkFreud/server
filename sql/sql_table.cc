--- conflicted
+++ resolved
@@ -12231,19 +12231,14 @@
           (!thd->is_current_stmt_binlog_format_row() ||
            !create_info.tmp_table()))
       {
-<<<<<<< HEAD
-        WSREP_TO_ISOLATION_BEGIN_CREATE(create_table->db.str, create_table->table_name.str,
-                                        create_table, &create_info);
-=======
 #ifdef WITH_WSREP
         WSREP_TO_ISOLATION_BEGIN_ALTER(create_table->db.str, create_table->table_name.str,
-				       first_table, &alter_info, NULL)
+				       first_table, &alter_info, NULL, &create_info)
 	{
 	  WSREP_WARN("CREATE TABLE isolation failure");
 	  DBUG_RETURN(true);
 	}
 #endif /* WITH_WSREP */
->>>>>>> 681b7784
       }
       /* Regular CREATE TABLE */
       res= mysql_create_table(thd, create_table, &create_info, &alter_info);
