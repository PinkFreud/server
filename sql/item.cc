--- conflicted
+++ resolved
@@ -1929,7 +1929,7 @@
     /* It is not ok to use columns that are not part of the key of interest: */
     if (!(field->part_of_key.is_set(info->keyno)))
        return TRUE;
-    
+
     /* Find which key part we're using and mark it in needed_key_parts */
     KEY *key= &field->table->key_info[info->keyno];
     for (uint part= 0; part < key->key_parts; part++)
@@ -1942,14 +1942,11 @@
     }
     return FALSE;
   }
-<<<<<<< HEAD
-=======
 
   /* 
     We get here when this refers to a table that's neither the table of
     interest, nor one of the allowed tables. 
   */
->>>>>>> 4102605f
   return TRUE;
 }
 
