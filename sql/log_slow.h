/* Copyright (C) 2009, 2017, MariaDB Corporation.

   This program is free software; you can redistribute it and/or modify
   it under the terms of the GNU General Public License as published by
   the Free Software Foundation; version 2 or later of the License.

   This program is distributed in the hope that it will be useful,
   but WITHOUT ANY WARRANTY; without even the implied warranty of
   MERCHANTABILITY or FITNESS FOR A PARTICULAR PURPOSE.  See the
   GNU General Public License for more details.

   You should have received a copy of the GNU General Public License
   along with this program; if not, write to the Free Software
   Foundation, Inc., 59 Temple Place, Suite 330, Boston, MA  02111-1307  USA */

/* Defining what to log to slow log */

#define LOG_SLOW_VERBOSITY_INIT           0
<<<<<<< HEAD
#define LOG_SLOW_VERBOSITY_INNODB         (1 << 0)
#define LOG_SLOW_VERBOSITY_QUERY_PLAN     (1 << 1)
#define LOG_SLOW_VERBOSITY_EXPLAIN        (1 << 2)

#define QPLAN_INIT            QPLAN_QC_NO

#define QPLAN_ADMIN           (1 << 0)
#define QPLAN_FILESORT        (1 << 1)
#define QPLAN_FILESORT_DISK   (1 << 2)
#define QPLAN_FULL_JOIN       (1 << 3)
#define QPLAN_FULL_SCAN       (1 << 4)
#define QPLAN_QC              (1 << 5)
#define QPLAN_QC_NO           (1 << 6)
#define QPLAN_TMP_DISK        (1 << 7)
#define QPLAN_TMP_TABLE       (1 << 8)
#define QPLAN_FILESORT_PRIORITY_QUEUE       (1 << 9)

/* ... */
#define QPLAN_MAX             (((ulong) 1) << 31) /* reserved as placeholder */
=======
#define LOG_SLOW_VERBOSITY_INNODB         (1U << 0)
#define LOG_SLOW_VERBOSITY_QUERY_PLAN     (1U << 1)

#define QPLAN_INIT            QPLAN_QC_NO

#define QPLAN_ADMIN           (1U << 0)
#define QPLAN_FILESORT        (1U << 1)
#define QPLAN_FILESORT_DISK   (1U << 2)
#define QPLAN_FULL_JOIN       (1U << 3)
#define QPLAN_FULL_SCAN       (1U << 4)
#define QPLAN_QC              (1U << 5)
#define QPLAN_QC_NO           (1U << 6)
#define QPLAN_TMP_DISK        (1U << 7)
#define QPLAN_TMP_TABLE       (1U << 8)
/* ... */
#define QPLAN_MAX             (1U << 31) /* reserved as placeholder */
>>>>>>> 6860a4b5
<|MERGE_RESOLUTION|>--- conflicted
+++ resolved
@@ -16,29 +16,9 @@
 /* Defining what to log to slow log */
 
 #define LOG_SLOW_VERBOSITY_INIT           0
-<<<<<<< HEAD
-#define LOG_SLOW_VERBOSITY_INNODB         (1 << 0)
-#define LOG_SLOW_VERBOSITY_QUERY_PLAN     (1 << 1)
-#define LOG_SLOW_VERBOSITY_EXPLAIN        (1 << 2)
-
-#define QPLAN_INIT            QPLAN_QC_NO
-
-#define QPLAN_ADMIN           (1 << 0)
-#define QPLAN_FILESORT        (1 << 1)
-#define QPLAN_FILESORT_DISK   (1 << 2)
-#define QPLAN_FULL_JOIN       (1 << 3)
-#define QPLAN_FULL_SCAN       (1 << 4)
-#define QPLAN_QC              (1 << 5)
-#define QPLAN_QC_NO           (1 << 6)
-#define QPLAN_TMP_DISK        (1 << 7)
-#define QPLAN_TMP_TABLE       (1 << 8)
-#define QPLAN_FILESORT_PRIORITY_QUEUE       (1 << 9)
-
-/* ... */
-#define QPLAN_MAX             (((ulong) 1) << 31) /* reserved as placeholder */
-=======
 #define LOG_SLOW_VERBOSITY_INNODB         (1U << 0)
 #define LOG_SLOW_VERBOSITY_QUERY_PLAN     (1U << 1)
+#define LOG_SLOW_VERBOSITY_EXPLAIN        (1U << 2)
 
 #define QPLAN_INIT            QPLAN_QC_NO
 
@@ -51,6 +31,7 @@
 #define QPLAN_QC_NO           (1U << 6)
 #define QPLAN_TMP_DISK        (1U << 7)
 #define QPLAN_TMP_TABLE       (1U << 8)
+#define QPLAN_FILESORT_PRIORITY_QUEUE       (1U << 9)
+ 
 /* ... */
-#define QPLAN_MAX             (1U << 31) /* reserved as placeholder */
->>>>>>> 6860a4b5
+#define QPLAN_MAX             (1U << 31) /* reserved as placeholder */