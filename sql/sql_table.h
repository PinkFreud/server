--- conflicted
+++ resolved
@@ -125,16 +125,10 @@
 #define C_ALTER_TABLE_FRM_ONLY   -2
 #define C_ASSISTED_DISCOVERY     -3
 
-<<<<<<< HEAD
 int mysql_create_table_no_lock(THD *thd,
                                DDL_LOG_STATE *ddl_log_state,
                                DDL_LOG_STATE *ddl_log_state_rm,
-                               const LEX_CSTRING *db,
-                               const LEX_CSTRING *table_name,
                                Table_specification_st *create_info,
-=======
-int mysql_create_table_no_lock(THD *thd, Table_specification_st *create_info,
->>>>>>> 61acb436
                                Alter_info *alter_info, bool *is_trans,
                                int create_table_mode, TABLE_LIST *table);
 
