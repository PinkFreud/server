/* Copyright (c) 2006, 2012, Oracle and/or its affiliates. All rights reserved.

   This program is free software; you can redistribute it and/or modify
   it under the terms of the GNU General Public License as published by
   the Free Software Foundation; version 2 of the License.

   This program is distributed in the hope that it will be useful,
   but WITHOUT ANY WARRANTY; without even the implied warranty of
   MERCHANTABILITY or FITNESS FOR A PARTICULAR PURPOSE.  See the
   GNU General Public License for more details.

   You should have received a copy of the GNU General Public License
   along with this program; if not, write to the Free Software
   Foundation, Inc., 51 Franklin St, Fifth Floor, Boston, MA  02110-1301  USA */

#ifndef MYSQLD_INCLUDED
#define MYSQLD_INCLUDED

#include "my_global.h" /* MYSQL_PLUGIN_IMPORT, FN_REFLEN, FN_EXTLEN */
#include "sql_bitmap.h"                         /* Bitmap */
#include "my_decimal.h"                         /* my_decimal */
#include "mysql_com.h"                     /* SERVER_VERSION_LENGTH */
#include "my_atomic.h"                     /* my_atomic_rwlock_t */
#include "mysql/psi/mysql_file.h"          /* MYSQL_FILE */
#include "sql_list.h"                      /* I_List */
#include "sql_cmd.h"
#include <my_rnd.h>

class THD;
struct handlerton;
class Time_zone;

struct scheduler_functions;

typedef struct st_mysql_const_lex_string LEX_CSTRING;
typedef struct st_mysql_show_var SHOW_VAR;

#if MAX_INDEXES <= 64
typedef Bitmap<64>  key_map;          /* Used for finding keys */
#else
typedef Bitmap<((MAX_INDEXES+7)/8*8)> key_map; /* Used for finding keys */
#endif

	/* Bits from testflag */
#define TEST_PRINT_CACHED_TABLES 1
#define TEST_NO_KEY_GROUP	 2
#define TEST_MIT_THREAD		4
#define TEST_BLOCKING		8
#define TEST_KEEP_TMP_TABLES	16
#define TEST_READCHECK		64	/**< Force use of readcheck */
#define TEST_NO_EXTRA		128
#define TEST_CORE_ON_SIGNAL	256	/**< Give core if signal */
#define TEST_SIGINT		1024	/**< Allow sigint on threads */
#define TEST_SYNCHRONIZATION    2048    /**< get server to do sleep in
                                           some places */
/* Function prototypes */
void kill_mysql(void);
#ifdef WITH_WSREP
void close_connection(THD *thd, uint sql_errno= 0, bool lock=1);
#else
void close_connection(THD *thd, uint sql_errno= 0);
#endif
void handle_connection_in_main_thread(THD *thd);
void create_thread_to_handle_connection(THD *thd);
void delete_running_thd(THD *thd);
void unlink_thd(THD *thd);
bool one_thread_per_connection_end(THD *thd, bool put_in_cache);
void flush_thread_cache();
void refresh_status(THD *thd);
bool is_secure_file_path(char *path);

extern "C" MYSQL_PLUGIN_IMPORT CHARSET_INFO *system_charset_info;
extern MYSQL_PLUGIN_IMPORT CHARSET_INFO *files_charset_info ;
extern MYSQL_PLUGIN_IMPORT CHARSET_INFO *national_charset_info;
extern MYSQL_PLUGIN_IMPORT CHARSET_INFO *table_alias_charset;

/**
  Character set of the buildin error messages loaded from errmsg.sys.
*/
extern CHARSET_INFO *error_message_charset_info;

extern CHARSET_INFO *character_set_filesystem;

extern MY_BITMAP temp_pool;
extern bool opt_large_files, server_id_supplied;
extern bool opt_update_log, opt_bin_log, opt_error_log;
extern my_bool opt_log, opt_slow_log, opt_bootstrap;
extern my_bool opt_backup_history_log;
extern my_bool opt_backup_progress_log;
extern ulonglong log_output_options;
extern ulong log_backup_output_options;
extern my_bool opt_log_queries_not_using_indexes;
extern bool opt_disable_networking, opt_skip_show_db;
extern bool opt_skip_name_resolve;
extern bool opt_ignore_builtin_innodb;
extern my_bool opt_character_set_client_handshake;
extern bool volatile abort_loop;
extern bool in_bootstrap;
extern uint connection_count;
extern my_bool opt_safe_user_create;
extern my_bool opt_safe_show_db, opt_local_infile, opt_myisam_use_mmap;
extern my_bool opt_slave_compressed_protocol, use_temp_pool;
extern ulong slave_exec_mode_options;
extern ulong slave_retried_transactions;
extern ulonglong slave_type_conversions_options;
extern my_bool read_only, opt_readonly;
extern my_bool lower_case_file_system;
extern my_bool opt_enable_named_pipe, opt_sync_frm, opt_allow_suspicious_udfs;
extern my_bool opt_secure_auth;
extern char* opt_secure_file_priv;
extern char* opt_secure_backup_file_priv;
extern size_t opt_secure_backup_file_priv_len;
extern my_bool opt_log_slow_admin_statements, opt_log_slow_slave_statements;
extern my_bool sp_automatic_privileges, opt_noacl;
extern ulong use_stat_tables;
extern my_bool opt_old_style_user_limits, trust_function_creators;
extern uint opt_crash_binlog_innodb;
extern char *shared_memory_base_name, *mysqld_unix_port;
extern my_bool opt_enable_shared_memory;
extern ulong opt_replicate_events_marked_for_skip;
extern char *default_tz_name;
extern Time_zone *default_tz;
extern char *default_storage_engine;
extern bool opt_endinfo, using_udf_functions;
extern my_bool locked_in_memory;
extern bool opt_using_transactions;
extern ulong max_long_data_size;
extern ulong current_pid;
extern ulong expire_logs_days;
extern my_bool relay_log_recovery;
extern uint sync_binlog_period, sync_relaylog_period, 
            sync_relayloginfo_period, sync_masterinfo_period;
extern ulong opt_tc_log_size, tc_log_max_pages_used, tc_log_page_size;
extern ulong tc_log_page_waits;
extern my_bool relay_log_purge, opt_innodb_safe_binlog, opt_innodb;
extern my_bool relay_log_recovery;
extern uint test_flags,select_errors,ha_open_options;
extern uint protocol_version, mysqld_port, dropping_tables;
extern ulong delay_key_write_options;
extern char *opt_logname, *opt_slow_logname, *opt_bin_logname, 
            *opt_relay_logname;
extern char *opt_backup_history_logname, *opt_backup_progress_logname,
            *opt_backup_settings_name;
extern const char *log_output_str;
extern const char *log_backup_output_str;
extern char *mysql_home_ptr, *pidfile_name_ptr;
extern MYSQL_PLUGIN_IMPORT char glob_hostname[FN_REFLEN];
extern char mysql_home[FN_REFLEN];
extern char pidfile_name[FN_REFLEN], system_time_zone[30], *opt_init_file;
extern char default_logfile_name[FN_REFLEN];
extern char log_error_file[FN_REFLEN], *opt_tc_log_file;
extern const double log_10[309];
extern ulonglong keybuff_size;
extern ulonglong thd_startup_options;
extern ulong thread_id;
extern ulong binlog_cache_use, binlog_cache_disk_use;
extern ulong binlog_stmt_cache_use, binlog_stmt_cache_disk_use;
extern ulong aborted_threads,aborted_connects;
extern ulong delayed_insert_timeout;
extern ulong delayed_insert_limit, delayed_queue_size;
extern ulong delayed_insert_threads, delayed_insert_writes;
extern ulong delayed_rows_in_use,delayed_insert_errors;
extern int32 slave_open_temp_tables;
extern ulonglong query_cache_size;
extern ulong query_cache_limit;
extern ulong query_cache_min_res_unit;
extern ulong slow_launch_threads, slow_launch_time;
extern MYSQL_PLUGIN_IMPORT ulong max_connections;
extern ulong max_connect_errors, connect_timeout;
extern my_bool slave_allow_batching;
extern my_bool allow_slave_start;
extern LEX_CSTRING reason_slave_blocked;
extern ulong slave_trans_retries;
extern uint  slave_net_timeout;
extern int max_user_connections;
extern ulong what_to_log,flush_time;
extern ulong max_prepared_stmt_count, prepared_stmt_count;
extern ulong open_files_limit;
extern ulonglong binlog_cache_size, binlog_stmt_cache_size;
extern ulonglong max_binlog_cache_size, max_binlog_stmt_cache_size;
extern ulong max_binlog_size;
extern ulong slave_max_allowed_packet;
extern ulong opt_binlog_rows_event_max_size;
extern ulong rpl_recovery_rank, thread_cache_size;
extern ulong stored_program_cache_size;
extern ulong opt_slave_parallel_threads;
extern ulong opt_slave_parallel_max_queued;
extern ulong opt_binlog_commit_wait_count;
extern ulong opt_binlog_commit_wait_usec;
extern ulong back_log;
extern ulong executed_events;
extern char language[FN_REFLEN];
extern "C" MYSQL_PLUGIN_IMPORT ulong server_id;
extern ulong concurrency;
extern time_t server_start_time, flush_status_time;
extern char *opt_mysql_tmpdir, mysql_charsets_dir[];
extern int mysql_unpacked_real_data_home_len;
extern MYSQL_PLUGIN_IMPORT MY_TMPDIR mysql_tmpdir_list;
extern const char *first_keyword, *delayed_user, *binary_keyword;
extern MYSQL_PLUGIN_IMPORT const char  *my_localhost;
extern MYSQL_PLUGIN_IMPORT const char **errmesg;			/* Error messages */
extern const char *myisam_recover_options_str;
extern const char *in_left_expr_name, *in_additional_cond, *in_having_cond;
extern SHOW_VAR status_vars[];
extern struct system_variables max_system_variables;
extern struct system_status_var global_status_var;
extern struct my_rnd_struct sql_rand;
extern const char *opt_date_time_formats[];
extern handlerton *partition_hton;
extern handlerton *myisam_hton;
extern handlerton *heap_hton;
extern const char *load_default_groups[];
extern struct my_option my_long_options[];
int handle_early_options();
extern int mysqld_server_started, mysqld_server_initialized;
extern "C" MYSQL_PLUGIN_IMPORT int orig_argc;
extern "C" MYSQL_PLUGIN_IMPORT char **orig_argv;
extern pthread_attr_t connection_attrib;
extern MYSQL_FILE *bootstrap_file;
extern my_bool old_mode;
extern LEX_STRING opt_init_connect, opt_init_slave;
extern int bootstrap_error;
extern I_List<THD> threads;
extern char err_shared_dir[];
extern ulong connection_errors_select;
extern ulong connection_errors_accept;
extern ulong connection_errors_tcpwrap;
extern ulong connection_errors_internal;
extern ulong connection_errors_max_connection;
extern ulong connection_errors_peer_addr;
extern ulong log_warnings;

/*
  THR_MALLOC is a key which will be used to set/get MEM_ROOT** for a thread,
  using my_pthread_setspecific_ptr()/my_thread_getspecific_ptr().
*/
extern pthread_key(MEM_ROOT**,THR_MALLOC);

#ifdef HAVE_PSI_INTERFACE
#ifdef HAVE_MMAP
extern PSI_mutex_key key_PAGE_lock, key_LOCK_sync, key_LOCK_active,
       key_LOCK_pool, key_LOCK_pending_checkpoint;
#endif /* HAVE_MMAP */
#ifdef WITH_WSREP
extern PSI_mutex_key key_LOCK_wsrep_thd;
extern PSI_cond_key  key_COND_wsrep_thd;
#endif /* HAVE_WSREP */

#ifdef HAVE_OPENSSL
extern PSI_mutex_key key_LOCK_des_key_file;
#endif

extern PSI_mutex_key key_BINLOG_LOCK_index, key_BINLOG_LOCK_xid_list,
  key_BINLOG_LOCK_binlog_background_thread,
  key_delayed_insert_mutex, key_hash_filo_lock, key_LOCK_active_mi,
  key_LOCK_connection_count, key_LOCK_crypt, key_LOCK_delayed_create,
  key_LOCK_delayed_insert, key_LOCK_delayed_status, key_LOCK_error_log,
  key_LOCK_gdl, key_LOCK_global_system_variables,
  key_LOCK_logger, key_LOCK_manager,
  key_LOCK_prepared_stmt_count,
  key_LOCK_rpl_status, key_LOCK_server_started, key_LOCK_status,
  key_LOCK_thd_data,
  key_LOCK_user_conn, key_LOG_LOCK_log,
  key_master_info_data_lock, key_master_info_run_lock,
  key_master_info_sleep_lock,
  key_mutex_slave_reporting_capability_err_lock, key_relay_log_info_data_lock,
  key_relay_log_info_log_space_lock, key_relay_log_info_run_lock,
  key_rpl_group_info_sleep_lock,
  key_structure_guard_mutex, key_TABLE_SHARE_LOCK_ha_data,
  key_LOCK_error_messages, key_LOCK_thread_count, key_PARTITION_LOCK_auto_inc;
extern PSI_mutex_key key_RELAYLOG_LOCK_index;
extern PSI_mutex_key key_LOCK_slave_state, key_LOCK_binlog_state,
  key_LOCK_rpl_thread, key_LOCK_rpl_thread_pool, key_LOCK_parallel_entry;

extern PSI_mutex_key key_TABLE_SHARE_LOCK_share, key_LOCK_stats,
  key_LOCK_global_user_client_stats, key_LOCK_global_table_stats,
  key_LOCK_global_index_stats, key_LOCK_wakeup_ready, key_LOCK_wait_commit;

extern PSI_rwlock_key key_rwlock_LOCK_grant, key_rwlock_LOCK_logger,
  key_rwlock_LOCK_sys_init_connect, key_rwlock_LOCK_sys_init_slave,
  key_rwlock_LOCK_system_variables_hash, key_rwlock_query_cache_query_lock;

#ifdef HAVE_MMAP
extern PSI_cond_key key_PAGE_cond, key_COND_active, key_COND_pool;
#endif /* HAVE_MMAP */

extern PSI_cond_key key_BINLOG_COND_xid_list, key_BINLOG_update_cond,
  key_BINLOG_COND_binlog_background_thread,
  key_BINLOG_COND_binlog_background_thread_end,
  key_COND_cache_status_changed, key_COND_manager,
  key_COND_rpl_status, key_COND_server_started,
  key_delayed_insert_cond, key_delayed_insert_cond_client,
  key_item_func_sleep_cond, key_master_info_data_cond,
  key_master_info_start_cond, key_master_info_stop_cond,
  key_master_info_sleep_cond,
  key_relay_log_info_data_cond, key_relay_log_info_log_space_cond,
  key_relay_log_info_start_cond, key_relay_log_info_stop_cond,
  key_rpl_group_info_sleep_cond,
  key_TABLE_SHARE_cond, key_user_level_lock_cond,
  key_COND_thread_count, key_COND_thread_cache, key_COND_flush_thread_cache;
extern PSI_cond_key key_RELAYLOG_update_cond, key_COND_wakeup_ready,
  key_COND_wait_commit;
extern PSI_cond_key key_RELAYLOG_COND_queue_busy;
extern PSI_cond_key key_TC_LOG_MMAP_COND_queue_busy;
extern PSI_cond_key key_COND_rpl_thread, key_COND_rpl_thread_pool,
  key_COND_parallel_entry;

extern PSI_thread_key key_thread_bootstrap, key_thread_delayed_insert,
  key_thread_handle_manager, key_thread_kill_server, key_thread_main,
  key_thread_one_connection, key_thread_signal_hand, key_thread_slave_init,
  key_rpl_parallel_thread;

extern PSI_file_key key_file_binlog, key_file_binlog_index, key_file_casetest,
  key_file_dbopt, key_file_des_key_file, key_file_ERRMSG, key_select_to_file,
  key_file_fileparser, key_file_frm, key_file_global_ddl_log, key_file_load,
  key_file_loadfile, key_file_log_event_data, key_file_log_event_info,
  key_file_master_info, key_file_misc, key_file_partition,
  key_file_pid, key_file_relay_log_info, key_file_send_file, key_file_tclog,
  key_file_trg, key_file_trn, key_file_init;
extern PSI_file_key key_file_query_log, key_file_slow_log;
extern PSI_file_key key_file_relaylog, key_file_relaylog_index;
extern PSI_socket_key key_socket_tcpip, key_socket_unix,
  key_socket_client_connection;
extern PSI_file_key key_file_binlog_state;

void init_server_psi_keys();
#endif /* HAVE_PSI_INTERFACE */

/*
  MAINTAINER: Please keep this list in order, to limit merge collisions.
  Hint: grep PSI_stage_info | sort -u
*/
extern PSI_stage_info stage_after_create;
extern PSI_stage_info stage_allocating_local_table;
extern PSI_stage_info stage_alter_inplace_prepare;
extern PSI_stage_info stage_alter_inplace;
extern PSI_stage_info stage_alter_inplace_commit;
extern PSI_stage_info stage_changing_master;
extern PSI_stage_info stage_checking_master_version;
extern PSI_stage_info stage_checking_permissions;
extern PSI_stage_info stage_checking_privileges_on_cached_query;
extern PSI_stage_info stage_checking_query_cache_for_query;
extern PSI_stage_info stage_cleaning_up;
extern PSI_stage_info stage_closing_tables;
extern PSI_stage_info stage_connecting_to_master;
extern PSI_stage_info stage_converting_heap_to_myisam;
extern PSI_stage_info stage_copying_to_group_table;
extern PSI_stage_info stage_copying_to_tmp_table;
extern PSI_stage_info stage_copy_to_tmp_table;
extern PSI_stage_info stage_creating_delayed_handler;
extern PSI_stage_info stage_creating_sort_index;
extern PSI_stage_info stage_creating_table;
extern PSI_stage_info stage_creating_tmp_table;
extern PSI_stage_info stage_deleting_from_main_table;
extern PSI_stage_info stage_deleting_from_reference_tables;
extern PSI_stage_info stage_discard_or_import_tablespace;
extern PSI_stage_info stage_end;
extern PSI_stage_info stage_enabling_keys;
extern PSI_stage_info stage_executing;
extern PSI_stage_info stage_execution_of_init_command;
extern PSI_stage_info stage_explaining;
extern PSI_stage_info stage_finished_reading_one_binlog_switching_to_next_binlog;
extern PSI_stage_info stage_flushing_relay_log_and_master_info_repository;
extern PSI_stage_info stage_flushing_relay_log_info_file;
extern PSI_stage_info stage_freeing_items;
extern PSI_stage_info stage_fulltext_initialization;
extern PSI_stage_info stage_got_handler_lock;
extern PSI_stage_info stage_got_old_table;
extern PSI_stage_info stage_init;
extern PSI_stage_info stage_insert;
extern PSI_stage_info stage_invalidating_query_cache_entries_table;
extern PSI_stage_info stage_invalidating_query_cache_entries_table_list;
extern PSI_stage_info stage_killing_slave;
extern PSI_stage_info stage_logging_slow_query;
extern PSI_stage_info stage_making_temp_file_append_before_load_data;
extern PSI_stage_info stage_making_temp_file_create_before_load_data;
extern PSI_stage_info stage_manage_keys;
extern PSI_stage_info stage_master_has_sent_all_binlog_to_slave;
extern PSI_stage_info stage_opening_tables;
extern PSI_stage_info stage_optimizing;
extern PSI_stage_info stage_preparing;
extern PSI_stage_info stage_purging_old_relay_logs;
extern PSI_stage_info stage_query_end;
extern PSI_stage_info stage_queueing_master_event_to_the_relay_log;
extern PSI_stage_info stage_reading_event_from_the_relay_log;
extern PSI_stage_info stage_registering_slave_on_master;
extern PSI_stage_info stage_removing_duplicates;
extern PSI_stage_info stage_removing_tmp_table;
extern PSI_stage_info stage_rename;
extern PSI_stage_info stage_rename_result_table;
extern PSI_stage_info stage_requesting_binlog_dump;
extern PSI_stage_info stage_reschedule;
extern PSI_stage_info stage_searching_rows_for_update;
extern PSI_stage_info stage_sending_binlog_event_to_slave;
extern PSI_stage_info stage_sending_cached_result_to_client;
extern PSI_stage_info stage_sending_data;
extern PSI_stage_info stage_setup;
extern PSI_stage_info stage_slave_has_read_all_relay_log;
extern PSI_stage_info stage_show_explain;
extern PSI_stage_info stage_sorting;
extern PSI_stage_info stage_sorting_for_group;
extern PSI_stage_info stage_sorting_for_order;
extern PSI_stage_info stage_sorting_result;
extern PSI_stage_info stage_sql_thd_waiting_until_delay;
extern PSI_stage_info stage_statistics;
extern PSI_stage_info stage_storing_result_in_query_cache;
extern PSI_stage_info stage_storing_row_into_queue;
extern PSI_stage_info stage_system_lock;
extern PSI_stage_info stage_update;
extern PSI_stage_info stage_updating;
extern PSI_stage_info stage_updating_main_table;
extern PSI_stage_info stage_updating_reference_tables;
extern PSI_stage_info stage_upgrading_lock;
extern PSI_stage_info stage_user_lock;
extern PSI_stage_info stage_user_sleep;
extern PSI_stage_info stage_verifying_table;
extern PSI_stage_info stage_waiting_for_delay_list;
extern PSI_stage_info stage_waiting_for_gtid_to_be_written_to_binary_log;
extern PSI_stage_info stage_waiting_for_handler_insert;
extern PSI_stage_info stage_waiting_for_handler_lock;
extern PSI_stage_info stage_waiting_for_handler_open;
extern PSI_stage_info stage_waiting_for_insert;
extern PSI_stage_info stage_waiting_for_master_to_send_event;
extern PSI_stage_info stage_waiting_for_master_update;
extern PSI_stage_info stage_waiting_for_relay_log_space;
extern PSI_stage_info stage_waiting_for_slave_mutex_on_exit;
extern PSI_stage_info stage_waiting_for_slave_thread_to_start;
extern PSI_stage_info stage_waiting_for_query_cache_lock;
extern PSI_stage_info stage_waiting_for_table_flush;
extern PSI_stage_info stage_waiting_for_the_next_event_in_relay_log;
extern PSI_stage_info stage_waiting_for_the_slave_thread_to_advance_position;
extern PSI_stage_info stage_waiting_to_finalize_termination;
extern PSI_stage_info stage_waiting_to_get_readlock;
extern PSI_stage_info stage_slave_waiting_worker_to_release_partition;
extern PSI_stage_info stage_slave_waiting_worker_to_free_events;
extern PSI_stage_info stage_slave_waiting_worker_queue;
extern PSI_stage_info stage_slave_waiting_event_from_coordinator;
extern PSI_stage_info stage_slave_waiting_workers_to_exit;
extern PSI_stage_info stage_binlog_waiting_background_tasks;
extern PSI_stage_info stage_binlog_processing_checkpoint_notify;
extern PSI_stage_info stage_binlog_stopping_background_thread;
extern PSI_stage_info stage_waiting_for_work_from_sql_thread;
#ifdef HAVE_PSI_STATEMENT_INTERFACE
/**
  Statement instrumentation keys (sql).
  The last entry, at [SQLCOM_END], is for parsing errors.
*/
extern PSI_statement_info sql_statement_info[(uint) SQLCOM_END + 1];

/**
  Statement instrumentation keys (com).
  The last entry, at [COM_END], is for packet errors.
*/
extern PSI_statement_info com_statement_info[(uint) COM_END + 1];

void init_sql_statement_info();
void init_com_statement_info();
#endif /* HAVE_PSI_STATEMENT_INTERFACE */

#ifndef __WIN__
extern pthread_t signal_thread;
#endif

#ifdef HAVE_OPENSSL
extern struct st_VioSSLFd * ssl_acceptor_fd;
#endif /* HAVE_OPENSSL */

/*
  The following variables were under INNODB_COMPABILITY_HOOKS
 */
extern my_bool opt_large_pages;
extern uint opt_large_page_size;
extern char lc_messages_dir[FN_REFLEN];
extern char *lc_messages_dir_ptr, *log_error_file_ptr;
extern MYSQL_PLUGIN_IMPORT char reg_ext[FN_EXTLEN];
extern MYSQL_PLUGIN_IMPORT uint reg_ext_length;
extern MYSQL_PLUGIN_IMPORT uint lower_case_table_names;
extern MYSQL_PLUGIN_IMPORT bool mysqld_embedded;
extern ulong specialflag;
extern uint mysql_data_home_len;
extern uint mysql_real_data_home_len;
extern const char *mysql_real_data_home_ptr;
extern ulong thread_handling;
extern "C" MYSQL_PLUGIN_IMPORT char server_version[SERVER_VERSION_LENGTH];
extern MYSQL_PLUGIN_IMPORT char mysql_real_data_home[];
extern char mysql_unpacked_real_data_home[];
extern MYSQL_PLUGIN_IMPORT struct system_variables global_system_variables;
extern char default_logfile_name[FN_REFLEN];

#define mysql_tmpdir (my_tmpdir(&mysql_tmpdir_list))

extern MYSQL_PLUGIN_IMPORT const key_map key_map_empty;
extern MYSQL_PLUGIN_IMPORT key_map key_map_full;          /* Should be threaded as const */

/*
  Server mutex locks and condition variables.
 */
extern mysql_mutex_t
       LOCK_item_func_sleep, LOCK_status,
       LOCK_error_log, LOCK_delayed_insert, LOCK_short_uuid_generator,
       LOCK_delayed_status, LOCK_delayed_create, LOCK_crypt, LOCK_timezone,
       LOCK_slave_list, LOCK_active_mi, LOCK_manager,
       LOCK_global_system_variables, LOCK_user_conn,
       LOCK_prepared_stmt_count, LOCK_error_messages, LOCK_connection_count;
extern MYSQL_PLUGIN_IMPORT mysql_mutex_t LOCK_thread_count;
#ifdef HAVE_OPENSSL
extern mysql_mutex_t LOCK_des_key_file;
#endif
extern mysql_mutex_t LOCK_server_started;
extern mysql_cond_t COND_server_started;
extern mysql_rwlock_t LOCK_grant, LOCK_sys_init_connect, LOCK_sys_init_slave;
extern mysql_rwlock_t LOCK_system_variables_hash;
extern mysql_cond_t COND_thread_count;
extern mysql_cond_t COND_manager;
extern int32 thread_running;
extern int32 thread_count;
extern my_atomic_rwlock_t thread_running_lock, thread_count_lock;
extern my_atomic_rwlock_t slave_executed_entries_lock;

extern char *opt_ssl_ca, *opt_ssl_capath, *opt_ssl_cert, *opt_ssl_cipher,
  *opt_ssl_key, *opt_ssl_crl, *opt_ssl_crlpath;

extern MYSQL_PLUGIN_IMPORT pthread_key(THD*, THR_THD);

#ifdef MYSQL_SERVER

/**
  only options that need special treatment in get_one_option() deserve
  to be listed below
*/
enum options_mysqld
{
  OPT_to_set_the_start_number=256,
  OPT_BIND_ADDRESS,
  OPT_BINLOG_DO_DB,
  OPT_BINLOG_FORMAT,
  OPT_BINLOG_IGNORE_DB,
  OPT_BIN_LOG,
  OPT_BOOTSTRAP,
  OPT_CONSOLE,
  OPT_DEBUG_SYNC_TIMEOUT,
  OPT_DELAY_KEY_WRITE_ALL,
  OPT_DEPRECATED_OPTION,
  OPT_ENGINE_CONDITION_PUSHDOWN,
  OPT_IGNORE_DB_DIRECTORY,
  OPT_ISAM_LOG,
  OPT_KEY_BUFFER_SIZE,
  OPT_KEY_CACHE_AGE_THRESHOLD,
  OPT_KEY_CACHE_BLOCK_SIZE,
  OPT_KEY_CACHE_DIVISION_LIMIT,
  OPT_KEY_CACHE_PARTITIONS,
  OPT_LOG_BASENAME,
  OPT_LOG_ERROR,
  OPT_LOWER_CASE_TABLE_NAMES,
  OPT_MAX_LONG_DATA_SIZE,
  OPT_PLUGIN_LOAD,
  OPT_PLUGIN_LOAD_ADD,
  OPT_PFS_INSTRUMENT,
  OPT_POOL_OF_THREADS,
  OPT_REPLICATE_DO_DB,
  OPT_REPLICATE_DO_TABLE,
  OPT_REPLICATE_IGNORE_DB,
  OPT_REPLICATE_IGNORE_TABLE,
  OPT_REPLICATE_REWRITE_DB,
  OPT_REPLICATE_WILD_DO_TABLE,
  OPT_REPLICATE_WILD_IGNORE_TABLE,
  OPT_SAFE,
  OPT_SERVER_ID,
  OPT_SKIP_HOST_CACHE,
  OPT_SKIP_LOCK,
  OPT_SKIP_RESOLVE,
  OPT_SKIP_STACK_TRACE,
  OPT_SKIP_SYMLINKS,
  OPT_SSL_CA,
  OPT_SSL_CAPATH,
  OPT_SSL_CERT,
  OPT_SSL_CIPHER,
  OPT_SSL_CRL,
  OPT_SSL_CRLPATH,
  OPT_SSL_KEY,
  OPT_UPDATE_LOG,
  OPT_WANT_CORE,
<<<<<<< HEAD
#ifdef WITH_WSREP
  OPT_WSREP_PROVIDER,
  OPT_WSREP_PROVIDER_OPTIONS,
  OPT_WSREP_CLUSTER_ADDRESS,
  OPT_WSREP_START_POSITION,
  OPT_WSREP_SST_AUTH,
  OPT_WSREP_RECOVER,
=======
  OPT_MYSQL_COMPATIBILITY,
  OPT_MYSQL_TO_BE_IMPLEMENTED,
>>>>>>> 02765f4c
  OPT_which_is_always_the_last
#endif /* WITH_WSREP */
};
#endif

/**
   Query type constants (usable as bitmap flags).
*/
enum enum_query_type
{
  /// Nothing specific, ordinary SQL query.
  QT_ORDINARY= 0,
  /// In utf8.
  QT_TO_SYSTEM_CHARSET= (1 << 0),
  /// Without character set introducers.
  QT_WITHOUT_INTRODUCERS= (1 << 1),
  /// view internal representation (like QT_ORDINARY except ORDER BY clause)
  QT_VIEW_INTERNAL= (1 << 2)
};

/* query_id */
typedef int64 query_id_t;
extern query_id_t global_query_id;
extern my_atomic_rwlock_t global_query_id_lock;
extern my_atomic_rwlock_t statistics_lock;

void unireg_end(void) __attribute__((noreturn));

/* increment query_id and return it.  */
inline query_id_t next_query_id()
{
  query_id_t id;
  my_atomic_rwlock_wrlock(&global_query_id_lock);
  id= my_atomic_add64(&global_query_id, 1);
  my_atomic_rwlock_wrunlock(&global_query_id_lock);
  return (id);
}

inline query_id_t get_query_id()
{
  query_id_t id;
  my_atomic_rwlock_wrlock(&global_query_id_lock);
  id= my_atomic_load64(&global_query_id);
  my_atomic_rwlock_wrunlock(&global_query_id_lock);
  return id;
}


/*
  TODO: Replace this with an inline function.
 */
#ifndef EMBEDDED_LIBRARY
extern "C" void unireg_abort(int exit_code) __attribute__((noreturn));
#else
extern "C" void unireg_clear(int exit_code);
#define unireg_abort(exit_code) do { unireg_clear(exit_code); DBUG_RETURN(exit_code); } while(0)
#endif

inline void table_case_convert(char * name, uint length)
{
  if (lower_case_table_names)
    files_charset_info->cset->casedn(files_charset_info,
                                     name, length, name, length);
}

inline void thread_safe_increment32(int32 *value, my_atomic_rwlock_t *lock)
{
  my_atomic_rwlock_wrlock(lock);
  (void) my_atomic_add32(value, 1);
  my_atomic_rwlock_wrunlock(lock);
}

inline void thread_safe_decrement32(int32 *value, my_atomic_rwlock_t *lock)
{
  my_atomic_rwlock_wrlock(lock);
  (void) my_atomic_add32(value, -1);
  my_atomic_rwlock_wrunlock(lock);
}

inline void thread_safe_increment64(int64 *value, my_atomic_rwlock_t *lock)
{
  my_atomic_rwlock_wrlock(lock);
  (void) my_atomic_add64(value, 1);
  my_atomic_rwlock_wrunlock(lock);
}

inline void thread_safe_decrement64(int64 *value, my_atomic_rwlock_t *lock)
{
  my_atomic_rwlock_wrlock(lock);
  (void) my_atomic_add64(value, -1);
  my_atomic_rwlock_wrunlock(lock);
}

inline void
inc_thread_running()
{
  thread_safe_increment32(&thread_running, &thread_running_lock);
}

inline void
dec_thread_running()
{
  thread_safe_decrement32(&thread_running, &thread_running_lock);
}

void set_server_version(void);

#if defined(MYSQL_DYNAMIC_PLUGIN) && defined(_WIN32)
extern "C" THD *_current_thd_noinline();
#define _current_thd() _current_thd_noinline()
#else
/*
  THR_THD is a key which will be used to set/get THD* for a thread,
  using my_pthread_setspecific_ptr()/my_thread_getspecific_ptr().
*/
extern pthread_key(THD*, THR_THD);
inline THD *_current_thd(void)
{
  return my_pthread_getspecific_ptr(THD*,THR_THD);
}
#endif
#define current_thd _current_thd()
inline int set_current_thd(THD *thd)
{
  return my_pthread_setspecific_ptr(THR_THD, thd);
}

/*
  @todo remove, make it static in ha_maria.cc
  currently it's needed for sql_select.cc
*/
extern handlerton *maria_hton;

extern uint extra_connection_count;
extern uint64 global_gtid_counter;
extern my_bool opt_gtid_strict_mode;
extern my_bool opt_userstat_running, debug_assert_if_crashed_table;
extern uint mysqld_extra_port;
extern ulong opt_progress_report_time;
extern ulong extra_max_connections;
extern ulonglong denied_connections;
extern ulong thread_created;
extern scheduler_functions *thread_scheduler, *extra_thread_scheduler;
extern char *opt_log_basename;
extern my_bool opt_master_verify_checksum;
extern my_bool opt_stack_trace;
extern my_bool opt_expect_abort;
extern my_bool opt_slave_sql_verify_checksum;
extern ulong binlog_checksum_options;
extern bool max_user_connections_checking;
extern ulong opt_binlog_dbug_fsync_sleep;

extern uint internal_tmp_table_max_key_length;
extern uint internal_tmp_table_max_key_segments;

extern uint volatile global_disable_checkpoint;
extern my_bool opt_help;

#ifdef WITH_WSREP
#include "my_pthread.h"
pthread_handler_t start_wsrep_THD(void*);
#endif /* WITH_WSREP */

#endif /* MYSQLD_INCLUDED */<|MERGE_RESOLUTION|>--- conflicted
+++ resolved
@@ -59,7 +59,7 @@
 void close_connection(THD *thd, uint sql_errno= 0, bool lock=1);
 #else
 void close_connection(THD *thd, uint sql_errno= 0);
-#endif
+#endif /* WITH_WSREP */
 void handle_connection_in_main_thread(THD *thd);
 void create_thread_to_handle_connection(THD *thd);
 void delete_running_thd(THD *thd);
@@ -241,10 +241,11 @@
 extern PSI_mutex_key key_PAGE_lock, key_LOCK_sync, key_LOCK_active,
        key_LOCK_pool, key_LOCK_pending_checkpoint;
 #endif /* HAVE_MMAP */
+
 #ifdef WITH_WSREP
 extern PSI_mutex_key key_LOCK_wsrep_thd;
 extern PSI_cond_key  key_COND_wsrep_thd;
-#endif /* HAVE_WSREP */
+#endif /* WITH_WSREP */
 
 #ifdef HAVE_OPENSSL
 extern PSI_mutex_key key_LOCK_des_key_file;
@@ -580,7 +581,8 @@
   OPT_SSL_KEY,
   OPT_UPDATE_LOG,
   OPT_WANT_CORE,
-<<<<<<< HEAD
+  OPT_MYSQL_COMPATIBILITY,
+  OPT_MYSQL_TO_BE_IMPLEMENTED,
 #ifdef WITH_WSREP
   OPT_WSREP_PROVIDER,
   OPT_WSREP_PROVIDER_OPTIONS,
@@ -588,12 +590,9 @@
   OPT_WSREP_START_POSITION,
   OPT_WSREP_SST_AUTH,
   OPT_WSREP_RECOVER,
-=======
-  OPT_MYSQL_COMPATIBILITY,
-  OPT_MYSQL_TO_BE_IMPLEMENTED,
->>>>>>> 02765f4c
+#endif /* WITH_WSREP */
+
   OPT_which_is_always_the_last
-#endif /* WITH_WSREP */
 };
 #endif
 
