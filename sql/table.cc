--- conflicted
+++ resolved
@@ -8533,7 +8533,6 @@
       (first_table && first_table->is_multitable()))
     set_multitable();
 
-<<<<<<< HEAD
   if (!unit->derived)
     unit->derived= this;
   else if (!is_with_table_recursive_reference() && unit->derived != this)
@@ -8549,12 +8548,8 @@
     }
   }
 
-  if (init_view && !view)
-=======
-  unit->derived= this;
   if (init_view && !view &&
       !derived_table_optimization_done(this))
->>>>>>> 7db489fc
   {
     /* This is all what we can do for a derived table for now. */
     set_derived();
