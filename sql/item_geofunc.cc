<<<<<<< HEAD
/*
   Copyright (c) 2003-2007 MySQL AB, 2009, 2010 Sun Microsystems, Inc.
   Use is subject to license terms.
=======
/* Copyright (c) 2003, 2016, Oracle and/or its affiliates. All rights reserved.
>>>>>>> ef3f09f0

   This program is free software; you can redistribute it and/or modify
   it under the terms of the GNU General Public License as published by
   the Free Software Foundation; version 2 of the License.

   This program is distributed in the hope that it will be useful,
   but WITHOUT ANY WARRANTY; without even the implied warranty of
   MERCHANTABILITY or FITNESS FOR A PARTICULAR PURPOSE.  See the
   GNU General Public License for more details.

   You should have received a copy of the GNU General Public License
   along with this program; if not, write to the Free Software
   Foundation, Inc., 51 Franklin St, Fifth Floor, Boston, MA 02110-1301  USA */


/**
  @file

  @brief
  This file defines all spatial functions
*/

#ifdef USE_PRAGMA_IMPLEMENTATION
#pragma implementation				// gcc: Class implementation
#endif

#include "sql_priv.h"
/*
  It is necessary to include set_var.h instead of item.h because there
  are dependencies on include order for set_var.h and item.h. This
  will be resolved later.
*/
#include "sql_class.h"                          // THD, set_var.h: THD
#include "set_var.h"
#ifdef HAVE_SPATIAL
#include <m_ctype.h>


Field *Item_geometry_func::tmp_table_field(TABLE *t_arg)
{
  Field *result;
  if ((result= new Field_geom(max_length, maybe_null, name, t_arg->s,
                              get_geometry_type())))
    result->init(t_arg);
  return result;
}

void Item_geometry_func::fix_length_and_dec()
{
  collation.set(&my_charset_bin);
  decimals=0;
  max_length= (uint32) 4294967295U;
  maybe_null= 1;
}


String *Item_func_geometry_from_text::val_str(String *str)
{
  DBUG_ASSERT(fixed == 1);
  Geometry_buffer buffer;
  String arg_val;
  String *wkt= args[0]->val_str_ascii(&arg_val);

  if ((null_value= args[0]->null_value))
    return 0;

  Gis_read_stream trs(wkt->charset(), wkt->ptr(), wkt->length());
  uint32 srid= 0;

  if ((arg_count == 2) && !args[1]->null_value)
    srid= (uint32)args[1]->val_int();

  str->set_charset(&my_charset_bin);
  if (str->reserve(SRID_SIZE, 512))
    return 0;
  str->length(0);
  str->q_append(srid);
  if ((null_value= !Geometry::create_from_wkt(&buffer, &trs, str, 0)))
    return 0;
  return str;
}


String *Item_func_geometry_from_wkb::val_str(String *str)
{
  DBUG_ASSERT(fixed == 1);
  String arg_val;
  String *wkb;
  Geometry_buffer buffer;
  uint32 srid= 0;

  if (args[0]->field_type() == MYSQL_TYPE_GEOMETRY)
  {
    String *str_ret= args[0]->val_str(str);
    null_value= args[0]->null_value;
    return str_ret;
  }

  wkb= args[0]->val_str(&arg_val);

  if ((arg_count == 2) && !args[1]->null_value)
    srid= (uint32)args[1]->val_int();

  str->set_charset(&my_charset_bin);
  if (str->reserve(SRID_SIZE, 512))
  {
    null_value= TRUE;                           /* purecov: inspected */
    return 0;                                   /* purecov: inspected */
  }
  str->length(0);
  str->q_append(srid);
  if ((null_value= 
        (args[0]->null_value ||
         !Geometry::create_from_wkb(&buffer, wkb->ptr(), wkb->length(), str))))
    return 0;
  return str;
}


String *Item_func_as_wkt::val_str_ascii(String *str)
{
  DBUG_ASSERT(fixed == 1);
  String arg_val;
  String *swkb= args[0]->val_str(&arg_val);
  Geometry_buffer buffer;
  Geometry *geom= NULL;
  const char *dummy;

  if ((null_value=
       (args[0]->null_value ||
	!(geom= Geometry::construct(&buffer, swkb->ptr(), swkb->length())))))
    return 0;

  str->length(0);
  str->set_charset(&my_charset_latin1);
  if ((null_value= geom->as_wkt(str, &dummy)))
    return 0;

  return str;
}


void Item_func_as_wkt::fix_length_and_dec()
{
  collation.set(default_charset(), DERIVATION_COERCIBLE, MY_REPERTOIRE_ASCII);
  max_length=MAX_BLOB_WIDTH;
  maybe_null= 1;
}


String *Item_func_as_wkb::val_str(String *str)
{
  DBUG_ASSERT(fixed == 1);
  String arg_val;
  String *swkb= args[0]->val_str(&arg_val);
  Geometry_buffer buffer;

  if ((null_value=
       (args[0]->null_value ||
	!(Geometry::construct(&buffer, swkb->ptr(), swkb->length())))))
    return 0;

  str->copy(swkb->ptr() + SRID_SIZE, swkb->length() - SRID_SIZE,
	    &my_charset_bin);
  return str;
}


String *Item_func_geometry_type::val_str_ascii(String *str)
{
  DBUG_ASSERT(fixed == 1);
  String *swkb= args[0]->val_str(str);
  Geometry_buffer buffer;
  Geometry *geom= NULL;

  if ((null_value=
       (args[0]->null_value ||
	!(geom= Geometry::construct(&buffer, swkb->ptr(), swkb->length())))))
    return 0;
  /* String will not move */
  str->copy(geom->get_class_info()->m_name.str,
	    geom->get_class_info()->m_name.length,
<<<<<<< HEAD
            &my_charset_latin1);
=======
	    &my_charset_latin1);
>>>>>>> ef3f09f0
  return str;
}


Field::geometry_type Item_func_envelope::get_geometry_type() const
{
  return Field::GEOM_POLYGON;
}


String *Item_func_envelope::val_str(String *str)
{
  DBUG_ASSERT(fixed == 1);
  String arg_val;
  String *swkb= args[0]->val_str(&arg_val);
  Geometry_buffer buffer;
  Geometry *geom= NULL;
  uint32 srid;
  
  if ((null_value=
       args[0]->null_value ||
       !(geom= Geometry::construct(&buffer, swkb->ptr(), swkb->length()))))
    return 0;
  
  srid= uint4korr(swkb->ptr());
  str->set_charset(&my_charset_bin);
  str->length(0);
  if (str->reserve(SRID_SIZE, 512))
    return 0;
  str->q_append(srid);
  return (null_value= geom->envelope(str)) ? 0 : str;
}


Field::geometry_type Item_func_centroid::get_geometry_type() const
{
  return Field::GEOM_POINT;
}


String *Item_func_centroid::val_str(String *str)
{
  DBUG_ASSERT(fixed == 1);
  String arg_val;
  String *swkb= args[0]->val_str(&arg_val);
  Geometry_buffer buffer;
  Geometry *geom= NULL;
  uint32 srid;

  if ((null_value= args[0]->null_value ||
       !(geom= Geometry::construct(&buffer, swkb->ptr(), swkb->length()))))
    return 0;

  str->set_charset(&my_charset_bin);
  if (str->reserve(SRID_SIZE, 512))
    return 0;
  str->length(0);
  srid= uint4korr(swkb->ptr());
  str->q_append(srid);

  return (null_value= test(geom->centroid(str))) ? 0 : str;
}


/*
  Spatial decomposition functions
*/

String *Item_func_spatial_decomp::val_str(String *str)
{
  DBUG_ASSERT(fixed == 1);
  String arg_val;
  String *swkb= args[0]->val_str(&arg_val);
  Geometry_buffer buffer;
  Geometry *geom= NULL;
  uint32 srid;

  if ((null_value=
       (args[0]->null_value ||
	!(geom= Geometry::construct(&buffer, swkb->ptr(), swkb->length())))))
    return 0;

  srid= uint4korr(swkb->ptr());
  str->set_charset(&my_charset_bin);
  if (str->reserve(SRID_SIZE, 512))
    goto err;
  str->length(0);
  str->q_append(srid);
  switch (decomp_func) {
    case SP_STARTPOINT:
      if (geom->start_point(str))
        goto err;
      break;

    case SP_ENDPOINT:
      if (geom->end_point(str))
        goto err;
      break;

    case SP_EXTERIORRING:
      if (geom->exterior_ring(str))
        goto err;
      break;

    default:
      goto err;
  }
  return str;

err:
  null_value= 1;
  return 0;
}


String *Item_func_spatial_decomp_n::val_str(String *str)
{
  DBUG_ASSERT(fixed == 1);
  String arg_val;
  String *swkb= args[0]->val_str(&arg_val);
  long n= (long) args[1]->val_int();
  Geometry_buffer buffer;
  Geometry *geom= NULL;
  uint32 srid;

  if ((null_value=
       (args[0]->null_value || args[1]->null_value ||
	!(geom= Geometry::construct(&buffer, swkb->ptr(), swkb->length())))))
    return 0;

  str->set_charset(&my_charset_bin);
  if (str->reserve(SRID_SIZE, 512))
    goto err;
  srid= uint4korr(swkb->ptr());
  str->length(0);
  str->q_append(srid);
  switch (decomp_func_n)
  {
    case SP_POINTN:
      if (geom->point_n(n,str))
        goto err;
      break;

    case SP_GEOMETRYN:
      if (geom->geometry_n(n,str))
        goto err;
      break;

    case SP_INTERIORRINGN:
      if (geom->interior_ring_n(n,str))
        goto err;
      break;

    default:
      goto err;
  }
  return str;

err:
  null_value=1;
  return 0;
}


/*
  Functions to concatenate various spatial objects
*/


/*
*  Concatenate doubles into Point
*/


Field::geometry_type Item_func_point::get_geometry_type() const
{
  return Field::GEOM_POINT;
}


String *Item_func_point::val_str(String *str)
{
  DBUG_ASSERT(fixed == 1);
  double x= args[0]->val_real();
  double y= args[1]->val_real();
  uint32 srid= 0;

  if ((null_value= (args[0]->null_value ||
                    args[1]->null_value ||
                    str->realloc(4/*SRID*/ + 1 + 4 + SIZEOF_STORED_DOUBLE * 2))))
    return 0;

  str->set_charset(&my_charset_bin);
  str->length(0);
  str->q_append(srid);
  str->q_append((char)Geometry::wkb_ndr);
  str->q_append((uint32)Geometry::wkb_point);
  str->q_append(x);
  str->q_append(y);
  return str;
}


/**
  Concatenates various items into various collections
  with checkings for valid wkb type of items.
  For example, MultiPoint can be a collection of Points only.
  coll_type contains wkb type of target collection.
  item_type contains a valid wkb type of items.
  In the case when coll_type is wkbGeometryCollection,
  we do not check wkb type of items, any is valid.
*/

String *Item_func_spatial_collection::val_str(String *str)
{
  DBUG_ASSERT(fixed == 1);
  String arg_value;
  uint i;
  uint32 srid= 0;

  str->set_charset(&my_charset_bin);
  str->length(0);
  if (str->reserve(4/*SRID*/ + 1 + 4 + 4, 512))
    goto err;

  str->q_append(srid);
  str->q_append((char) Geometry::wkb_ndr);
  str->q_append((uint32) coll_type);
  str->q_append((uint32) arg_count);

  for (i= 0; i < arg_count; ++i)
  {
    String *res= args[i]->val_str(&arg_value);
    uint32 len;
    if (args[i]->null_value || ((len= res->length()) < WKB_HEADER_SIZE))
      goto err;

    if (coll_type == Geometry::wkb_geometrycollection)
    {
      /*
	In the case of GeometryCollection we don't need any checkings
	for item types, so just copy them into target collection
      */
      if (str->append(res->ptr() + 4/*SRID*/, len - 4/*SRID*/, (uint32) 512))
        goto err;
    }
    else
    {
      enum Geometry::wkbType wkb_type;
      const uint data_offset= 4/*SRID*/ + 1;
      if (res->length() < data_offset + sizeof(uint32))
        goto err;
      const char *data= res->ptr() + data_offset;

      /*
	In the case of named collection we must check that items
	are of specific type, let's do this checking now
      */

      wkb_type= (Geometry::wkbType) uint4korr(data);
      data+= 4;
      len-= 5 + 4/*SRID*/;
      if (wkb_type != item_type)
        goto err;

      switch (coll_type) {
      case Geometry::wkb_multipoint:
      case Geometry::wkb_multilinestring:
      case Geometry::wkb_multipolygon:
	if (len < WKB_HEADER_SIZE ||
	    str->append(data-WKB_HEADER_SIZE, len+WKB_HEADER_SIZE, 512))
	  goto err;
	break;

      case Geometry::wkb_linestring:
	if (len < POINT_DATA_SIZE || str->append(data, POINT_DATA_SIZE, 512))
	  goto err;
	break;
      case Geometry::wkb_polygon:
      {
	uint32 n_points;
	double x1, y1, x2, y2;
	const char *org_data= data;

	if (len < 4)
	  goto err;

	n_points= uint4korr(data);
	data+= 4;

        if (n_points < 2 || len < 4 + n_points * POINT_DATA_SIZE)
          goto err;
        
	float8get(x1, data);
	data+= SIZEOF_STORED_DOUBLE;
	float8get(y1, data);
	data+= SIZEOF_STORED_DOUBLE;

	data+= (n_points - 2) * POINT_DATA_SIZE;

	float8get(x2, data);
	float8get(y2, data + SIZEOF_STORED_DOUBLE);

	if ((x1 != x2) || (y1 != y2) ||
	    str->append(org_data, len, 512))
	  goto err;
      }
      break;

      default:
	goto err;
      }
    }
  }
  if (str->length() > current_thd->variables.max_allowed_packet)
  {
    push_warning_printf(current_thd, MYSQL_ERROR::WARN_LEVEL_WARN,
			ER_WARN_ALLOWED_PACKET_OVERFLOWED,
			ER(ER_WARN_ALLOWED_PACKET_OVERFLOWED),
			func_name(), current_thd->variables.max_allowed_packet);
    goto err;
  }

  null_value = 0;
  return str;

err:
  null_value= 1;
  return 0;
}


/*
  Functions for spatial relations
*/

const char *Item_func_spatial_mbr_rel::func_name() const 
{ 
  switch (spatial_rel) {
    case SP_CONTAINS_FUNC:
      return "mbrcontains";
    case SP_WITHIN_FUNC:
      return "mbrwithin";
    case SP_EQUALS_FUNC:
      return "mbrequals";
    case SP_DISJOINT_FUNC:
      return "mbrdisjoint";
    case SP_INTERSECTS_FUNC:
      return "mbrintersects";
    case SP_TOUCHES_FUNC:
      return "mbrtouches";
    case SP_CROSSES_FUNC:
      return "mbrcrosses";
    case SP_OVERLAPS_FUNC:
      return "mbroverlaps";
    default:
      DBUG_ASSERT(0);  // Should never happened
      return "mbrsp_unknown"; 
  }
}


longlong Item_func_spatial_mbr_rel::val_int()
{
  DBUG_ASSERT(fixed == 1);
  String *res1= args[0]->val_str(&cmp.value1);
  String *res2= args[1]->val_str(&cmp.value2);
  Geometry_buffer buffer1, buffer2;
  Geometry *g1, *g2;
  MBR mbr1, mbr2;
  const char *dummy;

  if ((null_value=
       (args[0]->null_value ||
	args[1]->null_value ||
	!(g1= Geometry::construct(&buffer1, res1->ptr(), res1->length())) ||
	!(g2= Geometry::construct(&buffer2, res2->ptr(), res2->length())) ||
	g1->get_mbr(&mbr1, &dummy) || !mbr1.valid() ||
	g2->get_mbr(&mbr2, &dummy) || !mbr2.valid())))
   return 0;

  switch (spatial_rel) {
    case SP_CONTAINS_FUNC:
      return mbr1.contains(&mbr2);
    case SP_WITHIN_FUNC:
      return mbr1.within(&mbr2);
    case SP_EQUALS_FUNC:
      return mbr1.equals(&mbr2);
    case SP_DISJOINT_FUNC:
      return mbr1.disjoint(&mbr2);
    case SP_INTERSECTS_FUNC:
      return mbr1.intersects(&mbr2);
    case SP_TOUCHES_FUNC:
      return mbr1.touches(&mbr2);
    case SP_OVERLAPS_FUNC:
      return mbr1.overlaps(&mbr2);
    case SP_CROSSES_FUNC:
      return 0;
    default:
      break;
  }

  null_value=1;
  return 0;
}


Item_func_spatial_rel::Item_func_spatial_rel(Item *a,Item *b,
                                             enum Functype sp_rel) :
    Item_bool_func2(a,b), collector()
{
  spatial_rel = sp_rel;
}


Item_func_spatial_rel::~Item_func_spatial_rel()
{
}


const char *Item_func_spatial_rel::func_name() const 
{ 
  switch (spatial_rel) {
    case SP_CONTAINS_FUNC:
      return "st_contains";
    case SP_WITHIN_FUNC:
      return "st_within";
    case SP_EQUALS_FUNC:
      return "st_equals";
    case SP_DISJOINT_FUNC:
      return "st_disjoint";
    case SP_INTERSECTS_FUNC:
      return "st_intersects";
    case SP_TOUCHES_FUNC:
      return "st_touches";
    case SP_CROSSES_FUNC:
      return "st_crosses";
    case SP_OVERLAPS_FUNC:
      return "st_overlaps";
    default:
      DBUG_ASSERT(0);  // Should never happened
      return "sp_unknown"; 
  }
}


static double count_edge_t(const Gcalc_heap::Info *ea,
                           const Gcalc_heap::Info *eb,
                           const Gcalc_heap::Info *v,
                           double &ex, double &ey, double &vx, double &vy,
                           double &e_sqrlen)
{
  ex= eb->node.shape.x - ea->node.shape.x;
  ey= eb->node.shape.y - ea->node.shape.y;
  vx= v->node.shape.x - ea->node.shape.x;
  vy= v->node.shape.y - ea->node.shape.y;
  e_sqrlen= ex * ex + ey * ey;
  return (ex * vx + ey * vy) / e_sqrlen;
}


static double distance_to_line(double ex, double ey, double vx, double vy,
                               double e_sqrlen)
{
  return fabs(vx * ey - vy * ex) / sqrt(e_sqrlen);
}


static double distance_points(const Gcalc_heap::Info *a,
                              const Gcalc_heap::Info *b)
{
  double x= a->node.shape.x - b->node.shape.x;
  double y= a->node.shape.y - b->node.shape.y;
  return sqrt(x * x + y * y);
}


#define GIS_ZERO 0.00000000001

longlong Item_func_spatial_rel::val_int()
{
  DBUG_ENTER("Item_func_spatial_rel::val_int");
  DBUG_ASSERT(fixed == 1);
  String *res1;
  String *res2;
  Geometry_buffer buffer1, buffer2;
  Geometry *g1, *g2;
  int result= 0;
  int mask= 0;
  uint shape_a, shape_b;
  MBR umbr, mbr1, mbr2;
  const char *c_end;

  res1= args[0]->val_str(&tmp_value1);
  res2= args[1]->val_str(&tmp_value2);
  Gcalc_operation_transporter trn(&func, &collector);

  if (func.reserve_op_buffer(1))
    DBUG_RETURN(0);

  if ((null_value=
       (args[0]->null_value || args[1]->null_value ||
	!(g1= Geometry::construct(&buffer1, res1->ptr(), res1->length())) ||
	!(g2= Geometry::construct(&buffer2, res2->ptr(), res2->length())) ||
        g1->get_mbr(&mbr1, &c_end) || !mbr1.valid() ||
        g2->get_mbr(&mbr2, &c_end) || !mbr2.valid())))
    goto exit;

  umbr= mbr1;
  umbr.add_mbr(&mbr2);
  collector.set_extent(umbr.xmin, umbr.xmax, umbr.ymin, umbr.ymax);

  mbr1.buffer(1e-5);

  switch (spatial_rel) {
    case SP_CONTAINS_FUNC:
      if (!mbr1.contains(&mbr2))
        goto exit;
      mask= 1;
      func.add_operation(Gcalc_function::op_difference, 2);
      /* Mind the g2 goes first. */
      null_value= g2->store_shapes(&trn) || g1->store_shapes(&trn);
      break;
    case SP_WITHIN_FUNC:
      mbr2.buffer(2e-5);
      if (!mbr1.within(&mbr2))
        goto exit;
      mask= 1;
      func.add_operation(Gcalc_function::op_difference, 2);
      null_value= g1->store_shapes(&trn) || g2->store_shapes(&trn);
      break;
    case SP_EQUALS_FUNC:
      if (!mbr1.contains(&mbr2))
        goto exit;
      mask= 1;
      func.add_operation(Gcalc_function::op_symdifference, 2);
      null_value= g1->store_shapes(&trn) || g2->store_shapes(&trn);
      break;
    case SP_DISJOINT_FUNC:
      mask= 1;
      func.add_operation(Gcalc_function::op_intersection, 2);
      null_value= g1->store_shapes(&trn) || g2->store_shapes(&trn);
      break;
    case SP_INTERSECTS_FUNC:
      if (!mbr1.intersects(&mbr2))
        goto exit;
      func.add_operation(Gcalc_function::op_intersection, 2);
      null_value= g1->store_shapes(&trn) || g2->store_shapes(&trn);
      break;
    case SP_OVERLAPS_FUNC:
    case SP_CROSSES_FUNC:
      func.add_operation(Gcalc_function::op_intersection, 2);
      func.add_operation(Gcalc_function::v_find_t |
                         Gcalc_function::op_intersection, 2);
      shape_a= func.get_next_expression_pos();
      if ((null_value= g1->store_shapes(&trn)))
        break;
      shape_b= func.get_next_expression_pos();
      if ((null_value= g2->store_shapes(&trn)))
        break;
      func.add_operation(Gcalc_function::v_find_t |
                         Gcalc_function::op_intersection, 2);
      func.add_operation(Gcalc_function::v_find_t |
                         Gcalc_function::op_difference, 2);
      func.repeat_expression(shape_a);
      func.repeat_expression(shape_b);
      func.add_operation(Gcalc_function::v_find_t |
                         Gcalc_function::op_difference, 2);
      func.repeat_expression(shape_b);
      func.repeat_expression(shape_a);
      break;
    case SP_TOUCHES_FUNC:
      func.add_operation(Gcalc_function::op_intersection, 2);
      func.add_operation(Gcalc_function::v_find_f |
                         Gcalc_function::op_not |
                         Gcalc_function::op_intersection, 2);
      func.add_operation(Gcalc_function::op_internals, 1);
      shape_a= func.get_next_expression_pos();
      if ((null_value= g1->store_shapes(&trn)))
        break;
      func.add_operation(Gcalc_function::op_internals, 1);
      shape_b= func.get_next_expression_pos();
      if ((null_value= g2->store_shapes(&trn)))
        break;
      func.add_operation(Gcalc_function::v_find_t |
                         Gcalc_function::op_intersection, 2);
      func.add_operation(Gcalc_function::op_border, 1);
      func.repeat_expression(shape_a);
      func.add_operation(Gcalc_function::op_border, 1);
      func.repeat_expression(shape_b);
      break;
    default:
      DBUG_ASSERT(FALSE);
      break;
  }

  if (null_value)
    goto exit;

  collector.prepare_operation();
  scan_it.init(&collector);
  scan_it.killed= (int *) &(current_thd->killed);

  if (func.alloc_states())
    goto exit;

  result= func.check_function(scan_it) ^ mask;

exit:
  collector.reset();
  func.reset();
  scan_it.reset();
  DBUG_RETURN(result);
}


Item_func_spatial_operation::~Item_func_spatial_operation()
{
}


String *Item_func_spatial_operation::val_str(String *str_value)
{
  DBUG_ENTER("Item_func_spatial_operation::val_str");
  DBUG_ASSERT(fixed == 1);
  String *res1= args[0]->val_str(&tmp_value1);
  String *res2= args[1]->val_str(&tmp_value2);
  Geometry_buffer buffer1, buffer2;
  Geometry *g1, *g2;
  uint32 srid= 0;
  Gcalc_operation_transporter trn(&func, &collector);
  MBR mbr1, mbr2;
  const char *c_end;

  if (func.reserve_op_buffer(1))
    DBUG_RETURN(0);
  func.add_operation(spatial_op, 2);

  if ((null_value=
       (args[0]->null_value || args[1]->null_value ||
	!(g1= Geometry::construct(&buffer1, res1->ptr(), res1->length())) ||
	!(g2= Geometry::construct(&buffer2, res2->ptr(), res2->length())) ||
        g1->get_mbr(&mbr1, &c_end) || !mbr1.valid() ||
        g2->get_mbr(&mbr2, &c_end) || !mbr2.valid())))
  {
    str_value= 0;
    goto exit;
  }

  mbr1.add_mbr(&mbr2);
  collector.set_extent(mbr1.xmin, mbr1.xmax, mbr1.ymin, mbr1.ymax);
  
  if ((null_value= g1->store_shapes(&trn) || g2->store_shapes(&trn)))
  {
    str_value= 0;
    goto exit;
  }

  collector.prepare_operation();
  if (func.alloc_states())
    goto exit;

  operation.init(&func);

  if (operation.count_all(&collector) ||
      operation.get_result(&res_receiver))
    goto exit;


  str_value->set_charset(&my_charset_bin);
  if (str_value->reserve(SRID_SIZE, 512))
    goto exit;
  str_value->length(0);
  str_value->q_append(srid);

  if (Geometry::create_from_opresult(&buffer1, str_value, res_receiver))
    goto exit;

exit:
  collector.reset();
  func.reset();
  res_receiver.reset();
  DBUG_RETURN(str_value);
}


const char *Item_func_spatial_operation::func_name() const
{ 
  switch (spatial_op) {
    case Gcalc_function::op_intersection:
      return "st_intersection";
    case Gcalc_function::op_difference:
      return "st_difference";
    case Gcalc_function::op_union:
      return "st_union";
    case Gcalc_function::op_symdifference:
      return "st_symdifference";
    default:
      DBUG_ASSERT(0);  // Should never happen
      return "sp_unknown"; 
  }
}


static const int SINUSES_CALCULATED= 32;
static double n_sinus[SINUSES_CALCULATED+1]=
{
  0,
  0.04906767432741802,
  0.0980171403295606,
  0.1467304744553618,
  0.1950903220161283,
  0.2429801799032639,
  0.2902846772544623,
  0.3368898533922201,
  0.3826834323650898,
  0.4275550934302821,
  0.4713967368259976,
  0.5141027441932217,
  0.5555702330196022,
  0.5956993044924334,
  0.6343932841636455,
  0.6715589548470183,
  0.7071067811865475,
  0.7409511253549591,
  0.773010453362737,
  0.8032075314806448,
  0.8314696123025452,
  0.8577286100002721,
  0.8819212643483549,
  0.9039892931234433,
  0.9238795325112867,
  0.9415440651830208,
  0.9569403357322089,
  0.970031253194544,
  0.9807852804032304,
  0.989176509964781,
  0.9951847266721968,
  0.9987954562051724,
  1
};


static void get_n_sincos(int n, double *sinus, double *cosinus)
{
  DBUG_ASSERT(n > 0 && n < SINUSES_CALCULATED*2+1);
  if (n < (SINUSES_CALCULATED + 1))
  {
    *sinus= n_sinus[n];
    *cosinus= n_sinus[SINUSES_CALCULATED - n];
  }
  else
  {
    n-= SINUSES_CALCULATED;
    *sinus= n_sinus[SINUSES_CALCULATED - n];
    *cosinus= -n_sinus[n];
  }
}


static int fill_half_circle(Gcalc_shape_transporter *trn, double x, double y,
                            double ax, double ay)
{
  double n_sin, n_cos;
  double x_n, y_n;
  for (int n = 1; n < (SINUSES_CALCULATED * 2 - 1); n++)
  {
    get_n_sincos(n, &n_sin, &n_cos);
    x_n= ax * n_cos - ay * n_sin;
    y_n= ax * n_sin + ay * n_cos;
    if (trn->add_point(x_n + x, y_n + y))
      return 1;
  }
  return 0;
}


static int fill_gap(Gcalc_shape_transporter *trn,
                    double x, double y,
                    double ax, double ay, double bx, double by, double d,
                    bool *empty_gap)
{
  double ab= ax * bx + ay * by;
  double cosab= ab / (d * d) + GIS_ZERO;
  double n_sin, n_cos;
  double x_n, y_n;
  int n=1;

  *empty_gap= true;
  for (;;)
  {
    get_n_sincos(n++, &n_sin, &n_cos);
    if (n_cos <= cosab)
      break;
    *empty_gap= false;
    x_n= ax * n_cos - ay * n_sin;
    y_n= ax * n_sin + ay * n_cos;
    if (trn->add_point(x_n + x, y_n + y))
      return 1;
  }
  return 0;
}


/*
  Calculates the vector (p2,p1) and
  negatively orthogonal to it with the length of d.
  The result is (ex,ey) - the vector, (px,py) - the orthogonal.
*/

static void calculate_perpendicular(
    double x1, double y1, double x2, double y2, double d,
    double *ex, double *ey,
    double *px, double *py)
{
  double q;
  *ex= x1 - x2;
  *ey= y1 - y2;
  q= d / sqrt((*ex) * (*ex) + (*ey) * (*ey));
  *px= (*ey) * q;
  *py= -(*ex) * q;
}


int Item_func_buffer::Transporter::single_point(double x, double y)
{
  if (buffer_op == Gcalc_function::op_difference)
  {
    m_fn->add_operation(Gcalc_function::op_false, 0);
    return 0;
  }
  
  m_nshapes= 0;
  return add_point_buffer(x, y);
}


int Item_func_buffer::Transporter::add_edge_buffer(
  double x3, double y3, bool round_p1, bool round_p2)
{
  Gcalc_operation_transporter trn(m_fn, m_heap);
  double e1_x, e1_y, e2_x, e2_y, p1_x, p1_y, p2_x, p2_y;
  double e1e2;
  double sin1, cos1;
  double x_n, y_n;
  bool empty_gap1, empty_gap2;

  ++m_nshapes;
  if (trn.start_simple_poly())
    return 1;

  calculate_perpendicular(x1, y1, x2, y2, m_d, &e1_x, &e1_y, &p1_x, &p1_y);
  calculate_perpendicular(x3, y3, x2, y2, m_d, &e2_x, &e2_y, &p2_x, &p2_y);

  e1e2= e1_x * e2_y - e2_x * e1_y;
  sin1= n_sinus[1];
  cos1= n_sinus[31];
  if (e1e2 < 0)
  {
    empty_gap2= false;
    x_n= x2 + p2_x * cos1 - p2_y * sin1;
    y_n= y2 + p2_y * cos1 + p2_x * sin1;
    if (fill_gap(&trn, x2, y2, -p1_x,-p1_y, p2_x,p2_y, m_d, &empty_gap1) ||
        trn.add_point(x2 + p2_x, y2 + p2_y) ||
        trn.add_point(x_n, y_n))
      return 1;
  }
  else
  {
    x_n= x2 - p2_x * cos1 - p2_y * sin1;
    y_n= y2 - p2_y * cos1 + p2_x * sin1;
    if (trn.add_point(x_n, y_n) ||
        trn.add_point(x2 - p2_x, y2 - p2_y) ||
        fill_gap(&trn, x2, y2, -p2_x, -p2_y, p1_x, p1_y, m_d, &empty_gap2))
      return 1;
    empty_gap1= false;
  }
  if ((!empty_gap2 && trn.add_point(x2 + p1_x, y2 + p1_y)) ||
      trn.add_point(x1 + p1_x, y1 + p1_y))
    return 1;

  if (round_p1 && fill_half_circle(&trn, x1, y1, p1_x, p1_y))
    return 1;

  if (trn.add_point(x1 - p1_x, y1 - p1_y) ||
      (!empty_gap1 && trn.add_point(x2 - p1_x, y2 - p1_y)))
    return 1;
  return trn.complete_simple_poly();
}


int Item_func_buffer::Transporter::add_last_edge_buffer()
{
  Gcalc_operation_transporter trn(m_fn, m_heap);
  double e1_x, e1_y, p1_x, p1_y;

  ++m_nshapes;
  if (trn.start_simple_poly())
    return 1;

  calculate_perpendicular(x1, y1, x2, y2, m_d, &e1_x, &e1_y, &p1_x, &p1_y);

  if (trn.add_point(x1 + p1_x, y1 + p1_y) ||
      trn.add_point(x1 - p1_x, y1 - p1_y) ||
      trn.add_point(x2 - p1_x, y2 - p1_y) ||
      fill_half_circle(&trn, x2, y2, -p1_x, -p1_y) ||
      trn.add_point(x2 + p1_x, y2 + p1_y))
    return 1;
  return trn.complete_simple_poly();
}


int Item_func_buffer::Transporter::add_point_buffer(double x, double y)
{
  Gcalc_operation_transporter trn(m_fn, m_heap);

  m_nshapes++;
  if (trn.start_simple_poly())
    return 1;
  if (trn.add_point(x - m_d, y) ||
      fill_half_circle(&trn, x, y, -m_d, 0.0) ||
      trn.add_point(x + m_d, y) ||
      fill_half_circle(&trn, x, y, m_d, 0.0))
    return 1;
  return trn.complete_simple_poly();
}


int Item_func_buffer::Transporter::start_line()
{
  if (buffer_op == Gcalc_function::op_difference)
  {
    if (m_fn->reserve_op_buffer(1))
      return 1;
    m_fn->add_operation(Gcalc_function::op_false, 0);
    skip_line= TRUE;
    return 0;
  }
  
  m_nshapes= 0;

  if (m_fn->reserve_op_buffer(2))
    return 1;
  last_shape_pos= m_fn->get_next_expression_pos();
  m_fn->add_operation(buffer_op, 0);
  m_npoints= 0;
  int_start_line();
  return 0;
}


int Item_func_buffer::Transporter::start_poly()
{
  m_nshapes= 1;

  if (m_fn->reserve_op_buffer(2))
    return 1;
  last_shape_pos= m_fn->get_next_expression_pos();
  m_fn->add_operation(buffer_op, 0);
  return Gcalc_operation_transporter::start_poly();
}


int Item_func_buffer::Transporter::complete_poly()
{
  if (Gcalc_operation_transporter::complete_poly())
    return 1;
  m_fn->add_operands_to_op(last_shape_pos, m_nshapes);
  return 0;
}


int Item_func_buffer::Transporter::start_ring()
{
  m_npoints= 0;
  return Gcalc_operation_transporter::start_ring();
}


int Item_func_buffer::Transporter::start_collection(int n_objects)
{
  if (m_fn->reserve_op_buffer(1))
    return 1;
  m_fn->add_operation(Gcalc_function::op_union, n_objects);
  return 0;
}


int Item_func_buffer::Transporter::add_point(double x, double y)
{
  if (skip_line)
    return 0;

  if (m_npoints && x == x2 && y == y2)
    return 0;

  ++m_npoints;

  if (m_npoints == 1)
  {
    x00= x;
    y00= y;
  }
  else if (m_npoints == 2)
  {
    x01= x;
    y01= y;
  }
  else if (add_edge_buffer(x, y, (m_npoints == 3) && line_started(), false))
    return 1;

  x1= x2;
  y1= y2;
  x2= x;
  y2= y;

  return line_started() ? 0 : Gcalc_operation_transporter::add_point(x, y);
}


int Item_func_buffer::Transporter::complete()
{
  if (m_npoints)
  {
    if (m_npoints == 1)
    {
      if (add_point_buffer(x2, y2))
        return 1;
    }
    else if (m_npoints == 2)
    {
      if (add_edge_buffer(x1, y1, true, true))
        return 1;
    }
    else if (line_started())
    {
      if (add_last_edge_buffer())
        return 1;
    }
    else
    {
      if (x2 != x00 || y2 != y00)
      {
        if (add_edge_buffer(x00, y00, false, false))
          return 1;
        x1= x2;
        y1= y2;
        x2= x00;
        y2= y00;
      }
      if (add_edge_buffer(x01, y01, false, false))
        return 1;
    }
  }

  return 0;
}


int Item_func_buffer::Transporter::complete_line()
{
  if (!skip_line)
  {
    if (complete())
      return 1;
    int_complete_line();
    m_fn->add_operands_to_op(last_shape_pos, m_nshapes);
  }
  skip_line= FALSE;
  return 0;
}


int Item_func_buffer::Transporter::complete_ring()
{
  return complete() ||
         Gcalc_operation_transporter::complete_ring();
}


String *Item_func_buffer::val_str(String *str_value)
{
  DBUG_ENTER("Item_func_buffer::val_str");
  DBUG_ASSERT(fixed == 1);
  String *obj= args[0]->val_str(&tmp_value);
  double dist= args[1]->val_real();
  Geometry_buffer buffer;
  Geometry *g;
  uint32 srid= 0;
  String *str_result= NULL;
  Transporter trn(&func, &collector, dist);
  MBR mbr;
  const char *c_end;

  null_value= 1;
  if (args[0]->null_value || args[1]->null_value ||
      !(g= Geometry::construct(&buffer, obj->ptr(), obj->length())) ||
      g->get_mbr(&mbr, &c_end))
    goto mem_error;

  if (dist > 0.0)
    mbr.buffer(dist);
  else
  {
    /* This happens when dist is too far negative. */
    if (mbr.xmax + dist < mbr.xmin || mbr.ymax + dist < mbr.ymin)
      goto return_empty_result;
  }

  collector.set_extent(mbr.xmin, mbr.xmax, mbr.ymin, mbr.ymax);
  /*
    If the distance given is 0, the Buffer function is in fact NOOP,
    so it's natural just to return the argument1.
    Besides, internal calculations here can't handle zero distance anyway.
  */
  if (fabs(dist) < GIS_ZERO)
  {
    null_value= 0;
    str_result= obj;
    goto mem_error;
  }

  if (g->store_shapes(&trn))
    goto mem_error;

  collector.prepare_operation();
  if (func.alloc_states())
    goto mem_error;
  operation.init(&func);
  operation.killed= (int *) &(current_thd->killed);

  if (operation.count_all(&collector) ||
      operation.get_result(&res_receiver))
    goto mem_error;


return_empty_result:
  str_value->set_charset(&my_charset_bin);
  if (str_value->reserve(SRID_SIZE, 512))
    goto mem_error;
  str_value->length(0);
  str_value->q_append(srid);

  if (Geometry::create_from_opresult(&buffer, str_value, res_receiver))
    goto mem_error;

  null_value= 0;
  str_result= str_value;
mem_error:
  collector.reset();
  func.reset();
  res_receiver.reset();
  DBUG_RETURN(str_result);
}


longlong Item_func_isempty::val_int()
{
  DBUG_ASSERT(fixed == 1);
  String tmp;
  String *swkb= args[0]->val_str(&tmp);
  Geometry_buffer buffer;
  
  null_value= args[0]->null_value ||
              !(Geometry::construct(&buffer, swkb->ptr(), swkb->length()));
  return null_value ? 1 : 0;
}


longlong Item_func_issimple::val_int()
{
  String *swkb= args[0]->val_str(&tmp);
  Geometry_buffer buffer;
  Gcalc_operation_transporter trn(&func, &collector);
  Geometry *g;
  int result= 1;
  const Gcalc_scan_iterator::event_point *ev;
  MBR mbr;
  const char *c_end;

  DBUG_ENTER("Item_func_issimple::val_int");
  DBUG_ASSERT(fixed == 1);
  
  if ((null_value= (args[0]->null_value ||
          !(g= Geometry::construct(&buffer, swkb->ptr(), swkb->length())) ||
          g->get_mbr(&mbr, &c_end))))
    DBUG_RETURN(0);

  collector.set_extent(mbr.xmin, mbr.xmax, mbr.ymin, mbr.ymax);

  if (g->get_class_info()->m_type_id == Geometry::wkb_point)
    DBUG_RETURN(1);

  if (g->store_shapes(&trn))
    goto mem_error;

  collector.prepare_operation();
  scan_it.init(&collector);

  while (scan_it.more_points())
  {
    if (scan_it.step())
      goto mem_error;

    ev= scan_it.get_events();
    if (ev->simple_event())
      continue;

    if ((ev->event == scev_thread || ev->event == scev_single_point) &&
        !ev->get_next())
      continue;

    if (ev->event == scev_two_threads && !ev->get_next()->get_next())
      continue;

    result= 0;
    break;
  }

  collector.reset();
  func.reset();
  scan_it.reset();
  DBUG_RETURN(result);
mem_error:
  null_value= 1;
  DBUG_RETURN(0);
}


longlong Item_func_isclosed::val_int()
{
  DBUG_ASSERT(fixed == 1);
  String tmp;
  String *swkb= args[0]->val_str(&tmp);
  Geometry_buffer buffer;
  Geometry *geom;
  int isclosed= 0;				// In case of error

  null_value= (!swkb || 
	       args[0]->null_value ||
	       !(geom=
		 Geometry::construct(&buffer, swkb->ptr(), swkb->length())) ||
	       geom->is_closed(&isclosed));

  return (longlong) isclosed;
}

/*
  Numerical functions
*/


longlong Item_func_dimension::val_int()
{
  DBUG_ASSERT(fixed == 1);
  uint32 dim= 0;				// In case of error
  String *swkb= args[0]->val_str(&value);
  Geometry_buffer buffer;
  Geometry *geom;
  const char *dummy;

  null_value= (!swkb || 
	       args[0]->null_value ||
	       !(geom= Geometry::construct(&buffer, swkb->ptr(), swkb->length())) ||
	       geom->dimension(&dim, &dummy));
  return (longlong) dim;
}


longlong Item_func_numinteriorring::val_int()
{
  DBUG_ASSERT(fixed == 1);
  uint32 num= 0;				// In case of error
  String *swkb= args[0]->val_str(&value);
  Geometry_buffer buffer;
  Geometry *geom;

  null_value= (!swkb || 
	       !(geom= Geometry::construct(&buffer,
                                           swkb->ptr(), swkb->length())) ||
	       geom->num_interior_ring(&num));
  return (longlong) num;
}


longlong Item_func_numgeometries::val_int()
{
  DBUG_ASSERT(fixed == 1);
  uint32 num= 0;				// In case of errors
  String *swkb= args[0]->val_str(&value);
  Geometry_buffer buffer;
  Geometry *geom;

  null_value= (!swkb ||
	       !(geom= Geometry::construct(&buffer,
                                           swkb->ptr(), swkb->length())) ||
	       geom->num_geometries(&num));
  return (longlong) num;
}


longlong Item_func_numpoints::val_int()
{
  DBUG_ASSERT(fixed == 1);
  uint32 num= 0;				// In case of errors
  String *swkb= args[0]->val_str(&value);
  Geometry_buffer buffer;
  Geometry *geom;

  null_value= (!swkb ||
	       args[0]->null_value ||
	       !(geom= Geometry::construct(&buffer,
                                           swkb->ptr(), swkb->length())) ||
	       geom->num_points(&num));
  return (longlong) num;
}


double Item_func_x::val_real()
{
  DBUG_ASSERT(fixed == 1);
  double res= 0.0;				// In case of errors
  String *swkb= args[0]->val_str(&value);
  Geometry_buffer buffer;
  Geometry *geom;

  null_value= (!swkb ||
	       !(geom= Geometry::construct(&buffer,
                                           swkb->ptr(), swkb->length())) ||
	       geom->get_x(&res));
  return res;
}


double Item_func_y::val_real()
{
  DBUG_ASSERT(fixed == 1);
  double res= 0;				// In case of errors
  String *swkb= args[0]->val_str(&value);
  Geometry_buffer buffer;
  Geometry *geom;

  null_value= (!swkb ||
	       !(geom= Geometry::construct(&buffer,
                                           swkb->ptr(), swkb->length())) ||
	       geom->get_y(&res));
  return res;
}


double Item_func_area::val_real()
{
  DBUG_ASSERT(fixed == 1);
  double res= 0;				// In case of errors
  String *swkb= args[0]->val_str(&value);
  Geometry_buffer buffer;
  Geometry *geom;
  const char *dummy;

  null_value= (!swkb ||
	       !(geom= Geometry::construct(&buffer,
                                           swkb->ptr(), swkb->length())) ||
	       geom->area(&res, &dummy));
  return res;
}

double Item_func_glength::val_real()
{
  DBUG_ASSERT(fixed == 1);
  double res= 0;				// In case of errors
  String *swkb= args[0]->val_str(&value);
  Geometry_buffer buffer;
  Geometry *geom;
  const char *end;

  null_value= (!swkb || 
	       !(geom= Geometry::construct(&buffer,
                                           swkb->ptr(),
                                           swkb->length())) ||
	       geom->geom_length(&res, &end));
  return res;
}

longlong Item_func_srid::val_int()
{
  DBUG_ASSERT(fixed == 1);
  String *swkb= args[0]->val_str(&value);
  Geometry_buffer buffer;
  
  null_value= (!swkb || 
	       !Geometry::construct(&buffer,
                                    swkb->ptr(), swkb->length()));
  if (null_value)
    return 0;

  return (longlong) (uint4korr(swkb->ptr()));
}


double Item_func_distance::val_real()
{
  bool cur_point_edge;
  const Gcalc_scan_iterator::point *evpos;
  const Gcalc_heap::Info *cur_point, *dist_point;
  const Gcalc_scan_iterator::event_point *ev;
  double t, distance, cur_distance;
  double x1, x2, y1, y2;
  double ex, ey, vx, vy, e_sqrlen;
  uint obj2_si;
  Gcalc_operation_transporter trn(&func, &collector);

  DBUG_ENTER("Item_func_distance::val_real");
  DBUG_ASSERT(fixed == 1);
  String *res1= args[0]->val_str(&tmp_value1);
  String *res2= args[1]->val_str(&tmp_value2);
  Geometry_buffer buffer1, buffer2;
  Geometry *g1, *g2;
  MBR mbr1, mbr2;
  const char *c_end;


  if ((null_value= (args[0]->null_value || args[1]->null_value ||
          !(g1= Geometry::construct(&buffer1, res1->ptr(), res1->length())) ||
          !(g2= Geometry::construct(&buffer2, res2->ptr(), res2->length())) ||
          g1->get_mbr(&mbr1, &c_end) ||
          g2->get_mbr(&mbr2, &c_end))))
    goto mem_error;

  mbr1.add_mbr(&mbr2);
  collector.set_extent(mbr1.xmin, mbr1.xmax, mbr1.ymin, mbr1.ymax);

  if ((g1->get_class_info()->m_type_id == Geometry::wkb_point) &&
      (g2->get_class_info()->m_type_id == Geometry::wkb_point))
  {
    if (((Gis_point *) g1)->get_xy(&x1, &y1) ||
        ((Gis_point *) g2)->get_xy(&x2, &y2))
      goto mem_error;
    ex= x2 - x1;
    ey= y2 - y1;
    DBUG_RETURN(sqrt(ex * ex + ey * ey));
  }

  if (func.reserve_op_buffer(1))
    goto mem_error;
  func.add_operation(Gcalc_function::op_intersection, 2);

  if (g1->store_shapes(&trn))
    goto mem_error;
  obj2_si= func.get_nshapes();
  if (g2->store_shapes(&trn) || func.alloc_states())
    goto mem_error;

  if (obj2_si == 0 || func.get_nshapes() == obj2_si)
  {
    distance= 0.0;
    null_value= 1;
    goto exit;
  }


  collector.prepare_operation();
  scan_it.init(&collector);

  distance= DBL_MAX;
  while (scan_it.more_points())
  {
    if (scan_it.step())
      goto mem_error;
    evpos= scan_it.get_event_position();
    ev= scan_it.get_events();

    if (ev->simple_event())
    {
      cur_point= ev->pi;
      goto count_distance;
    }
    /*
       handling intersection we only need to check if it's the intersecion
       of objects 1 and 2. In this case distance is 0
    */
    cur_point= NULL;

    /*
       having these events we need to check for possible intersection
       of objects
       scev_thread | scev_two_threads | scev_single_point
    */
    func.clear_i_states();
    for (Gcalc_point_iterator pit(&scan_it); pit.point() != evpos; ++pit)
    {
      gcalc_shape_info si= pit.point()->get_shape();
      if ((func.get_shape_kind(si) == Gcalc_function::shape_polygon))
        func.invert_i_state(si);
    }

    func.clear_b_states();
    for (; ev; ev= ev->get_next())
    {
      if (ev->event != scev_intersection)
        cur_point= ev->pi;
      func.set_b_state(ev->get_shape());
      if (func.count())
      {
        /* Point of one object is inside the other - intersection found */
        distance= 0;
        goto exit;
      }
    }

    if (!cur_point)
      continue;

count_distance:
    if (cur_point->node.shape.shape >= obj2_si)
      continue;
    cur_point_edge= !cur_point->is_bottom();

    for (dist_point= collector.get_first(); dist_point; dist_point= dist_point->get_next())
    {
      /* We only check vertices of object 2 */
      if (dist_point->type != Gcalc_heap::nt_shape_node ||
          dist_point->node.shape.shape < obj2_si)
        continue;

      /* if we have an edge to check */
      if (dist_point->node.shape.left)
      {
        t= count_edge_t(dist_point, dist_point->node.shape.left, cur_point,
                        ex, ey, vx, vy, e_sqrlen);
        if ((t>0.0) && (t<1.0))
        {
          cur_distance= distance_to_line(ex, ey, vx, vy, e_sqrlen);
          if (distance > cur_distance)
            distance= cur_distance;
        }
      }
      if (cur_point_edge)
      {
        t= count_edge_t(cur_point, cur_point->node.shape.left, dist_point,
                        ex, ey, vx, vy, e_sqrlen);
        if ((t>0.0) && (t<1.0))
        {
          cur_distance= distance_to_line(ex, ey, vx, vy, e_sqrlen);
          if (distance > cur_distance)
            distance= cur_distance;
        }
      }
      cur_distance= distance_points(cur_point, dist_point);
      if (distance > cur_distance)
        distance= cur_distance;
    }
  }
exit:
  collector.reset();
  func.reset();
  scan_it.reset();
  DBUG_RETURN(distance);
mem_error:
  null_value= 1;
  DBUG_RETURN(0);
}


#endif /*HAVE_SPATIAL*/<|MERGE_RESOLUTION|>--- conflicted
+++ resolved
@@ -1,10 +1,5 @@
-<<<<<<< HEAD
-/*
-   Copyright (c) 2003-2007 MySQL AB, 2009, 2010 Sun Microsystems, Inc.
-   Use is subject to license terms.
-=======
-/* Copyright (c) 2003, 2016, Oracle and/or its affiliates. All rights reserved.
->>>>>>> ef3f09f0
+/* Copyright (c) 2003, 2016, Oracle and/or its affiliates.
+   Copyright (c) 2011, 2016, MariaDB
 
    This program is free software; you can redistribute it and/or modify
    it under the terms of the GNU General Public License as published by
@@ -187,11 +182,7 @@
   /* String will not move */
   str->copy(geom->get_class_info()->m_name.str,
 	    geom->get_class_info()->m_name.length,
-<<<<<<< HEAD
             &my_charset_latin1);
-=======
-	    &my_charset_latin1);
->>>>>>> ef3f09f0
   return str;
 }
 
