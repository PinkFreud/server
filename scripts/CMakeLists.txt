--- conflicted
+++ resolved
@@ -1,8 +1,5 @@
-<<<<<<< HEAD
-# Copyright (c) 2006, 2014, Oracle and/or its affiliates. All rights reserved.
-=======
-# Copyright (c) 2006, 2017, Oracle and/or its affiliates. All rights reserved.
->>>>>>> 34cd74e5
+# Copyright (c) 2006, 2017, Oracle and/or its affiliates.
+# Copyright (c) 2011, 2017, MariaDB Corporation
 # 
 # This program is free software; you can redistribute it and/or modify
 # it under the terms of the GNU General Public License as published by
@@ -389,4 +386,4 @@
     INSTALL(FILES "${LIBGCC_LOCATION}" DESTINATION ${INSTALL_LIBDIR}
     COMPONENT Development)
   ENDIF()
-ENDIF()
+ENDIF()