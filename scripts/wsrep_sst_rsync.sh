#!/bin/bash -ue

# Copyright (C) 2017-2021 MariaDB
# Copyright (C) 2010-2014 Codership Oy
#
# This program is free software; you can redistribute it and/or modify
# it under the terms of the GNU General Public License as published by
# the Free Software Foundation; version 2 of the License.
#
# This program is distributed in the hope that it will be useful,
# but WITHOUT ANY WARRANTY; without even the implied warranty of
# MERCHANTABILITY or FITNESS FOR A PARTICULAR PURPOSE.  See the
# GNU General Public License for more details.
#
# You should have received a copy of the GNU General Public License
# along with this program; see the file COPYING. If not, write to the
# Free Software Foundation, Inc., 51 Franklin St, Fifth Floor, Boston
# MA  02110-1335  USA.

# This is a reference script for rsync-based state snapshot tansfer

RSYNC_REAL_PID=0   # rsync process id
STUNNEL_REAL_PID=0 # stunnel process id

OS="$(uname)"
[ "$OS" = 'Darwin' ] && export -n LD_LIBRARY_PATH

# Setting the path for lsof on CentOS
export PATH="/usr/sbin:/sbin:$PATH"

. $(dirname "$0")/wsrep_sst_common
wsrep_check_datadir

wsrep_check_programs rsync

cleanup_joiner()
{
    local failure=0

    wsrep_log_info "Joiner cleanup: rsync PID=$RSYNC_REAL_PID, stunnel PID=$STUNNEL_REAL_PID"

    if [ -n "$STUNNEL" ]; then
        if cleanup_pid $STUNNEL_REAL_PID "$STUNNEL_PID" "$STUNNEL_CONF"; then
            if [ $RSYNC_REAL_PID -eq 0 ]; then
                if [ -r "$RSYNC_PID" ]; then
                    RSYNC_REAL_PID=$(cat "$RSYNC_PID" 2>/dev/null)
                    if [ -z "$RSYNC_REAL_PID" ]; then
                        RSYNC_REAL_PID=0
                    fi
                fi
            fi
        else
            wsrep_log_warning "stunnel cleanup failed."
            failure=1
        fi
    fi

    if [ $failure -eq 0 ]; then
        if cleanup_pid $RSYNC_REAL_PID "$RSYNC_PID" "$RSYNC_CONF"; then
            [ -f "$MAGIC_FILE" ] && rm -f "$MAGIC_FILE"
        else
            wsrep_log_warning "rsync cleanup failed."
        fi
    fi

    wsrep_log_info "Joiner cleanup done."

    if [ "$WSREP_SST_OPT_ROLE" = 'joiner' ]; then
        wsrep_cleanup_progress_file
    fi
}

check_pid_and_port()
{
    local pid_file="$1"
    local pid=$2
    local addr="$3"
    local port="$4"

    local utils='rsync|stunnel'

    if ! check_port "$pid" "$port" "$utils"; then
        local port_info
        local busy=0

        if [ $lsof_available -ne 0 ]; then
            port_info=$(lsof -Pnl -i ":$port" 2>/dev/null | \
                grep -F '(LISTEN)')
            echo "$port_info" | \
            grep -q -E "[[:space:]](\\*|\\[?::\\]?):$port[[:space:]]" && busy=1
        else
            local filter='([^[:space:]]+[[:space:]]+){4}[^[:space:]]+'
            if [ $sockstat_available -eq 1 ]; then
                port_info=$(sockstat -p "$port" 2>/dev/null | \
                    grep -E '[[:space:]]LISTEN' | grep -o -E "$filter")
            else
                port_info=$(ss -nlpH "( sport = :$port )" 2>/dev/null | \
                    grep -F 'users:(' | grep -o -E "$filter")
            fi
            echo "$port_info" | \
            grep -q -E "[[:space:]](\\*|\\[?::\\]?):$port\$" && busy=1
        fi

        if [ $busy -eq 0 ]; then
            if echo "$port_info" | grep -qw -F "[$addr]:$port" || \
               echo "$port_info" | grep -qw -F -- "$addr:$port"
            then
                busy=1
            fi
        fi

        if [ $busy -eq 0 ]; then
            return 1
        fi

        if ! check_port "$pid" "$port" "$utils"; then
            wsrep_log_error "rsync or stunnel daemon port '$port' " \
                            "has been taken by another program"
            exit 16 # EBUSY
        fi
    fi

    check_pid "$pid_file" && [ $CHECK_PID -eq $pid ]
}

STUNNEL_CONF="$WSREP_SST_OPT_DATA/stunnel.conf"
STUNNEL_PID="$WSREP_SST_OPT_DATA/stunnel.pid"

MAGIC_FILE="$WSREP_SST_OPT_DATA/rsync_sst_complete"

BINLOG_TAR_FILE="$WSREP_SST_OPT_DATA/wsrep_sst_binlog.tar"
BINLOG_N_FILES=1

get_binlog

if [ -n "$WSREP_SST_OPT_BINLOG" ]; then
    BINLOG_DIRNAME=$(dirname "$WSREP_SST_OPT_BINLOG")
    BINLOG_FILENAME=$(basename "$WSREP_SST_OPT_BINLOG")
fi

# if no command line argument and INNODB_LOG_GROUP_HOME is not set,
# try to get it from my.cnf:
if [ -z "$INNODB_LOG_GROUP_HOME" ]; then
    INNODB_LOG_GROUP_HOME=$(parse_cnf '--mysqld' 'innodb-log-group-home-dir')
fi

OLD_PWD="$(pwd)"

WSREP_LOG_DIR="$INNODB_LOG_GROUP_HOME"

cd "$WSREP_SST_OPT_DATA"
if [ -n "$WSREP_LOG_DIR" ]; then
    # handle both relative and absolute paths
    [ ! -d "$WSREP_LOG_DIR" ] && mkdir -p "$WSREP_LOG_DIR"
    cd "$WSREP_LOG_DIR"
fi
WSREP_LOG_DIR=$(pwd -P)

cd "$OLD_PWD"

# if no command line argument and INNODB_DATA_HOME_DIR environment variable
# is not set, try to get it from my.cnf:
if [ -z "$INNODB_DATA_HOME_DIR" ]; then
    INNODB_DATA_HOME_DIR=$(parse_cnf '--mysqld' 'innodb-data-home-dir')
fi

cd "$WSREP_SST_OPT_DATA"
if [ -n "$INNODB_DATA_HOME_DIR" ]; then
    # handle both relative and absolute paths
    [ ! -d "$INNODB_DATA_HOME_DIR" ] && mkdir -p "$INNODB_DATA_HOME_DIR"
    cd "$INNODB_DATA_HOME_DIR"
fi
INNODB_DATA_HOME_DIR=$(pwd -P)

cd "$OLD_PWD"

# if no command line argument then try to get it from my.cnf:
if [ -z "$INNODB_UNDO_DIR" ]; then
    INNODB_UNDO_DIR=$(parse_cnf '--mysqld' 'innodb-undo-directory')
fi

cd "$WSREP_SST_OPT_DATA"
if [ -n "$INNODB_UNDO_DIR" ]; then
    # handle both relative and absolute paths
    [ ! -d "$INNODB_UNDO_DIR" ] && mkdir -p "$INNODB_UNDO_DIR"
    cd "$INNODB_UNDO_DIR"
fi
INNODB_UNDO_DIR=$(pwd -P)

cd "$OLD_PWD"

# Old filter - include everything except selected
# FILTER=(--exclude '*.err' --exclude '*.pid' --exclude '*.sock' \
#         --exclude '*.conf' --exclude core --exclude 'galera.*' \
#         --exclude grastate.txt --exclude '*.pem' \
#         --exclude '*.[0-9][0-9][0-9][0-9][0-9][0-9]' --exclude '*.index')

# New filter - exclude everything except dirs (schemas) and innodb files
FILTER="-f '- /lost+found'
        -f '- /.zfs'
        -f '- /.fseventsd'
        -f '- /.Trashes'
        -f '- /.pid'
        -f '- /.conf'
        -f '+ /wsrep_sst_binlog.tar'
        -f '- $INNODB_DATA_HOME_DIR/ib_lru_dump'
        -f '- $INNODB_DATA_HOME_DIR/ibdata*'
        -f '+ $INNODB_UNDO_DIR/undo*'
        -f '+ /*/'
        -f '- /*'"

# old-style SSL config
SSTKEY=$(parse_cnf 'sst' 'tkey')
SSTCERT=$(parse_cnf 'sst' 'tcert')
SSTCA=$(parse_cnf 'sst' 'tca')

SST_SECTIONS="--mysqld|sst"

check_server_ssl_config()
{
    SSTKEY=$(parse_cnf "$SST_SECTIONS" 'ssl-key')
    SSTCERT=$(parse_cnf "$SST_SECTIONS" 'ssl-cert')
    SSTCA=$(parse_cnf "$SST_SECTIONS" 'ssl-ca')
}

SSLMODE=$(parse_cnf "$SST_SECTIONS" 'ssl-mode' | tr [:lower:] [:upper:])

# no old-style SSL config in [sst], check for new one:
if [ -z "$SSTKEY" -a -z "$SSTCERT" -a -z "$SSTCA" ]
then
    check_server_ssl_config
fi

if [ -z "$SSLMODE" ]; then
    # Implicit verification if CA is set and the SSL mode
    # is not specified by user:
    if [ -n "$SSTCA" ]; then
        if [ -n "$(command -v stunnel)" ]; then
            SSLMODE='VERIFY_CA'
        fi
    # Require SSL by default if SSL key and cert are present:
    elif [ -n "$SSTKEY" -a -n "$SSTCERT" ]; then
        SSLMODE='REQUIRED'
    fi
fi

if [ -n "$SSTCA" ]
then
    CAFILE_OPT="CAfile = $SSTCA"
else
    CAFILE_OPT=""
fi

if [ "${SSLMODE#VERIFY}" != "$SSLMODE" ]
then
    case "$SSLMODE" in
    'VERIFY_IDENTITY')
        VERIFY_OPT='verifyPeer = yes'
        CHECK_OPT=""
        ;;
    'VERIFY_CA')
        VERIFY_OPT='verifyChain = yes'
<<<<<<< HEAD
        if is_local_ip "$WSREP_SST_OPT_HOST_UNESCAPED"; then
            CHECK_OPT='checkHost = localhost'
        else
            CHECK_OPT='checkHost = $WSREP_SST_OPT_HOST_UNESCAPED'
=======
        if [ -n "$WSREP_SST_OPT_REMOTE_USER" ]; then
            CHECK_OPT="checkHost = $WSREP_SST_OPT_REMOTE_USER"
        else
            # check if the address is an ip-address (v4 or v6):
            if echo "$WSREP_SST_OPT_HOST_UNESCAPED" | \
               grep -q -E '^([0-9]+(\.[0-9]+){3}|[0-9a-fA-F]*(\:[0-9a-fA-F]*)+)$'
            then
                CHECK_OPT="checkIP = $WSREP_SST_OPT_HOST_UNESCAPED"
            else
                CHECK_OPT="checkHost = $WSREP_SST_OPT_HOST"
            fi
            if is_local_ip "$WSREP_SST_OPT_HOST_UNESCAPED"; then
                CHECK_OPT_LOCAL="checkHost = localhost"
            fi
>>>>>>> 2fb44078
        fi
        ;;
    *)
        wsrep_log_error "Unrecognized ssl-mode option: '$SSLMODE'"
        exit 22 # EINVAL
    esac
    if [ -z "$CAFILE_OPT" ]; then
        wsrep_log_error "Can't have ssl-mode='$SSLMODE' without CA file"
        exit 22 # EINVAL
    fi
else
    VERIFY_OPT=""
    CHECK_OPT=""
fi

STUNNEL=""
if [ -n "$SSLMODE" -a "$SSLMODE" != 'DISABLED' ]; then
    STUNNEL_BIN="$(command -v stunnel)"
    if [ -n "$STUNNEL_BIN" ]; then
        wsrep_log_info "Using stunnel for SSL encryption: CAfile: '$SSTCA', ssl-mode='$SSLMODE'"
        STUNNEL="$STUNNEL_BIN $STUNNEL_CONF"
    fi
fi

readonly SECRET_TAG="secret"

if [ "$WSREP_SST_OPT_ROLE" = 'donor' ]
then

    [ -f "$MAGIC_FILE"      ] && rm -f "$MAGIC_FILE"
    [ -f "$BINLOG_TAR_FILE" ] && rm -f "$BINLOG_TAR_FILE"
    [ -f "$STUNNEL_PID"     ] && rm -f "$STUNNEL_PID"

    if [ -n "$STUNNEL" ]
    then
        cat << EOF > "$STUNNEL_CONF"
key = $SSTKEY
cert = $SSTCERT
${CAFILE_OPT}
foreground = yes
pid = $STUNNEL_PID
debug = warning
client = yes
connect = $WSREP_SST_OPT_HOST_UNESCAPED:$WSREP_SST_OPT_PORT
TIMEOUTclose = 0
${VERIFY_OPT}
${CHECK_OPT}
EOF
    else
        [ -f "$STUNNEL_CONF" ] && rm -f "$STUNNEL_CONF"
    fi

    if [ $WSREP_SST_OPT_BYPASS -eq 0 ]
    then

        FLUSHED="$WSREP_SST_OPT_DATA/tables_flushed"
        ERROR="$WSREP_SST_OPT_DATA/sst_error"

        [ -f "$FLUSHED" ] && rm -f "$FLUSHED"
        [ -f "$ERROR"   ] && rm -f "$ERROR"

        echo "flush tables"

        # Wait for :
        # (a) Tables to be flushed, AND
        # (b) Cluster state ID & wsrep_gtid_domain_id to be written to the file, OR
        # (c) ERROR file, in case flush tables operation failed.

        while [ ! -r "$FLUSHED" ] && ! grep -q -F ':' "$FLUSHED" >/dev/null 2>&1
        do
            # Check whether ERROR file exists.
            if [ -f "$ERROR" ]
            then
                # Flush tables operation failed.
                rm -f "$ERROR"
                exit 255
            fi
            sleep 0.2
        done

        STATE=$(cat "$FLUSHED")
        rm -f "$FLUSHED"

        sync

        if [ -n "$WSREP_SST_OPT_BINLOG" ]
        then
            # Prepare binlog files
            cd "$BINLOG_DIRNAME"

            binlog_files_full=$(tail -n $BINLOG_N_FILES "${WSREP_SST_OPT_BINLOG_INDEX%.index}.index")

            binlog_files=""
            for ii in $binlog_files_full
            do
                binlog_file=$(basename "$ii")
                binlog_files="$binlog_files $binlog_file"
            done

            if [ -n "$binlog_files" ]
            then
                wsrep_log_info "Preparing binlog files for transfer:"
                tar -cvf "$BINLOG_TAR_FILE" $binlog_files >&2
            fi

            cd "$OLD_PWD"
        fi

        # Use deltaxfer only for WAN
        inv=$(basename "$0")
        WHOLE_FILE_OPT=""
        if [ "${inv%wsrep_sst_rsync_wan*}" != "$inv" ]; then
            WHOLE_FILE_OPT="--whole-file"
        fi

        # first, the normal directories, so that we can detect incompatible protocol
        RC=0
        eval rsync ${STUNNEL:+"'--rsh=$STUNNEL'"} \
              --owner --group --perms --links --specials \
              --ignore-times --inplace --dirs --delete --quiet \
              $WHOLE_FILE_OPT $FILTER "'$WSREP_SST_OPT_DATA/'" \
              "'rsync://$WSREP_SST_OPT_ADDR'" >&2 || RC=$?

        if [ $RC -ne 0 ]; then
            wsrep_log_error "rsync returned code $RC:"
            case $RC in
            12) RC=71  # EPROTO
                wsrep_log_error \
                "rsync server on the other end has incompatible protocol. " \
                "Make sure you have the same version of rsync on all nodes."
                ;;
            22) RC=12  # ENOMEM
                ;;
            *)  RC=255 # unknown error
                ;;
            esac
            exit $RC
        fi

        # Transfer InnoDB data files
        rsync ${STUNNEL:+--rsh="$STUNNEL"} \
              --owner --group --perms --links --specials \
              --ignore-times --inplace --dirs --delete --quiet \
              $WHOLE_FILE_OPT -f '+ /ibdata*' -f '+ /ib_lru_dump' \
              -f '- **' "$INNODB_DATA_HOME_DIR/" \
              "rsync://$WSREP_SST_OPT_ADDR-data_dir" >&2 || RC=$?

        if [ $RC -ne 0 ]; then
            wsrep_log_error "rsync innodb_data_home_dir returned code $RC:"
            exit 255 # unknown error
        fi

        # second, we transfer InnoDB log files
        rsync ${STUNNEL:+--rsh="$STUNNEL"} \
              --owner --group --perms --links --specials \
              --ignore-times --inplace --dirs --delete --quiet \
              $WHOLE_FILE_OPT -f '+ /ib_logfile[0-9]*' -f '+ /aria_log.*' \
              -f '+ /aria_log_control' -f '- **' "$WSREP_LOG_DIR/" \
              "rsync://$WSREP_SST_OPT_ADDR-log_dir" >&2 || RC=$?

        if [ $RC -ne 0 ]; then
            wsrep_log_error "rsync innodb_log_group_home_dir returned code $RC:"
            exit 255 # unknown error
        fi

        # then, we parallelize the transfer of database directories,
        # use '.' so that path concatenation works:

        cd "$WSREP_SST_OPT_DATA"

        backup_threads=$(parse_cnf "--mysqld|sst" 'backup-threads')
        if [ -z "$backup_threads" ]; then
            get_proc
            backup_threads=$nproc
        fi

        find . -maxdepth 1 -mindepth 1 -type d -not -name 'lost+found' \
             -not -name '.zfs' -print0 | xargs -I{} -0 -P $backup_threads \
             rsync ${STUNNEL:+--rsh="$STUNNEL"} \
             --owner --group --perms --links --specials \
             --ignore-times --inplace --recursive --delete --quiet \
             $WHOLE_FILE_OPT --exclude '*/ib_logfile*' --exclude '*/aria_log.*' \
             --exclude '*/aria_log_control' "$WSREP_SST_OPT_DATA/{}/" \
             "rsync://$WSREP_SST_OPT_ADDR/{}" >&2 || RC=$?

        cd "$OLD_PWD"

        if [ $RC -ne 0 ]; then
            wsrep_log_error "find/rsync returned code $RC:"
            exit 255 # unknown error
        fi

    else # BYPASS

        wsrep_log_info "Bypassing state dump."

        # Store donor's wsrep GTID (state ID) and wsrep_gtid_domain_id
        # (separated by a space).
        STATE="$WSREP_SST_OPT_GTID $WSREP_SST_OPT_GTID_DOMAIN_ID"

    fi

    echo 'continue' # now server can resume updating data

    echo "$STATE" > "$MAGIC_FILE"

    if [ -n "$WSREP_SST_OPT_REMOTE_PSWD" ]; then
        # Let joiner know that we know its secret
        echo "$SECRET_TAG $WSREP_SST_OPT_REMOTE_PSWD" >> "$MAGIC_FILE"
    fi

    rsync ${STUNNEL:+--rsh="$STUNNEL"} \
          --archive --quiet --checksum "$MAGIC_FILE" "rsync://$WSREP_SST_OPT_ADDR"

    echo "done $STATE"

    if [ -n "$STUNNEL" ]; then
        [ -f "$STUNNEL_CONF" ] && rm -f "$STUNNEL_CONF"
        [ -f "$STUNNEL_PID"  ] && rm -f "$STUNNEL_PID"
    fi

elif [ "$WSREP_SST_OPT_ROLE" = 'joiner' ]
then
    check_sockets_utils

    # give some time for lingering stunnel from previous SST to complete
    check_round=0
    while check_pid "$STUNNEL_PID" 1
    do
        wsrep_log_info "lingering stunnel daemon found at startup, waiting for it to exit"
        check_round=$(( check_round + 1 ))
        if [ $check_round -eq 10 ]; then
            wsrep_log_error "stunnel daemon already running."
            exit 114 # EALREADY
        fi
        sleep 1
    done

    MODULE="rsync_sst"
    RSYNC_PID="$WSREP_SST_OPT_DATA/$MODULE.pid"
    RSYNC_CONF="$WSREP_SST_OPT_DATA/$MODULE.conf"

    # give some time for lingering rsync from previous SST to complete
    check_round=0
    while check_pid "$RSYNC_PID" 1
    do
        wsrep_log_info "lingering rsync daemon found at startup, waiting for it to exit"
        check_round=$(( check_round + 1 ))
        if [ $check_round -eq 10 ]; then
            wsrep_log_error "rsync daemon already running."
            exit 114 # EALREADY
        fi
        sleep 1
    done

    [ -f "$MAGIC_FILE"      ] && rm -f "$MAGIC_FILE"
    [ -f "$BINLOG_TAR_FILE" ] && rm -f "$BINLOG_TAR_FILE"

    if [ -z "$STUNNEL" ]; then
        [ -f "$STUNNEL_CONF" ] && rm -f "$STUNNEL_CONF"
    fi

    ADDR="$WSREP_SST_OPT_ADDR"
    RSYNC_PORT="$WSREP_SST_OPT_PORT"
    RSYNC_ADDR="$WSREP_SST_OPT_HOST"
    RSYNC_ADDR_UNESCAPED="$WSREP_SST_OPT_HOST_UNESCAPED"

    trap "exit 32" HUP PIPE
    trap "exit 3"  INT TERM ABRT
    trap cleanup_joiner EXIT

    touch "$SST_PROGRESS_FILE"

    if [ -n "${MYSQL_TMP_DIR:-}" ]; then
        SILENT="log file = $MYSQL_TMP_DIR/rsyncd.log"
    else
        SILENT=""
    fi

cat << EOF > "$RSYNC_CONF"
pid file = $RSYNC_PID
use chroot = no
read only = no
timeout = 300
$SILENT
[$MODULE]
    path = $WSREP_SST_OPT_DATA
    exclude = .zfs
[$MODULE-log_dir]
    path = $WSREP_LOG_DIR
[$MODULE-data_dir]
    path = $INNODB_DATA_HOME_DIR
EOF

#   rm -rf "$DATA/ib_logfile"* # we don't want old logs around

    # If the IP is local, listen only on it:
    if is_local_ip "$RSYNC_ADDR_UNESCAPED"
    then
        RSYNC_EXTRA_ARGS="--address $RSYNC_ADDR_UNESCAPED"
        STUNNEL_ACCEPT="$RSYNC_ADDR_UNESCAPED:$RSYNC_PORT"
    else
        # Not local, possibly a NAT, listen on all interfaces:
        RSYNC_EXTRA_ARGS=""
        STUNNEL_ACCEPT="$RSYNC_PORT"
        # Overwrite address with all:
        RSYNC_ADDR="*"
    fi

    if [ -z "$STUNNEL" ]
    then
        rsync --daemon --no-detach --port "$RSYNC_PORT" --config "$RSYNC_CONF" $RSYNC_EXTRA_ARGS &
        RSYNC_REAL_PID=$!
        TRANSFER_REAL_PID="$RSYNC_REAL_PID"
        TRANSFER_PID=$RSYNC_PID
    else
        # Let's check if the path to the config file contains a space?
        if [ "${RSYNC_CONF#* }" = "$RSYNC_CONF" ]; then
            cat << EOF > "$STUNNEL_CONF"
key = $SSTKEY
cert = $SSTCERT
${CAFILE_OPT}
foreground = yes
pid = $STUNNEL_PID
debug = warning
client = no
[rsync]
accept = $STUNNEL_ACCEPT
exec = $(command -v rsync)
execargs = rsync --server --daemon --config=$RSYNC_CONF .
EOF
        else
            # The path contains a space, so we will run it via
            # shell with "eval" command:
            export RSYNC_CMD="eval $(command -v rsync) --server --daemon --config='$RSYNC_CONF' ."
            cat << EOF > "$STUNNEL_CONF"
key = $SSTKEY
cert = $SSTCERT
${CAFILE_OPT}
foreground = yes
pid = $STUNNEL_PID
debug = warning
client = no
[rsync]
accept = $STUNNEL_ACCEPT
exec = $SHELL
execargs = $SHELL -c \$RSYNC_CMD
EOF
        fi
        stunnel "$STUNNEL_CONF" &
        STUNNEL_REAL_PID=$!
        TRANSFER_REAL_PID="$STUNNEL_REAL_PID"
        TRANSFER_PID=$STUNNEL_PID
    fi

    if [ "${SSLMODE#VERIFY}" != "$SSLMODE" ]
    then # backward-incompatible behavior
        CN=""
        if [ -n "$SSTCERT" ]
        then
            # find out my Common Name
            get_openssl
            if [ -z "$OPENSSL_BINARY" ]; then
                wsrep_log_error 'openssl not found but it is required for authentication'
                exit 42
            fi
            CN=$("$OPENSSL_BINARY" x509 -noout -subject -in "$SSTCERT" | \
                 tr "," "\n" | grep -F 'CN =' | cut -d= -f2 | sed s/^\ // | \
                 sed s/\ %//)
        fi
        MY_SECRET="$(wsrep_gen_secret)"
        # Add authentication data to address
        ADDR="$CN:$MY_SECRET@$WSREP_SST_OPT_HOST"
    else
        MY_SECRET="" # for check down in recv_joiner()
        ADDR="$WSREP_SST_OPT_HOST"
    fi

    until check_pid_and_port "$TRANSFER_PID" $TRANSFER_REAL_PID "$RSYNC_ADDR_UNESCAPED" "$RSYNC_PORT"
    do
        sleep 0.2
    done

    echo "ready $ADDR:$RSYNC_PORT/$MODULE"

    MYSQLD_PID="$WSREP_SST_OPT_PARENT"

    # wait for SST to complete by monitoring magic file
    while [ ! -r "$MAGIC_FILE" ] && check_pid "$TRANSFER_PID" && \
          ps -p $MYSQLD_PID >/dev/null 2>&1
    do
        sleep 1
    done

    if ! ps -p $MYSQLD_PID >/dev/null 2>&1
    then
        wsrep_log_error \
        "Parent mysqld process (PID: $MYSQLD_PID) terminated unexpectedly."
        kill -- -$MYSQLD_PID
        sleep 1
        exit 32
    fi

    if [ -n "$WSREP_SST_OPT_BINLOG" ]; then
        if [ -f "$BINLOG_TAR_FILE" ]; then
            cd "$BINLOG_DIRNAME"

            binlog_index="${WSREP_SST_OPT_BINLOG_INDEX%.index}.index"

            # Clean up old binlog files first
            rm -f "$BINLOG_FILENAME".[0-9]*
            [ -f "$binlog_index" ] && rm "$binlog_index"

            wsrep_log_info "Extracting binlog files:"
            tar -xvf "$BINLOG_TAR_FILE" >> _binlog_tmp_files_$!
            while read bin_file; do
                echo "$BINLOG_DIRNAME/$bin_file" >> "$binlog_index"
            done < _binlog_tmp_files_$!
            rm -f _binlog_tmp_files_$!

            cd "$OLD_PWD"
        fi
    fi

    if [ -r "$MAGIC_FILE" ]
    then
        # check donor supplied secret
        SECRET=$(grep -F -- "$SECRET_TAG " "$MAGIC_FILE" 2>/dev/null | cut -d ' ' -f 2)
        if [ "$SECRET" != "$MY_SECRET" ]; then
            wsrep_log_error "Donor does not know my secret!"
            wsrep_log_info "Donor:'$SECRET', my:'$MY_SECRET'"
            exit 32
        fi

        # remove secret from magic file
        grep -v -F -- "$SECRET_TAG " "$MAGIC_FILE" > "$MAGIC_FILE.new"

        mv "$MAGIC_FILE.new" "$MAGIC_FILE"
        # UUID:seqno & wsrep_gtid_domain_id is received here.
        cat "$MAGIC_FILE" # Output : UUID:seqno wsrep_gtid_domain_id
    else
        # this message should cause joiner to abort
        echo "rsync process ended without creating '$MAGIC_FILE'"
    fi

#   wsrep_cleanup_progress_file
#   cleanup_joiner
else
    wsrep_log_error "Unrecognized role: '$WSREP_SST_OPT_ROLE'"
    exit 22 # EINVAL
fi

[ -f "$BINLOG_TAR_FILE" ] && rm -f "$BINLOG_TAR_FILE"

exit 0<|MERGE_RESOLUTION|>--- conflicted
+++ resolved
@@ -251,21 +251,17 @@
     CAFILE_OPT=""
 fi
 
+VERIFY_OPT=""
+CHECK_OPT=""
+CHECK_OPT_LOCAL=""
 if [ "${SSLMODE#VERIFY}" != "$SSLMODE" ]
 then
     case "$SSLMODE" in
     'VERIFY_IDENTITY')
         VERIFY_OPT='verifyPeer = yes'
-        CHECK_OPT=""
         ;;
     'VERIFY_CA')
         VERIFY_OPT='verifyChain = yes'
-<<<<<<< HEAD
-        if is_local_ip "$WSREP_SST_OPT_HOST_UNESCAPED"; then
-            CHECK_OPT='checkHost = localhost'
-        else
-            CHECK_OPT='checkHost = $WSREP_SST_OPT_HOST_UNESCAPED'
-=======
         if [ -n "$WSREP_SST_OPT_REMOTE_USER" ]; then
             CHECK_OPT="checkHost = $WSREP_SST_OPT_REMOTE_USER"
         else
@@ -280,7 +276,6 @@
             if is_local_ip "$WSREP_SST_OPT_HOST_UNESCAPED"; then
                 CHECK_OPT_LOCAL="checkHost = localhost"
             fi
->>>>>>> 2fb44078
         fi
         ;;
     *)
@@ -291,9 +286,6 @@
         wsrep_log_error "Can't have ssl-mode='$SSLMODE' without CA file"
         exit 22 # EINVAL
     fi
-else
-    VERIFY_OPT=""
-    CHECK_OPT=""
 fi
 
 STUNNEL=""
@@ -328,6 +320,7 @@
 TIMEOUTclose = 0
 ${VERIFY_OPT}
 ${CHECK_OPT}
+${CHECK_OPT_LOCAL}
 EOF
     else
         [ -f "$STUNNEL_CONF" ] && rm -f "$STUNNEL_CONF"
@@ -607,6 +600,9 @@
 pid = $STUNNEL_PID
 debug = warning
 client = no
+${VERIFY_OPT}
+${CHECK_OPT}
+${CHECK_OPT_LOCAL}
 [rsync]
 accept = $STUNNEL_ACCEPT
 exec = $(command -v rsync)
@@ -624,6 +620,9 @@
 pid = $STUNNEL_PID
 debug = warning
 client = no
+${VERIFY_OPT}
+${CHECK_OPT}
+${CHECK_OPT_LOCAL}
 [rsync]
 accept = $STUNNEL_ACCEPT
 exec = $SHELL
