--- conflicted
+++ resolved
@@ -175,14 +175,8 @@
 #         --exclude '*.[0-9][0-9][0-9][0-9][0-9][0-9]' --exclude '*.index')
 
 # New filter - exclude everything except dirs (schemas) and innodb files
-<<<<<<< HEAD
 FILTER="-f '- /lost+found' -f '- /.fseventsd' -f '- /.Trashes'
-        -f '+ /wsrep_sst_binlog.tar' -f '+ /ib_lru_dump' -f '+ /ibdata*' -f '+ /*/' -f '- /*'"
-=======
-FILTER=(-f '- /lost+found' -f '- /.fseventsd' -f '- /.Trashes'
-        -f '+ /wsrep_sst_binlog.tar' -f '- $INNODB_DATA_HOME_DIR/ib_lru_dump'
-        -f '- $INNODB_DATA_HOME_DIR/ibdata*' -f '+ /*/' -f '- /*')
->>>>>>> f693170c
+        -f '+ /wsrep_sst_binlog.tar' -f '- $INNODB_DATA_HOME_DIR/ib_lru_dump' -f '- $INNODB_DATA_HOME_DIR/ibdata*' -f '+ /*/' -f '- /*'"
 
 SSTKEY=$(parse_cnf sst tkey "")
 SSTCERT=$(parse_cnf sst tcert "")
