--- conflicted
+++ resolved
@@ -15,8 +15,8 @@
 
 INCLUDE_DIRECTORIES(${CMAKE_SOURCE_DIR}/include
                     ${CMAKE_SOURCE_DIR}/libmysqld/include
-<<<<<<< HEAD
                     ${CMAKE_SOURCE_DIR}/regex 
+                    ${CMAKE_SOURCE_DIR}/tests
                     ${READLINE_INCLUDE_DIR}                 
                     )
 
@@ -58,31 +58,4 @@
 SET_TARGET_PROPERTIES(mysql_embedded PROPERTIES ENABLE_EXPORTS TRUE)
 SET_TARGET_PROPERTIES(mysqltest_embedded PROPERTIES ENABLE_EXPORTS TRUE)
 SET_TARGET_PROPERTIES(mysql_client_test_embedded PROPERTIES ENABLE_EXPORTS TRUE)
-ENDIF()
-=======
-                    ${CMAKE_SOURCE_DIR}/regex
-                    ${CMAKE_SOURCE_DIR}/zlib
-                    ${CMAKE_SOURCE_DIR}/tests
-                    ${CMAKE_SOURCE_DIR}/extra/yassl/include)
-
-# Currently does not work with DBUG, there are missing symbols reported.
-IF(WIN32)
-  ADD_DEFINITIONS(-DUSE_TLS)
-ENDIF(WIN32)
-
-ADD_DEFINITIONS(-DEMBEDDED_LIBRARY)
-
-ADD_EXECUTABLE(mysql_embedded ../../client/completion_hash.cc
-               ../../client/mysql.cc ../../client/readline.cc
-               ../../client/sql_string.cc)
-TARGET_LINK_LIBRARIES(mysql_embedded debug dbug strings mysys vio yassl taocrypt regex ws2_32)
-TARGET_LINK_LIBRARIES(mysql_embedded libmysqld)
-
-ADD_EXECUTABLE(mysqltest_embedded ../../client/mysqltest.cc)
-TARGET_LINK_LIBRARIES(mysqltest_embedded debug dbug strings mysys vio yassl taocrypt regex ws2_32)
-TARGET_LINK_LIBRARIES(mysqltest_embedded libmysqld)
-
-ADD_EXECUTABLE(mysql_client_test_embedded ../../tests/mysql_client_test.c)
-TARGET_LINK_LIBRARIES(mysql_client_test_embedded debug dbug strings mysys vio yassl taocrypt regex ws2_32)
-TARGET_LINK_LIBRARIES(mysql_client_test_embedded libmysqld)
->>>>>>> fcc53fa7
+ENDIF()